export interface Dictionary<T> {
    [key: string]: T;
}
/** Request parameters */
// type Params = Dictionary<string | number | boolean | string[]>;

export interface MinMax {
    min: number | undefined;
    max: number | undefined;
}

export interface Fee {
    type?: 'taker' | 'maker' | string;
    currency: string;
    rate?: number;
    cost: number;
}

export interface Market {
    id: string;
    symbol: string;
    base: string;
    quote: string;
    baseId: string;
    quoteId: string;
    active?: boolean | undefined;
    type?: string;
    spot?: boolean;
    margin?: boolean;
    swap?: boolean;
    future?: boolean;
    option?: boolean;
    contract?: boolean;
    settle?: string | undefined;
    settleId?: string | undefined;
    contractSize?: number | undefined;
    linear?: boolean | undefined;
    inverse?: boolean | undefined;
    expiry?: number | undefined;
    expiryDatetime?: string | undefined;
    strike?: number | undefined;
    optionType?: string | undefined;
    taker?: number | undefined;
    maker?: number | undefined;
    percentage?: boolean | undefined;
    tierBased?: boolean | undefined;
    feeSide?: string | undefined;
    precision: {
        amount: number | undefined,
        price: number | undefined
    };
    limits: {
        amount?: MinMax,
        cost?: MinMax,
        leverage?: MinMax,
        price?: MinMax,
    };
    info: any;
}

export interface Trade {
    amount: number;                  // amount of base currency
    datetime: string;                // ISO8601 datetime with milliseconds;
    id: string;                      // string trade id
    info: any;                        // the original decoded JSON as is
    order?: string;                  // string order id or undefined/None/null
    price: number;                   // float price in quote currency
    timestamp: number;               // Unix timestamp in milliseconds
    type?: string;                   // order type, 'market', 'limit', ... or undefined/None/null
    side: 'buy' | 'sell' | string;            // direction of the trade, 'buy' or 'sell'
    symbol: string;                  // symbol in CCXT format
    takerOrMaker: 'taker' | 'maker' | string; // string, 'taker' or 'maker'
    cost: number;                    // total cost (including fees), `price * amount`
    fee: Fee;
}

export interface Order {
    id: string;
    clientOrderId: string;
    datetime: string;
    timestamp: number;
    lastTradeTimestamp: number;
    lastUpdateTimestamp?: number;
    status: 'open' | 'closed' | 'canceled' | string;
    symbol: string;
    type: string;
    timeInForce?: string;
    side: 'buy' | 'sell' | string;
    price: number;
    average?: number;
    amount: number;
    filled: number;
    remaining: number;
    stopPrice?: number;
    takeProfitPrice?: number;
    stopLossPrice?: number;
    cost: number;
    trades: Trade[];
    fee: Fee;
    info: any;
}

export interface OrderBook {
    asks: [number, number][];
    bids: [number, number][];
    datetime: string;
    timestamp: number;
    nonce: number;
}

export interface Ticker {
    symbol: string;
    info: any;
    timestamp: number;
    datetime: string;
    high: number;
    low: number;
    bid: number;
    bidVolume?: number;
    ask: number;
    askVolume?: number;
    vwap?: number;
    open?: number;
    close?: number;
    last?: number;
    previousClose?: number;
    change?: number;
    percentage?: number;
    average?: number;
    quoteVolume?: number;
    baseVolume?: number;
}

export interface Transaction {
    info: any;
    id: string;
    txid?: string;
    timestamp: number;
    datetime: string;
    address: string;
    type: 'deposit' | 'withdrawal' | string;
    amount: number;
    currency: string;
    status: 'pending' | 'ok' | string;
    updated?: number;
    fee: Fee;
    tag?: string;
    tagFrom?: string;
    tagTo?: string;
    addressTo?: string;
    addressFrom?: string;
    comment?: string;
}

export interface Tickers extends Dictionary<Ticker> {
    info: any;
}

export interface Currency {
    id: string;
    code: string;
    numericId?: number;
    precision: number;
}

export interface Balance {
    free: number | string;
    used: number | string;
    total: number | string;
}

export interface PartialBalances extends Dictionary<number> {
}

export interface Balances extends Dictionary<Balance> {
    info: any;
}

export interface DepositAddress {
    currency: string;
    address: string;
    status: string;
    info: any;
}

export interface WithdrawalResponse {
    info: any;
    id: string;
}

export interface DepositAddressResponse {
    currency: string;
    address: string;
    info: any;
    tag?: string;
}

export interface FundingRate {
    symbol: string;
    info: any;
    timestamp?: number;
    fundingRate?: number;
    datetime?: string;
    markPrice?: number;
    indexPrice?: number;
    interestRate?: number;
    estimatedSettlePrice?: number;
    fundingTimestamp?: number;
    fundingDatetime?: string;
    nextFundingTimestamp?: number;
    nextFundingDatetime?: string;
    nextFundingRate?: number;
    previousFundingTimestamp?: number;
    previousFundingDatetime?: string;
    previousFundingRate?: number;
}

export interface OpenInterest {
    symbol: string;
    openInterestAmount?: number;
    openInterestValue?: number;
    timestamp?: number;
    datetime?: string;
    info: any;
}

export interface Position {
    symbol: string;
    id?: string;
    info: any;
    timestamp?: number;
    datetime?: string;
    contracts?: number;
<<<<<<< HEAD
    contractsSize?: number;
    side?: string;
=======
    contractSize?: number;
    side: string;
>>>>>>> 3ac0a381
    notional?: number;
    leverage?: number;
    unrealizedPnl?: number;
    collateral?: number;
    entryPrice?: number;
    markPrice?: number;
    liquidationPrice?: number;
    marginMode?: string;
    hedged?: boolean;
    maintenenceMargin?: number;
    maintenanceMarginPercentage?: number;
    initialMargin?: number;
    initialMarginPercentage?: number;
    marginRatio?: number;
    lastUpdateTimestamp?: number;
    lastPrice?: number;
    stopLossPrice?: number;
    takeProfitPrice?: number;
    percentage?: number;
}

export interface BorrowInterest {
    account?: string;
    currency?: string;
    interest?: number;
    interestRate?: number;
    amountBorrowed?: number;
    marginMode?: string;
    timestamp?: number;
    datetime?: string;
    info: any;
}

export interface LeverageTier {
    tier?: number;
    currency?: string;
    minNotional?: number;
    maxNotional?: number;
    maintenanceMarginRate?: number;
    maxLeverage?: number;
    info: any;
}

export interface LedgerEntry {
    id?: string;
    info: any;
    timestamp?: number;
    datetime?: string;
    direction?: string;
    account?: string;
    referenceId?: string;
    referenceAccount?: string;
    type?: string;
    currency?: string;
    amount?: number;
    before?: number;
    after?: number;
    status?: string;
    fee?: Fee;
}

export interface DepositWithdrawFeeNetwork {
    fee?: number;
    percentage?: boolean;
}

export interface DepositWithdrawFee {
    info: any;
    withdraw?: DepositWithdrawFeeNetwork,
    deposit?: DepositWithdrawFeeNetwork,
    networks?: Dictionary<DepositWithdrawFeeNetwork>;
}

export interface TransferEntry {
    info?: any;
    id?: string;
    timestamp?: number;
    datetime?: string;
    currency?: string;
    amount?: number;
    fromAccount?: string;
    toAccount?: string;
    status?: string;
}

export interface BorrowRate {
    currency?: string;
    rate?: number;
    period?: number;
    timestamp?: number;
    datetime?: string;
    info: any;
}

/** [ timestamp, open, high, low, close, volume ] */
export type OHLCV = [number, number, number, number, number, number];

/** [ timestamp, open, high, low, close, volume, count ] */
export type OHLCVC = [number, number, number, number, number, number, number];

export type implicitReturnType = any;

// must be an integer in other langs
export type IndexType = number | string;

export type Int = number;

export type OrderSide = 'buy' | 'sell' | string;

export type OrderType = 'limit' | 'market' | string;<|MERGE_RESOLUTION|>--- conflicted
+++ resolved
@@ -231,13 +231,8 @@
     timestamp?: number;
     datetime?: string;
     contracts?: number;
-<<<<<<< HEAD
-    contractsSize?: number;
-    side?: string;
-=======
     contractSize?: number;
     side: string;
->>>>>>> 3ac0a381
     notional?: number;
     leverage?: number;
     unrealizedPnl?: number;
