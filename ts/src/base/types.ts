--- conflicted
+++ resolved
@@ -7,14 +7,11 @@
 export type Num = number | undefined;
 
 export type Bool = boolean | undefined;
-<<<<<<< HEAD
-=======
 // must be an integer in other langs
 export type IndexType = number | string;
 export type OrderSide = 'buy' | 'sell' | string;
 export type OrderType = 'limit' | 'market' | string;
 export type MarketType = 'spot' | 'margin' | 'swap' | 'future' | 'option';
->>>>>>> 0dc702c5
 
 export interface Dictionary<T> {
     [key: string]: T;
@@ -33,15 +30,12 @@
     rate?: Num;
 }
 
-<<<<<<< HEAD
 export enum CustomThrottlePriority {
     HIGH = 1,
     MEDIUM = 2,
     LOW = 3,
 }
-=======
 export type Fee = FeeInterface | undefined
->>>>>>> 0dc702c5
 
 export interface MarketInterface {
     id: string;
@@ -89,8 +83,6 @@
     info: any;
 }
 
-export type Market = MarketInterface | undefined;
-
 export interface Trade {
     info: any;                        // the original decoded JSON as is
     amount: Num;                  // amount of base currency
@@ -196,8 +188,6 @@
     numericId?: number;
     precision: number;
 }
-
-export type Currency = CurrencyInterface | undefined;
 
 export interface Balance {
     free: Num,
@@ -356,14 +346,5 @@
 
 export type implicitReturnType = any;
 
-<<<<<<< HEAD
-// must be an integer in other langs
-export type IndexType = number | string;
-
-export type OrderSide = 'buy' | 'sell' | string;
-
-export type OrderType = 'limit' | 'market' | string;
-=======
 export type Market = MarketInterface | undefined;
-export type Currency = CurrencyInterface | undefined;
->>>>>>> 0dc702c5
+export type Currency = CurrencyInterface | undefined;