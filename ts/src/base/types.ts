export type Bool = boolean | undefined;
export type Currency = CurrencyInterface | undefined;
export type Int = number | undefined;
export type Market = MarketInterface | undefined;
export type Num = number | undefined;
export type Str = string | undefined;
export type Strings = string[] | undefined;
export type Num = number | undefined;
export type Bool = boolean | undefined;
// must be an integer in other langs
export type IndexType = number | string;
export type OrderSide = 'buy' | 'sell' | string;
export type OrderType = 'limit' | 'market' | string;
export type MarketType = 'spot' | 'margin' | 'swap' | 'future' | 'option';
export type SubType = 'linear' | 'inverse' | undefined;
export interface Dictionary<T> {
    [key: string]: T;
}
/** Request parameters */
// type Params = Dictionary<string | number | boolean | string[]>;

export interface MinMax {
    max: Num;
    min: Num;
}

export interface FeeInterface {
    currency: Str;
    cost: Num;
    rate?: Num;
}

export type Fee = FeeInterface | undefined

export interface MarketInterface {
    active: Bool;
    base: string;
    baseId: string;
<<<<<<< HEAD
=======
    quoteId: string;
    active: Bool;
    type: MarketType;
    subType?: SubType;
    spot: boolean;
    margin: boolean;
    swap: boolean;
    future: boolean;
    option: boolean;
>>>>>>> 2678359c
    contract: boolean;
    contractSize: Num;
    created: Int;
    expiry: Int;
    expiryDatetime: Str;
    feeSide?: string | undefined;
    future: boolean;
    id: string;
    info: any;
    inverse: Bool;
    limits: {
        amount?: MinMax,
        cost?: MinMax,
        leverage?: MinMax,
        price?: MinMax,
    };
    linear: Bool;
    lowercaseId?: string;
    maker?: Num
    margin: boolean;
    option: boolean;
    optionType: Str;
    percentage?: boolean | undefined;
    precision: {
        amount: Num
        price: Num
    };
    quanto?: boolean;
    quote?: string;
    quoteId: string;
    settle: Str;
    settleId: Str;
    spot: boolean;
    strike: Num;
    swap: boolean;
    symbol: string;
    taker?: Num
    tierBased?: boolean | undefined;
    type: MarketType;
    uppercaseId?: string;
}

export interface Trade {
    amount: Num;                  // amount of base currency
    cost: Num;                    // total cost (including fees), `price * amount`
    datetime: Str;                // ISO8601 datetime with milliseconds;
    fee: Fee;
    id: Str;                      // string trade id
    info: any;                        // the original decoded JSON as is
    order: Str;                  // string order id or undefined/None/null
    price: number;                   // float price in quote currency
    side: 'buy' | 'sell' | string;            // direction of the trade, 'buy' or 'sell'
    symbol: Str;                  // symbol in CCXT format
    takerOrMaker: 'taker' | 'maker' | string; // string, 'taker' or 'maker'
    timestamp: Int;               // Unix timestamp in milliseconds
    type: Str;                   // order type, 'market', 'limit', ... or undefined/None/null
}

export interface Order {
    amount: number;
    average?: number;
    clientOrderId: string;
    cost: number;
    datetime: string;
    fee: Fee;
    filled: number;
    id: string;
    info: any;
    lastTradeTimestamp?: number;
    lastUpdateTimestamp?: number;
    price: number;
    remaining: number;
    side: 'buy' | 'sell' | string;
    status: 'open' | 'closed' | 'canceled' | string;
    stopLossPrice?: number;
    stopPrice?: number;
    symbol: string;
    takeProfitPrice?: number;
    timeInForce?: string;
    timestamp: number;
    trades: Trade[];
    type: string;
}

export interface OrderBook {
    asks: [Num, Num][];
    bids: [Num, Num][];
    datetime: Str;
    timestamp: Int;
    nonce: Int;
}

export interface Ticker {
    ask: Int;
    askVolume: Int;
    average: Int;
    baseVolume: Int;
    bid: Int;
    bidVolume: Int;
    change: Int;
    close: Int;
    datetime: Str;
    high: Int;
    info: any;
    last: Int;
    low: Int;
    open: Int;
    percentage: Int;
    previousClose: Int;
    quoteVolume: Int;
    symbol: string;
    timestamp: Int;
    vwap: Int;
}

export interface Transaction {
    address: Str;
    addressFrom: Str;
    addressTo: Str;
    amount: Num;
    comment: Str;
    currency: Str;
    datetime: Str;
    fee: Fee;
    id: Str;
    info: any;
    internal: Bool;
    network: Str;
    status: 'pending' | 'ok' | string;
    tag: Str;
    tagFrom: Str;
    tagTo: Str;
    timestamp: Int;
    txid: Str;
    type: 'deposit' | 'withdrawal' | string;
    updated: Int;
}

export interface Tickers extends Dictionary<Ticker> {
}

export interface CurrencyInterface {
    code?: string;
    id: string;
    numericId?: number;
    precision: number;
}

export interface Balance {
    debt?: Num,
    free: Num,
    total: Num,
    used: Num,
}

export interface Account {
    free: Str,
    total: Str,
    used: Str,
}

export interface PartialBalances extends Dictionary<number> {
}

export interface Balances extends Dictionary<Balance> {
    datetime?: any;
    info: any;
    timestamp?: any; // we need to fix this later
}

export interface DepositAddress {
    address: string;
    currency: string;
    info: any;
    status: string;
}

export interface WithdrawalResponse {
    id: string;
    info: any;
}

export interface DepositAddressResponse {
    address: string;
    currency: string;
    info: any;
    tag?: string;
}

export interface Position {
    collateral?: number;
    contracts?: number;
    contractSize?: number;
    datetime: string;
    entryPrice?: number;
    hedged?: boolean;
    id: string;
    info: any;
    initialMargin?: number;
    initialMarginPercentage?: number;
    lastPrice?: number;
    lastUpdateTimestamp?: number;
    leverage?: number;
    liquidationPrice?: number;
    maintenanceMargin?: number;
    maintenanceMarginPercentage?: number;
    marginMode: string;
    marginRatio?: number;
    markPrice?: number;
    notional?: number;
    percentage?: number;
    realizedPnl?: number;
    side: string;
    stopLossPrice?: number;
    symbol: string;
    takeProfitPrice?: number;
    timestamp?: number;
    unrealizedPnl?: number;
}

export interface FundingRateHistory {
    datetime?: string;
    fundingRate: number;
    info: any;
    symbol: string;
    timestamp?: number
}

export interface OpenInterest {
    baseVolume?: number;
    datetime?: string;
    info: any;
    openInterestAmount?: number;
    openInterestValue?: number;
    quoteVolume?: number;
    symbol: string;
    timestamp?: number;
}

export interface Liquidation {
    baseValue?: number;
    datetime?: string;
    info: any;
    price: number;
    quoteValue?: number;
    symbol: string;
    timestamp?: number
}

export interface OrderRequest {
    amount?: number;
    params?: any;
    price?: number | undefined;
    side: string;
    symbol: string;
    type: string;
}

export interface FundingHistory {
    amount: number;
    code: string;
    datetime?: string;
    id: string;
    info: any;
    symbol: string;
    timestamp?: number
}

export interface MarginMode {
    infp: any;
    marginMode: 'isolated' | 'cross' | string;
    symbol: string;
}

export interface Greeks {
    askImpliedVolatility: number;
    askPrice: number;
    askSize: number;
    bidImpliedVolatility: number;
    bidPrice: number;
    bidSize: number;
    datetime?: string;
    delta: number;
    gamma: number;
    info: any;
    lastPrice: number;
    markImpliedVolatility: number;
    markPrice: number;
    rho: number;
    symbol: string;
    theta: number;
    timestamp?: number
    underlyingPrice: number;
    vega: number;
}

/** [ timestamp, open, high, low, close, volume ] */
export type OHLCV = [Num, Num, Num, Num, Num, Num];

/** [ timestamp, open, high, low, close, volume, count ] */
export type OHLCVC = [Num, Num, Num, Num, Num, Num, Num];

export type implicitReturnType = any;

export type Market = MarketInterface | undefined;
export type Currency = CurrencyInterface | undefined;<|MERGE_RESOLUTION|>--- conflicted
+++ resolved
@@ -36,18 +36,6 @@
     active: Bool;
     base: string;
     baseId: string;
-<<<<<<< HEAD
-=======
-    quoteId: string;
-    active: Bool;
-    type: MarketType;
-    subType?: SubType;
-    spot: boolean;
-    margin: boolean;
-    swap: boolean;
-    future: boolean;
-    option: boolean;
->>>>>>> 2678359c
     contract: boolean;
     contractSize: Num;
     created: Int;
@@ -82,6 +70,7 @@
     settleId: Str;
     spot: boolean;
     strike: Num;
+    subType?: SubType;
     swap: boolean;
     symbol: string;
     taker?: Num
