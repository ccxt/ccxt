export interface Dictionary<T> {
    [key: string]: T;
}
/** Request parameters */
// type Params = Dictionary<string | number | boolean | string[]>;

export interface MinMax {
    min: number | undefined;
    max: number | undefined;
}

export interface Fee {
    type?: 'taker' | 'maker' | string;
    currency: string;
    rate?: number;
    cost: number;
}

export interface Market {
    id: string;
    symbol: string;
    base: string;
    quote: string;
    baseId: string;
    quoteId: string;
    active?: boolean | undefined;
    type?: string;
    spot?: boolean;
    margin?: boolean;
    swap?: boolean;
    future?: boolean;
    option?: boolean;
    contract?: boolean;
    settle?: string | undefined;
    settleId?: string | undefined;
    contractSize?: number | undefined;
    linear?: boolean | undefined;
    inverse?: boolean | undefined;
    expiry?: number | undefined;
    expiryDatetime?: string | undefined;
    strike?: number | undefined;
    optionType?: string | undefined;
    taker?: number | undefined;
    maker?: number | undefined;
    percentage?: boolean | undefined;
    tierBased?: boolean | undefined;
    feeSide?: string | undefined;
    precision: {
        amount: number | undefined,
        price: number | undefined
    };
    limits: {
        amount?: MinMax,
        cost?: MinMax,
        leverage?: MinMax,
        price?: MinMax,
    };
    info: any;
}

export interface Trade {
    amount: number;                  // amount of base currency
    datetime: string;                // ISO8601 datetime with milliseconds;
    id: string;                      // string trade id
    info: any;                        // the original decoded JSON as is
    order?: string;                  // string order id or undefined/None/null
    price: number;                   // float price in quote currency
    timestamp: number;               // Unix timestamp in milliseconds
    type?: string;                   // order type, 'market', 'limit', ... or undefined/None/null
    side: 'buy' | 'sell' | string;            // direction of the trade, 'buy' or 'sell'
    symbol: string;                  // symbol in CCXT format
    takerOrMaker: 'taker' | 'maker' | string; // string, 'taker' or 'maker'
    cost: number;                    // total cost (including fees), `price * amount`
    fee: Fee;
}

export interface Order {
    id: string;
    clientOrderId: string;
    datetime: string;
    timestamp: number;
    lastTradeTimestamp: number;
    status: 'open' | 'closed' | 'canceled' | string;
    symbol: string;
    type: string;
    timeInForce?: string;
    side: 'buy' | 'sell' | string;
    price: number;
    average?: number;
    amount: number;
    filled: number;
    remaining: number;
    cost: number;
    trades: Trade[];
    fee: Fee;
    info: any;
}

export interface OrderBook {
    asks: [number, number][];
    bids: [number, number][];
    datetime: string;
    timestamp: number;
    nonce: number;
}

export interface Ticker {
    symbol: string;
    info: any;
    timestamp: number;
    datetime: string;
    high: number;
    low: number;
    bid: number;
    bidVolume?: number;
    ask: number;
    askVolume?: number;
    vwap?: number;
    open?: number;
    close?: number;
    last?: number;
    previousClose?: number;
    change?: number;
    percentage?: number;
    average?: number;
    quoteVolume?: number;
    baseVolume?: number;
}

export interface Transaction {
    info: any;
    id: string;
    txid?: string;
    timestamp: number;
    datetime: string;
    address: string;
    type: 'deposit' | 'withdrawal' | string;
    amount: number;
    currency: string;
    status: 'pending' | 'ok' | string;
    updated: number;
    fee: Fee;
}

export interface Tickers extends Dictionary<Ticker> {
    info: any;
}

export interface Currency {
    id: string;
    code: string;
    numericId?: number;
    precision: number;
}

export interface Balance {
    free: number | string;
    used: number | string;
    total: number | string;
}

export interface PartialBalances extends Dictionary<number> {
}

export interface Balances extends Dictionary<Balance> {
    info: any;
}

export interface DepositAddress {
    currency: string;
    address: string;
    status: string;
    info: any;
}

export interface WithdrawalResponse {
    info: any;
    id: string;
}

export interface DepositAddressResponse {
    currency: string;
    address: string;
    info: any;
    tag?: string;
}

/** [ timestamp, open, high, low, close, volume ] */
export type OHLCV = [number, number, number, number, number, number];

/** [ timestamp, open, high, low, close, volume, count ] */
export type OHLCVC = [number, number, number, number, number, number, number];

export type implicitReturnType = any;

// must be an integer in other langs
export type IndexType = number | string;
<<<<<<< HEAD

export type IntegerType = number;
=======
export type Int = number;
>>>>>>> a72928df

export type OrderSide = 'buy' | 'sell';

export type OrderType = 'limit' | 'market';<|MERGE_RESOLUTION|>--- conflicted
+++ resolved
@@ -195,12 +195,8 @@
 
 // must be an integer in other langs
 export type IndexType = number | string;
-<<<<<<< HEAD
-
-export type IntegerType = number;
-=======
+
 export type Int = number;
->>>>>>> a72928df
 
 export type OrderSide = 'buy' | 'sell';
 
