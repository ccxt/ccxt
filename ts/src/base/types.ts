export type Bool = boolean | undefined;
// must be an integer in other langs
export type IndexType = number | string;
export type Int = number | undefined;
export type MarketType = 'future' | 'margin' | 'option' | 'spot' | 'swap';
export type Num = number | undefined;
export type OrderSide = 'buy' | 'sell' | string;
export type OrderType = 'limit' | 'market' | string;
<<<<<<< HEAD
export type Str = string | undefined;
export type Strings = string[] | undefined;
export type SubType = 'inverse' | 'linear' | undefined;
=======
export type MarketType = 'spot' | 'margin' | 'swap' | 'future' | 'option' | 'delivery' | 'index';
export type SubType = 'linear' | 'inverse' | undefined;
>>>>>>> 7bb1623d

export interface Dictionary<T> {
    [key: string]: T;
}

export type Dict = Dictionary<any>;
export type NullableDict = Dict | undefined;

export type List = Array<any>;
export type NullableList = List | undefined;

/** Request parameters */
// type Params = Dictionary<string | number | boolean | string[]>;

export interface MinMax {
    max: Num;
    min: Num;
}

export interface FeeInterface {
    cost: Num;
    currency: Str;
    rate?: Num;
}

export type Fee = FeeInterface | undefined

export interface MarketInterface {
    active: Bool;
    base: string;
    baseId: string;
    contract: boolean;
    contractSize: Num;
    created: Int;
    expiry: Int;
    expiryDatetime: Str;
    feeSide?: string | undefined;
    future: boolean;
    id: string;
    info: any;
    inverse: Bool;
    limits: {
        amount?: MinMax,
        cost?: MinMax,
        leverage?: MinMax,
        price?: MinMax,
    };
    linear: Bool;
    lowercaseId?: string;
    maker?: Num
    margin: boolean;
    numericId?: Num;
    option: boolean;
    optionType: Str;
    percentage?: boolean | undefined;
    precision: {
        amount: Num
        cost?: Num
        price: Num
    };
    quanto?: boolean;
    quote?: string;
    quoteId: string;
    settle: Str;
    settleId: Str;
    spot: boolean;
    strike: Num;
    subType?: SubType;
    swap: boolean;
    symbol: string;
    taker?: Num
    tierBased?: boolean | undefined;
    type: MarketType;
    uppercaseId?: string;
}

export interface Trade {
    amount: Num;                  // amount of base currency
    cost: Num;                    // total cost (including fees), `price * amount`
    datetime: Str;                // ISO8601 datetime with milliseconds;
    fee: Fee;
    id: Str;                      // string trade id
    info: any;                        // the original decoded JSON as is
    order: Str;                  // string order id or undefined/None/null
    price: number;                   // float price in quote currency
    side: 'buy' | 'sell' | Str;            // direction of the trade, 'buy' or 'sell'
    symbol: Str;                  // symbol in CCXT format
    takerOrMaker: 'taker' | 'maker' | Str; // string, 'taker' or 'maker'
    timestamp: Int;               // Unix timestamp in milliseconds
    type: Str;                   // order type, 'market', 'limit', ... or undefined/None/null
}

export interface Order {
    amount: number;
    average?: number;
    clientOrderId: Str;
    cost: number;
    datetime: string;
    fee: Fee;
    filled: number;
    id: string;
    info: any;
    lastTradeTimestamp?: number;
    lastUpdateTimestamp?: number;
    price: number;
    remaining: number;
    side: 'buy' | 'sell' | Str;
    status: 'open' | 'closed' | 'canceled' | Str;
    stopLossPrice?: number;
    stopPrice?: number;
    symbol: string;
    takeProfitPrice?: number;
    timeInForce?: Str;
    timestamp: number;
    trades: Trade[];
    triggerPrice?: number;
    type: Str;
}

export interface OrderBook {
    asks: [Num, Num][];
    bids: [Num, Num][];
    datetime: Str;
    nonce: Int;
    timestamp: Int;
}

export interface Ticker {
    ask: Int;
    askVolume: Int;
    average: Int;
    baseVolume: Int;
    bid: Int;
    bidVolume: Int;
    change: Int;
    close: Int;
    datetime: Str;
    high: Int;
    info: any;
    last: Int;
    low: Int;
    open: Int;
    percentage: Int;
    previousClose: Int;
    quoteVolume: Int;
    symbol: string;
    timestamp: Int;
    vwap: Int;
}

export interface Transaction {
    address: Str;
    addressFrom: Str;
    addressTo: Str;
    amount: Num;
    comment: Str;
    currency: Str;
    datetime: Str;
    fee: Fee;
    id: Str;
    info: any;
    internal: Bool;
    network: Str;
    status: 'pending' | 'ok' | Str;
    tag: Str;
    tagFrom: Str;
    tagTo: Str;
    timestamp: Int;
    txid: Str;
    type: 'deposit' | 'withdrawal' | Str;
    updated: Int;
}

export interface Tickers extends Dictionary<Ticker> {
}

export interface CurrencyInterface {
    code?: string;
    id: string;
    numericId?: number;
    precision: number;
}

export interface Balance {
    debt?: Num,
    free: Num,
    total: Num,
    used: Num,
}

export interface BalanceAccount {
    free: Str,
    total: Str,
    used: Str,
}

export interface Account {
    id: Str,
    type: Str,
    code: Str,
    info: any,
}

export interface PartialBalances extends Dictionary<number> {
}

export interface Balances extends Dictionary<Balance> {
    datetime?: any;
    info: any;
    timestamp?: any; // we need to fix this later
}

export interface DepositAddress {
    address: string;
    currency: Str;
    info: any;
    status: Str;
}

export interface WithdrawalResponse {
    id: string;
    info: any;
}

export interface DepositAddressResponse {
    address: string;
    currency: Str;
    info: any;
    tag?: Str;
}

export interface FundingRate {
    datetime?: string;
    estimatedSettlePrice?: number;
    fundingDatetime?: string;
    fundingRate?: number;
    fundingTimestamp?: number;
    indexPrice?: number;
    info: any;
    interestRate?: number;
    markPrice?: number;
    nextFundingDatetime?: string;
    nextFundingRate?: number;
    nextFundingTimestamp?: number;
    previousFundingDatetime?: string;
    previousFundingRate?: number;
    previousFundingTimestamp?: number;
    symbol: string;
    timestamp?: number;
}

export interface Position {
    collateral?: number;
    contracts?: number;
    contractSize?: number;
    datetime?: string;
    entryPrice?: number;
    hedged?: boolean;
    id?: Str;
    info: any;
    initialMargin?: number;
    initialMarginPercentage?: number;
    lastPrice?: number;
    lastUpdateTimestamp?: number;
    leverage?: number;
    liquidationPrice?: number;
    maintenanceMargin?: number;
    maintenanceMarginPercentage?: number;
    maintenenceMargin?: number;
    marginMode?: Str;
    marginRatio?: number;
    markPrice?: number;
    notional?: number;
    percentage?: number;
    realizedPnl?: number;
    side: Str;
    stopLossPrice?: number;
    symbol: string;
    takeProfitPrice?: number;
    timestamp?: number;
    unrealizedPnl?: number;
}

export interface BorrowInterest {
    account?: Str;
    amountBorrowed?: number;
    currency?: Str;
    datetime?: Str;
    info: any;
    interest?: number;
    interestRate?: number;
    marginMode?: Str;
    timestamp?: number;
}

export interface LeverageTier {
    currency?: Str;
    info: any;
    maintenanceMarginRate?: number;
    maxLeverage?: number;
    maxNotional?: number;
    minNotional?: number;
    tier?: number;
}

export interface LedgerEntry {
    account?: Str;
    after?: number;
    amount?: number;
    before?: number;
    currency?: Str;
    datetime?: Str;
    direction?: Str;
    fee?: Fee;
    id?: Str;
    info: any;
    referenceAccount?: Str;
    referenceId?: Str;
    status?: Str;
    timestamp?: number;
    type?: Str;
}

export interface DepositWithdrawFeeNetwork {
    fee?: number;
    percentage?: boolean;
}

export interface DepositWithdrawFee {
    deposit?: DepositWithdrawFeeNetwork,
    info: any;
    networks?: Dictionary<DepositWithdrawFeeNetwork>;
    withdraw?: DepositWithdrawFeeNetwork,
}

export interface TransferEntry {
    amount?: number;
    currency?: Str;
    datetime?: Str;
    fromAccount?: Str;
    id?: Str;
    info?: any;
    status?: Str;
    timestamp?: number;
    toAccount?: Str;
}

export interface BorrowRate {
    currency?: Str;
    datetime?: Str;
    info: any;
    period?: number;
    rate?: number;
    timestamp?: number;
}

export interface FundingRateHistory {
    datetime?: Str;
    fundingRate: number;
    info: any;
    symbol: string;
    timestamp?: number
}

export interface OpenInterest {
    baseVolume?: number;
    datetime?: Str;
    info: any;
    openInterestAmount?: number;
    openInterestValue?: number;
    quoteVolume?: number;
    symbol: string;
    timestamp?: number;
}

export interface Liquidation {
    baseValue?: number;
    datetime?: Str;
    info: any;
    price: number;
    quoteValue?: number;
    symbol: string;
    timestamp?: number
}

export interface OrderRequest {
    amount?: number;
    params?: any;
    price?: number | undefined;
    side: Str;
    symbol: string;
    type: Str;
}

export interface FundingHistory {
    amount: number;
    code: string;
    datetime?: Str;
    id: string;
    info: any;
    symbol: string;
    timestamp?: number
}

export interface MarginMode {
    info: any;
    marginMode: 'isolated' | 'cross' | Str;
    symbol: string;
}

export interface Greeks {
    askImpliedVolatility: number;
    askPrice: number;
    askSize: number;
    bidImpliedVolatility: number;
    bidPrice: number;
    bidSize: number;
    datetime?: Str;
    delta: number;
    gamma: number;
    info: any;
    lastPrice: number;
    markImpliedVolatility: number;
    markPrice: number;
    rho: number;
    symbol: string;
    theta: number;
    timestamp?: number
    underlyingPrice: number;
    vega: number;
}

export interface LastPrice {
    symbol: string,
    timestamp?: number,
    datetime?: string,
    price: number,
    side?: OrderSide,
    info: any,
}

export interface Leverage {
    info: any;
    longLeverage: number;
    marginMode: 'isolated' | 'cross' | Str;
    shortLeverage: number;
    symbol: string;
}

export interface Leverages extends Dictionary<Leverage> {
}

export interface LastPrices extends Dictionary<LastPrice> {
}

export interface MarginModes extends Dictionary<MarginMode> {
}

/** [ timestamp, open, high, low, close, volume ] */
export type OHLCV = [Num, Num, Num, Num, Num, Num];

/** [ timestamp, open, high, low, close, volume, count ] */
export type OHLCVC = [Num, Num, Num, Num, Num, Num, Num];

export type implicitReturnType = any;

export type Market = MarketInterface | undefined;
export type Currency = CurrencyInterface | undefined;<|MERGE_RESOLUTION|>--- conflicted
+++ resolved
@@ -2,18 +2,13 @@
 // must be an integer in other langs
 export type IndexType = number | string;
 export type Int = number | undefined;
-export type MarketType = 'future' | 'margin' | 'option' | 'spot' | 'swap';
+export type MarketType = 'future' | 'margin' | 'option' | 'spot' | 'swap' | 'delivery' | 'index';
 export type Num = number | undefined;
 export type OrderSide = 'buy' | 'sell' | string;
 export type OrderType = 'limit' | 'market' | string;
-<<<<<<< HEAD
 export type Str = string | undefined;
 export type Strings = string[] | undefined;
 export type SubType = 'inverse' | 'linear' | undefined;
-=======
-export type MarketType = 'spot' | 'margin' | 'swap' | 'future' | 'option' | 'delivery' | 'index';
-export type SubType = 'linear' | 'inverse' | undefined;
->>>>>>> 7bb1623d
 
 export interface Dictionary<T> {
     [key: string]: T;
