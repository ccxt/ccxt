--- conflicted
+++ resolved
@@ -34,11 +34,7 @@
             },
             'NotSupported': {},
             'ProxyError': {},
-<<<<<<< HEAD
-            'InvalidNonce': {}, // when incoming WS orderbook nonce does not fit `= last + 1` rule
-=======
             'ExchangeClosedByUser': {},
->>>>>>> b9a93b23
         },
         'OperationFailed': {
             'NetworkError': {
