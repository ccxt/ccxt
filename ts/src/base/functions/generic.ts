--- conflicted
+++ resolved
@@ -1,11 +1,7 @@
 
 // ----------------------------------------------------------------------------
 
-<<<<<<< HEAD
-import { Collection } from '../types.js';
-=======
-import { Dictionary, IndexType } from '../types.js';
->>>>>>> e88f1567
+import { Collection, Dictionary, IndexType } from '../types.js';
 import { isObject, isNumber, isDictionary, isArray } from './type.js';
 
 // ----------------------------------------------------------------------------
@@ -28,13 +24,9 @@
 
 const inArray = (needle: any, haystack: any[]) => haystack.includes (needle);
 
-<<<<<<< HEAD
 const toArray = (object: Collection) => Object.values (object);
-=======
-const toArray = (object: Dictionary<any>|any[]) => Object.values (object);
->>>>>>> e88f1567
-
-const isEmpty = (object: any[] | Dictionary<any>) => {
+
+const isEmpty = (object: Collection) => {
     if (!object) {
         return true;
     }
