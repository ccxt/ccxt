--- conflicted
+++ resolved
@@ -1187,19 +1187,15 @@
             return d;
         } else {
             try {
-<<<<<<< HEAD
-                return this.number (value);
-=======
                 // we should handle scientific notation here
                 // so if the exchanges returns 1e-8
                 // this function will return 0.00000001
                 // check https://github.com/ccxt/ccxt/issues/24135
-                const numberNormalized = this.numberToString(value)
+                const numberNormalized = this.numberToString(value);
                 if (numberNormalized.indexOf('e-') > -1) {
-                    return this.number(numberToString(parseFloat(numberNormalized)))
-                }
-                return this.number (numberNormalized)
->>>>>>> b189105e
+                    return this.number(numberToString(parseFloat(numberNormalized)));
+                }
+                return this.number (numberNormalized);
             } catch (e) {
                 return d;
             }
