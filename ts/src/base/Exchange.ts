// ----------------------------------------------------------------------------
/* eslint-disable */

import * as functions from './functions.js';
import { inArray as inArrayFunc, keys as keysFunc, values as valuesFunc, vwap as vwapFunc } from './functions.js';
// import exceptions from "./errors.js"
import {
    ArgumentsRequired,
    AuthenticationError,
    BadRequest,
    BadResponse,
    BadSymbol,
    DDoSProtection,
    ExchangeError,
    ExchangeNotAvailable,
    InvalidAddress,
    InvalidOrder,
    NetworkError,
    NotSupported,
    NullResponse,
    RateLimitExceeded,
    RequestTimeout
} from "./errors.js";

import { Precise } from './Precise.js';

//-----------------------------------------------------------------------------
import WsClient from './ws/WsClient.js';
import { createFuture, Future } from './ws/Future.js';
import { CountedOrderBook, IndexedOrderBook, OrderBook as WsOrderBook } from './ws/OrderBook.js';

// ----------------------------------------------------------------------------
//
import { axolotl } from './functions/crypto.js';
// import types
import {
    Account,
    Balance,
    Balances,
    Currency,
    CurrencyInterface,
    DepositAddressResponse,
    Dictionary,
    Fee,
    FundingHistory,
    FundingRateHistory,
    Greeks,
    IndexType,
    Int,
    Liquidation,
    MarginMode,
    Market,
    MarketInterface,
    MinMax,
    Num,
    OHLCV,
    OHLCVC,
    OpenInterest,
    Order,
    OrderBook,
    OrderRequest,
    OrderSide,
    OrderType,
    Position,
    Str,
    Ticker,
    Tickers,
    Trade,
    Transaction
} from './types.js';
// ----------------------------------------------------------------------------
// move this elsewhere
import {
    ArrayCache,
    ArrayCacheBySymbolById,
    ArrayCacheBySymbolBySide,
    ArrayCacheByTimestamp,
} from './ws/Cache.js'
import totp from './functions/totp.js';

const {
    aggregate,
    arrayConcat,
    base16ToBinary,
    base58ToBinary,
    base64ToBinary,
    base64ToString,
    binaryConcat,
    binaryConcatArray,
    binaryToBase16,
    binaryToBase58,
    binaryToBase64,
    capitalize,
    clone,
    crc32,
    DECIMAL_PLACES,
    decimalToPrecision,
    decode,
    deepExtend,
    ecdsa,
    encode,
    extend,
    extractParams,
    filterBy,
    flatten,
    groupBy,
    hash,
    hmac,
    implodeParams,
    inArray,
    indexBy,
    isEmpty,
    isJsonEncodedObject,
    isNode,
    iso8601,
    json,
    keysort,
    merge,
    microseconds,
    milliseconds,
    NO_PADDING,
    now,
    numberToBE,
    numberToLE,
    numberToString,
    omit,
    omitZero,
    ordered,
    parse8601,
    parseDate,
    parseTimeframe,
    precisionFromString,
    rawencode,
    ROUND,
    safeFloat,
    safeFloat2,
    safeFloatN,
    safeInteger,
    safeInteger2,
    safeIntegerN,
    safeIntegerProduct,
    safeIntegerProduct2,
    safeIntegerProductN,
    safeString,
    safeString2,
    safeStringLower,
    safeStringLower2,
    safeStringLowerN,
    safeStringN,
    safeStringUpper,
    safeStringUpper2,
    safeStringUpperN,
    safeTimestamp,
    safeTimestamp2,
    safeTimestampN,
    safeValue,
    safeValue2,
    safeValueN,
    seconds,
    SIGNIFICANT_DIGITS,
    sortBy,
    sortBy2,
    stringToBase64,
    strip,
    sum,
    Throttler,
    TICK_SIZE,
    toArray,
    TRUNCATE,
    unCamelCase,
    unique,
    urlencode,
    urlencodeNested,
    urlencodeWithArrayRepeat,
    uuid,
    uuid16,
    uuid22,
    uuidv1,
    ymd,
    ymdhms,
    yymmdd,
    yyyymmdd
} = functions;

export {
    Balance,
    Balances,
    Currency,
    DepositAddressResponse,
    Dictionary,
    Fee,
    FundingHistory,
    FundingRateHistory,
    Greeks,
    IndexType,
    Int,
    Liquidation,
    Market,
    MinMax,
    OHLCV,
    OHLCVC,
    Order,
    OrderBook,
    OrderSide,
    OrderType,
    Position,
    Ticker,
    Trade,
    Transaction
} from './types.js';

// ----------------------------------------------------------------------------
/**
 * @class Exchange
 */
export default class Exchange {
    options: {
        [key: string]: any;
    };

    api = undefined;

    // PROXY & USER-AGENTS (see "examples/proxy-usage" file for explanation)
    http_proxy: string;
    http_proxy_callback: any;
    httpProxy: string;
    httpProxyCallback: any;
    https_proxy: string;
    https_proxy_callback: any;
    httpsProxy: string;
    httpsProxyCallback: any;
    proxy: any; // maintained for backwards compatibility, no-one should use it from now on
    proxy_url: string;
    proxy_url_callback: any;
    proxyUrl: string;
    proxyUrlCallback: any;
    socks_proxy: string;
    socks_proxy_callback: any;
    socksProxy: string;
    socksProxyCallback: any;
    user_agent: { 'User-Agent': string } | false = undefined;
    userAgent: { 'User-Agent': string } | false = undefined;
    ws_proxy: string;
    wsProxy: string;
    wss_proxy: string;
<<<<<<< HEAD
    wssProxy: string;
=======
    wsSocksProxy: string;
    ws_socks_proxy: string;
>>>>>>> 15a2c103
    //
    userAgents: any = {
        'chrome': 'Mozilla/5.0 (Windows NT 10.0; Win64; x64) AppleWebKit/537.36 (KHTML, like Gecko) Chrome/62.0.3202.94 Safari/537.36',
        'chrome39': 'Mozilla/5.0 (Windows NT 6.1; WOW64) AppleWebKit/537.36 (KHTML, like Gecko) Chrome/39.0.2171.71 Safari/537.36',
        'chrome100': 'Mozilla/5.0 (Macintosh; Intel Mac OS X 10_15_7) AppleWebKit/537.36 (KHTML, like Gecko) Chrome/100.0.4896.75 Safari/537.36',
    };
    headers: any = {};
    origin = '*'; // CORS origin
    //
    agent = undefined; // maintained for backwards compatibility
    nodeHttpModuleLoaded = false;
    httpAgent = undefined;
    httpsAgent = undefined;

    handleContentTypeApplicationZip = false;
    minFundingAddressLength = 1; // used in checkAddress
    number: (numberString: string) => number = Number; // or String (a pointer to a function)
    quoteJsonNumbers = true; // treat numbers in json as quoted precise strings
    substituteCommonCurrencyCodes = true;  // reserved

    // whether fees should be summed by currency code
    reduceFees = true;

    // do not delete this line, it is needed for users to be able to define their own fetchImplementation
    AbortError: any;
    FetchError: any;
    fetchImplementation: any;

    validateClientSsl = false;
    validateServerSsl = true;

    timeout = 10000; // milliseconds
    twofa = undefined; // two-factor authentication (2FA)
    verbose = false;

    apiKey: string;
    login: string;
    password: string;
    privateKey: string;// a "0x"-prefixed hexstring private key for a wallet
    secret: string;
    token: string; // reserved for HTTP auth in some cases
    uid: string;
    walletAddress: string; // a wallet address "0x"-prefixed hexstring

    balance = {};
    myTrades: any;
    ohlcvs: any;
    orderbooks = {};
    orders = undefined;
    positions = undefined;
    tickers = {};
    trades: any;
    transactions = {};
    triggerOrders = undefined;
    urls: {
        api?: string | Dictionary<string>;
        api_management?: string;
        doc?: string[];
        fees?: string;
        logo?: string;
        referral?: string;
        test?: string | Dictionary<string>;
        www?: string;
    };

    precision: {
        amount: number | undefined,
        price: number | undefined
    };
    requiresEddsa = false;
    requiresWeb3 = false;

    enableLastHttpResponse = true;
    enableLastJsonResponse = true;
    enableLastResponseHeaders = true;
    last_http_response = undefined;
    last_json_response = undefined;
    last_request_body     = undefined;
    last_request_headers  = undefined;
    last_request_path     = undefined;
    last_request_url      = undefined;
    last_response_headers = undefined;

    id: string = undefined;

    has: Dictionary<boolean | 'emulated'>;
    markets: Dictionary<any> = undefined;

    status = undefined;

    requiredCredentials: {
        apiKey: boolean;
        login: boolean;
        password: boolean;
        privateKey: boolean;
        secret: boolean;
        token: boolean;
        twofa: boolean;
        uid: boolean;
        walletAddress: boolean;
    };
    enableRateLimit: boolean = undefined;
    rateLimit: number = undefined; // milliseconds
    throttler = undefined;
    tokenBucket = undefined;

    httpExceptions = undefined;

    limits: {
        amount?: MinMax,
        cost?: MinMax,
        leverage?: MinMax,
        price?: MinMax,
    };
    currencies: Dictionary<Currency> = undefined;
    fees: object;
    ids: string[] = undefined;
    markets_by_id: Dictionary<any> = undefined;
    symbols: string[] = undefined;

    baseCurrencies = undefined;
    codes = undefined;
    currencies_by_id = undefined;
    quoteCurrencies = undefined;

    marketsLoading = undefined;
    reloadingMarkets = undefined;

    accounts = undefined;
    accountsById = undefined;

    commonCurrencies = undefined;

    hostname: string = undefined;

    paddingMode = undefined;
    precisionMode: number = undefined;

    exceptions = {};
    timeframes: Dictionary<number | string> = {};

    version: string = undefined;

    marketsByAltname = undefined;

    name: string = undefined;

    lastRestRequestTimestamp: number;

    targetAccount = undefined;

    stablePairs = {};

    // WS/PRO options
    aggregate = aggregate;
    arrayConcat = arrayConcat;
    base16ToBinary = base16ToBinary;
    base58ToBinary = base58ToBinary;
    base64ToBinary = base64ToBinary;
    base64ToString = base64ToString;
    binaryConcat = binaryConcat;
    binaryConcatArray = binaryConcatArray;
    binaryToBase16 = binaryToBase16;
    binaryToBase58 = binaryToBase58;
    binaryToBase64 = binaryToBase64;
    capitalize = capitalize;
    clients = {};
    clone = clone;
    crc32 = crc32;
    decimalToPrecision = decimalToPrecision;
    decode = decode;
    deepExtend = deepExtend;
    encode = encode;
    extend = extend;
    extractParams = extractParams;
    filterBy = filterBy;
    flatten = flatten;
    groupBy = groupBy;
    hash = hash;
    hmac = hmac;
    implodeParams = implodeParams;
    inArray = inArray;
    indexBy = indexBy;
    isEmpty = isEmpty;
    isJsonEncodedObject = isJsonEncodedObject;
    isNode = isNode;
    iso8601 = iso8601;
    json = json;
    keys = keysFunc;
    keysort = keysort;
    merge = merge;
    microseconds = microseconds;
    milliseconds = milliseconds;
    newUpdates = true;
    now = now;
    numberToBE = numberToBE;
    numberToLE = numberToLE;
    numberToString = numberToString;
    omit = omit;
    omitZero = omitZero;
    ordered = ordered;
    parse8601 = parse8601;
    parseDate = parseDate;
    parseTimeframe = parseTimeframe;
    precisionFromString = precisionFromString;
    rawencode = rawencode;
    safeFloat = safeFloat;
    safeFloat2 = safeFloat2;
    safeFloatN = safeFloatN;
    safeInteger = safeInteger;
    safeInteger2 = safeInteger2;
    safeIntegerN = safeIntegerN;
    safeIntegerProduct = safeIntegerProduct;
    safeIntegerProduct2 = safeIntegerProduct2;
    safeIntegerProductN = safeIntegerProductN;
    safeString = safeString;
    safeString2 = safeString2;
    safeStringLower = safeStringLower;
    safeStringLower2 = safeStringLower2;
    safeStringLowerN = safeStringLowerN;
    safeStringN = safeStringN;
    safeStringUpper = safeStringUpper;
    safeStringUpper2 = safeStringUpper2;
    safeStringUpperN = safeStringUpperN;
    safeTimestamp = safeTimestamp;
    safeTimestamp2 = safeTimestamp2;
    safeTimestampN = safeTimestampN;
    safeValue = safeValue;
    safeValue2 = safeValue2;
    safeValueN = safeValueN;
    seconds = seconds;
    sortBy = sortBy;
    sortBy2 = sortBy2;
    streaming = {};
    stringToBase64 = stringToBase64;
    strip = strip;
    sum = sum;
    toArray = toArray;
    unCamelCase = unCamelCase;
    unique = unique;
    urlencode = urlencode;
    urlencodeNested = urlencodeNested;
    urlencodeWithArrayRepeat = urlencodeWithArrayRepeat;
    uuid = uuid;
    uuid16 = uuid16;
    uuid22 = uuid22;
    uuidv1 = uuidv1;
    values = valuesFunc;
    vwap = vwapFunc;
    ymd = ymd;
    ymdhms = ymdhms;
    yymmdd = yymmdd;
    yyyymmdd = yyyymmdd;

    describe () {
        return {
            'alias': false, // whether this exchange is an alias to another exchange
            'api': undefined,
            'certified': false, // if certified by the CCXT dev team
            'commonCurrencies': { // gets extended/overwritten in subclasses
                'BCC': 'BCH',
                'BCHSV': 'BSV',
                'XBT': 'BTC',
            },
            'countries': undefined,
            'currencies': {}, // to be filled manually or by fetchMarkets
            'enableRateLimit': true,
            'exceptions': undefined,
            'fees': {
                'funding': {
                    'deposit': {},
                    'percentage': undefined,
                    'tierBased': undefined,
                    'withdraw': {},
                },
                'trading': {
                    'maker': undefined,
                    'percentage': undefined,
                    'taker': undefined,
                    'tierBased': undefined,
                },
            },
            'has': {
                'addMargin': undefined,
                'cancelAllOrders': undefined,
                'cancelAllOrdersWs': undefined,
                'cancelOrder': true,
                'cancelOrders': undefined,
                'cancelOrdersWs': undefined,
                'cancelOrderWs': undefined,
                'closeAllPositions': undefined,
                'closePosition': undefined,
                'CORS': undefined,
                'createDepositAddress': undefined,
                'createLimitOrder': true,
                'createMarketBuyOrderWithCost': undefined,
                'createMarketOrder': true,
                'createMarketOrderWithCost': undefined,
                'createMarketSellOrderWithCost': undefined,
                'createOrder': true,
                'createOrders': undefined,
                'createOrderWs': undefined,
                'createPostOnlyOrder': undefined,
                'createReduceOnlyOrder': undefined,
                'createStopLimitOrder': undefined,
                'createStopMarketOrder': undefined,
                'createStopOrder': undefined,
                'editOrder': 'emulated',
                'editOrderWs': undefined,
                'fetchAccounts': undefined,
                'fetchBalance': true,
                'fetchBalanceWs': undefined,
                'fetchBidsAsks': undefined,
                'fetchBorrowInterest': undefined,
                'fetchBorrowRateHistory': undefined,
                'fetchCanceledOrders': undefined,
                'fetchClosedOrder': undefined,
                'fetchClosedOrders': undefined,
                'fetchCrossBorrowRate': undefined,
                'fetchCrossBorrowRates': undefined,
                'fetchCurrencies': 'emulated',
                'fetchDeposit': undefined,
                'fetchDepositAddress': undefined,
                'fetchDepositAddresses': undefined,
                'fetchDepositAddressesByNetwork': undefined,
                'fetchDeposits': undefined,
                'fetchDepositsWithdrawals': undefined,
                'fetchFundingHistory': undefined,
                'fetchFundingRate': undefined,
                'fetchFundingRateHistory': undefined,
                'fetchFundingRates': undefined,
                'fetchIndexOHLCV': undefined,
                'fetchIsolatedBorrowRate': undefined,
                'fetchIsolatedBorrowRates': undefined,
                'fetchL2OrderBook': true,
                'fetchLastPrices': undefined,
                'fetchLedger': undefined,
                'fetchLedgerEntry': undefined,
                'fetchLeverageTiers': undefined,
                'fetchMarketLeverageTiers': undefined,
                'fetchMarkets': true,
                'fetchMarkOHLCV': undefined,
                'fetchMyTrades': undefined,
                'fetchOHLCV': undefined,
                'fetchOpenInterest': undefined,
                'fetchOpenInterestHistory': undefined,
                'fetchOpenOrder': undefined,
                'fetchOpenOrders': undefined,
                'fetchOpenOrdersWs': undefined,
                'fetchOrder': undefined,
                'fetchOrderBook': true,
                'fetchOrderBooks': undefined,
                'fetchOrders': undefined,
                'fetchOrderTrades': undefined,
                'fetchOrderWs': undefined,
                'fetchPermissions': undefined,
                'fetchPosition': undefined,
                'fetchPositions': undefined,
                'fetchPositionsForSymbol': undefined,
                'fetchPositionsRisk': undefined,
                'fetchPremiumIndexOHLCV': undefined,
                'fetchStatus': 'emulated',
                'fetchTicker': true,
                'fetchTickers': undefined,
                'fetchTime': undefined,
                'fetchTrades': true,
                'fetchTradesWs': undefined,
                'fetchTradingFee': undefined,
                'fetchTradingFees': undefined,
                'fetchTradingLimits': undefined,
                'fetchTransactionFee': undefined,
                'fetchTransactionFees': undefined,
                'fetchTransactions': undefined,
                'fetchTransfers': undefined,
                'fetchWithdrawAddresses': undefined,
                'fetchWithdrawal': undefined,
                'fetchWithdrawals': undefined,
                'future': undefined,
                'margin': undefined,
                'option': undefined,
                'privateAPI': true,
                'publicAPI': true,
                'reduceMargin': undefined,
                'setLeverage': undefined,
                'setMargin': undefined,
                'setMarginMode': undefined,
                'setPositionMode': undefined,
                'signIn': undefined,
                'spot': undefined,
                'swap': undefined,
                'transfer': undefined,
                'watchBalance': undefined,
                'watchMyTrades': undefined,
                'watchOHLCV': undefined,
                'watchOHLCVForSymbols': undefined,
                'watchOrderBook': undefined,
                'watchOrderBookForSymbols': undefined,
                'watchOrders': undefined,
                'watchTicker': undefined,
                'watchTickers': undefined,
                'watchTrades': undefined,
                'watchTradesForSymbols': undefined,
                'withdraw': undefined,
            },
            'httpExceptions': {
                '400': ExchangeNotAvailable,
                '401': AuthenticationError,
                '403': ExchangeNotAvailable,
                '404': ExchangeNotAvailable,
                '405': ExchangeNotAvailable,
                '407': AuthenticationError,
                '408': RequestTimeout,
                '409': ExchangeNotAvailable,
                '410': ExchangeNotAvailable,
                '418': DDoSProtection,
                '422': ExchangeError,
                '429': RateLimitExceeded,
                '451': ExchangeNotAvailable,
                '500': ExchangeNotAvailable,
                '501': ExchangeNotAvailable,
                '502': ExchangeNotAvailable,
                '503': ExchangeNotAvailable,
                '504': RequestTimeout,
                '511': AuthenticationError,
                '520': ExchangeNotAvailable,
                '521': ExchangeNotAvailable,
                '522': ExchangeNotAvailable,
                '525': ExchangeNotAvailable,
                '526': ExchangeNotAvailable,
                '530': ExchangeNotAvailable,
            },
            'id': undefined,
            'limits': {
                'amount': { 'min': undefined, 'max': undefined },
                'cost': { 'min': undefined, 'max': undefined },
                'leverage': { 'min': undefined, 'max': undefined },
                'price': { 'min': undefined, 'max': undefined },
            },
            'markets': undefined, // to be filled manually or by fetchMarkets
            'name': undefined,
            'paddingMode': NO_PADDING,
            'precisionMode': DECIMAL_PLACES,
            'pro': false, // if it is integrated with CCXT Pro for WebSocket support
            'rateLimit': 2000, // milliseconds = seconds * 1000
            'requiredCredentials': {
                'apiKey': true,
                'login': false,
                'password': false,
                'privateKey': false, // a "0x"-prefixed hexstring private key for a wallet
                'secret': true,
                'token': false, // reserved for HTTP auth in some cases
                'twofa': false, // 2-factor authentication (one-time password key)
                'uid': false,
                'walletAddress': false, // the wallet address "0x"-prefixed hexstring
            },
            'status': {
                'eta': undefined,
                'status': 'ok',
                'updated': undefined,
                'url': undefined,
            },
            'timeframes': undefined, // redefine if the exchange has.fetchOHLCV
            'urls': {
                'api': undefined,
                'doc': undefined,
                'fees': undefined,
                'logo': undefined,
                'www': undefined,
            },
        }; // return
    } // describe ()

    constructor (userConfig = {}) {
        Object.assign (this, functions);
        //
        //     if (isNode) {
        //         this.nodeVersion = process.version.match (/\d+\.\d+\.\d+/)[0]
        //         this.userAgent = {
        //             'User-Agent': 'ccxt/' + (Exchange as any).ccxtVersion +
        //                 ' (+https://github.com/ccxt/ccxt)' +
        //                 ' Node.js/' + this.nodeVersion + ' (JavaScript)'
        //         }
        //     }
        //
        this.options = this.getDefaultOptions (); // exchange-specific options, if any
        // fetch implementation options (JS only)
        // http properties
        this.headers = {};
        this.origin = '*'; // CORS origin
        // underlying properties
        this.handleContentTypeApplicationZip = false;
        this.minFundingAddressLength = 1; // used in checkAddress
        this.number = Number; // or String (a pointer to a function)
        this.quoteJsonNumbers = true; // treat numbers in json as quoted precise strings
        this.substituteCommonCurrencyCodes = true;  // reserved
        // whether fees should be summed by currency code
        this.reduceFees = true;
        // do not delete this line, it is needed for users to be able to define their own fetchImplementation
        this.fetchImplementation = undefined;
        this.validateClientSsl = false;
        this.validateServerSsl = true;
        // default property values
        this.timeout = 10000; // milliseconds
        this.twofa = undefined; // two-factor authentication (2FA)
        this.verbose = false;
        // default credentials
        this.apiKey = undefined;
        this.login = undefined;
        this.password = undefined;
        this.privateKey = undefined; // a "0x"-prefixed hexstring private key for a wallet
        this.secret = undefined;
        this.token = undefined; // reserved for HTTP auth in some cases
        this.uid = undefined;
        this.walletAddress = undefined; // a wallet address "0x"-prefixed hexstring
        // placeholders for cached data
        this.balance = {};
        this.myTrades = undefined;
        this.ohlcvs = {};
        this.orderbooks = {};
        this.orders = undefined;
        this.positions = {};
        this.tickers = {};
        this.trades = {};
        this.transactions = undefined;
        // web3 and cryptography flags
        this.requiresEddsa = false;
        this.requiresWeb3 = false;
        // response handling flags and properties
        this.enableLastHttpResponse = true;
        this.enableLastJsonResponse = true;
        this.enableLastResponseHeaders = true;
        this.last_http_response = undefined;
        this.last_json_response = undefined;
        this.last_request_body     = undefined;
        this.last_request_headers  = undefined;
        this.last_request_path     = undefined;
        this.last_request_url      = undefined;
        this.last_response_headers = undefined;
        this.lastRestRequestTimestamp = 0;
        // camelCase and snake_notation support
        const unCamelCaseProperties = (obj = this) => {
            if (obj !== null) {
                const ownPropertyNames = Object.getOwnPropertyNames (obj);
                for (let i = 0; i < ownPropertyNames.length; i++) {
                    const k = ownPropertyNames[i];
                    this[unCamelCase (k)] = this[k];
                }
                unCamelCaseProperties (Object.getPrototypeOf (obj));
            }
        };
        unCamelCaseProperties ();
        // merge constructor overrides to this instance
        const configEntries = Object.entries (this.describe ()).concat (Object.entries (userConfig));
        for (let i = 0; i < configEntries.length; i++) {
            const [ property, value ] = configEntries[i];
            if (value && Object.getPrototypeOf (value) === Object.prototype) {
                this[property] = this.deepExtend (this[property], value);
            } else {
                this[property] = value;
            }
        }
        // http client options
        const agentOptions = {
            'keepAlive': true,
        };
        // ssl options
        if (!this.validateServerSsl) {
            agentOptions['rejectUnauthorized'] = false;
        }
        // generate old metainfo interface
        const hasKeys = Object.keys (this.has);
        for (let i = 0; i < hasKeys.length; i++) {
            const k = hasKeys[i];
            this['has' + this.capitalize (k)] = !!this.has[k]; // converts 'emulated' to true
        }
        // generate implicit api
        if (this.api) {
            this.defineRestApi (this.api, 'request');
        }
        // init the request rate limiter
        this.initRestRateLimiter ();
        // init predefined markets if any
        if (this.markets) {
            this.setMarkets (this.markets);
        }
        this.newUpdates = ((this.options as any).newUpdates !== undefined) ? (this.options as any).newUpdates : true;

        this.afterConstruct ();
    }

    encodeURIComponent (... args) {
        // @ts-expect-error
        return encodeURIComponent (... args);
    }

    checkRequiredVersion (requiredVersion, error = true) {
        let result = true;
        const [ major1, minor1, patch1 ] = requiredVersion.split ('.')
            , [ major2, minor2, patch2 ] = (Exchange as any).ccxtVersion.split ('.')
            , intMajor1 = this.parseToInt (major1)
            , intMinor1 = this.parseToInt (minor1)
            , intPatch1 = this.parseToInt (patch1)
            , intMajor2 = this.parseToInt (major2)
            , intMinor2 = this.parseToInt (minor2)
            , intPatch2 = this.parseToInt (patch2);
        if (intMajor1 > intMajor2) {
            result = false;
        }
        if (intMajor1 === intMajor2) {
            if (intMinor1 > intMinor2) {
                result = false;
            } else if (intMinor1 === intMinor2 && intPatch1 > intPatch2) {
                result = false;
            }
        }
        if (!result) {
            if (error) {
                throw new NotSupported ('Your current version of CCXT is ' + (Exchange as any).ccxtVersion + ', a newer version ' + requiredVersion + ' is required, please, upgrade your version of CCXT');
            } else {
                return error;
            }
        }
        return result;
    }

    checkAddress (address) {
        if (address === undefined) {
            throw new InvalidAddress (this.id + ' address is undefined');
        }
        // check the address is not the same letter like 'aaaaa' nor too short nor has a space
        if ((this.unique (address).length === 1) || address.length < this.minFundingAddressLength || address.includes (' ')) {
            throw new InvalidAddress (this.id + ' address is invalid or has less than ' + this.minFundingAddressLength.toString () + ' characters: "' + this.json (address) + '"');
        }
        return address;
    }

    initRestRateLimiter () {
        if (this.rateLimit === undefined) {
            throw new Error (this.id + '.rateLimit property is not configured');
        }
        this.tokenBucket = this.extend ({
            delay: 0.001,
            capacity: 1,
            cost: 1,
            maxCapacity: 1000,
            refillRate: (this.rateLimit > 0) ? 1 / this.rateLimit : Number.MAX_VALUE,
        }, this.tokenBucket);
        this.throttler = new Throttler (this.tokenBucket);
    }

    throttle (cost = undefined) {
        return this.throttler.throttle (cost);
    }

    defineRestApiEndpoint (methodName, uppercaseMethod, lowercaseMethod, camelcaseMethod, path, paths, config = {}) {
        const splitPath = path.split (/[^a-zA-Z0-9]/);
        const camelcaseSuffix = splitPath.map (this.capitalize).join ('');
        const underscoreSuffix = splitPath.map ((x) => x.trim ().toLowerCase ()).filter ((x) => x.length > 0).join ('_');
        const camelcasePrefix = [ paths[0] ].concat (paths.slice (1).map (this.capitalize)).join ('');
        const underscorePrefix = [ paths[0] ].concat (paths.slice (1).map ((x) => x.trim ()).filter ((x) => x.length > 0)).join ('_');
        const camelcase = camelcasePrefix + camelcaseMethod + this.capitalize (camelcaseSuffix);
        const underscore = underscorePrefix + '_' + lowercaseMethod + '_' + underscoreSuffix;
        const typeArgument = (paths.length > 1) ? paths : paths[0];
        // handle call costs here
        const partial = async (params = {}, context = {}) => this[methodName] (path, typeArgument, uppercaseMethod, params, undefined, undefined, config, context);
        // const partial = async (params) => this[methodName] (path, typeArgument, uppercaseMethod, params || {})
        this[camelcase] = partial;
        this[underscore] = partial;
    }

    defineRestApi (api, methodName, paths = []) {
        const keys = Object.keys (api);
        for (let i = 0; i < keys.length; i++) {
            const key = keys[i];
            const value = api[key];
            const uppercaseMethod = key.toUpperCase ();
            const lowercaseMethod = key.toLowerCase ();
            const camelcaseMethod = this.capitalize (lowercaseMethod);
            if (Array.isArray (value)) {
                for (let k = 0; k < value.length; k++) {
                    const path = value[k].trim ();
                    this.defineRestApiEndpoint (methodName, uppercaseMethod, lowercaseMethod, camelcaseMethod, path, paths);
                }
                // the options HTTP method conflicts with the 'options' API url path
                // } else if (key.match (/^(?:get|post|put|delete|options|head|patch)$/i)) {
            } else if (key.match (/^(?:get|post|put|delete|head|patch)$/i)) {
                const endpoints = Object.keys (value);
                for (let j = 0; j < endpoints.length; j++) {
                    const endpoint = endpoints[j];
                    const path = endpoint.trim ();
                    const config = value[endpoint];
                    if (typeof config === 'object') {
                        this.defineRestApiEndpoint (methodName, uppercaseMethod, lowercaseMethod, camelcaseMethod, path, paths, config);
                    } else if (typeof config === 'number') {
                        this.defineRestApiEndpoint (methodName, uppercaseMethod, lowercaseMethod, camelcaseMethod, path, paths, { cost: config });
                    } else {
                        throw new NotSupported (this.id + ' defineRestApi() API format is not supported, API leafs must strings, objects or numbers');
                    }
                }
            } else {
                this.defineRestApi (value, methodName, paths.concat ([ key ]));
            }
        }
    }

    log (... args) {
        console.log (... args);
    }

    httpProxyAgentModule:any = undefined;
    httpsProxyAgentModule:any = undefined;
    socksProxyAgentModule:any = undefined;
    socksProxyAgentModuleChecked:boolean = false;
    proxyDictionaries:any = {};
    proxyModulesLoaded:boolean = false;

    async loadProxyModules () {
        this.proxyModulesLoaded = true;
        // todo: possible sync alternatives: https://stackoverflow.com/questions/51069002/convert-import-to-synchronous
        this.httpProxyAgentModule = await import (/* webpackIgnore: true */ '../static_dependencies/proxies/http-proxy-agent/index.js');
        this.httpsProxyAgentModule = await import (/* webpackIgnore: true */ '../static_dependencies/proxies/https-proxy-agent/index.js');
        if (this.socksProxyAgentModuleChecked === false) {
            this.socksProxyAgentModuleChecked = true;
            try {
                // @ts-ignore
                this.socksProxyAgentModule = await import (/* webpackIgnore: true */ 'socks-proxy-agent');
            } catch (e) {}
        }
    }

    setProxyAgents (httpProxy, httpsProxy, socksProxy) {
        let chosenAgent = undefined;
        if (httpProxy) {
            if (this.httpProxyAgentModule === undefined) {
                throw new NotSupported (this.id + ' you need to load JS proxy modules with `.loadProxyModules()` method at first to use proxies');
            }
            if (!(httpProxy in this.proxyDictionaries)) {
                this.proxyDictionaries[httpProxy] = new this.httpProxyAgentModule.HttpProxyAgent(httpProxy);
            }
            chosenAgent = this.proxyDictionaries[httpProxy];
        } else if (httpsProxy) {
            if (this.httpsProxyAgentModule === undefined) {
                throw new NotSupported (this.id + ' you need to load JS proxy modules with `.loadProxyModules()` method at first to use proxies');
            }
            if (!(httpsProxy in this.proxyDictionaries)) {
                this.proxyDictionaries[httpsProxy] = new this.httpsProxyAgentModule.HttpsProxyAgent(httpsProxy);
            }
            chosenAgent = this.proxyDictionaries[httpsProxy];
            chosenAgent.keepAlive = true;
        } else if (socksProxy) {
            if (this.socksProxyAgentModule === undefined) {
                throw new NotSupported (this.id + ' - to use SOCKS proxy with ccxt, at first you need install module "npm i socks-proxy-agent" and then initialize proxies with `.loadProxyModules()` method');
            }
            if (!(socksProxy in this.proxyDictionaries)) {
                this.proxyDictionaries[socksProxy] = new this.socksProxyAgentModule.SocksProxyAgent(socksProxy);
            }
            chosenAgent = this.proxyDictionaries[socksProxy];
        }
        return chosenAgent;
    }

    async loadHttpProxyAgent () {
        // for `http://` protocol proxy-urls, we need to load `http` module only on first call
        if (!this.httpAgent) {
            const httpModule = await import (/* webpackIgnore: true */'node:http')
            this.httpAgent = new httpModule.Agent ();
        }
        return this.httpAgent;
    }

    getHttpAgentIfNeeded (url) {
        if (isNode) {
            // only for non-ssl proxy
            if (url.substring(0, 5) === 'ws://') {
                if (this.httpAgent === undefined) {
                    throw new NotSupported (this.id + ' to use proxy with non-ssl ws:// urls, at first run  `await exchange.loadHttpProxyAgent()` method');
                }
                return this.httpAgent;
            }
        }
        return undefined;
    }


    async fetch (url, method = 'GET', headers: any = undefined, body: any = undefined) {

        // load node-http(s) modules only on first call
        if (isNode) {
            if (!this.nodeHttpModuleLoaded) {
                this.nodeHttpModuleLoaded = true;
                const httpsModule = await import (/* webpackIgnore: true */'node:https')
                this.httpsAgent = new httpsModule.Agent ({ keepAlive: true });
            }
        }

        // ##### PROXY & HEADERS #####
        headers = this.extend (this.headers, headers);
        // proxy-url
        const proxyUrl = this.checkProxyUrlSettings (url, method, headers, body);
        let httpProxyAgent = false;
        if (proxyUrl !== undefined) {
            // part only for node-js
            if (isNode) {
                // in node we need to set header to *
                headers = this.extend ({ 'Origin': this.origin }, headers);
                // only for http proxy
                if (proxyUrl.substring(0, 5) === 'http:') {
                    await this.loadHttpProxyAgent ();
                    httpProxyAgent = this.httpAgent;
                }
            }
            url = proxyUrl + url;
        }
        // proxy agents
        const [ httpProxy, httpsProxy, socksProxy ] = this.checkProxySettings (url, method, headers, body);
        this.checkConflictingProxies (httpProxy || httpsProxy || socksProxy, proxyUrl);
        if (!this.proxyModulesLoaded) {
            await this.loadProxyModules (); // this is needed in JS, independently whether proxy properties were set or not, we have to load them because of necessity in WS, which would happen beyond 'fetch' method (WS/etc)
        }
        const chosenAgent = this.setProxyAgents (httpProxy, httpsProxy, socksProxy);
        // user-agent
        const userAgent = (this.userAgent !== undefined) ? this.userAgent : this.user_agent;
        if (userAgent && isNode) {
            if (typeof userAgent === 'string') {
                headers = this.extend ({ 'User-Agent': userAgent }, headers);
            } else if ((typeof userAgent === 'object') && ('User-Agent' in userAgent)) {
                headers = this.extend (userAgent, headers);
            }
        }
        // set final headers
        headers = this.setHeaders (headers);
        // log
        if (this.verbose) {
            this.log ("fetch Request:\n", this.id, method, url, "\nRequestHeaders:\n", headers, "\nRequestBody:\n", body, "\n");
        }
        // end of proxies & headers

        if (this.fetchImplementation === undefined) {
            if (isNode) {
                const module = await import (/* webpackIgnore: true */'../static_dependencies/node-fetch/index.js');
                if (this.agent === undefined) {
                    this.agent = this.httpsAgent;
                }
                this.AbortError = module.AbortError;
                this.fetchImplementation = module.default;
                this.FetchError = module.FetchError;
            } else {
                this.fetchImplementation = self.fetch;
                this.AbortError = DOMException;
                this.FetchError = TypeError;
            }
        }
        // fetchImplementation cannot be called on this. in browsers:
        // TypeError Failed to execute 'fetch' on 'Window': Illegal invocation
        const fetchImplementation = this.fetchImplementation;
        const params = { method, headers, body, timeout: this.timeout };
        if (this.agent) {
            params['agent'] = this.agent;
        }
        // override agent, if needed
        if (httpProxyAgent) {
            // if proxyUrl is being used, then specifically in nodejs, we need http module, not https
            params['agent'] = httpProxyAgent;
        } else if (chosenAgent) {
            // if http(s)Proxy is being used
            params['agent'] = chosenAgent;
        }
        const controller = new AbortController ()
        params['signal'] = controller.signal
        const timeout = setTimeout (() => {
            controller.abort ();
        }, this.timeout);
        try {
            const response = await fetchImplementation (url, params);
            clearTimeout (timeout);
            return this.handleRestResponse (response, url, method, headers, body);
        } catch (e) {
            if (e instanceof this.AbortError) {
                throw new RequestTimeout (this.id + ' ' + method + ' ' + url + ' request timed out (' + this.timeout + ' ms)');
            } else if (e instanceof this.FetchError) {
                throw new NetworkError (this.id + ' ' + method + ' ' + url + ' fetch failed');
            }
            throw e;
        }
    }

    parseJson (jsonString) {
        try {
            if (this.isJsonEncodedObject (jsonString)) {
                return JSON.parse (this.onJsonResponse (jsonString));
            }
        } catch (e) {
            // SyntaxError
            return undefined;
        }
    }

    getResponseHeaders (response) {
        const result = {};
        response.headers.forEach ((value, key) => {
            key = key.split ('-').map ((word) => this.capitalize (word)).join ('-');
            result[key] = value;
        });
        return result;
    }

    handleRestResponse (response, url, method = 'GET', requestHeaders = undefined, requestBody = undefined) {
        const responseHeaders = this.getResponseHeaders (response);
        if (this.handleContentTypeApplicationZip && (responseHeaders['Content-Type'] === 'application/zip')) {
            const responseBuffer = response.buffer ();
            if (this.enableLastResponseHeaders) {
                this.last_response_headers = responseHeaders;
            }
            if (this.enableLastHttpResponse) {
                this.last_http_response = responseBuffer;
            }
            if (this.verbose) {
                this.log ("handleRestResponse:\n", this.id, method, url, response.status, response.statusText, "\nResponseHeaders:\n", responseHeaders, "ZIP redacted", "\n");
            }
            // no error handler needed, because it would not be a zip response in case of an error
            return responseBuffer;
        }
        return response.text ().then ((responseBody) => {
            const bodyText = this.onRestResponse (response.status, response.statusText, url, method, responseHeaders, responseBody, requestHeaders, requestBody);
            const json = this.parseJson (bodyText);
            if (this.enableLastResponseHeaders) {
                this.last_response_headers = responseHeaders;
            }
            if (this.enableLastHttpResponse) {
                this.last_http_response = responseBody;
            }
            if (this.enableLastJsonResponse) {
                this.last_json_response = json;
            }
            if (this.verbose) {
                this.log ("handleRestResponse:\n", this.id, method, url, response.status, response.statusText, "\nResponseHeaders:\n", responseHeaders, "\nResponseBody:\n", responseBody, "\n");
            }
            const skipFurtherErrorHandling = this.handleErrors (response.status, response.statusText, url, method, responseHeaders, responseBody, json, requestHeaders, requestBody);
            if (!skipFurtherErrorHandling) {
                this.handleHttpStatusCode (response.status, response.statusText, url, method, responseBody);
            }
            return json || responseBody;
        });
    }

    onRestResponse (statusCode, statusText, url, method, responseHeaders, responseBody, requestHeaders, requestBody) {
        return responseBody.trim ();
    }

    onJsonResponse (responseBody) {
        return this.quoteJsonNumbers ? responseBody.replace (/":([+.0-9eE-]+)([,}])/g, '":"$1"$2') : responseBody;
    }

    async loadMarketsHelper (reload = false, params = {}) {
        if (!reload && this.markets) {
            if (!this.markets_by_id) {
                return this.setMarkets (this.markets);
            }
            return this.markets;
        }
        let currencies = undefined;
        // only call if exchange API provides endpoint (true), thus avoid emulated versions ('emulated')
        if (this.has['fetchCurrencies'] === true) {
            currencies = await this.fetchCurrencies ();
        }
        const markets = await this.fetchMarkets (params);
        return this.setMarkets (markets, currencies);
    }

    loadMarkets (reload = false, params = {}): Promise<Dictionary<Market>> {
        // this method is async, it returns a promise
        if ((reload && !this.reloadingMarkets) || !this.marketsLoading) {
            this.reloadingMarkets = true;
            this.marketsLoading = this.loadMarketsHelper (reload, params).then ((resolved) => {
                this.reloadingMarkets = false;
                return resolved;
            }, (error) => {
                this.reloadingMarkets = false;
                throw error;
            });
        }
        return this.marketsLoading;
    }

    fetchCurrencies (params = {}) {
        // markets are returned as a list
        // currencies are returned as a dict
        // this is for historical reasons
        // and may be changed for consistency later
        return new Promise ((resolve, reject) => resolve (this.currencies));
    }

    fetchMarkets (params = {}): Promise<Market[]> {
        // markets are returned as a list
        // currencies are returned as a dict
        // this is for historical reasons
        // and may be changed for consistency later
        return new Promise ((resolve, reject) => resolve (Object.values (this.markets)));
    }

    checkRequiredDependencies () {
        return;
    }

    parseNumber (value, d: number = undefined): number {
        if (value === undefined) {
            return d;
        } else {
            try {
                return this.number (value);
            } catch (e) {
                return d;
            }
        }
    }

    checkOrderArguments (market, type, side, amount, price, params) {
        if (price === undefined) {
            if (type === 'limit') {
                throw new ArgumentsRequired (this.id + ' createOrder() requires a price argument for a limit order');
            }
        }
        if (amount <= 0) {
            throw new ArgumentsRequired (this.id + ' createOrder() amount should be above 0');
        }
    }

    handleHttpStatusCode (code, reason, url, method, body) {
        const codeAsString = code.toString ();
        if (codeAsString in this.httpExceptions) {
            const ErrorClass = this.httpExceptions[codeAsString];
            throw new ErrorClass (this.id + ' ' + method + ' ' + url + ' ' + codeAsString + ' ' + reason + ' ' + body);
        }
    }

    remove0xPrefix (hexData) {
        if (hexData.slice (0, 2) === '0x') {
            return hexData.slice (2);
        } else {
            return hexData;
        }
    }

    spawn (method, ... args): Future {
        const future = createFuture ();
        method.apply (this, args).then (future.resolve).catch (future.reject);
        return future;
    }

    delay (timeout, method, ... args) {
        setTimeout (() => {
            this.spawn (method, ... args);
        }, timeout);
    }

    // -----------------------------------------------------------------------
    // -----------------------------------------------------------------------
    // WS/PRO methods

    orderBook (snapshot = {}, depth = Number.MAX_SAFE_INTEGER) {
        return new WsOrderBook (snapshot, depth);
    }

    indexedOrderBook (snapshot = {}, depth = Number.MAX_SAFE_INTEGER) {
        return new IndexedOrderBook (snapshot, depth);
    }

    countedOrderBook (snapshot = {}, depth = Number.MAX_SAFE_INTEGER) {
        return new CountedOrderBook (snapshot, depth);
    }

    handleMessage (client, message) {
    } // stub to override

    // ping (client) {} // stub to override

    client (url): WsClient {
        this.clients = this.clients || {};
        if (!this.clients[url]) {
            const onMessage = this.handleMessage.bind (this);
            const onError = this.onError.bind (this);
            const onClose = this.onClose.bind (this);
            const onConnected = this.onConnected.bind (this);
            // decide client type here: ws / signalr / socketio
            const wsOptions = this.safeValue (this.options, 'ws', {});
            // proxy agents
            const [ httpProxy, httpsProxy, socksProxy ] = this.checkWsProxySettings ();
            const chosenAgent = this.setProxyAgents (httpProxy, httpsProxy, socksProxy);
            // part only for node-js
            const httpProxyAgent = this.getHttpAgentIfNeeded (url);
            const finalAgent = chosenAgent ? chosenAgent : (httpProxyAgent ? httpProxyAgent : this.agent);
            //
            const options = this.deepExtend (this.streaming, {
                'log': this.log ? this.log.bind (this) : this.log,
                'ping': (this as any).ping ? (this as any).ping.bind (this) : (this as any).ping,
                'verbose': this.verbose,
                'throttler': new Throttler (this.tokenBucket),
                // add support for proxies
                'options': {
                    'agent': finalAgent,
                }
            }, wsOptions);
            this.clients[url] = new WsClient (url, onMessage, onError, onClose, onConnected, options);
        }
        return this.clients[url];
    }

    watch (url, messageHash, message = undefined, subscribeHash = undefined, subscription = undefined) {
        //
        // Without comments the code of this method is short and easy:
        //
        //     const client = this.client (url)
        //     const backoffDelay = 0
        //     const future = client.future (messageHash)
        //     const connected = client.connect (backoffDelay)
        //     connected.then (() => {
        //         if (message && !client.subscriptions[subscribeHash]) {
        //             client.subscriptions[subscribeHash] = true
        //             client.send (message)
        //         }
        //     }).catch ((error) => {})
        //     return future
        //
        // The following is a longer version of this method with comments
        //
        const client = this.client (url) as WsClient;
        // todo: calculate the backoff using the clients cache
        const backoffDelay = 0;
        //
        //  watchOrderBook ---- future ----+---------------+----→ user
        //                                 |               |
        //                                 ↓               ↑
        //                                 |               |
        //                              connect ......→ resolve
        //                                 |               |
        //                                 ↓               ↑
        //                                 |               |
        //                             subscribe -----→ receive
        //
        if ((subscribeHash === undefined) && (messageHash in client.futures)) {
            return client.futures[messageHash];
        }
        const future = client.future (messageHash);
        // read and write subscription, this is done before connecting the client
        // to avoid race conditions when other parts of the code read or write to the client.subscriptions
        const clientSubscription = client.subscriptions[subscribeHash];
        if (!clientSubscription) {
            client.subscriptions[subscribeHash] = subscription || true;
        }
        // we intentionally do not use await here to avoid unhandled exceptions
        // the policy is to make sure that 100% of promises are resolved or rejected
        // either with a call to client.resolve or client.reject with
        //  a proper exception class instance
        const connected = client.connect (backoffDelay);
        // the following is executed only if the catch-clause does not
        // catch any connection-level exceptions from the client
        // (connection established successfully)
        if (!clientSubscription) {
            connected.then (() => {
                const options = this.safeValue (this.options, 'ws');
                const cost = this.safeValue (options, 'cost', 1);
                if (message) {
                    if (this.enableRateLimit && client.throttle) {
                        // add cost here |
                        //               |
                        //               V
                        client.throttle (cost).then (() => {
                            client.send (message);
                        }).catch ((e) => {
                            delete client.subscriptions[subscribeHash];
                            future.reject (e);
                        });
                    } else {
                        client.send (message).catch ((e) => {
                            delete client.subscriptions[subscribeHash];
                            future.reject (e);
                        });
                    }
                }
            }).catch ((e) => {
                delete client.subscriptions[subscribeHash];
                future.reject (e);
            });
        }
        return future;
    }

    onConnected (client, message = undefined) {
        // for user hooks
        // console.log ('Connected to', client.url)
    }

    onError (client, error) {
        if ((client.url in this.clients) && (this.clients[client.url].error)) {
            delete this.clients[client.url];
        }
    }

    onClose (client, error) {
        if (client.error) {
            // connection closed due to an error, do nothing
        } else {
            // server disconnected a working connection
            if (this.clients[client.url]) {
                delete this.clients[client.url];
            }
        }
    }

    async close () {
        const clients = Object.values (this.clients || {});
        const closedClients = [];
        for (let i = 0; i < clients.length; i++) {
            const client = clients[i] as WsClient;
            delete this.clients[client.url];
            closedClients.push (client.close ());
        }
        return Promise.all (closedClients);
    }

    async loadOrderBook (client, messageHash, symbol, limit = undefined, params = {}) {
        if (!(symbol in this.orderbooks)) {
            client.reject (new ExchangeError (this.id + ' loadOrderBook() orderbook is not initiated'), messageHash);
            return;
        }
        const maxRetries = this.handleOption ('watchOrderBook', 'snapshotMaxRetries', 3);
        let tries = 0;
        try {
            const stored = this.orderbooks[symbol];
            while (tries < maxRetries) {
                const cache = stored.cache;
                const orderBook = await this.fetchRestOrderBookSafe (symbol, limit, params);
                const index = this.getCacheIndex (orderBook, cache);
                if (index >= 0) {
                    stored.reset (orderBook);
                    this.handleDeltas (stored, cache.slice (index));
                    stored.cache.length = 0;
                    client.resolve (stored, messageHash);
                    return;
                }
                tries++;
            }
            client.reject (new ExchangeError (this.id + ' nonce is behind the cache after ' + maxRetries.toString () + ' tries.'), messageHash);
            delete this.clients[client.url];
        } catch (e) {
            client.reject (e, messageHash);
            await this.loadOrderBook (client, messageHash, symbol, limit, params);
        }
    }

    convertToBigInt (value: string) {
        return BigInt (value); // used on XT
    }

    stringToCharsArray (value) {
        return value.split ('');
    }

    valueIsDefined (value) {
        return value !== undefined && value !== null;
    }

    arraySlice (array, first, second = undefined) {
        if (second === undefined) {
            return array.slice (first);
        }
        return array.slice (first, second);
    }

    getProperty (obj, property, defaultValue = undefined) {
        return (property in obj ? obj[property] : defaultValue);
    }

    setProperty (obj, property, defaultValue = undefined) {
        obj[property] = defaultValue;
    }

    axolotl(payload, hexKey, ed25519) {
        return axolotl(payload, hexKey, ed25519);
    }

    /* eslint-enable */
    // ------------------------------------------------------------------------

    // ########################################################################
    // ########################################################################
    // ########################################################################
    // ########################################################################
    // ########                        ########                        ########
    // ########                        ########                        ########
    // ########                        ########                        ########
    // ########                        ########                        ########
    // ########        ########################        ########################
    // ########        ########################        ########################
    // ########        ########################        ########################
    // ########        ########################        ########################
    // ########                        ########                        ########
    // ########                        ########                        ########
    // ########                        ########                        ########
    // ########                        ########                        ########
    // ########################################################################
    // ########################################################################
    // ########################################################################
    // ########################################################################
    // ########        ########        ########                        ########
    // ########        ########        ########                        ########
    // ########        ########        ########                        ########
    // ########        ########        ########                        ########
    // ################        ########################        ################
    // ################        ########################        ################
    // ################        ########################        ################
    // ################        ########################        ################
    // ########        ########        ################        ################
    // ########        ########        ################        ################
    // ########        ########        ################        ################
    // ########        ########        ################        ################
    // ########################################################################
    // ########################################################################
    // ########################################################################
    // ########################################################################

    // ------------------------------------------------------------------------
    // METHODS BELOW THIS LINE ARE TRANSPILED FROM JAVASCRIPT TO PYTHON AND PHP

    handleDeltas (orderbook, deltas) {
        for (let i = 0; i < deltas.length; i++) {
            this.handleDelta (orderbook, deltas[i]);
        }
    }

    handleDelta (bookside, delta) {
        throw new NotSupported (this.id + ' handleDelta not supported yet');
    }

    getCacheIndex (orderbook, deltas) {
        // return the first index of the cache that can be applied to the orderbook or -1 if not possible
        return -1;
    }

    findTimeframe (timeframe, timeframes = undefined) {
        if (timeframes === undefined) {
            timeframes = this.timeframes;
        }
        const keys = Object.keys (timeframes);
        for (let i = 0; i < keys.length; i++) {
            const key = keys[i];
            if (timeframes[key] === timeframe) {
                return key;
            }
        }
        return undefined;
    }

    checkProxyUrlSettings (url = undefined, method = undefined, headers = undefined, body = undefined) {
        const usedProxies = [];
        let proxyUrl = undefined;
        if (this.proxyUrl !== undefined) {
            usedProxies.push ('proxyUrl');
            proxyUrl = this.proxyUrl;
        }
        if (this.proxy_url !== undefined) {
            usedProxies.push ('proxy_url');
            proxyUrl = this.proxy_url;
        }
        if (this.proxyUrlCallback !== undefined) {
            usedProxies.push ('proxyUrlCallback');
            proxyUrl = this.proxyUrlCallback (url, method, headers, body);
        }
        if (this.proxy_url_callback !== undefined) {
            usedProxies.push ('proxy_url_callback');
            proxyUrl = this.proxy_url_callback (url, method, headers, body);
        }
        // backwards-compatibility
        if (this.proxy !== undefined) {
            usedProxies.push ('proxy');
            if (typeof this.proxy === 'function') {
                proxyUrl = this.proxy (url, method, headers, body);
            } else {
                proxyUrl = this.proxy;
            }
        }
        const length = usedProxies.length;
        if (length > 1) {
            const joinedProxyNames = usedProxies.join (',');
            throw new ExchangeError (this.id + ' you have multiple conflicting proxy_url settings (' + joinedProxyNames + '), please use only one from : proxyUrl, proxy_url, proxyUrlCallback, proxy_url_callback');
        }
        return proxyUrl;
    }

    checkProxySettings (url = undefined, method = undefined, headers = undefined, body = undefined) {
        const usedProxies = [];
        let httpProxy = undefined;
        let httpsProxy = undefined;
        let socksProxy = undefined;
        // httpProxy
        if (this.httpProxy !== undefined) {
            usedProxies.push ('httpProxy');
            httpProxy = this.httpProxy;
        }
        if (this.http_proxy !== undefined) {
            usedProxies.push ('http_proxy');
            httpProxy = this.http_proxy;
        }
        if (this.httpProxyCallback !== undefined) {
            usedProxies.push ('httpProxyCallback');
            httpProxy = this.httpProxyCallback (url, method, headers, body);
        }
        if (this.http_proxy_callback !== undefined) {
            usedProxies.push ('http_proxy_callback');
            httpProxy = this.http_proxy_callback (url, method, headers, body);
        }
        // httpsProxy
        if (this.httpsProxy !== undefined) {
            usedProxies.push ('httpsProxy');
            httpsProxy = this.httpsProxy;
        }
        if (this.https_proxy !== undefined) {
            usedProxies.push ('https_proxy');
            httpsProxy = this.https_proxy;
        }
        if (this.httpsProxyCallback !== undefined) {
            usedProxies.push ('httpsProxyCallback');
            httpsProxy = this.httpsProxyCallback (url, method, headers, body);
        }
        if (this.https_proxy_callback !== undefined) {
            usedProxies.push ('https_proxy_callback');
            httpsProxy = this.https_proxy_callback (url, method, headers, body);
        }
        // socksProxy
        if (this.socksProxy !== undefined) {
            usedProxies.push ('socksProxy');
            socksProxy = this.socksProxy;
        }
        if (this.socks_proxy !== undefined) {
            usedProxies.push ('socks_proxy');
            socksProxy = this.socks_proxy;
        }
        if (this.socksProxyCallback !== undefined) {
            usedProxies.push ('socksProxyCallback');
            socksProxy = this.socksProxyCallback (url, method, headers, body);
        }
        if (this.socks_proxy_callback !== undefined) {
            usedProxies.push ('socks_proxy_callback');
            socksProxy = this.socks_proxy_callback (url, method, headers, body);
        }
        // check
        const length = usedProxies.length;
        if (length > 1) {
            const joinedProxyNames = usedProxies.join (',');
            throw new ExchangeError (this.id + ' you have multiple conflicting settings (' + joinedProxyNames + '), please use only one from: httpProxy, httpsProxy, httpProxyCallback, httpsProxyCallback, socksProxy, socksProxyCallback');
        }
        return [ httpProxy, httpsProxy, socksProxy ];
    }

    checkWsProxySettings () {
        const usedProxies = [];
        let wsProxy = undefined;
        let wssProxy = undefined;
        let wsSocksProxy = undefined;
        // ws proxy
        if (this.wsProxy !== undefined) {
            usedProxies.push ('wsProxy');
            wsProxy = this.wsProxy;
        }
        if (this.ws_proxy !== undefined) {
            usedProxies.push ('ws_proxy');
            wsProxy = this.ws_proxy;
        }
        // wss proxy
        if (this.wssProxy !== undefined) {
            usedProxies.push ('wssProxy');
            wssProxy = this.wssProxy;
        }
        if (this.wss_proxy !== undefined) {
            usedProxies.push ('wss_proxy');
            wssProxy = this.wss_proxy;
        }
        // ws socks proxy
        if (this.wsSocksProxy !== undefined) {
            usedProxies.push ('wsSocksProxy');
            wsSocksProxy = this.wsSocksProxy;
        }
        if (this.ws_socks_proxy !== undefined) {
            usedProxies.push ('ws_socks_proxy');
            wsSocksProxy = this.ws_socks_proxy;
        }
        // check
        const length = usedProxies.length;
        if (length > 1) {
            const joinedProxyNames = usedProxies.join (',');
            throw new ExchangeError (this.id + ' you have multiple conflicting settings (' + joinedProxyNames + '), please use only one from: wsProxy, wssProxy, socksProxy');
        }
        return [ wsProxy, wssProxy, wsSocksProxy ];
    }

    checkConflictingProxies (proxyAgentSet, proxyUrlSet) {
        if (proxyAgentSet && proxyUrlSet) {
            throw new ExchangeError (this.id + ' you have multiple conflicting proxy settings, please use only one from : proxyUrl, httpProxy, httpsProxy, socksProxy');
        }
    }

    findMessageHashes (client, element: string): string[] {
        const result = [];
        const messageHashes = Object.keys (client.futures);
        for (let i = 0; i < messageHashes.length; i++) {
            const messageHash = messageHashes[i];
            if (messageHash.indexOf (element) >= 0) {
                result.push (messageHash);
            }
        }
        return result;
    }

    filterByLimit (array: object[], limit: Int = undefined, key: IndexType = 'timestamp'): any {
        if (this.valueIsDefined (limit)) {
            const arrayLength = array.length;
            if (arrayLength > 0) {
                let ascending = true;
                if ((key in array[0])) {
                    const first = array[0][key];
                    const last = array[arrayLength - 1][key];
                    if (first !== undefined && last !== undefined) {
                        ascending = first <= last;  // true if array is sorted in ascending order based on 'timestamp'
                    }
                }
                array = ascending ? this.arraySlice (array, -limit) : this.arraySlice (array, 0, limit);
            }
        }
        return array;
    }

    filterBySinceLimit (array: object[], since: Int = undefined, limit: Int = undefined, key: IndexType = 'timestamp', tail = false): any {
        const sinceIsDefined = this.valueIsDefined (since);
        const parsedArray = this.toArray (array) as any;
        let result = parsedArray;
        if (sinceIsDefined) {
            result = [];
            for (let i = 0; i < parsedArray.length; i++) {
                const entry = parsedArray[i];
                const value = this.safeValue (entry, key);
                if (value && (value >= since)) {
                    result.push (entry);
                }
            }
        }
        if (tail && limit !== undefined) {
            return this.arraySlice (result, -limit);
        }
        return this.filterByLimit (result, limit, key);
    }

    filterByValueSinceLimit (array: object[], field: IndexType, value = undefined, since: Int = undefined, limit: Int = undefined, key = 'timestamp', tail = false): any {
        const valueIsDefined = this.valueIsDefined (value);
        const sinceIsDefined = this.valueIsDefined (since);
        const parsedArray = this.toArray (array) as any;
        let result = parsedArray;
        // single-pass filter for both symbol and since
        if (valueIsDefined || sinceIsDefined) {
            result = [];
            for (let i = 0; i < parsedArray.length; i++) {
                const entry = parsedArray[i];
                const entryFiledEqualValue = entry[field] === value;
                const firstCondition = valueIsDefined ? entryFiledEqualValue : true;
                const entryKeyValue = this.safeValue (entry, key);
                const entryKeyGESince = (entryKeyValue) && since && (entryKeyValue >= since);
                const secondCondition = sinceIsDefined ? entryKeyGESince : true;
                if (firstCondition && secondCondition) {
                    result.push (entry);
                }
            }
        }
        if (tail && limit !== undefined) {
            return this.arraySlice (result, -limit);
        }
        return this.filterByLimit (result, limit, key);
    }

    setSandboxMode (enabled) {
        if (enabled) {
            if ('test' in this.urls) {
                if (typeof this.urls['api'] === 'string') {
                    this.urls['apiBackup'] = this.urls['api'];
                    this.urls['api'] = this.urls['test'];
                } else {
                    this.urls['apiBackup'] = this.clone (this.urls['api']);
                    this.urls['api'] = this.clone (this.urls['test']);
                }
            } else {
                throw new NotSupported (this.id + ' does not have a sandbox URL');
            }
        } else if ('apiBackup' in this.urls) {
            if (typeof this.urls['api'] === 'string') {
                this.urls['api'] = this.urls['apiBackup'] as any;
            } else {
                this.urls['api'] = this.clone (this.urls['apiBackup']);
            }
            const newUrls = this.omit (this.urls, 'apiBackup');
            this.urls = newUrls;
        }
    }

    sign (path, api: any = 'public', method = 'GET', params = {}, headers: any = undefined, body: any = undefined) {
        return {};
    }

    async fetchAccounts (params = {}): Promise<any> {
        throw new NotSupported (this.id + ' fetchAccounts() is not supported yet');
    }

    async fetchTrades (symbol: string, since: Int = undefined, limit: Int = undefined, params = {}): Promise<Trade[]> {
        throw new NotSupported (this.id + ' fetchTrades() is not supported yet');
    }

    async fetchTradesWs (symbol: string, since: Int = undefined, limit: Int = undefined, params = {}): Promise<Trade[]> {
        throw new NotSupported (this.id + ' fetchTradesWs() is not supported yet');
    }

    async watchTrades (symbol: string, since: Int = undefined, limit: Int = undefined, params = {}): Promise<Trade[]> {
        throw new NotSupported (this.id + ' watchTrades() is not supported yet');
    }

    async watchTradesForSymbols (symbols: string[], since: Int = undefined, limit: Int = undefined, params = {}): Promise<Trade[]> {
        throw new NotSupported (this.id + ' watchTradesForSymbols() is not supported yet');
    }

    async watchMyTradesForSymbols (symbols: string[], since: Int = undefined, limit: Int = undefined, params = {}): Promise<Trade[]> {
        throw new NotSupported (this.id + ' watchMyTradesForSymbols() is not supported yet');
    }

    async watchOrdersForSymbols (symbols: string[], since: Int = undefined, limit: Int = undefined, params = {}): Promise<Trade[]> {
        throw new NotSupported (this.id + ' watchOrdersForSymbols() is not supported yet');
    }

    async watchOHLCVForSymbols (symbolsAndTimeframes: string[][], since: Int = undefined, limit: Int = undefined, params = {}): Promise<Dictionary<Dictionary<OHLCV[]>>> {
        throw new NotSupported (this.id + ' watchOHLCVForSymbols() is not supported yet');
    }

    async watchOrderBookForSymbols (symbols: string[], limit: Int = undefined, params = {}): Promise<OrderBook> {
        throw new NotSupported (this.id + ' watchOrderBookForSymbols() is not supported yet');
    }

    async fetchDepositAddresses (codes: string[] = undefined, params = {}): Promise<any> {
        throw new NotSupported (this.id + ' fetchDepositAddresses() is not supported yet');
    }

    async fetchOrderBook (symbol: string, limit: Int = undefined, params = {}): Promise<OrderBook> {
        throw new NotSupported (this.id + ' fetchOrderBook() is not supported yet');
    }

    async fetchMarginMode (symbol: string = undefined, params = {}): Promise<MarginMode> {
        throw new NotSupported (this.id + ' fetchMarginMode() is not supported yet');
    }

    async fetchRestOrderBookSafe (symbol, limit = undefined, params = {}) {
        const fetchSnapshotMaxRetries = this.handleOption ('watchOrderBook', 'maxRetries', 3);
        for (let i = 0; i < fetchSnapshotMaxRetries; i++) {
            try {
                const orderBook = await this.fetchOrderBook (symbol, limit, params);
                return orderBook;
            } catch (e) {
                if ((i + 1) === fetchSnapshotMaxRetries) {
                    throw e;
                }
            }
        }
        return undefined;
    }

    async watchOrderBook (symbol: string, limit: Int = undefined, params = {}): Promise<OrderBook> {
        throw new NotSupported (this.id + ' watchOrderBook() is not supported yet');
    }

    async fetchTime (params = {}): Promise<Int> {
        throw new NotSupported (this.id + ' fetchTime() is not supported yet');
    }

    async fetchTradingLimits (symbols: string[] = undefined, params = {}): Promise<any> {
        throw new NotSupported (this.id + ' fetchTradingLimits() is not supported yet');
    }

    parseMarket (market): Market {
        throw new NotSupported (this.id + ' parseMarket() is not supported yet');
    }

    parseMarkets (markets): Market[] {
        const result = [];
        for (let i = 0; i < markets.length; i++) {
            result.push (this.parseMarket (markets[i]));
        }
        return result;
    }

    parseTicker (ticker: object, market: Market = undefined): Ticker {
        throw new NotSupported (this.id + ' parseTicker() is not supported yet');
    }

    parseDepositAddress (depositAddress, currency: Currency = undefined) {
        throw new NotSupported (this.id + ' parseDepositAddress() is not supported yet');
    }

    parseTrade (trade: object, market: Market = undefined): Trade {
        throw new NotSupported (this.id + ' parseTrade() is not supported yet');
    }

    parseTransaction (transaction, currency: Currency = undefined) {
        throw new NotSupported (this.id + ' parseTransaction() is not supported yet');
    }

    parseTransfer (transfer, currency: Currency = undefined) {
        throw new NotSupported (this.id + ' parseTransfer() is not supported yet');
    }

    parseAccount (account) {
        throw new NotSupported (this.id + ' parseAccount() is not supported yet');
    }

    parseLedgerEntry (item, currency: Currency = undefined) {
        throw new NotSupported (this.id + ' parseLedgerEntry() is not supported yet');
    }

    parseOrder (order, market: Market = undefined): Order {
        throw new NotSupported (this.id + ' parseOrder() is not supported yet');
    }

    async fetchCrossBorrowRates (params = {}): Promise<any> {
        throw new NotSupported (this.id + ' fetchCrossBorrowRates() is not supported yet');
    }

    async fetchIsolatedBorrowRates (params = {}): Promise<any> {
        throw new NotSupported (this.id + ' fetchIsolatedBorrowRates() is not supported yet');
    }

    parseMarketLeverageTiers (info, market: Market = undefined) {
        throw new NotSupported (this.id + ' parseMarketLeverageTiers() is not supported yet');
    }

    async fetchLeverageTiers (symbols: string[] = undefined, params = {}): Promise<any> {
        throw new NotSupported (this.id + ' fetchLeverageTiers() is not supported yet');
    }

    parsePosition (position, market: Market = undefined) {
        throw new NotSupported (this.id + ' parsePosition() is not supported yet');
    }

    parseFundingRateHistory (info, market: Market = undefined): FundingRateHistory {
        throw new NotSupported (this.id + ' parseFundingRateHistory() is not supported yet');
    }

    parseBorrowInterest (info, market: Market = undefined) {
        throw new NotSupported (this.id + ' parseBorrowInterest() is not supported yet');
    }

    parseWsTrade (trade, market: Market = undefined): Trade {
        throw new NotSupported (this.id + ' parseWsTrade() is not supported yet');
    }

    parseWsOrder (order, market: Market = undefined): Order {
        throw new NotSupported (this.id + ' parseWsOrder() is not supported yet');
    }

    parseWsOrderTrade (trade, market: Market = undefined): Trade {
        throw new NotSupported (this.id + ' parseWsOrderTrade() is not supported yet');
    }

    parseWsOHLCV (ohlcv, market: Market = undefined): OHLCV {
        return this.parseOHLCV (ohlcv, market);
    }

    async fetchFundingRates (symbols: string[] = undefined, params = {}): Promise<any> {
        throw new NotSupported (this.id + ' fetchFundingRates() is not supported yet');
    }

    async transfer (code: string, amount, fromAccount, toAccount, params = {}): Promise<any> {
        throw new NotSupported (this.id + ' transfer() is not supported yet');
    }

    async withdraw (code: string, amount, address, tag = undefined, params = {}): Promise<any> {
        throw new NotSupported (this.id + ' withdraw() is not supported yet');
    }

    async createDepositAddress (code: string, params = {}): Promise<DepositAddressResponse> {
        throw new NotSupported (this.id + ' createDepositAddress() is not supported yet');
    }

    async setLeverage (leverage, symbol: string = undefined, params = {}): Promise<any> {
        throw new NotSupported (this.id + ' setLeverage() is not supported yet');
    }

    parseToInt (number) {
        // Solve Common parseInt misuse ex: parseInt ((since / 1000).toString ())
        // using a number as parameter which is not valid in ts
        const stringifiedNumber = number.toString ();
        const convertedNumber = parseFloat (stringifiedNumber) as any;
        return parseInt (convertedNumber);
    }

    parseToNumeric (number) {
        const stringVersion = this.numberToString (number); // this will convert 1.0 and 1 to "1" and 1.1 to "1.1"
        // keep this in mind:
        // in JS: 1 == 1.0 is true;  1 === 1.0 is true
        // in Python: 1 == 1.0 is true
        // in PHP 1 == 1.0 is true, but 1 === 1.0 is false
        if (stringVersion.indexOf ('.') >= 0) {
            return parseFloat (stringVersion);
        }
        return parseInt (stringVersion);
    }

    isRoundNumber (value) {
        // this method is similar to isInteger, but this is more loyal and does not check for types.
        // i.e. isRoundNumber(1.000) returns true, while isInteger(1.000) returns false
        const res = this.parseToNumeric ((value % 1));
        return res === 0;
    }

    afterConstruct () {
        this.createNetworksByIdObject ();
    }

    createNetworksByIdObject () {
        // automatically generate network-id-to-code mappings
        const networkIdsToCodesGenerated = this.invertFlatStringDictionary (this.safeValue (this.options, 'networks', {})); // invert defined networks dictionary
        this.options['networksById'] = this.extend (networkIdsToCodesGenerated, this.safeValue (this.options, 'networksById', {})); // support manually overriden "networksById" dictionary too
    }

    getDefaultOptions () {
        return {
            'defaultNetworkCodeReplacements': {
                'ETH': { 'ERC20': 'ETH' },
                'TRX': { 'TRC20': 'TRX' },
                'CRO': { 'CRC20': 'CRONOS' },
            },
        };
    }

    safeLedgerEntry (entry: object, currency: Currency = undefined) {
        currency = this.safeCurrency (undefined, currency);
        let direction = this.safeString (entry, 'direction');
        let before = this.safeString (entry, 'before');
        let after = this.safeString (entry, 'after');
        const amount = this.safeString (entry, 'amount');
        if (amount !== undefined) {
            if (before === undefined && after !== undefined) {
                before = Precise.stringSub (after, amount);
            } else if (before !== undefined && after === undefined) {
                after = Precise.stringAdd (before, amount);
            }
        }
        if (before !== undefined && after !== undefined) {
            if (direction === undefined) {
                if (Precise.stringGt (before, after)) {
                    direction = 'out';
                }
                if (Precise.stringGt (after, before)) {
                    direction = 'in';
                }
            }
        }
        const fee = this.safeValue (entry, 'fee');
        if (fee !== undefined) {
            fee['cost'] = this.safeNumber (fee, 'cost');
        }
        const timestamp = this.safeInteger (entry, 'timestamp');
        return {
            'id': this.safeString (entry, 'id'),
            'timestamp': timestamp,
            'datetime': this.iso8601 (timestamp),
            'direction': direction,
            'account': this.safeString (entry, 'account'),
            'referenceId': this.safeString (entry, 'referenceId'),
            'referenceAccount': this.safeString (entry, 'referenceAccount'),
            'type': this.safeString (entry, 'type'),
            'currency': currency['code'],
            'amount': this.parseNumber (amount),
            'before': this.parseNumber (before),
            'after': this.parseNumber (after),
            'status': this.safeString (entry, 'status'),
            'fee': fee,
            'info': entry,
        };
    }

    safeCurrencyStructure (currency: object) {
        return this.extend ({
            'active': undefined,
            'code': undefined,
            'deposit': undefined,
            'fee': undefined,
            'fees': {},
            'id': undefined,
            'info': undefined,
            'limits': {
                'deposit': {
                    'min': undefined,
                    'max': undefined,
                },
                'withdraw': {
                    'min': undefined,
                    'max': undefined,
                },
            },
            'name': undefined,
            'networks': {},
            'numericId': undefined,
            'precision': undefined,
            'type': undefined,
            'withdraw': undefined,
        }, currency);
    }

    safeMarketStructure (market = undefined): MarketInterface {
        const cleanStructure = {
            'active': undefined,
            'base': undefined,
            'baseId': undefined,
            'contract': undefined,
            'contractSize': undefined,
            'expiry': undefined,
            'expiryDatetime': undefined,
            'future': undefined,
            'id': undefined,
            'index': undefined,
            'inverse': undefined,
            'limits': {
                'leverage': {
                    'max': undefined,
                    'min': undefined,
                },
                'amount': {
                    'max': undefined,
                    'min': undefined,
                },
                'price': {
                    'max': undefined,
                    'min': undefined,
                },
                'cost': {
                    'max': undefined,
                    'min': undefined,
                },
            },
            'linear': undefined,
            'lowercaseId': undefined,
            'maker': undefined,
            'margin': undefined,
            'option': undefined,
            'optionType': undefined,
            'precision': {
                'amount': undefined,
                'base': undefined,
                'cost': undefined,
                'price': undefined,
                'quote': undefined,
            },
            'quote': undefined,
            'quoteId': undefined,
            'settle': undefined,
            'settleId': undefined,
            'spot': undefined,
            'strike': undefined,
            'subType': undefined,
            'swap': undefined,
            'symbol': undefined,
            'taker': undefined,
            'type': undefined,
            'created': undefined,
            'info': undefined,
        };
        if (market !== undefined) {
            const result = this.extend (cleanStructure, market);
            // set undefined swap/future/etc
            if (result['spot']) {
                if (result['contract'] === undefined) {
                    result['contract'] = false;
                }
                if (result['swap'] === undefined) {
                    result['swap'] = false;
                }
                if (result['future'] === undefined) {
                    result['future'] = false;
                }
                if (result['option'] === undefined) {
                    result['option'] = false;
                }
                if (result['index'] === undefined) {
                    result['index'] = false;
                }
            }
            return result;
        }
        return cleanStructure;
    }

    setMarkets (markets, currencies = undefined) {
        const values = [];
        this.markets_by_id = {};
        // handle marketId conflicts
        // we insert spot markets first
        const marketValues = this.sortBy (this.toArray (markets), 'spot', true, true);
        for (let i = 0; i < marketValues.length; i++) {
            const value = marketValues[i];
            if (value['id'] in this.markets_by_id) {
                (this.markets_by_id[value['id']] as any).push (value);
            } else {
                this.markets_by_id[value['id']] = [ value ] as any;
            }
            const market = this.deepExtend (this.safeMarketStructure (), {
                'precision': this.precision,
                'limits': this.limits,
            }, this.fees['trading'], value);
            if (market['linear']) {
                market['subType'] = 'linear';
            } else if (market['inverse']) {
                market['subType'] = 'inverse';
            } else {
                market['subType'] = undefined;
            }
            values.push (market);
        }
        this.markets = this.indexBy (values, 'symbol') as any;
        const marketsSortedBySymbol = this.keysort (this.markets);
        const marketsSortedById = this.keysort (this.markets_by_id);
        this.symbols = Object.keys (marketsSortedBySymbol);
        this.ids = Object.keys (marketsSortedById);
        if (currencies !== undefined) {
            // currencies is always undefined when called in constructor but not when called from loadMarkets
            this.currencies = this.deepExtend (this.currencies, currencies);
        } else {
            let baseCurrencies = [];
            let quoteCurrencies = [];
            for (let i = 0; i < values.length; i++) {
                const market = values[i];
                const defaultCurrencyPrecision = (this.precisionMode === DECIMAL_PLACES) ? 8 : this.parseNumber ('1e-8');
                const marketPrecision = this.safeValue (market, 'precision', {});
                if ('base' in market) {
                    const currency = this.safeCurrencyStructure ({
                        'id': this.safeString2 (market, 'baseId', 'base'),
                        'numericId': this.safeInteger (market, 'baseNumericId'),
                        'code': this.safeString (market, 'base'),
                        'precision': this.safeValue2 (marketPrecision, 'base', 'amount', defaultCurrencyPrecision),
                    });
                    baseCurrencies.push (currency);
                }
                if ('quote' in market) {
                    const currency = this.safeCurrencyStructure ({
                        'id': this.safeString2 (market, 'quoteId', 'quote'),
                        'numericId': this.safeInteger (market, 'quoteNumericId'),
                        'code': this.safeString (market, 'quote'),
                        'precision': this.safeValue2 (marketPrecision, 'quote', 'price', defaultCurrencyPrecision),
                    });
                    quoteCurrencies.push (currency);
                }
            }
            baseCurrencies = this.sortBy (baseCurrencies, 'code', false, '');
            quoteCurrencies = this.sortBy (quoteCurrencies, 'code', false, '');
            this.baseCurrencies = this.indexBy (baseCurrencies, 'code');
            this.quoteCurrencies = this.indexBy (quoteCurrencies, 'code');
            const allCurrencies = this.arrayConcat (baseCurrencies, quoteCurrencies);
            const groupedCurrencies = this.groupBy (allCurrencies, 'code');
            const codes = Object.keys (groupedCurrencies);
            const resultingCurrencies = [];
            for (let i = 0; i < codes.length; i++) {
                const code = codes[i];
                const groupedCurrenciesCode = this.safeValue (groupedCurrencies, code, []);
                let highestPrecisionCurrency = this.safeValue (groupedCurrenciesCode, 0);
                for (let j = 1; j < groupedCurrenciesCode.length; j++) {
                    const currentCurrency = groupedCurrenciesCode[j];
                    if (this.precisionMode === TICK_SIZE) {
                        highestPrecisionCurrency = (currentCurrency['precision'] < highestPrecisionCurrency['precision']) ? currentCurrency : highestPrecisionCurrency;
                    } else {
                        highestPrecisionCurrency = (currentCurrency['precision'] > highestPrecisionCurrency['precision']) ? currentCurrency : highestPrecisionCurrency;
                    }
                }
                resultingCurrencies.push (highestPrecisionCurrency);
            }
            const sortedCurrencies = this.sortBy (resultingCurrencies, 'code');
            this.currencies = this.deepExtend (this.currencies, this.indexBy (sortedCurrencies, 'code'));
        }
        this.currencies_by_id = this.indexBy (this.currencies, 'id');
        const currenciesSortedByCode = this.keysort (this.currencies);
        this.codes = Object.keys (currenciesSortedByCode);
        return this.markets;
    }

    safeBalance (balance: object): Balances {
        const balances = this.omit (balance, [ 'info', 'timestamp', 'datetime', 'free', 'used', 'total' ]);
        const codes = Object.keys (balances);
        balance['free'] = {};
        balance['used'] = {};
        balance['total'] = {};
        const debtBalance = {};
        for (let i = 0; i < codes.length; i++) {
            const code = codes[i];
            let total = this.safeString (balance[code], 'total');
            let free = this.safeString (balance[code], 'free');
            let used = this.safeString (balance[code], 'used');
            const debt = this.safeString (balance[code], 'debt');
            if ((total === undefined) && (free !== undefined) && (used !== undefined)) {
                total = Precise.stringAdd (free, used);
            }
            if ((free === undefined) && (total !== undefined) && (used !== undefined)) {
                free = Precise.stringSub (total, used);
            }
            if ((used === undefined) && (total !== undefined) && (free !== undefined)) {
                used = Precise.stringSub (total, free);
            }
            balance[code]['free'] = this.parseNumber (free);
            balance[code]['used'] = this.parseNumber (used);
            balance[code]['total'] = this.parseNumber (total);
            balance['free'][code] = balance[code]['free'];
            balance['used'][code] = balance[code]['used'];
            balance['total'][code] = balance[code]['total'];
            if (debt !== undefined) {
                balance[code]['debt'] = this.parseNumber (debt);
                debtBalance[code] = balance[code]['debt'];
            }
        }
        const debtBalanceArray = Object.keys (debtBalance);
        const length = debtBalanceArray.length;
        if (length) {
            balance['debt'] = debtBalance;
        }
        return balance as any;
    }

    safeOrder (order: object, market: Market = undefined): Order {
        // parses numbers as strings
        // * it is important pass the trades as unparsed rawTrades
        let amount = this.omitZero (this.safeString (order, 'amount'));
        let remaining = this.safeString (order, 'remaining');
        let filled = this.safeString (order, 'filled');
        let cost = this.safeString (order, 'cost');
        let average = this.omitZero (this.safeString (order, 'average'));
        let price = this.omitZero (this.safeString (order, 'price'));
        let lastTradeTimeTimestamp = this.safeInteger (order, 'lastTradeTimestamp');
        let symbol = this.safeString (order, 'symbol');
        let side = this.safeString (order, 'side');
        const status = this.safeString (order, 'status');
        const parseFilled = (filled === undefined);
        const parseCost = (cost === undefined);
        const parseLastTradeTimeTimestamp = (lastTradeTimeTimestamp === undefined);
        const fee = this.safeValue (order, 'fee');
        const parseFee = (fee === undefined);
        const parseFees = this.safeValue (order, 'fees') === undefined;
        const parseSymbol = symbol === undefined;
        const parseSide = side === undefined;
        const shouldParseFees = parseFee || parseFees;
        const fees = this.safeValue (order, 'fees', []);
        let trades = [];
        if (parseFilled || parseCost || shouldParseFees) {
            const rawTrades = this.safeValue (order, 'trades', trades);
            const oldNumber = this.number;
            // we parse trades as strings here!
            (this as any).number = String;
            const firstTrade = this.safeValue (rawTrades, 0);
            // parse trades if they haven't already been parsed
            const tradesAreParsed = ((firstTrade !== undefined) && ('info' in firstTrade) && ('id' in firstTrade));
            if (!tradesAreParsed) {
                trades = this.parseTrades (rawTrades, market);
            } else {
                trades = rawTrades;
            }
            this.number = oldNumber;
            let tradesLength = 0;
            const isArray = Array.isArray (trades);
            if (isArray) {
                tradesLength = trades.length;
            }
            if (isArray && (tradesLength > 0)) {
                // move properties that are defined in trades up into the order
                if (order['symbol'] === undefined) {
                    order['symbol'] = trades[0]['symbol'];
                }
                if (order['side'] === undefined) {
                    order['side'] = trades[0]['side'];
                }
                if (order['type'] === undefined) {
                    order['type'] = trades[0]['type'];
                }
                if (order['id'] === undefined) {
                    order['id'] = trades[0]['order'];
                }
                if (parseFilled) {
                    filled = '0';
                }
                if (parseCost) {
                    cost = '0';
                }
                for (let i = 0; i < trades.length; i++) {
                    const trade = trades[i];
                    const tradeAmount = this.safeString (trade, 'amount');
                    if (parseFilled && (tradeAmount !== undefined)) {
                        filled = Precise.stringAdd (filled, tradeAmount);
                    }
                    const tradeCost = this.safeString (trade, 'cost');
                    if (parseCost && (tradeCost !== undefined)) {
                        cost = Precise.stringAdd (cost, tradeCost);
                    }
                    if (parseSymbol) {
                        symbol = this.safeString (trade, 'symbol');
                    }
                    if (parseSide) {
                        side = this.safeString (trade, 'side');
                    }
                    const tradeTimestamp = this.safeValue (trade, 'timestamp');
                    if (parseLastTradeTimeTimestamp && (tradeTimestamp !== undefined)) {
                        if (lastTradeTimeTimestamp === undefined) {
                            lastTradeTimeTimestamp = tradeTimestamp;
                        } else {
                            lastTradeTimeTimestamp = Math.max (lastTradeTimeTimestamp, tradeTimestamp);
                        }
                    }
                    if (shouldParseFees) {
                        const tradeFees = this.safeValue (trade, 'fees');
                        if (tradeFees !== undefined) {
                            for (let j = 0; j < tradeFees.length; j++) {
                                const tradeFee = tradeFees[j];
                                fees.push (this.extend ({}, tradeFee));
                            }
                        } else {
                            const tradeFee = this.safeValue (trade, 'fee');
                            if (tradeFee !== undefined) {
                                fees.push (this.extend ({}, tradeFee));
                            }
                        }
                    }
                }
            }
        }
        if (shouldParseFees) {
            const reducedFees = this.reduceFees ? this.reduceFeesByCurrency (fees) : fees;
            const reducedLength = reducedFees.length;
            for (let i = 0; i < reducedLength; i++) {
                reducedFees[i]['cost'] = this.safeNumber (reducedFees[i], 'cost');
                if ('rate' in reducedFees[i]) {
                    reducedFees[i]['rate'] = this.safeNumber (reducedFees[i], 'rate');
                }
            }
            if (!parseFee && (reducedLength === 0)) {
                // copy fee to avoid modification by reference
                const feeCopy = this.deepExtend (fee);
                feeCopy['cost'] = this.safeNumber (feeCopy, 'cost');
                if ('rate' in feeCopy) {
                    feeCopy['rate'] = this.safeNumber (feeCopy, 'rate');
                }
                reducedFees.push (feeCopy);
            }
            order['fees'] = reducedFees;
            if (parseFee && (reducedLength === 1)) {
                order['fee'] = reducedFees[0];
            }
        }
        if (amount === undefined) {
            // ensure amount = filled + remaining
            if (filled !== undefined && remaining !== undefined) {
                amount = Precise.stringAdd (filled, remaining);
            } else if (status === 'closed') {
                amount = filled;
            }
        }
        if (filled === undefined) {
            if (amount !== undefined && remaining !== undefined) {
                filled = Precise.stringSub (amount, remaining);
            } else if (status === 'closed' && amount !== undefined) {
                filled = amount;
            }
        }
        if (remaining === undefined) {
            if (amount !== undefined && filled !== undefined) {
                remaining = Precise.stringSub (amount, filled);
            } else if (status === 'closed') {
                remaining = '0';
            }
        }
        // ensure that the average field is calculated correctly
        const inverse = this.safeValue (market, 'inverse', false);
        const contractSize = this.numberToString (this.safeValue (market, 'contractSize', 1));
        // inverse
        // price = filled * contract size / cost
        //
        // linear
        // price = cost / (filled * contract size)
        if (average === undefined) {
            if ((filled !== undefined) && (cost !== undefined) && Precise.stringGt (filled, '0')) {
                const filledTimesContractSize = Precise.stringMul (filled, contractSize);
                if (inverse) {
                    average = Precise.stringDiv (filledTimesContractSize, cost);
                } else {
                    average = Precise.stringDiv (cost, filledTimesContractSize);
                }
            }
        }
        // similarly
        // inverse
        // cost = filled * contract size / price
        //
        // linear
        // cost = filled * contract size * price
        const costPriceExists = (average !== undefined) || (price !== undefined);
        if (parseCost && (filled !== undefined) && costPriceExists) {
            let multiplyPrice = undefined;
            if (average === undefined) {
                multiplyPrice = price;
            } else {
                multiplyPrice = average;
            }
            // contract trading
            const filledTimesContractSize = Precise.stringMul (filled, contractSize);
            if (inverse) {
                cost = Precise.stringDiv (filledTimesContractSize, multiplyPrice);
            } else {
                cost = Precise.stringMul (filledTimesContractSize, multiplyPrice);
            }
        }
        // support for market orders
        const orderType = this.safeValue (order, 'type');
        const emptyPrice = (price === undefined) || Precise.stringEquals (price, '0');
        if (emptyPrice && (orderType === 'market')) {
            price = average;
        }
        // we have trades with string values at this point so we will mutate them
        for (let i = 0; i < trades.length; i++) {
            const entry = trades[i];
            entry['amount'] = this.safeNumber (entry, 'amount');
            entry['price'] = this.safeNumber (entry, 'price');
            entry['cost'] = this.safeNumber (entry, 'cost');
            const tradeFee = this.safeValue (entry, 'fee', {});
            tradeFee['cost'] = this.safeNumber (tradeFee, 'cost');
            if ('rate' in tradeFee) {
                tradeFee['rate'] = this.safeNumber (tradeFee, 'rate');
            }
            entry['fee'] = tradeFee;
        }
        let timeInForce = this.safeString (order, 'timeInForce');
        let postOnly = this.safeValue (order, 'postOnly');
        // timeInForceHandling
        if (timeInForce === undefined) {
            if (this.safeString (order, 'type') === 'market') {
                timeInForce = 'IOC';
            }
            // allow postOnly override
            if (postOnly) {
                timeInForce = 'PO';
            }
        } else if (postOnly === undefined) {
            // timeInForce is not undefined here
            postOnly = timeInForce === 'PO';
        }
        const timestamp = this.safeInteger (order, 'timestamp');
        const lastUpdateTimestamp = this.safeInteger (order, 'lastUpdateTimestamp');
        let datetime = this.safeString (order, 'datetime');
        if (datetime === undefined) {
            datetime = this.iso8601 (timestamp);
        }
        const triggerPrice = this.parseNumber (this.safeString2 (order, 'triggerPrice', 'stopPrice'));
        const takeProfitPrice = this.parseNumber (this.safeString (order, 'takeProfitPrice'));
        const stopLossPrice = this.parseNumber (this.safeString (order, 'stopLossPrice'));
        return this.extend (order, {
            'amount': this.parseNumber (amount),
            'average': this.parseNumber (average),
            'clientOrderId': this.safeString (order, 'clientOrderId'),
            'cost': this.parseNumber (cost),
            'datetime': datetime,
            'fee': this.safeValue (order, 'fee'),
            'filled': this.parseNumber (filled),
            'id': this.safeString (order, 'id'),
            'lastTradeTimestamp': lastTradeTimeTimestamp,
            'lastUpdateTimestamp': lastUpdateTimestamp,
            'postOnly': postOnly,
            'price': this.parseNumber (price),
            'reduceOnly': this.safeValue (order, 'reduceOnly'),
            'remaining': this.parseNumber (remaining),
            'side': side,
            'status': status,
            'stopLossPrice': stopLossPrice,
            'stopPrice': triggerPrice, // ! deprecated, use triggerPrice instead
            'symbol': symbol,
            'takeProfitPrice': takeProfitPrice,
            'timeInForce': timeInForce,
            'timestamp': timestamp,
            'trades': trades,
            'triggerPrice': triggerPrice,
            'type': this.safeString (order, 'type'),
        });
    }

    parseOrders (orders: object, market: Market = undefined, since: Int = undefined, limit: Int = undefined, params = {}): Order[] {
        //
        // the value of orders is either a dict or a list
        //
        // dict
        //
        //     {
        //         'id1': { ... },
        //         'id2': { ... },
        //         'id3': { ... },
        //         ...
        //     }
        //
        // list
        //
        //     [
        //         { 'id': 'id1', ... },
        //         { 'id': 'id2', ... },
        //         { 'id': 'id3', ... },
        //         ...
        //     ]
        //
        let results = [];
        if (Array.isArray (orders)) {
            for (let i = 0; i < orders.length; i++) {
                const order = this.extend (this.parseOrder (orders[i], market), params);
                results.push (order);
            }
        } else {
            const ids = Object.keys (orders);
            for (let i = 0; i < ids.length; i++) {
                const id = ids[i];
                const order = this.extend (this.parseOrder (this.extend ({ 'id': id }, orders[id]), market), params);
                results.push (order);
            }
        }
        results = this.sortBy (results, 'timestamp');
        const symbol = (market !== undefined) ? market['symbol'] : undefined;
        return this.filterBySymbolSinceLimit (results, symbol, since, limit) as Order[];
    }

    calculateFee (symbol: string, type: string, side: string, amount: number, price: number, takerOrMaker = 'taker', params = {}) {
        if (type === 'market' && takerOrMaker === 'maker') {
            throw new ArgumentsRequired (this.id + ' calculateFee() - you have provided incompatible arguments - "market" type order can not be "maker". Change either the "type" or the "takerOrMaker" argument to calculate the fee.');
        }
        const market = this.markets[symbol];
        const feeSide = this.safeString (market, 'feeSide', 'quote');
        let useQuote = undefined;
        if (feeSide === 'get') {
            // the fee is always in the currency you get
            useQuote = side === 'sell';
        } else if (feeSide === 'give') {
            // the fee is always in the currency you give
            useQuote = side === 'buy';
        } else {
            // the fee is always in feeSide currency
            useQuote = feeSide === 'quote';
        }
        let cost = this.numberToString (amount);
        let key = undefined;
        if (useQuote) {
            const priceString = this.numberToString (price);
            cost = Precise.stringMul (cost, priceString);
            key = 'quote';
        } else {
            key = 'base';
        }
        // for derivatives, the fee is in 'settle' currency
        if (!market['spot']) {
            key = 'settle';
        }
        // even if `takerOrMaker` argument was set to 'maker', for 'market' orders we should forcefully override it to 'taker'
        if (type === 'market') {
            takerOrMaker = 'taker';
        }
        const rate = this.safeString (market, takerOrMaker);
        cost = Precise.stringMul (cost, rate);
        return {
            'cost': this.parseNumber (cost),
            'currency': market[key],
            'rate': this.parseNumber (rate),
            'type': takerOrMaker,
        };
    }

    safeLiquidation (liquidation: object, market: Market = undefined): Liquidation {
        const contracts = this.safeString (liquidation, 'contracts');
        const contractSize = this.safeString (market, 'contractSize');
        const price = this.safeString (liquidation, 'price');
        let baseValue = this.safeString (liquidation, 'baseValue');
        let quoteValue = this.safeString (liquidation, 'quoteValue');
        if ((baseValue === undefined) && (contracts !== undefined) && (contractSize !== undefined) && (price !== undefined)) {
            baseValue = Precise.stringMul (contracts, contractSize);
        }
        if ((quoteValue === undefined) && (baseValue !== undefined) && (price !== undefined)) {
            quoteValue = Precise.stringMul (baseValue, price);
        }
        liquidation['contracts'] = this.parseNumber (contracts);
        liquidation['contractSize'] = this.parseNumber (contractSize);
        liquidation['price'] = this.parseNumber (price);
        liquidation['baseValue'] = this.parseNumber (baseValue);
        liquidation['quoteValue'] = this.parseNumber (quoteValue);
        return liquidation as Liquidation;
    }

    safeTrade (trade: object, market: Market = undefined): Trade {
        const amount = this.safeString (trade, 'amount');
        const price = this.safeString (trade, 'price');
        let cost = this.safeString (trade, 'cost');
        if (cost === undefined) {
            // contract trading
            const contractSize = this.safeString (market, 'contractSize');
            let multiplyPrice = price;
            if (contractSize !== undefined) {
                const inverse = this.safeValue (market, 'inverse', false);
                if (inverse) {
                    multiplyPrice = Precise.stringDiv ('1', price);
                }
                multiplyPrice = Precise.stringMul (multiplyPrice, contractSize);
            }
            cost = Precise.stringMul (multiplyPrice, amount);
        }
        const parseFee = this.safeValue (trade, 'fee') === undefined;
        const parseFees = this.safeValue (trade, 'fees') === undefined;
        const shouldParseFees = parseFee || parseFees;
        const fees = [];
        const fee = this.safeValue (trade, 'fee');
        if (shouldParseFees) {
            const reducedFees = this.reduceFees ? this.reduceFeesByCurrency (fees) : fees;
            const reducedLength = reducedFees.length;
            for (let i = 0; i < reducedLength; i++) {
                reducedFees[i]['cost'] = this.safeNumber (reducedFees[i], 'cost');
                if ('rate' in reducedFees[i]) {
                    reducedFees[i]['rate'] = this.safeNumber (reducedFees[i], 'rate');
                }
            }
            if (!parseFee && (reducedLength === 0)) {
                // copy fee to avoid modification by reference
                const feeCopy = this.deepExtend (fee);
                feeCopy['cost'] = this.safeNumber (feeCopy, 'cost');
                if ('rate' in feeCopy) {
                    feeCopy['rate'] = this.safeNumber (feeCopy, 'rate');
                }
                reducedFees.push (feeCopy);
            }
            if (parseFees) {
                trade['fees'] = reducedFees;
            }
            if (parseFee && (reducedLength === 1)) {
                trade['fee'] = reducedFees[0];
            }
            const tradeFee = this.safeValue (trade, 'fee');
            if (tradeFee !== undefined) {
                tradeFee['cost'] = this.safeNumber (tradeFee, 'cost');
                if ('rate' in tradeFee) {
                    tradeFee['rate'] = this.safeNumber (tradeFee, 'rate');
                }
                trade['fee'] = tradeFee;
            }
        }
        trade['amount'] = this.parseNumber (amount);
        trade['cost'] = this.parseNumber (cost);
        trade['price'] = this.parseNumber (price);
        return trade as Trade;
    }

    invertFlatStringDictionary (dict) {
        const reversed = {};
        const keys = Object.keys (dict);
        for (let i = 0; i < keys.length; i++) {
            const key = keys[i];
            const value = dict[key];
            if (typeof value === 'string') {
                reversed[value] = key;
            }
        }
        return reversed;
    }

    reduceFeesByCurrency (fees) {
        //
        // this function takes a list of fee structures having the following format
        //
        //     string = true
        //
        //     [
        //         { 'currency': 'BTC', 'cost': '0.1' },
        //         { 'currency': 'BTC', 'cost': '0.2'  },
        //         { 'currency': 'BTC', 'cost': '0.2', 'rate': '0.00123' },
        //         { 'currency': 'BTC', 'cost': '0.4', 'rate': '0.00123' },
        //         { 'currency': 'BTC', 'cost': '0.5', 'rate': '0.00456' },
        //         { 'currency': 'USDT', 'cost': '12.3456' },
        //     ]
        //
        //     string = false
        //
        //     [
        //         { 'currency': 'BTC', 'cost': 0.1 },
        //         { 'currency': 'BTC', 'cost': 0.2 },
        //         { 'currency': 'BTC', 'cost': 0.2, 'rate': 0.00123 },
        //         { 'currency': 'BTC', 'cost': 0.4, 'rate': 0.00123 },
        //         { 'currency': 'BTC', 'cost': 0.5, 'rate': 0.00456 },
        //         { 'currency': 'USDT', 'cost': 12.3456 },
        //     ]
        //
        // and returns a reduced fee list, where fees are summed per currency and rate (if any)
        //
        //     string = true
        //
        //     [
        //         { 'currency': 'BTC', 'cost': '0.4'  },
        //         { 'currency': 'BTC', 'cost': '0.6', 'rate': '0.00123' },
        //         { 'currency': 'BTC', 'cost': '0.5', 'rate': '0.00456' },
        //         { 'currency': 'USDT', 'cost': '12.3456' },
        //     ]
        //
        //     string  = false
        //
        //     [
        //         { 'currency': 'BTC', 'cost': 0.3  },
        //         { 'currency': 'BTC', 'cost': 0.6, 'rate': 0.00123 },
        //         { 'currency': 'BTC', 'cost': 0.5, 'rate': 0.00456 },
        //         { 'currency': 'USDT', 'cost': 12.3456 },
        //     ]
        //
        const reduced = {};
        for (let i = 0; i < fees.length; i++) {
            const fee = fees[i];
            const feeCurrencyCode = this.safeString (fee, 'currency');
            if (feeCurrencyCode !== undefined) {
                const rate = this.safeString (fee, 'rate');
                const cost = this.safeValue (fee, 'cost');
                if (Precise.stringEq (cost, '0')) {
                    // omit zero cost fees
                    continue;
                }
                if (!(feeCurrencyCode in reduced)) {
                    reduced[feeCurrencyCode] = {};
                }
                const rateKey = (rate === undefined) ? '' : rate;
                if (rateKey in reduced[feeCurrencyCode]) {
                    reduced[feeCurrencyCode][rateKey]['cost'] = Precise.stringAdd (reduced[feeCurrencyCode][rateKey]['cost'], cost);
                } else {
                    reduced[feeCurrencyCode][rateKey] = {
                        'cost': cost,
                        'currency': feeCurrencyCode,
                    };
                    if (rate !== undefined) {
                        reduced[feeCurrencyCode][rateKey]['rate'] = rate;
                    }
                }
            }
        }
        let result = [];
        const feeValues = Object.values (reduced);
        for (let i = 0; i < feeValues.length; i++) {
            const reducedFeeValues = Object.values (feeValues[i]);
            result = this.arrayConcat (result, reducedFeeValues);
        }
        return result;
    }

    safeTicker (ticker: object, market: Market = undefined): Ticker {
        let open = this.omitZero (this.safeString (ticker, 'open'));
        let close = this.omitZero (this.safeString (ticker, 'close'));
        let last = this.omitZero (this.safeString (ticker, 'last'));
        let change = this.omitZero (this.safeString (ticker, 'change'));
        let percentage = this.omitZero (this.safeString (ticker, 'percentage'));
        let average = this.omitZero (this.safeString (ticker, 'average'));
        let vwap = this.omitZero (this.safeString (ticker, 'vwap'));
        const baseVolume = this.safeString (ticker, 'baseVolume');
        const quoteVolume = this.safeString (ticker, 'quoteVolume');
        if (vwap === undefined) {
            vwap = Precise.stringDiv (this.omitZero (quoteVolume), baseVolume);
        }
        if ((last !== undefined) && (close === undefined)) {
            close = last;
        } else if ((last === undefined) && (close !== undefined)) {
            last = close;
        }
        if ((last !== undefined) && (open !== undefined)) {
            if (change === undefined) {
                change = Precise.stringSub (last, open);
            }
            if (average === undefined) {
                average = Precise.stringDiv (Precise.stringAdd (last, open), '2');
            }
        }
        if ((percentage === undefined) && (change !== undefined) && (open !== undefined) && Precise.stringGt (open, '0')) {
            percentage = Precise.stringMul (Precise.stringDiv (change, open), '100');
        }
        if ((change === undefined) && (percentage !== undefined) && (open !== undefined)) {
            change = Precise.stringDiv (Precise.stringMul (percentage, open), '100');
        }
        if ((open === undefined) && (last !== undefined) && (change !== undefined)) {
            open = Precise.stringSub (last, change);
        }
        // timestamp and symbol operations don't belong in safeTicker
        // they should be done in the derived classes
        return this.extend (ticker, {
            'ask': this.parseNumber (this.omitZero (this.safeNumber (ticker, 'ask'))),
            'askVolume': this.safeNumber (ticker, 'askVolume'),
            'average': this.parseNumber (average),
            'baseVolume': this.parseNumber (baseVolume),
            'bid': this.parseNumber (this.omitZero (this.safeNumber (ticker, 'bid'))),
            'bidVolume': this.safeNumber (ticker, 'bidVolume'),
            'change': this.parseNumber (change),
            'close': this.parseNumber (this.omitZero (this.parseNumber (close))),
            'high': this.parseNumber (this.omitZero (this.safeString (ticker, 'high'))),
            'last': this.parseNumber (this.omitZero (this.parseNumber (last))),
            'low': this.parseNumber (this.omitZero (this.safeNumber (ticker, 'low'))),
            'open': this.parseNumber (this.omitZero (this.parseNumber (open))),
            'percentage': this.parseNumber (percentage),
            'previousClose': this.safeNumber (ticker, 'previousClose'),
            'quoteVolume': this.parseNumber (quoteVolume),
            'vwap': this.parseNumber (vwap),
        });
    }

    async fetchBorrowRate (code: string, amount, params = {}): Promise<any> {
        throw new NotSupported (this.id + ' fetchBorrowRate is deprecated, please use fetchCrossBorrowRate or fetchIsolatedBorrowRate instead');
    }

    async repayCrossMargin (code: string, amount, params = {}): Promise<any> {
        throw new NotSupported (this.id + ' repayCrossMargin is not support yet');
    }

    async repayIsolatedMargin (symbol: string, code: string, amount, params = {}): Promise<any> {
        throw new NotSupported (this.id + ' repayIsolatedMargin is not support yet');
    }

    async borrowCrossMargin (code: string, amount, params = {}): Promise<any> {
        throw new NotSupported (this.id + ' borrowCrossMargin is not support yet');
    }

    async borrowIsolatedMargin (symbol: string, code: string, amount, params = {}): Promise<any> {
        throw new NotSupported (this.id + ' borrowIsolatedMargin is not support yet');
    }

    async borrowMargin (code: string, amount, symbol: Str = undefined, params = {}): Promise<any> {
        throw new NotSupported (this.id + ' borrowMargin is deprecated, please use borrowCrossMargin or borrowIsolatedMargin instead');
    }

    async repayMargin (code: string, amount, symbol: Str = undefined, params = {}): Promise<any> {
        throw new NotSupported (this.id + ' repayMargin is deprecated, please use repayCrossMargin or repayIsolatedMargin instead');
    }

    async fetchOHLCV (symbol: string, timeframe = '1m', since: Int = undefined, limit: Int = undefined, params = {}): Promise<OHLCV[]> {
        let message = '';
        if (this.has['fetchTrades']) {
            message = '. If you want to build OHLCV candles from trade executions data, visit https://github.com/ccxt/ccxt/tree/master/examples/ and see "build-ohlcv-bars" file';
        }
        throw new NotSupported (this.id + ' fetchOHLCV() is not supported yet' + message);
    }

    async watchOHLCV (symbol: string, timeframe = '1m', since: Int = undefined, limit: Int = undefined, params = {}): Promise<OHLCV[]> {
        throw new NotSupported (this.id + ' watchOHLCV() is not supported yet');
    }

    convertTradingViewToOHLCV (ohlcvs, timestamp = 't', open = 'o', high = 'h', low = 'l', close = 'c', volume = 'v', ms = false) {
        const result = [];
        const timestamps = this.safeValue (ohlcvs, timestamp, []);
        const opens = this.safeValue (ohlcvs, open, []);
        const highs = this.safeValue (ohlcvs, high, []);
        const lows = this.safeValue (ohlcvs, low, []);
        const closes = this.safeValue (ohlcvs, close, []);
        const volumes = this.safeValue (ohlcvs, volume, []);
        for (let i = 0; i < timestamps.length; i++) {
            result.push ([
                ms ? this.safeInteger (timestamps, i) : this.safeTimestamp (timestamps, i),
                this.safeValue (opens, i),
                this.safeValue (highs, i),
                this.safeValue (lows, i),
                this.safeValue (closes, i),
                this.safeValue (volumes, i),
            ]);
        }
        return result;
    }

    convertOHLCVToTradingView (ohlcvs, timestamp = 't', open = 'o', high = 'h', low = 'l', close = 'c', volume = 'v', ms = false) {
        const result = {};
        result[close] = [];
        result[high] = [];
        result[low] = [];
        result[open] = [];
        result[timestamp] = [];
        result[volume] = [];
        for (let i = 0; i < ohlcvs.length; i++) {
            const ts = ms ? ohlcvs[i][0] : this.parseToInt (ohlcvs[i][0] / 1000);
            result[timestamp].push (ts);
            result[open].push (ohlcvs[i][1]);
            result[high].push (ohlcvs[i][2]);
            result[low].push (ohlcvs[i][3]);
            result[close].push (ohlcvs[i][4]);
            result[volume].push (ohlcvs[i][5]);
        }
        return result;
    }

    async fetchWebEndpoint (method, endpointMethod, returnAsJson, startRegex = undefined, endRegex = undefined) {
        let errorMessage = '';
        const options = this.safeValue (this.options, method, {});
        const muteOnFailure = this.safeValue (options, 'webApiMuteFailure', true);
        try {
            // if it was not explicitly disabled, then don't fetch
            if (this.safeValue (options, 'webApiEnable', true) !== true) {
                return undefined;
            }
            const maxRetries = this.safeValue (options, 'webApiRetries', 10);
            let response = undefined;
            let retry = 0;
            while (retry < maxRetries) {
                try {
                    response = await this[endpointMethod] ({});
                    break;
                } catch (e) {
                    retry = retry + 1;
                    if (retry === maxRetries) {
                        throw e;
                    }
                }
            }
            let content = response;
            if (startRegex !== undefined) {
                const splitted_by_start = content.split (startRegex);
                content = splitted_by_start[1]; // we need second part after start
            }
            if (endRegex !== undefined) {
                const splitted_by_end = content.split (endRegex);
                content = splitted_by_end[0]; // we need first part after start
            }
            if (returnAsJson && (typeof content === 'string')) {
                const jsoned = this.parseJson (content.trim ()); // content should be trimmed before json parsing
                if (jsoned) {
                    return jsoned; // if parsing was not successfull, exception should be thrown
                } else {
                    throw new BadResponse ('could not parse the response into json');
                }
            } else {
                return content;
            }
        } catch (e) {
            errorMessage = this.id + ' ' + method + '() failed to fetch correct data from website. Probably webpage markup has been changed, breaking the page custom parser.';
        }
        if (muteOnFailure) {
            return undefined;
        } else {
            throw new BadResponse (errorMessage);
        }
    }

    marketIds (symbols) {
        if (symbols === undefined) {
            return symbols;
        }
        const result = [];
        for (let i = 0; i < symbols.length; i++) {
            result.push (this.marketId (symbols[i]));
        }
        return result;
    }

    marketSymbols (symbols, type: string = undefined, allowEmpty = true, sameTypeOnly = false, sameSubTypeOnly = false) {
        if (symbols === undefined) {
            if (!allowEmpty) {
                throw new ArgumentsRequired (this.id + ' empty list of symbols is not supported');
            }
            return symbols;
        }
        const symbolsLength = symbols.length;
        if (symbolsLength === 0) {
            if (!allowEmpty) {
                throw new ArgumentsRequired (this.id + ' empty list of symbols is not supported');
            }
            return symbols;
        }
        const result = [];
        let marketType = undefined;
        let isLinearSubType = undefined;
        for (let i = 0; i < symbols.length; i++) {
            const market = this.market (symbols[i]);
            if (sameTypeOnly && (marketType !== undefined)) {
                if (market['type'] !== marketType) {
                    throw new BadRequest (this.id + ' symbols must be of the same type, either ' + marketType + ' or ' + market['type'] + '.');
                }
            }
            if (sameSubTypeOnly && (isLinearSubType !== undefined)) {
                if (market['linear'] !== isLinearSubType) {
                    throw new BadRequest (this.id + ' symbols must be of the same subType, either linear or inverse.');
                }
            }
            if (type !== undefined && market['type'] !== type) {
                throw new BadRequest (this.id + ' symbols must be of the same type ' + type + '. If the type is incorrect you can change it in options or the params of the request');
            }
            marketType = market['type'];
            if (!market['spot']) {
                isLinearSubType = market['linear'];
            }
            const symbol = this.safeString (market, 'symbol', symbols[i]);
            result.push (symbol);
        }
        return result;
    }

    marketCodes (codes) {
        if (codes === undefined) {
            return codes;
        }
        const result = [];
        for (let i = 0; i < codes.length; i++) {
            result.push (this.commonCurrencyCode (codes[i]));
        }
        return result;
    }

    parseBidsAsks (bidasks, priceKey: IndexType = 0, amountKey: IndexType = 1) {
        bidasks = this.toArray (bidasks);
        const result = [];
        for (let i = 0; i < bidasks.length; i++) {
            result.push (this.parseBidAsk (bidasks[i], priceKey, amountKey));
        }
        return result;
    }

    async fetchL2OrderBook (symbol: string, limit: Int = undefined, params = {}) {
        const orderbook = await this.fetchOrderBook (symbol, limit, params);
        return this.extend (orderbook, {
            'asks': this.sortBy (this.aggregate (orderbook['asks']), 0),
            'bids': this.sortBy (this.aggregate (orderbook['bids']), 0, true),
        });
    }

    filterBySymbol (objects, symbol: string = undefined) {
        if (symbol === undefined) {
            return objects;
        }
        const result = [];
        for (let i = 0; i < objects.length; i++) {
            const objectSymbol = this.safeString (objects[i], 'symbol');
            if (objectSymbol === symbol) {
                result.push (objects[i]);
            }
        }
        return result;
    }

    parseOHLCV (ohlcv, market: Market = undefined) : OHLCV {
        if (Array.isArray (ohlcv)) {
            return [
                this.safeInteger (ohlcv, 0), // timestamp
                this.safeNumber (ohlcv, 1), // open
                this.safeNumber (ohlcv, 2), // high
                this.safeNumber (ohlcv, 3), // low
                this.safeNumber (ohlcv, 4), // close
                this.safeNumber (ohlcv, 5), // volume
            ];
        }
        return ohlcv;
    }

    networkCodeToId (networkCode, currencyCode = undefined) {
        /**
         * @ignore
         * @method
         * @name exchange#networkCodeToId
         * @description tries to convert the provided networkCode (which is expected to be an unified network code) to a network id. In order to achieve this, derived class needs to have 'options->networks' defined.
         * @param {string} networkCode unified network code
         * @param {string} currencyCode unified currency code, but this argument is not required by default, unless there is an exchange (like huobi) that needs an override of the method to be able to pass currencyCode argument additionally
         * @returns {string|undefined} exchange-specific network id
         */
        const networkIdsByCodes = this.safeValue (this.options, 'networks', {});
        let networkId = this.safeString (networkIdsByCodes, networkCode);
        // for example, if 'ETH' is passed for networkCode, but 'ETH' key not defined in `options->networks` object
        if (networkId === undefined) {
            if (currencyCode === undefined) {
                // if currencyCode was not provided, then we just set passed value to networkId
                networkId = networkCode;
            } else {
                // if currencyCode was provided, then we try to find if that currencyCode has a replacement (i.e. ERC20 for ETH)
                const defaultNetworkCodeReplacements = this.safeValue (this.options, 'defaultNetworkCodeReplacements', {});
                if (currencyCode in defaultNetworkCodeReplacements) {
                    // if there is a replacement for the passed networkCode, then we use it to find network-id in `options->networks` object
                    const replacementObject = defaultNetworkCodeReplacements[currencyCode]; // i.e. { 'ERC20': 'ETH' }
                    const keys = Object.keys (replacementObject);
                    for (let i = 0; i < keys.length; i++) {
                        const key = keys[i];
                        const value = replacementObject[key];
                        // if value matches to provided unified networkCode, then we use it's key to find network-id in `options->networks` object
                        if (value === networkCode) {
                            networkId = this.safeString (networkIdsByCodes, key);
                            break;
                        }
                    }
                }
                // if it wasn't found, we just set the provided value to network-id
                if (networkId === undefined) {
                    networkId = networkCode;
                }
            }
        }
        return networkId;
    }

    networkIdToCode (networkId, currencyCode = undefined) {
        /**
         * @ignore
         * @method
         * @name exchange#networkIdToCode
         * @description tries to convert the provided exchange-specific networkId to an unified network Code. In order to achieve this, derived class needs to have "options['networksById']" defined.
         * @param {string} networkId exchange specific network id/title, like: TRON, Trc-20, usdt-erc20, etc
         * @param {string|undefined} currencyCode unified currency code, but this argument is not required by default, unless there is an exchange (like huobi) that needs an override of the method to be able to pass currencyCode argument additionally
         * @returns {string|undefined} unified network code
         */
        const networkCodesByIds = this.safeValue (this.options, 'networksById', {});
        let networkCode = this.safeString (networkCodesByIds, networkId, networkId);
        // replace mainnet network-codes (i.e. ERC20->ETH)
        if (currencyCode !== undefined) {
            const defaultNetworkCodeReplacements = this.safeValue (this.options, 'defaultNetworkCodeReplacements', {});
            if (currencyCode in defaultNetworkCodeReplacements) {
                const replacementObject = this.safeValue (defaultNetworkCodeReplacements, currencyCode, {});
                networkCode = this.safeString (replacementObject, networkCode, networkCode);
            }
        }
        return networkCode;
    }

    handleNetworkCodeAndParams (params) {
        const networkCodeInParams = this.safeString2 (params, 'networkCode', 'network');
        if (networkCodeInParams !== undefined) {
            params = this.omit (params, [ 'networkCode', 'network' ]);
        }
        // if it was not defined by user, we should not set it from 'defaultNetworks', because handleNetworkCodeAndParams is for only request-side and thus we do not fill it with anything. We can only use 'defaultNetworks' after parsing response-side
        return [ networkCodeInParams, params ];
    }

    defaultNetworkCode (currencyCode) {
        let defaultNetworkCode = undefined;
        const defaultNetworks = this.safeValue (this.options, 'defaultNetworks', {});
        if (currencyCode in defaultNetworks) {
            // if currency had set its network in "defaultNetworks", use it
            defaultNetworkCode = defaultNetworks[currencyCode];
        } else {
            // otherwise, try to use the global-scope 'defaultNetwork' value (even if that network is not supported by currency, it doesn't make any problem, this will be just used "at first" if currency supports this network at all)
            const defaultNetwork = this.safeValue (this.options, 'defaultNetwork');
            if (defaultNetwork !== undefined) {
                defaultNetworkCode = defaultNetwork;
            }
        }
        return defaultNetworkCode;
    }

    selectNetworkCodeFromUnifiedNetworks (currencyCode, networkCode, indexedNetworkEntries) {
        return this.selectNetworkKeyFromNetworks (currencyCode, networkCode, indexedNetworkEntries, true);
    }

    selectNetworkIdFromRawNetworks (currencyCode, networkCode, indexedNetworkEntries) {
        return this.selectNetworkKeyFromNetworks (currencyCode, networkCode, indexedNetworkEntries, false);
    }

    selectNetworkKeyFromNetworks (currencyCode, networkCode, indexedNetworkEntries, isIndexedByUnifiedNetworkCode = false) {
        // this method is used against raw & unparse network entries, which are just indexed by network id
        let chosenNetworkId = undefined;
        const availableNetworkIds = Object.keys (indexedNetworkEntries);
        const responseNetworksLength = availableNetworkIds.length;
        if (networkCode !== undefined) {
            if (responseNetworksLength === 0) {
                throw new NotSupported (this.id + ' - ' + networkCode + ' network did not return any result for ' + currencyCode);
            } else {
                // if networkCode was provided by user, we should check it after response, as the referenced exchange doesn't support network-code during request
                const networkId = isIndexedByUnifiedNetworkCode ? networkCode : this.networkCodeToId (networkCode, currencyCode);
                if (networkId in indexedNetworkEntries) {
                    chosenNetworkId = networkId;
                } else {
                    throw new NotSupported (this.id + ' - ' + networkId + ' network was not found for ' + currencyCode + ', use one of ' + availableNetworkIds.join (', '));
                }
            }
        } else {
            if (responseNetworksLength === 0) {
                throw new NotSupported (this.id + ' - no networks were returned for ' + currencyCode);
            } else {
                // if networkCode was not provided by user, then we try to use the default network (if it was defined in "defaultNetworks"), otherwise, we just return the first network entry
                const defaultNetworkCode = this.defaultNetworkCode (currencyCode);
                const defaultNetworkId = isIndexedByUnifiedNetworkCode ? defaultNetworkCode : this.networkCodeToId (defaultNetworkCode, currencyCode);
                chosenNetworkId = (defaultNetworkId in indexedNetworkEntries) ? defaultNetworkId : availableNetworkIds[0];
            }
        }
        return chosenNetworkId;
    }

    safeNumber2 (dictionary, key1, key2, d = undefined) {
        const value = this.safeString2 (dictionary, key1, key2);
        return this.parseNumber (value, d);
    }

    parseOrderBook (orderbook: object, symbol: string, timestamp: Int = undefined, bidsKey = 'bids', asksKey = 'asks', priceKey: IndexType = 0, amountKey: IndexType = 1): OrderBook {
        const bids = this.parseBidsAsks (this.safeValue (orderbook, bidsKey, []), priceKey, amountKey);
        const asks = this.parseBidsAsks (this.safeValue (orderbook, asksKey, []), priceKey, amountKey);
        return {
            'asks': this.sortBy (asks, 0),
            'bids': this.sortBy (bids, 0, true),
            'datetime': this.iso8601 (timestamp),
            'nonce': undefined,
            'symbol': symbol,
            'timestamp': timestamp,
        } as any;
    }

    parseOHLCVs (ohlcvs: object[], market: any = undefined, timeframe: string = '1m', since: Int = undefined, limit: Int = undefined): OHLCV[] {
        const results = [];
        for (let i = 0; i < ohlcvs.length; i++) {
            results.push (this.parseOHLCV (ohlcvs[i], market));
        }
        const sorted = this.sortBy (results, 0);
        return this.filterBySinceLimit (sorted, since, limit, 0) as any;
    }

    parseLeverageTiers (response, symbols: string[] = undefined, marketIdKey = undefined) {
        // marketIdKey should only be undefined when response is a dictionary
        symbols = this.marketSymbols (symbols);
        const tiers = {};
        for (let i = 0; i < response.length; i++) {
            const item = response[i];
            const id = this.safeString (item, marketIdKey);
            const market = this.safeMarket (id, undefined, undefined, this.safeString (this.options, 'defaultType'));
            const symbol = market['symbol'];
            const contract = this.safeValue (market, 'contract', false);
            if (contract && ((symbols === undefined) || this.inArray (symbol, symbols))) {
                tiers[symbol] = this.parseMarketLeverageTiers (item, market);
            }
        }
        return tiers;
    }

    async loadTradingLimits (symbols: string[] = undefined, reload = false, params = {}) {
        if (this.has['fetchTradingLimits']) {
            if (reload || !('limitsLoaded' in this.options)) {
                const response = await this.fetchTradingLimits (symbols);
                for (let i = 0; i < symbols.length; i++) {
                    const symbol = symbols[i];
                    this.markets[symbol] = this.deepExtend (this.markets[symbol], response[symbol]);
                }
                this.options['limitsLoaded'] = this.milliseconds ();
            }
        }
        return this.markets;
    }

    safePosition (position): Position {
        // simplified version of: /pull/12765/
        const unrealizedPnlString = this.safeString (position, 'unrealisedPnl');
        const initialMarginString = this.safeString (position, 'initialMargin');
        //
        // PERCENTAGE
        //
        const percentage = this.safeValue (position, 'percentage');
        if ((percentage === undefined) && (unrealizedPnlString !== undefined) && (initialMarginString !== undefined)) {
            // as it was done in all implementations ( aax, btcex, bybit, deribit, ftx, gate, kucoinfutures, phemex )
            const percentageString = Precise.stringMul (Precise.stringDiv (unrealizedPnlString, initialMarginString, 4), '100');
            position['percentage'] = this.parseNumber (percentageString);
        }
        // if contractSize is undefined get from market
        let contractSize = this.safeNumber (position, 'contractSize');
        const symbol = this.safeString (position, 'symbol');
        let market = undefined;
        if (symbol !== undefined) {
            market = this.safeValue (this.markets, symbol);
        }
        if (contractSize === undefined && market !== undefined) {
            contractSize = this.safeNumber (market, 'contractSize');
            position['contractSize'] = contractSize;
        }
        return position as any;
    }

    parsePositions (positions, symbols: string[] = undefined, params = {}): Position[] {
        symbols = this.marketSymbols (symbols);
        positions = this.toArray (positions);
        const result = [];
        for (let i = 0; i < positions.length; i++) {
            const position = this.extend (this.parsePosition (positions[i], undefined), params);
            result.push (position);
        }
        return this.filterByArrayPositions (result, 'symbol', symbols, false);
    }

    parseAccounts (accounts, params = {}) {
        accounts = this.toArray (accounts);
        const result = [];
        for (let i = 0; i < accounts.length; i++) {
            const account = this.extend (this.parseAccount (accounts[i]), params);
            result.push (account);
        }
        return result;
    }

    parseTrades (trades, market: Market = undefined, since: Int = undefined, limit: Int = undefined, params = {}): Trade[] {
        trades = this.toArray (trades);
        let result = [];
        for (let i = 0; i < trades.length; i++) {
            const trade = this.extend (this.parseTrade (trades[i], market), params);
            result.push (trade);
        }
        result = this.sortBy2 (result, 'timestamp', 'id');
        const symbol = (market !== undefined) ? market['symbol'] : undefined;
        return this.filterBySymbolSinceLimit (result, symbol, since, limit) as Trade[];
    }

    parseTransactions (transactions, currency: Currency = undefined, since: Int = undefined, limit: Int = undefined, params = {}) {
        transactions = this.toArray (transactions);
        let result = [];
        for (let i = 0; i < transactions.length; i++) {
            const transaction = this.extend (this.parseTransaction (transactions[i], currency), params);
            result.push (transaction);
        }
        result = this.sortBy (result, 'timestamp');
        const code = (currency !== undefined) ? currency['code'] : undefined;
        return this.filterByCurrencySinceLimit (result, code, since, limit);
    }

    parseTransfers (transfers, currency: Currency = undefined, since: Int = undefined, limit: Int = undefined, params = {}) {
        transfers = this.toArray (transfers);
        let result = [];
        for (let i = 0; i < transfers.length; i++) {
            const transfer = this.extend (this.parseTransfer (transfers[i], currency), params);
            result.push (transfer);
        }
        result = this.sortBy (result, 'timestamp');
        const code = (currency !== undefined) ? currency['code'] : undefined;
        return this.filterByCurrencySinceLimit (result, code, since, limit);
    }

    parseLedger (data, currency: Currency = undefined, since: Int = undefined, limit: Int = undefined, params = {}) {
        let result = [];
        const arrayData = this.toArray (data);
        for (let i = 0; i < arrayData.length; i++) {
            const itemOrItems = this.parseLedgerEntry (arrayData[i], currency);
            if (Array.isArray (itemOrItems)) {
                for (let j = 0; j < itemOrItems.length; j++) {
                    result.push (this.extend (itemOrItems[j], params));
                }
            } else {
                result.push (this.extend (itemOrItems, params));
            }
        }
        result = this.sortBy (result, 'timestamp');
        const code = (currency !== undefined) ? currency['code'] : undefined;
        return this.filterByCurrencySinceLimit (result, code, since, limit);
    }

    nonce () {
        return this.seconds ();
    }

    setHeaders (headers) {
        return headers;
    }

    marketId (symbol: string): string {
        const market = this.market (symbol);
        if (market !== undefined) {
            return market['id'];
        }
        return symbol;
    }

    symbol (symbol: string): string {
        const market = this.market (symbol);
        return this.safeString (market, 'symbol', symbol);
    }

    resolvePath (path, params) {
        return [
            this.implodeParams (path, params),
            this.omit (params, this.extractParams (path)),
        ];
    }

    filterByArray (objects, key: IndexType, values = undefined, indexed = true) {
        objects = this.toArray (objects);
        // return all of them if no values were passed
        if (values === undefined || !values) {
            return indexed ? this.indexBy (objects, key) : objects;
        }
        const results = [];
        for (let i = 0; i < objects.length; i++) {
            if (this.inArray (objects[i][key], values)) {
                results.push (objects[i]);
            }
        }
        return indexed ? this.indexBy (results, key) : results;
    }

    async fetch2 (path, api: any = 'public', method = 'GET', params = {}, headers: any = undefined, body: any = undefined, config = {}) {
        if (this.enableRateLimit) {
            const cost = this.calculateRateLimiterCost (api, method, path, params, config);
            await this.throttle (cost);
        }
        this.lastRestRequestTimestamp = this.milliseconds ();
        const request = this.sign (path, api, method, params, headers, body);
        this.last_request_headers = request['headers'];
        this.last_request_body = request['body'];
        this.last_request_url = request['url'];
        return await this.fetch (request['url'], request['method'], request['headers'], request['body']);
    }

    async request (path, api: any = 'public', method = 'GET', params = {}, headers: any = undefined, body: any = undefined, config = {}) {
        return await this.fetch2 (path, api, method, params, headers, body, config);
    }

    async loadAccounts (reload = false, params = {}) {
        if (reload) {
            this.accounts = await this.fetchAccounts (params);
        } else {
            if (this.accounts) {
                return this.accounts;
            } else {
                this.accounts = await this.fetchAccounts (params);
            }
        }
        this.accountsById = this.indexBy (this.accounts, 'id') as any;
        return this.accounts;
    }

    buildOHLCVC (trades: Trade[], timeframe: string = '1m', since: number = 0, limit: number = 2147483647): OHLCVC[] {
        // given a sorted arrays of trades (recent last) and a timeframe builds an array of OHLCV candles
        // note, default limit value (2147483647) is max int32 value
        const ms = this.parseTimeframe (timeframe) * 1000;
        const ohlcvs = [];
        const i_timestamp = 0;
        // const open = 1;
        const i_high = 2;
        const i_low = 3;
        const i_close = 4;
        const i_volume = 5;
        const i_count = 6;
        const tradesLength = trades.length;
        const oldest = Math.min (tradesLength, limit);
        for (let i = 0; i < oldest; i++) {
            const trade = trades[i];
            const ts = trade['timestamp'];
            if (ts < since) {
                continue;
            }
            const openingTime = Math.floor (ts / ms) * ms; // shift to the edge of m/h/d (but not M)
            if (openingTime < since) { // we don't need bars, that have opening time earlier than requested
                continue;
            }
            const ohlcv_length = ohlcvs.length;
            const candle = ohlcv_length - 1;
            if ((candle === -1) || (openingTime >= this.sum (ohlcvs[candle][i_timestamp], ms))) {
                // moved to a new timeframe -> create a new candle from opening trade
                ohlcvs.push ([
                    openingTime, // timestamp
                    trade['price'], // O
                    trade['price'], // H
                    trade['price'], // L
                    trade['price'], // C
                    trade['amount'], // V
                    1, // count
                ]);
            } else {
                // still processing the same timeframe -> update opening trade
                ohlcvs[candle][i_high] = Math.max (ohlcvs[candle][i_high], trade['price']);
                ohlcvs[candle][i_low] = Math.min (ohlcvs[candle][i_low], trade['price']);
                ohlcvs[candle][i_close] = trade['price'];
                ohlcvs[candle][i_volume] = this.sum (ohlcvs[candle][i_volume], trade['amount']);
                ohlcvs[candle][i_count] = this.sum (ohlcvs[candle][i_count], 1);
            }
        }
        return ohlcvs;
    }

    parseTradingViewOHLCV (ohlcvs, market = undefined, timeframe = '1m', since: Int = undefined, limit: Int = undefined) {
        const result = this.convertTradingViewToOHLCV (ohlcvs);
        return this.parseOHLCVs (result, market, timeframe, since, limit);
    }

    async editLimitBuyOrder (id, symbol, amount, price = undefined, params = {}) {
        return await this.editLimitOrder (id, symbol, 'buy', amount, price, params);
    }

    async editLimitSellOrder (id, symbol, amount, price = undefined, params = {}) {
        return await this.editLimitOrder (id, symbol, 'sell', amount, price, params);
    }

    async editLimitOrder (id, symbol, side, amount, price = undefined, params = {}) {
        return await this.editOrder (id, symbol, 'limit', side, amount, price, params);
    }

    async editOrder (id: string, symbol, type, side, amount = undefined, price = undefined, params = {}): Promise<Order> {
        await this.cancelOrder (id, symbol);
        return await this.createOrder (symbol, type, side, amount, price, params);
    }

    async editOrderWs (id: string, symbol: string, type: OrderType, side: OrderSide, amount: number, price: number = undefined, params = {}): Promise<Order> {
        await this.cancelOrderWs (id, symbol);
        return await this.createOrderWs (symbol, type, side, amount, price, params);
    }

    async fetchPermissions (params = {}) {
        throw new NotSupported (this.id + ' fetchPermissions() is not supported yet');
    }

    async fetchPosition (symbol: string, params = {}): Promise<Position> {
        throw new NotSupported (this.id + ' fetchPosition() is not supported yet');
    }

    async watchPosition (symbol: string = undefined, params = {}): Promise<Position> {
        throw new NotSupported (this.id + ' watchPosition() is not supported yet');
    }

    async watchPositions (symbols: string[] = undefined, since: Int = undefined, limit: Int = undefined, params = {}): Promise<Position[]> {
        throw new NotSupported (this.id + ' watchPositions() is not supported yet');
    }

    async watchPositionForSymbols (symbols: string[] = undefined, since: Int = undefined, limit: Int = undefined, params = {}): Promise<Position[]> {
        return await this.watchPositions (symbols, since, limit, params);
    }

    async fetchPositionsForSymbol (symbol: string, params = {}): Promise<Position[]> {
        /**
         * @method
         * @name exchange#fetchPositionsForSymbol
         * @description fetches all open positions for specific symbol, unlike fetchPositions (which is designed to work with multiple symbols) so this method might be preffered for one-market position, because of less rate-limit consumption and speed
         * @param {string} symbol unified market symbol
         * @param {object} params extra parameters specific to the endpoint
         * @returns {object[]} a list of [position structure]{@link https://docs.ccxt.com/#/?id=position-structure} with maximum 3 items - possible one position for "one-way" mode, and possible two positions (long & short) for "two-way" (a.k.a. hedge) mode
         */
        throw new NotSupported (this.id + ' fetchPositionsForSymbol() is not supported yet');
    }

    async fetchPositions (symbols: string[] = undefined, params = {}): Promise<Position[]> {
        throw new NotSupported (this.id + ' fetchPositions() is not supported yet');
    }

    async fetchPositionsRisk (symbols: string[] = undefined, params = {}): Promise<Position[]> {
        throw new NotSupported (this.id + ' fetchPositionsRisk() is not supported yet');
    }

    async fetchBidsAsks (symbols: string[] = undefined, params = {}): Promise<Dictionary<Ticker>> {
        throw new NotSupported (this.id + ' fetchBidsAsks() is not supported yet');
    }

    parseBidAsk (bidask, priceKey: IndexType = 0, amountKey: IndexType = 1) {
        const price = this.safeNumber (bidask, priceKey);
        const amount = this.safeNumber (bidask, amountKey);
        return [ price, amount ];
    }

    safeCurrency (currencyId: Str, currency: Currency = undefined): CurrencyInterface {
        if ((currencyId === undefined) && (currency !== undefined)) {
            return currency;
        }
        if ((this.currencies_by_id !== undefined) && (currencyId in this.currencies_by_id) && (this.currencies_by_id[currencyId] !== undefined)) {
            return this.currencies_by_id[currencyId];
        }
        let code = currencyId;
        if (currencyId !== undefined) {
            code = this.commonCurrencyCode (currencyId.toUpperCase ());
        }
        return {
            'id': currencyId,
            'code': code,
            'precision': undefined,
        };
    }

    safeMarket (marketId: Str, market: Market = undefined, delimiter: Str = undefined, marketType: Str = undefined): MarketInterface {
        const result = this.safeMarketStructure ({
            'symbol': marketId,
            'marketId': marketId,
        });
        if (marketId !== undefined) {
            if ((this.markets_by_id !== undefined) && (marketId in this.markets_by_id)) {
                const markets = this.markets_by_id[marketId];
                const numMarkets = markets.length;
                if (numMarkets === 1) {
                    return markets[0];
                } else {
                    if (marketType === undefined) {
                        if (market === undefined) {
                            throw new ArgumentsRequired (this.id + ' safeMarket() requires a fourth argument for ' + marketId + ' to disambiguate between different markets with the same market id');
                        } else {
                            marketType = market['type'];
                        }
                    }
                    for (let i = 0; i < markets.length; i++) {
                        const currentMarket = markets[i];
                        if (currentMarket[marketType]) {
                            return currentMarket;
                        }
                    }
                }
            } else if (delimiter !== undefined) {
                const parts = marketId.split (delimiter);
                const partsLength = parts.length;
                if (partsLength === 2) {
                    result['baseId'] = this.safeString (parts, 0);
                    result['quoteId'] = this.safeString (parts, 1);
                    result['base'] = this.safeCurrencyCode (result['baseId']);
                    result['quote'] = this.safeCurrencyCode (result['quoteId']);
                    result['symbol'] = result['base'] + '/' + result['quote'];
                    return result;
                } else {
                    return result;
                }
            }
        }
        if (market !== undefined) {
            return market;
        }
        return result;
    }

    checkRequiredCredentials (error = true) {
        const keys = Object.keys (this.requiredCredentials);
        for (let i = 0; i < keys.length; i++) {
            const key = keys[i];
            if (this.requiredCredentials[key] && !this[key]) {
                if (error) {
                    throw new AuthenticationError (this.id + ' requires "' + key + '" credential');
                } else {
                    return false;
                }
            }
        }
        return true;
    }

    oath () {
        if (this.twofa !== undefined) {
            return totp (this.twofa);
        } else {
            throw new ExchangeError (this.id + ' exchange.twofa has not been set for 2FA Two-Factor Authentication');
        }
    }

    async fetchBalance (params = {}): Promise<Balances> {
        throw new NotSupported (this.id + ' fetchBalance() is not supported yet');
    }

    async fetchBalanceWs (params = {}): Promise<Balances> {
        throw new NotSupported (this.id + ' fetchBalanceWs() is not supported yet');
    }

    parseBalance (response): Balances {
        throw new NotSupported (this.id + ' parseBalance() is not supported yet');
    }

    async watchBalance (params = {}): Promise<Balances> {
        throw new NotSupported (this.id + ' watchBalance() is not supported yet');
    }

    async fetchPartialBalance (part, params = {}) {
        const balance = await this.fetchBalance (params);
        return balance[part];
    }

    async fetchFreeBalance (params = {}) {
        return await this.fetchPartialBalance ('free', params);
    }

    async fetchUsedBalance (params = {}) {
        return await this.fetchPartialBalance ('used', params);
    }

    async fetchTotalBalance (params = {}) {
        return await this.fetchPartialBalance ('total', params);
    }

    async fetchStatus (params = {}): Promise<any> {
        throw new NotSupported (this.id + ' fetchStatus() is not supported yet');
    }

    async fetchFundingFee (code: string, params = {}) {
        const warnOnFetchFundingFee = this.safeValue (this.options, 'warnOnFetchFundingFee', true);
        if (warnOnFetchFundingFee) {
            throw new NotSupported (this.id + ' fetchFundingFee() method is deprecated, it will be removed in July 2022, please, use fetchTransactionFee() or set exchange.options["warnOnFetchFundingFee"] = false to suppress this warning');
        }
        return await this.fetchTransactionFee (code, params);
    }

    async fetchFundingFees (codes: string[] = undefined, params = {}) {
        const warnOnFetchFundingFees = this.safeValue (this.options, 'warnOnFetchFundingFees', true);
        if (warnOnFetchFundingFees) {
            throw new NotSupported (this.id + ' fetchFundingFees() method is deprecated, it will be removed in July 2022. Please, use fetchTransactionFees() or set exchange.options["warnOnFetchFundingFees"] = false to suppress this warning');
        }
        return await this.fetchTransactionFees (codes, params);
    }

    async fetchTransactionFee (code: string, params = {}) {
        if (!this.has['fetchTransactionFees']) {
            throw new NotSupported (this.id + ' fetchTransactionFee() is not supported yet');
        }
        return await this.fetchTransactionFees ([ code ], params);
    }

    async fetchTransactionFees (codes: string[] = undefined, params = {}): Promise<any> {
        throw new NotSupported (this.id + ' fetchTransactionFees() is not supported yet');
    }

    async fetchDepositWithdrawFees (codes: string[] = undefined, params = {}): Promise<any> {
        throw new NotSupported (this.id + ' fetchDepositWithdrawFees() is not supported yet');
    }

    async fetchDepositWithdrawFee (code: string, params = {}) {
        if (!this.has['fetchDepositWithdrawFees']) {
            throw new NotSupported (this.id + ' fetchDepositWithdrawFee() is not supported yet');
        }
        const fees = await this.fetchDepositWithdrawFees ([ code ], params);
        return this.safeValue (fees, code);
    }

    getSupportedMapping (key, mapping = {}) {
        if (key in mapping) {
            return mapping[key];
        } else {
            throw new NotSupported (this.id + ' ' + key + ' does not have a value in mapping');
        }
    }

    async fetchCrossBorrowRate (code: string, params = {}) {
        await this.loadMarkets ();
        if (!this.has['fetchBorrowRates']) {
            throw new NotSupported (this.id + ' fetchCrossBorrowRate() is not supported yet');
        }
        const borrowRates = await this.fetchCrossBorrowRates (params);
        const rate = this.safeValue (borrowRates, code);
        if (rate === undefined) {
            throw new ExchangeError (this.id + ' fetchCrossBorrowRate() could not find the borrow rate for currency code ' + code);
        }
        return rate;
    }

    async fetchIsolatedBorrowRate (symbol: string, params = {}) {
        await this.loadMarkets ();
        if (!this.has['fetchBorrowRates']) {
            throw new NotSupported (this.id + ' fetchIsolatedBorrowRate() is not supported yet');
        }
        const borrowRates = await this.fetchIsolatedBorrowRates (params);
        const rate = this.safeValue (borrowRates, symbol);
        if (rate === undefined) {
            throw new ExchangeError (this.id + ' fetchIsolatedBorrowRate() could not find the borrow rate for market symbol ' + symbol);
        }
        return rate;
    }

    handleOptionAndParams (params, methodName, optionName, defaultValue = undefined) {
        // This method can be used to obtain method specific properties, i.e: this.handleOptionAndParams (params, 'fetchPosition', 'marginMode', 'isolated')
        const defaultOptionName = 'default' + this.capitalize (optionName); // we also need to check the 'defaultXyzWhatever'
        // check if params contain the key
        let value = this.safeValue2 (params, optionName, defaultOptionName);
        if (value !== undefined) {
            params = this.omit (params, [ optionName, defaultOptionName ]);
        } else {
            // check if exchange has properties for this method
            const exchangeWideMethodOptions = this.safeValue (this.options, methodName);
            if (exchangeWideMethodOptions !== undefined) {
                // check if the option is defined inside this method's props
                value = this.safeValue2 (exchangeWideMethodOptions, optionName, defaultOptionName);
            }
            if (value === undefined) {
                // if it's still undefined, check if global exchange-wide option exists
                value = this.safeValue2 (this.options, optionName, defaultOptionName);
            }
            // if it's still undefined, use the default value
            value = (value !== undefined) ? value : defaultValue;
        }
        return [ value, params ];
    }

    handleOption (methodName, optionName, defaultValue = undefined) {
        // eslint-disable-next-line no-unused-vars
        const [ result, empty ] = this.handleOptionAndParams ({}, methodName, optionName, defaultValue);
        return result;
    }

    handleMarketTypeAndParams (methodName: string, market: Market = undefined, params = {}): any {
        const defaultType = this.safeString2 (this.options, 'defaultType', 'type', 'spot');
        const methodOptions = this.safeValue (this.options, methodName);
        let methodType = defaultType;
        if (methodOptions !== undefined) {
            if (typeof methodOptions === 'string') {
                methodType = methodOptions;
            } else {
                methodType = this.safeString2 (methodOptions, 'defaultType', 'type', methodType);
            }
        }
        const marketType = (market === undefined) ? methodType : market['type'];
        const type = this.safeString2 (params, 'defaultType', 'type', marketType);
        params = this.omit (params, [ 'defaultType', 'type' ]);
        return [ type, params ];
    }

    handleSubTypeAndParams (methodName, market = undefined, params = {}, defaultValue = undefined) {
        let subType = undefined;
        // if set in params, it takes precedence
        const subTypeInParams = this.safeString2 (params, 'subType', 'defaultSubType');
        // avoid omitting if it's not present
        if (subTypeInParams !== undefined) {
            subType = subTypeInParams;
            params = this.omit (params, [ 'subType', 'defaultSubType' ]);
        } else {
            // at first, check from market object
            if (market !== undefined) {
                if (market['linear']) {
                    subType = 'linear';
                } else if (market['inverse']) {
                    subType = 'inverse';
                }
            }
            // if it was not defined in market object
            if (subType === undefined) {
                const values = this.handleOptionAndParams (undefined, methodName, 'subType', defaultValue); // no need to re-test params here
                subType = values[0];
            }
        }
        return [ subType, params ];
    }

    handleMarginModeAndParams (methodName, params = {}, defaultValue = undefined) {
        /**
         * @ignore
         * @method
         * @param {object} [params] extra parameters specific to the exchange API endpoint
         * @returns {Array} the marginMode in lowercase as specified by params["marginMode"], params["defaultMarginMode"] this.options["marginMode"] or this.options["defaultMarginMode"]
         */
        return this.handleOptionAndParams (params, methodName, 'marginMode', defaultValue);
    }

    throwExactlyMatchedException (exact, string, message) {
        if (string in exact) {
            throw new exact[string] (message);
        }
    }

    throwBroadlyMatchedException (broad, string, message) {
        const broadKey = this.findBroadlyMatchedKey (broad, string);
        if (broadKey !== undefined) {
            throw new broad[broadKey] (message);
        }
    }

    findBroadlyMatchedKey (broad, string) {
        // a helper for matching error strings exactly vs broadly
        const keys = Object.keys (broad);
        for (let i = 0; i < keys.length; i++) {
            const key = keys[i];
            if (string !== undefined) { // #issues/12698
                if (string.indexOf (key) >= 0) {
                    return key;
                }
            }
        }
        return undefined;
    }

    handleErrors (statusCode, statusText, url, method, responseHeaders, responseBody, response, requestHeaders, requestBody) {
        // it is a stub method that must be overrided in the derived exchange classes
        // throw new NotSupported (this.id + ' handleErrors() not implemented yet');
        return undefined;
    }

    calculateRateLimiterCost (api, method, path, params, config = {}) {
        return this.safeValue (config, 'cost', 1);
    }

    async fetchTicker (symbol: string, params = {}): Promise<Ticker> {
        if (this.has['fetchTickers']) {
            await this.loadMarkets ();
            const market = this.market (symbol);
            symbol = market['symbol'];
            const tickers = await this.fetchTickers ([ symbol ], params);
            const ticker = this.safeValue (tickers, symbol);
            if (ticker === undefined) {
                throw new NullResponse (this.id + ' fetchTickers() could not find a ticker for ' + symbol);
            } else {
                return ticker;
            }
        } else {
            throw new NotSupported (this.id + ' fetchTicker() is not supported yet');
        }
    }

    async watchTicker (symbol: string, params = {}): Promise<Ticker> {
        throw new NotSupported (this.id + ' watchTicker() is not supported yet');
    }

    async fetchTickers (symbols: string[] = undefined, params = {}): Promise<Tickers> {
        throw new NotSupported (this.id + ' fetchTickers() is not supported yet');
    }

    async fetchOrderBooks (symbols: string[] = undefined, limit: Int = undefined, params = {}): Promise<Dictionary<OrderBook>> {
        throw new NotSupported (this.id + ' fetchOrderBooks() is not supported yet');
    }

    async watchTickers (symbols: string[] = undefined, params = {}): Promise<Dictionary<Ticker>> {
        throw new NotSupported (this.id + ' watchTickers() is not supported yet');
    }

    async fetchOrder (id: string, symbol: string = undefined, params = {}): Promise<Order> {
        throw new NotSupported (this.id + ' fetchOrder() is not supported yet');
    }

    async fetchOrderWs (id: string, symbol: string = undefined, params = {}): Promise<Order> {
        throw new NotSupported (this.id + ' fetchOrderWs() is not supported yet');
    }

    async fetchOrderStatus (id: string, symbol: string = undefined, params = {}): Promise<string> {
        // TODO: TypeScript: change method signature by replacing
        // Promise<string> with Promise<Order['status']>.
        const order = await this.fetchOrder (id, symbol, params);
        return order['status'];
    }

    async fetchUnifiedOrder (order, params = {}): Promise<Order> {
        return await this.fetchOrder (this.safeValue (order, 'id'), this.safeValue (order, 'symbol'), params);
    }

    async createOrder (symbol: string, type: OrderType, side: OrderSide, amount, price = undefined, params = {}): Promise<Order> {
        throw new NotSupported (this.id + ' createOrder() is not supported yet');
    }

    async createMarketOrderWithCost (symbol: string, side: OrderSide, cost, params = {}) {
        /**
         * @method
         * @name createMarketOrderWithCost
         * @description create a market order by providing the symbol, side and cost
         * @param {string} symbol unified symbol of the market to create an order in
         * @param {string} side 'buy' or 'sell'
         * @param {float} cost how much you want to trade in units of the quote currency
         * @param {object} [params] extra parameters specific to the exchange API endpoint
         * @returns {object} an [order structure]{@link https://docs.ccxt.com/#/?id=order-structure}
         */
        if (this.options['createMarketOrderWithCost'] || (this.options['createMarketBuyOrderWithCost'] && this.options['createMarketSellOrderWithCost'])) {
            return await this.createOrder (symbol, 'market', side, cost, 1, params);
        }
        throw new NotSupported (this.id + ' createMarketOrderWithCost() is not supported yet');
    }

    async createMarketBuyOrderWithCost (symbol: string, cost, params = {}): Promise<Order> {
        /**
         * @method
         * @name createMarketBuyOrderWithCost
         * @description create a market buy order by providing the symbol and cost
         * @param {string} symbol unified symbol of the market to create an order in
         * @param {float} cost how much you want to trade in units of the quote currency
         * @param {object} [params] extra parameters specific to the exchange API endpoint
         * @returns {object} an [order structure]{@link https://docs.ccxt.com/#/?id=order-structure}
         */
        if (this.options['createMarketBuyOrderRequiresPrice'] || this.options['createMarketBuyOrderWithCost']) {
            return await this.createOrder (symbol, 'market', 'buy', cost, 1, params);
        }
        throw new NotSupported (this.id + ' createMarketBuyOrderWithCost() is not supported yet');
    }

    async createMarketSellOrderWithCost (symbol: string, cost, params = {}): Promise<Order> {
        /**
         * @method
         * @name createMarketSellOrderWithCost
         * @description create a market sell order by providing the symbol and cost
         * @param {string} symbol unified symbol of the market to create an order in
         * @param {float} cost how much you want to trade in units of the quote currency
         * @param {object} [params] extra parameters specific to the exchange API endpoint
         * @returns {object} an [order structure]{@link https://docs.ccxt.com/#/?id=order-structure}
         */
        if (this.options['createMarketSellOrderRequiresPrice'] || this.options['createMarketSellOrderWithCost']) {
            return await this.createOrder (symbol, 'market', 'sell', cost, 1, params);
        }
        throw new NotSupported (this.id + ' createMarketSellOrderWithCost() is not supported yet');
    }

    async createOrders (orders: OrderRequest[], params = {}): Promise<Order[]> {
        throw new NotSupported (this.id + ' createOrders() is not supported yet');
    }

    async createOrderWs (symbol: string, type: OrderType, side: OrderSide, amount: number, price: number = undefined, params = {}): Promise<Order> {
        throw new NotSupported (this.id + ' createOrderWs() is not supported yet');
    }

    async cancelOrder (id: string, symbol: string = undefined, params = {}): Promise<any> {
        throw new NotSupported (this.id + ' cancelOrder() is not supported yet');
    }

    async cancelOrderWs (id: string, symbol: string = undefined, params = {}): Promise<any> {
        throw new NotSupported (this.id + ' cancelOrderWs() is not supported yet');
    }

    async cancelOrdersWs (ids: string[], symbol: string = undefined, params = {}): Promise<any> {
        throw new NotSupported (this.id + ' cancelOrdersWs() is not supported yet');
    }

    async cancelAllOrders (symbol: string = undefined, params = {}): Promise<any> {
        throw new NotSupported (this.id + ' cancelAllOrders() is not supported yet');
    }

    async cancelAllOrdersWs (symbol: string = undefined, params = {}): Promise<any> {
        throw new NotSupported (this.id + ' cancelAllOrdersWs() is not supported yet');
    }

    async cancelUnifiedOrder (order, params = {}) {
        return this.cancelOrder (this.safeValue (order, 'id'), this.safeValue (order, 'symbol'), params);
    }

    async fetchOrders (symbol: string = undefined, since: Int = undefined, limit: Int = undefined, params = {}): Promise<Order[]> {
        throw new NotSupported (this.id + ' fetchOrders() is not supported yet');
    }

    async fetchOrderTrades (id: string, symbol: string = undefined, since: Int = undefined, limit: Int = undefined, params = {}): Promise<Trade[]> {
        throw new NotSupported (this.id + ' fetchOrderTrades() is not supported yet');
    }

    async watchOrders (symbol: string = undefined, since: Int = undefined, limit: Int = undefined, params = {}): Promise<Order[]> {
        throw new NotSupported (this.id + ' watchOrders() is not supported yet');
    }

    async fetchOpenOrders (symbol: string = undefined, since: Int = undefined, limit: Int = undefined, params = {}): Promise<Order[]> {
        throw new NotSupported (this.id + ' fetchOpenOrders() is not supported yet');
    }

    async fetchOpenOrdersWs (symbol: string = undefined, since: Int = undefined, limit: Int = undefined, params = {}): Promise<Order[]> {
        throw new NotSupported (this.id + ' fetchOpenOrdersWs() is not supported yet');
    }

    async fetchClosedOrders (symbol: string = undefined, since: Int = undefined, limit: Int = undefined, params = {}): Promise<Order[]> {
        throw new NotSupported (this.id + ' fetchClosedOrders() is not supported yet');
    }

    async fetchMyTrades (symbol: string = undefined, since: Int = undefined, limit: Int = undefined, params = {}): Promise<Trade[]> {
        throw new NotSupported (this.id + ' fetchMyTrades() is not supported yet');
    }

    async fetchMyLiquidations (symbol: string = undefined, since: Int = undefined, limit: Int = undefined, params = {}): Promise<Liquidation[]> {
        throw new NotSupported (this.id + ' fetchMyLiquidations() is not supported yet');
    }

    async fetchLiquidations (symbol: string, since: Int = undefined, limit: Int = undefined, params = {}): Promise<Liquidation[]> {
        throw new NotSupported (this.id + ' fetchLiquidations() is not supported yet');
    }

    async fetchMyTradesWs (symbol: string = undefined, since: Int = undefined, limit: Int = undefined, params = {}): Promise<Trade[]> {
        throw new NotSupported (this.id + ' fetchMyTradesWs() is not supported yet');
    }

    async watchMyTrades (symbol: string = undefined, since: Int = undefined, limit: Int = undefined, params = {}): Promise<Trade[]> {
        throw new NotSupported (this.id + ' watchMyTrades() is not supported yet');
    }

    async fetchOHLCVWs (symbol: string, timeframe: string = '1m', since: Int = undefined, limit: Int = undefined, params = {}): Promise<OHLCV[]> {
        throw new NotSupported (this.id + ' fetchOHLCVWs() is not supported yet');
    }

    async fetchGreeks (symbol: string, params = {}): Promise<Greeks> {
        throw new NotSupported (this.id + ' fetchGreeks() is not supported yet');
    }

    async fetchDepositsWithdrawals (code: string = undefined, since: Int = undefined, limit: Int = undefined, params = {}): Promise<any> {
        /**
         * @method
         * @name exchange#fetchDepositsWithdrawals
         * @description fetch history of deposits and withdrawals
         * @param {string} [code] unified currency code for the currency of the deposit/withdrawals, default is undefined
         * @param {int} [since] timestamp in ms of the earliest deposit/withdrawal, default is undefined
         * @param {int} [limit] max number of deposit/withdrawals to return, default is undefined
         * @param {object} [params] extra parameters specific to the exchange API endpoint
         * @returns {object} a list of [transaction structures]{@link https://docs.ccxt.com/#/?id=transaction-structure}
         */
        throw new NotSupported (this.id + ' fetchDepositsWithdrawals() is not supported yet');
    }

    async fetchDeposits (code: string = undefined, since: Int = undefined, limit: Int = undefined, params = {}): Promise<any> {
        throw new NotSupported (this.id + ' fetchDeposits() is not supported yet');
    }

    async fetchWithdrawals (code: string = undefined, since: Int = undefined, limit: Int = undefined, params = {}): Promise<any> {
        throw new NotSupported (this.id + ' fetchWithdrawals() is not supported yet');
    }

    async fetchOpenInterest (symbol: string, params = {}): Promise<OpenInterest> {
        throw new NotSupported (this.id + ' fetchOpenInterest() is not supported yet');
    }

    async fetchFundingRateHistory (symbol: string = undefined, since: Int = undefined, limit: Int = undefined, params = {}): Promise<FundingRateHistory[]> {
        throw new NotSupported (this.id + ' fetchFundingRateHistory() is not supported yet');
    }

    async fetchFundingHistory (symbol: string = undefined, since: Int = undefined, limit: Int = undefined, params = {}): Promise<FundingHistory[]> {
        throw new NotSupported (this.id + ' fetchFundingHistory() is not supported yet');
    }

    async closePosition (symbol: string, side: OrderSide = undefined, params = {}): Promise<Order> {
        throw new NotSupported (this.id + ' closePositions() is not supported yet');
    }

    async closeAllPositions (params = {}): Promise<Position[]> {
        throw new NotSupported (this.id + ' closeAllPositions() is not supported yet');
    }

    async fetchL3OrderBook (symbol: string, limit: Int = undefined, params = {}): Promise<OrderBook> {
        throw new BadRequest (this.id + ' fetchL3OrderBook() is not supported yet');
    }

    parseLastPrice (price, market: Market = undefined): any {
        throw new NotSupported (this.id + ' parseLastPrice() is not supported yet');
    }

    async fetchDepositAddress (code: string, params = {}) {
        if (this.has['fetchDepositAddresses']) {
            const depositAddresses = await this.fetchDepositAddresses ([ code ], params);
            const depositAddress = this.safeValue (depositAddresses, code);
            if (depositAddress === undefined) {
                throw new InvalidAddress (this.id + ' fetchDepositAddress() could not find a deposit address for ' + code + ', make sure you have created a corresponding deposit address in your wallet on the exchange website');
            } else {
                return depositAddress;
            }
        } else {
            throw new NotSupported (this.id + ' fetchDepositAddress() is not supported yet');
        }
    }

    account (): Account {
        return {
            'free': undefined,
            'used': undefined,
            'total': undefined,
        };
    }

    commonCurrencyCode (currency: string) {
        if (!this.substituteCommonCurrencyCodes) {
            return currency;
        }
        return this.safeString (this.commonCurrencies, currency, currency);
    }

    currency (code) {
        if (this.currencies === undefined) {
            throw new ExchangeError (this.id + ' currencies not loaded');
        }
        if (typeof code === 'string') {
            if (code in this.currencies) {
                return this.currencies[code];
            } else if (code in this.currencies_by_id) {
                return this.currencies_by_id[code];
            }
        }
        throw new ExchangeError (this.id + ' does not have currency code ' + code);
    }

    market (symbol: string): MarketInterface {
        if (this.markets === undefined) {
            throw new ExchangeError (this.id + ' markets not loaded');
        }
        if (symbol in this.markets) {
            return this.markets[symbol];
        } else if (symbol in this.markets_by_id) {
            const markets = this.markets_by_id[symbol];
            const defaultType = this.safeString2 (this.options, 'defaultType', 'defaultSubType', 'spot');
            for (let i = 0; i < markets.length; i++) {
                const market = markets[i];
                if (market[defaultType]) {
                    return market;
                }
            }
            return markets[0];
        }
        throw new BadSymbol (this.id + ' does not have market symbol ' + symbol);
    }

    handleWithdrawTagAndParams (tag, params): any {
        if (typeof tag === 'object') {
            params = this.extend (tag, params);
            tag = undefined;
        }
        if (tag === undefined) {
            tag = this.safeString (params, 'tag');
            if (tag !== undefined) {
                params = this.omit (params, 'tag');
            }
        }
        return [ tag, params ];
    }

    async createLimitOrder (symbol: string, side: OrderSide, amount, price, params = {}): Promise<Order> {
        return await this.createOrder (symbol, 'limit', side, amount, price, params);
    }

    async createMarketOrder (symbol: string, side: OrderSide, amount, price = undefined, params = {}): Promise<Order> {
        return await this.createOrder (symbol, 'market', side, amount, price, params);
    }

    async createLimitBuyOrder (symbol: string, amount, price, params = {}): Promise<Order> {
        return await this.createOrder (symbol, 'limit', 'buy', amount, price, params);
    }

    async createLimitSellOrder (symbol: string, amount, price, params = {}): Promise<Order> {
        return await this.createOrder (symbol, 'limit', 'sell', amount, price, params);
    }

    async createMarketBuyOrder (symbol: string, amount, params = {}): Promise<Order> {
        return await this.createOrder (symbol, 'market', 'buy', amount, undefined, params);
    }

    async createMarketSellOrder (symbol: string, amount, params = {}): Promise<Order> {
        return await this.createOrder (symbol, 'market', 'sell', amount, undefined, params);
    }

    costToPrecision (symbol: string, cost) {
        const market = this.market (symbol);
        return this.decimalToPrecision (cost, TRUNCATE, market['precision']['price'], this.precisionMode, this.paddingMode);
    }

    priceToPrecision (symbol: string, price): string {
        const market = this.market (symbol);
        const result = this.decimalToPrecision (price, ROUND, market['precision']['price'], this.precisionMode, this.paddingMode);
        if (result === '0') {
            throw new InvalidOrder (this.id + ' price of ' + market['symbol'] + ' must be greater than minimum price precision of ' + this.numberToString (market['precision']['price']));
        }
        return result;
    }

    amountToPrecision (symbol: string, amount) {
        const market = this.market (symbol);
        const result = this.decimalToPrecision (amount, TRUNCATE, market['precision']['amount'], this.precisionMode, this.paddingMode);
        if (result === '0') {
            throw new InvalidOrder (this.id + ' amount of ' + market['symbol'] + ' must be greater than minimum amount precision of ' + this.numberToString (market['precision']['amount']));
        }
        return result;
    }

    feeToPrecision (symbol: string, fee) {
        const market = this.market (symbol);
        return this.decimalToPrecision (fee, ROUND, market['precision']['price'], this.precisionMode, this.paddingMode);
    }

    currencyToPrecision (code: string, fee, networkCode = undefined) {
        const currency = this.currencies[code];
        let precision = this.safeValue (currency, 'precision');
        if (networkCode !== undefined) {
            const networks = this.safeValue (currency, 'networks', {});
            const networkItem = this.safeValue (networks, networkCode, {});
            precision = this.safeValue (networkItem, 'precision', precision);
        }
        if (precision === undefined) {
            return this.forceString (fee);
        } else {
            return this.decimalToPrecision (fee, ROUND, precision, this.precisionMode, this.paddingMode);
        }
    }

    forceString (value) {
        if (typeof value !== 'string') {
            return this.numberToString (value);
        }
        return value;
    }

    isTickPrecision () {
        return this.precisionMode === TICK_SIZE;
    }

    isDecimalPrecision () {
        return this.precisionMode === DECIMAL_PLACES;
    }

    isSignificantPrecision () {
        return this.precisionMode === SIGNIFICANT_DIGITS;
    }

    safeNumber (obj: object, key: IndexType, defaultNumber: number = undefined): Num {
        const value = this.safeString (obj, key);
        return this.parseNumber (value, defaultNumber);
    }

    safeNumberN (obj: object, arr: IndexType[], defaultNumber: number = undefined): Num {
        const value = this.safeStringN (obj, arr);
        return this.parseNumber (value, defaultNumber);
    }

    parsePrecision (precision?: string) {
        /**
         * @ignore
         * @method
         * @param {string} precision The number of digits to the right of the decimal
         * @returns {string} a string number equal to 1e-precision
         */
        if (precision === undefined) {
            return undefined;
        }
        const precisionNumber = parseInt (precision);
        if (precisionNumber === 0) {
            return '1';
        }
        let parsedPrecision = '0.';
        for (let i = 0; i < precisionNumber - 1; i++) {
            parsedPrecision = parsedPrecision + '0';
        }
        return parsedPrecision + '1';
    }

    async loadTimeDifference (params = {}) {
        const serverTime = await this.fetchTime (params);
        const after = this.milliseconds ();
        this.options['timeDifference'] = after - serverTime;
        return this.options['timeDifference'];
    }

    implodeHostname (url: string) {
        return this.implodeParams (url, { 'hostname': this.hostname });
    }

    async fetchMarketLeverageTiers (symbol: string, params = {}) {
        if (this.has['fetchLeverageTiers']) {
            const market = this.market (symbol);
            if (!market['contract']) {
                throw new BadSymbol (this.id + ' fetchMarketLeverageTiers() supports contract markets only');
            }
            const tiers = await this.fetchLeverageTiers ([ symbol ]);
            return this.safeValue (tiers, symbol);
        } else {
            throw new NotSupported (this.id + ' fetchMarketLeverageTiers() is not supported yet');
        }
    }

    async createPostOnlyOrder (symbol: string, type: OrderType, side: OrderSide, amount, price, params = {}) {
        if (!this.has['createPostOnlyOrder']) {
            throw new NotSupported (this.id + 'createPostOnlyOrder() is not supported yet');
        }
        const query = this.extend (params, { 'postOnly': true });
        return await this.createOrder (symbol, type, side, amount, price, query);
    }

    async createReduceOnlyOrder (symbol: string, type: OrderType, side: OrderSide, amount, price, params = {}) {
        if (!this.has['createReduceOnlyOrder']) {
            throw new NotSupported (this.id + 'createReduceOnlyOrder() is not supported yet');
        }
        const query = this.extend (params, { 'reduceOnly': true });
        return await this.createOrder (symbol, type, side, amount, price, query);
    }

    async createStopOrder (symbol: string, type: OrderType, side: OrderSide, amount, price = undefined, stopPrice = undefined, params = {}) {
        if (!this.has['createStopOrder']) {
            throw new NotSupported (this.id + ' createStopOrder() is not supported yet');
        }
        if (stopPrice === undefined) {
            throw new ArgumentsRequired (this.id + ' create_stop_order() requires a stopPrice argument');
        }
        const query = this.extend (params, { 'stopPrice': stopPrice });
        return await this.createOrder (symbol, type, side, amount, price, query);
    }

    async createStopLimitOrder (symbol: string, side: OrderSide, amount, price, stopPrice, params = {}) {
        if (!this.has['createStopLimitOrder']) {
            throw new NotSupported (this.id + ' createStopLimitOrder() is not supported yet');
        }
        const query = this.extend (params, { 'stopPrice': stopPrice });
        return await this.createOrder (symbol, 'limit', side, amount, price, query);
    }

    async createStopMarketOrder (symbol: string, side: OrderSide, amount, stopPrice, params = {}) {
        if (!this.has['createStopMarketOrder']) {
            throw new NotSupported (this.id + ' createStopMarketOrder() is not supported yet');
        }
        const query = this.extend (params, { 'stopPrice': stopPrice });
        return await this.createOrder (symbol, 'market', side, amount, undefined, query);
    }

    safeCurrencyCode (currencyId: Str, currency: Currency = undefined): string {
        currency = this.safeCurrency (currencyId, currency);
        return currency['code'];
    }

    filterBySymbolSinceLimit (array, symbol: string = undefined, since: Int = undefined, limit: Int = undefined, tail = false) {
        return this.filterByValueSinceLimit (array, 'symbol', symbol, since, limit, 'timestamp', tail);
    }

    filterByCurrencySinceLimit (array, code = undefined, since: Int = undefined, limit: Int = undefined, tail = false) {
        return this.filterByValueSinceLimit (array, 'currency', code, since, limit, 'timestamp', tail);
    }

    filterBySymbolsSinceLimit (array, symbols: string[] = undefined, since: Int = undefined, limit: Int = undefined, tail = false) {
        const result = this.filterByArray (array, 'symbol', symbols, false);
        return this.filterBySinceLimit (result, since, limit, 'timestamp', tail);
    }

    parseLastPrices (pricesData, symbols: string[] = undefined, params = {}) {
        //
        // the value of tickers is either a dict or a list
        //
        // dict
        //
        //     {
        //         'marketId1': { ... },
        //         'marketId2': { ... },
        //         ...
        //     }
        //
        // list
        //
        //     [
        //         { 'market': 'marketId1', ... },
        //         { 'market': 'marketId2', ... },
        //         ...
        //     ]
        //
        const results = [];
        if (Array.isArray (pricesData)) {
            for (let i = 0; i < pricesData.length; i++) {
                const priceData = this.extend (this.parseLastPrice (pricesData[i]), params);
                results.push (priceData);
            }
        } else {
            const marketIds = Object.keys (pricesData);
            for (let i = 0; i < marketIds.length; i++) {
                const marketId = marketIds[i];
                const market = this.safeMarket (marketId);
                const priceData = this.extend (this.parseLastPrice (pricesData[marketId], market), params);
                results.push (priceData);
            }
        }
        symbols = this.marketSymbols (symbols);
        return this.filterByArray (results, 'symbol', symbols);
    }

    parseTickers (tickers, symbols: string[] = undefined, params = {}): Dictionary<Ticker> {
        //
        // the value of tickers is either a dict or a list
        //
        // dict
        //
        //     {
        //         'marketId1': { ... },
        //         'marketId2': { ... },
        //         'marketId3': { ... },
        //         ...
        //     }
        //
        // list
        //
        //     [
        //         { 'market': 'marketId1', ... },
        //         { 'market': 'marketId2', ... },
        //         { 'market': 'marketId3', ... },
        //         ...
        //     ]
        //
        const results = [];
        if (Array.isArray (tickers)) {
            for (let i = 0; i < tickers.length; i++) {
                const ticker = this.extend (this.parseTicker (tickers[i]), params);
                results.push (ticker);
            }
        } else {
            const marketIds = Object.keys (tickers);
            for (let i = 0; i < marketIds.length; i++) {
                const marketId = marketIds[i];
                const market = this.safeMarket (marketId);
                const ticker = this.extend (this.parseTicker (tickers[marketId], market), params);
                results.push (ticker);
            }
        }
        symbols = this.marketSymbols (symbols);
        return this.filterByArray (results, 'symbol', symbols);
    }

    parseDepositAddresses (addresses, codes: string[] = undefined, indexed = true, params = {}) {
        let result = [];
        for (let i = 0; i < addresses.length; i++) {
            const address = this.extend (this.parseDepositAddress (addresses[i]), params);
            result.push (address);
        }
        if (codes !== undefined) {
            result = this.filterByArray (result, 'currency', codes, false);
        }
        if (indexed) {
            return this.indexBy (result, 'currency');
        }
        return result;
    }

    parseBorrowInterests (response, market: Market = undefined) {
        const interests = [];
        for (let i = 0; i < response.length; i++) {
            const row = response[i];
            interests.push (this.parseBorrowInterest (row, market));
        }
        return interests;
    }

    parseFundingRateHistories (response, market = undefined, since: Int = undefined, limit: Int = undefined): FundingRateHistory[] {
        const rates = [];
        for (let i = 0; i < response.length; i++) {
            const entry = response[i];
            rates.push (this.parseFundingRateHistory (entry, market));
        }
        const sorted = this.sortBy (rates, 'timestamp');
        const symbol = (market === undefined) ? undefined : market['symbol'];
        return this.filterBySymbolSinceLimit (sorted, symbol, since, limit) as FundingRateHistory[];
    }

    safeSymbol (marketId: Str, market: Market = undefined, delimiter: Str = undefined, marketType: Str = undefined): string {
        market = this.safeMarket (marketId, market, delimiter, marketType);
        return market['symbol'];
    }

    parseFundingRate (contract: string, market: Market = undefined) {
        throw new NotSupported (this.id + ' parseFundingRate() is not supported yet');
    }

    parseFundingRates (response, market: Market = undefined) {
        const result = {};
        for (let i = 0; i < response.length; i++) {
            const parsed = this.parseFundingRate (response[i], market);
            result[parsed['symbol']] = parsed;
        }
        return result;
    }

    isTriggerOrder (params) {
        const isTrigger = this.safeValue2 (params, 'trigger', 'stop');
        if (isTrigger) {
            params = this.omit (params, [ 'trigger', 'stop' ]);
        }
        return [ isTrigger, params ];
    }

    isPostOnly (isMarketOrder: boolean, exchangeSpecificParam, params = {}) {
        /**
         * @ignore
         * @method
         * @param {string} type Order type
         * @param {boolean} exchangeSpecificParam exchange specific postOnly
         * @param {object} [params] exchange specific params
         * @returns {boolean} true if a post only order, false otherwise
         */
        const timeInForce = this.safeStringUpper (params, 'timeInForce');
        let postOnly = this.safeValue2 (params, 'postOnly', 'post_only', false);
        // we assume timeInForce is uppercase from safeStringUpper (params, 'timeInForce')
        const ioc = timeInForce === 'IOC';
        const fok = timeInForce === 'FOK';
        const timeInForcePostOnly = timeInForce === 'PO';
        postOnly = postOnly || timeInForcePostOnly || exchangeSpecificParam;
        if (postOnly) {
            if (ioc || fok) {
                throw new InvalidOrder (this.id + ' postOnly orders cannot have timeInForce equal to ' + timeInForce);
            } else if (isMarketOrder) {
                throw new InvalidOrder (this.id + ' market orders cannot be postOnly');
            } else {
                return true;
            }
        } else {
            return false;
        }
    }

    handlePostOnly (isMarketOrder: boolean, exchangeSpecificPostOnlyOption: boolean, params: any = {}) {
        /**
         * @ignore
         * @method
         * @param {string} type Order type
         * @param {boolean} exchangeSpecificBoolean exchange specific postOnly
         * @param {object} [params] exchange specific params
         * @returns {Array}
         */
        const timeInForce = this.safeStringUpper (params, 'timeInForce');
        let postOnly = this.safeValue (params, 'postOnly', false);
        const ioc = timeInForce === 'IOC';
        const fok = timeInForce === 'FOK';
        const po = timeInForce === 'PO';
        postOnly = postOnly || po || exchangeSpecificPostOnlyOption;
        if (postOnly) {
            if (ioc || fok) {
                throw new InvalidOrder (this.id + ' postOnly orders cannot have timeInForce equal to ' + timeInForce);
            } else if (isMarketOrder) {
                throw new InvalidOrder (this.id + ' market orders cannot be postOnly');
            } else {
                if (po) {
                    params = this.omit (params, 'timeInForce');
                }
                params = this.omit (params, 'postOnly');
                return [ true, params ];
            }
        }
        return [ false, params ];
    }

    async fetchLastPrices (symbols: string[] = undefined, params = {}) {
        throw new NotSupported (this.id + ' fetchLastPrices() is not supported yet');
    }

    async fetchTradingFees (params = {}): Promise<any> {
        throw new NotSupported (this.id + ' fetchTradingFees() is not supported yet');
    }

    async fetchTradingFee (symbol: string, params = {}) {
        if (!this.has['fetchTradingFees']) {
            throw new NotSupported (this.id + ' fetchTradingFee() is not supported yet');
        }
        return await this.fetchTradingFees (params);
    }

    parseOpenInterest (interest, market: Market = undefined): OpenInterest {
        throw new NotSupported (this.id + ' parseOpenInterest () is not supported yet');
    }

    parseOpenInterests (response, market = undefined, since: Int = undefined, limit: Int = undefined): OpenInterest[] {
        const interests = [];
        for (let i = 0; i < response.length; i++) {
            const entry = response[i];
            const interest = this.parseOpenInterest (entry, market);
            interests.push (interest);
        }
        const sorted = this.sortBy (interests, 'timestamp');
        const symbol = this.safeString (market, 'symbol');
        return this.filterBySymbolSinceLimit (sorted, symbol, since, limit);
    }

    async fetchFundingRate (symbol: string, params = {}) {
        if (this.has['fetchFundingRates']) {
            await this.loadMarkets ();
            const market = this.market (symbol);
            symbol = market['symbol'];
            if (!market['contract']) {
                throw new BadSymbol (this.id + ' fetchFundingRate() supports contract markets only');
            }
            const rates = await this.fetchFundingRates ([ symbol ], params);
            const rate = this.safeValue (rates, symbol);
            if (rate === undefined) {
                throw new NullResponse (this.id + ' fetchFundingRate () returned no data for ' + symbol);
            } else {
                return rate;
            }
        } else {
            throw new NotSupported (this.id + ' fetchFundingRate () is not supported yet');
        }
    }

    async fetchMarkOHLCV (symbol, timeframe = '1m', since: Int = undefined, limit: Int = undefined, params = {}): Promise<OHLCV[]> {
        /**
         * @method
         * @name exchange#fetchMarkOHLCV
         * @description fetches historical mark price candlestick data containing the open, high, low, and close price of a market
         * @param {string} symbol unified symbol of the market to fetch OHLCV data for
         * @param {string} timeframe the length of time each candle represents
         * @param {int} [since] timestamp in ms of the earliest candle to fetch
         * @param {int} [limit] the maximum amount of candles to fetch
         * @param {object} [params] extra parameters specific to the exchange API endpoint
         * @returns {float[][]} A list of candles ordered as timestamp, open, high, low, close, undefined
         */
        if (this.has['fetchMarkOHLCV']) {
            const request = {
                'price': 'mark',
            };
            return await this.fetchOHLCV (symbol, timeframe, since, limit, this.extend (request, params));
        } else {
            throw new NotSupported (this.id + ' fetchMarkOHLCV () is not supported yet');
        }
    }

    async fetchIndexOHLCV (symbol: string, timeframe = '1m', since: Int = undefined, limit: Int = undefined, params = {}): Promise<OHLCV[]> {
        /**
         * @method
         * @name exchange#fetchIndexOHLCV
         * @description fetches historical index price candlestick data containing the open, high, low, and close price of a market
         * @param {string} symbol unified symbol of the market to fetch OHLCV data for
         * @param {string} timeframe the length of time each candle represents
         * @param {int} [since] timestamp in ms of the earliest candle to fetch
         * @param {int} [limit] the maximum amount of candles to fetch
         * @param {object} [params] extra parameters specific to the exchange API endpoint
         * @returns {} A list of candles ordered as timestamp, open, high, low, close, undefined
         */
        if (this.has['fetchIndexOHLCV']) {
            const request = {
                'price': 'index',
            };
            return await this.fetchOHLCV (symbol, timeframe, since, limit, this.extend (request, params));
        } else {
            throw new NotSupported (this.id + ' fetchIndexOHLCV () is not supported yet');
        }
    }

    async fetchPremiumIndexOHLCV (symbol: string, timeframe = '1m', since: Int = undefined, limit: Int = undefined, params = {}): Promise<OHLCV[]> {
        /**
         * @method
         * @name exchange#fetchPremiumIndexOHLCV
         * @description fetches historical premium index price candlestick data containing the open, high, low, and close price of a market
         * @param {string} symbol unified symbol of the market to fetch OHLCV data for
         * @param {string} timeframe the length of time each candle represents
         * @param {int} [since] timestamp in ms of the earliest candle to fetch
         * @param {int} [limit] the maximum amount of candles to fetch
         * @param {object} [params] extra parameters specific to the exchange API endpoint
         * @returns {float[][]} A list of candles ordered as timestamp, open, high, low, close, undefined
         */
        if (this.has['fetchPremiumIndexOHLCV']) {
            const request = {
                'price': 'premiumIndex',
            };
            return await this.fetchOHLCV (symbol, timeframe, since, limit, this.extend (request, params));
        } else {
            throw new NotSupported (this.id + ' fetchPremiumIndexOHLCV () is not supported yet');
        }
    }

    handleTimeInForce (params = {}) {
        /**
         * @ignore
         * @method
         * Must add timeInForce to this.options to use this method
         * @returns {string} returns the exchange specific value for timeInForce
         */
        const timeInForce = this.safeStringUpper (params, 'timeInForce'); // supported values GTC, IOC, PO
        if (timeInForce !== undefined) {
            const exchangeValue = this.safeString (this.options['timeInForce'], timeInForce);
            if (exchangeValue === undefined) {
                throw new ExchangeError (this.id + ' does not support timeInForce "' + timeInForce + '"');
            }
            return exchangeValue;
        }
        return undefined;
    }

    convertTypeToAccount (account) {
        /**
         * @ignore
         * @method
         * Must add accountsByType to this.options to use this method
         * @param {string} account key for account name in this.options['accountsByType']
         * @returns the exchange specific account name or the isolated margin id for transfers
         */
        const accountsByType = this.safeValue (this.options, 'accountsByType', {});
        const lowercaseAccount = account.toLowerCase ();
        if (lowercaseAccount in accountsByType) {
            return accountsByType[lowercaseAccount];
        } else if ((account in this.markets) || (account in this.markets_by_id)) {
            const market = this.market (account);
            return market['id'];
        } else {
            return account;
        }
    }

    checkRequiredArgument (methodName, argument, argumentName, options = []) {
        /**
         * @ignore
         * @method
         * @param {string} methodName the name of the method that the argument is being checked for
         * @param {string} argument the argument's actual value provided
         * @param {string} argumentName the name of the argument being checked (for logging purposes)
         * @param {string[]} options a list of options that the argument can be
         * @returns {undefined}
         */
        const optionsLength = options.length;
        if ((argument === undefined) || ((optionsLength > 0) && (!(this.inArray (argument, options))))) {
            const messageOptions = options.join (', ');
            let message = this.id + ' ' + methodName + '() requires a ' + argumentName + ' argument';
            if (messageOptions !== '') {
                message += ', one of ' + '(' + messageOptions + ')';
            }
            throw new ArgumentsRequired (message);
        }
    }

    checkRequiredMarginArgument (methodName: string, symbol: Str, marginMode: string) {
        /**
         * @ignore
         * @method
         * @param {string} symbol unified symbol of the market
         * @param {string} methodName name of the method that requires a symbol
         * @param {string} marginMode is either 'isolated' or 'cross'
         */
        if ((marginMode === 'isolated') && (symbol === undefined)) {
            throw new ArgumentsRequired (this.id + ' ' + methodName + '() requires a symbol argument for isolated margin');
        } else if ((marginMode === 'cross') && (symbol !== undefined)) {
            throw new ArgumentsRequired (this.id + ' ' + methodName + '() cannot have a symbol argument for cross margin');
        }
    }

    parseDepositWithdrawFees (response, codes: string[] = undefined, currencyIdKey = undefined): any {
        /**
         * @ignore
         * @method
         * @param {object[]|object} response unparsed response from the exchange
         * @param {string[]|undefined} codes the unified currency codes to fetch transactions fees for, returns all currencies when undefined
         * @param {str} currencyIdKey *should only be undefined when response is a dictionary* the object key that corresponds to the currency id
         * @returns {object} objects with withdraw and deposit fees, indexed by currency codes
         */
        const depositWithdrawFees = {};
        codes = this.marketCodes (codes);
        const isArray = Array.isArray (response);
        let responseKeys = response;
        if (!isArray) {
            responseKeys = Object.keys (response);
        }
        for (let i = 0; i < responseKeys.length; i++) {
            const entry = responseKeys[i];
            const dictionary = isArray ? entry : response[entry];
            const currencyId = isArray ? this.safeString (dictionary, currencyIdKey) : entry;
            const currency = this.safeValue (this.currencies_by_id, currencyId);
            const code = this.safeString (currency, 'code', currencyId);
            if ((codes === undefined) || (this.inArray (code, codes))) {
                depositWithdrawFees[code] = this.parseDepositWithdrawFee (dictionary, currency);
            }
        }
        return depositWithdrawFees;
    }

    parseDepositWithdrawFee (fee, currency: Currency = undefined): any {
        throw new NotSupported (this.id + ' parseDepositWithdrawFee() is not supported yet');
    }

    depositWithdrawFee (info): any {
        return {
            'deposit': {
                'fee': undefined,
                'percentage': undefined,
            },
            'info': info,
            'networks': {},
            'withdraw': {
                'fee': undefined,
                'percentage': undefined,
            },
        };
    }

    assignDefaultDepositWithdrawFees (fee, currency = undefined): any {
        /**
         * @ignore
         * @method
         * @description Takes a depositWithdrawFee structure and assigns the default values for withdraw and deposit
         * @param {object} fee A deposit withdraw fee structure
         * @param {object} currency A currency structure, the response from this.currency ()
         * @returns {object} A deposit withdraw fee structure
         */
        const networkKeys = Object.keys (fee['networks']);
        const numNetworks = networkKeys.length;
        if (numNetworks === 1) {
            fee['withdraw'] = fee['networks'][networkKeys[0]]['withdraw'];
            fee['deposit'] = fee['networks'][networkKeys[0]]['deposit'];
            return fee;
        }
        const currencyCode = this.safeString (currency, 'code');
        for (let i = 0; i < numNetworks; i++) {
            const network = networkKeys[i];
            if (network === currencyCode) {
                fee['deposit'] = fee['networks'][networkKeys[i]]['deposit'];
                fee['withdraw'] = fee['networks'][networkKeys[i]]['withdraw'];
            }
        }
        return fee;
    }

    parseIncome (info, market: Market = undefined) {
        throw new NotSupported (this.id + ' parseIncome () is not supported yet');
    }

    parseIncomes (incomes, market = undefined, since: Int = undefined, limit: Int = undefined): FundingHistory[] {
        /**
         * @ignore
         * @method
         * @description parses funding fee info from exchange response
         * @param {object[]} incomes each item describes once instance of currency being received or paid
         * @param {object} market ccxt market
         * @param {int} [since] when defined, the response items are filtered to only include items after this timestamp
         * @param {int} [limit] limits the number of items in the response
         * @returns {object[]} an array of [funding history structures]{@link https://docs.ccxt.com/#/?id=funding-history-structure}
         */
        const result = [];
        for (let i = 0; i < incomes.length; i++) {
            const entry = incomes[i];
            const parsed = this.parseIncome (entry, market);
            result.push (parsed);
        }
        const sorted = this.sortBy (result, 'timestamp');
        return this.filterBySinceLimit (sorted, since, limit);
    }

    getMarketFromSymbols (symbols: string[] = undefined) {
        if (symbols === undefined) {
            return undefined;
        }
        const firstMarket = this.safeString (symbols, 0);
        const market = this.market (firstMarket);
        return market;
    }

    parseWsOHLCVs (ohlcvs: object[], market: any = undefined, timeframe: string = '1m', since: Int = undefined, limit: Int = undefined) {
        const results = [];
        for (let i = 0; i < ohlcvs.length; i++) {
            results.push (this.parseWsOHLCV (ohlcvs[i], market));
        }
        return results;
    }

    async fetchTransactions (code: string = undefined, since: Int = undefined, limit: Int = undefined, params = {}): Promise<any> {
        /**
         * @method
         * @name exchange#fetchTransactions
         * @deprecated
         * @description *DEPRECATED* use fetchDepositsWithdrawals instead
         * @param {string} code unified currency code for the currency of the deposit/withdrawals, default is undefined
         * @param {int} [since] timestamp in ms of the earliest deposit/withdrawal, default is undefined
         * @param {int} [limit] max number of deposit/withdrawals to return, default is undefined
         * @param {object} [params] extra parameters specific to the exchange API endpoint
         * @returns {object} a list of [transaction structures]{@link https://docs.ccxt.com/#/?id=transaction-structure}
         */
        if (this.has['fetchDepositsWithdrawals']) {
            return await this.fetchDepositsWithdrawals (code, since, limit, params);
        } else {
            throw new NotSupported (this.id + ' fetchTransactions () is not supported yet');
        }
    }

    filterByArrayPositions (objects, key: IndexType, values = undefined, indexed = true): Position[] {
        /**
         * @ignore
         * @method
         * @description Typed wrapper for filterByArray that returns a list of positions
         */
        return this.filterByArray (objects, key, values, indexed) as Position[];
    }

    filterByArrayTickers (objects, key: IndexType, values = undefined, indexed = true): Dictionary<Ticker> {
        /**
         * @ignore
         * @method
         * @description Typed wrapper for filterByArray that returns a dictionary of tickers
         */
        return this.filterByArray (objects, key, values, indexed) as Dictionary<Ticker>;
    }

    resolvePromiseIfMessagehashMatches (client, prefix: string, symbol: string, data) {
        const messageHashes = this.findMessageHashes (client, prefix);
        for (let i = 0; i < messageHashes.length; i++) {
            const messageHash = messageHashes[i];
            const parts = messageHash.split ('::');
            const symbolsString = parts[1];
            const symbols = symbolsString.split (',');
            if (this.inArray (symbol, symbols)) {
                client.resolve (data, messageHash);
            }
        }
    }

    resolveMultipleOHLCV (client, prefix: string, symbol: string, timeframe: string, data) {
        const messageHashes = this.findMessageHashes (client, 'multipleOHLCV::');
        for (let i = 0; i < messageHashes.length; i++) {
            const messageHash = messageHashes[i];
            const parts = messageHash.split ('::');
            const symbolsAndTimeframes = parts[1];
            const splitted = symbolsAndTimeframes.split (',');
            const id = symbol + '#' + timeframe;
            if (this.inArray (id, splitted)) {
                client.resolve ([ symbol, timeframe, data ], messageHash);
            }
        }
    }

    createOHLCVObject (symbol: string, timeframe: string, data): Dictionary<Dictionary<OHLCV[]>> {
        const res = {};
        res[symbol] = {};
        res[symbol][timeframe] = data;
        return res;
    }

    handleMaxEntriesPerRequestAndParams (method: string, maxEntriesPerRequest: Int = undefined, params = {}): [ Int, any ] {
        let newMaxEntriesPerRequest = undefined;
        [ newMaxEntriesPerRequest, params ] = this.handleOptionAndParams (params, method, 'maxEntriesPerRequest');
        if ((newMaxEntriesPerRequest !== undefined) && (newMaxEntriesPerRequest !== maxEntriesPerRequest)) {
            maxEntriesPerRequest = newMaxEntriesPerRequest;
        }
        if (maxEntriesPerRequest === undefined) {
            maxEntriesPerRequest = 1000; // default to 1000
        }
        return [ maxEntriesPerRequest, params ];
    }

    async fetchPaginatedCallDynamic (method: string, symbol: string = undefined, since: Int = undefined, limit: Int = undefined, params = {}, maxEntriesPerRequest: Int = undefined): Promise<any> {
        let maxCalls = undefined;
        [ maxCalls, params ] = this.handleOptionAndParams (params, method, 'paginationCalls', 10);
        let maxRetries = undefined;
        [ maxRetries, params ] = this.handleOptionAndParams (params, method, 'maxRetries', 3);
        let paginationDirection = undefined;
        [ paginationDirection, params ] = this.handleOptionAndParams (params, method, 'paginationDirection', 'backward');
        let paginationTimestamp = undefined;
        let calls = 0;
        let result = [];
        let errors = 0;
        const until = this.safeInteger2 (params, 'untill', 'till'); // do not omit it from params here
        [ maxEntriesPerRequest, params ] = this.handleMaxEntriesPerRequestAndParams (method, maxEntriesPerRequest, params);
        if ((paginationDirection === 'forward')) {
            if (since === undefined) {
                throw new ArgumentsRequired (this.id + ' pagination requires a since argument when paginationDirection set to forward');
            }
            paginationTimestamp = since;
        }
        while ((calls < maxCalls)) {
            calls += 1;
            try {
                if (paginationDirection === 'backward') {
                    // do it backwards, starting from the last
                    // UNTIL filtering is required in order to work
                    if (paginationTimestamp !== undefined) {
                        params['until'] = paginationTimestamp - 1;
                    }
                    const response = await this[method] (symbol, undefined, maxEntriesPerRequest, params);
                    const responseLength = response.length;
                    if (this.verbose) {
                        this.log ('Dynamic pagination call', calls, 'method', method, 'response length', responseLength, 'timestamp', paginationTimestamp);
                    }
                    if (responseLength === 0) {
                        break;
                    }
                    errors = 0;
                    result = this.arrayConcat (result, response);
                    const firstElement = this.safeValue (response, 0);
                    paginationTimestamp = this.safeInteger2 (firstElement, 'timestamp', 0);
                    if ((since !== undefined) && (paginationTimestamp <= since)) {
                        break;
                    }
                } else {
                    // do it forwards, starting from the since
                    const response = await this[method] (symbol, paginationTimestamp, maxEntriesPerRequest, params);
                    const responseLength = response.length;
                    if (this.verbose) {
                        this.log ('Dynamic pagination call', calls, 'method', method, 'response length', responseLength, 'timestamp', paginationTimestamp);
                    }
                    if (responseLength === 0) {
                        break;
                    }
                    errors = 0;
                    result = this.arrayConcat (result, response);
                    const last = this.safeValue (response, responseLength - 1);
                    paginationTimestamp = this.safeInteger (last, 'timestamp') - 1;
                    if ((until !== undefined) && (paginationTimestamp >= until)) {
                        break;
                    }
                }
            } catch (e) {
                errors += 1;
                if (errors > maxRetries) {
                    throw e;
                }
            }
        }
        const uniqueResults = this.removeRepeatedElementsFromArray (result);
        const key = (method === 'fetchOHLCV') ? 0 : 'timestamp';
        return this.filterBySinceLimit (uniqueResults, since, limit, key);
    }

    async safeDeterministicCall (method: string, symbol: string = undefined, since: Int = undefined, limit: Int = undefined, timeframe: string = undefined, params = {}) {
        let maxRetries = undefined;
        [ maxRetries, params ] = this.handleOptionAndParams (params, method, 'maxRetries', 3);
        let errors = 0;
        try {
            if (timeframe && method !== 'fetchFundingRateHistory') {
                return await this[method] (symbol, timeframe, since, limit, params);
            } else {
                return await this[method] (symbol, since, limit, params);
            }
        } catch (e) {
            if (e instanceof RateLimitExceeded) {
                throw e; // if we are rate limited, we should not retry and fail fast
            }
            errors += 1;
            if (errors > maxRetries) {
                throw e;
            }
        }
    }

    async fetchPaginatedCallDeterministic (method: string, symbol: string = undefined, since: Int = undefined, limit: Int = undefined, timeframe: string = undefined, params = {}, maxEntriesPerRequest = undefined): Promise<any> {
        let maxCalls = undefined;
        [ maxCalls, params ] = this.handleOptionAndParams (params, method, 'paginationCalls', 10);
        [ maxEntriesPerRequest, params ] = this.handleMaxEntriesPerRequestAndParams (method, maxEntriesPerRequest, params);
        const current = this.milliseconds ();
        const tasks = [];
        const time = this.parseTimeframe (timeframe) * 1000;
        const step = time * maxEntriesPerRequest;
        let currentSince = current - (maxCalls * step) - 1;
        if (since !== undefined) {
            currentSince = Math.max (currentSince, since);
        }
        const until = this.safeInteger2 (params, 'until', 'till'); // do not omit it here
        if (until !== undefined) {
            const requiredCalls = Math.ceil ((until - since) / step);
            if (requiredCalls > maxCalls) {
                throw new BadRequest (this.id + ' the number of required calls is greater than the max number of calls allowed, either increase the paginationCalls or decrease the since-until gap. Current paginationCalls limit is ' + maxCalls.toString () + ' required calls is ' + requiredCalls.toString ());
            }
        }
        for (let i = 0; i < maxCalls; i++) {
            if ((until !== undefined) && (currentSince >= until)) {
                break;
            }
            tasks.push (this.safeDeterministicCall (method, symbol, currentSince, maxEntriesPerRequest, timeframe, params));
            currentSince = this.sum (currentSince, step) - 1;
        }
        const results = await Promise.all (tasks);
        let result = [];
        for (let i = 0; i < results.length; i++) {
            result = this.arrayConcat (result, results[i]);
        }
        const uniqueResults = this.removeRepeatedElementsFromArray (result) as any;
        const key = (method === 'fetchOHLCV') ? 0 : 'timestamp';
        return this.filterBySinceLimit (uniqueResults, since, limit, key);
    }

    async fetchPaginatedCallCursor (method: string, symbol: string = undefined, since = undefined, limit = undefined, params = {}, cursorReceived = undefined, cursorSent = undefined, cursorIncrement = undefined, maxEntriesPerRequest = undefined): Promise<any> {
        let maxCalls = undefined;
        [ maxCalls, params ] = this.handleOptionAndParams (params, method, 'paginationCalls', 10);
        let maxRetries = undefined;
        [ maxRetries, params ] = this.handleOptionAndParams (params, method, 'maxRetries', 3);
        [ maxEntriesPerRequest, params ] = this.handleMaxEntriesPerRequestAndParams (method, maxEntriesPerRequest, params);
        let cursorValue = undefined;
        let i = 0;
        let errors = 0;
        let result = [];
        while (i < maxCalls) {
            try {
                if (cursorValue !== undefined) {
                    if (cursorIncrement !== undefined) {
                        cursorValue = this.parseToInt (cursorValue) + cursorIncrement;
                    }
                    params[cursorSent] = cursorValue;
                }
                let response = undefined;
                if (method === 'fetchAccounts') {
                    response = await this[method] (params);
                } else {
                    response = await this[method] (symbol, since, maxEntriesPerRequest, params);
                }
                errors = 0;
                const responseLength = response.length;
                if (this.verbose) {
                    this.log ('Cursor pagination call', i + 1, 'method', method, 'response length', responseLength, 'cursor', cursorValue);
                }
                if (responseLength === 0) {
                    break;
                }
                result = this.arrayConcat (result, response);
                const last = this.safeValue (response, responseLength - 1);
                cursorValue = this.safeValue (last['info'], cursorReceived);
                if (cursorValue === undefined) {
                    break;
                }
                const lastTimestamp = this.safeInteger (last, 'timestamp');
                if (lastTimestamp !== undefined && lastTimestamp < since) {
                    break;
                }
            } catch (e) {
                errors += 1;
                if (errors > maxRetries) {
                    throw e;
                }
            }
            i += 1;
        }
        const sorted = this.sortCursorPaginatedResult (result);
        const key = (method === 'fetchOHLCV') ? 0 : 'timestamp';
        return this.filterBySinceLimit (sorted, since, limit, key);
    }

    async fetchPaginatedCallIncremental (method: string, symbol: string = undefined, since = undefined, limit = undefined, params = {}, pageKey = undefined, maxEntriesPerRequest = undefined): Promise<any> {
        let maxCalls = undefined;
        [ maxCalls, params ] = this.handleOptionAndParams (params, method, 'paginationCalls', 10);
        let maxRetries = undefined;
        [ maxRetries, params ] = this.handleOptionAndParams (params, method, 'maxRetries', 3);
        [ maxEntriesPerRequest, params ] = this.handleMaxEntriesPerRequestAndParams (method, maxEntriesPerRequest, params);
        let i = 0;
        let errors = 0;
        let result = [];
        while (i < maxCalls) {
            try {
                params[pageKey] = i + 1;
                const response = await this[method] (symbol, since, maxEntriesPerRequest, params);
                errors = 0;
                const responseLength = response.length;
                if (this.verbose) {
                    this.log ('Incremental pagination call', i + 1, 'method', method, 'response length', responseLength);
                }
                if (responseLength === 0) {
                    break;
                }
                result = this.arrayConcat (result, response);
            } catch (e) {
                errors += 1;
                if (errors > maxRetries) {
                    throw e;
                }
            }
            i += 1;
        }
        const sorted = this.sortCursorPaginatedResult (result);
        const key = (method === 'fetchOHLCV') ? 0 : 'timestamp';
        return this.filterBySinceLimit (sorted, since, limit, key);
    }

    sortCursorPaginatedResult (result) {
        const first = this.safeValue (result, 0);
        if (first !== undefined) {
            if ('timestamp' in first) {
                return this.sortBy (result, 'timestamp', true);
            }
            if ('id' in first) {
                return this.sortBy (result, 'id', true);
            }
        }
        return result;
    }

    removeRepeatedElementsFromArray (input) {
        const uniqueResult = {};
        for (let i = 0; i < input.length; i++) {
            const entry = input[i];
            const id = this.safeString (entry, 'id');
            if (id !== undefined) {
                if (this.safeString (uniqueResult, id) === undefined) {
                    uniqueResult[id] = entry;
                }
            } else {
                const timestamp = this.safeInteger2 (entry, 'timestamp', 0);
                if (timestamp !== undefined) {
                    if (this.safeString (uniqueResult, timestamp) === undefined) {
                        uniqueResult[timestamp] = entry;
                    }
                }
            }
        }
        const values = Object.values (uniqueResult);
        const valuesLength = values.length;
        if (valuesLength > 0) {
            return values as any;
        }
        return input;
    }

    handleUntilOption (key, request, params, multiplier = 1) {
        const until = this.safeValue2 (params, 'until', 'till');
        if (until !== undefined) {
            request[key] = this.parseToInt (until * multiplier);
            params = this.omit (params, [ 'until', 'till' ]);
        }
        return [ request, params ];
    }

    safeOpenInterest (interest, market: Market = undefined): OpenInterest {
        return this.extend (interest, {
            'baseVolume': this.safeNumber (interest, 'baseVolume'), // deprecated
            'datetime': this.safeString (interest, 'datetime'),
            'info': this.safeValue (interest, 'info'),
            'openInterestAmount': this.safeNumber (interest, 'openInterestAmount'),
            'openInterestValue': this.safeNumber (interest, 'openInterestValue'),
            'quoteVolume': this.safeNumber (interest, 'quoteVolume'), // deprecated
            'symbol': this.safeString (market, 'symbol'),
            'timestamp': this.safeInteger (interest, 'timestamp'),
        });
    }

    parseLiquidation (liquidation, market: Market = undefined): Liquidation {
        throw new NotSupported (this.id + ' parseLiquidation () is not supported yet');
    }

    parseLiquidations (liquidations, market = undefined, since: Int = undefined, limit: Int = undefined): Liquidation[] {
        /**
         * @ignore
         * @method
         * @description parses liquidation info from the exchange response
         * @param {object[]} liquidations each item describes an instance of a liquidation event
         * @param {object} market ccxt market
         * @param {int} [since] when defined, the response items are filtered to only include items after this timestamp
         * @param {int} [limit] limits the number of items in the response
         * @returns {object[]} an array of [liquidation structures]{@link https://docs.ccxt.com/#/?id=liquidation-structure}
         */
        const result = [];
        for (let i = 0; i < liquidations.length; i++) {
            const entry = liquidations[i];
            const parsed = this.parseLiquidation (entry, market);
            result.push (parsed);
        }
        const sorted = this.sortBy (result, 'timestamp');
        const symbol = this.safeString (market, 'symbol');
        return this.filterBySymbolSinceLimit (sorted, symbol, since, limit);
    }

    parseGreeks (greeks, market: Market = undefined): Greeks {
        throw new NotSupported (this.id + ' parseGreeks () is not supported yet');
    }
}

export {
    Exchange,
};<|MERGE_RESOLUTION|>--- conflicted
+++ resolved
@@ -241,14 +241,11 @@
     user_agent: { 'User-Agent': string } | false = undefined;
     userAgent: { 'User-Agent': string } | false = undefined;
     ws_proxy: string;
+    ws_socks_proxy: string;
     wsProxy: string;
     wss_proxy: string;
-<<<<<<< HEAD
+    wsSocksProxy: string;
     wssProxy: string;
-=======
-    wsSocksProxy: string;
-    ws_socks_proxy: string;
->>>>>>> 15a2c103
     //
     userAgents: any = {
         'chrome': 'Mozilla/5.0 (Windows NT 10.0; Win64; x64) AppleWebKit/537.36 (KHTML, like Gecko) Chrome/62.0.3202.94 Safari/537.36',
