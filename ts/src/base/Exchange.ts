// ----------------------------------------------------------------------------
/* eslint-disable */

import * as functions from './functions.js';
import {
    inArray as inArrayFunc,
    keys as keysFunc,
    values as valuesFunc,
    vwap as vwapFunc
} from './functions.js';
// import exceptions from "./errors.js"
<<<<<<< HEAD
import {
    ArgumentsRequired,
    AuthenticationError,
=======

 import { // eslint-disable-line object-curly-newline
    ExchangeError
    , BadSymbol
    , NullResponse
    , InvalidAddress
    , InvalidOrder
    , NotSupported
    , OperationFailed
    , BadResponse
    , AuthenticationError
    , DDoSProtection
    , RequestTimeout
    , NetworkError
    , InvalidProxySettings
    , ExchangeNotAvailable
    , ArgumentsRequired
    , RateLimitExceeded,
>>>>>>> b83eaff9
    BadRequest,
    BadResponse,
    BadSymbol,
    DDoSProtection,
    ExchangeClosedByUser,
    ExchangeError,
    ExchangeNotAvailable,
    InvalidAddress,
    InvalidOrder,
    NetworkError,
    NotSupported,
    NullResponse,
    OperationFailed,
    ProxyError,
    RateLimitExceeded,
    RequestTimeout
} from "./errors.js";

import { Precise } from './Precise.js';


//-----------------------------------------------------------------------------
import WsClient from './ws/WsClient.js';
import { Future } from './ws/Future.js';
import { CountedOrderBook, IndexedOrderBook, OrderBook as WsOrderBook } from './ws/OrderBook.js';

// ----------------------------------------------------------------------------
//
import { axolotl } from './functions/crypto.js';
// import types
import type {
    Account,
    Balance,
    BalanceAccount,
    Balances,
    Bool,
    BorrowInterest,
    CancellationRequest,
    Conversion,
    CrossBorrowRate,
    CrossBorrowRates,
    Currencies,
    Currency,
    CurrencyInterface,
    DepositAddressResponse,
    DepositWithdrawFeeNetwork,
    Dict,
    Dictionary,
    Fee,
    FundingHistory,
    FundingRate,
    FundingRateHistory,
    FundingRates,
    Greeks,
    IndexType,
    int,
    Int,
    IsolatedBorrowRate,
    IsolatedBorrowRates,
    LastPrice,
    LastPrices,
    LedgerEntry,
    Leverage,
    Leverages,
    LeverageTier,
    LeverageTiers,
    Liquidation,
    MarginMode,
    MarginModes,
    MarginModification,
    Market,
    MarketInterface,
    MarketType,
    MinMax,
    Num,
    OHLCV,
    OHLCVC,
    OpenInterest,
    Option,
    OptionChain,
    Order,
    OrderBook,
    OrderRequest,
    OrderSide,
    OrderType,
    Position,
    Str,
    Strings,
    Ticker,
    Tickers,
    Trade,
    TradingFeeInterface,
    TradingFees,
    Transaction,
    TransferEntries,
    TransferEntry,
} from './types.js';
// ----------------------------------------------------------------------------
// move this elsewhere.
import {
    ArrayCache,
    ArrayCacheBySymbolById,
    ArrayCacheBySymbolBySide,
    ArrayCacheByTimestamp,
} from './ws/Cache.js'
import {OrderBook as Ob} from './ws/OrderBook.js';

import totp from './functions/totp.js';
import ethers from '../static_dependencies/ethers/index.js';
import { TypedDataEncoder } from '../static_dependencies/ethers/hash/index.js';
import {SecureRandom} from "../static_dependencies/jsencrypt/lib/jsbn/rng.js";

const {
    aggregate,
    arrayConcat,
    base16ToBinary,
    base58ToBinary,
    base64ToBinary,
    base64ToString,
    binaryConcat,
    binaryConcatArray,
    binaryToBase16,
    binaryToBase58,
    binaryToBase64,
    capitalize,
    clone,
    crc32,
    DECIMAL_PLACES,
    decimalToPrecision,
    decode,
    deepExtend,
    ecdsa,
    encode,
    extend,
    extractParams,
    filterBy,
    flatten,
    groupBy,
    hash,
    hmac,
    implodeParams,
    inArray,
    indexBy,
    isEmpty,
    isJsonEncodedObject,
    isNode,
    iso8601,
    json,
    keysort,
    merge,
    microseconds,
    milliseconds,
    NO_PADDING,
    now,
    numberToBE,
    numberToLE,
    numberToString,
    omit,
    omitZero,
    ordered,
    packb,
    parse8601,
    parseDate,
    parseTimeframe,
    precisionFromString,
    rawencode,
    ROUND,
    safeFloat,
    safeFloat2,
    safeFloatN,
    safeInteger,
    safeInteger2,
    safeIntegerN,
    safeIntegerProduct,
    safeIntegerProduct2,
    safeIntegerProductN,
    safeString,
    safeString2,
    safeStringLower,
    safeStringLower2,
    safeStringLowerN,
    safeStringN,
    safeStringUpper,
    safeStringUpper2,
    safeStringUpperN,
    safeTimestamp,
    safeTimestamp2,
    safeTimestampN,
    safeValue,
    safeValue2,
    safeValueN,
    seconds,
    SIGNIFICANT_DIGITS,
    sleep,
    sortBy,
    sortBy2,
    stringToBase64,
    strip,
    sum,
    Throttler,
    TICK_SIZE,
    toArray,
    TRUNCATE,
    unCamelCase,
    unique,
    urlencode,
    urlencodeBase64,
    urlencodeNested,
    urlencodeWithArrayRepeat,
    uuid,
    uuid16,
    uuid22,
    uuidv1,
    ymd,
    ymdhms,
    yymmdd,
    yyyymmdd
} = functions;

export type {
    Account,
    Balance,
    BalanceAccount,
    Balances,
    Bool,
    BorrowInterest,
    Conversion,
    CrossBorrowRate,
    Currency,
    CurrencyInterface,
    DepositAddressResponse,
    Dictionary,
    Fee,
    FundingHistory,
    FundingRateHistory,
    Greeks,
    IndexType,
    Int,
    LastPrice,
    LastPrices,
    LedgerEntry,
    Leverage,
    Leverages,
    LeverageTier,
    Liquidation,
    MarginMode,
    MarginModes,
    Market,
    MarketInterface,
    MarketType,
    MinMax,
    Num,
    OHLCV,
    OHLCVC,
    OpenInterest,
    Option,
    OptionChain,
    Order,
    OrderBook,
    OrderRequest,
    OrderSide,
    OrderType,
    Position,
    Str,
    Strings,
    Ticker,
    Tickers,
    Trade,
    Transaction,
    TransferEntry,
} from './types.js';
// ----------------------------------------------------------------------------
/**
 * @class Exchange
 */
export default class Exchange {
    options: {
        [key: string]: any;
    };

    api = undefined
    sleep = sleep;
    throttleProp = undefined

    // PROXY & USER-AGENTS (see "examples/proxy-usage" file for explanation)
    http_proxy: string;
    http_proxy_callback: any;
    httpProxy: string;
    httpProxyCallback: any;
    https_proxy: string;
    https_proxy_callback: any;
    httpsProxy: string;
    httpsProxyCallback: any;
    proxy: any; // maintained for backwards compatibility, no-one should use it from now on
    proxy_url: string;
    proxy_url_callback: any;
    proxyUrl: string;
    proxyUrlCallback: any;
    socks_proxy: string;
    socks_proxy_callback: any;
    socksProxy: string;
    socksProxyCallback: any;
    user_agent: { 'User-Agent': string } | false = undefined;
    userAgent: { 'User-Agent': string } | false = undefined;
    ws_proxy: string;
    ws_socks_proxy: string;
    wsProxy: string;
    wss_proxy: string;
    wsSocksProxy: string;
    wssProxy: string;
    //
    headers: any = {};
    origin = '*'; // CORS origin
    userAgents: any = {
        'chrome': 'Mozilla/5.0 (Windows NT 10.0; Win64; x64) AppleWebKit/537.36 (KHTML, like Gecko) Chrome/62.0.3202.94 Safari/537.36',
        'chrome39': 'Mozilla/5.0 (Windows NT 6.1; WOW64) AppleWebKit/537.36 (KHTML, like Gecko) Chrome/39.0.2171.71 Safari/537.36',
        'chrome100': 'Mozilla/5.0 (Macintosh; Intel Mac OS X 10_15_7) AppleWebKit/537.36 (KHTML, like Gecko) Chrome/100.0.4896.75 Safari/537.36',
    };
    //
    agent = undefined; // maintained for backwards compatibility
    httpAgent = undefined;
    httpsAgent = undefined;
    nodeHttpModuleLoaded: boolean = false;

    handleContentTypeApplicationZip: boolean = false;
    minFundingAddressLength: Int = 1; // used in checkAddress
    number: (numberString: string) => number = Number; // or String (a pointer to a function)
    quoteJsonNumbers: boolean = true; // treat numbers in json as quoted precise strings
    substituteCommonCurrencyCodes: boolean = true;  // reserved

    // whether fees should be summed by currency code
    reduceFees: boolean = true;

    // do not delete this line, it is needed for users to be able to define their own fetchImplementation
    AbortError: any;
    FetchError: any;
    fetchImplementation: any;

    validateClientSsl: boolean = false
    validateServerSsl: boolean = true

    timeout: Int = 10000; // milliseconds
    verbose: boolean = false;
    twofa = undefined; // two-factor authentication (2FA)

    accountId: string;
    apiKey: string;
    login: string;
    password: string;
    privateKey: string;// a "0x"-prefixed hexstring private key for a wallet
    secret: string;
    token: string; // reserved for HTTP auth in some cases
    uid: string;
    walletAddress: string; // a wallet address "0x"-prefixed hexstring

    accounts = undefined;
    accountsById = undefined;
    balance = {};
    baseCurrencies = undefined;
    bidsasks: Dictionary<Ticker> = {};
    codes = undefined;
    commonCurrencies: Dictionary<string> = undefined;
    currencies: Currencies = {};
    currencies_by_id = undefined;
    enableLastHttpResponse: boolean = true;
    enableLastJsonResponse: boolean = true;
    enableLastResponseHeaders: boolean = true;
    enableRateLimit: boolean = undefined;
    exceptions: Dictionary<string> = {};
    fees: object;
    fundingRates: Dictionary<FundingRate> = {}
    has: Dictionary<boolean | 'emulated'>;
    hostname: Str = undefined;
    httpExceptions = undefined;
    id: string = 'Exchange';
    ids: string[] = undefined;
    last_http_response = undefined;
    last_json_response = undefined;
    last_request_body     = undefined;
    last_request_headers  = undefined;
    last_request_path     = undefined;
    last_request_url      = undefined;
    last_response_headers = undefined;
    lastRestRequestTimestamp: number;
    limits: {
        amount?: MinMax,
        cost?: MinMax,
        leverage?: MinMax,
        price?: MinMax,
    };
    liquidations: Dictionary<Liquidation> = {}
    markets: Dictionary<any> = undefined;
    markets_by_id: Dictionary<any> = undefined;
    marketsByAltname: Dictionary<any> = undefined;
    marketsLoading: Promise<Dictionary<any>> = undefined;
    myLiquidations: Dictionary<Liquidation> = {}
    myTrades: ArrayCache;
    name: Str = undefined;
    ohlcvs: Dictionary<Dictionary<ArrayCacheByTimestamp>>;
    orderbooks: Dictionary<Ob> = {};
    orders: ArrayCache = undefined;
    paddingMode: Num = undefined;
    positions: any;
    precision: {
        amount: number | undefined,
        price: number | undefined
    };
    precisionMode: Num = undefined;
    quoteCurrencies = undefined;
    rateLimit: Num = undefined; // milliseconds
    reloadingMarkets: boolean = undefined;
    requiredCredentials: {
        accountId: boolean;
        apiKey: boolean;
        login: boolean;
        password: boolean;
        privateKey: boolean;
        secret: boolean;
        token: boolean;
        twofa: boolean;
        uid: boolean;
        walletAddress: boolean;
    };
    requiresEddsa: boolean = false;
    requiresWeb3: boolean = false;
    stablePairs = {};
    status = undefined;
    symbols: string[] = undefined;
    targetAccount = undefined;
    throttler = undefined;
    tickers: Dictionary<Ticker> = {};
    timeframes: Dictionary<number | string> = {};
    tokenBucket = undefined;
    trades: Dictionary<ArrayCache>;
    transactions = {};
    triggerOrders: ArrayCache = undefined;
    urls: {
        api?: string | Dictionary<string>;
        api_management?: string;
        doc?: string[];
        fees?: string;
        logo?: string;
        referral?: string;
        test?: string | Dictionary<string>;
        www?: string;
    };
    version: Str = undefined;

    // WS/PRO options
    aggregate = aggregate;
    alias: boolean = false;
    arrayConcat = arrayConcat;
    base16ToBinary = base16ToBinary;
    base58ToBinary = base58ToBinary;
    base64ToBinary = base64ToBinary;
    base64ToString = base64ToString;
    binaryConcat = binaryConcat;
    binaryConcatArray = binaryConcatArray;
    binaryToBase16 = binaryToBase16;
    binaryToBase58 = binaryToBase58;
    binaryToBase64 = binaryToBase64;
    capitalize = capitalize;
    clients: Dictionary<WsClient> = {};
    clone = clone;
    crc32 = crc32;
    decimalToPrecision = decimalToPrecision;
    decode = decode;
    deepExtend = deepExtend;
    encode = encode;
    extend = extend;
    extractParams = extractParams;
    filterBy = filterBy;
    flatten = flatten;
    groupBy = groupBy;
    hash = hash;
    hmac = hmac;
    implodeParams = implodeParams;
    inArray = inArray;
    indexBy = indexBy;
    isEmpty = isEmpty;
    isJsonEncodedObject = isJsonEncodedObject;
    isNode = isNode;
    iso8601 = iso8601;
    json = json;
    keys = keysFunc;
    keysort = keysort;
    merge = merge;
    microseconds = microseconds;
    milliseconds = milliseconds;
    newUpdates: boolean = true;
    now = now;
    numberToBE = numberToBE;
    numberToLE = numberToLE;
    numberToString = numberToString;
    omit = omit;
    omitZero = omitZero;
    ordered = ordered;
    packb = packb
    parse8601 = parse8601;
    parseDate = parseDate;
    parseTimeframe = parseTimeframe;
    precisionFromString = precisionFromString;
    rawencode = rawencode;
    safeFloat = safeFloat;
    safeFloat2 = safeFloat2;
    safeFloatN = safeFloatN;
    safeInteger = safeInteger;
    safeInteger2 = safeInteger2;
    safeIntegerN = safeIntegerN;
    safeIntegerProduct = safeIntegerProduct;
    safeIntegerProduct2 = safeIntegerProduct2;
    safeIntegerProductN = safeIntegerProductN;
    safeString = safeString;
    safeString2 = safeString2;
    safeStringLower = safeStringLower;
    safeStringLower2 = safeStringLower2;
    safeStringLowerN = safeStringLowerN;
    safeStringN = safeStringN;
    safeStringUpper = safeStringUpper;
    safeStringUpper2 = safeStringUpper2;
    safeStringUpperN = safeStringUpperN;
    safeTimestamp = safeTimestamp;
    safeTimestamp2 = safeTimestamp2;
    safeTimestampN = safeTimestampN;
    safeValue = safeValue;
    safeValue2 = safeValue2;
    safeValueN = safeValueN;
    seconds = seconds;
    sortBy = sortBy;
    sortBy2 = sortBy2;
    streaming = {};
    stringToBase64 = stringToBase64;
    strip = strip;
    sum = sum;
    toArray = toArray;
    unCamelCase = unCamelCase;
    unique = unique;
    urlencode = urlencode;
    urlencodeBase64 = urlencodeBase64
    urlencodeNested = urlencodeNested;
    urlencodeWithArrayRepeat = urlencodeWithArrayRepeat;
    uuid = uuid;
    uuid16 = uuid16;
    uuid22 = uuid22;
    uuidv1 = uuidv1;
    values = valuesFunc;
    vwap = vwapFunc;
    ymd = ymd;
    ymdhms = ymdhms;
    yymmdd = yymmdd;
    yyyymmdd = yyyymmdd;

    describe () {
        return {
            'alias': false, // whether this exchange is an alias to another exchange
            'api': undefined,
            'certified': false, // if certified by the CCXT dev team
            'commonCurrencies': { // gets extended/overwritten in subclasses
                'BCC': 'BCH',
                'BCHSV': 'BSV',
                'XBT': 'BTC',
            },
            'countries': undefined,
            'currencies': {}, // to be filled manually or by fetchMarkets
            'dex': false,
            'enableRateLimit': true,
            'exceptions': undefined,
            'fees': {
                'funding': {
                    'deposit': {},
                    'percentage': undefined,
                    'tierBased': undefined,
                    'withdraw': {},
                },
                'trading': {
                    'maker': undefined,
                    'percentage': undefined,
                    'taker': undefined,
                    'tierBased': undefined,
                },
            },
            'has': {
                'addMargin': undefined,
                'borrowCrossMargin': undefined,
                'borrowIsolatedMargin': undefined,
                'borrowMargin': undefined,
                'cancelAllOrders': undefined,
                'cancelAllOrdersWs': undefined,
                'cancelOrder': true,
                'cancelOrders': undefined,
                'cancelOrdersWs': undefined,
                'cancelOrderWs': undefined,
                'closeAllPositions': undefined,
                'closePosition': undefined,
                'CORS': undefined,
                'createDepositAddress': undefined,
                'createLimitBuyOrder': undefined,
                'createLimitBuyOrderWs': undefined,
                'createLimitOrder': true,
                'createLimitOrderWs': undefined,
                'createLimitSellOrder': undefined,
                'createLimitSellOrderWs': undefined,
                'createMarketBuyOrder': undefined,
                'createMarketBuyOrderWithCost': undefined,
                'createMarketBuyOrderWithCostWs': undefined,
                'createMarketBuyOrderWs': undefined,
                'createMarketOrder': true,
                'createMarketOrderWithCost': undefined,
                'createMarketOrderWithCostWs': undefined,
                'createMarketOrderWs': true,
                'createMarketSellOrder': undefined,
                'createMarketSellOrderWithCost': undefined,
                'createMarketSellOrderWithCostWs': undefined,
                'createMarketSellOrderWs': undefined,
                'createOrder': true,
                'createOrders': undefined,
                'createOrderWithTakeProfitAndStopLoss': undefined,
                'createOrderWithTakeProfitAndStopLossWs': undefined,
                'createOrderWs': undefined,
                'createPostOnlyOrder': undefined,
                'createPostOnlyOrderWs': undefined,
                'createReduceOnlyOrder': undefined,
                'createReduceOnlyOrderWs': undefined,
                'createStopLimitOrder': undefined,
                'createStopLimitOrderWs': undefined,
                'createStopLossOrder': undefined,
                'createStopLossOrderWs': undefined,
                'createStopMarketOrder': undefined,
                'createStopMarketOrderWs': undefined,
                'createStopOrder': undefined,
                'createStopOrderWs': undefined,
                'createTakeProfitOrder': undefined,
                'createTakeProfitOrderWs': undefined,
                'createTrailingAmountOrder': undefined,
                'createTrailingAmountOrderWs': undefined,
                'createTrailingPercentOrder': undefined,
                'createTrailingPercentOrderWs': undefined,
                'createTriggerOrder': undefined,
                'createTriggerOrderWs': undefined,
                'deposit': undefined,
                'editOrder': 'emulated',
                'editOrderWs': undefined,
                'fetchAccounts': undefined,
                'fetchBalance': true,
                'fetchBalanceWs': undefined,
                'fetchBidsAsks': undefined,
                'fetchBorrowInterest': undefined,
                'fetchBorrowRate': undefined,
                'fetchBorrowRateHistories': undefined,
                'fetchBorrowRateHistory': undefined,
                'fetchBorrowRates': undefined,
                'fetchBorrowRatesPerSymbol': undefined,
                'fetchCanceledAndClosedOrders': undefined,
                'fetchCanceledOrders': undefined,
                'fetchClosedOrder': undefined,
                'fetchClosedOrders': undefined,
                'fetchClosedOrdersWs': undefined,
                'fetchConvertCurrencies': undefined,
                'fetchConvertQuote': undefined,
                'fetchConvertTrade': undefined,
                'fetchConvertTradeHistory': undefined,
                'fetchCrossBorrowRate': undefined,
                'fetchCrossBorrowRates': undefined,
                'fetchCurrencies': 'emulated',
                'fetchCurrenciesWs': 'emulated',
                'fetchDeposit': undefined,
                'fetchDepositAddress': undefined,
                'fetchDepositAddresses': undefined,
                'fetchDepositAddressesByNetwork': undefined,
                'fetchDeposits': undefined,
                'fetchDepositsWithdrawals': undefined,
                'fetchDepositsWs': undefined,
                'fetchDepositWithdrawFee': undefined,
                'fetchDepositWithdrawFees': undefined,
                'fetchFundingHistory': undefined,
                'fetchFundingRate': undefined,
                'fetchFundingRateHistory': undefined,
                'fetchFundingRates': undefined,
                'fetchGreeks': undefined,
                'fetchIndexOHLCV': undefined,
                'fetchIsolatedBorrowRate': undefined,
                'fetchIsolatedBorrowRates': undefined,
                'fetchIsolatedPositions': undefined,
                'fetchL2OrderBook': true,
                'fetchL3OrderBook': undefined,
                'fetchLastPrices': undefined,
                'fetchLedger': undefined,
                'fetchLedgerEntry': undefined,
                'fetchLeverage': undefined,
                'fetchLeverages': undefined,
                'fetchLeverageTiers': undefined,
                'fetchLiquidations': undefined,
                'fetchMarginAdjustmentHistory': undefined,
                'fetchMarginMode': undefined,
                'fetchMarginModes': undefined,
                'fetchMarketLeverageTiers': undefined,
                'fetchMarkets': true,
                'fetchMarketsWs': undefined,
                'fetchMarkOHLCV': undefined,
                'fetchMyLiquidations': undefined,
                'fetchMySettlementHistory': undefined,
                'fetchMyTrades': undefined,
                'fetchMyTradesWs': undefined,
                'fetchOHLCV': undefined,
                'fetchOHLCVWs': undefined,
                'fetchOpenInterest': undefined,
                'fetchOpenInterestHistory': undefined,
                'fetchOpenOrder': undefined,
                'fetchOpenOrders': undefined,
                'fetchOpenOrdersWs': undefined,
                'fetchOption': undefined,
                'fetchOptionChain': undefined,
                'fetchOrder': undefined,
                'fetchOrderBook': true,
                'fetchOrderBooks': undefined,
                'fetchOrderBookWs': undefined,
                'fetchOrders': undefined,
                'fetchOrdersByStatus': undefined,
                'fetchOrdersWs': undefined,
                'fetchOrderTrades': undefined,
                'fetchOrderWs': undefined,
                'fetchPermissions': undefined,
                'fetchPosition': undefined,
                'fetchPositionHistory': undefined,
                'fetchPositionMode': undefined,
                'fetchPositions': undefined,
                'fetchPositionsForSymbol': undefined,
                'fetchPositionsForSymbolWs': undefined,
                'fetchPositionsHistory': undefined,
                'fetchPositionsRisk': undefined,
                'fetchPositionsWs': undefined,
                'fetchPositionWs': undefined,
                'fetchPremiumIndexOHLCV': undefined,
                'fetchSettlementHistory': undefined,
                'fetchStatus': undefined,
                'fetchTicker': true,
                'fetchTickers': undefined,
                'fetchTickersWs': undefined,
                'fetchTickerWs': undefined,
                'fetchTime': undefined,
                'fetchTrades': true,
                'fetchTradesWs': undefined,
                'fetchTradingFee': undefined,
                'fetchTradingFees': undefined,
                'fetchTradingFeesWs': undefined,
                'fetchTradingLimits': undefined,
                'fetchTransactionFee': undefined,
                'fetchTransactionFees': undefined,
                'fetchTransactions': undefined,
                'fetchTransfer': undefined,
                'fetchTransfers': undefined,
                'fetchUnderlyingAssets': undefined,
                'fetchVolatilityHistory': undefined,
                'fetchWithdrawAddresses': undefined,
                'fetchWithdrawal': undefined,
                'fetchWithdrawals': undefined,
                'fetchWithdrawalsWs': undefined,
                'fetchWithdrawalWhitelist': undefined,
                'future': undefined,
                'margin': undefined,
                'option': undefined,
                'privateAPI': true,
                'publicAPI': true,
                'reduceMargin': undefined,
                'repayCrossMargin': undefined,
                'repayIsolatedMargin': undefined,
                'sandbox': undefined,
                'setLeverage': undefined,
                'setMargin': undefined,
                'setMarginMode': undefined,
                'setPositionMode': undefined,
                'signIn': undefined,
                'spot': undefined,
                'swap': undefined,
                'transfer': undefined,
                'watchBalance': undefined,
                'watchLiquidations': undefined,
                'watchLiquidationsForSymbols': undefined,
                'watchMyLiquidations': undefined,
                'watchMyLiquidationsForSymbols': undefined,
                'watchMyTrades': undefined,
                'watchOHLCV': undefined,
                'watchOHLCVForSymbols': undefined,
                'watchOrderBook': undefined,
                'watchOrderBookForSymbols': undefined,
                'watchOrders': undefined,
                'watchOrdersForSymbols': undefined,
                'watchPosition': undefined,
                'watchPositions': undefined,
                'watchStatus': undefined,
                'watchTicker': undefined,
                'watchTickers': undefined,
                'watchTrades': undefined,
                'watchTradesForSymbols': undefined,
                'withdraw': undefined,
                'ws': undefined,
            },
            'httpExceptions': {
                '400': ExchangeNotAvailable,
                '401': AuthenticationError,
                '403': ExchangeNotAvailable,
                '404': ExchangeNotAvailable,
                '405': ExchangeNotAvailable,
                '407': AuthenticationError,
                '408': RequestTimeout,
                '409': ExchangeNotAvailable,
                '410': ExchangeNotAvailable,
                '418': DDoSProtection,
                '422': ExchangeError,
                '429': RateLimitExceeded,
                '451': ExchangeNotAvailable,
                '500': ExchangeNotAvailable,
                '501': ExchangeNotAvailable,
                '502': ExchangeNotAvailable,
                '503': ExchangeNotAvailable,
                '504': RequestTimeout,
                '511': AuthenticationError,
                '520': ExchangeNotAvailable,
                '521': ExchangeNotAvailable,
                '522': ExchangeNotAvailable,
                '525': ExchangeNotAvailable,
                '526': ExchangeNotAvailable,
                '530': ExchangeNotAvailable,
            },
            'id': undefined,
            'limits': {
                'amount': { 'min': undefined, 'max': undefined },
                'cost': { 'min': undefined, 'max': undefined },
                'leverage': { 'min': undefined, 'max': undefined },
                'price': { 'min': undefined, 'max': undefined },
            },
            'markets': undefined, // to be filled manually or by fetchMarkets
            'name': undefined,
            'paddingMode': NO_PADDING,
            'precisionMode': DECIMAL_PLACES,
            'pro': false, // if it is integrated with CCXT Pro for WebSocket support
            'rateLimit': 2000, // milliseconds = seconds * 1000
            'requiredCredentials': {
                'accountId':  false,
                'apiKey': true,
                'login': false,
                'password': false,
                'privateKey': false, // a "0x"-prefixed hexstring private key for a wallet
                'secret': true,
                'token': false, // reserved for HTTP auth in some cases
                'twofa': false, // 2-factor authentication (one-time password key)
                'uid': false,
                'walletAddress': false, // the wallet address "0x"-prefixed hexstring
            },
            'status': {
                'eta': undefined,
                'status': 'ok',
                'updated': undefined,
                'url': undefined,
            },
            'timeframes': undefined, // redefine if the exchange has.fetchOHLCV
            'urls': {
                'api': undefined,
                'doc': undefined,
                'fees': undefined,
                'logo': undefined,
                'www': undefined,
            },
        }; // return
    } // describe ()

    constructor (userConfig = {}) {
        Object.assign (this, functions);
        //
        //     if (isNode) {
        //         this.nodeVersion = process.version.match (/\d+\.\d+\.\d+/)[0]
        //         this.userAgent = {
        //             'User-Agent': 'ccxt/' + (Exchange as any).ccxtVersion +
        //                 ' (+https://github.com/ccxt/ccxt)' +
        //                 ' Node.js/' + this.nodeVersion + ' (JavaScript)'
        //         }
        //     }
        //
        this.options = this.getDefaultOptions (); // exchange-specific options if any
        // fetch implementation options (JS only)
        // http properties
        this.headers = {};
        this.origin = '*'; // CORS origin
        // underlying properties
        this.handleContentTypeApplicationZip = false;
        this.minFundingAddressLength = 1; // used in checkAddress
        this.number = Number; // or String (a pointer to a function)
        this.quoteJsonNumbers = true; // treat numbers in json as quoted precise strings
        this.substituteCommonCurrencyCodes = true;  // reserved
        // whether fees should be summed by currency code
        this.reduceFees = true;
        // do not delete this line, it is needed for users to be able to define their own fetchImplementation
        this.fetchImplementation = undefined;
        this.validateClientSsl = false;
        this.validateServerSsl = true;
        // default property values
        this.timeout = 10000; // milliseconds
        this.twofa = undefined; // two-factor authentication (2FA)
        this.verbose = false;
        // default credentials
        this.apiKey = undefined;
        this.login = undefined;
        this.password = undefined;
        this.privateKey = undefined; // a "0x"-prefixed hexstring private key for a wallet
        this.secret = undefined;
        this.token = undefined; // reserved for HTTP auth in some cases
        this.uid = undefined;
        this.walletAddress = undefined; // a wallet address "0x"-prefixed hexstring
        // placeholders for cached data
        this.balance = {};
        this.liquidations = {}
        this.myLiquidations = {}
        this.myTrades = undefined;
        this.ohlcvs = {};
        this.orderbooks = {};
        this.orders = undefined;
        this.positions = {};
        this.tickers = {};
        this.trades = {};
        this.transactions = undefined;
        // web3 and cryptography flags
        this.requiresEddsa = false;
        this.requiresWeb3 = false;
        // response handling flags and properties
        this.enableLastHttpResponse = true;
        this.enableLastJsonResponse = true;
        this.enableLastResponseHeaders = true;
        this.last_http_response = undefined;
        this.last_json_response = undefined;
        this.last_request_body     = undefined;
        this.last_request_headers  = undefined;
        this.last_request_path     = undefined;
        this.last_request_url      = undefined;
        this.last_response_headers = undefined;
        this.lastRestRequestTimestamp = 0;
        // camelCase and snake_notation support
        const unCamelCaseProperties = (obj = this) => {
            if (obj !== null) {
                const ownPropertyNames = Object.getOwnPropertyNames (obj);
                for (let i = 0; i < ownPropertyNames.length; i++) {
                    const k = ownPropertyNames[i];
                    this[unCamelCase (k)] = this[k];
                }
                unCamelCaseProperties (Object.getPrototypeOf (obj));
            }
        };
        unCamelCaseProperties ();
        // merge constructor overrides to this instance
        const configEntries = Object.entries (this.describe ()).concat (Object.entries (userConfig));
        for (let i = 0; i < configEntries.length; i++) {
            const [ property, value ] = configEntries[i];
            if (value && Object.getPrototypeOf (value) === Object.prototype) {
                this[property] = this.deepExtend (this[property], value);
            } else {
                this[property] = value;
            }
        }
        // http client options
        const agentOptions = {
            'keepAlive': true,
        };
        // ssl options
        if (!this.validateServerSsl) {
            agentOptions['rejectUnauthorized'] = false;
        }
        // generate old metainfo interface
        const hasKeys = Object.keys (this.has);
        for (let i = 0; i < hasKeys.length; i++) {
            const k = hasKeys[i];
            this['has' + this.capitalize (k)] = !!this.has[k]; // converts 'emulated' to true
        }
        // generate implicit api
        if (this.api) {
            this.defineRestApi (this.api, 'request');
        }
        // init the request rate limiter
        this.initRestRateLimiter ();
        // init predefined markets if any
        if (this.markets) {
            this.setMarkets (this.markets);
        }
        this.newUpdates = ((this.options as any).newUpdates !== undefined) ? (this.options as any).newUpdates : true;

        this.afterConstruct ();
        const isSandbox = this.safeBool2 (this.options, 'sandbox', 'testnet', false);
        if (isSandbox) {
            this.setSandboxMode (isSandbox);
        }
    }

    encodeURIComponent (... args) {
        // @ts-expect-error
        return encodeURIComponent (... args);
    }

    checkRequiredVersion (requiredVersion, error = true) {
        let result = true;
        const [ major1, minor1, patch1 ] = requiredVersion.split ('.')
            , [ major2, minor2, patch2 ] = (Exchange as any).ccxtVersion.split ('.')
            , intMajor1 = this.parseToInt (major1)
            , intMinor1 = this.parseToInt (minor1)
            , intPatch1 = this.parseToInt (patch1)
            , intMajor2 = this.parseToInt (major2)
            , intMinor2 = this.parseToInt (minor2)
            , intPatch2 = this.parseToInt (patch2);
        if (intMajor1 > intMajor2) {
            result = false;
        }
        if (intMajor1 === intMajor2) {
            if (intMinor1 > intMinor2) {
                result = false;
            } else if (intMinor1 === intMinor2 && intPatch1 > intPatch2) {
                result = false;
            }
        }
        if (!result) {
            if (error) {
                throw new NotSupported ('Your current version of CCXT is ' + (Exchange as any).ccxtVersion + ', a newer version ' + requiredVersion + ' is required, please, upgrade your version of CCXT');
            } else {
                return error;
            }
        }
        return result;
    }

    checkAddress (address) {
        if (address === undefined) {
            throw new InvalidAddress (this.id + ' address is undefined');
        }
        // check the address is not the same letter like 'aaaaa' nor too short nor has a space
        if ((this.unique (address).length === 1) || address.length < this.minFundingAddressLength || address.includes (' ')) {
            throw new InvalidAddress (this.id + ' address is invalid or has less than ' + this.minFundingAddressLength.toString () + ' characters: "' + this.json (address) + '"');
        }
        return address;
    }

    initRestRateLimiter () {
        if (this.rateLimit === undefined) {
            throw new Error (this.id + '.rateLimit property is not configured');
        }
        this.tokenBucket = this.extend ({
            delay: 0.001,
            capacity: 1,
            cost: 1,
            maxCapacity: 1000,
            refillRate: (this.rateLimit > 0) ? 1 / this.rateLimit : Number.MAX_VALUE,
        }, this.tokenBucket);
        this.throttler = new Throttler (this.tokenBucket);
    }

    throttle (cost = undefined) {
        return this.throttler.throttle (cost);
    }

    defineRestApiEndpoint (methodName, uppercaseMethod, lowercaseMethod, camelcaseMethod, path, paths, config = {}) {
        const splitPath = path.split (/[^a-zA-Z0-9]/);
        const camelcaseSuffix = splitPath.map (this.capitalize).join ('');
        const underscoreSuffix = splitPath.map ((x) => x.trim ().toLowerCase ()).filter ((x) => x.length > 0).join ('_');
        const camelcasePrefix = [ paths[0] ].concat (paths.slice (1).map (this.capitalize)).join ('');
        const underscorePrefix = [ paths[0] ].concat (paths.slice (1).map ((x) => x.trim ()).filter ((x) => x.length > 0)).join ('_');
        const camelcase = camelcasePrefix + camelcaseMethod + this.capitalize (camelcaseSuffix);
        const underscore = underscorePrefix + '_' + lowercaseMethod + '_' + underscoreSuffix;
        const typeArgument = (paths.length > 1) ? paths : paths[0];
        // handle call costs here
        const partial = async (params = {}, context = {}) => this[methodName] (path, typeArgument, uppercaseMethod, params, undefined, undefined, config, context);
        // const partial = async (params) => this[methodName] (path, typeArgument, uppercaseMethod, params || {})
        this[camelcase] = partial;
        this[underscore] = partial;
    }

    defineRestApi (api, methodName, paths = []) {
        const keys = Object.keys (api);
        for (let i = 0; i < keys.length; i++) {
            const key = keys[i];
            const value = api[key];
            const uppercaseMethod = key.toUpperCase ();
            const lowercaseMethod = key.toLowerCase ();
            const camelcaseMethod = this.capitalize (lowercaseMethod);
            if (Array.isArray (value)) {
                for (let k = 0; k < value.length; k++) {
                    const path = value[k].trim ();
                    this.defineRestApiEndpoint (methodName, uppercaseMethod, lowercaseMethod, camelcaseMethod, path, paths);
                }
                // the options HTTP method conflicts with the 'options' API url path
                // } else if (key.match (/^(?:get|post|put|delete|options|head|patch)$/i)) {
            } else if (key.match (/^(?:get|post|put|delete|head|patch)$/i)) {
                const endpoints = Object.keys (value);
                for (let j = 0; j < endpoints.length; j++) {
                    const endpoint = endpoints[j];
                    const path = endpoint.trim ();
                    const config = value[endpoint];
                    if (typeof config === 'object') {
                        this.defineRestApiEndpoint (methodName, uppercaseMethod, lowercaseMethod, camelcaseMethod, path, paths, config);
                    } else if (typeof config === 'number') {
                        this.defineRestApiEndpoint (methodName, uppercaseMethod, lowercaseMethod, camelcaseMethod, path, paths, { cost: config });
                    } else {
                        throw new NotSupported (this.id + ' defineRestApi() API format is not supported, API leafs must strings, objects or numbers');
                    }
                }
            } else {
                this.defineRestApi (value, methodName, paths.concat ([ key ]));
            }
        }
    }

    log (... args) {
        console.log (... args);
    }

    httpProxyAgentModule:any = undefined;
    httpsProxyAgentModule:any = undefined;
    proxiesModulesLoading:Promise<any> = undefined
    proxyDictionaries:any = {};
    socksProxyAgentModule:any = undefined;
    socksProxyAgentModuleChecked:boolean = false;

    async loadProxyModules () {
        // when loading markets, multiple parallel calls are made, so need one promise
        if (this.proxiesModulesLoading === undefined) {
            this.proxiesModulesLoading = (async () => {
                // we have to handle it with below nested way, because of dynamic
                // import issues (https://github.com/ccxt/ccxt/pull/20687)
                try {
                    // todo: possible sync alternatives: https://stackoverflow.com/questions/51069002/convert-import-to-synchronous
                    this.httpProxyAgentModule = await import (/* webpackIgnore: true */ '../static_dependencies/proxies/http-proxy-agent/index.js');
                    this.httpsProxyAgentModule = await import (/* webpackIgnore: true */ '../static_dependencies/proxies/https-proxy-agent/index.js');
                } catch (e) {
                    // if several users are using those frameworks which cause exceptions,
                    // let them to be able to load modules still, by installing them
                    try {
                        // @ts-ignore
                        this.httpProxyAgentModule = await import (/* webpackIgnore: true */ 'http-proxy-agent');
                        // @ts-ignore
                        this.httpProxyAgentModule = await import (/* webpackIgnore: true */ 'https-proxy-agent');
                    } catch (e) { }
                }
                if (this.socksProxyAgentModuleChecked === false) {
                    try {
                        // @ts-ignore
                        this.socksProxyAgentModule = await import (/* webpackIgnore: true */ 'socks-proxy-agent');
                    } catch (e) {}
                    this.socksProxyAgentModuleChecked = true;
                }
            })();
        }
        return await this.proxiesModulesLoading;
    }

    setProxyAgents (httpProxy, httpsProxy, socksProxy) {
        let chosenAgent = undefined;
        // in browser-side, proxy modules are not supported in 'fetch/ws' methods
        if (!isNode && (httpProxy || httpsProxy || socksProxy)) {
            throw new NotSupported (this.id + ' - proxies in browser-side projects are not supported. You have several choices: [A] Use `exchange.proxyUrl` property to redirect requests through local/remote cors-proxy server (find sample file named "sample-local-proxy-server-with-cors" in https://github.com/ccxt/ccxt/tree/master/examples/ folder, which can be used for REST requests only) [B] override `exchange.fetch` && `exchange.watch` methods to send requests through your custom proxy');
        }
        if (httpProxy) {
            if (this.httpProxyAgentModule === undefined) {
                throw new NotSupported (this.id + ' you need to load JS proxy modules with `.loadProxyModules()` method at first to use proxies');
            }
            if (!(httpProxy in this.proxyDictionaries)) {
                this.proxyDictionaries[httpProxy] = new this.httpProxyAgentModule.HttpProxyAgent(httpProxy);
            }
            chosenAgent = this.proxyDictionaries[httpProxy];
        } else if (httpsProxy) {
            if (this.httpsProxyAgentModule === undefined) {
                throw new NotSupported (this.id + ' you need to load JS proxy modules with `.loadProxyModules()` method at first to use proxies');
            }
            if (!(httpsProxy in this.proxyDictionaries)) {
                this.proxyDictionaries[httpsProxy] = new this.httpsProxyAgentModule.HttpsProxyAgent(httpsProxy);
            }
            chosenAgent = this.proxyDictionaries[httpsProxy];
            chosenAgent.keepAlive = true;
        } else if (socksProxy) {
            if (this.socksProxyAgentModule === undefined) {
                throw new NotSupported (this.id + ' - to use SOCKS proxy with ccxt, at first you need install module "npm i socks-proxy-agent" and then initialize proxies with `.loadProxyModules()` method');
            }
            if (!(socksProxy in this.proxyDictionaries)) {
                this.proxyDictionaries[socksProxy] = new this.socksProxyAgentModule.SocksProxyAgent(socksProxy);
            }
            chosenAgent = this.proxyDictionaries[socksProxy];
        }
        return chosenAgent;
    }

    async loadHttpProxyAgent () {
        // for `http://` protocol proxy-urls, we need to load `http` module only on first call
        if (!this.httpAgent) {
            const httpModule = await import (/* webpackIgnore: true */'node:http')
            this.httpAgent = new httpModule.Agent ();
        }
        return this.httpAgent;
    }

    getHttpAgentIfNeeded (url) {
        if (isNode) {
            // only for non-ssl proxy
            if (url.substring(0, 5) === 'ws://') {
                if (this.httpAgent === undefined) {
                    throw new NotSupported (this.id + ' to use proxy with non-ssl ws:// urls, at first run  `await exchange.loadHttpProxyAgent()` method');
                }
                return this.httpAgent;
            }
        }
        return undefined;
    }


    async fetch (url, method = 'GET', headers: any = undefined, body: any = undefined) {

        // load node-http(s) modules only on first call
        if (isNode) {
            if (!this.nodeHttpModuleLoaded) {
                this.nodeHttpModuleLoaded = true;
                const httpsModule = await import (/* webpackIgnore: true */'node:https')
                this.httpsAgent = new httpsModule.Agent ({ keepAlive: true });
            }
        }

        // ##### PROXY & HEADERS #####
        headers = this.extend (this.headers, headers);
        // proxy-url
        const proxyUrl = this.checkProxyUrlSettings (url, method, headers, body);
        let httpProxyAgent = false;
        if (proxyUrl !== undefined) {
            // part only for node-js
            if (isNode) {
                // in node we need to set header to *
                headers = this.extend ({ 'Origin': this.origin }, headers);
                // only for http proxy
                if (proxyUrl.substring(0, 5) === 'http:') {
                    await this.loadHttpProxyAgent ();
                    httpProxyAgent = this.httpAgent;
                }
            }
            url = proxyUrl + url;
        }
        // proxy agents
        const [ httpProxy, httpsProxy, socksProxy ] = this.checkProxySettings (url, method, headers, body);
        this.checkConflictingProxies (httpProxy || httpsProxy || socksProxy, proxyUrl);
        // skip proxies on the browser
        if (isNode) {
            // this is needed in JS, independently whether proxy properties were set or not, we have to load them because of necessity in WS, which would happen beyond 'fetch' method (WS/etc)
            await this.loadProxyModules ();
        }
        const chosenAgent = this.setProxyAgents (httpProxy, httpsProxy, socksProxy);
        // user-agent
        const userAgent = (this.userAgent !== undefined) ? this.userAgent : this.user_agent;
        if (userAgent && isNode) {
            if (typeof userAgent === 'string') {
                headers = this.extend ({ 'User-Agent': userAgent }, headers);
            } else if ((typeof userAgent === 'object') && ('User-Agent' in userAgent)) {
                headers = this.extend (userAgent, headers);
            }
        }
        // set final headers
        headers = this.setHeaders (headers);
        // log
        if (this.verbose) {
            this.log ("fetch Request:\n", this.id, method, url, "\nRequestHeaders:\n", headers, "\nRequestBody:\n", body, "\n");
        }
        // end of proxies & headers

        if (this.fetchImplementation === undefined) {
            if (isNode) {
                if (this.agent === undefined) {
                    this.agent = this.httpsAgent;
                }
                try {
                    const module = await import (/* webpackIgnore: true */'../static_dependencies/node-fetch/index.js')
                    this.AbortError = module.AbortError
                    this.fetchImplementation = module.default
                    this.FetchError = module.FetchError
                }
                catch (e) {
                    // some users having issues with dynamic imports (https://github.com/ccxt/ccxt/pull/20687)
                    // so let them to fallback to node's native fetch
                    if (typeof fetch === 'function') {
                        this.fetchImplementation = fetch
                        // as it's browser-compatible implementation ( https://nodejs.org/dist/latest-v20.x/docs/api/globals.html#fetch )
                        // it throws same error types
                        this.AbortError = DOMException
                        this.FetchError = TypeError
                    } else {
                        throw new Error ('Seems, "fetch" function is not available in your node-js version, please use latest node-js version');
                    }
                }
            } else {
                this.AbortError = DOMException;
                this.FetchError = TypeError;
                this.fetchImplementation = self.fetch;
            }
        }
        // fetchImplementation cannot be called on this. in browsers:
        // TypeError Failed to execute 'fetch' on 'Window': Illegal invocation
        const fetchImplementation = this.fetchImplementation;
        const params = { method, headers, body, timeout: this.timeout };
        if (this.agent) {
            params['agent'] = this.agent;
        }
        // override agent, if needed
        if (httpProxyAgent) {
            // if proxyUrl is being used, then specifically in nodejs, we need http module, not https
            params['agent'] = httpProxyAgent;
        } else if (chosenAgent) {
            // if http(s)Proxy is being used
            params['agent'] = chosenAgent;
        }
        const controller = new AbortController ()
        params['signal'] = controller.signal
        const timeout = setTimeout (() => {
            controller.abort ();
        }, this.timeout);
        try {
            const response = await fetchImplementation (url, params);
            clearTimeout (timeout);
            return this.handleRestResponse (response, url, method, headers, body);
        } catch (e) {
            if (e instanceof this.AbortError) {
                throw new RequestTimeout (this.id + ' ' + method + ' ' + url + ' request timed out (' + this.timeout + ' ms)');
            } else if (e instanceof this.FetchError) {
                throw new NetworkError (this.id + ' ' + method + ' ' + url + ' fetch failed');
            }
            throw e;
        }
    }

    parseJson (jsonString) {
        try {
            if (this.isJsonEncodedObject (jsonString)) {
                return JSON.parse (this.onJsonResponse (jsonString));
            }
        } catch (e) {
            // SyntaxError
            return undefined;
        }
    }

    getResponseHeaders (response) {
        const result = {};
        response.headers.forEach ((value, key) => {
            key = key.split ('-').map ((word) => this.capitalize (word)).join ('-');
            result[key] = value;
        });
        return result;
    }

    handleRestResponse (response, url, method = 'GET', requestHeaders = undefined, requestBody = undefined) {
        const responseHeaders = this.getResponseHeaders (response);
        if (this.handleContentTypeApplicationZip && (responseHeaders['Content-Type'] === 'application/zip')) {
            const responseBuffer = response.buffer ();
            if (this.enableLastResponseHeaders) {
                this.last_response_headers = responseHeaders;
            }
            if (this.enableLastHttpResponse) {
                this.last_http_response = responseBuffer;
            }
            if (this.verbose) {
                this.log ("handleRestResponse:\n", this.id, method, url, response.status, response.statusText, "\nResponseHeaders:\n", responseHeaders, "ZIP redacted", "\n");
            }
            // no error handler needed, because it would not be a zip response in case of an error
            return responseBuffer;
        }
        return response.text ().then ((responseBody) => {
            const bodyText = this.onRestResponse (response.status, response.statusText, url, method, responseHeaders, responseBody, requestHeaders, requestBody);
            const json = this.parseJson (bodyText);
            if (this.enableLastResponseHeaders) {
                this.last_response_headers = responseHeaders;
            }
            if (this.enableLastHttpResponse) {
                this.last_http_response = responseBody;
            }
            if (this.enableLastJsonResponse) {
                this.last_json_response = json;
            }
            if (this.verbose) {
                this.log ("handleRestResponse:\n", this.id, method, url, response.status, response.statusText, "\nResponseHeaders:\n", responseHeaders, "\nResponseBody:\n", responseBody, "\n");
            }
            const skipFurtherErrorHandling = this.handleErrors (response.status, response.statusText, url, method, responseHeaders, responseBody, json, requestHeaders, requestBody);
            if (!skipFurtherErrorHandling) {
                this.handleHttpStatusCode (response.status, response.statusText, url, method, responseBody);
            }
            return json || responseBody;
        });
    }

    onRestResponse (statusCode, statusText, url, method, responseHeaders, responseBody, requestHeaders, requestBody) {
        return responseBody.trim ();
    }

    onJsonResponse (responseBody) {
        return this.quoteJsonNumbers ? responseBody.replace (/":([+.0-9eE-]+)([,}])/g, '":"$1"$2') : responseBody;
    }

    async loadMarketsHelper (reload = false, params = {}) {
        if (!reload && this.markets) {
            if (!this.markets_by_id) {
                return this.setMarkets (this.markets);
            }
            return this.markets;
        }
        let currencies = undefined;
        // only call if exchange API provides endpoint (true), thus avoid emulated versions ('emulated')
        if (this.has['fetchCurrencies'] === true) {
            currencies = await this.fetchCurrencies ();
        }
        const markets = await this.fetchMarkets (params);
        return this.setMarkets (markets, currencies);
    }

    async loadMarkets (reload = false, params = {}): Promise<Dictionary<Market>> {
        // this method is async, it returns a promise
        if ((reload && !this.reloadingMarkets) || !this.marketsLoading) {
            this.reloadingMarkets = true;
            this.marketsLoading = this.loadMarketsHelper (reload, params).then ((resolved) => {
                this.reloadingMarkets = false;
                return resolved;
            }, (error) => {
                this.reloadingMarkets = false;
                throw error;
            });
        }
        return this.marketsLoading;
    }

    async fetchCurrencies (params = {}): Promise<Currencies> {
        // markets are returned as a list
        // currencies are returned as a dict
        // this is for historical reasons
        // and may be changed for consistency later
        return new Promise ((resolve, reject) => resolve (this.currencies));
    }

    async fetchCurrenciesWs (params = {}) {
        // markets are returned as a list
        // currencies are returned as a dict
        // this is for historical reasons
        // and may be changed for consistency later
        return new Promise ((resolve, reject) => resolve (this.currencies));
    }

    async fetchMarkets (params = {}): Promise<Market[]> {
        // markets are returned as a list
        // currencies are returned as a dict
        // this is for historical reasons
        // and may be changed for consistency later
        return new Promise ((resolve, reject) => resolve (Object.values (this.markets)));
    }

    async fetchMarketsWs (params = {}): Promise<Market[]> {
        // markets are returned as a list
        // currencies are returned as a dict
        // this is for historical reasons
        // and may be changed for consistency later
        return new Promise ((resolve, reject) => resolve (Object.values (this.markets)))
    }

    checkRequiredDependencies () {
        return;
    }

    parseNumber (value, d: Num = undefined): number {
        if (value === undefined) {
            return d;
        } else {
            try {
                return this.number (value);
            } catch (e) {
                return d;
            }
        }
    }

    checkOrderArguments (market, type, side, amount, price, params) {
        if (price === undefined) {
            if (type === 'limit') {
                throw new ArgumentsRequired (this.id + ' createOrder() requires a price argument for a limit order');
            }
        }
        if (amount <= 0) {
            throw new ArgumentsRequired (this.id + ' createOrder() amount should be above 0');
        }
    }

    handleHttpStatusCode (code, reason, url, method, body) {
        const codeAsString = code.toString ();
        if (codeAsString in this.httpExceptions) {
            const ErrorClass = this.httpExceptions[codeAsString];
            throw new ErrorClass (this.id + ' ' + method + ' ' + url + ' ' + codeAsString + ' ' + reason + ' ' + body);
        }
    }

    remove0xPrefix (hexData) {
        if (hexData.slice (0, 2) === '0x') {
            return hexData.slice (2);
        } else {
            return hexData;
        }
    }

    spawn(method, ...args) {
        const future = Future();
        // using setTimeout 0 to force the execution to run after the future is returned
        setTimeout(() => {
            method.apply(this, args).then(future.resolve).catch(future.reject);
        }, 0);
        return future;
    }

    delay (timeout, method, ... args) {
        setTimeout (() => {
            this.spawn (method, ... args);
        }, timeout);
    }

    // -----------------------------------------------------------------------
    // -----------------------------------------------------------------------
    // WS/PRO methods

    orderBook (snapshot = {}, depth = Number.MAX_SAFE_INTEGER) {
        return new WsOrderBook (snapshot, depth);
    }

    indexedOrderBook (snapshot = {}, depth = Number.MAX_SAFE_INTEGER) {
        return new IndexedOrderBook (snapshot, depth);
    }

    countedOrderBook (snapshot = {}, depth = Number.MAX_SAFE_INTEGER) {
        return new CountedOrderBook (snapshot, depth);
    }

    handleMessage (client, message) {
    } // stub to override

    // ping (client) {} // stub to override

    ping (client) {
        return undefined;
    }

    client (url: string): WsClient {
        this.clients = this.clients || {};
        if (!this.clients[url]) {
            const onMessage = this.handleMessage.bind (this);
            const onError = this.onError.bind (this);
            const onClose = this.onClose.bind (this);
            const onConnected = this.onConnected.bind (this);
            // decide client type here: ws / signalr / socketio
            const wsOptions = this.safeValue (this.options, 'ws', {});
            // proxy agents
            const [ httpProxy, httpsProxy, socksProxy ] = this.checkWsProxySettings ();
            const chosenAgent = this.setProxyAgents (httpProxy, httpsProxy, socksProxy);
            // part only for node-js
            const httpProxyAgent = this.getHttpAgentIfNeeded (url);
            const finalAgent = chosenAgent ? chosenAgent : (httpProxyAgent ? httpProxyAgent : this.agent);
            //
            const options = this.deepExtend (this.streaming, {
                'log': this.log ? this.log.bind (this) : this.log,
                'ping': (this as any).ping ? (this as any).ping.bind (this) : (this as any).ping,
                'verbose': this.verbose,
                'throttler': new Throttler (this.tokenBucket),
                // add support for proxies
                'options': {
                    'agent': finalAgent,
                }
            }, wsOptions);
            this.clients[url] = new WsClient (url, onMessage, onError, onClose, onConnected, options);
        }
        return this.clients[url];
    }

    watchMultiple (url: string, messageHashes: string[], message = undefined, subscribeHashes = undefined, subscription = undefined) {
        //
        // Without comments the code of this method is short and easy:
        //
        //     const client = this.client (url)
        //     const backoffDelay = 0
        //     const future = client.future (messageHash)
        //     const connected = client.connect (backoffDelay)
        //     connected.then (() => {
        //         if (message && !client.subscriptions[subscribeHash]) {
        //             client.subscriptions[subscribeHash] = true
        //             client.send (message)
        //         }
        //     }).catch ((error) => {})
        //     return future
        //
        // The following is a longer version of this method with comments
        //
        const client = this.client (url) as WsClient;
        // todo: calculate the backoff using the clients cache
        const backoffDelay = 0;
        //
        //  watchOrderBook ---- future ----+---------------+----→ user
        //                                 |               |
        //                                 ↓               ↑
        //                                 |               |
        //                              connect ......→ resolve
        //                                 |               |
        //                                 ↓               ↑
        //                                 |               |
        //                             subscribe -----→ receive
        //
        const future = Future.race (messageHashes.map (messageHash => client.future (messageHash)))
        // read and write subscription, this is done before connecting the client
        // to avoid race conditions when other parts of the code read or write to the client.subscriptions
        let missingSubscriptions = []
        if (subscribeHashes !== undefined) {
            for (let i = 0; i < subscribeHashes.length; i++) {
                const subscribeHash = subscribeHashes[i];
                if (!client.subscriptions[subscribeHash]) {
                    missingSubscriptions.push (subscribeHash)
                    client.subscriptions[subscribeHash] = subscription || true
                }
            }
        }
        // we intentionally do not use await here to avoid unhandled exceptions
        // the policy is to make sure that 100% of promises are resolved or rejected
        // either with a call to client.resolve or client.reject with
        //  a proper exception class instance
        const connected = client.connect (backoffDelay);
        // the following is executed only if the catch-clause does not
        // catch any connection-level exceptions from the client
        // (connection established successfully)
        if ((subscribeHashes === undefined) || missingSubscriptions.length) {
            connected.then (() => {
                const options = this.safeValue (this.options, 'ws');
                const cost = this.safeValue (options, 'cost', 1);
                if (message) {
                    if (this.enableRateLimit && client.throttle) {
                        // add cost here |
                        //               |
                        //               V
                        client.throttle (cost).then (() => {
                            client.send (message);
                        }).catch ((e) => {
                            for (let i = 0; i < missingSubscriptions.length; i++) {
                                const subscribeHash = missingSubscriptions[i];
                                delete client.subscriptions[subscribeHash]
                            }
                            future.reject (e);
                        });
                    } else {
                        client.send (message)
                        .catch ((e) => {
                            for (let i = 0; i < missingSubscriptions.length; i++) {
                                const subscribeHash = missingSubscriptions[i];
                                delete client.subscriptions[subscribeHash]
                            }
                            future.reject (e);
                        });
                    }
                }
            }).catch ((e)=> {
                for (let i = 0; i < missingSubscriptions.length; i++) {
                    const subscribeHash = missingSubscriptions[i];
                    delete client.subscriptions[subscribeHash]
                }
                future.reject (e);
            });
        }
        return future;
    }

    watch (url: string, messageHash: string, message = undefined, subscribeHash = undefined, subscription = undefined) {
        //
        // Without comments the code of this method is short and easy:
        //
        //     const client = this.client (url)
        //     const backoffDelay = 0
        //     const future = client.future (messageHash)
        //     const connected = client.connect (backoffDelay)
        //     connected.then (() => {
        //         if (message && !client.subscriptions[subscribeHash]) {
        //             client.subscriptions[subscribeHash] = true
        //             client.send (message)
        //         }
        //     }).catch ((error) => {})
        //     return future
        //
        // The following is a longer version of this method with comments
        //
        const client = this.client (url) as WsClient;
        // todo: calculate the backoff using the clients cache
        const backoffDelay = 0;
        //
        //  watchOrderBook ---- future ----+---------------+----→ user
        //                                 |               |
        //                                 ↓               ↑
        //                                 |               |
        //                              connect ......→ resolve
        //                                 |               |
        //                                 ↓               ↑
        //                                 |               |
        //                             subscribe -----→ receive
        //
        if ((subscribeHash === undefined) && (messageHash in client.futures)) {
            return client.futures[messageHash];
        }
        const future = client.future (messageHash);
        // read and write subscription, this is done before connecting the client
        // to avoid race conditions when other parts of the code read or write to the client.subscriptions
        const clientSubscription = client.subscriptions[subscribeHash];
        if (!clientSubscription) {
            client.subscriptions[subscribeHash] = subscription || true;
        }
        // we intentionally do not use await here to avoid unhandled exceptions
        // the policy is to make sure that 100% of promises are resolved or rejected
        // either with a call to client.resolve or client.reject with
        //  a proper exception class instance
        const connected = client.connect (backoffDelay);
        // the following is executed only if the catch-clause does not
        // catch any connection-level exceptions from the client
        // (connection established successfully)
        if (!clientSubscription) {
            connected.then (() => {
                const options = this.safeValue (this.options, 'ws');
                const cost = this.safeValue (options, 'cost', 1);
                if (message) {
                    if (this.enableRateLimit && client.throttle) {
                        // add cost here |
                        //               |
                        //               V
                        client.throttle (cost).then (() => {
                            client.send (message);
                        }).catch ((e) => {
                            client.onError (e);
                        });
                    } else {
                        client.send (message)
                        .catch ((e) => {
                            client.onError (e);
                        });
                    }
                }
            }).catch ((e)=> {
                delete client.subscriptions[subscribeHash];
                future.reject (e);
            });
        }
        return future;
    }

    onConnected (client, message = undefined) {
        // for user hooks
        // console.log ('Connected to', client.url)
    }

    onError (client, error) {
        if ((client.url in this.clients) && (this.clients[client.url].error)) {
            delete this.clients[client.url];
        }
    }

    onClose (client, error) {
        if (client.error) {
            // connection closed due to an error, do nothing
        } else {
            // server disconnected a working connection
            if (this.clients[client.url]) {
                delete this.clients[client.url];
            }
        }
    }

    async close () {
        const clients = Object.values (this.clients || {});
        const closedClients = [];
        for (let i = 0; i < clients.length; i++) {
            const client = clients[i] as WsClient;
            client.error = new ExchangeClosedByUser (this.id + ' closedByUser');
            closedClients.push(client.close ());
        }
        await Promise.all (closedClients);
        for (let i = 0; i < clients.length; i++) {
            const client = clients[i] as WsClient;
            delete this.clients[client.url];
        }
        return;
    }

    async loadOrderBook (client, messageHash: string, symbol: string, limit: Int = undefined, params = {}) {
        if (!(symbol in this.orderbooks)) {
            client.reject (new ExchangeError (this.id + ' loadOrderBook() orderbook is not initiated'), messageHash);
            return;
        }
        const maxRetries = this.handleOption ('watchOrderBook', 'snapshotMaxRetries', 3);
        let tries = 0;
        try {
            const stored = this.orderbooks[symbol];
            while (tries < maxRetries) {
                const cache = stored.cache;
                const orderBook = await this.fetchRestOrderBookSafe (symbol, limit, params);
                const index = this.getCacheIndex (orderBook, cache);
                if (index >= 0) {
                    stored.reset (orderBook);
                    this.handleDeltas (stored, cache.slice (index));
                    stored.cache.length = 0;
                    client.resolve (stored, messageHash);
                    return;
                }
                tries++;
            }
            client.reject (new ExchangeError (this.id + ' nonce is behind the cache after ' + maxRetries.toString () + ' tries.'), messageHash);
            delete this.clients[client.url];
        } catch (e) {
            client.reject (e, messageHash);
            await this.loadOrderBook (client, messageHash, symbol, limit, params);
        }
    }

    convertToBigInt (value: string) {
        return BigInt (value); // used on XT
    }

    stringToCharsArray (value) {
        return value.split ('');
    }

    valueIsDefined (value) {
        return value !== undefined && value !== null;
    }

    arraySlice (array, first, second = undefined) {
        if (second === undefined) {
            return array.slice (first);
        }
        return array.slice (first, second);
    }

    getProperty (obj, property, defaultValue: any = undefined) {
        return (property in obj ? obj[property] : defaultValue);
    }

    setProperty (obj, property, defaultValue: any = undefined) {
        obj[property] = defaultValue;
    }

    axolotl(payload, hexKey, ed25519) {
        return axolotl(payload, hexKey, ed25519);
    }

    fixStringifiedJsonMembers (content: string) {
        // used for instance in bingx
        // when stringified json has members with their values also stringified, like:
        // '{"code":0, "data":{"order":{"orderId":1742968678528512345,"symbol":"BTC-USDT", "takeProfit":"{\"type\":\"TAKE_PROFIT\",\"stopPrice\":43320.1}","reduceOnly":false}}}'
        // we can fix with below manipulations
        // @ts-ignore
        let modifiedContent = content.replaceAll ('\\', '');
        modifiedContent = modifiedContent.replaceAll ('"{', '{');
        modifiedContent = modifiedContent.replaceAll ('}"', '}');
        return modifiedContent;
    }

    ethAbiEncode (types, args) {
        return this.base16ToBinary (ethers.encode (types, args).slice (2));
    }

    ethEncodeStructuredData (domain, messageTypes, messageData) {
        return this.base16ToBinary (TypedDataEncoder.encode (domain, messageTypes, messageData).slice (-132));
    }

    intToBase16(elem): string {
        return elem.toString(16);

    }

    extendExchangeOptions (newOptions) {
        this.options = this.extend (this.options, newOptions);
    }

    createSafeDictionary () {
        return {};
    }

    randomBytes (length) {
        const rng = new SecureRandom();
        const x:number[] = [];
        x.length = length;
        rng.nextBytes(x);
        return Buffer.from (x).toString ('hex');
    }

    /* eslint-enable */
    // ------------------------------------------------------------------------

    // ########################################################################
    // ########################################################################
    // ########################################################################
    // ########################################################################
    // ########                        ########                        ########
    // ########                        ########                        ########
    // ########                        ########                        ########
    // ########                        ########                        ########
    // ########        ########################        ########################
    // ########        ########################        ########################
    // ########        ########################        ########################
    // ########        ########################        ########################
    // ########                        ########                        ########
    // ########                        ########                        ########
    // ########                        ########                        ########
    // ########                        ########                        ########
    // ########################################################################
    // ########################################################################
    // ########################################################################
    // ########################################################################
    // ########        ########        ########                        ########
    // ########        ########        ########                        ########
    // ########        ########        ########                        ########
    // ########        ########        ########                        ########
    // ################        ########################        ################
    // ################        ########################        ################
    // ################        ########################        ################
    // ################        ########################        ################
    // ########        ########        ################        ################
    // ########        ########        ################        ################
    // ########        ########        ################        ################
    // ########        ########        ################        ################
    // ########################################################################
    // ########################################################################
    // ########################################################################
    // ########################################################################

    // ------------------------------------------------------------------------
    // METHODS BELOW THIS LINE ARE TRANSPILED FROM JAVASCRIPT TO PYTHON AND PHP

    safeBoolN (dictionaryOrList, keys: IndexType[], defaultValue: boolean = undefined): boolean | undefined {
        /**
         * @ignore
         * @method
         * @description safely extract boolean value from dictionary or list
         * @returns {bool | undefined}
         */
        const value = this.safeValueN (dictionaryOrList, keys, defaultValue);
        if (typeof value === 'boolean') {
            return value;
        }
        return defaultValue;
    }

    safeBool2 (dictionary, key1: IndexType, key2: IndexType, defaultValue: boolean = undefined): boolean | undefined {
        /**
         * @ignore
         * @method
         * @description safely extract boolean value from dictionary or list
         * @returns {bool | undefined}
         */
        return this.safeBoolN (dictionary, [ key1, key2 ], defaultValue);
    }

    safeBool (dictionary, key: IndexType, defaultValue: boolean = undefined): boolean | undefined {
        /**
         * @ignore
         * @method
         * @description safely extract boolean value from dictionary or list
         * @returns {bool | undefined}
         */
        return this.safeBoolN (dictionary, [ key ], defaultValue);
    }

    safeDictN (dictionaryOrList, keys: IndexType[], defaultValue: Dictionary<any> = undefined): Dictionary<any> | undefined {
        /**
         * @ignore
         * @method
         * @description safely extract a dictionary from dictionary or list
         * @returns {object | undefined}
         */
        const value = this.safeValueN (dictionaryOrList, keys, defaultValue);
        if (value === undefined) {
            return defaultValue;
        }
        if (typeof value === 'object') {
            return value;
        }
        return defaultValue;
    }

    safeDict (dictionary, key: IndexType, defaultValue: Dictionary<any> = undefined): Dictionary<any> | undefined {
        /**
         * @ignore
         * @method
         * @description safely extract a dictionary from dictionary or list
         * @returns {object | undefined}
         */
        return this.safeDictN (dictionary, [ key ], defaultValue);
    }

    safeDict2 (dictionary, key1: IndexType, key2: string, defaultValue: Dictionary<any> = undefined): Dictionary<any> | undefined {
        /**
         * @ignore
         * @method
         * @description safely extract a dictionary from dictionary or list
         * @returns {object | undefined}
         */
        return this.safeDictN (dictionary, [ key1, key2 ], defaultValue);
    }

    safeListN (dictionaryOrList, keys: IndexType[], defaultValue: any[] = undefined): any[] | undefined {
        /**
         * @ignore
         * @method
         * @description safely extract an Array from dictionary or list
         * @returns {Array | undefined}
         */
        const value = this.safeValueN (dictionaryOrList, keys, defaultValue);
        if (value === undefined) {
            return defaultValue;
        }
        if (Array.isArray (value)) {
            return value;
        }
        return defaultValue;
    }

    safeList2 (dictionaryOrList, key1: IndexType, key2: string, defaultValue: any[] = undefined): any[] | undefined {
        /**
         * @ignore
         * @method
         * @description safely extract an Array from dictionary or list
         * @returns {Array | undefined}
         */
        return this.safeListN (dictionaryOrList, [ key1, key2 ], defaultValue);
    }

    safeList (dictionaryOrList, key: IndexType, defaultValue: any[] = undefined): any[] | undefined {
        /**
         * @ignore
         * @method
         * @description safely extract an Array from dictionary or list
         * @returns {Array | undefined}
         */
        return this.safeListN (dictionaryOrList, [ key ], defaultValue);
    }

    handleDeltas (orderbook, deltas) {
        for (let i = 0; i < deltas.length; i++) {
            this.handleDelta (orderbook, deltas[i]);
        }
    }

    handleDelta (bookside, delta) {
        throw new NotSupported (this.id + ' handleDelta not supported yet');
    }

    getCacheIndex (orderbook, deltas) {
        // return the first index of the cache that can be applied to the orderbook or -1 if not possible
        return -1;
    }

    findTimeframe (timeframe, timeframes = undefined) {
        if (timeframes === undefined) {
            timeframes = this.timeframes;
        }
        const keys = Object.keys (timeframes);
        for (let i = 0; i < keys.length; i++) {
            const key = keys[i];
            if (timeframes[key] === timeframe) {
                return key;
            }
        }
        return undefined;
    }

    checkProxyUrlSettings (url: Str = undefined, method: Str = undefined, headers = undefined, body = undefined) {
        const usedProxies = [];
        let proxyUrl = undefined;
        if (this.proxyUrl !== undefined) {
            usedProxies.push ('proxyUrl');
            proxyUrl = this.proxyUrl;
        }
        if (this.proxy_url !== undefined) {
            usedProxies.push ('proxy_url');
            proxyUrl = this.proxy_url;
        }
        if (this.proxyUrlCallback !== undefined) {
            usedProxies.push ('proxyUrlCallback');
            proxyUrl = this.proxyUrlCallback (url, method, headers, body);
        }
        if (this.proxy_url_callback !== undefined) {
            usedProxies.push ('proxy_url_callback');
            proxyUrl = this.proxy_url_callback (url, method, headers, body);
        }
        // backwards-compatibility
        if (this.proxy !== undefined) {
            usedProxies.push ('proxy');
            if (typeof this.proxy === 'function') {
                proxyUrl = this.proxy (url, method, headers, body);
            } else {
                proxyUrl = this.proxy;
            }
        }
        const length = usedProxies.length;
        if (length > 1) {
            const joinedProxyNames = usedProxies.join (',');
            throw new InvalidProxySettings (this.id + ' you have multiple conflicting proxy settings (' + joinedProxyNames + '), please use only one from : proxyUrl, proxy_url, proxyUrlCallback, proxy_url_callback');
        }
        return proxyUrl;
    }

    checkProxySettings (url: Str = undefined, method: Str = undefined, headers = undefined, body = undefined) {
        const usedProxies = [];
        let httpProxy = undefined;
        let httpsProxy = undefined;
        let socksProxy = undefined;
        // httpProxy
        if (this.valueIsDefined (this.httpProxy)) {
            usedProxies.push ('httpProxy');
            httpProxy = this.httpProxy;
        }
        if (this.valueIsDefined (this.http_proxy)) {
            usedProxies.push ('http_proxy');
            httpProxy = this.http_proxy;
        }
        if (this.httpProxyCallback !== undefined) {
            usedProxies.push ('httpProxyCallback');
            httpProxy = this.httpProxyCallback (url, method, headers, body);
        }
        if (this.http_proxy_callback !== undefined) {
            usedProxies.push ('http_proxy_callback');
            httpProxy = this.http_proxy_callback (url, method, headers, body);
        }
        // httpsProxy
        if (this.valueIsDefined (this.httpsProxy)) {
            usedProxies.push ('httpsProxy');
            httpsProxy = this.httpsProxy;
        }
        if (this.valueIsDefined (this.https_proxy)) {
            usedProxies.push ('https_proxy');
            httpsProxy = this.https_proxy;
        }
        if (this.httpsProxyCallback !== undefined) {
            usedProxies.push ('httpsProxyCallback');
            httpsProxy = this.httpsProxyCallback (url, method, headers, body);
        }
        if (this.https_proxy_callback !== undefined) {
            usedProxies.push ('https_proxy_callback');
            httpsProxy = this.https_proxy_callback (url, method, headers, body);
        }
        // socksProxy
        if (this.valueIsDefined (this.socksProxy)) {
            usedProxies.push ('socksProxy');
            socksProxy = this.socksProxy;
        }
        if (this.valueIsDefined (this.socks_proxy)) {
            usedProxies.push ('socks_proxy');
            socksProxy = this.socks_proxy;
        }
        if (this.socksProxyCallback !== undefined) {
            usedProxies.push ('socksProxyCallback');
            socksProxy = this.socksProxyCallback (url, method, headers, body);
        }
        if (this.socks_proxy_callback !== undefined) {
            usedProxies.push ('socks_proxy_callback');
            socksProxy = this.socks_proxy_callback (url, method, headers, body);
        }
        // check
        const length = usedProxies.length;
        if (length > 1) {
            const joinedProxyNames = usedProxies.join (',');
            throw new InvalidProxySettings (this.id + ' you have multiple conflicting proxy settings (' + joinedProxyNames + '), please use only one from: httpProxy, httpsProxy, httpProxyCallback, httpsProxyCallback, socksProxy, socksProxyCallback');
        }
        return [ httpProxy, httpsProxy, socksProxy ];
    }

    checkWsProxySettings () {
        const usedProxies = [];
        let wsProxy = undefined;
        let wssProxy = undefined;
        let wsSocksProxy = undefined;
        // ws proxy
        if (this.valueIsDefined (this.wsProxy)) {
            usedProxies.push ('wsProxy');
            wsProxy = this.wsProxy;
        }
        if (this.valueIsDefined (this.ws_proxy)) {
            usedProxies.push ('ws_proxy');
            wsProxy = this.ws_proxy;
        }
        // wss proxy
        if (this.valueIsDefined (this.wssProxy)) {
            usedProxies.push ('wssProxy');
            wssProxy = this.wssProxy;
        }
        if (this.valueIsDefined (this.wss_proxy)) {
            usedProxies.push ('wss_proxy');
            wssProxy = this.wss_proxy;
        }
        // ws socks proxy
        if (this.valueIsDefined (this.wsSocksProxy)) {
            usedProxies.push ('wsSocksProxy');
            wsSocksProxy = this.wsSocksProxy;
        }
        if (this.valueIsDefined (this.ws_socks_proxy)) {
            usedProxies.push ('ws_socks_proxy');
            wsSocksProxy = this.ws_socks_proxy;
        }
        // check
        const length = usedProxies.length;
        if (length > 1) {
            const joinedProxyNames = usedProxies.join (',');
            throw new InvalidProxySettings (this.id + ' you have multiple conflicting proxy settings (' + joinedProxyNames + '), please use only one from: wsProxy, wssProxy, wsSocksProxy');
        }
        return [ wsProxy, wssProxy, wsSocksProxy ];
    }

    checkConflictingProxies (proxyAgentSet, proxyUrlSet) {
        if (proxyAgentSet && proxyUrlSet) {
            throw new InvalidProxySettings (this.id + ' you have multiple conflicting proxy settings, please use only one from : proxyUrl, httpProxy, httpsProxy, socksProxy');
        }
    }

    findMessageHashes (client, element: string): string[] {
        const result = [];
        const messageHashes = Object.keys (client.futures);
        for (let i = 0; i < messageHashes.length; i++) {
            const messageHash = messageHashes[i];
            if (messageHash.indexOf (element) >= 0) {
                result.push (messageHash);
            }
        }
        return result;
    }

    filterByLimit (array: object[], limit: Int = undefined, key: IndexType = 'timestamp', fromStart: boolean = false): any {
        if (this.valueIsDefined (limit)) {
            const arrayLength = array.length;
            if (arrayLength > 0) {
                let ascending = true;
                if ((key in array[0])) {
                    const first = array[0][key];
                    const last = array[arrayLength - 1][key];
                    if (first !== undefined && last !== undefined) {
                        ascending = first <= last;  // true if array is sorted in ascending order based on 'timestamp'
                    }
                }
                if (fromStart) {
                    if (limit > arrayLength) {
                        limit = arrayLength;
                    }
                    array = ascending ? this.arraySlice (array, 0, limit) : this.arraySlice (array, -limit);
                } else {
                    array = ascending ? this.arraySlice (array, -limit) : this.arraySlice (array, 0, limit);
                }
            }
        }
        return array;
    }

    filterBySinceLimit (array: object[], since: Int = undefined, limit: Int = undefined, key: IndexType = 'timestamp', tail = false): any {
        const sinceIsDefined = this.valueIsDefined (since);
        const parsedArray = this.toArray (array) as any;
        let result = parsedArray;
        if (sinceIsDefined) {
            result = [];
            for (let i = 0; i < parsedArray.length; i++) {
                const entry = parsedArray[i];
                const value = this.safeValue (entry, key);
                if (value && (value >= since)) {
                    result.push (entry);
                }
            }
        }
        if (tail && limit !== undefined) {
            return this.arraySlice (result, -limit);
        }
        // if the user provided a 'since' argument
        // we want to limit the result starting from the 'since'
        const shouldFilterFromStart = !tail && sinceIsDefined;
        return this.filterByLimit (result, limit, key, shouldFilterFromStart);
    }

    filterByValueSinceLimit (array: object[], field: IndexType, value = undefined, since: Int = undefined, limit: Int = undefined, key = 'timestamp', tail = false): any {
        const valueIsDefined = this.valueIsDefined (value);
        const sinceIsDefined = this.valueIsDefined (since);
        const parsedArray = this.toArray (array) as any;
        let result = parsedArray;
        // single-pass filter for both symbol and since
        if (valueIsDefined || sinceIsDefined) {
            result = [];
            for (let i = 0; i < parsedArray.length; i++) {
                const entry = parsedArray[i];
                const entryFiledEqualValue = entry[field] === value;
                const firstCondition = valueIsDefined ? entryFiledEqualValue : true;
                const entryKeyValue = this.safeValue (entry, key);
                const entryKeyGESince = (entryKeyValue) && since && (entryKeyValue >= since);
                const secondCondition = sinceIsDefined ? entryKeyGESince : true;
                if (firstCondition && secondCondition) {
                    result.push (entry);
                }
            }
        }
        if (tail && limit !== undefined) {
            return this.arraySlice (result, -limit);
        }
        return this.filterByLimit (result, limit, key, sinceIsDefined);
    }

    setSandboxMode (enabled: boolean) {
        if (enabled) {
            if ('test' in this.urls) {
                if (typeof this.urls['api'] === 'string') {
                    this.urls['apiBackup'] = this.urls['api'];
                    this.urls['api'] = this.urls['test'];
                } else {
                    this.urls['apiBackup'] = this.clone (this.urls['api']);
                    this.urls['api'] = this.clone (this.urls['test']);
                }
            } else {
                throw new NotSupported (this.id + ' does not have a sandbox URL');
            }
        } else if ('apiBackup' in this.urls) {
            if (typeof this.urls['api'] === 'string') {
                this.urls['api'] = this.urls['apiBackup'] as any;
            } else {
                this.urls['api'] = this.clone (this.urls['apiBackup']);
            }
            const newUrls = this.omit (this.urls, 'apiBackup');
            this.urls = newUrls;
        }
    }

    sign (path, api: any = 'public', method = 'GET', params = {}, headers: any = undefined, body: any = undefined) {
        return {};
    }

    async fetchAccounts (params = {}): Promise<Account[]> {
        throw new NotSupported (this.id + ' fetchAccounts() is not supported yet');
    }

    async fetchTrades (symbol: string, since: Int = undefined, limit: Int = undefined, params = {}): Promise<Trade[]> {
        throw new NotSupported (this.id + ' fetchTrades() is not supported yet');
    }

    async fetchTradesWs (symbol: string, since: Int = undefined, limit: Int = undefined, params = {}): Promise<Trade[]> {
        throw new NotSupported (this.id + ' fetchTradesWs() is not supported yet');
    }

    async watchLiquidations (symbol: string, since: Int = undefined, limit: Int = undefined, params = {}): Promise<Liquidation[]> {
        if (this.has['watchLiquidationsForSymbols']) {
            return this.watchLiquidationsForSymbols ([ symbol ], since, limit, params);
        }
        throw new NotSupported (this.id + ' watchLiquidations() is not supported yet');
    }

    async watchLiquidationsForSymbols (symbols: string[], since: Int = undefined, limit: Int = undefined, params = {}): Promise<Liquidation[]> {
        throw new NotSupported (this.id + ' watchLiquidationsForSymbols() is not supported yet');
    }

    async watchMyLiquidations (symbol: string, since: Int = undefined, limit: Int = undefined, params = {}): Promise<Liquidation[]> {
        if (this.has['watchMyLiquidationsForSymbols']) {
            return this.watchMyLiquidationsForSymbols ([ symbol ], since, limit, params);
        }
        throw new NotSupported (this.id + ' watchMyLiquidations() is not supported yet');
    }

    async watchMyLiquidationsForSymbols (symbols: string[], since: Int = undefined, limit: Int = undefined, params = {}): Promise<Liquidation[]> {
        throw new NotSupported (this.id + ' watchMyLiquidationsForSymbols() is not supported yet');
    }

    async watchTrades (symbol: string, since: Int = undefined, limit: Int = undefined, params = {}): Promise<Trade[]> {
        throw new NotSupported (this.id + ' watchTrades() is not supported yet');
    }

    async watchTradesForSymbols (symbols: string[], since: Int = undefined, limit: Int = undefined, params = {}): Promise<Trade[]> {
        throw new NotSupported (this.id + ' watchTradesForSymbols() is not supported yet');
    }

    async watchMyTradesForSymbols (symbols: string[], since: Int = undefined, limit: Int = undefined, params = {}): Promise<Trade[]> {
        throw new NotSupported (this.id + ' watchMyTradesForSymbols() is not supported yet');
    }

    async watchOrdersForSymbols (symbols: string[], since: Int = undefined, limit: Int = undefined, params = {}): Promise<Order[]> {
        throw new NotSupported (this.id + ' watchOrdersForSymbols() is not supported yet');
    }

    async watchOHLCVForSymbols (symbolsAndTimeframes: string[][], since: Int = undefined, limit: Int = undefined, params = {}): Promise<Dictionary<Dictionary<OHLCV[]>>> {
        throw new NotSupported (this.id + ' watchOHLCVForSymbols() is not supported yet');
    }

    async watchOrderBookForSymbols (symbols: string[], limit: Int = undefined, params = {}): Promise<OrderBook> {
        throw new NotSupported (this.id + ' watchOrderBookForSymbols() is not supported yet');
    }

    async fetchDepositAddresses (codes: Strings = undefined, params = {}): Promise<{}> {
        throw new NotSupported (this.id + ' fetchDepositAddresses() is not supported yet');
    }

    async fetchOrderBook (symbol: string, limit: Int = undefined, params = {}): Promise<OrderBook> {
        throw new NotSupported (this.id + ' fetchOrderBook() is not supported yet');
    }

    async fetchMarginMode (symbol: string, params = {}): Promise<MarginMode> {
        if (this.has['fetchMarginModes']) {
            const marginModes = await this.fetchMarginModes ([ symbol ], params);
            return this.safeDict (marginModes, symbol) as MarginMode;
        } else {
            throw new NotSupported (this.id + ' fetchMarginMode() is not supported yet');
        }
    }

    async fetchMarginModes (symbols: Strings = undefined, params = {}): Promise<MarginModes> {
        throw new NotSupported (this.id + ' fetchMarginModes () is not supported yet');
    }

    async fetchRestOrderBookSafe (symbol, limit = undefined, params = {}) {
        const fetchSnapshotMaxRetries = this.handleOption ('watchOrderBook', 'maxRetries', 3);
        for (let i = 0; i < fetchSnapshotMaxRetries; i++) {
            try {
                const orderBook = await this.fetchOrderBook (symbol, limit, params);
                return orderBook;
            } catch (e) {
                if ((i + 1) === fetchSnapshotMaxRetries) {
                    throw e;
                }
            }
        }
        return undefined;
    }

    async watchOrderBook (symbol: string, limit: Int = undefined, params = {}): Promise<OrderBook> {
        throw new NotSupported (this.id + ' watchOrderBook() is not supported yet');
    }

    async fetchTime (params = {}): Promise<Int> {
        throw new NotSupported (this.id + ' fetchTime() is not supported yet');
    }

    async fetchTradingLimits (symbols: Strings = undefined, params = {}): Promise<{}> {
        throw new NotSupported (this.id + ' fetchTradingLimits() is not supported yet');
    }

    parseMarket (market: Dict): Market {
        throw new NotSupported (this.id + ' parseMarket() is not supported yet');
    }

    parseMarkets (markets): Market[] {
        const result = [];
        for (let i = 0; i < markets.length; i++) {
            result.push (this.parseMarket (markets[i]));
        }
        return result;
    }

    parseTicker (ticker: Dict, market: Market = undefined): Ticker {
        throw new NotSupported (this.id + ' parseTicker() is not supported yet');
    }

    parseDepositAddress (depositAddress, currency: Currency = undefined): object {
        throw new NotSupported (this.id + ' parseDepositAddress() is not supported yet');
    }

    parseTrade (trade: Dict, market: Market = undefined): Trade {
        throw new NotSupported (this.id + ' parseTrade() is not supported yet');
    }

    parseTransaction (transaction: Dict, currency: Currency = undefined): Transaction {
        throw new NotSupported (this.id + ' parseTransaction() is not supported yet');
    }

    parseTransfer (transfer: Dict, currency: Currency = undefined): TransferEntry {
        throw new NotSupported (this.id + ' parseTransfer() is not supported yet');
    }

    parseAccount (account): Account {
        throw new NotSupported (this.id + ' parseAccount() is not supported yet');
    }

    parseLedgerEntry (item: Dict, currency: Currency = undefined): object {
        throw new NotSupported (this.id + ' parseLedgerEntry() is not supported yet');
    }

    parseOrder (order: Dict, market: Market = undefined): Order {
        throw new NotSupported (this.id + ' parseOrder() is not supported yet');
    }

    async fetchCrossBorrowRates (params = {}): Promise<CrossBorrowRates> {
        throw new NotSupported (this.id + ' fetchCrossBorrowRates() is not supported yet');
    }

    async fetchIsolatedBorrowRates (params = {}): Promise<IsolatedBorrowRates> {
        throw new NotSupported (this.id + ' fetchIsolatedBorrowRates() is not supported yet');
    }

    parseMarketLeverageTiers (info, market: Market = undefined): LeverageTier[] {
        throw new NotSupported (this.id + ' parseMarketLeverageTiers() is not supported yet');
    }

    async fetchLeverageTiers (symbols: Strings = undefined, params = {}): Promise<LeverageTiers> {
        throw new NotSupported (this.id + ' fetchLeverageTiers() is not supported yet');
    }

    parsePosition (position: Dict, market: Market = undefined): Position {
        throw new NotSupported (this.id + ' parsePosition() is not supported yet');
    }

    parseFundingRateHistory (info, market: Market = undefined): FundingRateHistory {
        throw new NotSupported (this.id + ' parseFundingRateHistory() is not supported yet');
    }

    parseBorrowInterest (info: Dict, market: Market = undefined): BorrowInterest {
        throw new NotSupported (this.id + ' parseBorrowInterest() is not supported yet');
    }

    parseIsolatedBorrowRate (info: Dict, market: Market = undefined): IsolatedBorrowRate {
        throw new NotSupported (this.id + ' parseIsolatedBorrowRate() is not supported yet');
    }

    parseWsTrade (trade: Dict, market: Market = undefined): Trade {
        throw new NotSupported (this.id + ' parseWsTrade() is not supported yet');
    }

    parseWsOrder (order: Dict, market: Market = undefined): Order {
        throw new NotSupported (this.id + ' parseWsOrder() is not supported yet');
    }

    parseWsOrderTrade (trade: Dict, market: Market = undefined): Trade {
        throw new NotSupported (this.id + ' parseWsOrderTrade() is not supported yet');
    }

    parseWsOHLCV (ohlcv, market: Market = undefined): OHLCV {
        return this.parseOHLCV (ohlcv, market);
    }

    async fetchFundingRates (symbols: Strings = undefined, params = {}): Promise<{}> {
        throw new NotSupported (this.id + ' fetchFundingRates() is not supported yet');
    }

    async watchFundingRate (symbol: string, params = {}): Promise<FundingRate> {
        throw new NotSupported (this.id + ' watchFundingRate() is not supported yet');
    }

    async watchFundingRates (symbols: string[], params = {}): Promise<FundingRates> {
        throw new NotSupported (this.id + ' watchFundingRates() is not supported yet');
    }

    async watchFundingRatesForSymbols (symbols: string[], params = {}): Promise<{}> {
        return await this.watchFundingRates (symbols, params);
    }

    async transfer (code: string, amount: number, fromAccount: string, toAccount: string, params = {}): Promise<TransferEntry> {
        throw new NotSupported (this.id + ' transfer() is not supported yet');
    }

    async withdraw (code: string, amount: number, address: string, tag = undefined, params = {}): Promise<Transaction> {
        throw new NotSupported (this.id + ' withdraw() is not supported yet');
    }

    async createDepositAddress (code: string, params = {}): Promise<DepositAddressResponse> {
        throw new NotSupported (this.id + ' createDepositAddress() is not supported yet');
    }

    async setLeverage (leverage: Int, symbol: Str = undefined, params = {}): Promise<{}> {
        throw new NotSupported (this.id + ' setLeverage() is not supported yet');
    }

    async fetchLeverage (symbol: string, params = {}): Promise<Leverage> {
        if (this.has['fetchLeverages']) {
            const leverages = await this.fetchLeverages ([ symbol ], params);
            return this.safeDict (leverages, symbol) as Leverage;
        } else {
            throw new NotSupported (this.id + ' fetchLeverage() is not supported yet');
        }
    }

    async fetchLeverages (symbols: Strings = undefined, params = {}): Promise<Leverages> {
        throw new NotSupported (this.id + ' fetchLeverages() is not supported yet');
    }

    async setPositionMode (hedged: boolean, symbol: Str = undefined, params = {}): Promise<{}> {
        throw new NotSupported (this.id + ' setPositionMode() is not supported yet');
    }

    async addMargin (symbol: string, amount: number, params = {}): Promise<MarginModification> {
        throw new NotSupported (this.id + ' addMargin() is not supported yet');
    }

    async reduceMargin (symbol: string, amount: number, params = {}): Promise<MarginModification> {
        throw new NotSupported (this.id + ' reduceMargin() is not supported yet');
    }

    async setMargin (symbol: string, amount: number, params = {}): Promise<{}> {
        throw new NotSupported (this.id + ' setMargin() is not supported yet');
    }

    async fetchMarginAdjustmentHistory (symbol: Str = undefined, type: Str = undefined, since: Num = undefined, limit: Num = undefined, params = {}): Promise<MarginModification[]> {
        /**
         * @method
         * @name exchange#fetchMarginAdjustmentHistory
         * @description fetches the history of margin added or reduced from contract isolated positions
         * @param {string} [symbol] unified market symbol
         * @param {string} [type] "add" or "reduce"
         * @param {int} [since] timestamp in ms of the earliest change to fetch
         * @param {int} [limit] the maximum amount of changes to fetch
         * @param {object} params extra parameters specific to the exchange api endpoint
         * @returns {object[]} a list of [margin structures]{@link https://docs.ccxt.com/#/?id=margin-loan-structure}
         */
        throw new NotSupported (this.id + ' fetchMarginAdjustmentHistory() is not supported yet');
    }

    async setMarginMode (marginMode: string, symbol: Str = undefined, params = {}): Promise<{}> {
        throw new NotSupported (this.id + ' setMarginMode() is not supported yet');
    }

    async fetchDepositAddressesByNetwork (code: string, params = {}): Promise<{}> {
        throw new NotSupported (this.id + ' fetchDepositAddressesByNetwork() is not supported yet');
    }

    async fetchOpenInterestHistory (symbol: string, timeframe = '1h', since: Int = undefined, limit: Int = undefined, params = {}): Promise<OpenInterest[]> {
        throw new NotSupported (this.id + ' fetchOpenInterestHistory() is not supported yet');
    }

    async fetchOpenInterest (symbol: string, params = {}): Promise<OpenInterest> {
        throw new NotSupported (this.id + ' fetchOpenInterest() is not supported yet');
    }

    async signIn (params = {}): Promise<{}> {
        throw new NotSupported (this.id + ' signIn() is not supported yet');
    }

    async fetchPaymentMethods (params = {}): Promise<{}> {
        throw new NotSupported (this.id + ' fetchPaymentMethods() is not supported yet');
    }

    parseToInt (number) {
        // Solve Common parseInt misuse ex: parseInt ((since / 1000).toString ())
        // using a number as parameter which is not valid in ts
        const stringifiedNumber = this.numberToString (number);
        const convertedNumber = parseFloat (stringifiedNumber) as any;
        return parseInt (convertedNumber);
    }

    parseToNumeric (number) {
        const stringVersion = this.numberToString (number); // this will convert 1.0 and 1 to "1" and 1.1 to "1.1"
        // keep this in mind:
        // in JS: 1 == 1.0 is true;  1 === 1.0 is true
        // in Python: 1 == 1.0 is true
        // in PHP 1 == 1.0 is true, but 1 === 1.0 is false
        if (stringVersion.indexOf ('.') >= 0) {
            return parseFloat (stringVersion);
        }
        return parseInt (stringVersion);
    }

    isRoundNumber (value: number) {
        // this method is similar to isInteger, but this is more loyal and does not check for types.
        // i.e. isRoundNumber(1.000) returns true, while isInteger(1.000) returns false
        const res = this.parseToNumeric ((value % 1));
        return res === 0;
    }

    safeIntegerOmitZero (obj: object, key: IndexType, defaultValue: Int = undefined): Int {
        const timestamp = this.safeInteger (obj, key, defaultValue);
        if (timestamp === undefined || timestamp === 0) {
            return undefined;
        }
        return timestamp;
    }

    afterConstruct () {
        this.createNetworksByIdObject ();
    }

    createNetworksByIdObject () {
        // automatically generate network-id-to-code mappings
        const networkIdsToCodesGenerated = this.invertFlatStringDictionary (this.safeValue (this.options, 'networks', {})); // invert defined networks dictionary
        this.options['networksById'] = this.extend (networkIdsToCodesGenerated, this.safeValue (this.options, 'networksById', {})); // support manually overriden "networksById" dictionary too
    }

    getDefaultOptions () {
        return {
            'defaultNetworkCodeReplacements': {
                'CRO': { 'CRC20': 'CRONOS' },
                'ETH': { 'ERC20': 'ETH' },
                'TRX': { 'TRC20': 'TRX' },
            },
        };
    }

    safeLedgerEntry (entry: object, currency: Currency = undefined) {
        currency = this.safeCurrency (undefined, currency);
        let direction = this.safeString (entry, 'direction');
        let before = this.safeString (entry, 'before');
        let after = this.safeString (entry, 'after');
        const amount = this.safeString (entry, 'amount');
        if (amount !== undefined) {
            if (before === undefined && after !== undefined) {
                before = Precise.stringSub (after, amount);
            } else if (before !== undefined && after === undefined) {
                after = Precise.stringAdd (before, amount);
            }
        }
        if (before !== undefined && after !== undefined) {
            if (direction === undefined) {
                if (Precise.stringGt (before, after)) {
                    direction = 'out';
                }
                if (Precise.stringGt (after, before)) {
                    direction = 'in';
                }
            }
        }
        const fee = this.safeValue (entry, 'fee');
        if (fee !== undefined) {
            fee['cost'] = this.safeNumber (fee, 'cost');
        }
        const timestamp = this.safeInteger (entry, 'timestamp');
        const info = this.safeDict (entry, 'info', {});
        return {
            'account': this.safeString (entry, 'account'),
            'after': this.parseNumber (after),
            'amount': this.parseNumber (amount),
            'before': this.parseNumber (before),
            'currency': currency['code'],
            'datetime': this.iso8601 (timestamp),
            'direction': direction,
            'fee': fee,
            'id': this.safeString (entry, 'id'),
            'info': info,
            'referenceAccount': this.safeString (entry, 'referenceAccount'),
            'referenceId': this.safeString (entry, 'referenceId'),
            'status': this.safeString (entry, 'status'),
            'timestamp': timestamp,
            'type': this.safeString (entry, 'type'),
        };
    }

    safeCurrencyStructure (currency: object): CurrencyInterface {
        return this.extend ({
            'active': undefined,
            'code': undefined,
            'deposit': undefined,
            'fee': undefined,
            'fees': {},
            'id': undefined,
            'info': undefined,
            'limits': {
                'deposit': {
                    'max': undefined,
                    'min': undefined,
                },
                'withdraw': {
                    'max': undefined,
                    'min': undefined,
                },
            },
            'name': undefined,
            'networks': {},
            'numericId': undefined,
            'precision': undefined,
            'type': undefined,
            'withdraw': undefined,
        }, currency);
    }

    safeMarketStructure (market = undefined): MarketInterface {
        const cleanStructure = {
            'active': undefined,
            'base': undefined,
            'baseId': undefined,
            'contract': undefined,
            'contractSize': undefined,
            'created': undefined,
            'expiry': undefined,
            'expiryDatetime': undefined,
            'future': undefined,
            'id': undefined,
            'index': undefined,
            'info': undefined,
            'inverse': undefined,
            'limits': {
                'amount': {
                    'max': undefined,
                    'min': undefined,
                },
                'cost': {
                    'max': undefined,
                    'min': undefined,
                },
                'leverage': {
                    'max': undefined,
                    'min': undefined,
                },
                'price': {
                    'max': undefined,
                    'min': undefined,
                },
            },
            'linear': undefined,
            'lowercaseId': undefined,
            'maker': undefined,
            'margin': undefined,
            'option': undefined,
            'optionType': undefined,
            'precision': {
                'amount': undefined,
                'base': undefined,
                'cost': undefined,
                'price': undefined,
                'quote': undefined,
            },
            'quote': undefined,
            'quoteId': undefined,
            'settle': undefined,
            'settleId': undefined,
            'spot': undefined,
            'strike': undefined,
            'subType': undefined,
            'swap': undefined,
            'symbol': undefined,
            'taker': undefined,
            'type': undefined,
        };
        if (market !== undefined) {
            const result = this.extend (cleanStructure, market);
            // set undefined swap/future/etc
            if (result['spot']) {
                if (result['contract'] === undefined) {
                    result['contract'] = false;
                }
                if (result['swap'] === undefined) {
                    result['swap'] = false;
                }
                if (result['future'] === undefined) {
                    result['future'] = false;
                }
                if (result['option'] === undefined) {
                    result['option'] = false;
                }
                if (result['index'] === undefined) {
                    result['index'] = false;
                }
            }
            return result;
        }
        return cleanStructure;
    }

    setMarkets (markets, currencies = undefined) {
        const values = [];
        this.markets_by_id = {};
        // handle marketId conflicts
        // we insert spot markets first
        const marketValues = this.sortBy (this.toArray (markets), 'spot', true, true);
        for (let i = 0; i < marketValues.length; i++) {
            const value = marketValues[i];
            if (value['id'] in this.markets_by_id) {
                (this.markets_by_id[value['id']] as any).push (value);
            } else {
                this.markets_by_id[value['id']] = [ value ] as any;
            }
            const market = this.deepExtend (this.safeMarketStructure (), {
                'precision': this.precision,
                'limits': this.limits,
            }, this.fees['trading'], value);
            if (market['linear']) {
                market['subType'] = 'linear';
            } else if (market['inverse']) {
                market['subType'] = 'inverse';
            } else {
                market['subType'] = undefined;
            }
            values.push (market);
        }
        this.markets = this.indexBy (values, 'symbol') as any;
        const marketsSortedBySymbol = this.keysort (this.markets);
        const marketsSortedById = this.keysort (this.markets_by_id);
        this.symbols = Object.keys (marketsSortedBySymbol);
        this.ids = Object.keys (marketsSortedById);
        if (currencies !== undefined) {
            // currencies is always undefined when called in constructor but not when called from loadMarkets
            this.currencies = this.deepExtend (this.currencies, currencies);
        } else {
            let baseCurrencies = [];
            let quoteCurrencies = [];
            for (let i = 0; i < values.length; i++) {
                const market = values[i];
                const defaultCurrencyPrecision = (this.precisionMode === DECIMAL_PLACES) ? 8 : this.parseNumber ('1e-8');
                const marketPrecision = this.safeDict (market, 'precision', {});
                if ('base' in market) {
                    const currency = this.safeCurrencyStructure ({
                        'id': this.safeString2 (market, 'baseId', 'base'),
                        'numericId': this.safeInteger (market, 'baseNumericId'),
                        'code': this.safeString (market, 'base'),
                        'precision': this.safeValue2 (marketPrecision, 'base', 'amount', defaultCurrencyPrecision),
                    });
                    baseCurrencies.push (currency);
                }
                if ('quote' in market) {
                    const currency = this.safeCurrencyStructure ({
                        'id': this.safeString2 (market, 'quoteId', 'quote'),
                        'numericId': this.safeInteger (market, 'quoteNumericId'),
                        'code': this.safeString (market, 'quote'),
                        'precision': this.safeValue2 (marketPrecision, 'quote', 'price', defaultCurrencyPrecision),
                    });
                    quoteCurrencies.push (currency);
                }
            }
            baseCurrencies = this.sortBy (baseCurrencies, 'code', false, '');
            quoteCurrencies = this.sortBy (quoteCurrencies, 'code', false, '');
            this.baseCurrencies = this.indexBy (baseCurrencies, 'code');
            this.quoteCurrencies = this.indexBy (quoteCurrencies, 'code');
            const allCurrencies = this.arrayConcat (baseCurrencies, quoteCurrencies);
            const groupedCurrencies = this.groupBy (allCurrencies, 'code');
            const codes = Object.keys (groupedCurrencies);
            const resultingCurrencies = [];
            for (let i = 0; i < codes.length; i++) {
                const code = codes[i];
                const groupedCurrenciesCode = this.safeList (groupedCurrencies, code, []);
                let highestPrecisionCurrency = this.safeValue (groupedCurrenciesCode, 0);
                for (let j = 1; j < groupedCurrenciesCode.length; j++) {
                    const currentCurrency = groupedCurrenciesCode[j];
                    if (this.precisionMode === TICK_SIZE) {
                        highestPrecisionCurrency = (currentCurrency['precision'] < highestPrecisionCurrency['precision']) ? currentCurrency : highestPrecisionCurrency;
                    } else {
                        highestPrecisionCurrency = (currentCurrency['precision'] > highestPrecisionCurrency['precision']) ? currentCurrency : highestPrecisionCurrency;
                    }
                }
                resultingCurrencies.push (highestPrecisionCurrency);
            }
            const sortedCurrencies = this.sortBy (resultingCurrencies, 'code');
            this.currencies = this.deepExtend (this.currencies, this.indexBy (sortedCurrencies, 'code'));
        }
        this.currencies_by_id = this.indexBy (this.currencies, 'id');
        const currenciesSortedByCode = this.keysort (this.currencies);
        this.codes = Object.keys (currenciesSortedByCode);
        return this.markets;
    }

    getDescribeForExtendedWsExchange (currentRestInstance: any, parentRestInstance: any, wsBaseDescribe: Dictionary<any>) {
        const extendedRestDescribe = this.deepExtend (parentRestInstance.describe (), currentRestInstance.describe ());
        const superWithRestDescribe = this.deepExtend (extendedRestDescribe, wsBaseDescribe);
        return superWithRestDescribe;
    }

    safeBalance (balance: object): Balances {
        const balances = this.omit (balance, [ 'info', 'timestamp', 'datetime', 'free', 'used', 'total' ]);
        const codes = Object.keys (balances);
        balance['free'] = {};
        balance['used'] = {};
        balance['total'] = {};
        const debtBalance = {};
        for (let i = 0; i < codes.length; i++) {
            const code = codes[i];
            let total = this.safeString (balance[code], 'total');
            let free = this.safeString (balance[code], 'free');
            let used = this.safeString (balance[code], 'used');
            const debt = this.safeString (balance[code], 'debt');
            if ((total === undefined) && (free !== undefined) && (used !== undefined)) {
                total = Precise.stringAdd (free, used);
            }
            if ((free === undefined) && (total !== undefined) && (used !== undefined)) {
                free = Precise.stringSub (total, used);
            }
            if ((used === undefined) && (total !== undefined) && (free !== undefined)) {
                used = Precise.stringSub (total, free);
            }
            balance[code]['free'] = this.parseNumber (free);
            balance[code]['used'] = this.parseNumber (used);
            balance[code]['total'] = this.parseNumber (total);
            balance['free'][code] = balance[code]['free'];
            balance['used'][code] = balance[code]['used'];
            balance['total'][code] = balance[code]['total'];
            if (debt !== undefined) {
                balance[code]['debt'] = this.parseNumber (debt);
                debtBalance[code] = balance[code]['debt'];
            }
        }
        const debtBalanceArray = Object.keys (debtBalance);
        const length = debtBalanceArray.length;
        if (length) {
            balance['debt'] = debtBalance;
        }
        return balance as any;
    }

    safeOrder (order: object, market: Market = undefined): Order {
        // parses numbers as strings
        // * it is important pass the trades as unparsed rawTrades
        let amount = this.omitZero (this.safeString (order, 'amount'));
        let remaining = this.safeString (order, 'remaining');
        let filled = this.safeString (order, 'filled');
        let cost = this.safeString (order, 'cost');
        let average = this.omitZero (this.safeString (order, 'average'));
        let price = this.omitZero (this.safeString (order, 'price'));
        let lastTradeTimeTimestamp = this.safeInteger (order, 'lastTradeTimestamp');
        let symbol = this.safeString (order, 'symbol');
        let side = this.safeString (order, 'side');
        const status = this.safeString (order, 'status');
        const parseFilled = (filled === undefined);
        const parseCost = (cost === undefined);
        const parseLastTradeTimeTimestamp = (lastTradeTimeTimestamp === undefined);
        const fee = this.safeValue (order, 'fee');
        const parseFee = (fee === undefined);
        const parseFees = this.safeValue (order, 'fees') === undefined;
        const parseSymbol = symbol === undefined;
        const parseSide = side === undefined;
        const shouldParseFees = parseFee || parseFees;
        const fees = this.safeList (order, 'fees', []);
        let trades = [];
        const isTriggerOrSLTpOrder = ((this.safeString (order, 'triggerPrice') !== undefined || (this.safeString (order, 'stopLossPrice') !== undefined)) || (this.safeString (order, 'takeProfitPrice') !== undefined));
        if (parseFilled || parseCost || shouldParseFees) {
            const rawTrades = this.safeValue (order, 'trades', trades);
            const oldNumber = this.number;
            // we parse trades as strings here!
            (this as any).number = String;
            const firstTrade = this.safeValue (rawTrades, 0);
            // parse trades if they haven't already been parsed
            const tradesAreParsed = ((firstTrade !== undefined) && ('info' in firstTrade) && ('id' in firstTrade));
            if (!tradesAreParsed) {
                trades = this.parseTrades (rawTrades, market);
            } else {
                trades = rawTrades;
            }
            this.number = oldNumber;
            let tradesLength = 0;
            const isArray = Array.isArray (trades);
            if (isArray) {
                tradesLength = trades.length;
            }
            if (isArray && (tradesLength > 0)) {
                // move properties that are defined in trades up into the order
                if (order['symbol'] === undefined) {
                    order['symbol'] = trades[0]['symbol'];
                }
                if (order['side'] === undefined) {
                    order['side'] = trades[0]['side'];
                }
                if (order['type'] === undefined) {
                    order['type'] = trades[0]['type'];
                }
                if (order['id'] === undefined) {
                    order['id'] = trades[0]['order'];
                }
                if (parseFilled) {
                    filled = '0';
                }
                if (parseCost) {
                    cost = '0';
                }
                for (let i = 0; i < trades.length; i++) {
                    const trade = trades[i];
                    const tradeAmount = this.safeString (trade, 'amount');
                    if (parseFilled && (tradeAmount !== undefined)) {
                        filled = Precise.stringAdd (filled, tradeAmount);
                    }
                    const tradeCost = this.safeString (trade, 'cost');
                    if (parseCost && (tradeCost !== undefined)) {
                        cost = Precise.stringAdd (cost, tradeCost);
                    }
                    if (parseSymbol) {
                        symbol = this.safeString (trade, 'symbol');
                    }
                    if (parseSide) {
                        side = this.safeString (trade, 'side');
                    }
                    const tradeTimestamp = this.safeValue (trade, 'timestamp');
                    if (parseLastTradeTimeTimestamp && (tradeTimestamp !== undefined)) {
                        if (lastTradeTimeTimestamp === undefined) {
                            lastTradeTimeTimestamp = tradeTimestamp;
                        } else {
                            lastTradeTimeTimestamp = Math.max (lastTradeTimeTimestamp, tradeTimestamp);
                        }
                    }
                    if (shouldParseFees) {
                        const tradeFees = this.safeValue (trade, 'fees');
                        if (tradeFees !== undefined) {
                            for (let j = 0; j < tradeFees.length; j++) {
                                const tradeFee = tradeFees[j];
                                fees.push (this.extend ({}, tradeFee));
                            }
                        } else {
                            const tradeFee = this.safeValue (trade, 'fee');
                            if (tradeFee !== undefined) {
                                fees.push (this.extend ({}, tradeFee));
                            }
                        }
                    }
                }
            }
        }
        if (shouldParseFees) {
            const reducedFees = this.reduceFees ? this.reduceFeesByCurrency (fees) : fees;
            const reducedLength = reducedFees.length;
            for (let i = 0; i < reducedLength; i++) {
                reducedFees[i]['cost'] = this.safeNumber (reducedFees[i], 'cost');
                if ('rate' in reducedFees[i]) {
                    reducedFees[i]['rate'] = this.safeNumber (reducedFees[i], 'rate');
                }
            }
            if (!parseFee && (reducedLength === 0)) {
                // copy fee to avoid modification by reference
                const feeCopy = this.deepExtend (fee);
                feeCopy['cost'] = this.safeNumber (feeCopy, 'cost');
                if ('rate' in feeCopy) {
                    feeCopy['rate'] = this.safeNumber (feeCopy, 'rate');
                }
                reducedFees.push (feeCopy);
            }
            order['fees'] = reducedFees;
            if (parseFee && (reducedLength === 1)) {
                order['fee'] = reducedFees[0];
            }
        }
        if (amount === undefined) {
            // ensure amount = filled + remaining
            if (filled !== undefined && remaining !== undefined) {
                amount = Precise.stringAdd (filled, remaining);
            } else if (status === 'closed') {
                amount = filled;
            }
        }
        if (filled === undefined) {
            if (amount !== undefined && remaining !== undefined) {
                filled = Precise.stringSub (amount, remaining);
            } else if (status === 'closed' && amount !== undefined) {
                filled = amount;
            }
        }
        if (remaining === undefined) {
            if (amount !== undefined && filled !== undefined) {
                remaining = Precise.stringSub (amount, filled);
            } else if (status === 'closed') {
                remaining = '0';
            }
        }
        // ensure that the average field is calculated correctly
        const inverse = this.safeBool (market, 'inverse', false);
        const contractSize = this.numberToString (this.safeValue (market, 'contractSize', 1));
        // inverse
        // price = filled * contract size / cost
        //
        // linear
        // price = cost / (filled * contract size)
        if (average === undefined) {
            if ((filled !== undefined) && (cost !== undefined) && Precise.stringGt (filled, '0')) {
                const filledTimesContractSize = Precise.stringMul (filled, contractSize);
                if (inverse) {
                    average = Precise.stringDiv (filledTimesContractSize, cost);
                } else {
                    average = Precise.stringDiv (cost, filledTimesContractSize);
                }
            }
        }
        // similarly
        // inverse
        // cost = filled * contract size / price
        //
        // linear
        // cost = filled * contract size * price
        const costPriceExists = (average !== undefined) || (price !== undefined);
        if (parseCost && (filled !== undefined) && costPriceExists) {
            let multiplyPrice = undefined;
            if (average === undefined) {
                multiplyPrice = price;
            } else {
                multiplyPrice = average;
            }
            // contract trading
            const filledTimesContractSize = Precise.stringMul (filled, contractSize);
            if (inverse) {
                cost = Precise.stringDiv (filledTimesContractSize, multiplyPrice);
            } else {
                cost = Precise.stringMul (filledTimesContractSize, multiplyPrice);
            }
        }
        // support for market orders
        const orderType = this.safeValue (order, 'type');
        const emptyPrice = (price === undefined) || Precise.stringEquals (price, '0');
        if (emptyPrice && (orderType === 'market')) {
            price = average;
        }
        // we have trades with string values at this point so we will mutate them
        for (let i = 0; i < trades.length; i++) {
            const entry = trades[i];
            entry['amount'] = this.safeNumber (entry, 'amount');
            entry['price'] = this.safeNumber (entry, 'price');
            entry['cost'] = this.safeNumber (entry, 'cost');
            const tradeFee = this.safeDict (entry, 'fee', {});
            tradeFee['cost'] = this.safeNumber (tradeFee, 'cost');
            if ('rate' in tradeFee) {
                tradeFee['rate'] = this.safeNumber (tradeFee, 'rate');
            }
            const entryFees = this.safeList (entry, 'fees', []);
            for (let j = 0; j < entryFees.length; j++) {
                entryFees[j]['cost'] = this.safeNumber (entryFees[j], 'cost');
            }
            entry['fees'] = entryFees;
            entry['fee'] = tradeFee;
        }
        let timeInForce = this.safeString (order, 'timeInForce');
        let postOnly = this.safeValue (order, 'postOnly');
        // timeInForceHandling
        if (timeInForce === undefined) {
            if (!isTriggerOrSLTpOrder && (this.safeString (order, 'type') === 'market')) {
                timeInForce = 'IOC';
            }
            // allow postOnly override
            if (postOnly) {
                timeInForce = 'PO';
            }
        } else if (postOnly === undefined) {
            // timeInForce is not undefined here
            postOnly = timeInForce === 'PO';
        }
        const timestamp = this.safeInteger (order, 'timestamp');
        const lastUpdateTimestamp = this.safeInteger (order, 'lastUpdateTimestamp');
        let datetime = this.safeString (order, 'datetime');
        if (datetime === undefined) {
            datetime = this.iso8601 (timestamp);
        }
        const triggerPrice = this.parseNumber (this.safeString2 (order, 'triggerPrice', 'stopPrice'));
        const takeProfitPrice = this.parseNumber (this.safeString (order, 'takeProfitPrice'));
        const stopLossPrice = this.parseNumber (this.safeString (order, 'stopLossPrice'));
        return this.extend (order, {
            'amount': this.parseNumber (amount),
            'average': this.parseNumber (average),
            'clientOrderId': this.safeString (order, 'clientOrderId'),
            'cost': this.parseNumber (cost),
            'datetime': datetime,
            'fee': this.safeValue (order, 'fee'),
            'filled': this.parseNumber (filled),
            'id': this.safeString (order, 'id'),
            'lastTradeTimestamp': lastTradeTimeTimestamp,
            'lastUpdateTimestamp': lastUpdateTimestamp,
            'postOnly': postOnly,
            'price': this.parseNumber (price),
            'reduceOnly': this.safeValue (order, 'reduceOnly'),
            'remaining': this.parseNumber (remaining),
            'side': side,
            'status': status,
            'stopLossPrice': stopLossPrice,
            'stopPrice': triggerPrice, // ! deprecated, use triggerPrice instead
            'symbol': symbol,
            'takeProfitPrice': takeProfitPrice,
            'timeInForce': timeInForce,
            'timestamp': timestamp,
            'trades': trades,
            'triggerPrice': triggerPrice,
            'type': this.safeString (order, 'type'),
        });
    }

    parseOrders (orders: object, market: Market = undefined, since: Int = undefined, limit: Int = undefined, params = {}): Order[] {
        //
        // the value of orders is either a dict or a list
        //
        // dict
        //
        //     {
        //         'id1': { ... },
        //         'id2': { ... },
        //         'id3': { ... },
        //         ...
        //     }
        //
        // list
        //
        //     [
        //         { 'id': 'id1', ... },
        //         { 'id': 'id2', ... },
        //         { 'id': 'id3', ... },
        //         ...
        //     ]
        //
        let results = [];
        if (Array.isArray (orders)) {
            for (let i = 0; i < orders.length; i++) {
                const order = this.extend (this.parseOrder (orders[i], market), params);
                results.push (order);
            }
        } else {
            const ids = Object.keys (orders);
            for (let i = 0; i < ids.length; i++) {
                const id = ids[i];
                const order = this.extend (this.parseOrder (this.extend ({ 'id': id }, orders[id]), market), params);
                results.push (order);
            }
        }
        results = this.sortBy (results, 'timestamp');
        const symbol = (market !== undefined) ? market['symbol'] : undefined;
        return this.filterBySymbolSinceLimit (results, symbol, since, limit) as Order[];
    }

    calculateFee (symbol: string, type: string, side: string, amount: number, price: number, takerOrMaker = 'taker', params = {}) {
        /**
         * @method
         * @description calculates the presumptive fee that would be charged for an order
         * @param {string} symbol unified market symbol
         * @param {string} type 'market' or 'limit'
         * @param {string} side 'buy' or 'sell'
         * @param {float} amount how much you want to trade, in units of the base currency on most exchanges, or number of contracts
         * @param {float} price the price for the order to be filled at, in units of the quote currency
         * @param {string} takerOrMaker 'taker' or 'maker'
         * @param {object} params
         * @returns {object} contains the rate, the percentage multiplied to the order amount to obtain the fee amount, and cost, the total value of the fee in units of the quote currency, for the order
         */
        if (type === 'market' && takerOrMaker === 'maker') {
            throw new ArgumentsRequired (this.id + ' calculateFee() - you have provided incompatible arguments - "market" type order can not be "maker". Change either the "type" or the "takerOrMaker" argument to calculate the fee.');
        }
        const market = this.markets[symbol];
        const feeSide = this.safeString (market, 'feeSide', 'quote');
        let useQuote = undefined;
        if (feeSide === 'get') {
            // the fee is always in the currency you get
            useQuote = side === 'sell';
        } else if (feeSide === 'give') {
            // the fee is always in the currency you give
            useQuote = side === 'buy';
        } else {
            // the fee is always in feeSide currency
            useQuote = feeSide === 'quote';
        }
        let cost = this.numberToString (amount);
        let key = undefined;
        if (useQuote) {
            const priceString = this.numberToString (price);
            cost = Precise.stringMul (cost, priceString);
            key = 'quote';
        } else {
            key = 'base';
        }
        // for derivatives, the fee is in 'settle' currency
        if (!market['spot']) {
            key = 'settle';
        }
        // even if `takerOrMaker` argument was set to 'maker', for 'market' orders we should forcefully override it to 'taker'
        if (type === 'market') {
            takerOrMaker = 'taker';
        }
        const rate = this.safeString (market, takerOrMaker);
        cost = Precise.stringMul (cost, rate);
        return {
            'cost': this.parseNumber (cost),
            'currency': market[key],
            'rate': this.parseNumber (rate),
            'type': takerOrMaker,
        };
    }

    safeLiquidation (liquidation: object, market: Market = undefined): Liquidation {
        const contracts = this.safeString (liquidation, 'contracts');
        const contractSize = this.safeString (market, 'contractSize');
        const price = this.safeString (liquidation, 'price');
        let baseValue = this.safeString (liquidation, 'baseValue');
        let quoteValue = this.safeString (liquidation, 'quoteValue');
        if ((baseValue === undefined) && (contracts !== undefined) && (contractSize !== undefined) && (price !== undefined)) {
            baseValue = Precise.stringMul (contracts, contractSize);
        }
        if ((quoteValue === undefined) && (baseValue !== undefined) && (price !== undefined)) {
            quoteValue = Precise.stringMul (baseValue, price);
        }
        liquidation['contracts'] = this.parseNumber (contracts);
        liquidation['contractSize'] = this.parseNumber (contractSize);
        liquidation['price'] = this.parseNumber (price);
        liquidation['baseValue'] = this.parseNumber (baseValue);
        liquidation['quoteValue'] = this.parseNumber (quoteValue);
        return liquidation as Liquidation;
    }

    safeTrade (trade: object, market: Market = undefined): Trade {
        const amount = this.safeString (trade, 'amount');
        const price = this.safeString (trade, 'price');
        let cost = this.safeString (trade, 'cost');
        if (cost === undefined) {
            // contract trading
            const contractSize = this.safeString (market, 'contractSize');
            let multiplyPrice = price;
            if (contractSize !== undefined) {
                const inverse = this.safeBool (market, 'inverse', false);
                if (inverse) {
                    multiplyPrice = Precise.stringDiv ('1', price);
                }
                multiplyPrice = Precise.stringMul (multiplyPrice, contractSize);
            }
            cost = Precise.stringMul (multiplyPrice, amount);
        }
        const parseFee = this.safeValue (trade, 'fee') === undefined;
        const parseFees = this.safeValue (trade, 'fees') === undefined;
        const shouldParseFees = parseFee || parseFees;
        const fees = [];
        const fee = this.safeValue (trade, 'fee');
        if (shouldParseFees) {
            const reducedFees = this.reduceFees ? this.reduceFeesByCurrency (fees) : fees;
            const reducedLength = reducedFees.length;
            for (let i = 0; i < reducedLength; i++) {
                reducedFees[i]['cost'] = this.safeNumber (reducedFees[i], 'cost');
                if ('rate' in reducedFees[i]) {
                    reducedFees[i]['rate'] = this.safeNumber (reducedFees[i], 'rate');
                }
            }
            if (!parseFee && (reducedLength === 0)) {
                // copy fee to avoid modification by reference
                const feeCopy = this.deepExtend (fee);
                feeCopy['cost'] = this.safeNumber (feeCopy, 'cost');
                if ('rate' in feeCopy) {
                    feeCopy['rate'] = this.safeNumber (feeCopy, 'rate');
                }
                reducedFees.push (feeCopy);
            }
            if (parseFees) {
                trade['fees'] = reducedFees;
            }
            if (parseFee && (reducedLength === 1)) {
                trade['fee'] = reducedFees[0];
            }
            const tradeFee = this.safeValue (trade, 'fee');
            if (tradeFee !== undefined) {
                tradeFee['cost'] = this.safeNumber (tradeFee, 'cost');
                if ('rate' in tradeFee) {
                    tradeFee['rate'] = this.safeNumber (tradeFee, 'rate');
                }
                trade['fee'] = tradeFee;
            }
        }
        trade['amount'] = this.parseNumber (amount);
        trade['cost'] = this.parseNumber (cost);
        trade['price'] = this.parseNumber (price);
        return trade as Trade;
    }

    findNearestCeiling (arr: number[], providedValue: number) {
        //  i.e. findNearestCeiling ([ 10, 30, 50],  23) returns 30
        const length = arr.length;
        for (let i = 0; i < length; i++) {
            const current = arr[i];
            if (providedValue <= current) {
                return current;
            }
        }
        return arr[length - 1];
    }

    invertFlatStringDictionary (dict) {
        const reversed = {};
        const keys = Object.keys (dict);
        for (let i = 0; i < keys.length; i++) {
            const key = keys[i];
            const value = dict[key];
            if (typeof value === 'string') {
                reversed[value] = key;
            }
        }
        return reversed;
    }

    reduceFeesByCurrency (fees) {
        //
        // this function takes a list of fee structures having the following format
        //
        //     string = true
        //
        //     [
        //         { 'currency': 'BTC', 'cost': '0.1' },
        //         { 'currency': 'BTC', 'cost': '0.2'  },
        //         { 'currency': 'BTC', 'cost': '0.2', 'rate': '0.00123' },
        //         { 'currency': 'BTC', 'cost': '0.4', 'rate': '0.00123' },
        //         { 'currency': 'BTC', 'cost': '0.5', 'rate': '0.00456' },
        //         { 'currency': 'USDT', 'cost': '12.3456' },
        //     ]
        //
        //     string = false
        //
        //     [
        //         { 'currency': 'BTC', 'cost': 0.1 },
        //         { 'currency': 'BTC', 'cost': 0.2 },
        //         { 'currency': 'BTC', 'cost': 0.2, 'rate': 0.00123 },
        //         { 'currency': 'BTC', 'cost': 0.4, 'rate': 0.00123 },
        //         { 'currency': 'BTC', 'cost': 0.5, 'rate': 0.00456 },
        //         { 'currency': 'USDT', 'cost': 12.3456 },
        //     ]
        //
        // and returns a reduced fee list, where fees are summed per currency and rate (if any)
        //
        //     string = true
        //
        //     [
        //         { 'currency': 'BTC', 'cost': '0.4'  },
        //         { 'currency': 'BTC', 'cost': '0.6', 'rate': '0.00123' },
        //         { 'currency': 'BTC', 'cost': '0.5', 'rate': '0.00456' },
        //         { 'currency': 'USDT', 'cost': '12.3456' },
        //     ]
        //
        //     string  = false
        //
        //     [
        //         { 'currency': 'BTC', 'cost': 0.3  },
        //         { 'currency': 'BTC', 'cost': 0.6, 'rate': 0.00123 },
        //         { 'currency': 'BTC', 'cost': 0.5, 'rate': 0.00456 },
        //         { 'currency': 'USDT', 'cost': 12.3456 },
        //     ]
        //
        const reduced = {};
        for (let i = 0; i < fees.length; i++) {
            const fee = fees[i];
            const feeCurrencyCode = this.safeString (fee, 'currency');
            if (feeCurrencyCode !== undefined) {
                const rate = this.safeString (fee, 'rate');
                const cost = this.safeValue (fee, 'cost');
                if (Precise.stringEq (cost, '0')) {
                    // omit zero cost fees
                    continue;
                }
                if (!(feeCurrencyCode in reduced)) {
                    reduced[feeCurrencyCode] = {};
                }
                const rateKey = (rate === undefined) ? '' : rate;
                if (rateKey in reduced[feeCurrencyCode]) {
                    reduced[feeCurrencyCode][rateKey]['cost'] = Precise.stringAdd (reduced[feeCurrencyCode][rateKey]['cost'], cost);
                } else {
                    reduced[feeCurrencyCode][rateKey] = {
                        'cost': cost,
                        'currency': feeCurrencyCode,
                    };
                    if (rate !== undefined) {
                        reduced[feeCurrencyCode][rateKey]['rate'] = rate;
                    }
                }
            }
        }
        let result = [];
        const feeValues = Object.values (reduced);
        for (let i = 0; i < feeValues.length; i++) {
            const reducedFeeValues = Object.values (feeValues[i]);
            result = this.arrayConcat (result, reducedFeeValues);
        }
        return result;
    }

    safeTicker (ticker: object, market: Market = undefined): Ticker {
        let open = this.omitZero (this.safeString (ticker, 'open'));
        let close = this.omitZero (this.safeString (ticker, 'close'));
        let last = this.omitZero (this.safeString (ticker, 'last'));
        let change = this.omitZero (this.safeString (ticker, 'change'));
        let percentage = this.omitZero (this.safeString (ticker, 'percentage'));
        let average = this.omitZero (this.safeString (ticker, 'average'));
        let vwap = this.omitZero (this.safeString (ticker, 'vwap'));
        const baseVolume = this.safeString (ticker, 'baseVolume');
        const quoteVolume = this.safeString (ticker, 'quoteVolume');
        if (vwap === undefined) {
            vwap = Precise.stringDiv (this.omitZero (quoteVolume), baseVolume);
        }
        if ((last !== undefined) && (close === undefined)) {
            close = last;
        } else if ((last === undefined) && (close !== undefined)) {
            last = close;
        }
        if ((last !== undefined) && (open !== undefined)) {
            if (change === undefined) {
                change = Precise.stringSub (last, open);
            }
            if (average === undefined) {
                average = Precise.stringDiv (Precise.stringAdd (last, open), '2');
            }
        }
        if ((percentage === undefined) && (change !== undefined) && (open !== undefined) && Precise.stringGt (open, '0')) {
            percentage = Precise.stringMul (Precise.stringDiv (change, open), '100');
        }
        if ((change === undefined) && (percentage !== undefined) && (open !== undefined)) {
            change = Precise.stringDiv (Precise.stringMul (percentage, open), '100');
        }
        if ((open === undefined) && (last !== undefined) && (change !== undefined)) {
            open = Precise.stringSub (last, change);
        }
        // timestamp and symbol operations don't belong in safeTicker
        // they should be done in the derived classes
        return this.extend (ticker, {
            'ask': this.parseNumber (this.omitZero (this.safeString (ticker, 'ask'))),
            'askVolume': this.safeNumber (ticker, 'askVolume'),
            'average': this.parseNumber (average),
            'baseVolume': this.parseNumber (baseVolume),
            'bid': this.parseNumber (this.omitZero (this.safeString (ticker, 'bid'))),
            'bidVolume': this.safeNumber (ticker, 'bidVolume'),
            'change': this.parseNumber (change),
            'close': this.parseNumber (this.omitZero (close)),
            'high': this.parseNumber (this.omitZero (this.safeString (ticker, 'high'))),
            'last': this.parseNumber (this.omitZero (last)),
            'low': this.parseNumber (this.omitZero (this.safeString (ticker, 'low'))),
            'open': this.parseNumber (this.omitZero (open)),
            'percentage': this.parseNumber (percentage),
            'previousClose': this.safeNumber (ticker, 'previousClose'),
            'quoteVolume': this.parseNumber (quoteVolume),
            'vwap': this.parseNumber (vwap),
        });
    }

    async fetchBorrowRate (code: string, amount, params = {}): Promise<{}> {
        throw new NotSupported (this.id + ' fetchBorrowRate is deprecated, please use fetchCrossBorrowRate or fetchIsolatedBorrowRate instead');
    }

    async repayCrossMargin (code: string, amount, params = {}): Promise<{}> {
        throw new NotSupported (this.id + ' repayCrossMargin is not support yet');
    }

    async repayIsolatedMargin (symbol: string, code: string, amount, params = {}): Promise<{}> {
        throw new NotSupported (this.id + ' repayIsolatedMargin is not support yet');
    }

    async borrowCrossMargin (code: string, amount: number, params = {}): Promise<{}> {
        throw new NotSupported (this.id + ' borrowCrossMargin is not support yet');
    }

    async borrowIsolatedMargin (symbol: string, code: string, amount: number, params = {}): Promise<{}> {
        throw new NotSupported (this.id + ' borrowIsolatedMargin is not support yet');
    }

    async borrowMargin (code: string, amount, symbol: Str = undefined, params = {}): Promise<{}> {
        throw new NotSupported (this.id + ' borrowMargin is deprecated, please use borrowCrossMargin or borrowIsolatedMargin instead');
    }

    async repayMargin (code: string, amount, symbol: Str = undefined, params = {}): Promise<{}> {
        throw new NotSupported (this.id + ' repayMargin is deprecated, please use repayCrossMargin or repayIsolatedMargin instead');
    }

    async fetchOHLCV (symbol: string, timeframe = '1m', since: Int = undefined, limit: Int = undefined, params = {}): Promise<OHLCV[]> {
        let message = '';
        if (this.has['fetchTrades']) {
            message = '. If you want to build OHLCV candles from trade executions data, visit https://github.com/ccxt/ccxt/tree/master/examples/ and see "build-ohlcv-bars" file';
        }
        throw new NotSupported (this.id + ' fetchOHLCV() is not supported yet' + message);
    }

    async fetchOHLCVWs (symbol: string, timeframe = '1m', since: Int = undefined, limit: Int = undefined, params = {}): Promise<OHLCV[]> {
        let message = '';
        if (this.has['fetchTradesWs']) {
            message = '. If you want to build OHLCV candles from trade executions data, visit https://github.com/ccxt/ccxt/tree/master/examples/ and see "build-ohlcv-bars" file';
        }
        throw new NotSupported (this.id + ' fetchOHLCVWs() is not supported yet. Try using fetchOHLCV instead.' + message);
    }

    async watchOHLCV (symbol: string, timeframe = '1m', since: Int = undefined, limit: Int = undefined, params = {}): Promise<OHLCV[]> {
        throw new NotSupported (this.id + ' watchOHLCV() is not supported yet');
    }

    convertTradingViewToOHLCV (ohlcvs: number[][], timestamp = 't', open = 'o', high = 'h', low = 'l', close = 'c', volume = 'v', ms = false) {
        const result = [];
        const timestamps = this.safeList (ohlcvs, timestamp, []);
        const opens = this.safeList (ohlcvs, open, []);
        const highs = this.safeList (ohlcvs, high, []);
        const lows = this.safeList (ohlcvs, low, []);
        const closes = this.safeList (ohlcvs, close, []);
        const volumes = this.safeList (ohlcvs, volume, []);
        for (let i = 0; i < timestamps.length; i++) {
            result.push ([
                ms ? this.safeInteger (timestamps, i) : this.safeTimestamp (timestamps, i),
                this.safeValue (opens, i),
                this.safeValue (highs, i),
                this.safeValue (lows, i),
                this.safeValue (closes, i),
                this.safeValue (volumes, i),
            ]);
        }
        return result;
    }

    convertOHLCVToTradingView (ohlcvs: number[][], timestamp = 't', open = 'o', high = 'h', low = 'l', close = 'c', volume = 'v', ms = false) {
        const result = {};
        result[close] = [];
        result[high] = [];
        result[low] = [];
        result[open] = [];
        result[timestamp] = [];
        result[volume] = [];
        for (let i = 0; i < ohlcvs.length; i++) {
            const ts = ms ? ohlcvs[i][0] : this.parseToInt (ohlcvs[i][0] / 1000);
            result[timestamp].push (ts);
            result[open].push (ohlcvs[i][1]);
            result[high].push (ohlcvs[i][2]);
            result[low].push (ohlcvs[i][3]);
            result[close].push (ohlcvs[i][4]);
            result[volume].push (ohlcvs[i][5]);
        }
        return result;
    }

    async fetchWebEndpoint (method, endpointMethod, returnAsJson, startRegex = undefined, endRegex = undefined) {
        let errorMessage = '';
        const options = this.safeValue (this.options, method, {});
        const muteOnFailure = this.safeBool (options, 'webApiMuteFailure', true);
        try {
            // if it was not explicitly disabled, then don't fetch
            if (this.safeBool (options, 'webApiEnable', true) !== true) {
                return undefined;
            }
            const maxRetries = this.safeValue (options, 'webApiRetries', 10);
            let response = undefined;
            let retry = 0;
            while (retry < maxRetries) {
                try {
                    response = await this[endpointMethod] ({});
                    break;
                } catch (e) {
                    retry = retry + 1;
                    if (retry === maxRetries) {
                        throw e;
                    }
                }
            }
            let content = response;
            if (startRegex !== undefined) {
                const splitted_by_start = content.split (startRegex);
                content = splitted_by_start[1]; // we need second part after start
            }
            if (endRegex !== undefined) {
                const splitted_by_end = content.split (endRegex);
                content = splitted_by_end[0]; // we need first part after start
            }
            if (returnAsJson && (typeof content === 'string')) {
                const jsoned = this.parseJson (content.trim ()); // content should be trimmed before json parsing
                if (jsoned) {
                    return jsoned; // if parsing was not successfull, exception should be thrown
                } else {
                    throw new BadResponse ('could not parse the response into json');
                }
            } else {
                return content;
            }
        } catch (e) {
            errorMessage = this.id + ' ' + method + '() failed to fetch correct data from website. Probably webpage markup has been changed, breaking the page custom parser.';
        }
        if (muteOnFailure) {
            return undefined;
        } else {
            throw new BadResponse (errorMessage);
        }
    }

    marketIds (symbols: Strings = undefined) {
        if (symbols === undefined) {
            return symbols;
        }
        const result = [];
        for (let i = 0; i < symbols.length; i++) {
            result.push (this.marketId (symbols[i]));
        }
        return result;
    }

    marketsForSymbols (symbols: Strings = undefined) {
        if (symbols === undefined) {
            return symbols;
        }
        const result = [];
        for (let i = 0; i < symbols.length; i++) {
            result.push (this.market (symbols[i]));
        }
        return result;
    }

    marketSymbols (symbols: Strings = undefined, type: Str = undefined, allowEmpty = true, sameTypeOnly = false, sameSubTypeOnly = false) {
        if (symbols === undefined) {
            if (!allowEmpty) {
                throw new ArgumentsRequired (this.id + ' empty list of symbols is not supported');
            }
            return symbols;
        }
        const symbolsLength = symbols.length;
        if (symbolsLength === 0) {
            if (!allowEmpty) {
                throw new ArgumentsRequired (this.id + ' empty list of symbols is not supported');
            }
            return symbols;
        }
        const result = [];
        let marketType = undefined;
        let isLinearSubType = undefined;
        for (let i = 0; i < symbols.length; i++) {
            const market = this.market (symbols[i]);
            if (sameTypeOnly && (marketType !== undefined)) {
                if (market['type'] !== marketType) {
                    throw new BadRequest (this.id + ' symbols must be of the same type, either ' + marketType + ' or ' + market['type'] + '.');
                }
            }
            if (sameSubTypeOnly && (isLinearSubType !== undefined)) {
                if (market['linear'] !== isLinearSubType) {
                    throw new BadRequest (this.id + ' symbols must be of the same subType, either linear or inverse.');
                }
            }
            if (type !== undefined && market['type'] !== type) {
                throw new BadRequest (this.id + ' symbols must be of the same type ' + type + '. If the type is incorrect you can change it in options or the params of the request');
            }
            marketType = market['type'];
            if (!market['spot']) {
                isLinearSubType = market['linear'];
            }
            const symbol = this.safeString (market, 'symbol', symbols[i]);
            result.push (symbol);
        }
        return result;
    }

    marketCodes (codes: Strings = undefined) {
        if (codes === undefined) {
            return codes;
        }
        const result = [];
        for (let i = 0; i < codes.length; i++) {
            result.push (this.commonCurrencyCode (codes[i]));
        }
        return result;
    }

    parseBidsAsks (bidasks, priceKey: IndexType = 0, amountKey: IndexType = 1, countOrIdKey: IndexType = 2) {
        bidasks = this.toArray (bidasks);
        const result = [];
        for (let i = 0; i < bidasks.length; i++) {
            result.push (this.parseBidAsk (bidasks[i], priceKey, amountKey, countOrIdKey));
        }
        return result;
    }

    async fetchL2OrderBook (symbol: string, limit: Int = undefined, params = {}) {
        const orderbook = await this.fetchOrderBook (symbol, limit, params);
        return this.extend (orderbook, {
            'asks': this.sortBy (this.aggregate (orderbook['asks']), 0),
            'bids': this.sortBy (this.aggregate (orderbook['bids']), 0, true),
        });
    }

    filterBySymbol (objects, symbol: Str = undefined) {
        if (symbol === undefined) {
            return objects;
        }
        const result = [];
        for (let i = 0; i < objects.length; i++) {
            const objectSymbol = this.safeString (objects[i], 'symbol');
            if (objectSymbol === symbol) {
                result.push (objects[i]);
            }
        }
        return result;
    }

    parseOHLCV (ohlcv, market: Market = undefined) : OHLCV {
        if (Array.isArray (ohlcv)) {
            return [
                this.safeInteger (ohlcv, 0), // timestamp
                this.safeNumber (ohlcv, 1), // open
                this.safeNumber (ohlcv, 2), // high
                this.safeNumber (ohlcv, 3), // low
                this.safeNumber (ohlcv, 4), // close
                this.safeNumber (ohlcv, 5), // volume
            ];
        }
        return ohlcv;
    }

    networkCodeToId (networkCode: string, currencyCode: Str = undefined): string {
        /**
         * @ignore
         * @method
         * @name exchange#networkCodeToId
         * @description tries to convert the provided networkCode (which is expected to be an unified network code) to a network id. In order to achieve this, derived class needs to have 'options->networks' defined.
         * @param {string} networkCode unified network code
         * @param {string} currencyCode unified currency code, but this argument is not required by default, unless there is an exchange (like huobi) that needs an override of the method to be able to pass currencyCode argument additionally
         * @returns {string|undefined} exchange-specific network id
         */
        if (networkCode === undefined) {
            return undefined;
        }
        const networkIdsByCodes = this.safeValue (this.options, 'networks', {});
        let networkId = this.safeString (networkIdsByCodes, networkCode);
        // for example, if 'ETH' is passed for networkCode, but 'ETH' key not defined in `options->networks` object
        if (networkId === undefined) {
            if (currencyCode === undefined) {
                const currencies = Object.values (this.currencies);
                for (let i = 0; i < currencies.length; i++) {
                    const currency = [ i ];
                    const networks = this.safeDict (currency, 'networks');
                    const network = this.safeDict (networks, networkCode);
                    networkId = this.safeString (network, 'id');
                    if (networkId !== undefined) {
                        break;
                    }
                }
            } else {
                // if currencyCode was provided, then we try to find if that currencyCode has a replacement (i.e. ERC20 for ETH) or is in the currency
                const defaultNetworkCodeReplacements = this.safeValue (this.options, 'defaultNetworkCodeReplacements', {});
                if (currencyCode in defaultNetworkCodeReplacements) {
                    // if there is a replacement for the passed networkCode, then we use it to find network-id in `options->networks` object
                    const replacementObject = defaultNetworkCodeReplacements[currencyCode]; // i.e. { 'ERC20': 'ETH' }
                    const keys = Object.keys (replacementObject);
                    for (let i = 0; i < keys.length; i++) {
                        const key = keys[i];
                        const value = replacementObject[key];
                        // if value matches to provided unified networkCode, then we use it's key to find network-id in `options->networks` object
                        if (value === networkCode) {
                            networkId = this.safeString (networkIdsByCodes, key);
                            break;
                        }
                    }
                } else {
                    // serach for network inside currency
                    const currency = this.safeDict (this.currencies, currencyCode);
                    const networks = this.safeDict (currency, 'networks');
                    const network = this.safeDict (networks, networkCode);
                    networkId = this.safeString (network, 'id');
                }
            }
            // if it wasn't found, we just set the provided value to network-id
            if (networkId === undefined) {
                networkId = networkCode;
            }
        }
        return networkId;
    }

    networkIdToCode (networkId: Str = undefined, currencyCode: Str = undefined): string {
        /**
         * @ignore
         * @method
         * @name exchange#networkIdToCode
         * @description tries to convert the provided exchange-specific networkId to an unified network Code. In order to achieve this, derived class needs to have "options['networksById']" defined.
         * @param {string} networkId exchange specific network id/title, like: TRON, Trc-20, usdt-erc20, etc
         * @param {string|undefined} currencyCode unified currency code, but this argument is not required by default, unless there is an exchange (like huobi) that needs an override of the method to be able to pass currencyCode argument additionally
         * @returns {string|undefined} unified network code
         */
        if (networkId === undefined) {
            return undefined;
        }
        const networkCodesByIds = this.safeDict (this.options, 'networksById', {});
        let networkCode = this.safeString (networkCodesByIds, networkId, networkId);
        // replace mainnet network-codes (i.e. ERC20->ETH)
        if (currencyCode !== undefined) {
            const defaultNetworkCodeReplacements = this.safeDict (this.options, 'defaultNetworkCodeReplacements', {});
            if (currencyCode in defaultNetworkCodeReplacements) {
                const replacementObject = this.safeDict (defaultNetworkCodeReplacements, currencyCode, {});
                networkCode = this.safeString (replacementObject, networkCode, networkCode);
            }
        }
        return networkCode;
    }

    handleNetworkCodeAndParams (params) {
        const networkCodeInParams = this.safeString2 (params, 'networkCode', 'network');
        if (networkCodeInParams !== undefined) {
            params = this.omit (params, [ 'networkCode', 'network' ]);
        }
        // if it was not defined by user, we should not set it from 'defaultNetworks', because handleNetworkCodeAndParams is for only request-side and thus we do not fill it with anything. We can only use 'defaultNetworks' after parsing response-side
        return [ networkCodeInParams, params ];
    }

    defaultNetworkCode (currencyCode: string) {
        let defaultNetworkCode = undefined;
        const defaultNetworks = this.safeDict (this.options, 'defaultNetworks', {});
        if (currencyCode in defaultNetworks) {
            // if currency had set its network in "defaultNetworks", use it
            defaultNetworkCode = defaultNetworks[currencyCode];
        } else {
            // otherwise, try to use the global-scope 'defaultNetwork' value (even if that network is not supported by currency, it doesn't make any problem, this will be just used "at first" if currency supports this network at all)
            const defaultNetwork = this.safeDict (this.options, 'defaultNetwork');
            if (defaultNetwork !== undefined) {
                defaultNetworkCode = defaultNetwork;
            }
        }
        return defaultNetworkCode;
    }

    selectNetworkCodeFromUnifiedNetworks (currencyCode, networkCode, indexedNetworkEntries) {
        return this.selectNetworkKeyFromNetworks (currencyCode, networkCode, indexedNetworkEntries, true);
    }

    selectNetworkIdFromRawNetworks (currencyCode, networkCode, indexedNetworkEntries) {
        return this.selectNetworkKeyFromNetworks (currencyCode, networkCode, indexedNetworkEntries, false);
    }

    selectNetworkKeyFromNetworks (currencyCode, networkCode, indexedNetworkEntries, isIndexedByUnifiedNetworkCode = false) {
        // this method is used against raw & unparse network entries, which are just indexed by network id
        let chosenNetworkId = undefined;
        const availableNetworkIds = Object.keys (indexedNetworkEntries);
        const responseNetworksLength = availableNetworkIds.length;
        if (networkCode !== undefined) {
            if (responseNetworksLength === 0) {
                throw new NotSupported (this.id + ' - ' + networkCode + ' network did not return any result for ' + currencyCode);
            } else {
                // if networkCode was provided by user, we should check it after response, as the referenced exchange doesn't support network-code during request
                const networkId = isIndexedByUnifiedNetworkCode ? networkCode : this.networkCodeToId (networkCode, currencyCode);
                if (networkId in indexedNetworkEntries) {
                    chosenNetworkId = networkId;
                } else {
                    throw new NotSupported (this.id + ' - ' + networkId + ' network was not found for ' + currencyCode + ', use one of ' + availableNetworkIds.join (', '));
                }
            }
        } else {
            if (responseNetworksLength === 0) {
                throw new NotSupported (this.id + ' - no networks were returned for ' + currencyCode);
            } else {
                // if networkCode was not provided by user, then we try to use the default network (if it was defined in "defaultNetworks"), otherwise, we just return the first network entry
                const defaultNetworkCode = this.defaultNetworkCode (currencyCode);
                const defaultNetworkId = isIndexedByUnifiedNetworkCode ? defaultNetworkCode : this.networkCodeToId (defaultNetworkCode, currencyCode);
                chosenNetworkId = (defaultNetworkId in indexedNetworkEntries) ? defaultNetworkId : availableNetworkIds[0];
            }
        }
        return chosenNetworkId;
    }

    safeNumber2 (dictionary: object, key1: IndexType, key2: IndexType, d = undefined) {
        const value = this.safeString2 (dictionary, key1, key2);
        return this.parseNumber (value, d);
    }

    parseOrderBook (orderbook: object, symbol: string, timestamp: Int = undefined, bidsKey = 'bids', asksKey = 'asks', priceKey: IndexType = 0, amountKey: IndexType = 1, countOrIdKey: IndexType = 2): OrderBook {
        const bids = this.parseBidsAsks (this.safeValue (orderbook, bidsKey, []), priceKey, amountKey, countOrIdKey);
        const asks = this.parseBidsAsks (this.safeValue (orderbook, asksKey, []), priceKey, amountKey, countOrIdKey);
        return {
            'asks': this.sortBy (asks, 0),
            'bids': this.sortBy (bids, 0, true),
            'datetime': this.iso8601 (timestamp),
            'nonce': undefined,
            'symbol': symbol,
            'timestamp': timestamp,
        } as any;
    }

    parseOHLCVs (ohlcvs: object[], market: any = undefined, timeframe: string = '1m', since: Int = undefined, limit: Int = undefined): OHLCV[] {
        const results = [];
        for (let i = 0; i < ohlcvs.length; i++) {
            results.push (this.parseOHLCV (ohlcvs[i], market));
        }
        const sorted = this.sortBy (results, 0);
        return this.filterBySinceLimit (sorted, since, limit, 0) as any;
    }

    parseLeverageTiers (response: any, symbols: string[] = undefined, marketIdKey = undefined): LeverageTiers {
        // marketIdKey should only be undefined when response is a dictionary
        symbols = this.marketSymbols (symbols);
        const tiers = {};
        let symbolsLength = 0;
        if (symbols !== undefined) {
            symbolsLength = symbols.length;
        }
        const noSymbols = (symbols === undefined) || (symbolsLength === 0);
        if (Array.isArray (response)) {
            for (let i = 0; i < response.length; i++) {
                const item = response[i];
                const id = this.safeString (item, marketIdKey);
                const market = this.safeMarket (id, undefined, undefined, 'swap');
                const symbol = market['symbol'];
                const contract = this.safeBool (market, 'contract', false);
                if (contract && (noSymbols || this.inArray (symbol, symbols))) {
                    tiers[symbol] = this.parseMarketLeverageTiers (item, market);
                }
            }
        } else {
            const keys = Object.keys (response);
            for (let i = 0; i < keys.length; i++) {
                const marketId = keys[i];
                const item = response[marketId];
                const market = this.safeMarket (marketId, undefined, undefined, 'swap');
                const symbol = market['symbol'];
                const contract = this.safeBool (market, 'contract', false);
                if (contract && (noSymbols || this.inArray (symbol, symbols))) {
                    tiers[symbol] = this.parseMarketLeverageTiers (item, market);
                }
            }
        }
        return tiers;
    }

    async loadTradingLimits (symbols: Strings = undefined, reload = false, params = {}) {
        if (this.has['fetchTradingLimits']) {
            if (reload || !('limitsLoaded' in this.options)) {
                const response = await this.fetchTradingLimits (symbols);
                for (let i = 0; i < symbols.length; i++) {
                    const symbol = symbols[i];
                    this.markets[symbol] = this.deepExtend (this.markets[symbol], response[symbol]);
                }
                this.options['limitsLoaded'] = this.milliseconds ();
            }
        }
        return this.markets;
    }

    safePosition (position): Position {
        // simplified version of: /pull/12765/
        const unrealizedPnlString = this.safeString (position, 'unrealisedPnl');
        const initialMarginString = this.safeString (position, 'initialMargin');
        //
        // PERCENTAGE
        //
        const percentage = this.safeValue (position, 'percentage');
        if ((percentage === undefined) && (unrealizedPnlString !== undefined) && (initialMarginString !== undefined)) {
            // as it was done in all implementations ( aax, btcex, bybit, deribit, ftx, gate, kucoinfutures, phemex )
            const percentageString = Precise.stringMul (Precise.stringDiv (unrealizedPnlString, initialMarginString, 4), '100');
            position['percentage'] = this.parseNumber (percentageString);
        }
        // if contractSize is undefined get from market
        let contractSize = this.safeNumber (position, 'contractSize');
        const symbol = this.safeString (position, 'symbol');
        let market = undefined;
        if (symbol !== undefined) {
            market = this.safeValue (this.markets, symbol);
        }
        if (contractSize === undefined && market !== undefined) {
            contractSize = this.safeNumber (market, 'contractSize');
            position['contractSize'] = contractSize;
        }
        return position as Position;
    }

    parsePositions (positions: any[], symbols: string[] = undefined, params = {}): Position[] {
        symbols = this.marketSymbols (symbols);
        positions = this.toArray (positions);
        const result = [];
        for (let i = 0; i < positions.length; i++) {
            const position = this.extend (this.parsePosition (positions[i], undefined), params);
            result.push (position);
        }
        return this.filterByArrayPositions (result, 'symbol', symbols, false);
    }

    parseAccounts (accounts: any[], params = {}): Account[] {
        accounts = this.toArray (accounts);
        const result = [];
        for (let i = 0; i < accounts.length; i++) {
            const account = this.extend (this.parseAccount (accounts[i]), params);
            result.push (account);
        }
        return result;
    }

    parseTrades (trades: any[], market: Market = undefined, since: Int = undefined, limit: Int = undefined, params = {}): Trade[] {
        trades = this.toArray (trades);
        let result = [];
        for (let i = 0; i < trades.length; i++) {
            const trade = this.extend (this.parseTrade (trades[i], market), params);
            result.push (trade);
        }
        result = this.sortBy2 (result, 'timestamp', 'id');
        const symbol = (market !== undefined) ? market['symbol'] : undefined;
        return this.filterBySymbolSinceLimit (result, symbol, since, limit) as Trade[];
    }

    parseTransactions (transactions: any[], currency: Currency = undefined, since: Int = undefined, limit: Int = undefined, params = {}): Transaction[] {
        transactions = this.toArray (transactions);
        let result = [];
        for (let i = 0; i < transactions.length; i++) {
            const transaction = this.extend (this.parseTransaction (transactions[i], currency), params);
            result.push (transaction);
        }
        result = this.sortBy (result, 'timestamp');
        const code = (currency !== undefined) ? currency['code'] : undefined;
        return this.filterByCurrencySinceLimit (result, code, since, limit);
    }

    parseTransfers (transfers: any[], currency: Currency = undefined, since: Int = undefined, limit: Int = undefined, params = {}): TransferEntries {
        transfers = this.toArray (transfers);
        let result = [];
        for (let i = 0; i < transfers.length; i++) {
            const transfer = this.extend (this.parseTransfer (transfers[i], currency), params);
            result.push (transfer);
        }
        result = this.sortBy (result, 'timestamp');
        const code = (currency !== undefined) ? currency['code'] : undefined;
        return this.filterByCurrencySinceLimit (result, code, since, limit);
    }

    parseLedger (data, currency: Currency = undefined, since: Int = undefined, limit: Int = undefined, params = {}) {
        let result = [];
        const arrayData = this.toArray (data);
        for (let i = 0; i < arrayData.length; i++) {
            const itemOrItems = this.parseLedgerEntry (arrayData[i], currency);
            if (Array.isArray (itemOrItems)) {
                for (let j = 0; j < itemOrItems.length; j++) {
                    result.push (this.extend (itemOrItems[j], params));
                }
            } else {
                result.push (this.extend (itemOrItems, params));
            }
        }
        result = this.sortBy (result, 'timestamp');
        const code = (currency !== undefined) ? currency['code'] : undefined;
        return this.filterByCurrencySinceLimit (result, code, since, limit);
    }

    nonce () {
        return this.seconds ();
    }

    setHeaders (headers) {
        return headers;
    }

    marketId (symbol: string): string {
        const market = this.market (symbol);
        if (market !== undefined) {
            return market['id'];
        }
        return symbol;
    }

    symbol (symbol: string): string {
        const market = this.market (symbol);
        return this.safeString (market, 'symbol', symbol);
    }

    handleParamString (params: object, paramName: string, defaultValue: Str = undefined): [string, object] {
        const value = this.safeString (params, paramName, defaultValue);
        if (value !== undefined) {
            params = this.omit (params, paramName);
        }
        return [ value, params ];
    }

    handleParamString2 (params: object, paramName1: string, paramName2: string, defaultValue: Str = undefined): [string, object] {
        const value = this.safeString2 (params, paramName1, paramName2, defaultValue);
        if (value !== undefined) {
            params = this.omit (params, [ paramName1, paramName2 ]);
        }
        return [ value, params ];
    }

    handleParamInteger (params: object, paramName: string, defaultValue: Int = undefined): [Int, object] {
        const value = this.safeInteger (params, paramName, defaultValue);
        if (value !== undefined) {
            params = this.omit (params, paramName);
        }
        return [ value, params ];
    }

    handleParamInteger2 (params: object, paramName1: string, paramName2: string, defaultValue: Int = undefined): [Int, object] {
        const value = this.safeInteger2 (params, paramName1, paramName2, defaultValue);
        if (value !== undefined) {
            params = this.omit (params, [ paramName1, paramName2 ]);
        }
        return [ value, params ];
    }

    handleParamBool (params: object, paramName: string, defaultValue: Bool = undefined): [Bool, object] {
        const value = this.safeBool (params, paramName, defaultValue);
        if (value !== undefined) {
            params = this.omit (params, paramName);
        }
        return [ value, params ];
    }

    handleParamBool2 (params: object, paramName1: string, paramName2: string, defaultValue: Bool = undefined): [Bool, object] {
        const value = this.safeBool2 (params, paramName1, paramName2, defaultValue);
        if (value !== undefined) {
            params = this.omit (params, [ paramName1, paramName2 ]);
        }
        return [ value, params ];
    }

    resolvePath (path, params) {
        return [
            this.implodeParams (path, params),
            this.omit (params, this.extractParams (path)),
        ];
    }

    getListFromObjectValues (objects, key: IndexType) {
        const newArray = this.toArray (objects);
        const results = [];
        for (let i = 0; i < newArray.length; i++) {
            results.push (newArray[i][key]);
        }
        return results;
    }

    getSymbolsForMarketType (marketType: Str = undefined, subType: Str = undefined, symbolWithActiveStatus: boolean = true, symbolWithUnknownStatus: boolean = true) {
        let filteredMarkets = this.markets;
        if (marketType !== undefined) {
            filteredMarkets = this.filterBy (filteredMarkets, 'type', marketType);
        }
        if (subType !== undefined) {
            this.checkRequiredArgument ('getSymbolsForMarketType', subType, 'subType', [ 'linear', 'inverse', 'quanto' ]);
            filteredMarkets = this.filterBy (filteredMarkets, 'subType', subType);
        }
        const activeStatuses = [];
        if (symbolWithActiveStatus) {
            activeStatuses.push (true);
        }
        if (symbolWithUnknownStatus) {
            activeStatuses.push (undefined);
        }
        filteredMarkets = this.filterByArray (filteredMarkets, 'active', activeStatuses, false);
        return this.getListFromObjectValues (filteredMarkets, 'symbol');
    }

    filterByArray (objects, key: IndexType, values = undefined, indexed = true) {
        objects = this.toArray (objects);
        // return all of them if no values were passed
        if (values === undefined || !values) {
            return indexed ? this.indexBy (objects, key) : objects;
        }
        const results = [];
        for (let i = 0; i < objects.length; i++) {
            if (this.inArray (objects[i][key], values)) {
                results.push (objects[i]);
            }
        }
        return indexed ? this.indexBy (results, key) : results;
    }

    async fetch2 (path, api: any = 'public', method = 'GET', params = {}, headers: any = undefined, body: any = undefined, config = {}) {
        if (this.enableRateLimit) {
            const cost = this.calculateRateLimiterCost (api, method, path, params, config);
            await this.throttle (cost);
        }
        this.lastRestRequestTimestamp = this.milliseconds ();
        const request = this.sign (path, api, method, params, headers, body);
        this.last_request_headers = request['headers'];
        this.last_request_body = request['body'];
        this.last_request_url = request['url'];
        let retries = undefined;
        [ retries, params ] = this.handleOptionAndParams (params, path, 'maxRetriesOnFailure', 0);
        let retryDelay = undefined;
        [ retryDelay, params ] = this.handleOptionAndParams (params, path, 'maxRetriesOnFailureDelay', 0);
        for (let i = 0; i < retries + 1; i++) {
            try {
                return await this.fetch (request['url'], request['method'], request['headers'], request['body']);
            } catch (e) {
                if (e instanceof NetworkError) {
                    if (i < retries) {
                        if (this.verbose) {
                            this.log ('Request failed with the error: ' + e.toString () + ', retrying ' + (i + 1).toString () + ' of ' + retries.toString () + '...');
                        }
                        if ((retryDelay !== undefined) && (retryDelay !== 0)) {
                            await this.sleep (retryDelay);
                        }
                        continue;
                    }
                }
                throw e;
            }
        }
        return undefined; // this line is never reached, but exists for c# value return requirement
    }

    async request (path, api: any = 'public', method = 'GET', params = {}, headers: any = undefined, body: any = undefined, config = {}) {
        return await this.fetch2 (path, api, method, params, headers, body, config);
    }

    async loadAccounts (reload = false, params = {}) {
        if (reload) {
            this.accounts = await this.fetchAccounts (params);
        } else {
            if (this.accounts) {
                return this.accounts;
            } else {
                this.accounts = await this.fetchAccounts (params);
            }
        }
        this.accountsById = this.indexBy (this.accounts, 'id') as any;
        return this.accounts;
    }

    buildOHLCVC (trades: Trade[], timeframe: string = '1m', since: number = 0, limit: number = 2147483647): OHLCVC[] {
        // given a sorted arrays of trades (recent last) and a timeframe builds an array of OHLCV candles
        // note, default limit value (2147483647) is max int32 value
        const ms = this.parseTimeframe (timeframe) * 1000;
        const ohlcvs = [];
        const i_timestamp = 0;
        // const open = 1;
        const i_high = 2;
        const i_low = 3;
        const i_close = 4;
        const i_volume = 5;
        const i_count = 6;
        const tradesLength = trades.length;
        const oldest = Math.min (tradesLength, limit);
        for (let i = 0; i < oldest; i++) {
            const trade = trades[i];
            const ts = trade['timestamp'];
            if (ts < since) {
                continue;
            }
            const openingTime = Math.floor (ts / ms) * ms; // shift to the edge of m/h/d (but not M)
            if (openingTime < since) { // we don't need bars, that have opening time earlier than requested
                continue;
            }
            const ohlcv_length = ohlcvs.length;
            const candle = ohlcv_length - 1;
            if ((candle === -1) || (openingTime >= this.sum (ohlcvs[candle][i_timestamp], ms))) {
                // moved to a new timeframe -> create a new candle from opening trade
                ohlcvs.push ([
                    openingTime, // timestamp
                    trade['price'], // O
                    trade['price'], // H
                    trade['price'], // L
                    trade['price'], // C
                    trade['amount'], // V
                    1, // count
                ]);
            } else {
                // still processing the same timeframe -> update opening trade
                ohlcvs[candle][i_high] = Math.max (ohlcvs[candle][i_high], trade['price']);
                ohlcvs[candle][i_low] = Math.min (ohlcvs[candle][i_low], trade['price']);
                ohlcvs[candle][i_close] = trade['price'];
                ohlcvs[candle][i_volume] = this.sum (ohlcvs[candle][i_volume], trade['amount']);
                ohlcvs[candle][i_count] = this.sum (ohlcvs[candle][i_count], 1);
            }
        }
        return ohlcvs;
    }

    parseTradingViewOHLCV (ohlcvs, market = undefined, timeframe = '1m', since: Int = undefined, limit: Int = undefined) {
        const result = this.convertTradingViewToOHLCV (ohlcvs);
        return this.parseOHLCVs (result, market, timeframe, since, limit);
    }

    async editLimitBuyOrder (id: string, symbol: string, amount: number, price: Num = undefined, params = {}) {
        return await this.editLimitOrder (id, symbol, 'buy', amount, price, params);
    }

    async editLimitSellOrder (id: string, symbol: string, amount: number, price: Num = undefined, params = {}) {
        return await this.editLimitOrder (id, symbol, 'sell', amount, price, params);
    }

    async editLimitOrder (id: string, symbol: string, side: OrderSide, amount: number, price: Num = undefined, params = {}) {
        return await this.editOrder (id, symbol, 'limit', side, amount, price, params);
    }

    async editOrder (id: string, symbol: string, type: OrderType, side: OrderSide, amount: Num = undefined, price: Num = undefined, params = {}): Promise<Order> {
        await this.cancelOrder (id, symbol);
        return await this.createOrder (symbol, type, side, amount, price, params);
    }

    async editOrderWs (id: string, symbol: string, type: OrderType, side: OrderSide, amount: Num = undefined, price: Num = undefined, params = {}): Promise<Order> {
        await this.cancelOrderWs (id, symbol);
        return await this.createOrderWs (symbol, type, side, amount, price, params);
    }

    async fetchPermissions (params = {}): Promise<{}> {
        throw new NotSupported (this.id + ' fetchPermissions() is not supported yet');
    }

    async fetchPosition (symbol: string, params = {}): Promise<Position> {
        throw new NotSupported (this.id + ' fetchPosition() is not supported yet');
    }

    async fetchPositionWs (symbol: string, params = {}): Promise<Position[]> {
        throw new NotSupported (this.id + ' fetchPositionWs() is not supported yet');
    }

    async watchPosition (symbol: Str = undefined, params = {}): Promise<Position> {
        throw new NotSupported (this.id + ' watchPosition() is not supported yet');
    }

    async watchPositions (symbols: Strings = undefined, since: Int = undefined, limit: Int = undefined, params = {}): Promise<Position[]> {
        throw new NotSupported (this.id + ' watchPositions() is not supported yet');
    }

    async watchPositionForSymbols (symbols: Strings = undefined, since: Int = undefined, limit: Int = undefined, params = {}): Promise<Position[]> {
        return await this.watchPositions (symbols, since, limit, params);
    }

    async fetchPositionsForSymbol (symbol: string, params = {}): Promise<Position[]> {
        /**
         * @method
         * @name exchange#fetchPositionsForSymbol
         * @description fetches all open positions for specific symbol, unlike fetchPositions (which is designed to work with multiple symbols) so this method might be preffered for one-market position, because of less rate-limit consumption and speed
         * @param {string} symbol unified market symbol
         * @param {object} params extra parameters specific to the endpoint
         * @returns {object[]} a list of [position structure]{@link https://docs.ccxt.com/#/?id=position-structure} with maximum 3 items - possible one position for "one-way" mode, and possible two positions (long & short) for "two-way" (a.k.a. hedge) mode
         */
        throw new NotSupported (this.id + ' fetchPositionsForSymbol() is not supported yet');
    }

    async fetchPositionsForSymbolWs (symbol: string, params = {}): Promise<Position[]> {
        /**
         * @method
         * @name exchange#fetchPositionsForSymbol
         * @description fetches all open positions for specific symbol, unlike fetchPositions (which is designed to work with multiple symbols) so this method might be preffered for one-market position, because of less rate-limit consumption and speed
         * @param {string} symbol unified market symbol
         * @param {object} params extra parameters specific to the endpoint
         * @returns {object[]} a list of [position structure]{@link https://docs.ccxt.com/#/?id=position-structure} with maximum 3 items - possible one position for "one-way" mode, and possible two positions (long & short) for "two-way" (a.k.a. hedge) mode
         */
        throw new NotSupported (this.id + ' fetchPositionsForSymbol() is not supported yet');
    }

    async fetchPositions (symbols: Strings = undefined, params = {}): Promise<Position[]> {
        throw new NotSupported (this.id + ' fetchPositions() is not supported yet');
    }

    async fetchPositionsWs (symbols: Strings = undefined, params = {}): Promise<Position[]> {
        throw new NotSupported (this.id + ' fetchPositions() is not supported yet');
    }

    async fetchPositionsRisk (symbols: Strings = undefined, params = {}): Promise<Position[]> {
        throw new NotSupported (this.id + ' fetchPositionsRisk() is not supported yet');
    }

    async fetchBidsAsks (symbols: Strings = undefined, params = {}): Promise<Tickers> {
        throw new NotSupported (this.id + ' fetchBidsAsks() is not supported yet');
    }

    async fetchBorrowInterest (code: Str = undefined, symbol: Str = undefined, since: Int = undefined, limit: Int = undefined, params = {}): Promise<BorrowInterest[]> {
        throw new NotSupported (this.id + ' fetchBorrowInterest() is not supported yet');
    }

    async fetchLedger (code: Str = undefined, since: Int = undefined, limit: Int = undefined, params = {}): Promise<LedgerEntry[]> {
        throw new NotSupported (this.id + ' fetchLedger() is not supported yet');
    }

    async fetchLedgerEntry (id: string, code: Str = undefined, params = {}): Promise<LedgerEntry> {
        throw new NotSupported (this.id + ' fetchLedgerEntry() is not supported yet');
    }

    parseBidAsk (bidask, priceKey: IndexType = 0, amountKey: IndexType = 1, countOrIdKey: IndexType = 2) {
        const price = this.safeNumber (bidask, priceKey);
        const amount = this.safeNumber (bidask, amountKey);
        const countOrId = this.safeInteger (bidask, countOrIdKey);
        const bidAsk = [ price, amount ];
        if (countOrId !== undefined) {
            bidAsk.push (countOrId);
        }
        return bidAsk;
    }

    safeCurrency (currencyId: Str, currency: Currency = undefined): CurrencyInterface {
        if ((currencyId === undefined) && (currency !== undefined)) {
            return currency;
        }
        if ((this.currencies_by_id !== undefined) && (currencyId in this.currencies_by_id) && (this.currencies_by_id[currencyId] !== undefined)) {
            return this.currencies_by_id[currencyId];
        }
        let code = currencyId;
        if (currencyId !== undefined) {
            code = this.commonCurrencyCode (currencyId.toUpperCase ());
        }
        return this.safeCurrencyStructure ({
            'id': currencyId,
            'code': code,
            'precision': undefined,
        });
    }

    safeMarket (marketId: Str, market: Market = undefined, delimiter: Str = undefined, marketType: Str = undefined): MarketInterface {
        const result = this.safeMarketStructure ({
            'symbol': marketId,
            'marketId': marketId,
        });
        if (marketId !== undefined) {
            if ((this.markets_by_id !== undefined) && (marketId in this.markets_by_id)) {
                const markets = this.markets_by_id[marketId];
                const numMarkets = markets.length;
                if (numMarkets === 1) {
                    return markets[0];
                } else {
                    if (marketType === undefined) {
                        if (market === undefined) {
                            throw new ArgumentsRequired (this.id + ' safeMarket() requires a fourth argument for ' + marketId + ' to disambiguate between different markets with the same market id');
                        } else {
                            marketType = market['type'];
                        }
                    }
                    for (let i = 0; i < markets.length; i++) {
                        const currentMarket = markets[i];
                        if (currentMarket[marketType]) {
                            return currentMarket;
                        }
                    }
                }
            } else if (delimiter !== undefined && delimiter !== '') {
                const parts = marketId.split (delimiter);
                const partsLength = parts.length;
                if (partsLength === 2) {
                    result['baseId'] = this.safeString (parts, 0);
                    result['quoteId'] = this.safeString (parts, 1);
                    result['base'] = this.safeCurrencyCode (result['baseId']);
                    result['quote'] = this.safeCurrencyCode (result['quoteId']);
                    result['symbol'] = result['base'] + '/' + result['quote'];
                    return result;
                } else {
                    return result;
                }
            }
        }
        if (market !== undefined) {
            return market;
        }
        return result;
    }

    checkRequiredCredentials (error = true) {
        /**
         * @ignore
         * @method
         * @param {boolean} error throw an error that a credential is required if true
         * @returns {boolean} true if all required credentials have been set, otherwise false or an error is thrown is param error=true
         */
        const keys = Object.keys (this.requiredCredentials);
        for (let i = 0; i < keys.length; i++) {
            const key = keys[i];
            if (this.requiredCredentials[key] && !this[key]) {
                if (error) {
                    throw new AuthenticationError (this.id + ' requires "' + key + '" credential');
                } else {
                    return false;
                }
            }
        }
        return true;
    }

    oath () {
        if (this.twofa !== undefined) {
            return totp (this.twofa);
        } else {
            throw new ExchangeError (this.id + ' exchange.twofa has not been set for 2FA Two-Factor Authentication');
        }
    }

    async fetchBalance (params = {}): Promise<Balances> {
        throw new NotSupported (this.id + ' fetchBalance() is not supported yet');
    }

    async fetchBalanceWs (params = {}): Promise<Balances> {
        throw new NotSupported (this.id + ' fetchBalanceWs() is not supported yet');
    }

    parseBalance (response): Balances {
        throw new NotSupported (this.id + ' parseBalance() is not supported yet');
    }

    async watchBalance (params = {}): Promise<Balances> {
        throw new NotSupported (this.id + ' watchBalance() is not supported yet');
    }

    async fetchPartialBalance (part, params = {}) {
        const balance = await this.fetchBalance (params);
        return balance[part];
    }

    async fetchFreeBalance (params = {}) {
        return await this.fetchPartialBalance ('free', params);
    }

    async fetchUsedBalance (params = {}) {
        return await this.fetchPartialBalance ('used', params);
    }

    async fetchTotalBalance (params = {}) {
        return await this.fetchPartialBalance ('total', params);
    }

    async fetchStatus (params = {}): Promise<any> {
        throw new NotSupported (this.id + ' fetchStatus() is not supported yet');
    }

    async fetchTransactionFee (code: string, params = {}) {
        if (!this.has['fetchTransactionFees']) {
            throw new NotSupported (this.id + ' fetchTransactionFee() is not supported yet');
        }
        return await this.fetchTransactionFees ([ code ], params);
    }

    async fetchTransactionFees (codes: Strings = undefined, params = {}): Promise<{}> {
        throw new NotSupported (this.id + ' fetchTransactionFees() is not supported yet');
    }

    async fetchDepositWithdrawFees (codes: Strings = undefined, params = {}): Promise<Dictionary<DepositWithdrawFeeNetwork>> {
        throw new NotSupported (this.id + ' fetchDepositWithdrawFees() is not supported yet');
    }

    async fetchDepositWithdrawFee (code: string, params = {}): Promise<DepositWithdrawFeeNetwork> {
        if (!this.has['fetchDepositWithdrawFees']) {
            throw new NotSupported (this.id + ' fetchDepositWithdrawFee() is not supported yet');
        }
        const fees = await this.fetchDepositWithdrawFees ([ code ], params);
        return this.safeValue (fees, code);
    }

    getSupportedMapping (key, mapping = {}) {
        if (key in mapping) {
            return mapping[key];
        } else {
            throw new NotSupported (this.id + ' ' + key + ' does not have a value in mapping');
        }
    }

    async fetchCrossBorrowRate (code: string, params = {}): Promise<CrossBorrowRate> {
        await this.loadMarkets ();
        if (!this.has['fetchBorrowRates']) {
            throw new NotSupported (this.id + ' fetchCrossBorrowRate() is not supported yet');
        }
        const borrowRates = await this.fetchCrossBorrowRates (params);
        const rate = this.safeValue (borrowRates, code);
        if (rate === undefined) {
            throw new ExchangeError (this.id + ' fetchCrossBorrowRate() could not find the borrow rate for currency code ' + code);
        }
        return rate;
    }

    async fetchIsolatedBorrowRate (symbol: string, params = {}): Promise<IsolatedBorrowRate> {
        await this.loadMarkets ();
        if (!this.has['fetchBorrowRates']) {
            throw new NotSupported (this.id + ' fetchIsolatedBorrowRate() is not supported yet');
        }
        const borrowRates = await this.fetchIsolatedBorrowRates (params);
        const rate = this.safeDict (borrowRates, symbol) as IsolatedBorrowRate;
        if (rate === undefined) {
            throw new ExchangeError (this.id + ' fetchIsolatedBorrowRate() could not find the borrow rate for market symbol ' + symbol);
        }
        return rate;
    }

    handleOptionAndParams (params: object, methodName: string, optionName: string, defaultValue = undefined) {
        // This method can be used to obtain method specific properties, i.e: this.handleOptionAndParams (params, 'fetchPosition', 'marginMode', 'isolated')
        const defaultOptionName = 'default' + this.capitalize (optionName); // we also need to check the 'defaultXyzWhatever'
        // check if params contain the key
        let value = this.safeValue2 (params, optionName, defaultOptionName);
        if (value !== undefined) {
            params = this.omit (params, [ optionName, defaultOptionName ]);
        } else {
            // handle routed methods like "watchTrades > watchTradesForSymbols" (or "watchTicker > watchTickers")
            [ methodName, params ] = this.handleParamString (params, 'callerMethodName', methodName);
            // check if exchange has properties for this method
            const exchangeWideMethodOptions = this.safeValue (this.options, methodName);
            if (exchangeWideMethodOptions !== undefined) {
                // check if the option is defined inside this method's props
                value = this.safeValue2 (exchangeWideMethodOptions, optionName, defaultOptionName);
            }
            if (value === undefined) {
                // if it's still undefined, check if global exchange-wide option exists
                value = this.safeValue2 (this.options, optionName, defaultOptionName);
            }
            // if it's still undefined, use the default value
            value = (value !== undefined) ? value : defaultValue;
        }
        return [ value, params ];
    }

    handleOptionAndParams2 (params: object, methodName1: string, optionName1: string, optionName2: string, defaultValue = undefined) {
        let value = undefined;
        [ value, params ] = this.handleOptionAndParams (params, methodName1, optionName1, defaultValue);
        // if still undefined, try optionName2
        let value2 = undefined;
        [ value2, params ] = this.handleOptionAndParams (params, methodName1, optionName2, value);
        return [ value2, params ];
    }

    handleOption (methodName: string, optionName: string, defaultValue = undefined) {
        // eslint-disable-next-line no-unused-vars
        const [ result, empty ] = this.handleOptionAndParams ({}, methodName, optionName, defaultValue);
        return result;
    }

    handleMarketTypeAndParams (methodName: string, market: Market = undefined, params = {}, defaultValue = undefined): any {
        /**
         * @ignore
         * @method
         * @name exchange#handleMarketTypeAndParams
         * @param methodName the method calling handleMarketTypeAndParams
         * @param {Market} market
         * @param {object} params
         * @param {string} [params.type] type assigned by user
         * @param {string} [params.defaultType] same as params.type
         * @param {string} [defaultValue] assigned programatically in the method calling handleMarketTypeAndParams
         * @returns {[string, object]} the market type and params with type and defaultType omitted
         */
        const defaultType = this.safeString2 (this.options, 'defaultType', 'type', 'spot');
        if (defaultValue === undefined) {  // defaultValue takes precendence over exchange wide defaultType
            defaultValue = defaultType;
        }
        const methodOptions = this.safeDict (this.options, methodName);
        let methodType = defaultValue;
        if (methodOptions !== undefined) {  // user defined methodType takes precedence over defaultValue
            if (typeof methodOptions === 'string') {
                methodType = methodOptions;
            } else {
                methodType = this.safeString2 (methodOptions, 'defaultType', 'type', methodType);
            }
        }
        const marketType = (market === undefined) ? methodType : market['type'];
        const type = this.safeString2 (params, 'defaultType', 'type', marketType);
        params = this.omit (params, [ 'defaultType', 'type' ]);
        return [ type, params ];
    }

    handleSubTypeAndParams (methodName: string, market = undefined, params = {}, defaultValue = undefined) {
        let subType = undefined;
        // if set in params, it takes precedence
        const subTypeInParams = this.safeString2 (params, 'subType', 'defaultSubType');
        // avoid omitting if it's not present
        if (subTypeInParams !== undefined) {
            subType = subTypeInParams;
            params = this.omit (params, [ 'subType', 'defaultSubType' ]);
        } else {
            // at first, check from market object
            if (market !== undefined) {
                if (market['linear']) {
                    subType = 'linear';
                } else if (market['inverse']) {
                    subType = 'inverse';
                }
            }
            // if it was not defined in market object
            if (subType === undefined) {
                const values = this.handleOptionAndParams ({}, methodName, 'subType', defaultValue); // no need to re-test params here
                subType = values[0];
            }
        }
        return [ subType, params ];
    }

    handleMarginModeAndParams (methodName: string, params = {}, defaultValue = undefined) {
        /**
         * @ignore
         * @method
         * @param {object} [params] extra parameters specific to the exchange API endpoint
         * @returns {Array} the marginMode in lowercase as specified by params["marginMode"], params["defaultMarginMode"] this.options["marginMode"] or this.options["defaultMarginMode"]
         */
        return this.handleOptionAndParams (params, methodName, 'marginMode', defaultValue);
    }

    throwExactlyMatchedException (exact, string, message) {
        if (string === undefined) {
            return;
        }
        if (string in exact) {
            throw new exact[string] (message);
        }
    }

    throwBroadlyMatchedException (broad, string, message) {
        const broadKey = this.findBroadlyMatchedKey (broad, string);
        if (broadKey !== undefined) {
            throw new broad[broadKey] (message);
        }
    }

    findBroadlyMatchedKey (broad, string) {
        // a helper for matching error strings exactly vs broadly
        const keys = Object.keys (broad);
        for (let i = 0; i < keys.length; i++) {
            const key = keys[i];
            if (string !== undefined) { // #issues/12698
                if (string.indexOf (key) >= 0) {
                    return key;
                }
            }
        }
        return undefined;
    }

    handleErrors (statusCode: int, statusText: string, url: string, method: string, responseHeaders: Dict, responseBody: string, response, requestHeaders, requestBody) {
        // it is a stub method that must be overrided in the derived exchange classes
        // throw new NotSupported (this.id + ' handleErrors() not implemented yet');
        return undefined;
    }

    calculateRateLimiterCost (api, method, path, params, config = {}) {
        return this.safeValue (config, 'cost', 1);
    }

    async fetchTicker (symbol: string, params = {}): Promise<Ticker> {
        if (this.has['fetchTickers']) {
            await this.loadMarkets ();
            const market = this.market (symbol);
            symbol = market['symbol'];
            const tickers = await this.fetchTickers ([ symbol ], params);
            const ticker = this.safeDict (tickers, symbol);
            if (ticker === undefined) {
                throw new NullResponse (this.id + ' fetchTickers() could not find a ticker for ' + symbol);
            } else {
                return ticker as Ticker;
            }
        } else {
            throw new NotSupported (this.id + ' fetchTicker() is not supported yet');
        }
    }

    async fetchTickerWs (symbol: string, params = {}): Promise<Ticker> {
        if (this.has['fetchTickersWs']) {
            await this.loadMarkets ();
            const market = this.market (symbol);
            symbol = market['symbol'];
            const tickers = await this.fetchTickerWs (symbol, params);
            const ticker = this.safeDict (tickers, symbol);
            if (ticker === undefined) {
                throw new NullResponse (this.id + ' fetchTickers() could not find a ticker for ' + symbol);
            } else {
                return ticker as Ticker;
            }
        } else {
            throw new NotSupported (this.id + ' fetchTicker() is not supported yet');
        }
    }

    async watchTicker (symbol: string, params = {}): Promise<Ticker> {
        throw new NotSupported (this.id + ' watchTicker() is not supported yet');
    }

    async fetchTickers (symbols: Strings = undefined, params = {}): Promise<Tickers> {
        throw new NotSupported (this.id + ' fetchTickers() is not supported yet');
    }

    async fetchTickersWs (symbols: Strings = undefined, params = {}): Promise<Tickers> {
        throw new NotSupported (this.id + ' fetchTickers() is not supported yet');
    }

    async fetchOrderBooks (symbols: Strings = undefined, limit: Int = undefined, params = {}): Promise<Dictionary<OrderBook>> {
        throw new NotSupported (this.id + ' fetchOrderBooks() is not supported yet');
    }

    async watchBidsAsks (symbols: Strings = undefined, params = {}): Promise<Tickers> {
        throw new NotSupported (this.id + ' watchBidsAsks() is not supported yet');
    }

    async watchTickers (symbols: Strings = undefined, params = {}): Promise<Tickers> {
        throw new NotSupported (this.id + ' watchTickers() is not supported yet');
    }

    async fetchOrder (id: string, symbol: Str = undefined, params = {}): Promise<Order> {
        throw new NotSupported (this.id + ' fetchOrder() is not supported yet');
    }

    async fetchOrderWs (id: string, symbol: Str = undefined, params = {}): Promise<Order> {
        throw new NotSupported (this.id + ' fetchOrderWs() is not supported yet');
    }

    async fetchOrderStatus (id: string, symbol: Str = undefined, params = {}): Promise<string> {
        // TODO: TypeScript: change method signature by replacing
        // Promise<string> with Promise<Order['status']>.
        const order = await this.fetchOrder (id, symbol, params);
        return order['status'];
    }

    async fetchUnifiedOrder (order, params = {}): Promise<Order> {
        return await this.fetchOrder (this.safeString (order, 'id'), this.safeString (order, 'symbol'), params);
    }

    async createOrder (symbol: string, type: OrderType, side: OrderSide, amount: number, price: Num = undefined, params = {}): Promise<Order> {
        throw new NotSupported (this.id + ' createOrder() is not supported yet');
    }

    async createTrailingAmountOrder (symbol: string, type: OrderType, side: OrderSide, amount: number, price: Num = undefined, trailingAmount = undefined, trailingTriggerPrice = undefined, params = {}): Promise<Order> {
        /**
         * @method
         * @name createTrailingAmountOrder
         * @description create a trailing order by providing the symbol, type, side, amount, price and trailingAmount
         * @param {string} symbol unified symbol of the market to create an order in
         * @param {string} type 'market' or 'limit'
         * @param {string} side 'buy' or 'sell'
         * @param {float} amount how much you want to trade in units of the base currency, or number of contracts
         * @param {float} [price] the price for the order to be filled at, in units of the quote currency, ignored in market orders
         * @param {float} trailingAmount the quote amount to trail away from the current market price
         * @param {float} [trailingTriggerPrice] the price to activate a trailing order, default uses the price argument
         * @param {object} [params] extra parameters specific to the exchange API endpoint
         * @returns {object} an [order structure]{@link https://docs.ccxt.com/#/?id=order-structure}
         */
        if (trailingAmount === undefined) {
            throw new ArgumentsRequired (this.id + ' createTrailingAmountOrder() requires a trailingAmount argument');
        }
        params['trailingAmount'] = trailingAmount;
        if (trailingTriggerPrice !== undefined) {
            params['trailingTriggerPrice'] = trailingTriggerPrice;
        }
        if (this.has['createTrailingAmountOrder']) {
            return await this.createOrder (symbol, type, side, amount, price, params);
        }
        throw new NotSupported (this.id + ' createTrailingAmountOrder() is not supported yet');
    }

    async createTrailingAmountOrderWs (symbol: string, type: OrderType, side: OrderSide, amount: number, price: Num = undefined, trailingAmount = undefined, trailingTriggerPrice = undefined, params = {}): Promise<Order> {
        /**
         * @method
         * @name createTrailingAmountOrderWs
         * @description create a trailing order by providing the symbol, type, side, amount, price and trailingAmount
         * @param {string} symbol unified symbol of the market to create an order in
         * @param {string} type 'market' or 'limit'
         * @param {string} side 'buy' or 'sell'
         * @param {float} amount how much you want to trade in units of the base currency, or number of contracts
         * @param {float} [price] the price for the order to be filled at, in units of the quote currency, ignored in market orders
         * @param {float} trailingAmount the quote amount to trail away from the current market price
         * @param {float} [trailingTriggerPrice] the price to activate a trailing order, default uses the price argument
         * @param {object} [params] extra parameters specific to the exchange API endpoint
         * @returns {object} an [order structure]{@link https://docs.ccxt.com/#/?id=order-structure}
         */
        if (trailingAmount === undefined) {
            throw new ArgumentsRequired (this.id + ' createTrailingAmountOrderWs() requires a trailingAmount argument');
        }
        params['trailingAmount'] = trailingAmount;
        if (trailingTriggerPrice !== undefined) {
            params['trailingTriggerPrice'] = trailingTriggerPrice;
        }
        if (this.has['createTrailingAmountOrderWs']) {
            return await this.createOrderWs (symbol, type, side, amount, price, params);
        }
        throw new NotSupported (this.id + ' createTrailingAmountOrderWs() is not supported yet');
    }

    async createTrailingPercentOrder (symbol: string, type: OrderType, side: OrderSide, amount: number, price: Num = undefined, trailingPercent = undefined, trailingTriggerPrice = undefined, params = {}): Promise<Order> {
        /**
         * @method
         * @name createTrailingPercentOrder
         * @description create a trailing order by providing the symbol, type, side, amount, price and trailingPercent
         * @param {string} symbol unified symbol of the market to create an order in
         * @param {string} type 'market' or 'limit'
         * @param {string} side 'buy' or 'sell'
         * @param {float} amount how much you want to trade in units of the base currency, or number of contracts
         * @param {float} [price] the price for the order to be filled at, in units of the quote currency, ignored in market orders
         * @param {float} trailingPercent the percent to trail away from the current market price
         * @param {float} [trailingTriggerPrice] the price to activate a trailing order, default uses the price argument
         * @param {object} [params] extra parameters specific to the exchange API endpoint
         * @returns {object} an [order structure]{@link https://docs.ccxt.com/#/?id=order-structure}
         */
        if (trailingPercent === undefined) {
            throw new ArgumentsRequired (this.id + ' createTrailingPercentOrder() requires a trailingPercent argument');
        }
        params['trailingPercent'] = trailingPercent;
        if (trailingTriggerPrice !== undefined) {
            params['trailingTriggerPrice'] = trailingTriggerPrice;
        }
        if (this.has['createTrailingPercentOrder']) {
            return await this.createOrder (symbol, type, side, amount, price, params);
        }
        throw new NotSupported (this.id + ' createTrailingPercentOrder() is not supported yet');
    }

    async createTrailingPercentOrderWs (symbol: string, type: OrderType, side: OrderSide, amount: number, price: Num = undefined, trailingPercent = undefined, trailingTriggerPrice = undefined, params = {}): Promise<Order> {
        /**
         * @method
         * @name createTrailingPercentOrderWs
         * @description create a trailing order by providing the symbol, type, side, amount, price and trailingPercent
         * @param {string} symbol unified symbol of the market to create an order in
         * @param {string} type 'market' or 'limit'
         * @param {string} side 'buy' or 'sell'
         * @param {float} amount how much you want to trade in units of the base currency, or number of contracts
         * @param {float} [price] the price for the order to be filled at, in units of the quote currency, ignored in market orders
         * @param {float} trailingPercent the percent to trail away from the current market price
         * @param {float} [trailingTriggerPrice] the price to activate a trailing order, default uses the price argument
         * @param {object} [params] extra parameters specific to the exchange API endpoint
         * @returns {object} an [order structure]{@link https://docs.ccxt.com/#/?id=order-structure}
         */
        if (trailingPercent === undefined) {
            throw new ArgumentsRequired (this.id + ' createTrailingPercentOrderWs() requires a trailingPercent argument');
        }
        params['trailingPercent'] = trailingPercent;
        if (trailingTriggerPrice !== undefined) {
            params['trailingTriggerPrice'] = trailingTriggerPrice;
        }
        if (this.has['createTrailingPercentOrderWs']) {
            return await this.createOrderWs (symbol, type, side, amount, price, params);
        }
        throw new NotSupported (this.id + ' createTrailingPercentOrderWs() is not supported yet');
    }

    async createMarketOrderWithCost (symbol: string, side: OrderSide, cost: number, params = {}) {
        /**
         * @method
         * @name createMarketOrderWithCost
         * @description create a market order by providing the symbol, side and cost
         * @param {string} symbol unified symbol of the market to create an order in
         * @param {string} side 'buy' or 'sell'
         * @param {float} cost how much you want to trade in units of the quote currency
         * @param {object} [params] extra parameters specific to the exchange API endpoint
         * @returns {object} an [order structure]{@link https://docs.ccxt.com/#/?id=order-structure}
         */
        if (this.has['createMarketOrderWithCost'] || (this.has['createMarketBuyOrderWithCost'] && this.has['createMarketSellOrderWithCost'])) {
            return await this.createOrder (symbol, 'market', side, cost, 1, params);
        }
        throw new NotSupported (this.id + ' createMarketOrderWithCost() is not supported yet');
    }

    async createMarketBuyOrderWithCost (symbol: string, cost: number, params = {}): Promise<Order> {
        /**
         * @method
         * @name createMarketBuyOrderWithCost
         * @description create a market buy order by providing the symbol and cost
         * @param {string} symbol unified symbol of the market to create an order in
         * @param {float} cost how much you want to trade in units of the quote currency
         * @param {object} [params] extra parameters specific to the exchange API endpoint
         * @returns {object} an [order structure]{@link https://docs.ccxt.com/#/?id=order-structure}
         */
        if (this.options['createMarketBuyOrderRequiresPrice'] || this.has['createMarketBuyOrderWithCost']) {
            return await this.createOrder (symbol, 'market', 'buy', cost, 1, params);
        }
        throw new NotSupported (this.id + ' createMarketBuyOrderWithCost() is not supported yet');
    }

    async createMarketSellOrderWithCost (symbol: string, cost: number, params = {}): Promise<Order> {
        /**
         * @method
         * @name createMarketSellOrderWithCost
         * @description create a market sell order by providing the symbol and cost
         * @param {string} symbol unified symbol of the market to create an order in
         * @param {float} cost how much you want to trade in units of the quote currency
         * @param {object} [params] extra parameters specific to the exchange API endpoint
         * @returns {object} an [order structure]{@link https://docs.ccxt.com/#/?id=order-structure}
         */
        if (this.options['createMarketSellOrderRequiresPrice'] || this.has['createMarketSellOrderWithCost']) {
            return await this.createOrder (symbol, 'market', 'sell', cost, 1, params);
        }
        throw new NotSupported (this.id + ' createMarketSellOrderWithCost() is not supported yet');
    }

    async createMarketOrderWithCostWs (symbol: string, side: OrderSide, cost: number, params = {}) {
        /**
         * @method
         * @name createMarketOrderWithCostWs
         * @description create a market order by providing the symbol, side and cost
         * @param {string} symbol unified symbol of the market to create an order in
         * @param {string} side 'buy' or 'sell'
         * @param {float} cost how much you want to trade in units of the quote currency
         * @param {object} [params] extra parameters specific to the exchange API endpoint
         * @returns {object} an [order structure]{@link https://docs.ccxt.com/#/?id=order-structure}
         */
        if (this.has['createMarketOrderWithCostWs'] || (this.has['createMarketBuyOrderWithCostWs'] && this.has['createMarketSellOrderWithCostWs'])) {
            return await this.createOrderWs (symbol, 'market', side, cost, 1, params);
        }
        throw new NotSupported (this.id + ' createMarketOrderWithCostWs() is not supported yet');
    }

    async createTriggerOrder (symbol: string, type: OrderType, side: OrderSide, amount: number, price: Num = undefined, triggerPrice: Num = undefined, params = {}): Promise<Order> {
        /**
         * @method
         * @name createTriggerOrder
         * @description create a trigger stop order (type 1)
         * @param {string} symbol unified symbol of the market to create an order in
         * @param {string} type 'market' or 'limit'
         * @param {string} side 'buy' or 'sell'
         * @param {float} amount how much you want to trade in units of the base currency or the number of contracts
         * @param {float} [price] the price to fulfill the order, in units of the quote currency, ignored in market orders
         * @param {float} triggerPrice the price to trigger the stop order, in units of the quote currency
         * @param {object} [params] extra parameters specific to the exchange API endpoint
         * @returns {object} an [order structure]{@link https://docs.ccxt.com/#/?id=order-structure}
         */
        if (triggerPrice === undefined) {
            throw new ArgumentsRequired (this.id + ' createTriggerOrder() requires a triggerPrice argument');
        }
        params['triggerPrice'] = triggerPrice;
        if (this.has['createTriggerOrder']) {
            return await this.createOrder (symbol, type, side, amount, price, params);
        }
        throw new NotSupported (this.id + ' createTriggerOrder() is not supported yet');
    }

    async createTriggerOrderWs (symbol: string, type: OrderType, side: OrderSide, amount: number, price: Num = undefined, triggerPrice: Num = undefined, params = {}): Promise<Order> {
        /**
         * @method
         * @name createTriggerOrderWs
         * @description create a trigger stop order (type 1)
         * @param {string} symbol unified symbol of the market to create an order in
         * @param {string} type 'market' or 'limit'
         * @param {string} side 'buy' or 'sell'
         * @param {float} amount how much you want to trade in units of the base currency or the number of contracts
         * @param {float} [price] the price to fulfill the order, in units of the quote currency, ignored in market orders
         * @param {float} triggerPrice the price to trigger the stop order, in units of the quote currency
         * @param {object} [params] extra parameters specific to the exchange API endpoint
         * @returns {object} an [order structure]{@link https://docs.ccxt.com/#/?id=order-structure}
         */
        if (triggerPrice === undefined) {
            throw new ArgumentsRequired (this.id + ' createTriggerOrderWs() requires a triggerPrice argument');
        }
        params['triggerPrice'] = triggerPrice;
        if (this.has['createTriggerOrderWs']) {
            return await this.createOrderWs (symbol, type, side, amount, price, params);
        }
        throw new NotSupported (this.id + ' createTriggerOrderWs() is not supported yet');
    }

    async createStopLossOrder (symbol: string, type: OrderType, side: OrderSide, amount: number, price: Num = undefined, stopLossPrice: Num = undefined, params = {}): Promise<Order> {
        /**
         * @method
         * @name createStopLossOrder
         * @description create a trigger stop loss order (type 2)
         * @param {string} symbol unified symbol of the market to create an order in
         * @param {string} type 'market' or 'limit'
         * @param {string} side 'buy' or 'sell'
         * @param {float} amount how much you want to trade in units of the base currency or the number of contracts
         * @param {float} [price] the price to fulfill the order, in units of the quote currency, ignored in market orders
         * @param {float} stopLossPrice the price to trigger the stop loss order, in units of the quote currency
         * @param {object} [params] extra parameters specific to the exchange API endpoint
         * @returns {object} an [order structure]{@link https://docs.ccxt.com/#/?id=order-structure}
         */
        if (stopLossPrice === undefined) {
            throw new ArgumentsRequired (this.id + ' createStopLossOrder() requires a stopLossPrice argument');
        }
        params['stopLossPrice'] = stopLossPrice;
        if (this.has['createStopLossOrder']) {
            return await this.createOrder (symbol, type, side, amount, price, params);
        }
        throw new NotSupported (this.id + ' createStopLossOrder() is not supported yet');
    }

    async createStopLossOrderWs (symbol: string, type: OrderType, side: OrderSide, amount: number, price: Num = undefined, stopLossPrice: Num = undefined, params = {}): Promise<Order> {
        /**
         * @method
         * @name createStopLossOrderWs
         * @description create a trigger stop loss order (type 2)
         * @param {string} symbol unified symbol of the market to create an order in
         * @param {string} type 'market' or 'limit'
         * @param {string} side 'buy' or 'sell'
         * @param {float} amount how much you want to trade in units of the base currency or the number of contracts
         * @param {float} [price] the price to fulfill the order, in units of the quote currency, ignored in market orders
         * @param {float} stopLossPrice the price to trigger the stop loss order, in units of the quote currency
         * @param {object} [params] extra parameters specific to the exchange API endpoint
         * @returns {object} an [order structure]{@link https://docs.ccxt.com/#/?id=order-structure}
         */
        if (stopLossPrice === undefined) {
            throw new ArgumentsRequired (this.id + ' createStopLossOrderWs() requires a stopLossPrice argument');
        }
        params['stopLossPrice'] = stopLossPrice;
        if (this.has['createStopLossOrderWs']) {
            return await this.createOrderWs (symbol, type, side, amount, price, params);
        }
        throw new NotSupported (this.id + ' createStopLossOrderWs() is not supported yet');
    }

    async createTakeProfitOrder (symbol: string, type: OrderType, side: OrderSide, amount: number, price: Num = undefined, takeProfitPrice: Num = undefined, params = {}): Promise<Order> {
        /**
         * @method
         * @name createTakeProfitOrder
         * @description create a trigger take profit order (type 2)
         * @param {string} symbol unified symbol of the market to create an order in
         * @param {string} type 'market' or 'limit'
         * @param {string} side 'buy' or 'sell'
         * @param {float} amount how much you want to trade in units of the base currency or the number of contracts
         * @param {float} [price] the price to fulfill the order, in units of the quote currency, ignored in market orders
         * @param {float} takeProfitPrice the price to trigger the take profit order, in units of the quote currency
         * @param {object} [params] extra parameters specific to the exchange API endpoint
         * @returns {object} an [order structure]{@link https://docs.ccxt.com/#/?id=order-structure}
         */
        if (takeProfitPrice === undefined) {
            throw new ArgumentsRequired (this.id + ' createTakeProfitOrder() requires a takeProfitPrice argument');
        }
        params['takeProfitPrice'] = takeProfitPrice;
        if (this.has['createTakeProfitOrder']) {
            return await this.createOrder (symbol, type, side, amount, price, params);
        }
        throw new NotSupported (this.id + ' createTakeProfitOrder() is not supported yet');
    }

    async createTakeProfitOrderWs (symbol: string, type: OrderType, side: OrderSide, amount: number, price: Num = undefined, takeProfitPrice: Num = undefined, params = {}): Promise<Order> {
        /**
         * @method
         * @name createTakeProfitOrderWs
         * @description create a trigger take profit order (type 2)
         * @param {string} symbol unified symbol of the market to create an order in
         * @param {string} type 'market' or 'limit'
         * @param {string} side 'buy' or 'sell'
         * @param {float} amount how much you want to trade in units of the base currency or the number of contracts
         * @param {float} [price] the price to fulfill the order, in units of the quote currency, ignored in market orders
         * @param {float} takeProfitPrice the price to trigger the take profit order, in units of the quote currency
         * @param {object} [params] extra parameters specific to the exchange API endpoint
         * @returns {object} an [order structure]{@link https://docs.ccxt.com/#/?id=order-structure}
         */
        if (takeProfitPrice === undefined) {
            throw new ArgumentsRequired (this.id + ' createTakeProfitOrderWs() requires a takeProfitPrice argument');
        }
        params['takeProfitPrice'] = takeProfitPrice;
        if (this.has['createTakeProfitOrderWs']) {
            return await this.createOrderWs (symbol, type, side, amount, price, params);
        }
        throw new NotSupported (this.id + ' createTakeProfitOrderWs() is not supported yet');
    }

    async createOrderWithTakeProfitAndStopLoss (symbol: string, type: OrderType, side: OrderSide, amount: number, price: Num = undefined, takeProfit: Num = undefined, stopLoss: Num = undefined, params = {}): Promise<Order> {
        /**
         * @method
         * @name createOrderWithTakeProfitAndStopLoss
         * @description create an order with a stop loss or take profit attached (type 3)
         * @param {string} symbol unified symbol of the market to create an order in
         * @param {string} type 'market' or 'limit'
         * @param {string} side 'buy' or 'sell'
         * @param {float} amount how much you want to trade in units of the base currency or the number of contracts
         * @param {float} [price] the price to fulfill the order, in units of the quote currency, ignored in market orders
         * @param {float} [takeProfit] the take profit price, in units of the quote currency
         * @param {float} [stopLoss] the stop loss price, in units of the quote currency
         * @param {object} [params] extra parameters specific to the exchange API endpoint
         * @param {string} [params.takeProfitType] *not available on all exchanges* 'limit' or 'market'
         * @param {string} [params.stopLossType] *not available on all exchanges* 'limit' or 'market'
         * @param {string} [params.takeProfitPriceType] *not available on all exchanges* 'last', 'mark' or 'index'
         * @param {string} [params.stopLossPriceType] *not available on all exchanges* 'last', 'mark' or 'index'
         * @param {float} [params.takeProfitLimitPrice] *not available on all exchanges* limit price for a limit take profit order
         * @param {float} [params.stopLossLimitPrice] *not available on all exchanges* stop loss for a limit stop loss order
         * @param {float} [params.takeProfitAmount] *not available on all exchanges* the amount for a take profit
         * @param {float} [params.stopLossAmount] *not available on all exchanges* the amount for a stop loss
         * @returns {object} an [order structure]{@link https://docs.ccxt.com/#/?id=order-structure}
         */
        params = this.setTakeProfitAndStopLossParams (symbol, type, side, amount, price, takeProfit, stopLoss, params);
        if (this.has['createOrderWithTakeProfitAndStopLoss']) {
            return await this.createOrder (symbol, type, side, amount, price, params);
        }
        throw new NotSupported (this.id + ' createOrderWithTakeProfitAndStopLoss() is not supported yet');
    }

    setTakeProfitAndStopLossParams (symbol: string, type: OrderType, side: OrderSide, amount: number, price: Num = undefined, takeProfit: Num = undefined, stopLoss: Num = undefined, params = {}) {
        if ((takeProfit === undefined) && (stopLoss === undefined)) {
            throw new ArgumentsRequired (this.id + ' createOrderWithTakeProfitAndStopLoss() requires either a takeProfit or stopLoss argument');
        }
        if (takeProfit !== undefined) {
            params['takeProfit'] = {
                'triggerPrice': takeProfit,
            };
        }
        if (stopLoss !== undefined) {
            params['stopLoss'] = {
                'triggerPrice': stopLoss,
            };
        }
        const takeProfitType = this.safeString (params, 'takeProfitType');
        const takeProfitPriceType = this.safeString (params, 'takeProfitPriceType');
        const takeProfitLimitPrice = this.safeString (params, 'takeProfitLimitPrice');
        const takeProfitAmount = this.safeString (params, 'takeProfitAmount');
        const stopLossType = this.safeString (params, 'stopLossType');
        const stopLossPriceType = this.safeString (params, 'stopLossPriceType');
        const stopLossLimitPrice = this.safeString (params, 'stopLossLimitPrice');
        const stopLossAmount = this.safeString (params, 'stopLossAmount');
        if (takeProfitType !== undefined) {
            params['takeProfit']['type'] = takeProfitType;
        }
        if (takeProfitPriceType !== undefined) {
            params['takeProfit']['priceType'] = takeProfitPriceType;
        }
        if (takeProfitLimitPrice !== undefined) {
            params['takeProfit']['price'] = this.parseToNumeric (takeProfitLimitPrice);
        }
        if (takeProfitAmount !== undefined) {
            params['takeProfit']['amount'] = this.parseToNumeric (takeProfitAmount);
        }
        if (stopLossType !== undefined) {
            params['stopLoss']['type'] = stopLossType;
        }
        if (stopLossPriceType !== undefined) {
            params['stopLoss']['priceType'] = stopLossPriceType;
        }
        if (stopLossLimitPrice !== undefined) {
            params['stopLoss']['price'] = this.parseToNumeric (stopLossLimitPrice);
        }
        if (stopLossAmount !== undefined) {
            params['stopLoss']['amount'] = this.parseToNumeric (stopLossAmount);
        }
        params = this.omit (params, [ 'takeProfitType', 'takeProfitPriceType', 'takeProfitLimitPrice', 'takeProfitAmount', 'stopLossType', 'stopLossPriceType', 'stopLossLimitPrice', 'stopLossAmount' ]);
        return params;
    }

    async createOrderWithTakeProfitAndStopLossWs (symbol: string, type: OrderType, side: OrderSide, amount: number, price: Num = undefined, takeProfit: Num = undefined, stopLoss: Num = undefined, params = {}): Promise<Order> {
        /**
         * @method
         * @name createOrderWithTakeProfitAndStopLossWs
         * @description create an order with a stop loss or take profit attached (type 3)
         * @param {string} symbol unified symbol of the market to create an order in
         * @param {string} type 'market' or 'limit'
         * @param {string} side 'buy' or 'sell'
         * @param {float} amount how much you want to trade in units of the base currency or the number of contracts
         * @param {float} [price] the price to fulfill the order, in units of the quote currency, ignored in market orders
         * @param {float} [takeProfit] the take profit price, in units of the quote currency
         * @param {float} [stopLoss] the stop loss price, in units of the quote currency
         * @param {object} [params] extra parameters specific to the exchange API endpoint
         * @param {string} [params.takeProfitType] *not available on all exchanges* 'limit' or 'market'
         * @param {string} [params.stopLossType] *not available on all exchanges* 'limit' or 'market'
         * @param {string} [params.takeProfitPriceType] *not available on all exchanges* 'last', 'mark' or 'index'
         * @param {string} [params.stopLossPriceType] *not available on all exchanges* 'last', 'mark' or 'index'
         * @param {float} [params.takeProfitLimitPrice] *not available on all exchanges* limit price for a limit take profit order
         * @param {float} [params.stopLossLimitPrice] *not available on all exchanges* stop loss for a limit stop loss order
         * @param {float} [params.takeProfitAmount] *not available on all exchanges* the amount for a take profit
         * @param {float} [params.stopLossAmount] *not available on all exchanges* the amount for a stop loss
         * @returns {object} an [order structure]{@link https://docs.ccxt.com/#/?id=order-structure}
         */
        params = this.setTakeProfitAndStopLossParams (symbol, type, side, amount, price, takeProfit, stopLoss, params);
        if (this.has['createOrderWithTakeProfitAndStopLossWs']) {
            return await this.createOrderWs (symbol, type, side, amount, price, params);
        }
        throw new NotSupported (this.id + ' createOrderWithTakeProfitAndStopLossWs() is not supported yet');
    }

    async createOrders (orders: OrderRequest[], params = {}): Promise<Order[]> {
        throw new NotSupported (this.id + ' createOrders() is not supported yet');
    }

    async createOrderWs (symbol: string, type: OrderType, side: OrderSide, amount: number, price: Num = undefined, params = {}): Promise<Order> {
        throw new NotSupported (this.id + ' createOrderWs() is not supported yet');
    }

    async cancelOrder (id: string, symbol: Str = undefined, params = {}): Promise<{}> {
        throw new NotSupported (this.id + ' cancelOrder() is not supported yet');
    }

    async cancelOrderWs (id: string, symbol: Str = undefined, params = {}): Promise<{}> {
        throw new NotSupported (this.id + ' cancelOrderWs() is not supported yet');
    }

    async cancelOrdersWs (ids: string[], symbol: Str = undefined, params = {}): Promise<{}> {
        throw new NotSupported (this.id + ' cancelOrdersWs() is not supported yet');
    }

    async cancelAllOrders (symbol: Str = undefined, params = {}): Promise<{}> {
        throw new NotSupported (this.id + ' cancelAllOrders() is not supported yet');
    }

    async cancelAllOrdersAfter (timeout: Int, params = {}): Promise<{}> {
        throw new NotSupported (this.id + ' cancelAllOrdersAfter() is not supported yet');
    }

    async cancelOrdersForSymbols (orders: CancellationRequest[], params = {}): Promise<{}> {
        throw new NotSupported (this.id + ' cancelOrdersForSymbols() is not supported yet');
    }

    async cancelAllOrdersWs (symbol: Str = undefined, params = {}): Promise<{}> {
        throw new NotSupported (this.id + ' cancelAllOrdersWs() is not supported yet');
    }

    async cancelUnifiedOrder (order, params = {}): Promise<{}> {
        return this.cancelOrder (this.safeString (order, 'id'), this.safeString (order, 'symbol'), params);
    }

    async fetchOrders (symbol: Str = undefined, since: Int = undefined, limit: Int = undefined, params = {}): Promise<Order[]> {
        if (this.has['fetchOpenOrders'] && this.has['fetchClosedOrders']) {
            throw new NotSupported (this.id + ' fetchOrders() is not supported yet, consider using fetchOpenOrders() and fetchClosedOrders() instead');
        }
        throw new NotSupported (this.id + ' fetchOrders() is not supported yet');
    }

    async fetchOrdersWs (symbol: Str = undefined, since: Int = undefined, limit: Int = undefined, params = {}): Promise<Order[]> {
        throw new NotSupported (this.id + ' fetchOrdersWs() is not supported yet');
    }

    async fetchOrderTrades (id: string, symbol: Str = undefined, since: Int = undefined, limit: Int = undefined, params = {}): Promise<Trade[]> {
        throw new NotSupported (this.id + ' fetchOrderTrades() is not supported yet');
    }

    async watchOrders (symbol: Str = undefined, since: Int = undefined, limit: Int = undefined, params = {}): Promise<Order[]> {
        throw new NotSupported (this.id + ' watchOrders() is not supported yet');
    }

    async fetchOpenOrders (symbol: Str = undefined, since: Int = undefined, limit: Int = undefined, params = {}): Promise<Order[]> {
        if (this.has['fetchOrders']) {
            const orders = await this.fetchOrders (symbol, since, limit, params);
            return this.filterBy (orders, 'status', 'open') as Order[];
        }
        throw new NotSupported (this.id + ' fetchOpenOrders() is not supported yet');
    }

    async fetchOpenOrdersWs (symbol: Str = undefined, since: Int = undefined, limit: Int = undefined, params = {}): Promise<Order[]> {
        if (this.has['fetchOrdersWs']) {
            const orders = await this.fetchOrdersWs (symbol, since, limit, params);
            return this.filterBy (orders, 'status', 'open') as Order[];
        }
        throw new NotSupported (this.id + ' fetchOpenOrdersWs() is not supported yet');
    }

    async fetchClosedOrders (symbol: Str = undefined, since: Int = undefined, limit: Int = undefined, params = {}): Promise<Order[]> {
        if (this.has['fetchOrders']) {
            const orders = await this.fetchOrders (symbol, since, limit, params);
            return this.filterBy (orders, 'status', 'closed') as Order[];
        }
        throw new NotSupported (this.id + ' fetchClosedOrders() is not supported yet');
    }

    async fetchCanceledAndClosedOrders (symbol: Str = undefined, since: Int = undefined, limit: Int = undefined, params = {}): Promise<Order[]> {
        throw new NotSupported (this.id + ' fetchCanceledAndClosedOrders() is not supported yet');
    }

    async fetchClosedOrdersWs (symbol: Str = undefined, since: Int = undefined, limit: Int = undefined, params = {}): Promise<Order[]> {
        if (this.has['fetchOrdersWs']) {
            const orders = await this.fetchOrdersWs (symbol, since, limit, params);
            return this.filterBy (orders, 'status', 'closed') as Order[];
        }
        throw new NotSupported (this.id + ' fetchClosedOrdersWs() is not supported yet');
    }

    async fetchMyTrades (symbol: Str = undefined, since: Int = undefined, limit: Int = undefined, params = {}): Promise<Trade[]> {
        throw new NotSupported (this.id + ' fetchMyTrades() is not supported yet');
    }

    async fetchMyLiquidations (symbol: Str = undefined, since: Int = undefined, limit: Int = undefined, params = {}): Promise<Liquidation[]> {
        throw new NotSupported (this.id + ' fetchMyLiquidations() is not supported yet');
    }

    async fetchLiquidations (symbol: string, since: Int = undefined, limit: Int = undefined, params = {}): Promise<Liquidation[]> {
        throw new NotSupported (this.id + ' fetchLiquidations() is not supported yet');
    }

    async fetchMyTradesWs (symbol: Str = undefined, since: Int = undefined, limit: Int = undefined, params = {}): Promise<Trade[]> {
        throw new NotSupported (this.id + ' fetchMyTradesWs() is not supported yet');
    }

    async watchMyTrades (symbol: Str = undefined, since: Int = undefined, limit: Int = undefined, params = {}): Promise<Trade[]> {
        throw new NotSupported (this.id + ' watchMyTrades() is not supported yet');
    }

    async fetchGreeks (symbol: string, params = {}): Promise<Greeks> {
        throw new NotSupported (this.id + ' fetchGreeks() is not supported yet');
    }

    async fetchOptionChain (code: string, params = {}): Promise<OptionChain> {
        throw new NotSupported (this.id + ' fetchOptionChain() is not supported yet');
    }

    async fetchOption (symbol: string, params = {}): Promise<Option> {
        throw new NotSupported (this.id + ' fetchOption() is not supported yet');
    }

    async fetchConvertQuote (fromCode: string, toCode: string, amount: Num = undefined, params = {}): Promise<Conversion> {
        throw new NotSupported (this.id + ' fetchConvertQuote() is not supported yet');
    }

    async fetchDepositsWithdrawals (code: Str = undefined, since: Int = undefined, limit: Int = undefined, params = {}): Promise<Transaction[]> {
        /**
         * @method
         * @name exchange#fetchDepositsWithdrawals
         * @description fetch history of deposits and withdrawals
         * @param {string} [code] unified currency code for the currency of the deposit/withdrawals, default is undefined
         * @param {int} [since] timestamp in ms of the earliest deposit/withdrawal, default is undefined
         * @param {int} [limit] max number of deposit/withdrawals to return, default is undefined
         * @param {object} [params] extra parameters specific to the exchange API endpoint
         * @returns {object} a list of [transaction structures]{@link https://docs.ccxt.com/#/?id=transaction-structure}
         */
        throw new NotSupported (this.id + ' fetchDepositsWithdrawals() is not supported yet');
    }

    async fetchDeposits (symbol: Str = undefined, since: Int = undefined, limit: Int = undefined, params = {}): Promise<Transaction[]> {
        throw new NotSupported (this.id + ' fetchDeposits() is not supported yet');
    }

    async fetchWithdrawals (symbol: Str = undefined, since: Int = undefined, limit: Int = undefined, params = {}): Promise<Transaction[]> {
        throw new NotSupported (this.id + ' fetchWithdrawals() is not supported yet');
    }

    async fetchDepositsWs (code: Str = undefined, since: Int = undefined, limit: Int = undefined, params = {}): Promise<{}> {
        throw new NotSupported (this.id + ' fetchDepositsWs() is not supported yet');
    }

    async fetchWithdrawalsWs (code: Str = undefined, since: Int = undefined, limit: Int = undefined, params = {}): Promise<{}> {
        throw new NotSupported (this.id + ' fetchWithdrawalsWs() is not supported yet');
    }

    async fetchFundingRateHistory (symbol: Str = undefined, since: Int = undefined, limit: Int = undefined, params = {}): Promise<FundingRateHistory[]> {
        throw new NotSupported (this.id + ' fetchFundingRateHistory() is not supported yet');
    }

    async fetchFundingHistory (symbol: Str = undefined, since: Int = undefined, limit: Int = undefined, params = {}): Promise<FundingHistory[]> {
        throw new NotSupported (this.id + ' fetchFundingHistory() is not supported yet');
    }

    async closePosition (symbol: string, side: OrderSide = undefined, params = {}): Promise<Order> {
        throw new NotSupported (this.id + ' closePosition() is not supported yet');
    }

    async closeAllPositions (params = {}): Promise<Position[]> {
        throw new NotSupported (this.id + ' closeAllPositions() is not supported yet');
    }

    async fetchL3OrderBook (symbol: string, limit: Int = undefined, params = {}): Promise<OrderBook> {
        throw new BadRequest (this.id + ' fetchL3OrderBook() is not supported yet');
    }

    parseLastPrice (price, market: Market = undefined): LastPrice {
        throw new NotSupported (this.id + ' parseLastPrice() is not supported yet');
    }

    async fetchDepositAddress (code: string, params = {}) {
        if (this.has['fetchDepositAddresses']) {
            const depositAddresses = await this.fetchDepositAddresses ([ code ], params);
            const depositAddress = this.safeValue (depositAddresses, code);
            if (depositAddress === undefined) {
                throw new InvalidAddress (this.id + ' fetchDepositAddress() could not find a deposit address for ' + code + ', make sure you have created a corresponding deposit address in your wallet on the exchange website');
            } else {
                return depositAddress;
            }
        } else if (this.has['fetchDepositAddressesByNetwork']) {
            const network = this.safeString (params, 'network');
            params = this.omit (params, 'network');
            const addressStructures = await this.fetchDepositAddressesByNetwork (code, params);
            if (network !== undefined) {
                return this.safeDict (addressStructures, network);
            } else {
                const keys = Object.keys (addressStructures);
                const key = this.safeString (keys, 0);
                return this.safeDict (addressStructures, key);
            }
        } else {
            throw new NotSupported (this.id + ' fetchDepositAddress() is not supported yet');
        }
    }

    account (): BalanceAccount {
        return {
            'free': undefined,
            'used': undefined,
            'total': undefined,
        };
    }

    commonCurrencyCode (code: string) {
        if (!this.substituteCommonCurrencyCodes) {
            return code;
        }
        return this.safeString (this.commonCurrencies, code, code);
    }

    currency (code: string) {
        if (this.currencies === undefined) {
            throw new ExchangeError (this.id + ' currencies not loaded');
        }
        if (typeof code === 'string') {
            if (code in this.currencies) {
                return this.currencies[code];
            } else if (code in this.currencies_by_id) {
                return this.currencies_by_id[code];
            }
        }
        throw new ExchangeError (this.id + ' does not have currency code ' + code);
    }

    market (symbol: string): MarketInterface {
        if (this.markets === undefined) {
            throw new ExchangeError (this.id + ' markets not loaded');
        }
        if (symbol in this.markets) {
            return this.markets[symbol];
        } else if (symbol in this.markets_by_id) {
            const markets = this.markets_by_id[symbol];
            const defaultType = this.safeString2 (this.options, 'defaultType', 'defaultSubType', 'spot');
            for (let i = 0; i < markets.length; i++) {
                const market = markets[i];
                if (market[defaultType]) {
                    return market;
                }
            }
            return markets[0];
        } else if ((symbol.endsWith ('-C')) || (symbol.endsWith ('-P')) || (symbol.startsWith ('C-')) || (symbol.startsWith ('P-'))) {
            return this.createExpiredOptionMarket (symbol);
        }
        throw new BadSymbol (this.id + ' does not have market symbol ' + symbol);
    }

    createExpiredOptionMarket (symbol: string): MarketInterface {
        throw new NotSupported (this.id + ' createExpiredOptionMarket () is not supported yet');
    }

    handleWithdrawTagAndParams (tag, params): any {
        if ((tag !== undefined) && (typeof tag === 'object')) {
            params = this.extend (tag, params);
            tag = undefined;
        }
        if (tag === undefined) {
            tag = this.safeString (params, 'tag');
            if (tag !== undefined) {
                params = this.omit (params, 'tag');
            }
        }
        return [ tag, params ];
    }

    async createLimitOrder (symbol: string, side: OrderSide, amount: number, price: number, params = {}): Promise<Order> {
        return await this.createOrder (symbol, 'limit', side, amount, price, params);
    }

    async createLimitOrderWs (symbol: string, side: OrderSide, amount: number, price: number, params = {}): Promise<Order> {
        return await this.createOrderWs (symbol, 'limit', side, amount, price, params);
    }

    async createMarketOrder (symbol: string, side: OrderSide, amount: number, price: Num = undefined, params = {}): Promise<Order> {
        return await this.createOrder (symbol, 'market', side, amount, price, params);
    }

    async createMarketOrderWs (symbol: string, side: OrderSide, amount: number, price: Num = undefined, params = {}): Promise<Order> {
        return await this.createOrderWs (symbol, 'market', side, amount, price, params);
    }

    async createLimitBuyOrder (symbol: string, amount: number, price: number, params = {}): Promise<Order> {
        return await this.createOrder (symbol, 'limit', 'buy', amount, price, params);
    }

    async createLimitBuyOrderWs (symbol: string, amount: number, price: number, params = {}): Promise<Order> {
        return await this.createOrderWs (symbol, 'limit', 'buy', amount, price, params);
    }

    async createLimitSellOrder (symbol: string, amount: number, price: number, params = {}): Promise<Order> {
        return await this.createOrder (symbol, 'limit', 'sell', amount, price, params);
    }

    async createLimitSellOrderWs (symbol: string, amount: number, price: number, params = {}): Promise<Order> {
        return await this.createOrderWs (symbol, 'limit', 'sell', amount, price, params);
    }

    async createMarketBuyOrder (symbol: string, amount: number, params = {}): Promise<Order> {
        return await this.createOrder (symbol, 'market', 'buy', amount, undefined, params);
    }

    async createMarketBuyOrderWs (symbol: string, amount: number, params = {}): Promise<Order> {
        return await this.createOrderWs (symbol, 'market', 'buy', amount, undefined, params);
    }

    async createMarketSellOrder (symbol: string, amount: number, params = {}): Promise<Order> {
        return await this.createOrder (symbol, 'market', 'sell', amount, undefined, params);
    }

    async createMarketSellOrderWs (symbol: string, amount: number, params = {}): Promise<Order> {
        return await this.createOrderWs (symbol, 'market', 'sell', amount, undefined, params);
    }

    costToPrecision (symbol: string, cost) {
        const market = this.market (symbol);
        return this.decimalToPrecision (cost, TRUNCATE, market['precision']['price'], this.precisionMode, this.paddingMode);
    }

    priceToPrecision (symbol: string, price): string {
        const market = this.market (symbol);
        const result = this.decimalToPrecision (price, ROUND, market['precision']['price'], this.precisionMode, this.paddingMode);
        if (result === '0') {
            throw new InvalidOrder (this.id + ' price of ' + market['symbol'] + ' must be greater than minimum price precision of ' + this.numberToString (market['precision']['price']));
        }
        return result;
    }

    amountToPrecision (symbol: string, amount) {
        const market = this.market (symbol);
        const result = this.decimalToPrecision (amount, TRUNCATE, market['precision']['amount'], this.precisionMode, this.paddingMode);
        if (result === '0') {
            throw new InvalidOrder (this.id + ' amount of ' + market['symbol'] + ' must be greater than minimum amount precision of ' + this.numberToString (market['precision']['amount']));
        }
        return result;
    }

    feeToPrecision (symbol: string, fee) {
        const market = this.market (symbol);
        return this.decimalToPrecision (fee, ROUND, market['precision']['price'], this.precisionMode, this.paddingMode);
    }

    currencyToPrecision (code: string, fee, networkCode = undefined) {
        const currency = this.currencies[code];
        let precision = this.safeValue (currency, 'precision');
        if (networkCode !== undefined) {
            const networks = this.safeDict (currency, 'networks', {});
            const networkItem = this.safeDict (networks, networkCode, {});
            precision = this.safeValue (networkItem, 'precision', precision);
        }
        if (precision === undefined) {
            return this.forceString (fee);
        } else {
            return this.decimalToPrecision (fee, ROUND, precision, this.precisionMode, this.paddingMode);
        }
    }

    forceString (value) {
        if (typeof value !== 'string') {
            return this.numberToString (value);
        }
        return value;
    }

    isTickPrecision () {
        return this.precisionMode === TICK_SIZE;
    }

    isDecimalPrecision () {
        return this.precisionMode === DECIMAL_PLACES;
    }

    isSignificantPrecision () {
        return this.precisionMode === SIGNIFICANT_DIGITS;
    }

    safeNumber (obj, key: IndexType, defaultNumber: Num = undefined): Num {
        const value = this.safeString (obj, key);
        return this.parseNumber (value, defaultNumber);
    }

    safeNumberN (obj: object, arr: IndexType[], defaultNumber: Num = undefined): Num {
        const value = this.safeStringN (obj, arr);
        return this.parseNumber (value, defaultNumber);
    }

    parsePrecision (precision?: string) {
        /**
         * @ignore
         * @method
         * @param {string} precision The number of digits to the right of the decimal
         * @returns {string} a string number equal to 1e-precision
         */
        if (precision === undefined) {
            return undefined;
        }
        const precisionNumber = parseInt (precision);
        if (precisionNumber === 0) {
            return '1';
        }
        let parsedPrecision = '0.';
        for (let i = 0; i < precisionNumber - 1; i++) {
            parsedPrecision = parsedPrecision + '0';
        }
        return parsedPrecision + '1';
    }

    integerPrecisionToAmount (precision: Str) {
        /**
         * @ignore
         * @method
         * @description handles positive & negative numbers too. parsePrecision() does not handle negative numbers, but this method handles
         * @param {string} precision The number of digits to the right of the decimal
         * @returns {string} a string number equal to 1e-precision
         */
        if (precision === undefined) {
            return undefined;
        }
        if (Precise.stringGe (precision, '0')) {
            return this.parsePrecision (precision);
        } else {
            const positivePrecisionString = Precise.stringAbs (precision);
            const positivePrecision = parseInt (positivePrecisionString);
            let parsedPrecision = '1';
            for (let i = 0; i < positivePrecision - 1; i++) {
                parsedPrecision = parsedPrecision + '0';
            }
            return parsedPrecision + '0';
        }
    }

    async loadTimeDifference (params = {}) {
        const serverTime = await this.fetchTime (params);
        const after = this.milliseconds ();
        this.options['timeDifference'] = after - serverTime;
        return this.options['timeDifference'];
    }

    implodeHostname (url: string) {
        return this.implodeParams (url, { 'hostname': this.hostname });
    }

    async fetchMarketLeverageTiers (symbol: string, params = {}): Promise<LeverageTier[]> {
        if (this.has['fetchLeverageTiers']) {
            const market = this.market (symbol);
            if (!market['contract']) {
                throw new BadSymbol (this.id + ' fetchMarketLeverageTiers() supports contract markets only');
            }
            const tiers = await this.fetchLeverageTiers ([ symbol ]);
            return this.safeValue (tiers, symbol);
        } else {
            throw new NotSupported (this.id + ' fetchMarketLeverageTiers() is not supported yet');
        }
    }

    async createPostOnlyOrder (symbol: string, type: OrderType, side: OrderSide, amount: number, price: Num = undefined, params = {}) {
        if (!this.has['createPostOnlyOrder']) {
            throw new NotSupported (this.id + 'createPostOnlyOrder() is not supported yet');
        }
        const query = this.extend (params, { 'postOnly': true });
        return await this.createOrder (symbol, type, side, amount, price, query);
    }

    async createPostOnlyOrderWs (symbol: string, type: OrderType, side: OrderSide, amount: number, price: Num = undefined, params = {}) {
        if (!this.has['createPostOnlyOrderWs']) {
            throw new NotSupported (this.id + 'createPostOnlyOrderWs() is not supported yet');
        }
        const query = this.extend (params, { 'postOnly': true });
        return await this.createOrderWs (symbol, type, side, amount, price, query);
    }

    async createReduceOnlyOrder (symbol: string, type: OrderType, side: OrderSide, amount: number, price: Num = undefined, params = {}) {
        if (!this.has['createReduceOnlyOrder']) {
            throw new NotSupported (this.id + 'createReduceOnlyOrder() is not supported yet');
        }
        const query = this.extend (params, { 'reduceOnly': true });
        return await this.createOrder (symbol, type, side, amount, price, query);
    }

    async createReduceOnlyOrderWs (symbol: string, type: OrderType, side: OrderSide, amount: number, price: Num = undefined, params = {}) {
        if (!this.has['createReduceOnlyOrderWs']) {
            throw new NotSupported (this.id + 'createReduceOnlyOrderWs() is not supported yet');
        }
        const query = this.extend (params, { 'reduceOnly': true });
        return await this.createOrderWs (symbol, type, side, amount, price, query);
    }

    async createStopOrder (symbol: string, type: OrderType, side: OrderSide, amount: number, price: Num = undefined, stopPrice: Num = undefined, params = {}) {
        if (!this.has['createStopOrder']) {
            throw new NotSupported (this.id + ' createStopOrder() is not supported yet');
        }
        if (stopPrice === undefined) {
            throw new ArgumentsRequired (this.id + ' create_stop_order() requires a stopPrice argument');
        }
        const query = this.extend (params, { 'stopPrice': stopPrice });
        return await this.createOrder (symbol, type, side, amount, price, query);
    }

    async createStopOrderWs (symbol: string, type: OrderType, side: OrderSide, amount: number, price: Num = undefined, stopPrice: Num = undefined, params = {}) {
        if (!this.has['createStopOrderWs']) {
            throw new NotSupported (this.id + ' createStopOrderWs() is not supported yet');
        }
        if (stopPrice === undefined) {
            throw new ArgumentsRequired (this.id + ' createStopOrderWs() requires a stopPrice argument');
        }
        const query = this.extend (params, { 'stopPrice': stopPrice });
        return await this.createOrderWs (symbol, type, side, amount, price, query);
    }

    async createStopLimitOrder (symbol: string, side: OrderSide, amount: number, price: number, stopPrice: number, params = {}) {
        if (!this.has['createStopLimitOrder']) {
            throw new NotSupported (this.id + ' createStopLimitOrder() is not supported yet');
        }
        const query = this.extend (params, { 'stopPrice': stopPrice });
        return await this.createOrder (symbol, 'limit', side, amount, price, query);
    }

    async createStopLimitOrderWs (symbol: string, side: OrderSide, amount: number, price: number, stopPrice: number, params = {}) {
        if (!this.has['createStopLimitOrderWs']) {
            throw new NotSupported (this.id + ' createStopLimitOrderWs() is not supported yet');
        }
        const query = this.extend (params, { 'stopPrice': stopPrice });
        return await this.createOrderWs (symbol, 'limit', side, amount, price, query);
    }

    async createStopMarketOrder (symbol: string, side: OrderSide, amount: number, stopPrice: number, params = {}) {
        if (!this.has['createStopMarketOrder']) {
            throw new NotSupported (this.id + ' createStopMarketOrder() is not supported yet');
        }
        const query = this.extend (params, { 'stopPrice': stopPrice });
        return await this.createOrder (symbol, 'market', side, amount, undefined, query);
    }

    async createStopMarketOrderWs (symbol: string, side: OrderSide, amount: number, stopPrice: number, params = {}) {
        if (!this.has['createStopMarketOrderWs']) {
            throw new NotSupported (this.id + ' createStopMarketOrderWs() is not supported yet');
        }
        const query = this.extend (params, { 'stopPrice': stopPrice });
        return await this.createOrderWs (symbol, 'market', side, amount, undefined, query);
    }

    safeCurrencyCode (currencyId: Str, currency: Currency = undefined): string {
        currency = this.safeCurrency (currencyId, currency);
        return currency['code'];
    }

    filterBySymbolSinceLimit (array, symbol: Str = undefined, since: Int = undefined, limit: Int = undefined, tail = false) {
        return this.filterByValueSinceLimit (array, 'symbol', symbol, since, limit, 'timestamp', tail);
    }

    filterByCurrencySinceLimit (array, code = undefined, since: Int = undefined, limit: Int = undefined, tail = false) {
        return this.filterByValueSinceLimit (array, 'currency', code, since, limit, 'timestamp', tail);
    }

    filterBySymbolsSinceLimit (array, symbols: string[] = undefined, since: Int = undefined, limit: Int = undefined, tail = false) {
        const result = this.filterByArray (array, 'symbol', symbols, false);
        return this.filterBySinceLimit (result, since, limit, 'timestamp', tail);
    }

    parseLastPrices (pricesData, symbols: string[] = undefined, params = {}): LastPrices {
        //
        // the value of tickers is either a dict or a list
        //
        // dict
        //
        //     {
        //         'marketId1': { ... },
        //         'marketId2': { ... },
        //         ...
        //     }
        //
        // list
        //
        //     [
        //         { 'market': 'marketId1', ... },
        //         { 'market': 'marketId2', ... },
        //         ...
        //     ]
        //
        const results = [];
        if (Array.isArray (pricesData)) {
            for (let i = 0; i < pricesData.length; i++) {
                const priceData = this.extend (this.parseLastPrice (pricesData[i]), params);
                results.push (priceData);
            }
        } else {
            const marketIds = Object.keys (pricesData);
            for (let i = 0; i < marketIds.length; i++) {
                const marketId = marketIds[i];
                const market = this.safeMarket (marketId);
                const priceData = this.extend (this.parseLastPrice (pricesData[marketId], market), params);
                results.push (priceData);
            }
        }
        symbols = this.marketSymbols (symbols);
        return this.filterByArray (results, 'symbol', symbols);
    }

    parseTickers (tickers, symbols: Strings = undefined, params = {}): Tickers {
        //
        // the value of tickers is either a dict or a list
        //
        //
        // dict
        //
        //     {
        //         'marketId1': { ... },
        //         'marketId2': { ... },
        //         'marketId3': { ... },
        //         ...
        //     }
        //
        // list
        //
        //     [
        //         { 'market': 'marketId1', ... },
        //         { 'market': 'marketId2', ... },
        //         { 'market': 'marketId3', ... },
        //         ...
        //     ]
        //
        const results = [];
        if (Array.isArray (tickers)) {
            for (let i = 0; i < tickers.length; i++) {
                const ticker = this.extend (this.parseTicker (tickers[i]), params);
                results.push (ticker);
            }
        } else {
            const marketIds = Object.keys (tickers);
            for (let i = 0; i < marketIds.length; i++) {
                const marketId = marketIds[i];
                const market = this.safeMarket (marketId);
                const ticker = this.extend (this.parseTicker (tickers[marketId], market), params);
                results.push (ticker);
            }
        }
        symbols = this.marketSymbols (symbols);
        return this.filterByArray (results, 'symbol', symbols);
    }

    parseDepositAddresses (addresses, codes: Strings = undefined, indexed = true, params = {}) {
        let result = [];
        for (let i = 0; i < addresses.length; i++) {
            const address = this.extend (this.parseDepositAddress (addresses[i]), params);
            result.push (address);
        }
        if (codes !== undefined) {
            result = this.filterByArray (result, 'currency', codes, false);
        }
        if (indexed) {
            return this.indexBy (result, 'currency');
        }
        return result;
    }

    parseBorrowInterests (response, market: Market = undefined) {
        const interests = [];
        for (let i = 0; i < response.length; i++) {
            const row = response[i];
            interests.push (this.parseBorrowInterest (row, market));
        }
        return interests;
    }

    parseIsolatedBorrowRates (info: any): IsolatedBorrowRates {
        const result = {};
        for (let i = 0; i < info.length; i++) {
            const item = info[i];
            const borrowRate = this.parseIsolatedBorrowRate (item);
            const symbol = this.safeString (borrowRate, 'symbol');
            result[symbol] = borrowRate;
        }
        return result as any;
    }

    parseFundingRateHistories (response, market = undefined, since: Int = undefined, limit: Int = undefined): FundingRateHistory[] {
        const rates = [];
        for (let i = 0; i < response.length; i++) {
            const entry = response[i];
            rates.push (this.parseFundingRateHistory (entry, market));
        }
        const sorted = this.sortBy (rates, 'timestamp');
        const symbol = (market === undefined) ? undefined : market['symbol'];
        return this.filterBySymbolSinceLimit (sorted, symbol, since, limit) as FundingRateHistory[];
    }

    safeSymbol (marketId: Str, market: Market = undefined, delimiter: Str = undefined, marketType: Str = undefined): string {
        market = this.safeMarket (marketId, market, delimiter, marketType);
        return market['symbol'];
    }

    parseFundingRate (contract: string, market: Market = undefined): object {
        throw new NotSupported (this.id + ' parseFundingRate() is not supported yet');
    }

    parseFundingRates (response, market: Market = undefined) {
        const result = {};
        for (let i = 0; i < response.length; i++) {
            const parsed = this.parseFundingRate (response[i], market);
            result[parsed['symbol']] = parsed;
        }
        return result;
    }

    handleTriggerAndParams (params) {
        const isTrigger = this.safeBool2 (params, 'trigger', 'stop');
        if (isTrigger) {
            params = this.omit (params, [ 'trigger', 'stop' ]);
        }
        return [ isTrigger, params ];
    }

    isTriggerOrder (params) {
        // for backwards compatibility
        return this.handleTriggerAndParams (params);
    }

    isPostOnly (isMarketOrder: boolean, exchangeSpecificParam, params = {}) {
        /**
         * @ignore
         * @method
         * @param {string} type Order type
         * @param {boolean} exchangeSpecificParam exchange specific postOnly
         * @param {object} [params] exchange specific params
         * @returns {boolean} true if a post only order, false otherwise
         */
        const timeInForce = this.safeStringUpper (params, 'timeInForce');
        let postOnly = this.safeBool2 (params, 'postOnly', 'post_only', false);
        // we assume timeInForce is uppercase from safeStringUpper (params, 'timeInForce')
        const ioc = timeInForce === 'IOC';
        const fok = timeInForce === 'FOK';
        const timeInForcePostOnly = timeInForce === 'PO';
        postOnly = postOnly || timeInForcePostOnly || exchangeSpecificParam;
        if (postOnly) {
            if (ioc || fok) {
                throw new InvalidOrder (this.id + ' postOnly orders cannot have timeInForce equal to ' + timeInForce);
            } else if (isMarketOrder) {
                throw new InvalidOrder (this.id + ' market orders cannot be postOnly');
            } else {
                return true;
            }
        } else {
            return false;
        }
    }

    handlePostOnly (isMarketOrder: boolean, exchangeSpecificPostOnlyOption: boolean, params: any = {}) {
        /**
         * @ignore
         * @method
         * @param {string} type Order type
         * @param {boolean} exchangeSpecificBoolean exchange specific postOnly
         * @param {object} [params] exchange specific params
         * @returns {Array}
         */
        const timeInForce = this.safeStringUpper (params, 'timeInForce');
        let postOnly = this.safeBool (params, 'postOnly', false);
        const ioc = timeInForce === 'IOC';
        const fok = timeInForce === 'FOK';
        const po = timeInForce === 'PO';
        postOnly = postOnly || po || exchangeSpecificPostOnlyOption;
        if (postOnly) {
            if (ioc || fok) {
                throw new InvalidOrder (this.id + ' postOnly orders cannot have timeInForce equal to ' + timeInForce);
            } else if (isMarketOrder) {
                throw new InvalidOrder (this.id + ' market orders cannot be postOnly');
            } else {
                if (po) {
                    params = this.omit (params, 'timeInForce');
                }
                params = this.omit (params, 'postOnly');
                return [ true, params ];
            }
        }
        return [ false, params ];
    }

    async fetchLastPrices (symbols: Strings = undefined, params = {}): Promise<LastPrices> {
        throw new NotSupported (this.id + ' fetchLastPrices() is not supported yet');
    }

    async fetchTradingFees (params = {}): Promise<TradingFees> {
        throw new NotSupported (this.id + ' fetchTradingFees() is not supported yet');
    }

    async fetchTradingFeesWs (params = {}): Promise<TradingFees> {
        throw new NotSupported (this.id + ' fetchTradingFeesWs() is not supported yet');
    }

    async fetchTradingFee (symbol: string, params = {}): Promise<TradingFeeInterface> {
        if (!this.has['fetchTradingFees']) {
            throw new NotSupported (this.id + ' fetchTradingFee() is not supported yet');
        }
        const fees = await this.fetchTradingFees (params);
        return this.safeDict (fees, symbol) as TradingFeeInterface;
    }

    async fetchConvertCurrencies (params = {}): Promise<Currencies> {
        throw new NotSupported (this.id + ' fetchConvertCurrencies() is not supported yet');
    }

    parseOpenInterest (interest, market: Market = undefined): OpenInterest {
        throw new NotSupported (this.id + ' parseOpenInterest () is not supported yet');
    }

    parseOpenInterests (response, market = undefined, since: Int = undefined, limit: Int = undefined): OpenInterest[] {
        const interests = [];
        for (let i = 0; i < response.length; i++) {
            const entry = response[i];
            const interest = this.parseOpenInterest (entry, market);
            interests.push (interest);
        }
        const sorted = this.sortBy (interests, 'timestamp');
        const symbol = this.safeString (market, 'symbol');
        return this.filterBySymbolSinceLimit (sorted, symbol, since, limit);
    }

    async fetchFundingRate (symbol: string, params = {}): Promise<FundingRate> {
        if (this.has['fetchFundingRates']) {
            await this.loadMarkets ();
            const market = this.market (symbol);
            symbol = market['symbol'];
            if (!market['contract']) {
                throw new BadSymbol (this.id + ' fetchFundingRate() supports contract markets only');
            }
            const rates = await this.fetchFundingRates ([ symbol ], params);
            const rate = this.safeValue (rates, symbol);
            if (rate === undefined) {
                throw new NullResponse (this.id + ' fetchFundingRate () returned no data for ' + symbol);
            } else {
                return rate;
            }
        } else {
            throw new NotSupported (this.id + ' fetchFundingRate () is not supported yet');
        }
    }

    async fetchMarkOHLCV (symbol, timeframe = '1m', since: Int = undefined, limit: Int = undefined, params = {}): Promise<OHLCV[]> {
        /**
         * @method
         * @name exchange#fetchMarkOHLCV
         * @description fetches historical mark price candlestick data containing the open, high, low, and close price of a market
         * @param {string} symbol unified symbol of the market to fetch OHLCV data for
         * @param {string} timeframe the length of time each candle represents
         * @param {int} [since] timestamp in ms of the earliest candle to fetch
         * @param {int} [limit] the maximum amount of candles to fetch
         * @param {object} [params] extra parameters specific to the exchange API endpoint
         * @returns {float[][]} A list of candles ordered as timestamp, open, high, low, close, undefined
         */
        if (this.has['fetchMarkOHLCV']) {
            const request: Dict = {
                'price': 'mark',
            };
            return await this.fetchOHLCV (symbol, timeframe, since, limit, this.extend (request, params));
        } else {
            throw new NotSupported (this.id + ' fetchMarkOHLCV () is not supported yet');
        }
    }

    async fetchIndexOHLCV (symbol: string, timeframe = '1m', since: Int = undefined, limit: Int = undefined, params = {}): Promise<OHLCV[]> {
        /**
         * @method
         * @name exchange#fetchIndexOHLCV
         * @description fetches historical index price candlestick data containing the open, high, low, and close price of a market
         * @param {string} symbol unified symbol of the market to fetch OHLCV data for
         * @param {string} timeframe the length of time each candle represents
         * @param {int} [since] timestamp in ms of the earliest candle to fetch
         * @param {int} [limit] the maximum amount of candles to fetch
         * @param {object} [params] extra parameters specific to the exchange API endpoint
         * @returns {} A list of candles ordered as timestamp, open, high, low, close, undefined
         */
        if (this.has['fetchIndexOHLCV']) {
            const request: Dict = {
                'price': 'index',
            };
            return await this.fetchOHLCV (symbol, timeframe, since, limit, this.extend (request, params));
        } else {
            throw new NotSupported (this.id + ' fetchIndexOHLCV () is not supported yet');
        }
    }

    async fetchPremiumIndexOHLCV (symbol: string, timeframe = '1m', since: Int = undefined, limit: Int = undefined, params = {}): Promise<OHLCV[]> {
        /**
         * @method
         * @name exchange#fetchPremiumIndexOHLCV
         * @description fetches historical premium index price candlestick data containing the open, high, low, and close price of a market
         * @param {string} symbol unified symbol of the market to fetch OHLCV data for
         * @param {string} timeframe the length of time each candle represents
         * @param {int} [since] timestamp in ms of the earliest candle to fetch
         * @param {int} [limit] the maximum amount of candles to fetch
         * @param {object} [params] extra parameters specific to the exchange API endpoint
         * @returns {float[][]} A list of candles ordered as timestamp, open, high, low, close, undefined
         */
        if (this.has['fetchPremiumIndexOHLCV']) {
            const request: Dict = {
                'price': 'premiumIndex',
            };
            return await this.fetchOHLCV (symbol, timeframe, since, limit, this.extend (request, params));
        } else {
            throw new NotSupported (this.id + ' fetchPremiumIndexOHLCV () is not supported yet');
        }
    }

    handleTimeInForce (params = {}) {
        /**
         * @ignore
         * @method
         * Must add timeInForce to this.options to use this method
         * @returns {string} returns the exchange specific value for timeInForce
         */
        const timeInForce = this.safeStringUpper (params, 'timeInForce'); // supported values GTC, IOC, PO
        if (timeInForce !== undefined) {
            const exchangeValue = this.safeString (this.options['timeInForce'], timeInForce);
            if (exchangeValue === undefined) {
                throw new ExchangeError (this.id + ' does not support timeInForce "' + timeInForce + '"');
            }
            return exchangeValue;
        }
        return undefined;
    }

    convertTypeToAccount (account) {
        /**
         * @ignore
         * @method
         * Must add accountsByType to this.options to use this method
         * @param {string} account key for account name in this.options['accountsByType']
         * @returns the exchange specific account name or the isolated margin id for transfers
         */
        const accountsByType = this.safeDict (this.options, 'accountsByType', {});
        const lowercaseAccount = account.toLowerCase ();
        if (lowercaseAccount in accountsByType) {
            return accountsByType[lowercaseAccount];
        } else if ((account in this.markets) || (account in this.markets_by_id)) {
            const market = this.market (account);
            return market['id'];
        } else {
            return account;
        }
    }

    checkRequiredArgument (methodName: string, argument, argumentName, options = []) {
        /**
         * @ignore
         * @method
         * @param {string} methodName the name of the method that the argument is being checked for
         * @param {string} argument the argument's actual value provided
         * @param {string} argumentName the name of the argument being checked (for logging purposes)
         * @param {string[]} options a list of options that the argument can be
         * @returns {undefined}
         */
        const optionsLength = options.length;
        if ((argument === undefined) || ((optionsLength > 0) && (!(this.inArray (argument, options))))) {
            const messageOptions = options.join (', ');
            let message = this.id + ' ' + methodName + '() requires a ' + argumentName + ' argument';
            if (messageOptions !== '') {
                message += ', one of ' + '(' + messageOptions + ')';
            }
            throw new ArgumentsRequired (message);
        }
    }

    checkRequiredMarginArgument (methodName: string, symbol: Str, marginMode: string) {
        /**
         * @ignore
         * @method
         * @param {string} symbol unified symbol of the market
         * @param {string} methodName name of the method that requires a symbol
         * @param {string} marginMode is either 'isolated' or 'cross'
         */
        if ((marginMode === 'isolated') && (symbol === undefined)) {
            throw new ArgumentsRequired (this.id + ' ' + methodName + '() requires a symbol argument for isolated margin');
        } else if ((marginMode === 'cross') && (symbol !== undefined)) {
            throw new ArgumentsRequired (this.id + ' ' + methodName + '() cannot have a symbol argument for cross margin');
        }
    }

    parseDepositWithdrawFees (response, codes: Strings = undefined, currencyIdKey = undefined): any {
        /**
         * @ignore
         * @method
         * @param {object[]|object} response unparsed response from the exchange
         * @param {string[]|undefined} codes the unified currency codes to fetch transactions fees for, returns all currencies when undefined
         * @param {str} currencyIdKey *should only be undefined when response is a dictionary* the object key that corresponds to the currency id
         * @returns {object} objects with withdraw and deposit fees, indexed by currency codes
         */
        const depositWithdrawFees = {};
        const isArray = Array.isArray (response);
        let responseKeys = response;
        if (!isArray) {
            responseKeys = Object.keys (response);
        }
        for (let i = 0; i < responseKeys.length; i++) {
            const entry = responseKeys[i];
            const dictionary = isArray ? entry : response[entry];
            const currencyId = isArray ? this.safeString (dictionary, currencyIdKey) : entry;
            const currency = this.safeCurrency (currencyId);
            const code = this.safeString (currency, 'code');
            if ((codes === undefined) || (this.inArray (code, codes))) {
                depositWithdrawFees[code] = this.parseDepositWithdrawFee (dictionary, currency);
            }
        }
        return depositWithdrawFees;
    }

    parseDepositWithdrawFee (fee, currency: Currency = undefined): any {
        throw new NotSupported (this.id + ' parseDepositWithdrawFee() is not supported yet');
    }

    depositWithdrawFee (info): any {
        return {
            'deposit': {
                'fee': undefined,
                'percentage': undefined,
            },
            'info': info,
            'networks': {},
            'withdraw': {
                'fee': undefined,
                'percentage': undefined,
            },
        };
    }

    assignDefaultDepositWithdrawFees (fee, currency = undefined): any {
        /**
         * @ignore
         * @method
         * @description Takes a depositWithdrawFee structure and assigns the default values for withdraw and deposit
         * @param {object} fee A deposit withdraw fee structure
         * @param {object} currency A currency structure, the response from this.currency ()
         * @returns {object} A deposit withdraw fee structure
         */
        const networkKeys = Object.keys (fee['networks']);
        const numNetworks = networkKeys.length;
        if (numNetworks === 1) {
            fee['withdraw'] = fee['networks'][networkKeys[0]]['withdraw'];
            fee['deposit'] = fee['networks'][networkKeys[0]]['deposit'];
            return fee;
        }
        const currencyCode = this.safeString (currency, 'code');
        for (let i = 0; i < numNetworks; i++) {
            const network = networkKeys[i];
            if (network === currencyCode) {
                fee['deposit'] = fee['networks'][networkKeys[i]]['deposit'];
                fee['withdraw'] = fee['networks'][networkKeys[i]]['withdraw'];
            }
        }
        return fee;
    }

    parseIncome (info, market: Market = undefined): object {
        throw new NotSupported (this.id + ' parseIncome () is not supported yet');
    }

    parseIncomes (incomes, market = undefined, since: Int = undefined, limit: Int = undefined): FundingHistory[] {
        /**
         * @ignore
         * @method
         * @description parses funding fee info from exchange response
         * @param {object[]} incomes each item describes once instance of currency being received or paid
         * @param {object} market ccxt market
         * @param {int} [since] when defined, the response items are filtered to only include items after this timestamp
         * @param {int} [limit] limits the number of items in the response
         * @returns {object[]} an array of [funding history structures]{@link https://docs.ccxt.com/#/?id=funding-history-structure}
         */
        const result = [];
        for (let i = 0; i < incomes.length; i++) {
            const entry = incomes[i];
            const parsed = this.parseIncome (entry, market);
            result.push (parsed);
        }
        const sorted = this.sortBy (result, 'timestamp');
        return this.filterBySinceLimit (sorted, since, limit);
    }

    getMarketFromSymbols (symbols: Strings = undefined) {
        if (symbols === undefined) {
            return undefined;
        }
        const firstMarket = this.safeString (symbols, 0);
        const market = this.market (firstMarket);
        return market;
    }

    parseWsOHLCVs (ohlcvs: object[], market: any = undefined, timeframe: string = '1m', since: Int = undefined, limit: Int = undefined) {
        const results = [];
        for (let i = 0; i < ohlcvs.length; i++) {
            results.push (this.parseWsOHLCV (ohlcvs[i], market));
        }
        return results;
    }

    async fetchTransactions (code: Str = undefined, since: Int = undefined, limit: Int = undefined, params = {}): Promise<Transaction[]> {
        /**
         * @method
         * @name exchange#fetchTransactions
         * @deprecated
         * @description *DEPRECATED* use fetchDepositsWithdrawals instead
         * @param {string} code unified currency code for the currency of the deposit/withdrawals, default is undefined
         * @param {int} [since] timestamp in ms of the earliest deposit/withdrawal, default is undefined
         * @param {int} [limit] max number of deposit/withdrawals to return, default is undefined
         * @param {object} [params] extra parameters specific to the exchange API endpoint
         * @returns {object} a list of [transaction structures]{@link https://docs.ccxt.com/#/?id=transaction-structure}
         */
        if (this.has['fetchDepositsWithdrawals']) {
            return await this.fetchDepositsWithdrawals (code, since, limit, params);
        } else {
            throw new NotSupported (this.id + ' fetchTransactions () is not supported yet');
        }
    }

    filterByArrayPositions (objects, key: IndexType, values = undefined, indexed = true): Position[] {
        /**
         * @ignore
         * @method
         * @description Typed wrapper for filterByArray that returns a list of positions
         */
        return this.filterByArray (objects, key, values, indexed) as Position[];
    }

    filterByArrayTickers (objects, key: IndexType, values = undefined, indexed = true): Dictionary<Ticker> {
        /**
         * @ignore
         * @method
         * @description Typed wrapper for filterByArray that returns a dictionary of tickers
         */
        return this.filterByArray (objects, key, values, indexed) as Dictionary<Ticker>;
    }

    createOHLCVObject (symbol: string, timeframe: string, data): Dictionary<Dictionary<OHLCV[]>> {
        const res = {};
        res[symbol] = {};
        res[symbol][timeframe] = data;
        return res;
    }

    handleMaxEntriesPerRequestAndParams (method: string, maxEntriesPerRequest: Int = undefined, params = {}): [ Int, any ] {
        let newMaxEntriesPerRequest = undefined;
        [ newMaxEntriesPerRequest, params ] = this.handleOptionAndParams (params, method, 'maxEntriesPerRequest');
        if ((newMaxEntriesPerRequest !== undefined) && (newMaxEntriesPerRequest !== maxEntriesPerRequest)) {
            maxEntriesPerRequest = newMaxEntriesPerRequest;
        }
        if (maxEntriesPerRequest === undefined) {
            maxEntriesPerRequest = 1000; // default to 1000
        }
        return [ maxEntriesPerRequest, params ];
    }

    async fetchPaginatedCallDynamic (method: string, symbol: Str = undefined, since: Int = undefined, limit: Int = undefined, params = {}, maxEntriesPerRequest: Int = undefined): Promise<any> {
        let maxCalls = undefined;
        [ maxCalls, params ] = this.handleOptionAndParams (params, method, 'paginationCalls', 10);
        let maxRetries = undefined;
        [ maxRetries, params ] = this.handleOptionAndParams (params, method, 'maxRetries', 3);
        let paginationDirection = undefined;
        [ paginationDirection, params ] = this.handleOptionAndParams (params, method, 'paginationDirection', 'backward');
        let paginationTimestamp = undefined;
        let calls = 0;
        let result = [];
        let errors = 0;
        const until = this.safeInteger2 (params, 'untill', 'till'); // do not omit it from params here
        [ maxEntriesPerRequest, params ] = this.handleMaxEntriesPerRequestAndParams (method, maxEntriesPerRequest, params);
        if ((paginationDirection === 'forward')) {
            if (since === undefined) {
                throw new ArgumentsRequired (this.id + ' pagination requires a since argument when paginationDirection set to forward');
            }
            paginationTimestamp = since;
        }
        while ((calls < maxCalls)) {
            calls += 1;
            try {
                if (paginationDirection === 'backward') {
                    // do it backwards, starting from the last
                    // UNTIL filtering is required in order to work
                    if (paginationTimestamp !== undefined) {
                        params['until'] = paginationTimestamp - 1;
                    }
                    const response = await this[method] (symbol, undefined, maxEntriesPerRequest, params);
                    const responseLength = response.length;
                    if (this.verbose) {
                        let backwardMessage = 'Dynamic pagination call ' + this.numberToString (calls) + ' method ' + method + ' response length ' + this.numberToString (responseLength);
                        if (paginationTimestamp !== undefined) {
                            backwardMessage += ' timestamp ' + this.numberToString (paginationTimestamp);
                        }
                        this.log (backwardMessage);
                    }
                    if (responseLength === 0) {
                        break;
                    }
                    errors = 0;
                    result = this.arrayConcat (result, response);
                    const firstElement = this.safeValue (response, 0);
                    paginationTimestamp = this.safeInteger2 (firstElement, 'timestamp', 0);
                    if ((since !== undefined) && (paginationTimestamp <= since)) {
                        break;
                    }
                } else {
                    // do it forwards, starting from the since
                    const response = await this[method] (symbol, paginationTimestamp, maxEntriesPerRequest, params);
                    const responseLength = response.length;
                    if (this.verbose) {
                        let forwardMessage = 'Dynamic pagination call ' + this.numberToString (calls) + ' method ' + method + ' response length ' + this.numberToString (responseLength);
                        if (paginationTimestamp !== undefined) {
                            forwardMessage += ' timestamp ' + this.numberToString (paginationTimestamp);
                        }
                        this.log (forwardMessage);
                    }
                    if (responseLength === 0) {
                        break;
                    }
                    errors = 0;
                    result = this.arrayConcat (result, response);
                    const last = this.safeValue (response, responseLength - 1);
                    paginationTimestamp = this.safeInteger (last, 'timestamp') - 1;
                    if ((until !== undefined) && (paginationTimestamp >= until)) {
                        break;
                    }
                }
            } catch (e) {
                errors += 1;
                if (errors > maxRetries) {
                    throw e;
                }
            }
        }
        const uniqueResults = this.removeRepeatedElementsFromArray (result);
        const key = (method === 'fetchOHLCV') ? 0 : 'timestamp';
        return this.filterBySinceLimit (uniqueResults, since, limit, key);
    }

    async safeDeterministicCall (method: string, symbol: Str = undefined, since: Int = undefined, limit: Int = undefined, timeframe: Str = undefined, params = {}) {
        let maxRetries = undefined;
        [ maxRetries, params ] = this.handleOptionAndParams (params, method, 'maxRetries', 3);
        let errors = 0;
        while (errors <= maxRetries) {
            try {
                if (timeframe && method !== 'fetchFundingRateHistory') {
                    return await this[method] (symbol, timeframe, since, limit, params);
                } else {
                    return await this[method] (symbol, since, limit, params);
                }
            } catch (e) {
                if (e instanceof RateLimitExceeded) {
                    throw e; // if we are rate limited, we should not retry and fail fast
                }
                errors += 1;
                if (errors > maxRetries) {
                    throw e;
                }
            }
        }
        return [];
    }

    async fetchPaginatedCallDeterministic (method: string, symbol: Str = undefined, since: Int = undefined, limit: Int = undefined, timeframe: Str = undefined, params = {}, maxEntriesPerRequest = undefined): Promise<any> {
        let maxCalls = undefined;
        [ maxCalls, params ] = this.handleOptionAndParams (params, method, 'paginationCalls', 10);
        [ maxEntriesPerRequest, params ] = this.handleMaxEntriesPerRequestAndParams (method, maxEntriesPerRequest, params);
        const current = this.milliseconds ();
        const tasks = [];
        const time = this.parseTimeframe (timeframe) * 1000;
        const step = time * maxEntriesPerRequest;
        let currentSince = current - (maxCalls * step) - 1;
        if (since !== undefined) {
            currentSince = Math.max (currentSince, since);
        } else {
            currentSince = Math.max (currentSince, 1241440531000); // avoid timestamps older than 2009
        }
        const until = this.safeInteger2 (params, 'until', 'till'); // do not omit it here
        if (until !== undefined) {
            const requiredCalls = Math.ceil ((until - since) / step);
            if (requiredCalls > maxCalls) {
                throw new BadRequest (this.id + ' the number of required calls is greater than the max number of calls allowed, either increase the paginationCalls or decrease the since-until gap. Current paginationCalls limit is ' + maxCalls.toString () + ' required calls is ' + requiredCalls.toString ());
            }
        }
        for (let i = 0; i < maxCalls; i++) {
            if ((until !== undefined) && (currentSince >= until)) {
                break;
            }
            if (currentSince >= current) {
                break;
            }
            tasks.push (this.safeDeterministicCall (method, symbol, currentSince, maxEntriesPerRequest, timeframe, params));
            currentSince = this.sum (currentSince, step) - 1;
        }
        const results = await Promise.all (tasks);
        let result = [];
        for (let i = 0; i < results.length; i++) {
            result = this.arrayConcat (result, results[i]);
        }
        const uniqueResults = this.removeRepeatedElementsFromArray (result) as any;
        const key = (method === 'fetchOHLCV') ? 0 : 'timestamp';
        return this.filterBySinceLimit (uniqueResults, since, limit, key);
    }

    async fetchPaginatedCallCursor (method: string, symbol: Str = undefined, since = undefined, limit = undefined, params = {}, cursorReceived = undefined, cursorSent = undefined, cursorIncrement = undefined, maxEntriesPerRequest = undefined): Promise<any> {
        let maxCalls = undefined;
        [ maxCalls, params ] = this.handleOptionAndParams (params, method, 'paginationCalls', 10);
        let maxRetries = undefined;
        [ maxRetries, params ] = this.handleOptionAndParams (params, method, 'maxRetries', 3);
        [ maxEntriesPerRequest, params ] = this.handleMaxEntriesPerRequestAndParams (method, maxEntriesPerRequest, params);
        let cursorValue = undefined;
        let i = 0;
        let errors = 0;
        let result = [];
        while (i < maxCalls) {
            try {
                if (cursorValue !== undefined) {
                    if (cursorIncrement !== undefined) {
                        cursorValue = this.parseToInt (cursorValue) + cursorIncrement;
                    }
                    params[cursorSent] = cursorValue;
                }
                let response = undefined;
                if (method === 'fetchAccounts') {
                    response = await this[method] (params);
                } else if (method === 'getLeverageTiersPaginated') {
                    response = await this[method] (symbol, params);
                } else {
                    response = await this[method] (symbol, since, maxEntriesPerRequest, params);
                }
                errors = 0;
                const responseLength = response.length;
                if (this.verbose) {
                    const cursorString = (cursorValue === undefined) ? '' : cursorValue;
                    const iteration = (i + 1);
                    const cursorMessage = 'Cursor pagination call ' + iteration.toString () + ' method ' + method + ' response length ' + responseLength.toString () + ' cursor ' + cursorString;
                    this.log (cursorMessage);
                }
                if (responseLength === 0) {
                    break;
                }
                result = this.arrayConcat (result, response);
                const last = this.safeValue (response, responseLength - 1);
                cursorValue = this.safeValue (last['info'], cursorReceived);
                if (cursorValue === undefined) {
                    break;
                }
                const lastTimestamp = this.safeInteger (last, 'timestamp');
                if (lastTimestamp !== undefined && lastTimestamp < since) {
                    break;
                }
            } catch (e) {
                errors += 1;
                if (errors > maxRetries) {
                    throw e;
                }
            }
            i += 1;
        }
        const sorted = this.sortCursorPaginatedResult (result);
        const key = (method === 'fetchOHLCV') ? 0 : 'timestamp';
        return this.filterBySinceLimit (sorted, since, limit, key);
    }

    async fetchPaginatedCallIncremental (method: string, symbol: Str = undefined, since = undefined, limit = undefined, params = {}, pageKey = undefined, maxEntriesPerRequest = undefined): Promise<any> {
        let maxCalls = undefined;
        [ maxCalls, params ] = this.handleOptionAndParams (params, method, 'paginationCalls', 10);
        let maxRetries = undefined;
        [ maxRetries, params ] = this.handleOptionAndParams (params, method, 'maxRetries', 3);
        [ maxEntriesPerRequest, params ] = this.handleMaxEntriesPerRequestAndParams (method, maxEntriesPerRequest, params);
        let i = 0;
        let errors = 0;
        let result = [];
        while (i < maxCalls) {
            try {
                params[pageKey] = i + 1;
                const response = await this[method] (symbol, since, maxEntriesPerRequest, params);
                errors = 0;
                const responseLength = response.length;
                if (this.verbose) {
                    const iteration = (i + 1).toString ();
                    const incrementalMessage = 'Incremental pagination call ' + iteration + ' method ' + method + ' response length ' + responseLength.toString ();
                    this.log (incrementalMessage);
                }
                if (responseLength === 0) {
                    break;
                }
                result = this.arrayConcat (result, response);
            } catch (e) {
                errors += 1;
                if (errors > maxRetries) {
                    throw e;
                }
            }
            i += 1;
        }
        const sorted = this.sortCursorPaginatedResult (result);
        const key = (method === 'fetchOHLCV') ? 0 : 'timestamp';
        return this.filterBySinceLimit (sorted, since, limit, key);
    }

    sortCursorPaginatedResult (result) {
        const first = this.safeValue (result, 0);
        if (first !== undefined) {
            if ('timestamp' in first) {
                return this.sortBy (result, 'timestamp', true);
            }
            if ('id' in first) {
                return this.sortBy (result, 'id', true);
            }
        }
        return result;
    }

    removeRepeatedElementsFromArray (input) {
        const uniqueResult = {};
        for (let i = 0; i < input.length; i++) {
            const entry = input[i];
            const id = this.safeString (entry, 'id');
            if (id !== undefined) {
                if (this.safeString (uniqueResult, id) === undefined) {
                    uniqueResult[id] = entry;
                }
            } else {
                const timestamp = this.safeInteger2 (entry, 'timestamp', 0);
                if (timestamp !== undefined) {
                    if (this.safeString (uniqueResult, timestamp) === undefined) {
                        uniqueResult[timestamp] = entry;
                    }
                }
            }
        }
        const values = Object.values (uniqueResult);
        const valuesLength = values.length;
        if (valuesLength > 0) {
            return values as any;
        }
        return input;
    }

    handleUntilOption (key: string, request, params, multiplier = 1) {
        const until = this.safeInteger2 (params, 'until', 'till');
        if (until !== undefined) {
            request[key] = this.parseToInt (until * multiplier);
            params = this.omit (params, [ 'until', 'till' ]);
        }
        return [ request, params ];
    }

    safeOpenInterest (interest, market: Market = undefined): OpenInterest {
        return this.extend (interest, {
            'baseVolume': this.safeNumber (interest, 'baseVolume'), // deprecated
            'datetime': this.safeString (interest, 'datetime'),
            'info': this.safeValue (interest, 'info'),
            'openInterestAmount': this.safeNumber (interest, 'openInterestAmount'),
            'openInterestValue': this.safeNumber (interest, 'openInterestValue'),
            'quoteVolume': this.safeNumber (interest, 'quoteVolume'), // deprecated
            'symbol': this.safeString (market, 'symbol'),
            'timestamp': this.safeInteger (interest, 'timestamp'),
        });
    }

    parseLiquidation (liquidation, market: Market = undefined): Liquidation {
        throw new NotSupported (this.id + ' parseLiquidation () is not supported yet');
    }

    parseLiquidations (liquidations: Dict[], market: Market = undefined, since: Int = undefined, limit: Int = undefined): Liquidation[] {
        /**
         * @ignore
         * @method
         * @description parses liquidation info from the exchange response
         * @param {object[]} liquidations each item describes an instance of a liquidation event
         * @param {object} market ccxt market
         * @param {int} [since] when defined, the response items are filtered to only include items after this timestamp
         * @param {int} [limit] limits the number of items in the response
         * @returns {object[]} an array of [liquidation structures]{@link https://docs.ccxt.com/#/?id=liquidation-structure}
         */
        const result = [];
        for (let i = 0; i < liquidations.length; i++) {
            const entry = liquidations[i];
            const parsed = this.parseLiquidation (entry, market);
            result.push (parsed);
        }
        const sorted = this.sortBy (result, 'timestamp');
        const symbol = this.safeString (market, 'symbol');
        return this.filterBySymbolSinceLimit (sorted, symbol, since, limit);
    }

    parseGreeks (greeks: Dict, market: Market = undefined): Greeks {
        throw new NotSupported (this.id + ' parseGreeks () is not supported yet');
    }

    parseOption (chain: Dict, currency: Currency = undefined, market: Market = undefined): Option {
        throw new NotSupported (this.id + ' parseOption () is not supported yet');
    }

    parseOptionChain (response: object[], currencyKey: Str = undefined, symbolKey: Str = undefined): OptionChain {
        const optionStructures = {};
        for (let i = 0; i < response.length; i++) {
            const info = response[i];
            const currencyId = this.safeString (info, currencyKey);
            const currency = this.safeCurrency (currencyId);
            const marketId = this.safeString (info, symbolKey);
            const market = this.safeMarket (marketId, undefined, undefined, 'option');
            optionStructures[market['symbol']] = this.parseOption (info, currency, market);
        }
        return optionStructures;
    }

    parseMarginModes (response: object[], symbols: string[] = undefined, symbolKey: Str = undefined, marketType: MarketType = undefined): MarginModes {
        const marginModeStructures = {};
        if (marketType === undefined) {
            marketType = 'swap'; // default to swap
        }
        for (let i = 0; i < response.length; i++) {
            const info = response[i];
            const marketId = this.safeString (info, symbolKey);
            const market = this.safeMarket (marketId, undefined, undefined, marketType);
            if ((symbols === undefined) || this.inArray (market['symbol'], symbols)) {
                marginModeStructures[market['symbol']] = this.parseMarginMode (info, market);
            }
        }
        return marginModeStructures;
    }

    parseMarginMode (marginMode: Dict, market: Market = undefined): MarginMode {
        throw new NotSupported (this.id + ' parseMarginMode () is not supported yet');
    }

    parseLeverages (response: object[], symbols: string[] = undefined, symbolKey: Str = undefined, marketType: MarketType = undefined): Leverages {
        const leverageStructures = {};
        if (marketType === undefined) {
            marketType = 'swap'; // default to swap
        }
        for (let i = 0; i < response.length; i++) {
            const info = response[i];
            const marketId = this.safeString (info, symbolKey);
            const market = this.safeMarket (marketId, undefined, undefined, marketType);
            if ((symbols === undefined) || this.inArray (market['symbol'], symbols)) {
                leverageStructures[market['symbol']] = this.parseLeverage (info, market);
            }
        }
        return leverageStructures;
    }

    parseLeverage (leverage: Dict, market: Market = undefined): Leverage {
        throw new NotSupported (this.id + ' parseLeverage () is not supported yet');
    }

    parseConversions (conversions: any[], code: Str = undefined, fromCurrencyKey: Str = undefined, toCurrencyKey: Str = undefined, since: Int = undefined, limit: Int = undefined, params = {}): Conversion[] {
        conversions = this.toArray (conversions);
        const result = [];
        let fromCurrency = undefined;
        let toCurrency = undefined;
        for (let i = 0; i < conversions.length; i++) {
            const entry = conversions[i];
            const fromId = this.safeString (entry, fromCurrencyKey);
            const toId = this.safeString (entry, toCurrencyKey);
            if (fromId !== undefined) {
                fromCurrency = this.safeCurrency (fromId);
            }
            if (toId !== undefined) {
                toCurrency = this.safeCurrency (toId);
            }
            const conversion = this.extend (this.parseConversion (entry, fromCurrency, toCurrency), params);
            result.push (conversion);
        }
        const sorted = this.sortBy (result, 'timestamp');
        let currency = undefined;
        if (code !== undefined) {
            currency = this.safeCurrency (code);
            code = currency['code'];
        }
        if (code === undefined) {
            return this.filterBySinceLimit (sorted, since, limit);
        }
        const fromConversion = this.filterBy (sorted, 'fromCurrency', code);
        const toConversion = this.filterBy (sorted, 'toCurrency', code);
        const both = this.arrayConcat (fromConversion, toConversion);
        return this.filterBySinceLimit (both, since, limit);
    }

    parseConversion (conversion: Dict, fromCurrency: Currency = undefined, toCurrency: Currency = undefined): Conversion {
        throw new NotSupported (this.id + ' parseConversion () is not supported yet');
    }

    convertExpireDate (date: string): string {
        // parse YYMMDD to datetime string
        const year = date.slice (0, 2);
        const month = date.slice (2, 4);
        const day = date.slice (4, 6);
        const reconstructedDate = '20' + year + '-' + month + '-' + day + 'T00:00:00Z';
        return reconstructedDate;
    }

    convertExpireDateToMarketIdDate (date: string): string {
        // parse 240119 to 19JAN24
        const year = date.slice (0, 2);
        const monthRaw = date.slice (2, 4);
        let month = undefined;
        const day = date.slice (4, 6);
        if (monthRaw === '01') {
            month = 'JAN';
        } else if (monthRaw === '02') {
            month = 'FEB';
        } else if (monthRaw === '03') {
            month = 'MAR';
        } else if (monthRaw === '04') {
            month = 'APR';
        } else if (monthRaw === '05') {
            month = 'MAY';
        } else if (monthRaw === '06') {
            month = 'JUN';
        } else if (monthRaw === '07') {
            month = 'JUL';
        } else if (monthRaw === '08') {
            month = 'AUG';
        } else if (monthRaw === '09') {
            month = 'SEP';
        } else if (monthRaw === '10') {
            month = 'OCT';
        } else if (monthRaw === '11') {
            month = 'NOV';
        } else if (monthRaw === '12') {
            month = 'DEC';
        }
        const reconstructedDate = day + month + year;
        return reconstructedDate;
    }

    convertMarketIdExpireDate (date: string): string {
        // parse 03JAN24 to 240103
        const monthMappping = {
            'JAN': '01',
            'FEB': '02',
            'MAR': '03',
            'APR': '04',
            'MAY': '05',
            'JUN': '06',
            'JUL': '07',
            'AUG': '08',
            'SEP': '09',
            'OCT': '10',
            'NOV': '11',
            'DEC': '12',
        };
        // if exchange omits first zero and provides i.e. '3JAN24' instead of '03JAN24'
        if (date.length === 6) {
            date = '0' + date;
        }
        const year = date.slice (0, 2);
        const monthName = date.slice (2, 5);
        const month = this.safeString (monthMappping, monthName);
        const day = date.slice (5, 7);
        const reconstructedDate = day + month + year;
        return reconstructedDate;
    }

    async fetchPositionHistory (symbol: string, since: Int = undefined, limit: Int = undefined, params = {}): Promise<Position> {
        /**
         * @method
         * @name exchange#fetchPositionHistory
         * @description fetches the history of margin added or reduced from contract isolated positions
         * @param {string} [symbol] unified market symbol
         * @param {int} [since] timestamp in ms of the position
         * @param {int} [limit] the maximum amount of candles to fetch, default=1000
         * @param {object} params extra parameters specific to the exchange api endpoint
         * @returns {object[]} a list of [position structures]{@link https://docs.ccxt.com/#/?id=position-structure}
         */
        if (this.has['fetchPositionsHistory']) {
            const positions = await this.fetchPositionsHistory ([ symbol ], since, limit, params);
            return this.safeDict (positions, 0) as Position;
        } else {
            throw new NotSupported (this.id + ' fetchPositionHistory () is not supported yet');
        }
    }

    async fetchPositionsHistory (symbols: Strings = undefined, since: Int = undefined, limit: Int = undefined, params = {}): Promise<Position[]> {
        /**
         * @method
         * @name exchange#fetchPositionsHistory
         * @description fetches the history of margin added or reduced from contract isolated positions
         * @param {string} [symbol] unified market symbol
         * @param {int} [since] timestamp in ms of the position
         * @param {int} [limit] the maximum amount of candles to fetch, default=1000
         * @param {object} params extra parameters specific to the exchange api endpoint
         * @returns {object[]} a list of [position structures]{@link https://docs.ccxt.com/#/?id=position-structure}
         */
        throw new NotSupported (this.id + ' fetchPositionsHistory () is not supported yet');
    }

    parseMarginModification (data: Dict, market: Market = undefined): MarginModification {
        throw new NotSupported (this.id + ' parseMarginModification() is not supported yet');
    }

    parseMarginModifications (response: object[], symbols: string[] = undefined, symbolKey: Str = undefined, marketType: MarketType = undefined): MarginModification[] {
        const marginModifications = [];
        for (let i = 0; i < response.length; i++) {
            const info = response[i];
            const marketId = this.safeString (info, symbolKey);
            const market = this.safeMarket (marketId, undefined, undefined, marketType);
            if ((symbols === undefined) || this.inArray (market['symbol'], symbols)) {
                marginModifications.push (this.parseMarginModification (info, market));
            }
        }
        return marginModifications;
    }

    async fetchTransfer (id: string, code: Str = undefined, params = {}): Promise<TransferEntry> {
        /**
         * @method
         * @name exchange#fetchTransfer
         * @description fetches a transfer
         * @param {string} id transfer id
         * @param {[string]} code unified currency code
         * @param {object} params extra parameters specific to the exchange api endpoint
         * @returns {object} a [transfer structure]{@link https://docs.ccxt.com/#/?id=transfer-structure}
         */
        throw new NotSupported (this.id + ' fetchTransfer () is not supported yet');
    }

    async fetchTransfers (code: Str = undefined, since: Int = undefined, limit: Int = undefined, params = {}): Promise<TransferEntries> {
        /**
         * @method
         * @name exchange#fetchTransfer
         * @description fetches a transfer
         * @param {string} id transfer id
         * @param {int} [since] timestamp in ms of the earliest transfer to fetch
         * @param {int} [limit] the maximum amount of transfers to fetch
         * @param {object} params extra parameters specific to the exchange api endpoint
         * @returns {object} a [transfer structure]{@link https://docs.ccxt.com/#/?id=transfer-structure}
         */
        throw new NotSupported (this.id + ' fetchTransfers () is not supported yet');
    }
}

export {
    Exchange,
};<|MERGE_RESOLUTION|>--- conflicted
+++ resolved
@@ -9,30 +9,9 @@
     vwap as vwapFunc
 } from './functions.js';
 // import exceptions from "./errors.js"
-<<<<<<< HEAD
 import {
     ArgumentsRequired,
     AuthenticationError,
-=======
-
- import { // eslint-disable-line object-curly-newline
-    ExchangeError
-    , BadSymbol
-    , NullResponse
-    , InvalidAddress
-    , InvalidOrder
-    , NotSupported
-    , OperationFailed
-    , BadResponse
-    , AuthenticationError
-    , DDoSProtection
-    , RequestTimeout
-    , NetworkError
-    , InvalidProxySettings
-    , ExchangeNotAvailable
-    , ArgumentsRequired
-    , RateLimitExceeded,
->>>>>>> b83eaff9
     BadRequest,
     BadResponse,
     BadSymbol,
@@ -42,6 +21,7 @@
     ExchangeNotAvailable,
     InvalidAddress,
     InvalidOrder,
+    InvalidProxySettings,
     NetworkError,
     NotSupported,
     NullResponse,
