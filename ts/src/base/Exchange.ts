--- conflicted
+++ resolved
@@ -3530,11 +3530,7 @@
         return networkId;
     }
 
-<<<<<<< HEAD
-    networkIdToCode (networkId: string, currencyCode: string = undefined) {
-=======
     networkIdToCode (networkId, currencyCode = undefined): string {
->>>>>>> c28c5633
         /**
          * @ignore
          * @method
