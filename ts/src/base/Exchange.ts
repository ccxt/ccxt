--- conflicted
+++ resolved
@@ -2741,16 +2741,10 @@
 
     afterConstruct () {
         this.createNetworksByIdObject ();
-<<<<<<< HEAD
         if (this.has['ws']) {
             // see the comments in loadOrderBook->catch
             this.options['subscriptionHashesByMessageHashes'] = {};
         }
-    }
-
-    mapSubscirptionHashToMessageHash (messageHash: string, subscriptionHash: string) {
-        this.options['subscriptionHashesByMessageHashes'][messageHash] = subscriptionHash;
-=======
         this.featuresGenerator ();
     }
 
@@ -2839,7 +2833,10 @@
             }
         }
         return featuresObj;
->>>>>>> f373d427
+    }
+
+    mapSubscirptionHashToMessageHash (messageHash: string, subscriptionHash: string) {
+        this.options['subscriptionHashesByMessageHashes'][messageHash] = subscriptionHash;
     }
 
     orderbookChecksumMessage (symbol:Str) {
