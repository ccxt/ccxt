--- conflicted
+++ resolved
@@ -294,14 +294,11 @@
     };
 
     api = undefined
-<<<<<<< HEAD
+    certified: boolean = false;
+    countries: Str[] = undefined;
+    pro: boolean = false;
     sleep = sleep;
     throttleProp = undefined
-=======
-    certified: boolean = false;
-    pro: boolean = false;
-    countries: Str[] = undefined;
->>>>>>> fe6e5f99
 
     // PROXY & USER-AGENTS (see "examples/proxy-usage" file for explanation)
     http_proxy: string;
@@ -388,7 +385,20 @@
     enableLastResponseHeaders: boolean = true;
     enableRateLimit: boolean = undefined;
     exceptions: Dictionary<string> = {};
-    fees: object;
+    fees: {
+        trading: {
+            tierBased: Bool,
+            percentage: Bool,
+            taker: Num,
+            maker: Num,
+        },
+        funding: {
+            tierBased: Bool,
+            percentage: Bool,
+            withdraw: {},
+            deposit: {},
+        },
+    };
     fundingRates: Dictionary<FundingRate> = {}
     has: Dictionary<boolean | 'emulated'>;
     hostname: Str = undefined;
@@ -408,7 +418,7 @@
         cost?: MinMax,
         leverage?: MinMax,
         price?: MinMax,
-    };
+    } = undefined;
     liquidations: Dictionary<Liquidation> = {}
     markets: Dictionary<any> = undefined;
     markets_by_id: Dictionary<any> = undefined;
@@ -423,54 +433,30 @@
     paddingMode: Num = undefined;
     positions: any;
     precision: {
-<<<<<<< HEAD
-        amount: number | undefined,
-        price: number | undefined
-    };
+        amount: Num,
+        price: Num,
+        cost?: Num,
+        base?: Num,
+        quote?: Num,
+    } = undefined;
     precisionMode: Num = undefined;
     quoteCurrencies = undefined;
     rateLimit: Num = undefined; // milliseconds
     reloadingMarkets: boolean = undefined;
     requiredCredentials: {
-        accountId: boolean;
-        apiKey: boolean;
-        login: boolean;
-        password: boolean;
-        privateKey: boolean;
-        secret: boolean;
-        token: boolean;
-        twofa: boolean;
-        uid: boolean;
-        walletAddress: boolean;
+        apiKey: Bool,
+        login: Bool,
+        password: Bool,
+        privateKey: Bool, // a "0x"-prefixed hexstring private key for a wallet
+        secret: Bool,
+        token: Bool, // reserved for HTTP auth in some cases
+        twofa: Bool, // 2-factor authentication (one-time password key)
+        uid: Bool,
+        walletAddress: Bool, // the wallet address "0x"-prefixed hexstring
     };
     requiresEddsa: boolean = false;
     requiresWeb3: boolean = false;
     stablePairs = {};
-    status = undefined;
-=======
-        amount: Num,
-        price: Num,
-        cost?: Num,
-        base?: Num,
-        quote?: Num,
-    } = undefined
-
-    enableLastJsonResponse: boolean = true
-    enableLastHttpResponse: boolean = true
-    enableLastResponseHeaders: boolean = true
-    last_http_response    = undefined
-    last_json_response    = undefined
-    last_response_headers = undefined
-    last_request_headers  = undefined
-    last_request_body     = undefined
-    last_request_url      = undefined
-    last_request_path     = undefined
-
-    id: string = 'Exchange';
-
-    markets: Dictionary<any> = undefined
-    has: Dictionary<boolean | 'emulated'>;
-
     status: {
         status: Str,
         updated: Num,
@@ -478,48 +464,6 @@
         url: Str,
         info: any,
     } = undefined;
-
-    requiredCredentials: {
-        apiKey: Bool,
-        secret: Bool,
-        uid: Bool,
-        login: Bool,
-        password: Bool,
-        twofa: Bool, // 2-factor authentication (one-time password key)
-        privateKey: Bool, // a "0x"-prefixed hexstring private key for a wallet
-        walletAddress: Bool, // the wallet address "0x"-prefixed hexstring
-        token: Bool, // reserved for HTTP auth in some cases
-    };
-    rateLimit: Num = undefined; // milliseconds
-    tokenBucket = undefined
-    throttler = undefined
-    enableRateLimit: boolean = undefined;
-
-    httpExceptions = undefined
-
-    limits: {
-        amount?: MinMax,
-        cost?: MinMax,
-        leverage?: MinMax,
-        price?: MinMax,
-    } = undefined;
-
-    fees: {
-        trading: {
-            tierBased: Bool,
-            percentage: Bool,
-            taker: Num,
-            maker: Num,
-        },
-        funding: {
-            tierBased: Bool,
-            percentage: Bool,
-            withdraw: {},
-            deposit: {},
-        },
-    };
-    markets_by_id: Dictionary<any> = undefined;
->>>>>>> fe6e5f99
     symbols: string[] = undefined;
     targetAccount = undefined;
     throttler = undefined;
@@ -645,7 +589,1064 @@
     yymmdd = yymmdd;
     yyyymmdd = yyyymmdd;
 
-<<<<<<< HEAD
+    constructor (userConfig = {}) {
+        Object.assign (this, functions);
+        //
+        //     if (isNode) {
+        //         this.nodeVersion = process.version.match (/\d+\.\d+\.\d+/)[0]
+        //         this.userAgent = {
+        //             'User-Agent': 'ccxt/' + (Exchange as any).ccxtVersion +
+        //                 ' (+https://github.com/ccxt/ccxt)' +
+        //                 ' Node.js/' + this.nodeVersion + ' (JavaScript)'
+        //         }
+        //     }
+        //
+        this.options = this.getDefaultOptions (); // exchange-specific options if any
+        // fetch implementation options (JS only)
+        // http properties
+        this.headers = {};
+        this.origin = '*'; // CORS origin
+        // underlying properties
+        this.handleContentTypeApplicationZip = false;
+        this.minFundingAddressLength = 1; // used in checkAddress
+        this.number = Number; // or String (a pointer to a function)
+        this.quoteJsonNumbers = true; // treat numbers in json as quoted precise strings
+        this.substituteCommonCurrencyCodes = true;  // reserved
+        // whether fees should be summed by currency code
+        this.reduceFees = true;
+        // do not delete this line, it is needed for users to be able to define their own fetchImplementation
+        this.fetchImplementation = undefined;
+        this.validateClientSsl = false;
+        this.validateServerSsl = true;
+        // default property values
+        this.timeout = 10000; // milliseconds
+        this.twofa = undefined; // two-factor authentication (2FA)
+        this.verbose = false;
+        // default credentials
+        this.apiKey = undefined;
+        this.login = undefined;
+        this.password = undefined;
+        this.privateKey = undefined; // a "0x"-prefixed hexstring private key for a wallet
+        this.secret = undefined;
+        this.token = undefined; // reserved for HTTP auth in some cases
+        this.uid = undefined;
+        this.walletAddress = undefined; // a wallet address "0x"-prefixed hexstring
+        // placeholders for cached data
+        this.balance = {};
+        this.liquidations = {}
+        this.myLiquidations = {}
+        this.myTrades = undefined;
+        this.ohlcvs = {};
+        this.orderbooks = {};
+        this.orders = undefined;
+        this.positions = {};
+        this.tickers = {};
+        this.trades = {};
+        this.transactions = undefined;
+        // web3 and cryptography flags
+        this.requiresEddsa = false;
+        this.requiresWeb3 = false;
+        // response handling flags and properties
+        this.enableLastHttpResponse = true;
+        this.enableLastJsonResponse = true;
+        this.enableLastResponseHeaders = true;
+        this.last_http_response = undefined;
+        this.last_json_response = undefined;
+        this.last_request_body     = undefined;
+        this.last_request_headers  = undefined;
+        this.last_request_path     = undefined;
+        this.last_request_url      = undefined;
+        this.last_response_headers = undefined;
+        this.lastRestRequestTimestamp = 0;
+        // camelCase and snake_notation support
+        const unCamelCaseProperties = (obj = this) => {
+            if (obj !== null) {
+                const ownPropertyNames = Object.getOwnPropertyNames (obj);
+                for (let i = 0; i < ownPropertyNames.length; i++) {
+                    const k = ownPropertyNames[i];
+                    this[unCamelCase (k)] = this[k];
+                }
+                unCamelCaseProperties (Object.getPrototypeOf (obj));
+            }
+        };
+        unCamelCaseProperties ();
+        // merge constructor overrides to this instance
+        const configEntries = Object.entries (this.describe ()).concat (Object.entries (userConfig));
+        for (let i = 0; i < configEntries.length; i++) {
+            const [ property, value ] = configEntries[i];
+            if (value && Object.getPrototypeOf (value) === Object.prototype) {
+                this[property] = this.deepExtend (this[property], value);
+            } else {
+                this[property] = value;
+            }
+        }
+        // http client options
+        const agentOptions = {
+            'keepAlive': true,
+        };
+        // ssl options
+        if (!this.validateServerSsl) {
+            agentOptions['rejectUnauthorized'] = false;
+        }
+        // generate old metainfo interface
+        const hasKeys = Object.keys (this.has);
+        for (let i = 0; i < hasKeys.length; i++) {
+            const k = hasKeys[i];
+            this['has' + this.capitalize (k)] = !!this.has[k]; // converts 'emulated' to true
+        }
+        // generate implicit api
+        if (this.api) {
+            this.defineRestApi (this.api, 'request');
+        }
+        // init the request rate limiter
+        this.initRestRateLimiter ();
+        // init predefined markets if any
+        if (this.markets) {
+            this.setMarkets (this.markets);
+        }
+        this.newUpdates = ((this.options as any).newUpdates !== undefined) ? (this.options as any).newUpdates : true;
+
+        this.afterConstruct ();
+        const isSandbox = this.safeBool2 (this.options, 'sandbox', 'testnet', false);
+        if (isSandbox) {
+            this.setSandboxMode (isSandbox);
+        }
+    }
+
+    encodeURIComponent (... args) {
+        // @ts-expect-error
+        return encodeURIComponent (... args);
+    }
+
+    checkRequiredVersion (requiredVersion, error = true) {
+        let result = true;
+        const [ major1, minor1, patch1 ] = requiredVersion.split ('.')
+            , [ major2, minor2, patch2 ] = (Exchange as any).ccxtVersion.split ('.')
+            , intMajor1 = this.parseToInt (major1)
+            , intMinor1 = this.parseToInt (minor1)
+            , intPatch1 = this.parseToInt (patch1)
+            , intMajor2 = this.parseToInt (major2)
+            , intMinor2 = this.parseToInt (minor2)
+            , intPatch2 = this.parseToInt (patch2);
+        if (intMajor1 > intMajor2) {
+            result = false;
+        }
+        if (intMajor1 === intMajor2) {
+            if (intMinor1 > intMinor2) {
+                result = false;
+            } else if (intMinor1 === intMinor2 && intPatch1 > intPatch2) {
+                result = false;
+            }
+        }
+        if (!result) {
+            if (error) {
+                throw new NotSupported ('Your current version of CCXT is ' + (Exchange as any).ccxtVersion + ', a newer version ' + requiredVersion + ' is required, please, upgrade your version of CCXT');
+            } else {
+                return error;
+            }
+        }
+        return result;
+    }
+
+    checkAddress (address) {
+        if (address === undefined) {
+            throw new InvalidAddress (this.id + ' address is undefined');
+        }
+        // check the address is not the same letter like 'aaaaa' nor too short nor has a space
+        if ((this.unique (address).length === 1) || address.length < this.minFundingAddressLength || address.includes (' ')) {
+            throw new InvalidAddress (this.id + ' address is invalid or has less than ' + this.minFundingAddressLength.toString () + ' characters: "' + this.json (address) + '"');
+        }
+        return address;
+    }
+
+    initRestRateLimiter () {
+        if (this.rateLimit === undefined) {
+            throw new Error (this.id + '.rateLimit property is not configured');
+        }
+        this.tokenBucket = this.extend ({
+            delay: 0.001,
+            capacity: 1,
+            cost: 1,
+            maxCapacity: 1000,
+            refillRate: (this.rateLimit > 0) ? 1 / this.rateLimit : Number.MAX_VALUE,
+        }, this.tokenBucket);
+        this.throttler = new Throttler (this.tokenBucket);
+    }
+
+    throttle (cost = undefined) {
+        return this.throttler.throttle (cost);
+    }
+
+    defineRestApiEndpoint (methodName, uppercaseMethod, lowercaseMethod, camelcaseMethod, path, paths, config = {}) {
+        const splitPath = path.split (/[^a-zA-Z0-9]/);
+        const camelcaseSuffix = splitPath.map (this.capitalize).join ('');
+        const underscoreSuffix = splitPath.map ((x) => x.trim ().toLowerCase ()).filter ((x) => x.length > 0).join ('_');
+        const camelcasePrefix = [ paths[0] ].concat (paths.slice (1).map (this.capitalize)).join ('');
+        const underscorePrefix = [ paths[0] ].concat (paths.slice (1).map ((x) => x.trim ()).filter ((x) => x.length > 0)).join ('_');
+        const camelcase = camelcasePrefix + camelcaseMethod + this.capitalize (camelcaseSuffix);
+        const underscore = underscorePrefix + '_' + lowercaseMethod + '_' + underscoreSuffix;
+        const typeArgument = (paths.length > 1) ? paths : paths[0];
+        // handle call costs here
+        const partial = async (params = {}, context = {}) => this[methodName] (path, typeArgument, uppercaseMethod, params, undefined, undefined, config, context);
+        // const partial = async (params) => this[methodName] (path, typeArgument, uppercaseMethod, params || {})
+        this[camelcase] = partial;
+        this[underscore] = partial;
+    }
+
+    defineRestApi (api, methodName, paths = []) {
+        const keys = Object.keys (api);
+        for (let i = 0; i < keys.length; i++) {
+            const key = keys[i];
+            const value = api[key];
+            const uppercaseMethod = key.toUpperCase ();
+            const lowercaseMethod = key.toLowerCase ();
+            const camelcaseMethod = this.capitalize (lowercaseMethod);
+            if (Array.isArray (value)) {
+                for (let k = 0; k < value.length; k++) {
+                    const path = value[k].trim ();
+                    this.defineRestApiEndpoint (methodName, uppercaseMethod, lowercaseMethod, camelcaseMethod, path, paths);
+                }
+                // the options HTTP method conflicts with the 'options' API url path
+                // } else if (key.match (/^(?:get|post|put|delete|options|head|patch)$/i)) {
+            } else if (key.match (/^(?:get|post|put|delete|head|patch)$/i)) {
+                const endpoints = Object.keys (value);
+                for (let j = 0; j < endpoints.length; j++) {
+                    const endpoint = endpoints[j];
+                    const path = endpoint.trim ();
+                    const config = value[endpoint];
+                    if (typeof config === 'object') {
+                        this.defineRestApiEndpoint (methodName, uppercaseMethod, lowercaseMethod, camelcaseMethod, path, paths, config);
+                    } else if (typeof config === 'number') {
+                        this.defineRestApiEndpoint (methodName, uppercaseMethod, lowercaseMethod, camelcaseMethod, path, paths, { cost: config });
+                    } else {
+                        throw new NotSupported (this.id + ' defineRestApi() API format is not supported, API leafs must strings, objects or numbers');
+                    }
+                }
+            } else {
+                this.defineRestApi (value, methodName, paths.concat ([ key ]));
+            }
+        }
+    }
+
+    log (... args) {
+        console.log (... args);
+    }
+
+    httpProxyAgentModule:any = undefined;
+    httpsProxyAgentModule:any = undefined;
+    proxiesModulesLoading:Promise<any> = undefined
+    proxyDictionaries:any = {};
+    socksProxyAgentModule:any = undefined;
+    socksProxyAgentModuleChecked:boolean = false;
+
+    async loadProxyModules () {
+        // when loading markets, multiple parallel calls are made, so need one promise
+        if (this.proxiesModulesLoading === undefined) {
+            this.proxiesModulesLoading = (async () => {
+                // we have to handle it with below nested way, because of dynamic
+                // import issues (https://github.com/ccxt/ccxt/pull/20687)
+                try {
+                    // todo: possible sync alternatives: https://stackoverflow.com/questions/51069002/convert-import-to-synchronous
+                    this.httpProxyAgentModule = await import (/* webpackIgnore: true */ '../static_dependencies/proxies/http-proxy-agent/index.js');
+                    this.httpsProxyAgentModule = await import (/* webpackIgnore: true */ '../static_dependencies/proxies/https-proxy-agent/index.js');
+                } catch (e) {
+                    // if several users are using those frameworks which cause exceptions,
+                    // let them to be able to load modules still, by installing them
+                    try {
+                        // @ts-ignore
+                        this.httpProxyAgentModule = await import (/* webpackIgnore: true */ 'http-proxy-agent');
+                        // @ts-ignore
+                        this.httpsProxyAgentModule = await import (/* webpackIgnore: true */ 'https-proxy-agent');
+                    } catch (e) { }
+                }
+                if (this.socksProxyAgentModuleChecked === false) {
+                    try {
+                        // @ts-ignore
+                        this.socksProxyAgentModule = await import (/* webpackIgnore: true */ 'socks-proxy-agent');
+                    } catch (e) {}
+                    this.socksProxyAgentModuleChecked = true;
+                }
+            })();
+        }
+        return await this.proxiesModulesLoading;
+    }
+
+    setProxyAgents (httpProxy, httpsProxy, socksProxy) {
+        let chosenAgent = undefined;
+        // in browser-side, proxy modules are not supported in 'fetch/ws' methods
+        if (!isNode && (httpProxy || httpsProxy || socksProxy)) {
+            throw new NotSupported (this.id + ' - proxies in browser-side projects are not supported. You have several choices: [A] Use `exchange.proxyUrl` property to redirect requests through local/remote cors-proxy server (find sample file named "sample-local-proxy-server-with-cors" in https://github.com/ccxt/ccxt/tree/master/examples/ folder, which can be used for REST requests only) [B] override `exchange.fetch` && `exchange.watch` methods to send requests through your custom proxy');
+        }
+        if (httpProxy) {
+            if (this.httpProxyAgentModule === undefined) {
+                throw new NotSupported (this.id + ' you need to load JS proxy modules with `.loadProxyModules()` method at first to use proxies');
+            }
+            if (!(httpProxy in this.proxyDictionaries)) {
+                this.proxyDictionaries[httpProxy] = new this.httpProxyAgentModule.HttpProxyAgent(httpProxy);
+            }
+            chosenAgent = this.proxyDictionaries[httpProxy];
+        } else if (httpsProxy) {
+            if (this.httpsProxyAgentModule === undefined) {
+                throw new NotSupported (this.id + ' you need to load JS proxy modules with `.loadProxyModules()` method at first to use proxies');
+            }
+            if (!(httpsProxy in this.proxyDictionaries)) {
+                this.proxyDictionaries[httpsProxy] = new this.httpsProxyAgentModule.HttpsProxyAgent(httpsProxy);
+            }
+            chosenAgent = this.proxyDictionaries[httpsProxy];
+            chosenAgent.keepAlive = true;
+        } else if (socksProxy) {
+            if (this.socksProxyAgentModule === undefined) {
+                throw new NotSupported (this.id + ' - to use SOCKS proxy with ccxt, at first you need install module "npm i socks-proxy-agent" and then initialize proxies with `.loadProxyModules()` method');
+            }
+            if (!(socksProxy in this.proxyDictionaries)) {
+                this.proxyDictionaries[socksProxy] = new this.socksProxyAgentModule.SocksProxyAgent(socksProxy);
+            }
+            chosenAgent = this.proxyDictionaries[socksProxy];
+        }
+        return chosenAgent;
+    }
+
+    async loadHttpProxyAgent () {
+        // for `http://` protocol proxy-urls, we need to load `http` module only on first call
+        if (!this.httpAgent) {
+            const httpModule = await import (/* webpackIgnore: true */'node:http')
+            this.httpAgent = new httpModule.Agent ();
+        }
+        return this.httpAgent;
+    }
+
+    getHttpAgentIfNeeded (url) {
+        if (isNode) {
+            // only for non-ssl proxy
+            if (url.substring(0, 5) === 'ws://') {
+                if (this.httpAgent === undefined) {
+                    throw new NotSupported (this.id + ' to use proxy with non-ssl ws:// urls, at first run  `await exchange.loadHttpProxyAgent()` method');
+                }
+                return this.httpAgent;
+            }
+        }
+        return undefined;
+    }
+
+
+    async fetch (url, method = 'GET', headers: any = undefined, body: any = undefined) {
+
+        // load node-http(s) modules only on first call
+        if (isNode) {
+            if (!this.nodeHttpModuleLoaded) {
+                this.nodeHttpModuleLoaded = true;
+                const httpsModule = await import (/* webpackIgnore: true */'node:https')
+                this.httpsAgent = new httpsModule.Agent ({ keepAlive: true });
+            }
+        }
+
+        // ##### PROXY & HEADERS #####
+        headers = this.extend (this.headers, headers);
+        // proxy-url
+        const proxyUrl = this.checkProxyUrlSettings (url, method, headers, body);
+        let httpProxyAgent = false;
+        if (proxyUrl !== undefined) {
+            // part only for node-js
+            if (isNode) {
+                // in node we need to set header to *
+                headers = this.extend ({ 'Origin': this.origin }, headers);
+                // only for http proxy
+                if (proxyUrl.substring(0, 5) === 'http:') {
+                    await this.loadHttpProxyAgent ();
+                    httpProxyAgent = this.httpAgent;
+                }
+            }
+            url = proxyUrl + url;
+        }
+        // proxy agents
+        const [ httpProxy, httpsProxy, socksProxy ] = this.checkProxySettings (url, method, headers, body);
+        this.checkConflictingProxies (httpProxy || httpsProxy || socksProxy, proxyUrl);
+        // skip proxies on the browser
+        if (isNode) {
+            // this is needed in JS, independently whether proxy properties were set or not, we have to load them because of necessity in WS, which would happen beyond 'fetch' method (WS/etc)
+            await this.loadProxyModules ();
+        }
+        const chosenAgent = this.setProxyAgents (httpProxy, httpsProxy, socksProxy);
+        // user-agent
+        const userAgent = (this.userAgent !== undefined) ? this.userAgent : this.user_agent;
+        if (userAgent && isNode) {
+            if (typeof userAgent === 'string') {
+                headers = this.extend ({ 'User-Agent': userAgent }, headers);
+            } else if ((typeof userAgent === 'object') && ('User-Agent' in userAgent)) {
+                headers = this.extend (userAgent, headers);
+            }
+        }
+        // set final headers
+        headers = this.setHeaders (headers);
+        // log
+        if (this.verbose) {
+            this.log ("fetch Request:\n", this.id, method, url, "\nRequestHeaders:\n", headers, "\nRequestBody:\n", body, "\n");
+        }
+        // end of proxies & headers
+
+        if (this.fetchImplementation === undefined) {
+            if (isNode) {
+                if (this.agent === undefined) {
+                    this.agent = this.httpsAgent;
+                }
+                try {
+                    const module = await import (/* webpackIgnore: true */'../static_dependencies/node-fetch/index.js')
+                    this.AbortError = module.AbortError
+                    this.fetchImplementation = module.default
+                    this.FetchError = module.FetchError
+                }
+                catch (e) {
+                    // some users having issues with dynamic imports (https://github.com/ccxt/ccxt/pull/20687)
+                    // so let them to fallback to node's native fetch
+                    if (typeof fetch === 'function') {
+                        this.fetchImplementation = fetch
+                        // as it's browser-compatible implementation ( https://nodejs.org/dist/latest-v20.x/docs/api/globals.html#fetch )
+                        // it throws same error types
+                        this.AbortError = DOMException
+                        this.FetchError = TypeError
+                    } else {
+                        throw new Error ('Seems, "fetch" function is not available in your node-js version, please use latest node-js version');
+                    }
+                }
+            } else {
+                this.AbortError = DOMException;
+                this.FetchError = TypeError;
+                this.fetchImplementation = self.fetch;
+            }
+        }
+        // fetchImplementation cannot be called on this. in browsers:
+        // TypeError Failed to execute 'fetch' on 'Window': Illegal invocation
+        const fetchImplementation = this.fetchImplementation;
+        const params = { method, headers, body, timeout: this.timeout };
+        if (this.agent) {
+            params['agent'] = this.agent;
+        }
+        // override agent, if needed
+        if (httpProxyAgent) {
+            // if proxyUrl is being used, then specifically in nodejs, we need http module, not https
+            params['agent'] = httpProxyAgent;
+        } else if (chosenAgent) {
+            // if http(s)Proxy is being used
+            params['agent'] = chosenAgent;
+        }
+        const controller = new AbortController ()
+        params['signal'] = controller.signal
+        const timeout = setTimeout (() => {
+            controller.abort ();
+        }, this.timeout);
+        try {
+            const response = await fetchImplementation (url, params);
+            clearTimeout (timeout);
+            return this.handleRestResponse (response, url, method, headers, body);
+        } catch (e) {
+            if (e instanceof this.AbortError) {
+                throw new RequestTimeout (this.id + ' ' + method + ' ' + url + ' request timed out (' + this.timeout + ' ms)');
+            } else if (e instanceof this.FetchError) {
+                throw new NetworkError (this.id + ' ' + method + ' ' + url + ' fetch failed');
+            }
+            throw e;
+        }
+    }
+
+    parseJson (jsonString) {
+        try {
+            if (this.isJsonEncodedObject (jsonString)) {
+                return JSON.parse (this.onJsonResponse (jsonString));
+            }
+        } catch (e) {
+            // SyntaxError
+            return undefined;
+        }
+    }
+
+    getResponseHeaders (response) {
+        const result = {};
+        response.headers.forEach ((value, key) => {
+            key = key.split ('-').map ((word) => this.capitalize (word)).join ('-');
+            result[key] = value;
+        });
+        return result;
+    }
+
+    handleRestResponse (response, url, method = 'GET', requestHeaders = undefined, requestBody = undefined) {
+        const responseHeaders = this.getResponseHeaders (response);
+        if (this.handleContentTypeApplicationZip && (responseHeaders['Content-Type'] === 'application/zip')) {
+            const responseBuffer = response.buffer ();
+            if (this.enableLastResponseHeaders) {
+                this.last_response_headers = responseHeaders;
+            }
+            if (this.enableLastHttpResponse) {
+                this.last_http_response = responseBuffer;
+            }
+            if (this.verbose) {
+                this.log ("handleRestResponse:\n", this.id, method, url, response.status, response.statusText, "\nResponseHeaders:\n", responseHeaders, "ZIP redacted", "\n");
+            }
+            // no error handler needed, because it would not be a zip response in case of an error
+            return responseBuffer;
+        }
+        return response.text ().then ((responseBody) => {
+            const bodyText = this.onRestResponse (response.status, response.statusText, url, method, responseHeaders, responseBody, requestHeaders, requestBody);
+            const json = this.parseJson (bodyText);
+            if (this.enableLastResponseHeaders) {
+                this.last_response_headers = responseHeaders;
+            }
+            if (this.enableLastHttpResponse) {
+                this.last_http_response = responseBody;
+            }
+            if (this.enableLastJsonResponse) {
+                this.last_json_response = json;
+            }
+            if (this.verbose) {
+                this.log ("handleRestResponse:\n", this.id, method, url, response.status, response.statusText, "\nResponseHeaders:\n", responseHeaders, "\nResponseBody:\n", responseBody, "\n");
+            }
+            const skipFurtherErrorHandling = this.handleErrors (response.status, response.statusText, url, method, responseHeaders, responseBody, json, requestHeaders, requestBody);
+            if (!skipFurtherErrorHandling) {
+                this.handleHttpStatusCode (response.status, response.statusText, url, method, responseBody);
+            }
+            return json || responseBody;
+        });
+    }
+
+    onRestResponse (statusCode, statusText, url, method, responseHeaders, responseBody, requestHeaders, requestBody) {
+        return responseBody.trim ();
+    }
+
+    onJsonResponse (responseBody) {
+        return this.quoteJsonNumbers ? responseBody.replace (/":([+.0-9eE-]+)([,}])/g, '":"$1"$2') : responseBody;
+    }
+
+    async loadMarketsHelper (reload = false, params = {}) {
+        if (!reload && this.markets) {
+            if (!this.markets_by_id) {
+                return this.setMarkets (this.markets);
+            }
+            return this.markets;
+        }
+        let currencies = undefined;
+        // only call if exchange API provides endpoint (true), thus avoid emulated versions ('emulated')
+        if (this.has['fetchCurrencies'] === true) {
+            currencies = await this.fetchCurrencies ();
+        }
+        const markets = await this.fetchMarkets (params);
+        return this.setMarkets (markets, currencies);
+    }
+
+    async loadMarkets (reload = false, params = {}): Promise<Dictionary<Market>> {
+        // this method is async, it returns a promise
+        if ((reload && !this.reloadingMarkets) || !this.marketsLoading) {
+            this.reloadingMarkets = true;
+            this.marketsLoading = this.loadMarketsHelper (reload, params).then ((resolved) => {
+                this.reloadingMarkets = false;
+                return resolved;
+            }, (error) => {
+                this.reloadingMarkets = false;
+                throw error;
+            });
+        }
+        return this.marketsLoading;
+    }
+
+    async fetchCurrencies (params = {}): Promise<Currencies> {
+        // markets are returned as a list
+        // currencies are returned as a dict
+        // this is for historical reasons
+        // and may be changed for consistency later
+        return new Promise ((resolve, reject) => resolve (this.currencies));
+    }
+
+    async fetchCurrenciesWs (params = {}) {
+        // markets are returned as a list
+        // currencies are returned as a dict
+        // this is for historical reasons
+        // and may be changed for consistency later
+        return new Promise ((resolve, reject) => resolve (this.currencies));
+    }
+
+    async fetchMarkets (params = {}): Promise<Market[]> {
+        // markets are returned as a list
+        // currencies are returned as a dict
+        // this is for historical reasons
+        // and may be changed for consistency later
+        return new Promise ((resolve, reject) => resolve (Object.values (this.markets)));
+    }
+
+    async fetchMarketsWs (params = {}): Promise<Market[]> {
+        // markets are returned as a list
+        // currencies are returned as a dict
+        // this is for historical reasons
+        // and may be changed for consistency later
+        return new Promise ((resolve, reject) => resolve (Object.values (this.markets)))
+    }
+
+    checkRequiredDependencies () {
+        return;
+    }
+
+    parseNumber (value, d: Num = undefined): number {
+        if (value === undefined) {
+            return d;
+        } else {
+            try {
+                return this.number (value);
+            } catch (e) {
+                return d;
+            }
+        }
+    }
+
+    checkOrderArguments (market, type, side, amount, price, params) {
+        if (price === undefined) {
+            if (type === 'limit') {
+                throw new ArgumentsRequired (this.id + ' createOrder() requires a price argument for a limit order');
+            }
+        }
+        if (amount <= 0) {
+            throw new ArgumentsRequired (this.id + ' createOrder() amount should be above 0');
+        }
+    }
+
+    handleHttpStatusCode (code, reason, url, method, body) {
+        const codeAsString = code.toString ();
+        if (codeAsString in this.httpExceptions) {
+            const ErrorClass = this.httpExceptions[codeAsString];
+            throw new ErrorClass (this.id + ' ' + method + ' ' + url + ' ' + codeAsString + ' ' + reason + ' ' + body);
+        }
+    }
+
+    remove0xPrefix (hexData) {
+        if (hexData.slice (0, 2) === '0x') {
+            return hexData.slice (2);
+        } else {
+            return hexData;
+        }
+    }
+
+    spawn(method, ...args) {
+        const future = Future();
+        // using setTimeout 0 to force the execution to run after the future is returned
+        setTimeout(() => {
+            method.apply(this, args).then(future.resolve).catch(future.reject);
+        }, 0);
+        return future;
+    }
+
+    delay (timeout, method, ... args) {
+        setTimeout (() => {
+            this.spawn (method, ... args);
+        }, timeout);
+    }
+
+    // -----------------------------------------------------------------------
+    // -----------------------------------------------------------------------
+    // WS/PRO methods
+
+    orderBook (snapshot = {}, depth = Number.MAX_SAFE_INTEGER) {
+        return new WsOrderBook (snapshot, depth);
+    }
+
+    indexedOrderBook (snapshot = {}, depth = Number.MAX_SAFE_INTEGER) {
+        return new IndexedOrderBook (snapshot, depth);
+    }
+
+    countedOrderBook (snapshot = {}, depth = Number.MAX_SAFE_INTEGER) {
+        return new CountedOrderBook (snapshot, depth);
+    }
+
+    handleMessage (client, message) {
+    } // stub to override
+
+    // ping (client: Client) {} // stub to override
+
+    ping (client: Client) {
+        return undefined;
+    }
+
+    client (url: string): WsClient {
+        this.clients = this.clients || {};
+        if (!this.clients[url]) {
+            const onMessage = this.handleMessage.bind (this);
+            const onError = this.onError.bind (this);
+            const onClose = this.onClose.bind (this);
+            const onConnected = this.onConnected.bind (this);
+            // decide client type here: ws / signalr / socketio
+            const wsOptions = this.safeValue (this.options, 'ws', {});
+            // proxy agents
+            const [ httpProxy, httpsProxy, socksProxy ] = this.checkWsProxySettings ();
+            const chosenAgent = this.setProxyAgents (httpProxy, httpsProxy, socksProxy);
+            // part only for node-js
+            const httpProxyAgent = this.getHttpAgentIfNeeded (url);
+            const finalAgent = chosenAgent ? chosenAgent : (httpProxyAgent ? httpProxyAgent : this.agent);
+            //
+            const options = this.deepExtend (this.streaming, {
+                'log': this.log ? this.log.bind (this) : this.log,
+                'ping': (this as any).ping ? (this as any).ping.bind (this) : (this as any).ping,
+                'verbose': this.verbose,
+                'throttler': new Throttler (this.tokenBucket),
+                // add support for proxies
+                'options': {
+                    'agent': finalAgent,
+                }
+            }, wsOptions);
+            this.clients[url] = new WsClient (url, onMessage, onError, onClose, onConnected, options);
+        }
+        return this.clients[url];
+    }
+
+    watchMultiple (url: string, messageHashes: string[], message = undefined, subscribeHashes = undefined, subscription = undefined) {
+        //
+        // Without comments the code of this method is short and easy:
+        //
+        //     const client = this.client (url)
+        //     const backoffDelay = 0
+        //     const future = client.future (messageHash)
+        //     const connected = client.connect (backoffDelay)
+        //     connected.then (() => {
+        //         if (message && !client.subscriptions[subscribeHash]) {
+        //             client.subscriptions[subscribeHash] = true
+        //             client.send (message)
+        //         }
+        //     }).catch ((error) => {})
+        //     return future
+        //
+        // The following is a longer version of this method with comments
+        //
+        const client = this.client (url) as WsClient;
+        // todo: calculate the backoff using the clients cache
+        const backoffDelay = 0;
+        //
+        //  watchOrderBook ---- future ----+---------------+----→ user
+        //                                 |               |
+        //                                 ↓               ↑
+        //                                 |               |
+        //                              connect ......→ resolve
+        //                                 |               |
+        //                                 ↓               ↑
+        //                                 |               |
+        //                             subscribe -----→ receive
+        //
+        const future = Future.race (messageHashes.map (messageHash => client.future (messageHash)))
+        // read and write subscription, this is done before connecting the client
+        // to avoid race conditions when other parts of the code read or write to the client.subscriptions
+        let missingSubscriptions = []
+        if (subscribeHashes !== undefined) {
+            for (let i = 0; i < subscribeHashes.length; i++) {
+                const subscribeHash = subscribeHashes[i];
+                if (!client.subscriptions[subscribeHash]) {
+                    missingSubscriptions.push (subscribeHash)
+                    client.subscriptions[subscribeHash] = subscription || true
+                }
+            }
+        }
+        // we intentionally do not use await here to avoid unhandled exceptions
+        // the policy is to make sure that 100% of promises are resolved or rejected
+        // either with a call to client.resolve or client.reject with
+        //  a proper exception class instance
+        const connected = client.connect (backoffDelay);
+        // the following is executed only if the catch-clause does not
+        // catch any connection-level exceptions from the client
+        // (connection established successfully)
+        if ((subscribeHashes === undefined) || missingSubscriptions.length) {
+            connected.then (() => {
+                const options = this.safeValue (this.options, 'ws');
+                const cost = this.safeValue (options, 'cost', 1);
+                if (message) {
+                    if (this.enableRateLimit && client.throttle) {
+                        // add cost here |
+                        //               |
+                        //               V
+                        client.throttle (cost).then (() => {
+                            client.send (message);
+                        }).catch ((e) => {
+                            for (let i = 0; i < missingSubscriptions.length; i++) {
+                                const subscribeHash = missingSubscriptions[i];
+                                delete client.subscriptions[subscribeHash]
+                            }
+                            future.reject (e);
+                        });
+                    } else {
+                        client.send (message)
+                        .catch ((e) => {
+                            for (let i = 0; i < missingSubscriptions.length; i++) {
+                                const subscribeHash = missingSubscriptions[i];
+                                delete client.subscriptions[subscribeHash]
+                            }
+                            future.reject (e);
+                        });
+                    }
+                }
+            }).catch ((e)=> {
+                for (let i = 0; i < missingSubscriptions.length; i++) {
+                    const subscribeHash = missingSubscriptions[i];
+                    delete client.subscriptions[subscribeHash]
+                }
+                future.reject (e);
+            });
+        }
+        return future;
+    }
+
+    watch (url: string, messageHash: string, message = undefined, subscribeHash = undefined, subscription = undefined) {
+        //
+        // Without comments the code of this method is short and easy:
+        //
+        //     const client = this.client (url)
+        //     const backoffDelay = 0
+        //     const future = client.future (messageHash)
+        //     const connected = client.connect (backoffDelay)
+        //     connected.then (() => {
+        //         if (message && !client.subscriptions[subscribeHash]) {
+        //             client.subscriptions[subscribeHash] = true
+        //             client.send (message)
+        //         }
+        //     }).catch ((error) => {})
+        //     return future
+        //
+        // The following is a longer version of this method with comments
+        //
+        const client = this.client (url) as WsClient;
+        // todo: calculate the backoff using the clients cache
+        const backoffDelay = 0;
+        //
+        //  watchOrderBook ---- future ----+---------------+----→ user
+        //                                 |               |
+        //                                 ↓               ↑
+        //                                 |               |
+        //                              connect ......→ resolve
+        //                                 |               |
+        //                                 ↓               ↑
+        //                                 |               |
+        //                             subscribe -----→ receive
+        //
+        if ((subscribeHash === undefined) && (messageHash in client.futures)) {
+            return client.futures[messageHash];
+        }
+        const future = client.future (messageHash);
+        // read and write subscription, this is done before connecting the client
+        // to avoid race conditions when other parts of the code read or write to the client.subscriptions
+        const clientSubscription = client.subscriptions[subscribeHash];
+        if (!clientSubscription) {
+            client.subscriptions[subscribeHash] = subscription || true;
+        }
+        // we intentionally do not use await here to avoid unhandled exceptions
+        // the policy is to make sure that 100% of promises are resolved or rejected
+        // either with a call to client.resolve or client.reject with
+        //  a proper exception class instance
+        const connected = client.connect (backoffDelay);
+        // the following is executed only if the catch-clause does not
+        // catch any connection-level exceptions from the client
+        // (connection established successfully)
+        if (!clientSubscription) {
+            connected.then (() => {
+                const options = this.safeValue (this.options, 'ws');
+                const cost = this.safeValue (options, 'cost', 1);
+                if (message) {
+                    if (this.enableRateLimit && client.throttle) {
+                        // add cost here |
+                        //               |
+                        //               V
+                        client.throttle (cost).then (() => {
+                            client.send (message);
+                        }).catch ((e) => {
+                            client.onError (e);
+                        });
+                    } else {
+                        client.send (message)
+                        .catch ((e) => {
+                            client.onError (e);
+                        });
+                    }
+                }
+            }).catch ((e)=> {
+                delete client.subscriptions[subscribeHash];
+                future.reject (e);
+            });
+        }
+        return future;
+    }
+
+    onConnected (client, message = undefined) {
+        // for user hooks
+        // console.log ('Connected to', client.url)
+    }
+
+    onError (client, error) {
+        if ((client.url in this.clients) && (this.clients[client.url].error)) {
+            delete this.clients[client.url];
+        }
+    }
+
+    onClose (client, error) {
+        if (client.error) {
+            // connection closed due to an error, do nothing
+        } else {
+            // server disconnected a working connection
+            if (this.clients[client.url]) {
+                delete this.clients[client.url];
+            }
+        }
+    }
+
+    async close () {
+        const clients = Object.values (this.clients || {});
+        const closedClients = [];
+        for (let i = 0; i < clients.length; i++) {
+            const client = clients[i] as WsClient;
+            client.error = new ExchangeClosedByUser (this.id + ' closedByUser');
+            closedClients.push(client.close ());
+        }
+        await Promise.all (closedClients);
+        for (let i = 0; i < clients.length; i++) {
+            const client = clients[i] as WsClient;
+            delete this.clients[client.url];
+        }
+        return;
+    }
+
+    async loadOrderBook (client, messageHash: string, symbol: string, limit: Int = undefined, params = {}) {
+        if (!(symbol in this.orderbooks)) {
+            client.reject (new ExchangeError (this.id + ' loadOrderBook() orderbook is not initiated'), messageHash);
+            return;
+        }
+        const maxRetries = this.handleOption ('watchOrderBook', 'snapshotMaxRetries', 3);
+        let tries = 0;
+        try {
+            const stored = this.orderbooks[symbol];
+            while (tries < maxRetries) {
+                const cache = stored.cache;
+                const orderBook = await this.fetchRestOrderBookSafe (symbol, limit, params);
+                const index = this.getCacheIndex (orderBook, cache);
+                if (index >= 0) {
+                    stored.reset (orderBook);
+                    this.handleDeltas (stored, cache.slice (index));
+                    stored.cache.length = 0;
+                    client.resolve (stored, messageHash);
+                    return;
+                }
+                tries++;
+            }
+            client.reject (new ExchangeError (this.id + ' nonce is behind the cache after ' + maxRetries.toString () + ' tries.'), messageHash);
+            delete this.clients[client.url];
+        } catch (e) {
+            client.reject (e, messageHash);
+            await this.loadOrderBook (client, messageHash, symbol, limit, params);
+        }
+    }
+
+    convertToBigInt (value: string) {
+        return BigInt (value); // used on XT
+    }
+
+    stringToCharsArray (value: string) {
+        return value.split ('');
+    }
+
+    valueIsDefined (value: any) {
+        return value !== undefined && value !== null;
+    }
+
+    arraySlice (array, first, second = undefined) {
+        if (second === undefined) {
+            return array.slice (first);
+        }
+        return array.slice (first, second);
+    }
+
+    getProperty (obj, property, defaultValue: any = undefined) {
+        return (property in obj ? obj[property] : defaultValue);
+    }
+
+    setProperty (obj, property, defaultValue: any = undefined) {
+        obj[property] = defaultValue;
+    }
+
+    axolotl(payload, hexKey, ed25519) {
+        return axolotl(payload, hexKey, ed25519);
+    }
+
+    fixStringifiedJsonMembers (content: string) {
+        // used for instance in bingx
+        // when stringified json has members with their values also stringified, like:
+        // '{"code":0, "data":{"order":{"orderId":1742968678528512345,"symbol":"BTC-USDT", "takeProfit":"{\"type\":\"TAKE_PROFIT\",\"stopPrice\":43320.1}","reduceOnly":false}}}'
+        // we can fix with below manipulations
+        // @ts-ignore
+        let modifiedContent = content.replaceAll ('\\', '');
+        modifiedContent = modifiedContent.replaceAll ('"{', '{');
+        modifiedContent = modifiedContent.replaceAll ('}"', '}');
+        return modifiedContent;
+    }
+
+    ethAbiEncode (types, args) {
+        return this.base16ToBinary (ethers.encode (types, args).slice (2));
+    }
+
+    ethEncodeStructuredData (domain, messageTypes, messageData) {
+        return this.base16ToBinary (TypedDataEncoder.encode (domain, messageTypes, messageData).slice (-132));
+    }
+
+    intToBase16(elem): string {
+        return elem.toString(16);
+
+    }
+
+    extendExchangeOptions (newOptions: Dict) {
+        this.options = this.extend (this.options, newOptions);
+    }
+
+    createSafeDictionary () {
+        return {};
+    }
+
+    randomBytes (length: number) {
+        const rng = new SecureRandom();
+        const x:number[] = [];
+        x.length = length;
+        rng.nextBytes(x);
+        return Buffer.from (x).toString ('hex');
+    }
+
+    /* eslint-enable */
+    // ------------------------------------------------------------------------
+
+    // ########################################################################
+    // ########################################################################
+    // ########################################################################
+    // ########################################################################
+    // ########                        ########                        ########
+    // ########                        ########                        ########
+    // ########                        ########                        ########
+    // ########                        ########                        ########
+    // ########        ########################        ########################
+    // ########        ########################        ########################
+    // ########        ########################        ########################
+    // ########        ########################        ########################
+    // ########                        ########                        ########
+    // ########                        ########                        ########
+    // ########                        ########                        ########
+    // ########                        ########                        ########
+    // ########################################################################
+    // ########################################################################
+    // ########################################################################
+    // ########################################################################
+    // ########        ########        ########                        ########
+    // ########        ########        ########                        ########
+    // ########        ########        ########                        ########
+    // ########        ########        ########                        ########
+    // ################        ########################        ################
+    // ################        ########################        ################
+    // ################        ########################        ################
+    // ################        ########################        ################
+    // ########        ########        ################        ################
+    // ########        ########        ################        ################
+    // ########        ########        ################        ################
+    // ########        ########        ################        ################
+    // ########################################################################
+    // ########################################################################
+    // ########################################################################
+    // ########################################################################
+
+    // ------------------------------------------------------------------------
+    // METHODS BELOW THIS LINE ARE TRANSPILED FROM JAVASCRIPT TO PYTHON AND PHP
+
     describe () {
         return {
             'alias': false, // whether this exchange is an alias to another exchange
@@ -928,11 +1929,11 @@
             'markets': undefined, // to be filled manually or by fetchMarkets
             'name': undefined,
             'paddingMode': NO_PADDING,
-            'precisionMode': DECIMAL_PLACES,
+            'precisionMode': TICK_SIZE,
             'pro': false, // if it is integrated with CCXT Pro for WebSocket support
             'rateLimit': 2000, // milliseconds = seconds * 1000
             'requiredCredentials': {
-                'accountId':  false,
+                'accountId': false,
                 'apiKey': true,
                 'login': false,
                 'password': false,
@@ -949,6 +1950,7 @@
                 'updated': undefined,
                 'url': undefined,
             },
+            'timeout': this.timeout, // milliseconds = seconds * 1000
             'timeframes': undefined, // redefine if the exchange has.fetchOHLCV
             'urls': {
                 'api': undefined,
@@ -957,1383 +1959,8 @@
                 'logo': undefined,
                 'www': undefined,
             },
-        }; // return
-    } // describe ()
-
-=======
->>>>>>> fe6e5f99
-    constructor (userConfig = {}) {
-        Object.assign (this, functions);
-        //
-        //     if (isNode) {
-        //         this.nodeVersion = process.version.match (/\d+\.\d+\.\d+/)[0]
-        //         this.userAgent = {
-        //             'User-Agent': 'ccxt/' + (Exchange as any).ccxtVersion +
-        //                 ' (+https://github.com/ccxt/ccxt)' +
-        //                 ' Node.js/' + this.nodeVersion + ' (JavaScript)'
-        //         }
-        //     }
-        //
-        this.options = this.getDefaultOptions (); // exchange-specific options if any
-        // fetch implementation options (JS only)
-        // http properties
-        this.headers = {};
-        this.origin = '*'; // CORS origin
-        // underlying properties
-        this.handleContentTypeApplicationZip = false;
-        this.minFundingAddressLength = 1; // used in checkAddress
-        this.number = Number; // or String (a pointer to a function)
-        this.quoteJsonNumbers = true; // treat numbers in json as quoted precise strings
-        this.substituteCommonCurrencyCodes = true;  // reserved
-        // whether fees should be summed by currency code
-        this.reduceFees = true;
-        // do not delete this line, it is needed for users to be able to define their own fetchImplementation
-        this.fetchImplementation = undefined;
-        this.validateClientSsl = false;
-        this.validateServerSsl = true;
-        // default property values
-        this.timeout = 10000; // milliseconds
-        this.twofa = undefined; // two-factor authentication (2FA)
-        this.verbose = false;
-        // default credentials
-        this.apiKey = undefined;
-        this.login = undefined;
-        this.password = undefined;
-        this.privateKey = undefined; // a "0x"-prefixed hexstring private key for a wallet
-        this.secret = undefined;
-        this.token = undefined; // reserved for HTTP auth in some cases
-        this.uid = undefined;
-        this.walletAddress = undefined; // a wallet address "0x"-prefixed hexstring
-        // placeholders for cached data
-        this.balance = {};
-        this.liquidations = {}
-        this.myLiquidations = {}
-        this.myTrades = undefined;
-        this.ohlcvs = {};
-        this.orderbooks = {};
-        this.orders = undefined;
-        this.positions = {};
-        this.tickers = {};
-        this.trades = {};
-        this.transactions = undefined;
-        // web3 and cryptography flags
-        this.requiresEddsa = false;
-        this.requiresWeb3 = false;
-        // response handling flags and properties
-        this.enableLastHttpResponse = true;
-        this.enableLastJsonResponse = true;
-        this.enableLastResponseHeaders = true;
-        this.last_http_response = undefined;
-        this.last_json_response = undefined;
-        this.last_request_body     = undefined;
-        this.last_request_headers  = undefined;
-        this.last_request_path     = undefined;
-        this.last_request_url      = undefined;
-        this.last_response_headers = undefined;
-        this.lastRestRequestTimestamp = 0;
-        // camelCase and snake_notation support
-        const unCamelCaseProperties = (obj = this) => {
-            if (obj !== null) {
-                const ownPropertyNames = Object.getOwnPropertyNames (obj);
-                for (let i = 0; i < ownPropertyNames.length; i++) {
-                    const k = ownPropertyNames[i];
-                    this[unCamelCase (k)] = this[k];
-                }
-                unCamelCaseProperties (Object.getPrototypeOf (obj));
-            }
         };
-        unCamelCaseProperties ();
-        // merge constructor overrides to this instance
-        const configEntries = Object.entries (this.describe ()).concat (Object.entries (userConfig));
-        for (let i = 0; i < configEntries.length; i++) {
-            const [ property, value ] = configEntries[i];
-            if (value && Object.getPrototypeOf (value) === Object.prototype) {
-                this[property] = this.deepExtend (this[property], value);
-            } else {
-                this[property] = value;
-            }
-        }
-        // http client options
-        const agentOptions = {
-            'keepAlive': true,
-        };
-        // ssl options
-        if (!this.validateServerSsl) {
-            agentOptions['rejectUnauthorized'] = false;
-        }
-        // generate old metainfo interface
-        const hasKeys = Object.keys (this.has);
-        for (let i = 0; i < hasKeys.length; i++) {
-            const k = hasKeys[i];
-            this['has' + this.capitalize (k)] = !!this.has[k]; // converts 'emulated' to true
-        }
-        // generate implicit api
-        if (this.api) {
-            this.defineRestApi (this.api, 'request');
-        }
-        // init the request rate limiter
-        this.initRestRateLimiter ();
-        // init predefined markets if any
-        if (this.markets) {
-            this.setMarkets (this.markets);
-        }
-        this.newUpdates = ((this.options as any).newUpdates !== undefined) ? (this.options as any).newUpdates : true;
-
-        this.afterConstruct ();
-        const isSandbox = this.safeBool2 (this.options, 'sandbox', 'testnet', false);
-        if (isSandbox) {
-            this.setSandboxMode (isSandbox);
-        }
-    }
-
-    encodeURIComponent (... args) {
-        // @ts-expect-error
-        return encodeURIComponent (... args);
-    }
-
-    checkRequiredVersion (requiredVersion, error = true) {
-        let result = true;
-        const [ major1, minor1, patch1 ] = requiredVersion.split ('.')
-            , [ major2, minor2, patch2 ] = (Exchange as any).ccxtVersion.split ('.')
-            , intMajor1 = this.parseToInt (major1)
-            , intMinor1 = this.parseToInt (minor1)
-            , intPatch1 = this.parseToInt (patch1)
-            , intMajor2 = this.parseToInt (major2)
-            , intMinor2 = this.parseToInt (minor2)
-            , intPatch2 = this.parseToInt (patch2);
-        if (intMajor1 > intMajor2) {
-            result = false;
-        }
-        if (intMajor1 === intMajor2) {
-            if (intMinor1 > intMinor2) {
-                result = false;
-            } else if (intMinor1 === intMinor2 && intPatch1 > intPatch2) {
-                result = false;
-            }
-        }
-        if (!result) {
-            if (error) {
-                throw new NotSupported ('Your current version of CCXT is ' + (Exchange as any).ccxtVersion + ', a newer version ' + requiredVersion + ' is required, please, upgrade your version of CCXT');
-            } else {
-                return error;
-            }
-        }
-        return result;
-    }
-
-    checkAddress (address) {
-        if (address === undefined) {
-            throw new InvalidAddress (this.id + ' address is undefined');
-        }
-        // check the address is not the same letter like 'aaaaa' nor too short nor has a space
-        if ((this.unique (address).length === 1) || address.length < this.minFundingAddressLength || address.includes (' ')) {
-            throw new InvalidAddress (this.id + ' address is invalid or has less than ' + this.minFundingAddressLength.toString () + ' characters: "' + this.json (address) + '"');
-        }
-        return address;
-    }
-
-    initRestRateLimiter () {
-        if (this.rateLimit === undefined) {
-            throw new Error (this.id + '.rateLimit property is not configured');
-        }
-        this.tokenBucket = this.extend ({
-            delay: 0.001,
-            capacity: 1,
-            cost: 1,
-            maxCapacity: 1000,
-            refillRate: (this.rateLimit > 0) ? 1 / this.rateLimit : Number.MAX_VALUE,
-        }, this.tokenBucket);
-        this.throttler = new Throttler (this.tokenBucket);
-    }
-
-    throttle (cost = undefined) {
-        return this.throttler.throttle (cost);
-    }
-
-    defineRestApiEndpoint (methodName, uppercaseMethod, lowercaseMethod, camelcaseMethod, path, paths, config = {}) {
-        const splitPath = path.split (/[^a-zA-Z0-9]/);
-        const camelcaseSuffix = splitPath.map (this.capitalize).join ('');
-        const underscoreSuffix = splitPath.map ((x) => x.trim ().toLowerCase ()).filter ((x) => x.length > 0).join ('_');
-        const camelcasePrefix = [ paths[0] ].concat (paths.slice (1).map (this.capitalize)).join ('');
-        const underscorePrefix = [ paths[0] ].concat (paths.slice (1).map ((x) => x.trim ()).filter ((x) => x.length > 0)).join ('_');
-        const camelcase = camelcasePrefix + camelcaseMethod + this.capitalize (camelcaseSuffix);
-        const underscore = underscorePrefix + '_' + lowercaseMethod + '_' + underscoreSuffix;
-        const typeArgument = (paths.length > 1) ? paths : paths[0];
-        // handle call costs here
-        const partial = async (params = {}, context = {}) => this[methodName] (path, typeArgument, uppercaseMethod, params, undefined, undefined, config, context);
-        // const partial = async (params) => this[methodName] (path, typeArgument, uppercaseMethod, params || {})
-        this[camelcase] = partial;
-        this[underscore] = partial;
-    }
-
-    defineRestApi (api, methodName, paths = []) {
-        const keys = Object.keys (api);
-        for (let i = 0; i < keys.length; i++) {
-            const key = keys[i];
-            const value = api[key];
-            const uppercaseMethod = key.toUpperCase ();
-            const lowercaseMethod = key.toLowerCase ();
-            const camelcaseMethod = this.capitalize (lowercaseMethod);
-            if (Array.isArray (value)) {
-                for (let k = 0; k < value.length; k++) {
-                    const path = value[k].trim ();
-                    this.defineRestApiEndpoint (methodName, uppercaseMethod, lowercaseMethod, camelcaseMethod, path, paths);
-                }
-                // the options HTTP method conflicts with the 'options' API url path
-                // } else if (key.match (/^(?:get|post|put|delete|options|head|patch)$/i)) {
-            } else if (key.match (/^(?:get|post|put|delete|head|patch)$/i)) {
-                const endpoints = Object.keys (value);
-                for (let j = 0; j < endpoints.length; j++) {
-                    const endpoint = endpoints[j];
-                    const path = endpoint.trim ();
-                    const config = value[endpoint];
-                    if (typeof config === 'object') {
-                        this.defineRestApiEndpoint (methodName, uppercaseMethod, lowercaseMethod, camelcaseMethod, path, paths, config);
-                    } else if (typeof config === 'number') {
-                        this.defineRestApiEndpoint (methodName, uppercaseMethod, lowercaseMethod, camelcaseMethod, path, paths, { cost: config });
-                    } else {
-                        throw new NotSupported (this.id + ' defineRestApi() API format is not supported, API leafs must strings, objects or numbers');
-                    }
-                }
-            } else {
-                this.defineRestApi (value, methodName, paths.concat ([ key ]));
-            }
-        }
-    }
-
-    log (... args) {
-        console.log (... args);
-    }
-
-    httpProxyAgentModule:any = undefined;
-    httpsProxyAgentModule:any = undefined;
-    proxiesModulesLoading:Promise<any> = undefined
-    proxyDictionaries:any = {};
-    socksProxyAgentModule:any = undefined;
-    socksProxyAgentModuleChecked:boolean = false;
-
-    async loadProxyModules () {
-        // when loading markets, multiple parallel calls are made, so need one promise
-        if (this.proxiesModulesLoading === undefined) {
-            this.proxiesModulesLoading = (async () => {
-                // we have to handle it with below nested way, because of dynamic
-                // import issues (https://github.com/ccxt/ccxt/pull/20687)
-                try {
-                    // todo: possible sync alternatives: https://stackoverflow.com/questions/51069002/convert-import-to-synchronous
-                    this.httpProxyAgentModule = await import (/* webpackIgnore: true */ '../static_dependencies/proxies/http-proxy-agent/index.js');
-                    this.httpsProxyAgentModule = await import (/* webpackIgnore: true */ '../static_dependencies/proxies/https-proxy-agent/index.js');
-                } catch (e) {
-                    // if several users are using those frameworks which cause exceptions,
-                    // let them to be able to load modules still, by installing them
-                    try {
-                        // @ts-ignore
-                        this.httpProxyAgentModule = await import (/* webpackIgnore: true */ 'http-proxy-agent');
-                        // @ts-ignore
-                        this.httpsProxyAgentModule = await import (/* webpackIgnore: true */ 'https-proxy-agent');
-                    } catch (e) { }
-                }
-                if (this.socksProxyAgentModuleChecked === false) {
-                    try {
-                        // @ts-ignore
-                        this.socksProxyAgentModule = await import (/* webpackIgnore: true */ 'socks-proxy-agent');
-                    } catch (e) {}
-                    this.socksProxyAgentModuleChecked = true;
-                }
-            })();
-        }
-        return await this.proxiesModulesLoading;
-    }
-
-    setProxyAgents (httpProxy, httpsProxy, socksProxy) {
-        let chosenAgent = undefined;
-        // in browser-side, proxy modules are not supported in 'fetch/ws' methods
-        if (!isNode && (httpProxy || httpsProxy || socksProxy)) {
-            throw new NotSupported (this.id + ' - proxies in browser-side projects are not supported. You have several choices: [A] Use `exchange.proxyUrl` property to redirect requests through local/remote cors-proxy server (find sample file named "sample-local-proxy-server-with-cors" in https://github.com/ccxt/ccxt/tree/master/examples/ folder, which can be used for REST requests only) [B] override `exchange.fetch` && `exchange.watch` methods to send requests through your custom proxy');
-        }
-        if (httpProxy) {
-            if (this.httpProxyAgentModule === undefined) {
-                throw new NotSupported (this.id + ' you need to load JS proxy modules with `.loadProxyModules()` method at first to use proxies');
-            }
-            if (!(httpProxy in this.proxyDictionaries)) {
-                this.proxyDictionaries[httpProxy] = new this.httpProxyAgentModule.HttpProxyAgent(httpProxy);
-            }
-            chosenAgent = this.proxyDictionaries[httpProxy];
-        } else if (httpsProxy) {
-            if (this.httpsProxyAgentModule === undefined) {
-                throw new NotSupported (this.id + ' you need to load JS proxy modules with `.loadProxyModules()` method at first to use proxies');
-            }
-            if (!(httpsProxy in this.proxyDictionaries)) {
-                this.proxyDictionaries[httpsProxy] = new this.httpsProxyAgentModule.HttpsProxyAgent(httpsProxy);
-            }
-            chosenAgent = this.proxyDictionaries[httpsProxy];
-            chosenAgent.keepAlive = true;
-        } else if (socksProxy) {
-            if (this.socksProxyAgentModule === undefined) {
-                throw new NotSupported (this.id + ' - to use SOCKS proxy with ccxt, at first you need install module "npm i socks-proxy-agent" and then initialize proxies with `.loadProxyModules()` method');
-            }
-            if (!(socksProxy in this.proxyDictionaries)) {
-                this.proxyDictionaries[socksProxy] = new this.socksProxyAgentModule.SocksProxyAgent(socksProxy);
-            }
-            chosenAgent = this.proxyDictionaries[socksProxy];
-        }
-        return chosenAgent;
-    }
-
-    async loadHttpProxyAgent () {
-        // for `http://` protocol proxy-urls, we need to load `http` module only on first call
-        if (!this.httpAgent) {
-            const httpModule = await import (/* webpackIgnore: true */'node:http')
-            this.httpAgent = new httpModule.Agent ();
-        }
-        return this.httpAgent;
-    }
-
-    getHttpAgentIfNeeded (url) {
-        if (isNode) {
-            // only for non-ssl proxy
-            if (url.substring(0, 5) === 'ws://') {
-                if (this.httpAgent === undefined) {
-                    throw new NotSupported (this.id + ' to use proxy with non-ssl ws:// urls, at first run  `await exchange.loadHttpProxyAgent()` method');
-                }
-                return this.httpAgent;
-            }
-        }
-        return undefined;
-    }
-
-
-    async fetch (url, method = 'GET', headers: any = undefined, body: any = undefined) {
-
-        // load node-http(s) modules only on first call
-        if (isNode) {
-            if (!this.nodeHttpModuleLoaded) {
-                this.nodeHttpModuleLoaded = true;
-                const httpsModule = await import (/* webpackIgnore: true */'node:https')
-                this.httpsAgent = new httpsModule.Agent ({ keepAlive: true });
-            }
-        }
-
-        // ##### PROXY & HEADERS #####
-        headers = this.extend (this.headers, headers);
-        // proxy-url
-        const proxyUrl = this.checkProxyUrlSettings (url, method, headers, body);
-        let httpProxyAgent = false;
-        if (proxyUrl !== undefined) {
-            // part only for node-js
-            if (isNode) {
-                // in node we need to set header to *
-                headers = this.extend ({ 'Origin': this.origin }, headers);
-                // only for http proxy
-                if (proxyUrl.substring(0, 5) === 'http:') {
-                    await this.loadHttpProxyAgent ();
-                    httpProxyAgent = this.httpAgent;
-                }
-            }
-            url = proxyUrl + url;
-        }
-        // proxy agents
-        const [ httpProxy, httpsProxy, socksProxy ] = this.checkProxySettings (url, method, headers, body);
-        this.checkConflictingProxies (httpProxy || httpsProxy || socksProxy, proxyUrl);
-        // skip proxies on the browser
-        if (isNode) {
-            // this is needed in JS, independently whether proxy properties were set or not, we have to load them because of necessity in WS, which would happen beyond 'fetch' method (WS/etc)
-            await this.loadProxyModules ();
-        }
-        const chosenAgent = this.setProxyAgents (httpProxy, httpsProxy, socksProxy);
-        // user-agent
-        const userAgent = (this.userAgent !== undefined) ? this.userAgent : this.user_agent;
-        if (userAgent && isNode) {
-            if (typeof userAgent === 'string') {
-                headers = this.extend ({ 'User-Agent': userAgent }, headers);
-            } else if ((typeof userAgent === 'object') && ('User-Agent' in userAgent)) {
-                headers = this.extend (userAgent, headers);
-            }
-        }
-        // set final headers
-        headers = this.setHeaders (headers);
-        // log
-        if (this.verbose) {
-            this.log ("fetch Request:\n", this.id, method, url, "\nRequestHeaders:\n", headers, "\nRequestBody:\n", body, "\n");
-        }
-        // end of proxies & headers
-
-        if (this.fetchImplementation === undefined) {
-            if (isNode) {
-                if (this.agent === undefined) {
-                    this.agent = this.httpsAgent;
-                }
-                try {
-                    const module = await import (/* webpackIgnore: true */'../static_dependencies/node-fetch/index.js')
-                    this.AbortError = module.AbortError
-                    this.fetchImplementation = module.default
-                    this.FetchError = module.FetchError
-                }
-                catch (e) {
-                    // some users having issues with dynamic imports (https://github.com/ccxt/ccxt/pull/20687)
-                    // so let them to fallback to node's native fetch
-                    if (typeof fetch === 'function') {
-                        this.fetchImplementation = fetch
-                        // as it's browser-compatible implementation ( https://nodejs.org/dist/latest-v20.x/docs/api/globals.html#fetch )
-                        // it throws same error types
-                        this.AbortError = DOMException
-                        this.FetchError = TypeError
-                    } else {
-                        throw new Error ('Seems, "fetch" function is not available in your node-js version, please use latest node-js version');
-                    }
-                }
-            } else {
-                this.AbortError = DOMException;
-                this.FetchError = TypeError;
-                this.fetchImplementation = self.fetch;
-            }
-        }
-        // fetchImplementation cannot be called on this. in browsers:
-        // TypeError Failed to execute 'fetch' on 'Window': Illegal invocation
-        const fetchImplementation = this.fetchImplementation;
-        const params = { method, headers, body, timeout: this.timeout };
-        if (this.agent) {
-            params['agent'] = this.agent;
-        }
-        // override agent, if needed
-        if (httpProxyAgent) {
-            // if proxyUrl is being used, then specifically in nodejs, we need http module, not https
-            params['agent'] = httpProxyAgent;
-        } else if (chosenAgent) {
-            // if http(s)Proxy is being used
-            params['agent'] = chosenAgent;
-        }
-        const controller = new AbortController ()
-        params['signal'] = controller.signal
-        const timeout = setTimeout (() => {
-            controller.abort ();
-        }, this.timeout);
-        try {
-            const response = await fetchImplementation (url, params);
-            clearTimeout (timeout);
-            return this.handleRestResponse (response, url, method, headers, body);
-        } catch (e) {
-            if (e instanceof this.AbortError) {
-                throw new RequestTimeout (this.id + ' ' + method + ' ' + url + ' request timed out (' + this.timeout + ' ms)');
-            } else if (e instanceof this.FetchError) {
-                throw new NetworkError (this.id + ' ' + method + ' ' + url + ' fetch failed');
-            }
-            throw e;
-        }
-    }
-
-    parseJson (jsonString) {
-        try {
-            if (this.isJsonEncodedObject (jsonString)) {
-                return JSON.parse (this.onJsonResponse (jsonString));
-            }
-        } catch (e) {
-            // SyntaxError
-            return undefined;
-        }
-    }
-
-    getResponseHeaders (response) {
-        const result = {};
-        response.headers.forEach ((value, key) => {
-            key = key.split ('-').map ((word) => this.capitalize (word)).join ('-');
-            result[key] = value;
-        });
-        return result;
-    }
-
-    handleRestResponse (response, url, method = 'GET', requestHeaders = undefined, requestBody = undefined) {
-        const responseHeaders = this.getResponseHeaders (response);
-        if (this.handleContentTypeApplicationZip && (responseHeaders['Content-Type'] === 'application/zip')) {
-            const responseBuffer = response.buffer ();
-            if (this.enableLastResponseHeaders) {
-                this.last_response_headers = responseHeaders;
-            }
-            if (this.enableLastHttpResponse) {
-                this.last_http_response = responseBuffer;
-            }
-            if (this.verbose) {
-                this.log ("handleRestResponse:\n", this.id, method, url, response.status, response.statusText, "\nResponseHeaders:\n", responseHeaders, "ZIP redacted", "\n");
-            }
-            // no error handler needed, because it would not be a zip response in case of an error
-            return responseBuffer;
-        }
-        return response.text ().then ((responseBody) => {
-            const bodyText = this.onRestResponse (response.status, response.statusText, url, method, responseHeaders, responseBody, requestHeaders, requestBody);
-            const json = this.parseJson (bodyText);
-            if (this.enableLastResponseHeaders) {
-                this.last_response_headers = responseHeaders;
-            }
-            if (this.enableLastHttpResponse) {
-                this.last_http_response = responseBody;
-            }
-            if (this.enableLastJsonResponse) {
-                this.last_json_response = json;
-            }
-            if (this.verbose) {
-                this.log ("handleRestResponse:\n", this.id, method, url, response.status, response.statusText, "\nResponseHeaders:\n", responseHeaders, "\nResponseBody:\n", responseBody, "\n");
-            }
-            const skipFurtherErrorHandling = this.handleErrors (response.status, response.statusText, url, method, responseHeaders, responseBody, json, requestHeaders, requestBody);
-            if (!skipFurtherErrorHandling) {
-                this.handleHttpStatusCode (response.status, response.statusText, url, method, responseBody);
-            }
-            return json || responseBody;
-        });
-    }
-
-    onRestResponse (statusCode, statusText, url, method, responseHeaders, responseBody, requestHeaders, requestBody) {
-        return responseBody.trim ();
-    }
-
-    onJsonResponse (responseBody) {
-        return this.quoteJsonNumbers ? responseBody.replace (/":([+.0-9eE-]+)([,}])/g, '":"$1"$2') : responseBody;
-    }
-
-    async loadMarketsHelper (reload = false, params = {}) {
-        if (!reload && this.markets) {
-            if (!this.markets_by_id) {
-                return this.setMarkets (this.markets);
-            }
-            return this.markets;
-        }
-        let currencies = undefined;
-        // only call if exchange API provides endpoint (true), thus avoid emulated versions ('emulated')
-        if (this.has['fetchCurrencies'] === true) {
-            currencies = await this.fetchCurrencies ();
-        }
-        const markets = await this.fetchMarkets (params);
-        return this.setMarkets (markets, currencies);
-    }
-
-    async loadMarkets (reload = false, params = {}): Promise<Dictionary<Market>> {
-        // this method is async, it returns a promise
-        if ((reload && !this.reloadingMarkets) || !this.marketsLoading) {
-            this.reloadingMarkets = true;
-            this.marketsLoading = this.loadMarketsHelper (reload, params).then ((resolved) => {
-                this.reloadingMarkets = false;
-                return resolved;
-            }, (error) => {
-                this.reloadingMarkets = false;
-                throw error;
-            });
-        }
-        return this.marketsLoading;
-    }
-
-    async fetchCurrencies (params = {}): Promise<Currencies> {
-        // markets are returned as a list
-        // currencies are returned as a dict
-        // this is for historical reasons
-        // and may be changed for consistency later
-        return new Promise ((resolve, reject) => resolve (this.currencies));
-    }
-
-    async fetchCurrenciesWs (params = {}) {
-        // markets are returned as a list
-        // currencies are returned as a dict
-        // this is for historical reasons
-        // and may be changed for consistency later
-        return new Promise ((resolve, reject) => resolve (this.currencies));
-    }
-
-    async fetchMarkets (params = {}): Promise<Market[]> {
-        // markets are returned as a list
-        // currencies are returned as a dict
-        // this is for historical reasons
-        // and may be changed for consistency later
-        return new Promise ((resolve, reject) => resolve (Object.values (this.markets)));
-    }
-
-    async fetchMarketsWs (params = {}): Promise<Market[]> {
-        // markets are returned as a list
-        // currencies are returned as a dict
-        // this is for historical reasons
-        // and may be changed for consistency later
-        return new Promise ((resolve, reject) => resolve (Object.values (this.markets)))
-    }
-
-    checkRequiredDependencies () {
-        return;
-    }
-
-    parseNumber (value, d: Num = undefined): number {
-        if (value === undefined) {
-            return d;
-        } else {
-            try {
-                return this.number (value);
-            } catch (e) {
-                return d;
-            }
-        }
-    }
-
-    checkOrderArguments (market, type, side, amount, price, params) {
-        if (price === undefined) {
-            if (type === 'limit') {
-                throw new ArgumentsRequired (this.id + ' createOrder() requires a price argument for a limit order');
-            }
-        }
-        if (amount <= 0) {
-            throw new ArgumentsRequired (this.id + ' createOrder() amount should be above 0');
-        }
-    }
-
-    handleHttpStatusCode (code, reason, url, method, body) {
-        const codeAsString = code.toString ();
-        if (codeAsString in this.httpExceptions) {
-            const ErrorClass = this.httpExceptions[codeAsString];
-            throw new ErrorClass (this.id + ' ' + method + ' ' + url + ' ' + codeAsString + ' ' + reason + ' ' + body);
-        }
-    }
-
-    remove0xPrefix (hexData) {
-        if (hexData.slice (0, 2) === '0x') {
-            return hexData.slice (2);
-        } else {
-            return hexData;
-        }
-    }
-
-    spawn(method, ...args) {
-        const future = Future();
-        // using setTimeout 0 to force the execution to run after the future is returned
-        setTimeout(() => {
-            method.apply(this, args).then(future.resolve).catch(future.reject);
-        }, 0);
-        return future;
-    }
-
-    delay (timeout, method, ... args) {
-        setTimeout (() => {
-            this.spawn (method, ... args);
-        }, timeout);
-    }
-
-    // -----------------------------------------------------------------------
-    // -----------------------------------------------------------------------
-    // WS/PRO methods
-
-    orderBook (snapshot = {}, depth = Number.MAX_SAFE_INTEGER) {
-        return new WsOrderBook (snapshot, depth);
-    }
-
-    indexedOrderBook (snapshot = {}, depth = Number.MAX_SAFE_INTEGER) {
-        return new IndexedOrderBook (snapshot, depth);
-    }
-
-    countedOrderBook (snapshot = {}, depth = Number.MAX_SAFE_INTEGER) {
-        return new CountedOrderBook (snapshot, depth);
-    }
-
-    handleMessage (client, message) {
-    } // stub to override
-
-    // ping (client: Client) {} // stub to override
-
-    ping (client: Client) {
-        return undefined;
-    }
-
-    client (url: string): WsClient {
-        this.clients = this.clients || {};
-        if (!this.clients[url]) {
-            const onMessage = this.handleMessage.bind (this);
-            const onError = this.onError.bind (this);
-            const onClose = this.onClose.bind (this);
-            const onConnected = this.onConnected.bind (this);
-            // decide client type here: ws / signalr / socketio
-            const wsOptions = this.safeValue (this.options, 'ws', {});
-            // proxy agents
-            const [ httpProxy, httpsProxy, socksProxy ] = this.checkWsProxySettings ();
-            const chosenAgent = this.setProxyAgents (httpProxy, httpsProxy, socksProxy);
-            // part only for node-js
-            const httpProxyAgent = this.getHttpAgentIfNeeded (url);
-            const finalAgent = chosenAgent ? chosenAgent : (httpProxyAgent ? httpProxyAgent : this.agent);
-            //
-            const options = this.deepExtend (this.streaming, {
-                'log': this.log ? this.log.bind (this) : this.log,
-                'ping': (this as any).ping ? (this as any).ping.bind (this) : (this as any).ping,
-                'verbose': this.verbose,
-                'throttler': new Throttler (this.tokenBucket),
-                // add support for proxies
-                'options': {
-                    'agent': finalAgent,
-                }
-            }, wsOptions);
-            this.clients[url] = new WsClient (url, onMessage, onError, onClose, onConnected, options);
-        }
-        return this.clients[url];
-    }
-
-    watchMultiple (url: string, messageHashes: string[], message = undefined, subscribeHashes = undefined, subscription = undefined) {
-        //
-        // Without comments the code of this method is short and easy:
-        //
-        //     const client = this.client (url)
-        //     const backoffDelay = 0
-        //     const future = client.future (messageHash)
-        //     const connected = client.connect (backoffDelay)
-        //     connected.then (() => {
-        //         if (message && !client.subscriptions[subscribeHash]) {
-        //             client.subscriptions[subscribeHash] = true
-        //             client.send (message)
-        //         }
-        //     }).catch ((error) => {})
-        //     return future
-        //
-        // The following is a longer version of this method with comments
-        //
-        const client = this.client (url) as WsClient;
-        // todo: calculate the backoff using the clients cache
-        const backoffDelay = 0;
-        //
-        //  watchOrderBook ---- future ----+---------------+----→ user
-        //                                 |               |
-        //                                 ↓               ↑
-        //                                 |               |
-        //                              connect ......→ resolve
-        //                                 |               |
-        //                                 ↓               ↑
-        //                                 |               |
-        //                             subscribe -----→ receive
-        //
-        const future = Future.race (messageHashes.map (messageHash => client.future (messageHash)))
-        // read and write subscription, this is done before connecting the client
-        // to avoid race conditions when other parts of the code read or write to the client.subscriptions
-        let missingSubscriptions = []
-        if (subscribeHashes !== undefined) {
-            for (let i = 0; i < subscribeHashes.length; i++) {
-                const subscribeHash = subscribeHashes[i];
-                if (!client.subscriptions[subscribeHash]) {
-                    missingSubscriptions.push (subscribeHash)
-                    client.subscriptions[subscribeHash] = subscription || true
-                }
-            }
-        }
-        // we intentionally do not use await here to avoid unhandled exceptions
-        // the policy is to make sure that 100% of promises are resolved or rejected
-        // either with a call to client.resolve or client.reject with
-        //  a proper exception class instance
-        const connected = client.connect (backoffDelay);
-        // the following is executed only if the catch-clause does not
-        // catch any connection-level exceptions from the client
-        // (connection established successfully)
-        if ((subscribeHashes === undefined) || missingSubscriptions.length) {
-            connected.then (() => {
-                const options = this.safeValue (this.options, 'ws');
-                const cost = this.safeValue (options, 'cost', 1);
-                if (message) {
-                    if (this.enableRateLimit && client.throttle) {
-                        // add cost here |
-                        //               |
-                        //               V
-                        client.throttle (cost).then (() => {
-                            client.send (message);
-                        }).catch ((e) => {
-                            for (let i = 0; i < missingSubscriptions.length; i++) {
-                                const subscribeHash = missingSubscriptions[i];
-                                delete client.subscriptions[subscribeHash]
-                            }
-                            future.reject (e);
-                        });
-                    } else {
-                        client.send (message)
-                        .catch ((e) => {
-                            for (let i = 0; i < missingSubscriptions.length; i++) {
-                                const subscribeHash = missingSubscriptions[i];
-                                delete client.subscriptions[subscribeHash]
-                            }
-                            future.reject (e);
-                        });
-                    }
-                }
-            }).catch ((e)=> {
-                for (let i = 0; i < missingSubscriptions.length; i++) {
-                    const subscribeHash = missingSubscriptions[i];
-                    delete client.subscriptions[subscribeHash]
-                }
-                future.reject (e);
-            });
-        }
-        return future;
-    }
-
-    watch (url: string, messageHash: string, message = undefined, subscribeHash = undefined, subscription = undefined) {
-        //
-        // Without comments the code of this method is short and easy:
-        //
-        //     const client = this.client (url)
-        //     const backoffDelay = 0
-        //     const future = client.future (messageHash)
-        //     const connected = client.connect (backoffDelay)
-        //     connected.then (() => {
-        //         if (message && !client.subscriptions[subscribeHash]) {
-        //             client.subscriptions[subscribeHash] = true
-        //             client.send (message)
-        //         }
-        //     }).catch ((error) => {})
-        //     return future
-        //
-        // The following is a longer version of this method with comments
-        //
-        const client = this.client (url) as WsClient;
-        // todo: calculate the backoff using the clients cache
-        const backoffDelay = 0;
-        //
-        //  watchOrderBook ---- future ----+---------------+----→ user
-        //                                 |               |
-        //                                 ↓               ↑
-        //                                 |               |
-        //                              connect ......→ resolve
-        //                                 |               |
-        //                                 ↓               ↑
-        //                                 |               |
-        //                             subscribe -----→ receive
-        //
-        if ((subscribeHash === undefined) && (messageHash in client.futures)) {
-            return client.futures[messageHash];
-        }
-        const future = client.future (messageHash);
-        // read and write subscription, this is done before connecting the client
-        // to avoid race conditions when other parts of the code read or write to the client.subscriptions
-        const clientSubscription = client.subscriptions[subscribeHash];
-        if (!clientSubscription) {
-            client.subscriptions[subscribeHash] = subscription || true;
-        }
-        // we intentionally do not use await here to avoid unhandled exceptions
-        // the policy is to make sure that 100% of promises are resolved or rejected
-        // either with a call to client.resolve or client.reject with
-        //  a proper exception class instance
-        const connected = client.connect (backoffDelay);
-        // the following is executed only if the catch-clause does not
-        // catch any connection-level exceptions from the client
-        // (connection established successfully)
-        if (!clientSubscription) {
-            connected.then (() => {
-                const options = this.safeValue (this.options, 'ws');
-                const cost = this.safeValue (options, 'cost', 1);
-                if (message) {
-                    if (this.enableRateLimit && client.throttle) {
-                        // add cost here |
-                        //               |
-                        //               V
-                        client.throttle (cost).then (() => {
-                            client.send (message);
-                        }).catch ((e) => {
-                            client.onError (e);
-                        });
-                    } else {
-                        client.send (message)
-                        .catch ((e) => {
-                            client.onError (e);
-                        });
-                    }
-                }
-            }).catch ((e)=> {
-                delete client.subscriptions[subscribeHash];
-                future.reject (e);
-            });
-        }
-        return future;
-    }
-
-    onConnected (client, message = undefined) {
-        // for user hooks
-        // console.log ('Connected to', client.url)
-    }
-
-    onError (client, error) {
-        if ((client.url in this.clients) && (this.clients[client.url].error)) {
-            delete this.clients[client.url];
-        }
-    }
-
-    onClose (client, error) {
-        if (client.error) {
-            // connection closed due to an error, do nothing
-        } else {
-            // server disconnected a working connection
-            if (this.clients[client.url]) {
-                delete this.clients[client.url];
-            }
-        }
-    }
-
-    async close () {
-        const clients = Object.values (this.clients || {});
-        const closedClients = [];
-        for (let i = 0; i < clients.length; i++) {
-            const client = clients[i] as WsClient;
-            client.error = new ExchangeClosedByUser (this.id + ' closedByUser');
-            closedClients.push(client.close ());
-        }
-        await Promise.all (closedClients);
-        for (let i = 0; i < clients.length; i++) {
-            const client = clients[i] as WsClient;
-            delete this.clients[client.url];
-        }
-        return;
-    }
-
-    async loadOrderBook (client, messageHash: string, symbol: string, limit: Int = undefined, params = {}) {
-        if (!(symbol in this.orderbooks)) {
-            client.reject (new ExchangeError (this.id + ' loadOrderBook() orderbook is not initiated'), messageHash);
-            return;
-        }
-        const maxRetries = this.handleOption ('watchOrderBook', 'snapshotMaxRetries', 3);
-        let tries = 0;
-        try {
-            const stored = this.orderbooks[symbol];
-            while (tries < maxRetries) {
-                const cache = stored.cache;
-                const orderBook = await this.fetchRestOrderBookSafe (symbol, limit, params);
-                const index = this.getCacheIndex (orderBook, cache);
-                if (index >= 0) {
-                    stored.reset (orderBook);
-                    this.handleDeltas (stored, cache.slice (index));
-                    stored.cache.length = 0;
-                    client.resolve (stored, messageHash);
-                    return;
-                }
-                tries++;
-            }
-            client.reject (new ExchangeError (this.id + ' nonce is behind the cache after ' + maxRetries.toString () + ' tries.'), messageHash);
-            delete this.clients[client.url];
-        } catch (e) {
-            client.reject (e, messageHash);
-            await this.loadOrderBook (client, messageHash, symbol, limit, params);
-        }
-    }
-
-    convertToBigInt (value: string) {
-        return BigInt (value); // used on XT
-    }
-
-    stringToCharsArray (value: string) {
-        return value.split ('');
-    }
-
-    valueIsDefined (value: any) {
-        return value !== undefined && value !== null;
-    }
-
-    arraySlice (array, first, second = undefined) {
-        if (second === undefined) {
-            return array.slice (first);
-        }
-        return array.slice (first, second);
-    }
-
-    getProperty (obj, property, defaultValue: any = undefined) {
-        return (property in obj ? obj[property] : defaultValue);
-    }
-
-    setProperty (obj, property, defaultValue: any = undefined) {
-        obj[property] = defaultValue;
-    }
-
-    axolotl(payload, hexKey, ed25519) {
-        return axolotl(payload, hexKey, ed25519);
-    }
-
-    fixStringifiedJsonMembers (content: string) {
-        // used for instance in bingx
-        // when stringified json has members with their values also stringified, like:
-        // '{"code":0, "data":{"order":{"orderId":1742968678528512345,"symbol":"BTC-USDT", "takeProfit":"{\"type\":\"TAKE_PROFIT\",\"stopPrice\":43320.1}","reduceOnly":false}}}'
-        // we can fix with below manipulations
-        // @ts-ignore
-        let modifiedContent = content.replaceAll ('\\', '');
-        modifiedContent = modifiedContent.replaceAll ('"{', '{');
-        modifiedContent = modifiedContent.replaceAll ('}"', '}');
-        return modifiedContent;
-    }
-
-    ethAbiEncode (types, args) {
-        return this.base16ToBinary (ethers.encode (types, args).slice (2));
-    }
-
-    ethEncodeStructuredData (domain, messageTypes, messageData) {
-        return this.base16ToBinary (TypedDataEncoder.encode (domain, messageTypes, messageData).slice (-132));
-    }
-
-    intToBase16(elem): string {
-        return elem.toString(16);
-
-    }
-
-    extendExchangeOptions (newOptions: Dict) {
-        this.options = this.extend (this.options, newOptions);
-    }
-
-    createSafeDictionary () {
-        return {};
-    }
-
-    randomBytes (length: number) {
-        const rng = new SecureRandom();
-        const x:number[] = [];
-        x.length = length;
-        rng.nextBytes(x);
-        return Buffer.from (x).toString ('hex');
-    }
-
-    /* eslint-enable */
-    // ------------------------------------------------------------------------
-
-    // ########################################################################
-    // ########################################################################
-    // ########################################################################
-    // ########################################################################
-    // ########                        ########                        ########
-    // ########                        ########                        ########
-    // ########                        ########                        ########
-    // ########                        ########                        ########
-    // ########        ########################        ########################
-    // ########        ########################        ########################
-    // ########        ########################        ########################
-    // ########        ########################        ########################
-    // ########                        ########                        ########
-    // ########                        ########                        ########
-    // ########                        ########                        ########
-    // ########                        ########                        ########
-    // ########################################################################
-    // ########################################################################
-    // ########################################################################
-    // ########################################################################
-    // ########        ########        ########                        ########
-    // ########        ########        ########                        ########
-    // ########        ########        ########                        ########
-    // ########        ########        ########                        ########
-    // ################        ########################        ################
-    // ################        ########################        ################
-    // ################        ########################        ################
-    // ################        ########################        ################
-    // ########        ########        ################        ################
-    // ########        ########        ################        ################
-    // ########        ########        ################        ################
-    // ########        ########        ################        ################
-    // ########################################################################
-    // ########################################################################
-    // ########################################################################
-    // ########################################################################
-
-    // ------------------------------------------------------------------------
-    // METHODS BELOW THIS LINE ARE TRANSPILED FROM JAVASCRIPT TO PYTHON AND PHP
-
-    describe () {
-        return {
-            'id': undefined,
-            'name': undefined,
-            'countries': undefined,
-            'enableRateLimit': true,
-            'rateLimit': 2000, // milliseconds = seconds * 1000
-            'timeout': this.timeout, // milliseconds = seconds * 1000
-            'certified': false, // if certified by the CCXT dev team
-            'pro': false, // if it is integrated with CCXT Pro for WebSocket support
-            'alias': false, // whether this exchange is an alias to another exchange
-            'dex': false,
-            'has': {
-                'publicAPI': true,
-                'privateAPI': true,
-                'CORS': undefined,
-                'sandbox': undefined,
-                'spot': undefined,
-                'margin': undefined,
-                'swap': undefined,
-                'future': undefined,
-                'option': undefined,
-                'addMargin': undefined,
-                'borrowCrossMargin': undefined,
-                'borrowIsolatedMargin': undefined,
-                'borrowMargin': undefined,
-                'cancelAllOrders': undefined,
-                'cancelAllOrdersWs': undefined,
-                'cancelOrder': true,
-                'cancelOrderWs': undefined,
-                'cancelOrders': undefined,
-                'cancelOrdersWs': undefined,
-                'closeAllPositions': undefined,
-                'closePosition': undefined,
-                'createDepositAddress': undefined,
-                'createLimitBuyOrder': undefined,
-                'createLimitBuyOrderWs': undefined,
-                'createLimitOrder': true,
-                'createLimitOrderWs': undefined,
-                'createLimitSellOrder': undefined,
-                'createLimitSellOrderWs': undefined,
-                'createMarketBuyOrder': undefined,
-                'createMarketBuyOrderWs': undefined,
-                'createMarketBuyOrderWithCost': undefined,
-                'createMarketBuyOrderWithCostWs': undefined,
-                'createMarketOrder': true,
-                'createMarketOrderWs': true,
-                'createMarketOrderWithCost': undefined,
-                'createMarketOrderWithCostWs': undefined,
-                'createMarketSellOrder': undefined,
-                'createMarketSellOrderWs': undefined,
-                'createMarketSellOrderWithCost': undefined,
-                'createMarketSellOrderWithCostWs': undefined,
-                'createOrder': true,
-                'createOrderWs': undefined,
-                'createOrders': undefined,
-                'createOrderWithTakeProfitAndStopLoss': undefined,
-                'createOrderWithTakeProfitAndStopLossWs': undefined,
-                'createPostOnlyOrder': undefined,
-                'createPostOnlyOrderWs': undefined,
-                'createReduceOnlyOrder': undefined,
-                'createReduceOnlyOrderWs': undefined,
-                'createStopLimitOrder': undefined,
-                'createStopLimitOrderWs': undefined,
-                'createStopLossOrder': undefined,
-                'createStopLossOrderWs': undefined,
-                'createStopMarketOrder': undefined,
-                'createStopMarketOrderWs': undefined,
-                'createStopOrder': undefined,
-                'createStopOrderWs': undefined,
-                'createTakeProfitOrder': undefined,
-                'createTakeProfitOrderWs': undefined,
-                'createTrailingAmountOrder': undefined,
-                'createTrailingAmountOrderWs': undefined,
-                'createTrailingPercentOrder': undefined,
-                'createTrailingPercentOrderWs': undefined,
-                'createTriggerOrder': undefined,
-                'createTriggerOrderWs': undefined,
-                'deposit': undefined,
-                'editOrder': 'emulated',
-                'editOrderWs': undefined,
-                'fetchAccounts': undefined,
-                'fetchBalance': true,
-                'fetchBalanceWs': undefined,
-                'fetchBidsAsks': undefined,
-                'fetchBorrowInterest': undefined,
-                'fetchBorrowRate': undefined,
-                'fetchBorrowRateHistories': undefined,
-                'fetchBorrowRateHistory': undefined,
-                'fetchBorrowRates': undefined,
-                'fetchBorrowRatesPerSymbol': undefined,
-                'fetchCanceledAndClosedOrders': undefined,
-                'fetchCanceledOrders': undefined,
-                'fetchClosedOrder': undefined,
-                'fetchClosedOrders': undefined,
-                'fetchClosedOrdersWs': undefined,
-                'fetchConvertCurrencies': undefined,
-                'fetchConvertQuote': undefined,
-                'fetchConvertTrade': undefined,
-                'fetchConvertTradeHistory': undefined,
-                'fetchCrossBorrowRate': undefined,
-                'fetchCrossBorrowRates': undefined,
-                'fetchCurrencies': 'emulated',
-                'fetchCurrenciesWs': 'emulated',
-                'fetchDeposit': undefined,
-                'fetchDepositAddress': undefined,
-                'fetchDepositAddresses': undefined,
-                'fetchDepositAddressesByNetwork': undefined,
-                'fetchDeposits': undefined,
-                'fetchDepositsWithdrawals': undefined,
-                'fetchDepositsWs': undefined,
-                'fetchDepositWithdrawFee': undefined,
-                'fetchDepositWithdrawFees': undefined,
-                'fetchFundingHistory': undefined,
-                'fetchFundingRate': undefined,
-                'fetchFundingRateHistory': undefined,
-                'fetchFundingRates': undefined,
-                'fetchGreeks': undefined,
-                'fetchIndexOHLCV': undefined,
-                'fetchIsolatedBorrowRate': undefined,
-                'fetchIsolatedBorrowRates': undefined,
-                'fetchMarginAdjustmentHistory': undefined,
-                'fetchIsolatedPositions': undefined,
-                'fetchL2OrderBook': true,
-                'fetchL3OrderBook': undefined,
-                'fetchLastPrices': undefined,
-                'fetchLedger': undefined,
-                'fetchLedgerEntry': undefined,
-                'fetchLeverage': undefined,
-                'fetchLeverages': undefined,
-                'fetchLeverageTiers': undefined,
-                'fetchLiquidations': undefined,
-                'fetchMarginMode': undefined,
-                'fetchMarginModes': undefined,
-                'fetchMarketLeverageTiers': undefined,
-                'fetchMarkets': true,
-                'fetchMarketsWs': undefined,
-                'fetchMarkOHLCV': undefined,
-                'fetchMyLiquidations': undefined,
-                'fetchMySettlementHistory': undefined,
-                'fetchMyTrades': undefined,
-                'fetchMyTradesWs': undefined,
-                'fetchOHLCV': undefined,
-                'fetchOHLCVWs': undefined,
-                'fetchOpenInterest': undefined,
-                'fetchOpenInterestHistory': undefined,
-                'fetchOpenOrder': undefined,
-                'fetchOpenOrders': undefined,
-                'fetchOpenOrdersWs': undefined,
-                'fetchOption': undefined,
-                'fetchOptionChain': undefined,
-                'fetchOrder': undefined,
-                'fetchOrderBook': true,
-                'fetchOrderBooks': undefined,
-                'fetchOrderBookWs': undefined,
-                'fetchOrders': undefined,
-                'fetchOrdersByStatus': undefined,
-                'fetchOrdersWs': undefined,
-                'fetchOrderTrades': undefined,
-                'fetchOrderWs': undefined,
-                'fetchPermissions': undefined,
-                'fetchPosition': undefined,
-                'fetchPositionHistory': undefined,
-                'fetchPositionsHistory': undefined,
-                'fetchPositionWs': undefined,
-                'fetchPositionMode': undefined,
-                'fetchPositions': undefined,
-                'fetchPositionsWs': undefined,
-                'fetchPositionsForSymbol': undefined,
-                'fetchPositionsForSymbolWs': undefined,
-                'fetchPositionsRisk': undefined,
-                'fetchPremiumIndexOHLCV': undefined,
-                'fetchSettlementHistory': undefined,
-                'fetchStatus': undefined,
-                'fetchTicker': true,
-                'fetchTickerWs': undefined,
-                'fetchTickers': undefined,
-                'fetchTickersWs': undefined,
-                'fetchTime': undefined,
-                'fetchTrades': true,
-                'fetchTradesWs': undefined,
-                'fetchTradingFee': undefined,
-                'fetchTradingFees': undefined,
-                'fetchTradingFeesWs': undefined,
-                'fetchTradingLimits': undefined,
-                'fetchTransactionFee': undefined,
-                'fetchTransactionFees': undefined,
-                'fetchTransactions': undefined,
-                'fetchTransfer': undefined,
-                'fetchTransfers': undefined,
-                'fetchUnderlyingAssets': undefined,
-                'fetchVolatilityHistory': undefined,
-                'fetchWithdrawAddresses': undefined,
-                'fetchWithdrawal': undefined,
-                'fetchWithdrawals': undefined,
-                'fetchWithdrawalsWs': undefined,
-                'fetchWithdrawalWhitelist': undefined,
-                'reduceMargin': undefined,
-                'repayCrossMargin': undefined,
-                'repayIsolatedMargin': undefined,
-                'setLeverage': undefined,
-                'setMargin': undefined,
-                'setMarginMode': undefined,
-                'setPositionMode': undefined,
-                'signIn': undefined,
-                'transfer': undefined,
-                'watchBalance': undefined,
-                'watchMyTrades': undefined,
-                'watchOHLCV': undefined,
-                'watchOHLCVForSymbols': undefined,
-                'watchOrderBook': undefined,
-                'watchOrderBookForSymbols': undefined,
-                'watchOrders': undefined,
-                'watchOrdersForSymbols': undefined,
-                'watchPosition': undefined,
-                'watchPositions': undefined,
-                'watchStatus': undefined,
-                'watchTicker': undefined,
-                'watchTickers': undefined,
-                'watchTrades': undefined,
-                'watchTradesForSymbols': undefined,
-                'watchLiquidations': undefined,
-                'watchLiquidationsForSymbols': undefined,
-                'watchMyLiquidations': undefined,
-                'watchMyLiquidationsForSymbols': undefined,
-                'withdraw': undefined,
-                'ws': undefined,
-            },
-            'urls': {
-                'logo': undefined,
-                'api': undefined,
-                'www': undefined,
-                'doc': undefined,
-                'fees': undefined,
-            },
-            'api': undefined,
-            'requiredCredentials': {
-                'apiKey': true,
-                'secret': true,
-                'uid': false,
-                'accountId': false,
-                'login': false,
-                'password': false,
-                'twofa': false, // 2-factor authentication (one-time password key)
-                'privateKey': false, // a "0x"-prefixed hexstring private key for a wallet
-                'walletAddress': false, // the wallet address "0x"-prefixed hexstring
-                'token': false, // reserved for HTTP auth in some cases
-            },
-            'markets': undefined, // to be filled manually or by fetchMarkets
-            'currencies': {}, // to be filled manually or by fetchMarkets
-            'timeframes': undefined, // redefine if the exchange has.fetchOHLCV
-            'fees': {
-                'trading': {
-                    'tierBased': undefined,
-                    'percentage': undefined,
-                    'taker': undefined,
-                    'maker': undefined,
-                },
-                'funding': {
-                    'tierBased': undefined,
-                    'percentage': undefined,
-                    'withdraw': {},
-                    'deposit': {},
-                },
-            },
-            'status': {
-                'status': 'ok',
-                'updated': undefined,
-                'eta': undefined,
-                'url': undefined,
-            },
-            'exceptions': undefined,
-            'httpExceptions': {
-                '422': ExchangeError,
-                '418': DDoSProtection,
-                '429': RateLimitExceeded,
-                '404': ExchangeNotAvailable,
-                '409': ExchangeNotAvailable,
-                '410': ExchangeNotAvailable,
-                '451': ExchangeNotAvailable,
-                '500': ExchangeNotAvailable,
-                '501': ExchangeNotAvailable,
-                '502': ExchangeNotAvailable,
-                '520': ExchangeNotAvailable,
-                '521': ExchangeNotAvailable,
-                '522': ExchangeNotAvailable,
-                '525': ExchangeNotAvailable,
-                '526': ExchangeNotAvailable,
-                '400': ExchangeNotAvailable,
-                '403': ExchangeNotAvailable,
-                '405': ExchangeNotAvailable,
-                '503': ExchangeNotAvailable,
-                '530': ExchangeNotAvailable,
-                '408': RequestTimeout,
-                '504': RequestTimeout,
-                '401': AuthenticationError,
-                '407': AuthenticationError,
-                '511': AuthenticationError,
-            },
-            'commonCurrencies': {
-                'XBT': 'BTC',
-                'BCC': 'BCH',
-                'BCHSV': 'BSV',
-            },
-            'precisionMode': TICK_SIZE,
-            'paddingMode': NO_PADDING,
-            'limits': {
-                'leverage': { 'min': undefined, 'max': undefined },
-                'amount': { 'min': undefined, 'max': undefined },
-                'price': { 'min': undefined, 'max': undefined },
-                'cost': { 'min': undefined, 'max': undefined },
-            },
-        };
-    }
+    };
 
     safeBoolN (dictionaryOrList, keys: IndexType[], defaultValue: boolean = undefined): boolean | undefined {
         /**
