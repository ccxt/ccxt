--- conflicted
+++ resolved
@@ -615,12 +615,9 @@
                 'fetchOrderWs': undefined,
                 'fetchPermissions': undefined,
                 'fetchPosition': undefined,
-<<<<<<< HEAD
                 'fetchPositionHistory': undefined,
                 'fetchPositionsHistory': undefined,
-=======
                 'fetchPositionWs': undefined,
->>>>>>> 16a003d6
                 'fetchPositionMode': undefined,
                 'fetchPositions': undefined,
                 'fetchPositionsWs': undefined,
