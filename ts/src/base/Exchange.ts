// ----------------------------------------------------------------------------
/* eslint-disable */

import * as functions from './functions.js'
const {
    isNode
    , deepExtend
    , extend
    , clone
    , flatten
    , unique
    , indexBy
    , sortBy
    , sortBy2
    , safeFloat2
    , groupBy
    , aggregate
    , uuid
    , unCamelCase
    , precisionFromString
    , Throttler
    , capitalize
    , now
    , decimalToPrecision
    , safeValue
    , safeValue2
    , safeString
    , safeString2
    , seconds
    , milliseconds
    , binaryToBase16
    , numberToBE
    , base16ToBinary
    , iso8601
    , omit
    , isJsonEncodedObject
    , safeInteger
    , sum
    , omitZero
    , implodeParams
    , extractParams
    , json
    , merge
    , binaryConcat
    , hash
    , ecdsa
    , arrayConcat
    , encode
    , urlencode
    , hmac
    , numberToString
    , parseTimeframe
    , safeInteger2
    , safeStringLower
    , parse8601
    , yyyymmdd
    , safeStringUpper
    , safeTimestamp
    , binaryConcatArray
    , uuidv1
    , numberToLE
    , ymdhms
    , stringToBase64
    , decode
    , uuid22
    , safeIntegerProduct2
    , safeIntegerProduct
    , safeStringLower2
    , yymmdd
    , base58ToBinary
    , binaryToBase58
    , safeTimestamp2
    , rawencode
    , keysort
    , inArray
    , isEmpty
    , ordered
    , filterBy
    , uuid16
    , safeFloat
    , base64ToBinary
    , safeStringUpper2
    , urlencodeWithArrayRepeat
    , microseconds
    , binaryToBase64
    , strip
    , toArray
    , safeFloatN
    , safeIntegerN
    , safeIntegerProductN
    , safeTimestampN
    , safeValueN
    , safeStringN
    , safeStringLowerN
    , safeStringUpperN
    , urlencodeNested
    , parseDate
    , ymd
    , base64ToString
    , crc32
    , packb
    , TRUNCATE
    , ROUND
    , DECIMAL_PLACES
    , NO_PADDING
    , TICK_SIZE
    , SIGNIFICANT_DIGITS
} = functions

import {
    keys as keysFunc,
    values as valuesFunc,
    inArray as inArrayFunc,
    vwap as vwapFunc
} from './functions.js'
// import exceptions from "./errors.js"

 import { // eslint-disable-line object-curly-newline
    ExchangeError
    , BadSymbol
    , NullResponse
    , InvalidAddress
    , InvalidOrder
    , NotSupported
    , BadResponse
    , AuthenticationError
    , DDoSProtection
    , RequestTimeout
    , NetworkError
    , ProxyError
    , ExchangeNotAvailable
    , ArgumentsRequired
    , RateLimitExceeded,
    BadRequest,
    ExchangeClosedByUser} from "./errors.js"

import { Precise } from './Precise.js'


//-----------------------------------------------------------------------------
import WsClient from './ws/WsClient.js';
import { Future } from './ws/Future.js';
import { OrderBook as WsOrderBook, IndexedOrderBook, CountedOrderBook } from './ws/OrderBook.js';

// ----------------------------------------------------------------------------
//
import { axolotl } from './functions/crypto.js';
// import types
import type { Market, Trade, Fee, Ticker, OHLCV, OHLCVC, Order, OrderBook, Balance, Balances, Dictionary, Transaction, DepositAddressResponse, Currency, MinMax, IndexType, Int, OrderType, OrderSide, Position, FundingRate, DepositWithdrawFeeNetwork, LedgerEntry, BorrowInterest, OpenInterest, LeverageTier, TransferEntry, BorrowRate, FundingRateHistory, Liquidation, FundingHistory, OrderRequest, MarginMode, Tickers, Greeks,  Str, Num, MarketInterface, CurrencyInterface, Account, MarginModes, MarketType, Leverage, Leverages } from './types.js';
// export {Market, Trade, Fee, Ticker, OHLCV, OHLCVC, Order, OrderBook, Balance, Balances, Dictionary, Transaction, DepositAddressResponse, Currency, MinMax, IndexType, Int, OrderType, OrderSide, Position, FundingRateHistory, Liquidation, FundingHistory} from './types.js'
// import { Market, Trade, Fee, Ticker, OHLCV, OHLCVC, Order, OrderBook, Balance, Balances, Dictionary, Transaction, DepositAddressResponse, Currency, MinMax, IndexType, Int, OrderType, OrderSide, Position, FundingRateHistory, OpenInterest, Liquidation, OrderRequest, FundingHistory, MarginMode, Tickers, Greeks, Str, Num, MarketInterface, CurrencyInterface, Account } from './types.js';
export type { Market, Trade, Fee, Ticker, OHLCV, OHLCVC, Order, OrderBook, Balance, Balances, Dictionary, Transaction, DepositAddressResponse, Currency, MinMax, IndexType, Int, OrderType, OrderSide, Position, FundingRateHistory, Liquidation, FundingHistory, Greeks, Leverage, Leverages } from './types.js'

// ----------------------------------------------------------------------------
// move this elsewhere
import { ArrayCache, ArrayCacheByTimestamp, ArrayCacheBySymbolById, ArrayCacheBySymbolBySide } from './ws/Cache.js'
import {OrderBook as Ob} from './ws/OrderBook.js';

import totp from './functions/totp.js';
import ethers from '../static_dependencies/ethers/index.js';
import { TypedDataEncoder } from '../static_dependencies/ethers/hash/index.js';
// ----------------------------------------------------------------------------
/**
 * @class Exchange
 */
export default class Exchange {
    options: {
        [key: string]: any;
    }

    throttleProp = undefined

    api = undefined

    // PROXY & USER-AGENTS (see "examples/proxy-usage" file for explanation)
    proxy: any; // maintained for backwards compatibility, no-one should use it from now on
    proxyUrl: string;
    proxy_url: string;
    proxyUrlCallback: any;
    proxy_url_callback: any;
    httpProxy: string;
    http_proxy: string;
    httpProxyCallback: any;
    http_proxy_callback: any;
    httpsProxy: string;
    https_proxy: string;
    httpsProxyCallback: any;
    https_proxy_callback: any;
    socksProxy: string;
    socks_proxy: string;
    socksProxyCallback: any;
    socks_proxy_callback: any;
    userAgent: { 'User-Agent': string } | false = undefined;
    user_agent: { 'User-Agent': string } | false = undefined;
    wsProxy: string;
    ws_proxy: string;
    wssProxy: string;
    wss_proxy: string;
    wsSocksProxy: string;
    ws_socks_proxy: string;
    //
    userAgents: any = {
        'chrome': 'Mozilla/5.0 (Windows NT 10.0; Win64; x64) AppleWebKit/537.36 (KHTML, like Gecko) Chrome/62.0.3202.94 Safari/537.36',
        'chrome39': 'Mozilla/5.0 (Windows NT 6.1; WOW64) AppleWebKit/537.36 (KHTML, like Gecko) Chrome/39.0.2171.71 Safari/537.36',
        'chrome100': 'Mozilla/5.0 (Macintosh; Intel Mac OS X 10_15_7) AppleWebKit/537.36 (KHTML, like Gecko) Chrome/100.0.4896.75 Safari/537.36',
    };
    headers: any = {};
    origin = '*' // CORS origin
    //
    agent = undefined; // maintained for backwards compatibility
    nodeHttpModuleLoaded = false;
    httpAgent = undefined;
    httpsAgent = undefined;

    minFundingAddressLength = 1 // used in checkAddress
    substituteCommonCurrencyCodes = true  // reserved
    quoteJsonNumbers = true // treat numbers in json as quoted precise strings
    number: (numberString: string) => number = Number // or String (a pointer to a function)
    handleContentTypeApplicationZip = false

    // whether fees should be summed by currency code
    reduceFees = true

    // do not delete this line, it is needed for users to be able to define their own fetchImplementation
    fetchImplementation: any
    AbortError: any
    FetchError: any

    validateServerSsl = true
    validateClientSsl = false

    timeout       = 10000 // milliseconds
    verbose       = false
    twofa         = undefined // two-factor authentication (2FA)

    apiKey: string;
    secret: string;
    uid: string;
    login:string;
    password: string;
    privateKey: string;// a "0x"-prefixed hexstring private key for a wallet
    walletAddress: string; // a wallet address "0x"-prefixed hexstring
    token: string; // reserved for HTTP auth in some cases

    balance      = {}
    orderbooks: Dictionary<Ob>   = {}
    tickers: Dictionary<Ticker>      = {}
    bidsasks: Dictionary<Ticker>     = {}
    orders: ArrayCache       = undefined
    triggerOrders: ArrayCache = undefined
    trades: Dictionary<ArrayCache>
    transactions = {}
<<<<<<< HEAD
    ohlcvs: any
    myTrades: any
    positions    = {}
    futureTypes  = []
=======
    ohlcvs: Dictionary<Dictionary<ArrayCacheByTimestamp>>
    myTrades: ArrayCache;
    positions: any;
>>>>>>> bcb129f8
    urls: {
        logo?: string;
        api?: string | Dictionary<string>;
        test?: string | Dictionary<string>;
        www?: string;
        doc?: string[];
        api_management?: string;
        fees?: string;
        referral?: string;
    };

    requiresWeb3 = false
    requiresEddsa = false
    precision: {
        amount: number | undefined,
        price: number | undefined
    };

    enableLastJsonResponse = true
    enableLastHttpResponse = true
    enableLastResponseHeaders = true
    last_http_response    = undefined
    last_json_response    = undefined
    last_response_headers = undefined
    last_request_headers  = undefined
    last_request_body     = undefined
    last_request_url      = undefined
    last_request_path     = undefined

    id: string = undefined

    markets: Dictionary<any> = undefined
    has: Dictionary<boolean | 'emulated'>

    status = undefined

    requiredCredentials: {
        apiKey: boolean;
        secret: boolean;
        uid: boolean;
        login: boolean;
        password: boolean;
        twofa: boolean;
        privateKey: boolean;
        walletAddress: boolean;
        token: boolean;
    };
    rateLimit: number = undefined; // milliseconds
    tokenBucket = undefined
    throttler = undefined
    enableRateLimit: boolean = undefined;

    httpExceptions = undefined

    limits: {
        amount?: MinMax,
        cost?: MinMax,
        leverage?: MinMax,
        price?: MinMax,
    };
    fees: object;
    markets_by_id: Dictionary<any> = undefined;
    symbols: string[] = undefined;
    ids: string[] = undefined;
    currencies: Dictionary<Currency> = undefined;

    baseCurrencies = undefined
    quoteCurrencies = undefined
    currencies_by_id = undefined
    codes = undefined

    reloadingMarkets = undefined
    marketsLoading = undefined

    accounts = undefined
    accountsById = undefined

    commonCurrencies = undefined

    hostname: string = undefined;

    precisionMode: number = undefined;
    paddingMode = undefined

    exceptions = {}
    timeframes: Dictionary<number | string> = {}

    version: string = undefined;

    marketsByAltname = undefined

    name:string = undefined

    lastRestRequestTimestamp:number;

    targetAccount = undefined

    stablePairs = {}

    // WS/PRO options
    clients = {}
    newUpdates = true
    streaming = {}

    alias = false;

    deepExtend = deepExtend
    isNode = isNode
    keys = keysFunc
    values = valuesFunc
    extend = extend
    clone = clone
    flatten = flatten
    unique = unique
    indexBy = indexBy
    sortBy = sortBy
    sortBy2 = sortBy2
    groupBy = groupBy
    aggregate = aggregate
    uuid = uuid
    unCamelCase = unCamelCase
    precisionFromString = precisionFromString
    capitalize = capitalize
    now = now
    decimalToPrecision = decimalToPrecision
    safeValue = safeValue
    safeValue2 = safeValue2
    safeString = safeString
    safeString2 = safeString2
    safeFloat = safeFloat
    safeFloat2 = safeFloat2
    seconds = seconds
    milliseconds = milliseconds
    binaryToBase16 = binaryToBase16
    numberToBE = numberToBE
    base16ToBinary = base16ToBinary
    iso8601 = iso8601
    omit = omit
    isJsonEncodedObject = isJsonEncodedObject
    safeInteger = safeInteger
    sum = sum
    omitZero = omitZero
    implodeParams = implodeParams
    extractParams = extractParams
    json = json
    vwap = vwapFunc
    merge = merge
    binaryConcat = binaryConcat
    hash = hash
    arrayConcat = arrayConcat
    encode = encode
    urlencode = urlencode
    hmac = hmac
    numberToString = numberToString
    parseTimeframe = parseTimeframe
    safeInteger2 = safeInteger2
    safeStringLower = safeStringLower
    parse8601 = parse8601
    yyyymmdd = yyyymmdd
    safeStringUpper = safeStringUpper
    safeTimestamp = safeTimestamp
    binaryConcatArray = binaryConcatArray
    uuidv1 = uuidv1
    numberToLE = numberToLE
    ymdhms = ymdhms
    yymmdd = yymmdd
    stringToBase64 = stringToBase64
    decode = decode
    uuid22 = uuid22
    safeIntegerProduct2 = safeIntegerProduct2
    safeIntegerProduct = safeIntegerProduct
    binaryToBase58 = binaryToBase58
    base58ToBinary = base58ToBinary
    base64ToBinary = base64ToBinary
    safeTimestamp2 = safeTimestamp2
    rawencode = rawencode
    keysort = keysort
    inArray = inArray
    safeStringLower2 = safeStringLower2
    safeStringUpper2 = safeStringUpper2
    isEmpty = isEmpty
    ordered = ordered
    filterBy = filterBy
    uuid16 = uuid16
    urlencodeWithArrayRepeat = urlencodeWithArrayRepeat
    microseconds = microseconds
    binaryToBase64 = binaryToBase64
    strip = strip
    toArray = toArray
    safeFloatN = safeFloatN
    safeIntegerN = safeIntegerN
    safeIntegerProductN = safeIntegerProductN
    safeTimestampN = safeTimestampN
    safeValueN = safeValueN
    safeStringN = safeStringN
    safeStringLowerN = safeStringLowerN
    safeStringUpperN = safeStringUpperN
    urlencodeNested = urlencodeNested
    parseDate = parseDate
    ymd = ymd
    base64ToString = base64ToString
    crc32 = crc32
    packb = packb

    describe () {
        return {
            'id': undefined,
            'name': undefined,
            'countries': undefined,
            'enableRateLimit': true,
            'rateLimit': 2000, // milliseconds = seconds * 1000
            'certified': false, // if certified by the CCXT dev team
            'pro': false, // if it is integrated with CCXT Pro for WebSocket support
            'alias': false, // whether this exchange is an alias to another exchange
            'has': {
                'publicAPI': true,
                'privateAPI': true,
                'CORS': undefined,
                'spot': undefined,
                'margin': undefined,
                'swap': undefined,
                'future': undefined,
                'option': undefined,
                'addMargin': undefined,
                'borrowCrossMargin': undefined,
                'borrowIsolatedMargin': undefined,
                'borrowMargin': undefined,
                'cancelAllOrders': undefined,
                'cancelAllOrdersWs': undefined,
                'cancelOrder': true,
                'cancelOrders': undefined,
                'cancelOrdersWs': undefined,
                'cancelOrderWs': undefined,
                'closeAllPositions': undefined,
                'closePosition': undefined,
                'createDepositAddress': undefined,
                'createLimitBuyOrder': undefined,
                'createLimitOrder': true,
                'createLimitSellOrder': undefined,
                'createMarketBuyOrder': undefined,
                'createMarketBuyOrderWithCost': undefined,
                'createMarketOrder': true,
                'createMarketOrderWithCost': undefined,
                'createMarketSellOrder': undefined,
                'createMarketSellOrderWithCost': undefined,
                'createOrder': true,
                'createOrders': undefined,
                'createOrderWithTakeProfitAndStopLoss': undefined,
                'createOrderWs': undefined,
                'createPostOnlyOrder': undefined,
                'createReduceOnlyOrder': undefined,
                'createStopLimitOrder': undefined,
                'createStopLossOrder': undefined,
                'createStopMarketOrder': undefined,
                'createStopOrder': undefined,
                'createTakeProfitOrder': undefined,
                'createTrailingAmountOrder': undefined,
                'createTrailingPercentOrder': undefined,
                'createTriggerOrder': undefined,
                'deposit': undefined,
                'editOrder': 'emulated',
                'editOrderWs': undefined,
                'fetchAccounts': undefined,
                'fetchBalance': true,
                'fetchBalanceWs': undefined,
                'fetchBidsAsks': undefined,
                'fetchBorrowInterest': undefined,
                'fetchBorrowRate': undefined,
                'fetchBorrowRateHistories': undefined,
                'fetchBorrowRateHistory': undefined,
                'fetchBorrowRates': undefined,
                'fetchBorrowRatesPerSymbol': undefined,
                'fetchCanceledAndClosedOrders': undefined,
                'fetchCanceledOrders': undefined,
                'fetchClosedOrder': undefined,
                'fetchClosedOrders': undefined,
                'fetchClosedOrdersWs': undefined,
                'fetchCrossBorrowRate': undefined,
                'fetchCrossBorrowRates': undefined,
                'fetchCurrencies': 'emulated',
                'fetchCurrenciesWs': 'emulated',
                'fetchDeposit': undefined,
                'fetchDepositAddress': undefined,
                'fetchDepositAddresses': undefined,
                'fetchDepositAddressesByNetwork': undefined,
                'fetchDeposits': undefined,
                'fetchDepositsWithdrawals': undefined,
                'fetchDepositsWs': undefined,
                'fetchDepositWithdrawFee': undefined,
                'fetchDepositWithdrawFees': undefined,
                'fetchFundingHistory': undefined,
                'fetchFundingRate': undefined,
                'fetchFundingRateHistory': undefined,
                'fetchFundingRates': undefined,
                'fetchGreeks': undefined,
                'fetchIndexOHLCV': undefined,
                'fetchIsolatedBorrowRate': undefined,
                'fetchIsolatedBorrowRates': undefined,
                'fetchIsolatedPositions': undefined,
                'fetchL2OrderBook': true,
                'fetchL3OrderBook': undefined,
                'fetchLastPrices': undefined,
                'fetchLedger': undefined,
                'fetchLedgerEntry': undefined,
                'fetchLeverage': undefined,
                'fetchLeverages': undefined,
                'fetchLeverageTiers': undefined,
                'fetchLiquidations': undefined,
                'fetchMarginMode': undefined,
                'fetchMarginModes': undefined,
                'fetchMarketLeverageTiers': undefined,
                'fetchMarkets': true,
                'fetchMarketsWs': undefined,
                'fetchMarkOHLCV': undefined,
                'fetchMyLiquidations': undefined,
                'fetchMySettlementHistory': undefined,
                'fetchMyTrades': undefined,
                'fetchMyTradesWs': undefined,
                'fetchOHLCV': undefined,
                'fetchOHLCVWs': undefined,
                'fetchOpenInterest': undefined,
                'fetchOpenInterestHistory': undefined,
                'fetchOpenOrder': undefined,
                'fetchOpenOrders': undefined,
                'fetchOpenOrdersWs': undefined,
                'fetchOrder': undefined,
                'fetchOrderBook': true,
                'fetchOrderBooks': undefined,
                'fetchOrderBookWs': undefined,
                'fetchOrders': undefined,
                'fetchOrdersByStatus': undefined,
                'fetchOrdersWs': undefined,
                'fetchOrderTrades': undefined,
                'fetchOrderWs': undefined,
                'fetchPermissions': undefined,
                'fetchPosition': undefined,
                'fetchPositionMode': undefined,
                'fetchPositions': undefined,
                'fetchPositionsForSymbol': undefined,
                'fetchPositionsRisk': undefined,
                'fetchPremiumIndexOHLCV': undefined,
                'fetchSettlementHistory': undefined,
                'fetchStatus': undefined,
                'fetchTicker': true,
                'fetchTickers': undefined,
                'fetchTickerWs': undefined,
                'fetchTime': undefined,
                'fetchTrades': true,
                'fetchTradesWs': undefined,
                'fetchTradingFee': undefined,
                'fetchTradingFees': undefined,
                'fetchTradingFeesWs': undefined,
                'fetchTradingLimits': undefined,
                'fetchTransactionFee': undefined,
                'fetchTransactionFees': undefined,
                'fetchTransactions': undefined,
                'fetchTransfer': undefined,
                'fetchTransfers': undefined,
                'fetchUnderlyingAssets': undefined,
                'fetchVolatilityHistory': undefined,
                'fetchWithdrawAddresses': undefined,
                'fetchWithdrawal': undefined,
                'fetchWithdrawals': undefined,
                'fetchWithdrawalsWs': undefined,
                'fetchWithdrawalWhitelist': undefined,
                'reduceMargin': undefined,
                'repayCrossMargin': undefined,
                'repayIsolatedMargin': undefined,
                'setLeverage': undefined,
                'setMargin': undefined,
                'setMarginMode': undefined,
                'setPositionMode': undefined,
                'signIn': undefined,
                'transfer': undefined,
                'watchBalance': undefined,
                'watchMyTrades': undefined,
                'watchOHLCV': undefined,
                'watchOHLCVForSymbols': undefined,
                'watchOrderBook': undefined,
                'watchOrderBookForSymbols': undefined,
                'watchOrders': undefined,
                'watchOrdersForSymbols': undefined,
                'watchPosition': undefined,
                'watchPositions': undefined,
                'watchStatus': undefined,
                'watchTicker': undefined,
                'watchTickers': undefined,
                'watchTrades': undefined,
                'watchTradesForSymbols': undefined,
                'withdraw': undefined,
                'ws': undefined,
            },
            'urls': {
                'logo': undefined,
                'api': undefined,
                'www': undefined,
                'doc': undefined,
                'fees': undefined,
            },
            'api': undefined,
            'requiredCredentials': {
                'apiKey':     true,
                'secret':     true,
                'uid':        false,
                'login':      false,
                'password':   false,
                'twofa':      false, // 2-factor authentication (one-time password key)
                'privateKey': false, // a "0x"-prefixed hexstring private key for a wallet
                'walletAddress': false, // the wallet address "0x"-prefixed hexstring
                'token':      false, // reserved for HTTP auth in some cases
            },
            'markets': undefined, // to be filled manually or by fetchMarkets
            'currencies': {}, // to be filled manually or by fetchMarkets
            'timeframes': undefined, // redefine if the exchange has.fetchOHLCV
            'fees': {
                'trading': {
                    'tierBased': undefined,
                    'percentage': undefined,
                    'taker': undefined,
                    'maker': undefined,
                },
                'funding': {
                    'tierBased': undefined,
                    'percentage': undefined,
                    'withdraw': {},
                    'deposit': {},
                },
            },
            'status': {
                'status': 'ok',
                'updated': undefined,
                'eta': undefined,
                'url': undefined,
            },
            'exceptions': undefined,
            'httpExceptions': {
                '422': ExchangeError,
                '418': DDoSProtection,
                '429': RateLimitExceeded,
                '404': ExchangeNotAvailable,
                '409': ExchangeNotAvailable,
                '410': ExchangeNotAvailable,
                '451': ExchangeNotAvailable,
                '500': ExchangeNotAvailable,
                '501': ExchangeNotAvailable,
                '502': ExchangeNotAvailable,
                '520': ExchangeNotAvailable,
                '521': ExchangeNotAvailable,
                '522': ExchangeNotAvailable,
                '525': ExchangeNotAvailable,
                '526': ExchangeNotAvailable,
                '400': ExchangeNotAvailable,
                '403': ExchangeNotAvailable,
                '405': ExchangeNotAvailable,
                '503': ExchangeNotAvailable,
                '530': ExchangeNotAvailable,
                '408': RequestTimeout,
                '504': RequestTimeout,
                '401': AuthenticationError,
                '407': AuthenticationError,
                '511': AuthenticationError,
            },
            'commonCurrencies': { // gets extended/overwritten in subclasses
                'XBT': 'BTC',
                'BCC': 'BCH',
                'BCHSV': 'BSV',
            },
            'precisionMode': DECIMAL_PLACES,
            'paddingMode': NO_PADDING,
            'limits': {
                'leverage': { 'min': undefined, 'max': undefined },
                'amount': { 'min': undefined, 'max': undefined },
                'price': { 'min': undefined, 'max': undefined },
                'cost': { 'min': undefined, 'max': undefined },
            },
        } // return
    } // describe ()

    constructor (userConfig = {}) {
        Object.assign (this, functions)
        //
        //     if (isNode) {
        //         this.nodeVersion = process.version.match (/\d+\.\d+\.\d+/)[0]
        //         this.userAgent = {
        //             'User-Agent': 'ccxt/' + (Exchange as any).ccxtVersion +
        //                 ' (+https://github.com/ccxt/ccxt)' +
        //                 ' Node.js/' + this.nodeVersion + ' (JavaScript)'
        //         }
        //     }
        //
        this.options = this.getDefaultOptions(); // exchange-specific options, if any
        // fetch implementation options (JS only)
        // http properties
        this.headers = {}
        this.origin = '*' // CORS origin
        // underlying properties
        this.minFundingAddressLength = 1 // used in checkAddress
        this.substituteCommonCurrencyCodes = true  // reserved
        this.quoteJsonNumbers = true // treat numbers in json as quoted precise strings
        this.number = Number // or String (a pointer to a function)
        this.handleContentTypeApplicationZip = false
        // whether fees should be summed by currency code
        this.reduceFees = true
        // do not delete this line, it is needed for users to be able to define their own fetchImplementation
        this.fetchImplementation = undefined
        this.validateServerSsl = true
        this.validateClientSsl = false
        // default property values
        this.timeout       = 10000 // milliseconds
        this.verbose       = false
        this.twofa         = undefined // two-factor authentication (2FA)
        // default credentials
        this.apiKey        = undefined
        this.secret        = undefined
        this.uid           = undefined
        this.login         = undefined
        this.password      = undefined
        this.privateKey    = undefined // a "0x"-prefixed hexstring private key for a wallet
        this.walletAddress = undefined // a wallet address "0x"-prefixed hexstring
        this.token         = undefined // reserved for HTTP auth in some cases
        // placeholders for cached data
        this.balance      = {}
        this.orderbooks   = {}
        this.tickers      = {}
        this.orders       = undefined
        this.trades       = {}
        this.transactions = {}
        this.ohlcvs       = {}
        this.myTrades     = undefined
<<<<<<< HEAD
        this.positions    = {}
        this.futureTypes  = [ 'W', 'BW', 'M', 'BM', 'Q', 'BQ' ]
=======
        this.positions    = undefined
>>>>>>> bcb129f8
        // web3 and cryptography flags
        this.requiresWeb3 = false
        this.requiresEddsa = false
        // response handling flags and properties
        this.lastRestRequestTimestamp = 0
        this.enableLastJsonResponse = true
        this.enableLastHttpResponse = true
        this.enableLastResponseHeaders = true
        this.last_http_response    = undefined
        this.last_json_response    = undefined
        this.last_response_headers = undefined
        this.last_request_headers  = undefined
        this.last_request_body     = undefined
        this.last_request_url      = undefined
        this.last_request_path     = undefined
        // camelCase and snake_notation support
        const unCamelCaseProperties = (obj = this) => {
            if (obj !== null) {
                const ownPropertyNames = Object.getOwnPropertyNames (obj)
                for (let i = 0; i < ownPropertyNames.length; i++) {
                    const k = ownPropertyNames[i]
                    this[unCamelCase (k)] = this[k]
                }
                unCamelCaseProperties (Object.getPrototypeOf (obj))
            }
        }
        unCamelCaseProperties ()
        // merge constructor overrides to this instance
        const configEntries = Object.entries (this.describe ()).concat (Object.entries (userConfig))
        for (let i = 0; i < configEntries.length; i++) {
            const [property, value] = configEntries[i]
            if (value && Object.getPrototypeOf (value) === Object.prototype) {
                this[property] = this.deepExtend (this[property], value)
            } else {
                this[property] = value
            }
        }
        // http client options
        const agentOptions = {
            'keepAlive': true,
        }
        // ssl options
        if (!this.validateServerSsl) {
            agentOptions['rejectUnauthorized'] = false;
        }
        // generate old metainfo interface
        const hasKeys = Object.keys (this.has)
        for (let i = 0; i < hasKeys.length; i++) {
            const k = hasKeys[i]
            this['has' + this.capitalize (k)] = !!this.has[k] // converts 'emulated' to true
        }
        // generate implicit api
        if (this.api) {
            this.defineRestApi (this.api, 'request')
        }
        // init the request rate limiter
        this.initRestRateLimiter ()
        // init predefined markets if any
        if (this.markets) {
            this.setMarkets (this.markets)
        }
        this.newUpdates = ((this.options as any).newUpdates !== undefined) ? (this.options as any).newUpdates : true;

        this.afterConstruct ();
    }

    encodeURIComponent (...args) {
        // @ts-expect-error
        return encodeURIComponent (...args)
    }

    checkRequiredVersion (requiredVersion, error = true) {
        let result = true
        const [ major1, minor1, patch1 ] = requiredVersion.split ('.')
            , [ major2, minor2, patch2 ] = (Exchange as any).ccxtVersion.split ('.')
            , intMajor1 = this.parseToInt (major1)
            , intMinor1 = this.parseToInt (minor1)
            , intPatch1 = this.parseToInt (patch1)
            , intMajor2 = this.parseToInt (major2)
            , intMinor2 = this.parseToInt (minor2)
            , intPatch2 = this.parseToInt (patch2)
        if (intMajor1 > intMajor2) {
            result = false
        }
        if (intMajor1 === intMajor2) {
            if (intMinor1 > intMinor2) {
                result = false
            } else if (intMinor1 === intMinor2 && intPatch1 > intPatch2) {
                result = false
            }
        }
        if (!result) {
            if (error) {
                throw new NotSupported ('Your current version of CCXT is ' + (Exchange as any).ccxtVersion + ', a newer version ' + requiredVersion + ' is required, please, upgrade your version of CCXT')
            } else {
                return error
            }
        }
        return result
    }

    checkAddress (address) {
        if (address === undefined) {
            throw new InvalidAddress (this.id + ' address is undefined')
        }
        // check the address is not the same letter like 'aaaaa' nor too short nor has a space
        if ((this.unique (address).length === 1) || address.length < this.minFundingAddressLength || address.includes (' ')) {
            throw new InvalidAddress (this.id + ' address is invalid or has less than ' + this.minFundingAddressLength.toString () + ' characters: "' + this.json (address) + '"')
        }
        return address
    }

    initRestRateLimiter () {
        if (this.rateLimit === undefined) {
            throw new Error (this.id + '.rateLimit property is not configured');
        }
        this.tokenBucket = this.extend ({
            delay: 0.001,
            capacity: 1,
            cost: 1,
            maxCapacity: 1000,
            refillRate: (this.rateLimit > 0) ? 1 / this.rateLimit : Number.MAX_VALUE,
        }, this.tokenBucket);
        this.throttler = new Throttler (this.tokenBucket);
    }

    throttle (cost = undefined) {
        return this.throttler.throttle (cost)
    }

    defineRestApiEndpoint (methodName, uppercaseMethod, lowercaseMethod, camelcaseMethod, path, paths, config = {}) {
        const splitPath = path.split (/[^a-zA-Z0-9]/)
        const camelcaseSuffix  = splitPath.map (this.capitalize).join ('')
        const underscoreSuffix = splitPath.map ((x) => x.trim ().toLowerCase ()).filter ((x) => x.length > 0).join ('_')
        const camelcasePrefix = [ paths[0] ].concat (paths.slice (1).map (this.capitalize)).join ('')
        const underscorePrefix = [ paths[0] ].concat (paths.slice (1).map ((x) => x.trim ()).filter ((x) => x.length > 0)).join ('_')
        const camelcase  = camelcasePrefix + camelcaseMethod + this.capitalize (camelcaseSuffix)
        const underscore = underscorePrefix + '_' + lowercaseMethod + '_' + underscoreSuffix
        const typeArgument = (paths.length > 1) ? paths : paths[0]
        // handle call costs here
        const partial = async (params = {}, context = {}) => this[methodName] (path, typeArgument, uppercaseMethod, params, undefined, undefined, config, context)
        // const partial = async (params) => this[methodName] (path, typeArgument, uppercaseMethod, params || {})
        this[camelcase]  = partial
        this[underscore] = partial
    }

    defineRestApi (api, methodName, paths = []) {
        const keys = Object.keys (api)
        for (let i = 0; i < keys.length; i++) {
            const key = keys[i]
            const value = api[key]
            const uppercaseMethod = key.toUpperCase ()
            const lowercaseMethod = key.toLowerCase ()
            const camelcaseMethod = this.capitalize (lowercaseMethod)
            if (Array.isArray (value)) {
                for (let k = 0; k < value.length; k++) {
                    const path = value[k].trim ()
                    this.defineRestApiEndpoint (methodName, uppercaseMethod, lowercaseMethod, camelcaseMethod, path, paths)
                }
            // the options HTTP method conflicts with the 'options' API url path
            // } else if (key.match (/^(?:get|post|put|delete|options|head|patch)$/i)) {
            } else if (key.match (/^(?:get|post|put|delete|head|patch)$/i)) {
                const endpoints = Object.keys (value);
                for (let j = 0; j < endpoints.length; j++) {
                    const endpoint = endpoints[j]
                    const path = endpoint.trim ()
                    const config = value[endpoint]
                    if (typeof config === 'object') {
                        this.defineRestApiEndpoint (methodName, uppercaseMethod, lowercaseMethod, camelcaseMethod, path, paths, config)
                    } else if (typeof config === 'number') {
                        this.defineRestApiEndpoint (methodName, uppercaseMethod, lowercaseMethod, camelcaseMethod, path, paths, { cost: config })
                    } else {
                        throw new NotSupported (this.id + ' defineRestApi() API format is not supported, API leafs must strings, objects or numbers');
                    }
                }
            } else {
                this.defineRestApi (value, methodName, paths.concat ([ key ]))
            }
        }
    }

    log (... args) {
        console.log (... args)
    }

    httpProxyAgentModule:any = undefined;
    httpsProxyAgentModule:any = undefined;
    socksProxyAgentModule:any = undefined;
    socksProxyAgentModuleChecked:boolean = false;
    proxyDictionaries:any = {};
    proxyModulesLoaded:boolean = false;

    async loadProxyModules () {
        if (this.proxyModulesLoaded) {
            return;
        }
        this.proxyModulesLoaded = true;
        // we have to handle it with below nested way, because of dynamic
        // import issues (https://github.com/ccxt/ccxt/pull/20687)
        try {
            // todo: possible sync alternatives: https://stackoverflow.com/questions/51069002/convert-import-to-synchronous
            this.httpProxyAgentModule = await import (/* webpackIgnore: true */ '../static_dependencies/proxies/http-proxy-agent/index.js');
            this.httpsProxyAgentModule = await import (/* webpackIgnore: true */ '../static_dependencies/proxies/https-proxy-agent/index.js');
        } catch (e) {
            // if several users are using those frameworks which cause exceptions,
            // let them to be able to load modules still, by installing them
            try {
                // @ts-ignore
                this.httpProxyAgentModule = await import (/* webpackIgnore: true */ 'http-proxy-agent');
                // @ts-ignore
                this.httpProxyAgentModule = await import (/* webpackIgnore: true */ 'https-proxy-agent');
            } catch (e) { }
        }
        if (this.socksProxyAgentModuleChecked === false) {
            this.socksProxyAgentModuleChecked = true;
            try {
                // @ts-ignore
                this.socksProxyAgentModule = await import (/* webpackIgnore: true */ 'socks-proxy-agent');
            } catch (e) {}
        }
    }

    setProxyAgents (httpProxy, httpsProxy, socksProxy) {
        let chosenAgent = undefined;
        if (httpProxy) {
            if (this.httpProxyAgentModule === undefined) {
                throw new NotSupported (this.id + ' you need to load JS proxy modules with `.loadProxyModules()` method at first to use proxies');
            }
            if (!(httpProxy in this.proxyDictionaries)) {
                this.proxyDictionaries[httpProxy] = new this.httpProxyAgentModule.HttpProxyAgent(httpProxy);
            }
            chosenAgent = this.proxyDictionaries[httpProxy];
        } else if (httpsProxy) {
            if (this.httpsProxyAgentModule === undefined) {
                throw new NotSupported (this.id + ' you need to load JS proxy modules with `.loadProxyModules()` method at first to use proxies');
            }
            if (!(httpsProxy in this.proxyDictionaries)) {
                this.proxyDictionaries[httpsProxy] = new this.httpsProxyAgentModule.HttpsProxyAgent(httpsProxy);
            }
            chosenAgent = this.proxyDictionaries[httpsProxy];
            chosenAgent.keepAlive = true;
        } else if (socksProxy) {
            if (this.socksProxyAgentModule === undefined) {
                throw new NotSupported (this.id + ' - to use SOCKS proxy with ccxt, at first you need install module "npm i socks-proxy-agent" and then initialize proxies with `.loadProxyModules()` method');
            }
            if (!(socksProxy in this.proxyDictionaries)) {
                this.proxyDictionaries[socksProxy] = new this.socksProxyAgentModule.SocksProxyAgent(socksProxy);
            }
            chosenAgent = this.proxyDictionaries[socksProxy];
        }
        return chosenAgent;
    }

    async loadHttpProxyAgent () {
        // for `http://` protocol proxy-urls, we need to load `http` module only on first call
        if (!this.httpAgent) {
            const httpModule = await import (/* webpackIgnore: true */'node:http')
            this.httpAgent = new httpModule.Agent ();
        }
        return this.httpAgent;
    }

    getHttpAgentIfNeeded (url) {
        if (isNode) {
            // only for non-ssl proxy
            if (url.substring(0, 5) === 'ws://') {
                if (this.httpAgent === undefined) {
                    throw new NotSupported (this.id + ' to use proxy with non-ssl ws:// urls, at first run  `await exchange.loadHttpProxyAgent()` method');
                }
                return this.httpAgent;
            }
        }
        return undefined;
    }


    async fetch (url, method = 'GET', headers: any = undefined, body: any = undefined) {

        // load node-http(s) modules only on first call
        if (isNode) {
            if (!this.nodeHttpModuleLoaded) {
                this.nodeHttpModuleLoaded = true;
                const httpsModule = await import (/* webpackIgnore: true */'node:https')
                this.httpsAgent = new httpsModule.Agent ({ keepAlive: true });
            }
        }

        // ##### PROXY & HEADERS #####
        headers = this.extend (this.headers, headers);
        // proxy-url
        const proxyUrl = this.checkProxyUrlSettings (url, method, headers, body);
        let httpProxyAgent = false;
        if (proxyUrl !== undefined) {
            // part only for node-js
            if (isNode) {
                // in node we need to set header to *
                headers = this.extend ({ 'Origin': this.origin }, headers);
                // only for http proxy
                if (proxyUrl.substring(0, 5) === 'http:') {
                    await this.loadHttpProxyAgent ();
                    httpProxyAgent = this.httpAgent;
                }
            }
            url = proxyUrl + url;
        }
        // proxy agents
        const [ httpProxy, httpsProxy, socksProxy ] = this.checkProxySettings (url, method, headers, body);
        this.checkConflictingProxies (httpProxy || httpsProxy || socksProxy, proxyUrl);
        // skip proxies on the browser
        if (isNode) {
            // this is needed in JS, independently whether proxy properties were set or not, we have to load them because of necessity in WS, which would happen beyond 'fetch' method (WS/etc)
            await this.loadProxyModules ();
        }
        const chosenAgent = this.setProxyAgents (httpProxy, httpsProxy, socksProxy);
        // user-agent
        const userAgent = (this.userAgent !== undefined) ? this.userAgent : this.user_agent;
        if (userAgent && isNode) {
            if (typeof userAgent === 'string') {
                headers = this.extend ({ 'User-Agent': userAgent }, headers);
            } else if ((typeof userAgent === 'object') && ('User-Agent' in userAgent)) {
                headers = this.extend (userAgent, headers);
            }
        }
        // set final headers
        headers = this.setHeaders (headers);
        // log
        if (this.verbose) {
            this.log ("fetch Request:\n", this.id, method, url, "\nRequestHeaders:\n", headers, "\nRequestBody:\n", body, "\n")
        }
        // end of proxies & headers

        if (this.fetchImplementation === undefined) {
            if (isNode) {
                if (this.agent === undefined) {
                    this.agent = this.httpsAgent;
                }
                try {
                    const module = await import (/* webpackIgnore: true */'../static_dependencies/node-fetch/index.js')
                    this.AbortError = module.AbortError
                    this.fetchImplementation = module.default
                    this.FetchError = module.FetchError
                }
                catch (e) {
                    // some users having issues with dynamic imports (https://github.com/ccxt/ccxt/pull/20687)
                    // so let them to fallback to node's native fetch
                    if (typeof fetch === 'function') {
                        this.fetchImplementation = fetch
                        // as it's browser-compatible implementation ( https://nodejs.org/dist/latest-v20.x/docs/api/globals.html#fetch )
                        // it throws same error types
                        this.AbortError = DOMException
                        this.FetchError = TypeError
                    } else {
                        throw new Error ('Seems, "fetch" function is not available in your node-js version, please use latest node-js version');
                    }
                }
            } else {
                this.fetchImplementation = self.fetch
                this.AbortError = DOMException
                this.FetchError = TypeError
            }
        }
        // fetchImplementation cannot be called on this. in browsers:
        // TypeError Failed to execute 'fetch' on 'Window': Illegal invocation
        const fetchImplementation = this.fetchImplementation;
        const params = { method, headers, body, timeout: this.timeout };
        if (this.agent) {
            params['agent'] = this.agent;
        }
        // override agent, if needed
        if (httpProxyAgent) {
            // if proxyUrl is being used, then specifically in nodejs, we need http module, not https
            params['agent'] = httpProxyAgent;
        } else if (chosenAgent) {
            // if http(s)Proxy is being used
            params['agent'] = chosenAgent;
        }
        const controller = new AbortController ()
        params['signal'] = controller.signal
        const timeout = setTimeout (() => {
            controller.abort ()
        }, this.timeout)
        try {
            const response = await fetchImplementation (url, params)
            clearTimeout (timeout)
            return this.handleRestResponse (response, url, method, headers, body);
        } catch (e) {
            if (e instanceof this.AbortError) {
                throw new RequestTimeout (this.id + ' ' + method + ' ' + url + ' request timed out (' + this.timeout + ' ms)');
            } else if (e instanceof this.FetchError) {
                throw new NetworkError (this.id + ' ' + method + ' ' + url + ' fetch failed');
            }
            throw e
        }
    }

    parseJson (jsonString) {
        try {
            if (this.isJsonEncodedObject (jsonString)) {
                return JSON.parse (this.onJsonResponse (jsonString))
            }
        } catch (e) {
            // SyntaxError
            return undefined
        }
    }

    getResponseHeaders (response) {
        const result = {}
        response.headers.forEach ((value, key) => {
            key = key.split ('-').map ((word) => this.capitalize (word)).join ('-')
            result[key] = value
        })
        return result
    }

    handleRestResponse (response, url, method = 'GET', requestHeaders = undefined, requestBody = undefined) {
        const responseHeaders = this.getResponseHeaders (response)
        if (this.handleContentTypeApplicationZip && (responseHeaders['Content-Type'] === 'application/zip')) {
            const responseBuffer = response.buffer ();
            if (this.enableLastResponseHeaders) {
                this.last_response_headers = responseHeaders
            }
            if (this.enableLastHttpResponse) {
                this.last_http_response = responseBuffer
            }
            if (this.verbose) {
                this.log ("handleRestResponse:\n", this.id, method, url, response.status, response.statusText, "\nResponseHeaders:\n", responseHeaders, "ZIP redacted", "\n")
            }
            // no error handler needed, because it would not be a zip response in case of an error
            return responseBuffer;
        }
        return response.text ().then ((responseBody) => {
            const bodyText = this.onRestResponse (response.status, response.statusText, url, method, responseHeaders, responseBody, requestHeaders, requestBody);
            const json = this.parseJson (bodyText)
            if (this.enableLastResponseHeaders) {
                this.last_response_headers = responseHeaders
            }
            if (this.enableLastHttpResponse) {
                this.last_http_response = responseBody
            }
            if (this.enableLastJsonResponse) {
                this.last_json_response = json
            }
            if (this.verbose) {
                this.log ("handleRestResponse:\n", this.id, method, url, response.status, response.statusText, "\nResponseHeaders:\n", responseHeaders, "\nResponseBody:\n", responseBody, "\n")
            }
            const skipFurtherErrorHandling = this.handleErrors (response.status, response.statusText, url, method, responseHeaders, responseBody, json, requestHeaders, requestBody)
            if (!skipFurtherErrorHandling) {
                this.handleHttpStatusCode (response.status, response.statusText, url, method, responseBody)
            }
            return json || responseBody
        })
    }

    onRestResponse (statusCode, statusText, url, method, responseHeaders, responseBody, requestHeaders, requestBody) {
        return responseBody.trim ()
    }

    onJsonResponse (responseBody) {
        return this.quoteJsonNumbers ? responseBody.replace (/":([+.0-9eE-]+)([,}])/g, '":"$1"$2') : responseBody;
    }

    async loadMarketsHelper (reload = false, params = {}) {
        if (!reload && this.markets) {
            if (!this.markets_by_id) {
                return this.setMarkets (this.markets)
            }
            return this.markets
        }
        let currencies = undefined
        // only call if exchange API provides endpoint (true), thus avoid emulated versions ('emulated')
        if (this.has['fetchCurrencies'] === true) {
            currencies = await this.fetchCurrencies ()
        }
        const markets = await this.fetchMarkets (params)
        return this.setMarkets (markets, currencies)
    }

    async loadMarkets (reload = false, params = {}): Promise<Dictionary<Market>> {
        // this method is async, it returns a promise
        if ((reload && !this.reloadingMarkets) || !this.marketsLoading) {
            this.reloadingMarkets = true
            this.marketsLoading = this.loadMarketsHelper (reload, params).then ((resolved) => {
                this.reloadingMarkets = false
                return resolved
            }, (error) => {
                this.reloadingMarkets = false
                throw error
            })
        }
        return this.marketsLoading
    }

    async fetchCurrencies (params = {}) {
        // markets are returned as a list
        // currencies are returned as a dict
        // this is for historical reasons
        // and may be changed for consistency later
        return new Promise ((resolve, reject) => resolve (this.currencies));
    }

    async fetchCurrenciesWs (params = {}) {
        // markets are returned as a list
        // currencies are returned as a dict
        // this is for historical reasons
        // and may be changed for consistency later
        return new Promise ((resolve, reject) => resolve (this.currencies));
    }

    async fetchMarkets (params = {}): Promise<Market[]> {
        // markets are returned as a list
        // currencies are returned as a dict
        // this is for historical reasons
        // and may be changed for consistency later
        return new Promise ((resolve, reject) => resolve (Object.values (this.markets)))
    }

    async fetchMarketsWs (params = {}): Promise<Market[]> {
        // markets are returned as a list
        // currencies are returned as a dict
        // this is for historical reasons
        // and may be changed for consistency later
        return new Promise ((resolve, reject) => resolve (Object.values (this.markets)))
    }

    checkRequiredDependencies () {
        return
    }

    parseNumber (value, d: number = undefined): number {
        if (value === undefined) {
            return d
        } else {
            try {
                return this.number (value)
            } catch (e) {
                return d
            }
        }
    }

    checkOrderArguments (market, type, side, amount, price, params) {
        if (price === undefined) {
            if (type === 'limit') {
                  throw new ArgumentsRequired (this.id + ' createOrder() requires a price argument for a limit order');
            }
        }
        if (amount <= 0) {
            throw new ArgumentsRequired (this.id + ' createOrder() amount should be above 0');
        }
    }

    handleHttpStatusCode (code, reason, url, method, body) {
        const codeAsString = code.toString ();
        if (codeAsString in this.httpExceptions) {
            const ErrorClass = this.httpExceptions[codeAsString];
            throw new ErrorClass (this.id + ' ' + method + ' ' + url + ' ' + codeAsString + ' ' + reason + ' ' + body);
        }
    }

    remove0xPrefix (hexData) {
        if (hexData.slice (0, 2) === '0x') {
            return hexData.slice (2);
        } else {
            return hexData;
        }
    }

    spawn(method, ...args) {
        const future = Future();
        // using setTimeout 0 to force the execution to run after the future is returned
        setTimeout(() => {
            method.apply(this, args).then(future.resolve).catch(future.reject);
        }, 0);
        return future;
    }

    delay (timeout, method, ... args) {
        setTimeout (() => {
            this.spawn (method, ... args)
        }, timeout);
    }

    // -----------------------------------------------------------------------
    // -----------------------------------------------------------------------
    // WS/PRO methods

    orderBook (snapshot = {}, depth = Number.MAX_SAFE_INTEGER) {
        return new WsOrderBook (snapshot, depth);
    }

    indexedOrderBook (snapshot = {}, depth = Number.MAX_SAFE_INTEGER) {
        return new IndexedOrderBook (snapshot, depth);
    }

    countedOrderBook (snapshot = {}, depth = Number.MAX_SAFE_INTEGER) {
        return new CountedOrderBook (snapshot, depth);
    }

    handleMessage (client, message) {} // stub to override

    // ping (client) {} // stub to override

    ping (client) {
        return undefined;
    }

    client (url: string): WsClient {
        this.clients = this.clients || {};
        if (!this.clients[url]) {
            const onMessage = this.handleMessage.bind (this);
            const onError = this.onError.bind (this);
            const onClose = this.onClose.bind (this);
            const onConnected = this.onConnected.bind (this);
            // decide client type here: ws / signalr / socketio
            const wsOptions = this.safeValue (this.options, 'ws', {});
            // proxy agents
            const [ httpProxy, httpsProxy, socksProxy ] = this.checkWsProxySettings ();
            const chosenAgent = this.setProxyAgents (httpProxy, httpsProxy, socksProxy);
            // part only for node-js
            const httpProxyAgent = this.getHttpAgentIfNeeded (url);
            const finalAgent = chosenAgent ? chosenAgent : (httpProxyAgent ? httpProxyAgent : this.agent);
            //
            const options = this.deepExtend (this.streaming, {
                'log': this.log ? this.log.bind (this) : this.log,
                'ping': (this as any).ping ? (this as any).ping.bind (this) : (this as any).ping,
                'verbose': this.verbose,
                'throttler': new Throttler (this.tokenBucket),
                // add support for proxies
                'options': {
                    'agent': finalAgent,
                }
            }, wsOptions);
            this.clients[url] = new WsClient (url, onMessage, onError, onClose, onConnected, options);
        }
        return this.clients[url];
    }

    watchMultiple (url: string, messageHashes: string[], message = undefined, subscribeHashes = undefined, subscription = undefined) {
        //
        // Without comments the code of this method is short and easy:
        //
        //     const client = this.client (url)
        //     const backoffDelay = 0
        //     const future = client.future (messageHash)
        //     const connected = client.connect (backoffDelay)
        //     connected.then (() => {
        //         if (message && !client.subscriptions[subscribeHash]) {
        //             client.subscriptions[subscribeHash] = true
        //             client.send (message)
        //         }
        //     }).catch ((error) => {})
        //     return future
        //
        // The following is a longer version of this method with comments
        //
        const client = this.client (url) as WsClient;
        // todo: calculate the backoff using the clients cache
        const backoffDelay = 0;
        //
        //  watchOrderBook ---- future ----+---------------+----→ user
        //                                 |               |
        //                                 ↓               ↑
        //                                 |               |
        //                              connect ......→ resolve
        //                                 |               |
        //                                 ↓               ↑
        //                                 |               |
        //                             subscribe -----→ receive
        //
        const future = Future.race (messageHashes.map (messageHash => client.future (messageHash)))
        // read and write subscription, this is done before connecting the client
        // to avoid race conditions when other parts of the code read or write to the client.subscriptions
        let missingSubscriptions = []
        if (subscribeHashes !== undefined) {
            for (let i = 0; i < subscribeHashes.length; i++) {
                const subscribeHash = subscribeHashes[i];
                if (!client.subscriptions[subscribeHash]) {
                    missingSubscriptions.push (subscribeHash)
                    client.subscriptions[subscribeHash] = subscription || true
                }
            }
        }
        // we intentionally do not use await here to avoid unhandled exceptions
        // the policy is to make sure that 100% of promises are resolved or rejected
        // either with a call to client.resolve or client.reject with
        //  a proper exception class instance
        const connected = client.connect (backoffDelay);
        // the following is executed only if the catch-clause does not
        // catch any connection-level exceptions from the client
        // (connection established successfully)
        if ((subscribeHashes === undefined) || missingSubscriptions.length) {
            connected.then (() => {
                const options = this.safeValue (this.options, 'ws');
                const cost = this.safeValue (options, 'cost', 1);
                if (message) {
                    if (this.enableRateLimit && client.throttle) {
                        // add cost here |
                        //               |
                        //               V
                        client.throttle (cost).then (() => {
                            client.send (message);
                        }).catch ((e) => {
                            for (let i = 0; i < missingSubscriptions.length; i++) {
                                const subscribeHash = missingSubscriptions[i];
                                delete client.subscriptions[subscribeHash]
                            }
                            future.reject (e);
                        });
                    } else {
                        client.send (message)
                        .catch ((e) => {
                            for (let i = 0; i < missingSubscriptions.length; i++) {
                                const subscribeHash = missingSubscriptions[i];
                                delete client.subscriptions[subscribeHash]
                            }
                            future.reject (e);
                        });
                    }
                }
            }).catch ((e)=> {
                for (let i = 0; i < missingSubscriptions.length; i++) {
                    const subscribeHash = missingSubscriptions[i];
                    delete client.subscriptions[subscribeHash]
                }
                future.reject (e);
            });
        }
        return future;
    }

    watch (url: string, messageHash: string, message = undefined, subscribeHash = undefined, subscription = undefined) {
        //
        // Without comments the code of this method is short and easy:
        //
        //     const client = this.client (url)
        //     const backoffDelay = 0
        //     const future = client.future (messageHash)
        //     const connected = client.connect (backoffDelay)
        //     connected.then (() => {
        //         if (message && !client.subscriptions[subscribeHash]) {
        //             client.subscriptions[subscribeHash] = true
        //             client.send (message)
        //         }
        //     }).catch ((error) => {})
        //     return future
        //
        // The following is a longer version of this method with comments
        //
        const client = this.client (url) as WsClient;
        // todo: calculate the backoff using the clients cache
        const backoffDelay = 0;
        //
        //  watchOrderBook ---- future ----+---------------+----→ user
        //                                 |               |
        //                                 ↓               ↑
        //                                 |               |
        //                              connect ......→ resolve
        //                                 |               |
        //                                 ↓               ↑
        //                                 |               |
        //                             subscribe -----→ receive
        //
        if ((subscribeHash === undefined) && (messageHash in client.futures)) {
            return client.futures[messageHash];
        }
        const future = client.future (messageHash);
        // read and write subscription, this is done before connecting the client
        // to avoid race conditions when other parts of the code read or write to the client.subscriptions
        const clientSubscription = client.subscriptions[subscribeHash];
        if (!clientSubscription) {
            client.subscriptions[subscribeHash] = subscription || true;
        }
        // we intentionally do not use await here to avoid unhandled exceptions
        // the policy is to make sure that 100% of promises are resolved or rejected
        // either with a call to client.resolve or client.reject with
        //  a proper exception class instance
        const connected = client.connect (backoffDelay);
        // the following is executed only if the catch-clause does not
        // catch any connection-level exceptions from the client
        // (connection established successfully)
        if (!clientSubscription) {
            connected.then (() => {
                const options = this.safeValue (this.options, 'ws');
                const cost = this.safeValue (options, 'cost', 1);
                if (message) {
                    if (this.enableRateLimit && client.throttle) {
                        // add cost here |
                        //               |
                        //               V
                        client.throttle (cost).then (() => {
                            client.send (message);
                        }).catch ((e) => {
                            client.onError (e);
                        });
                    } else {
                        client.send (message)
                        .catch ((e) => {
                            client.onError (e);
                        });
                    }
                }
            }).catch ((e)=> {
                delete client.subscriptions[subscribeHash];
                future.reject (e);
            });
        }
        return future;
    }

    onConnected (client, message = undefined) {
        // for user hooks
        // console.log ('Connected to', client.url)
    }

    onError (client, error) {
        if ((client.url in this.clients) && (this.clients[client.url].error)) {
            delete this.clients[client.url];
        }
    }

    onClose (client, error) {
        if (client.error) {
            // connection closed due to an error, do nothing
        } else {
            // server disconnected a working connection
            if (this.clients[client.url]) {
                delete this.clients[client.url];
            }
        }
    }

    async close () {
        const clients = Object.values (this.clients || {});
        const closedClients = [];
        for (let i = 0; i < clients.length; i++) {
            const client = clients[i] as WsClient;
            client.error = new ExchangeClosedByUser (this.id + ' closedByUser');
            closedClients.push(client.close ());
        }
        await Promise.all (closedClients);
        for (let i = 0; i < clients.length; i++) {
            const client = clients[i] as WsClient;
            delete this.clients[client.url];
        }
        return;
    }

    async loadOrderBook (client, messageHash: string, symbol: string, limit: Int = undefined, params = {}) {
        if (!(symbol in this.orderbooks)) {
            client.reject (new ExchangeError (this.id + ' loadOrderBook() orderbook is not initiated'), messageHash);
            return;
        }
        const maxRetries = this.handleOption ('watchOrderBook', 'snapshotMaxRetries', 3);
        let tries = 0;
        try {
            const stored = this.orderbooks[symbol];
            while (tries < maxRetries) {
                const cache = stored.cache;
                const orderBook = await this.fetchRestOrderBookSafe (symbol, limit, params);
                const index = this.getCacheIndex (orderBook, cache);
                if (index >= 0) {
                    stored.reset (orderBook);
                    this.handleDeltas (stored, cache.slice (index));
                    stored.cache.length = 0;
                    client.resolve (stored, messageHash);
                    return;
                }
                tries++;
            }
            client.reject (new ExchangeError (this.id + ' nonce is behind the cache after ' + maxRetries.toString () + ' tries.'), messageHash);
            delete this.clients[client.url];
        } catch (e) {
            client.reject (e, messageHash);
            await this.loadOrderBook (client, messageHash, symbol, limit, params);
        }
    }

    convertToBigInt(value: string) {
        return BigInt(value); // used on XT
    }

    stringToCharsArray (value) {
        return value.split ('');
    }

    valueIsDefined (value){
        return value !== undefined && value !== null;
    }

    arraySlice(array, first, second = undefined) {
        if (second === undefined) {
            return array.slice(first);
        }
        return array.slice(first, second);
    }

    getProperty (obj, property, defaultValue = undefined) {
        return (property in obj ? obj[property] : defaultValue);
    }

    setProperty (obj, property, defaultValue = undefined) {
        obj[property] = defaultValue;
    }

    axolotl(payload, hexKey, ed25519) {
        return axolotl(payload, hexKey, ed25519);
    }

    fixStringifiedJsonMembers (content: string) {
        // used for instance in bingx
        // when stringified json has members with their values also stringified, like:
        // '{"code":0, "data":{"order":{"orderId":1742968678528512345,"symbol":"BTC-USDT", "takeProfit":"{\"type\":\"TAKE_PROFIT\",\"stopPrice\":43320.1}","reduceOnly":false}}}'
        // we can fix with below manipulations
        // @ts-ignore
        let modifiedContent = content.replaceAll ('\\', '');
        modifiedContent = modifiedContent.replaceAll ('"{', '{');
        modifiedContent = modifiedContent.replaceAll ('}"', '}');
        return modifiedContent;
    }

    ethAbiEncode (types, args) {
        return this.base16ToBinary (ethers.encode (types, args).slice (2));
    }

    ethEncodeStructuredData (domain, messageTypes, messageData) {
        return this.base16ToBinary (TypedDataEncoder.encode (domain, messageTypes, messageData).slice (-132));
    }

    intToBase16(elem): string {
        return elem.toString(16);
    }

    /* eslint-enable */
    // ------------------------------------------------------------------------

    // ########################################################################
    // ########################################################################
    // ########################################################################
    // ########################################################################
    // ########                        ########                        ########
    // ########                        ########                        ########
    // ########                        ########                        ########
    // ########                        ########                        ########
    // ########        ########################        ########################
    // ########        ########################        ########################
    // ########        ########################        ########################
    // ########        ########################        ########################
    // ########                        ########                        ########
    // ########                        ########                        ########
    // ########                        ########                        ########
    // ########                        ########                        ########
    // ########################################################################
    // ########################################################################
    // ########################################################################
    // ########################################################################
    // ########        ########        ########                        ########
    // ########        ########        ########                        ########
    // ########        ########        ########                        ########
    // ########        ########        ########                        ########
    // ################        ########################        ################
    // ################        ########################        ################
    // ################        ########################        ################
    // ################        ########################        ################
    // ########        ########        ################        ################
    // ########        ########        ################        ################
    // ########        ########        ################        ################
    // ########        ########        ################        ################
    // ########################################################################
    // ########################################################################
    // ########################################################################
    // ########################################################################

    // ------------------------------------------------------------------------
    // METHODS BELOW THIS LINE ARE TRANSPILED FROM JAVASCRIPT TO PYTHON AND PHP

    safeBoolN (dictionaryOrList, keys: IndexType[], defaultValue: boolean = undefined): boolean | undefined {
        /**
         * @ignore
         * @method
         * @description safely extract boolean value from dictionary or list
         * @returns {bool | undefined}
         */
        const value = this.safeValueN (dictionaryOrList, keys, defaultValue);
        if (typeof value === 'boolean') {
            return value;
        }
        return defaultValue;
    }

    safeBool2 (dictionary, key1: IndexType, key2: IndexType, defaultValue: boolean = undefined): boolean | undefined {
        /**
         * @ignore
         * @method
         * @description safely extract boolean value from dictionary or list
         * @returns {bool | undefined}
         */
        return this.safeBoolN (dictionary, [ key1, key2 ], defaultValue);
    }

    safeBool (dictionary, key: IndexType, defaultValue: boolean = undefined): boolean | undefined {
        /**
         * @ignore
         * @method
         * @description safely extract boolean value from dictionary or list
         * @returns {bool | undefined}
         */
        return this.safeBoolN (dictionary, [ key ], defaultValue);
    }

    safeDictN (dictionaryOrList, keys: IndexType[], defaultValue: Dictionary<any> = undefined): Dictionary<any> | undefined {
        /**
         * @ignore
         * @method
         * @description safely extract a dictionary from dictionary or list
         * @returns {object | undefined}
         */
        const value = this.safeValueN (dictionaryOrList, keys, defaultValue);
        if (value === undefined) {
            return defaultValue;
        }
        if (typeof value === 'object') {
            return value;
        }
        return defaultValue;
    }

    safeDict (dictionary, key: IndexType, defaultValue: Dictionary<any> = undefined): Dictionary<any> | undefined {
        /**
         * @ignore
         * @method
         * @description safely extract a dictionary from dictionary or list
         * @returns {object | undefined}
         */
        return this.safeDictN (dictionary, [ key ], defaultValue);
    }

    safeDict2 (dictionary, key1: IndexType, key2: string, defaultValue: Dictionary<any> = undefined): Dictionary<any> | undefined {
        /**
         * @ignore
         * @method
         * @description safely extract a dictionary from dictionary or list
         * @returns {object | undefined}
         */
        return this.safeDictN (dictionary, [ key1, key2 ], defaultValue);
    }

    safeListN (dictionaryOrList, keys: IndexType[], defaultValue: any[] = undefined): any[] | undefined {
        /**
         * @ignore
         * @method
         * @description safely extract an Array from dictionary or list
         * @returns {Array | undefined}
         */
        const value = this.safeValueN (dictionaryOrList, keys, defaultValue);
        if (value === undefined) {
            return defaultValue;
        }
        if (Array.isArray (value)) {
            return value;
        }
        return defaultValue;
    }

    safeList2 (dictionaryOrList, key1: IndexType, key2: string, defaultValue: any[] = undefined): any[] | undefined {
        /**
         * @ignore
         * @method
         * @description safely extract an Array from dictionary or list
         * @returns {Array | undefined}
         */
        return this.safeListN (dictionaryOrList, [ key1, key2 ], defaultValue);
    }

    safeList (dictionaryOrList, key: IndexType, defaultValue: any[] = undefined): any[] | undefined {
        /**
         * @ignore
         * @method
         * @description safely extract an Array from dictionary or list
         * @returns {Array | undefined}
         */
        return this.safeListN (dictionaryOrList, [ key ], defaultValue);
    }

    handleDeltas (orderbook, deltas) {
        for (let i = 0; i < deltas.length; i++) {
            this.handleDelta (orderbook, deltas[i]);
        }
    }

    handleDelta (bookside, delta) {
        throw new NotSupported (this.id + ' handleDelta not supported yet');
    }

    getCacheIndex (orderbook, deltas) {
        // return the first index of the cache that can be applied to the orderbook or -1 if not possible
        return -1;
    }

    findTimeframe (timeframe, timeframes = undefined) {
        if (timeframes === undefined) {
            timeframes = this.timeframes;
        }
        const keys = Object.keys (timeframes);
        for (let i = 0; i < keys.length; i++) {
            const key = keys[i];
            if (timeframes[key] === timeframe) {
                return key;
            }
        }
        return undefined;
    }

    checkProxyUrlSettings (url: string = undefined, method: string = undefined, headers = undefined, body = undefined) {
        const usedProxies = [];
        let proxyUrl = undefined;
        if (this.proxyUrl !== undefined) {
            usedProxies.push ('proxyUrl');
            proxyUrl = this.proxyUrl;
        }
        if (this.proxy_url !== undefined) {
            usedProxies.push ('proxy_url');
            proxyUrl = this.proxy_url;
        }
        if (this.proxyUrlCallback !== undefined) {
            usedProxies.push ('proxyUrlCallback');
            proxyUrl = this.proxyUrlCallback (url, method, headers, body);
        }
        if (this.proxy_url_callback !== undefined) {
            usedProxies.push ('proxy_url_callback');
            proxyUrl = this.proxy_url_callback (url, method, headers, body);
        }
        // backwards-compatibility
        if (this.proxy !== undefined) {
            usedProxies.push ('proxy');
            if (typeof this.proxy === 'function') {
                proxyUrl = this.proxy (url, method, headers, body);
            } else {
                proxyUrl = this.proxy;
            }
        }
        const length = usedProxies.length;
        if (length > 1) {
            const joinedProxyNames = usedProxies.join (',');
            throw new ProxyError (this.id + ' you have multiple conflicting proxy settings (' + joinedProxyNames + '), please use only one from : proxyUrl, proxy_url, proxyUrlCallback, proxy_url_callback');
        }
        return proxyUrl;
    }

    checkProxySettings (url: string = undefined, method: string = undefined, headers = undefined, body = undefined) {
        const usedProxies = [];
        let httpProxy = undefined;
        let httpsProxy = undefined;
        let socksProxy = undefined;
        // httpProxy
        if (this.valueIsDefined (this.httpProxy)) {
            usedProxies.push ('httpProxy');
            httpProxy = this.httpProxy;
        }
        if (this.valueIsDefined (this.http_proxy)) {
            usedProxies.push ('http_proxy');
            httpProxy = this.http_proxy;
        }
        if (this.httpProxyCallback !== undefined) {
            usedProxies.push ('httpProxyCallback');
            httpProxy = this.httpProxyCallback (url, method, headers, body);
        }
        if (this.http_proxy_callback !== undefined) {
            usedProxies.push ('http_proxy_callback');
            httpProxy = this.http_proxy_callback (url, method, headers, body);
        }
        // httpsProxy
        if (this.valueIsDefined (this.httpsProxy)) {
            usedProxies.push ('httpsProxy');
            httpsProxy = this.httpsProxy;
        }
        if (this.valueIsDefined (this.https_proxy)) {
            usedProxies.push ('https_proxy');
            httpsProxy = this.https_proxy;
        }
        if (this.httpsProxyCallback !== undefined) {
            usedProxies.push ('httpsProxyCallback');
            httpsProxy = this.httpsProxyCallback (url, method, headers, body);
        }
        if (this.https_proxy_callback !== undefined) {
            usedProxies.push ('https_proxy_callback');
            httpsProxy = this.https_proxy_callback (url, method, headers, body);
        }
        // socksProxy
        if (this.valueIsDefined (this.socksProxy)) {
            usedProxies.push ('socksProxy');
            socksProxy = this.socksProxy;
        }
        if (this.valueIsDefined (this.socks_proxy)) {
            usedProxies.push ('socks_proxy');
            socksProxy = this.socks_proxy;
        }
        if (this.socksProxyCallback !== undefined) {
            usedProxies.push ('socksProxyCallback');
            socksProxy = this.socksProxyCallback (url, method, headers, body);
        }
        if (this.socks_proxy_callback !== undefined) {
            usedProxies.push ('socks_proxy_callback');
            socksProxy = this.socks_proxy_callback (url, method, headers, body);
        }
        // check
        const length = usedProxies.length;
        if (length > 1) {
            const joinedProxyNames = usedProxies.join (',');
            throw new ProxyError (this.id + ' you have multiple conflicting proxy settings (' + joinedProxyNames + '), please use only one from: httpProxy, httpsProxy, httpProxyCallback, httpsProxyCallback, socksProxy, socksProxyCallback');
        }
        return [ httpProxy, httpsProxy, socksProxy ];
    }

    checkWsProxySettings () {
        const usedProxies = [];
        let wsProxy = undefined;
        let wssProxy = undefined;
        let wsSocksProxy = undefined;
        // ws proxy
        if (this.valueIsDefined (this.wsProxy)) {
            usedProxies.push ('wsProxy');
            wsProxy = this.wsProxy;
        }
        if (this.valueIsDefined (this.ws_proxy)) {
            usedProxies.push ('ws_proxy');
            wsProxy = this.ws_proxy;
        }
        // wss proxy
        if (this.valueIsDefined (this.wssProxy)) {
            usedProxies.push ('wssProxy');
            wssProxy = this.wssProxy;
        }
        if (this.valueIsDefined (this.wss_proxy)) {
            usedProxies.push ('wss_proxy');
            wssProxy = this.wss_proxy;
        }
        // ws socks proxy
        if (this.valueIsDefined (this.wsSocksProxy)) {
            usedProxies.push ('wsSocksProxy');
            wsSocksProxy = this.wsSocksProxy;
        }
        if (this.valueIsDefined (this.ws_socks_proxy)) {
            usedProxies.push ('ws_socks_proxy');
            wsSocksProxy = this.ws_socks_proxy;
        }
        // check
        const length = usedProxies.length;
        if (length > 1) {
            const joinedProxyNames = usedProxies.join (',');
            throw new ProxyError (this.id + ' you have multiple conflicting proxy settings (' + joinedProxyNames + '), please use only one from: wsProxy, wssProxy, wsSocksProxy');
        }
        return [ wsProxy, wssProxy, wsSocksProxy ];
    }

    checkConflictingProxies (proxyAgentSet, proxyUrlSet) {
        if (proxyAgentSet && proxyUrlSet) {
            throw new ProxyError (this.id + ' you have multiple conflicting proxy settings, please use only one from : proxyUrl, httpProxy, httpsProxy, socksProxy');
        }
    }

    findMessageHashes (client, element: string): string[] {
        const result = [];
        const messageHashes = Object.keys (client.futures);
        for (let i = 0; i < messageHashes.length; i++) {
            const messageHash = messageHashes[i];
            if (messageHash.indexOf (element) >= 0) {
                result.push (messageHash);
            }
        }
        return result;
    }

    filterByLimit (array: object[], limit: Int = undefined, key: IndexType = 'timestamp', fromStart: boolean = false): any {
        if (this.valueIsDefined (limit)) {
            const arrayLength = array.length;
            if (arrayLength > 0) {
                let ascending = true;
                if ((key in array[0])) {
                    const first = array[0][key];
                    const last = array[arrayLength - 1][key];
                    if (first !== undefined && last !== undefined) {
                        ascending = first <= last;  // true if array is sorted in ascending order based on 'timestamp'
                    }
                }
                if (fromStart) {
                    if (limit > arrayLength) {
                        limit = arrayLength;
                    }
                    array = ascending ? this.arraySlice (array, 0, limit) : this.arraySlice (array, -limit);
                } else {
                    array = ascending ? this.arraySlice (array, -limit) : this.arraySlice (array, 0, limit);
                }
            }
        }
        return array;
    }

    filterBySinceLimit (array: object[], since: Int = undefined, limit: Int = undefined, key: IndexType = 'timestamp', tail = false): any {
        const sinceIsDefined = this.valueIsDefined (since);
        const parsedArray = this.toArray (array) as any;
        let result = parsedArray;
        if (sinceIsDefined) {
            result = [ ];
            for (let i = 0; i < parsedArray.length; i++) {
                const entry = parsedArray[i];
                const value = this.safeValue (entry, key);
                if (value && (value >= since)) {
                    result.push (entry);
                }
            }
        }
        if (tail && limit !== undefined) {
            return this.arraySlice (result, -limit);
        }
        // if the user provided a 'since' argument
        // we want to limit the result starting from the 'since'
        const shouldFilterFromStart = !tail && sinceIsDefined;
        return this.filterByLimit (result, limit, key, shouldFilterFromStart);
    }

    filterByValueSinceLimit (array: object[], field: IndexType, value = undefined, since: Int = undefined, limit: Int = undefined, key = 'timestamp', tail = false): any {
        const valueIsDefined = this.valueIsDefined (value);
        const sinceIsDefined = this.valueIsDefined (since);
        const parsedArray = this.toArray (array) as any;
        let result = parsedArray;
        // single-pass filter for both symbol and since
        if (valueIsDefined || sinceIsDefined) {
            result = [ ];
            for (let i = 0; i < parsedArray.length; i++) {
                const entry = parsedArray[i];
                const entryFiledEqualValue = entry[field] === value;
                const firstCondition = valueIsDefined ? entryFiledEqualValue : true;
                const entryKeyValue = this.safeValue (entry, key);
                const entryKeyGESince = (entryKeyValue) && since && (entryKeyValue >= since);
                const secondCondition = sinceIsDefined ? entryKeyGESince : true;
                if (firstCondition && secondCondition) {
                    result.push (entry);
                }
            }
        }
        if (tail && limit !== undefined) {
            return this.arraySlice (result, -limit);
        }
        return this.filterByLimit (result, limit, key, sinceIsDefined);
    }

    setSandboxMode (enabled: boolean) {
        if (enabled) {
            if ('test' in this.urls) {
                if (typeof this.urls['api'] === 'string') {
                    this.urls['apiBackup'] = this.urls['api'];
                    this.urls['api'] = this.urls['test'];
                } else {
                    this.urls['apiBackup'] = this.clone (this.urls['api']);
                    this.urls['api'] = this.clone (this.urls['test']);
                }
            } else {
                throw new NotSupported (this.id + ' does not have a sandbox URL');
            }
        } else if ('apiBackup' in this.urls) {
            if (typeof this.urls['api'] === 'string') {
                this.urls['api'] = this.urls['apiBackup'] as any;
            } else {
                this.urls['api'] = this.clone (this.urls['apiBackup']);
            }
            const newUrls = this.omit (this.urls, 'apiBackup');
            this.urls = newUrls;
        }
    }

    sign (path, api: any = 'public', method = 'GET', params = {}, headers: any = undefined, body: any = undefined) {
        return {};
    }

    async fetchAccounts (params = {}): Promise<{}> {
        throw new NotSupported (this.id + ' fetchAccounts() is not supported yet');
    }

    async fetchTrades (symbol: string, since: Int = undefined, limit: Int = undefined, params = {}): Promise<Trade[]> {
        throw new NotSupported (this.id + ' fetchTrades() is not supported yet');
    }

    async fetchTradesWs (symbol: string, since: Int = undefined, limit: Int = undefined, params = {}): Promise<Trade[]> {
        throw new NotSupported (this.id + ' fetchTradesWs() is not supported yet');
    }

    async watchTrades (symbol: string, since: Int = undefined, limit: Int = undefined, params = {}): Promise<Trade[]> {
        throw new NotSupported (this.id + ' watchTrades() is not supported yet');
    }

    async watchTradesForSymbols (symbols: string[], since: Int = undefined, limit: Int = undefined, params = {}): Promise<Trade[]> {
        throw new NotSupported (this.id + ' watchTradesForSymbols() is not supported yet');
    }

    async watchMyTradesForSymbols (symbols: string[], since: Int = undefined, limit: Int = undefined, params = {}): Promise<Trade[]> {
        throw new NotSupported (this.id + ' watchMyTradesForSymbols() is not supported yet');
    }

    async watchOrdersForSymbols (symbols: string[], since: Int = undefined, limit: Int = undefined, params = {}): Promise<Order[]> {
        throw new NotSupported (this.id + ' watchOrdersForSymbols() is not supported yet');
    }

    async watchOHLCVForSymbols (symbolsAndTimeframes: string[][], since: Int = undefined, limit: Int = undefined, params = {}): Promise<Dictionary<Dictionary<OHLCV[]>>> {
        throw new NotSupported (this.id + ' watchOHLCVForSymbols() is not supported yet');
    }

    async watchOrderBookForSymbols (symbols: string[], limit: Int = undefined, params = {}): Promise<OrderBook> {
        throw new NotSupported (this.id + ' watchOrderBookForSymbols() is not supported yet');
    }

    async fetchDepositAddresses (codes: string[] = undefined, params = {}): Promise<{}> {
        throw new NotSupported (this.id + ' fetchDepositAddresses() is not supported yet');
    }

    async fetchOrderBook (symbol: string, limit: Int = undefined, params = {}): Promise<OrderBook> {
        throw new NotSupported (this.id + ' fetchOrderBook() is not supported yet');
    }

    async fetchMarginMode (symbol: string, params = {}): Promise<MarginMode> {
        if (this.has['fetchMarginModes']) {
            const marginModes = await this.fetchMarginModes ([ symbol ], params);
            return this.safeDict (marginModes, symbol) as MarginMode;
        } else {
            throw new NotSupported (this.id + ' fetchMarginMode() is not supported yet');
        }
    }

    async fetchMarginModes (symbols: string[] = undefined, params = {}): Promise<MarginModes> {
        throw new NotSupported (this.id + ' fetchMarginModes () is not supported yet');
    }

    async fetchRestOrderBookSafe (symbol, limit = undefined, params = {}) {
        const fetchSnapshotMaxRetries = this.handleOption ('watchOrderBook', 'maxRetries', 3);
        for (let i = 0; i < fetchSnapshotMaxRetries; i++) {
            try {
                const orderBook = await this.fetchOrderBook (symbol, limit, params);
                return orderBook;
            } catch (e) {
                if ((i + 1) === fetchSnapshotMaxRetries) {
                    throw e;
                }
            }
        }
        return undefined;
    }

    async watchOrderBook (symbol: string, limit: Int = undefined, params = {}): Promise<OrderBook> {
        throw new NotSupported (this.id + ' watchOrderBook() is not supported yet');
    }

    async fetchTime (params = {}): Promise<Int> {
        throw new NotSupported (this.id + ' fetchTime() is not supported yet');
    }

    async fetchTradingLimits (symbols: string[] = undefined, params = {}): Promise<{}> {
        throw new NotSupported (this.id + ' fetchTradingLimits() is not supported yet');
    }

    parseMarket (market): Market {
        throw new NotSupported (this.id + ' parseMarket() is not supported yet');
    }

    parseMarkets (markets): Market[] {
        const result = [];
        for (let i = 0; i < markets.length; i++) {
            result.push (this.parseMarket (markets[i]));
        }
        return result;
    }

    parseTicker (ticker: object, market: Market = undefined): Ticker {
        throw new NotSupported (this.id + ' parseTicker() is not supported yet');
    }

    parseDepositAddress (depositAddress, currency: Currency = undefined): object {
        throw new NotSupported (this.id + ' parseDepositAddress() is not supported yet');
    }

    parseTrade (trade: object, market: Market = undefined): Trade {
        throw new NotSupported (this.id + ' parseTrade() is not supported yet');
    }

    parseTransaction (transaction, currency: Currency = undefined): Transaction {
        throw new NotSupported (this.id + ' parseTransaction() is not supported yet');
    }

    parseTransfer (transfer, currency: Currency = undefined): object {
        throw new NotSupported (this.id + ' parseTransfer() is not supported yet');
    }

    parseAccount (account): {} {
        throw new NotSupported (this.id + ' parseAccount() is not supported yet');
    }

    parseLedgerEntry (item, currency: Currency = undefined): object {
        throw new NotSupported (this.id + ' parseLedgerEntry() is not supported yet');
    }

    parseOrder (order, market: Market = undefined): Order {
        throw new NotSupported (this.id + ' parseOrder() is not supported yet');
    }

    async fetchCrossBorrowRates (params = {}): Promise<{}> {
        throw new NotSupported (this.id + ' fetchCrossBorrowRates() is not supported yet');
    }

    async fetchIsolatedBorrowRates (params = {}): Promise<{}> {
        throw new NotSupported (this.id + ' fetchIsolatedBorrowRates() is not supported yet');
    }

    parseMarketLeverageTiers (info, market: Market = undefined): object {
        throw new NotSupported (this.id + ' parseMarketLeverageTiers() is not supported yet');
    }

    async fetchLeverageTiers (symbols: string[] = undefined, params = {}): Promise<Dictionary<LeverageTier>> {
        throw new NotSupported (this.id + ' fetchLeverageTiers() is not supported yet');
    }

    parsePosition (position, market: Market = undefined): Position {
        throw new NotSupported (this.id + ' parsePosition() is not supported yet');
    }

    parseFundingRateHistory (info, market: Market = undefined): FundingRateHistory {
        throw new NotSupported (this.id + ' parseFundingRateHistory() is not supported yet');
    }

    parseBorrowInterest (info, market: Market = undefined): BorrowInterest {
        throw new NotSupported (this.id + ' parseBorrowInterest() is not supported yet');
    }

    parseWsTrade (trade, market: Market = undefined): Trade {
        throw new NotSupported (this.id + ' parseWsTrade() is not supported yet');
    }

    parseWsOrder (order, market: Market = undefined): Order {
        throw new NotSupported (this.id + ' parseWsOrder() is not supported yet');
    }

    parseWsOrderTrade (trade, market: Market = undefined): Trade {
        throw new NotSupported (this.id + ' parseWsOrderTrade() is not supported yet');
    }

    parseWsOHLCV (ohlcv, market: Market = undefined): OHLCV {
        return this.parseOHLCV (ohlcv, market);
    }

    async fetchFundingRates (symbols: string[] = undefined, params = {}): Promise<{}> {
        throw new NotSupported (this.id + ' fetchFundingRates() is not supported yet');
    }

    async transfer (code: string, amount: number, fromAccount: string, toAccount: string, params = {}): Promise<TransferEntry> {
        throw new NotSupported (this.id + ' transfer() is not supported yet');
    }

    async withdraw (code: string, amount: number, address: string, tag = undefined, params = {}): Promise<Transaction> {
        throw new NotSupported (this.id + ' withdraw() is not supported yet');
    }

    async createDepositAddress (code: string, params = {}): Promise<DepositAddressResponse> {
        throw new NotSupported (this.id + ' createDepositAddress() is not supported yet');
    }

    async setLeverage (leverage: Int, symbol: string = undefined, params = {}): Promise<{}> {
        throw new NotSupported (this.id + ' setLeverage() is not supported yet');
    }

    async fetchLeverage (symbol: string, params = {}): Promise<Leverage> {
        if (this.has['fetchLeverages']) {
            const leverages = await this.fetchLeverages ([ symbol ], params);
            return this.safeDict (leverages, symbol) as Leverage;
        } else {
            throw new NotSupported (this.id + ' fetchLeverage() is not supported yet');
        }
    }

    async fetchLeverages (symbols: string[] = undefined, params = {}): Promise<Leverages> {
        throw new NotSupported (this.id + ' fetchLeverages() is not supported yet');
    }

    async setPositionMode (hedged: boolean, symbol: Str = undefined, params = {}): Promise<{}> {
        throw new NotSupported (this.id + ' setPositionMode() is not supported yet');
    }

    async addMargin (symbol: string, amount: number, params = {}): Promise<{}> {
        throw new NotSupported (this.id + ' addMargin() is not supported yet');
    }

    async reduceMargin (symbol: string, amount: number, params = {}): Promise<{}> {
        throw new NotSupported (this.id + ' reduceMargin() is not supported yet');
    }

    async setMargin (symbol: string, amount: number, params = {}): Promise<{}> {
        throw new NotSupported (this.id + ' setMargin() is not supported yet');
    }

    async setMarginMode (marginMode: string, symbol: Str = undefined, params = {}): Promise<{}> {
        throw new NotSupported (this.id + ' setMarginMode() is not supported yet');
    }

    async fetchDepositAddressesByNetwork (code: string, params = {}): Promise<{}> {
        throw new NotSupported (this.id + ' fetchDepositAddressesByNetwork() is not supported yet');
    }

    async fetchOpenInterestHistory (symbol: string, timeframe = '1h', since: Int = undefined, limit: Int = undefined, params = {}): Promise<OpenInterest[]> {
        throw new NotSupported (this.id + ' fetchOpenInterestHistory() is not supported yet');
    }

    async fetchOpenInterest (symbol: string, params = {}): Promise<OpenInterest> {
        throw new NotSupported (this.id + ' fetchOpenInterest() is not supported yet');
    }

    async signIn (params = {}): Promise<{}> {
        throw new NotSupported (this.id + ' signIn() is not supported yet');
    }

    async fetchPaymentMethods (params = {}): Promise<{}> {
        throw new NotSupported (this.id + ' fetchPaymentMethods() is not supported yet');
    }

    parseToInt (number) {
        // Solve Common parseInt misuse ex: parseInt ((since / 1000).toString ())
        // using a number as parameter which is not valid in ts
        const stringifiedNumber = number.toString ();
        const convertedNumber = parseFloat (stringifiedNumber) as any;
        return parseInt (convertedNumber);
    }

    parseToNumeric (number) {
        const stringVersion = this.numberToString (number); // this will convert 1.0 and 1 to "1" and 1.1 to "1.1"
        // keep this in mind:
        // in JS: 1 == 1.0 is true;  1 === 1.0 is true
        // in Python: 1 == 1.0 is true
        // in PHP 1 == 1.0 is true, but 1 === 1.0 is false
        if (stringVersion.indexOf ('.') >= 0) {
            return parseFloat (stringVersion);
        }
        return parseInt (stringVersion);
    }

    isRoundNumber (value) {
        // this method is similar to isInteger, but this is more loyal and does not check for types.
        // i.e. isRoundNumber(1.000) returns true, while isInteger(1.000) returns false
        const res = this.parseToNumeric ((value % 1));
        return res === 0;
    }

    afterConstruct () {
        this.createNetworksByIdObject ();
    }

    createNetworksByIdObject () {
        // automatically generate network-id-to-code mappings
        const networkIdsToCodesGenerated = this.invertFlatStringDictionary (this.safeValue (this.options, 'networks', {})); // invert defined networks dictionary
        this.options['networksById'] = this.extend (networkIdsToCodesGenerated, this.safeValue (this.options, 'networksById', {})); // support manually overriden "networksById" dictionary too
    }

    getDefaultOptions () {
        return {
            'defaultNetworkCodeReplacements': {
                'ETH': { 'ERC20': 'ETH' },
                'TRX': { 'TRC20': 'TRX' },
                'CRO': { 'CRC20': 'CRONOS' },
            },
        };
    }

    safeLedgerEntry (entry: object, currency: Currency = undefined) {
        currency = this.safeCurrency (undefined, currency);
        let direction = this.safeString (entry, 'direction');
        let before = this.safeString (entry, 'before');
        let after = this.safeString (entry, 'after');
        const amount = this.safeString (entry, 'amount');
        if (amount !== undefined) {
            if (before === undefined && after !== undefined) {
                before = Precise.stringSub (after, amount);
            } else if (before !== undefined && after === undefined) {
                after = Precise.stringAdd (before, amount);
            }
        }
        if (before !== undefined && after !== undefined) {
            if (direction === undefined) {
                if (Precise.stringGt (before, after)) {
                    direction = 'out';
                }
                if (Precise.stringGt (after, before)) {
                    direction = 'in';
                }
            }
        }
        const fee = this.safeValue (entry, 'fee');
        if (fee !== undefined) {
            fee['cost'] = this.safeNumber (fee, 'cost');
        }
        const timestamp = this.safeInteger (entry, 'timestamp');
        const info = this.safeDict (entry, 'info', {});
        return {
            'id': this.safeString (entry, 'id'),
            'timestamp': timestamp,
            'datetime': this.iso8601 (timestamp),
            'direction': direction,
            'account': this.safeString (entry, 'account'),
            'referenceId': this.safeString (entry, 'referenceId'),
            'referenceAccount': this.safeString (entry, 'referenceAccount'),
            'type': this.safeString (entry, 'type'),
            'currency': currency['code'],
            'amount': this.parseNumber (amount),
            'before': this.parseNumber (before),
            'after': this.parseNumber (after),
            'status': this.safeString (entry, 'status'),
            'fee': fee,
            'info': info,
        };
    }

    safeCurrencyStructure (currency: object) {
        return this.extend ({
            'info': undefined,
            'id': undefined,
            'numericId': undefined,
            'code': undefined,
            'precision': undefined,
            'type': undefined,
            'name': undefined,
            'active': undefined,
            'deposit': undefined,
            'withdraw': undefined,
            'fee': undefined,
            'fees': {},
            'networks': {},
            'limits': {
                'deposit': {
                    'min': undefined,
                    'max': undefined,
                },
                'withdraw': {
                    'min': undefined,
                    'max': undefined,
                },
            },
        }, currency);
    }

    safeMarketStructure (market = undefined): MarketInterface {
        const cleanStructure = {
            'id': undefined,
            'lowercaseId': undefined,
            'symbol': undefined,
            'base': undefined,
            'quote': undefined,
            'settle': undefined,
            'baseId': undefined,
            'quoteId': undefined,
            'settleId': undefined,
            'type': undefined,
            'spot': undefined,
            'margin': undefined,
            'swap': undefined,
            'future': undefined,
            'option': undefined,
            'index': undefined,
            'active': undefined,
            'contract': undefined,
            'linear': undefined,
            'inverse': undefined,
            'subType': undefined,
            'taker': undefined,
            'maker': undefined,
            'contractSize': undefined,
            'expiry': undefined,
            'expiryDatetime': undefined,
            'strike': undefined,
            'optionType': undefined,
            'precision': {
                'amount': undefined,
                'price': undefined,
                'cost': undefined,
                'base': undefined,
                'quote': undefined,
            },
            'limits': {
                'leverage': {
                    'min': undefined,
                    'max': undefined,
                },
                'amount': {
                    'min': undefined,
                    'max': undefined,
                },
                'price': {
                    'min': undefined,
                    'max': undefined,
                },
                'cost': {
                    'min': undefined,
                    'max': undefined,
                },
            },
            'created': undefined,
            'info': undefined,
        };
        if (market !== undefined) {
            const result = this.extend (cleanStructure, market);
            // set undefined swap/future/etc
            if (result['spot']) {
                if (result['contract'] === undefined) {
                    result['contract'] = false;
                }
                if (result['swap'] === undefined) {
                    result['swap'] = false;
                }
                if (result['future'] === undefined) {
                    result['future'] = false;
                }
                if (result['option'] === undefined) {
                    result['option'] = false;
                }
                if (result['index'] === undefined) {
                    result['index'] = false;
                }
            }
            return result;
        }
        return cleanStructure;
    }

    setMarkets (markets, currencies = undefined) {
        const values = [];
        this.markets_by_id = {};
        // handle marketId conflicts
        // we insert spot markets first
        const marketValues = this.sortBy (this.toArray (markets), 'spot', true, true);
        for (let i = 0; i < marketValues.length; i++) {
            const value = marketValues[i];
            if (value['id'] in this.markets_by_id) {
                (this.markets_by_id[value['id']] as any).push (value);
            } else {
                this.markets_by_id[value['id']] = [ value ] as any;
            }
            const market = this.deepExtend (this.safeMarketStructure (), {
                'precision': this.precision,
                'limits': this.limits,
            }, this.fees['trading'], value);
            if (market['linear']) {
                market['subType'] = 'linear';
            } else if (market['inverse']) {
                market['subType'] = 'inverse';
            } else {
                market['subType'] = undefined;
            }
            values.push (market);
        }
        this.markets = this.indexBy (values, 'symbol') as any;
        const marketsSortedBySymbol = this.keysort (this.markets);
        const marketsSortedById = this.keysort (this.markets_by_id);
        this.symbols = Object.keys (marketsSortedBySymbol);
        this.ids = Object.keys (marketsSortedById);
        if (currencies !== undefined) {
            // currencies is always undefined when called in constructor but not when called from loadMarkets
            this.currencies = this.deepExtend (this.currencies, currencies);
        } else {
            let baseCurrencies = [];
            let quoteCurrencies = [];
            for (let i = 0; i < values.length; i++) {
                const market = values[i];
                const defaultCurrencyPrecision = (this.precisionMode === DECIMAL_PLACES) ? 8 : this.parseNumber ('1e-8');
                const marketPrecision = this.safeDict (market, 'precision', {});
                if ('base' in market) {
                    const currency = this.safeCurrencyStructure ({
                        'id': this.safeString2 (market, 'baseId', 'base'),
                        'numericId': this.safeInteger (market, 'baseNumericId'),
                        'code': this.safeString (market, 'base'),
                        'precision': this.safeValue2 (marketPrecision, 'base', 'amount', defaultCurrencyPrecision),
                    });
                    baseCurrencies.push (currency);
                }
                if ('quote' in market) {
                    const currency = this.safeCurrencyStructure ({
                        'id': this.safeString2 (market, 'quoteId', 'quote'),
                        'numericId': this.safeInteger (market, 'quoteNumericId'),
                        'code': this.safeString (market, 'quote'),
                        'precision': this.safeValue2 (marketPrecision, 'quote', 'price', defaultCurrencyPrecision),
                    });
                    quoteCurrencies.push (currency);
                }
            }
            baseCurrencies = this.sortBy (baseCurrencies, 'code', false, '');
            quoteCurrencies = this.sortBy (quoteCurrencies, 'code', false, '');
            this.baseCurrencies = this.indexBy (baseCurrencies, 'code');
            this.quoteCurrencies = this.indexBy (quoteCurrencies, 'code');
            const allCurrencies = this.arrayConcat (baseCurrencies, quoteCurrencies);
            const groupedCurrencies = this.groupBy (allCurrencies, 'code');
            const codes = Object.keys (groupedCurrencies);
            const resultingCurrencies = [];
            for (let i = 0; i < codes.length; i++) {
                const code = codes[i];
                const groupedCurrenciesCode = this.safeList (groupedCurrencies, code, []);
                let highestPrecisionCurrency = this.safeValue (groupedCurrenciesCode, 0);
                for (let j = 1; j < groupedCurrenciesCode.length; j++) {
                    const currentCurrency = groupedCurrenciesCode[j];
                    if (this.precisionMode === TICK_SIZE) {
                        highestPrecisionCurrency = (currentCurrency['precision'] < highestPrecisionCurrency['precision']) ? currentCurrency : highestPrecisionCurrency;
                    } else {
                        highestPrecisionCurrency = (currentCurrency['precision'] > highestPrecisionCurrency['precision']) ? currentCurrency : highestPrecisionCurrency;
                    }
                }
                resultingCurrencies.push (highestPrecisionCurrency);
            }
            const sortedCurrencies = this.sortBy (resultingCurrencies, 'code');
            this.currencies = this.deepExtend (this.currencies, this.indexBy (sortedCurrencies, 'code'));
        }
        this.currencies_by_id = this.indexBy (this.currencies, 'id');
        const currenciesSortedByCode = this.keysort (this.currencies);
        this.codes = Object.keys (currenciesSortedByCode);
        return this.markets;
    }

    getDescribeForExtendedWsExchange (currentRestInstance: any, parentRestInstance: any, wsBaseDescribe: Dictionary<any>) {
        const extendedRestDescribe = this.deepExtend (parentRestInstance.describe (), currentRestInstance.describe ());
        const superWithRestDescribe = this.deepExtend (extendedRestDescribe, wsBaseDescribe);
        return superWithRestDescribe;
    }

    safeBalance (balance: object): Balances {
        const balances = this.omit (balance, [ 'info', 'timestamp', 'datetime', 'free', 'used', 'total' ]);
        const codes = Object.keys (balances);
        balance['free'] = {};
        balance['used'] = {};
        balance['total'] = {};
        const debtBalance = {};
        for (let i = 0; i < codes.length; i++) {
            const code = codes[i];
            let total = this.safeString (balance[code], 'total');
            let free = this.safeString (balance[code], 'free');
            let used = this.safeString (balance[code], 'used');
            const debt = this.safeString (balance[code], 'debt');
            if ((total === undefined) && (free !== undefined) && (used !== undefined)) {
                total = Precise.stringAdd (free, used);
            }
            if ((free === undefined) && (total !== undefined) && (used !== undefined)) {
                free = Precise.stringSub (total, used);
            }
            if ((used === undefined) && (total !== undefined) && (free !== undefined)) {
                used = Precise.stringSub (total, free);
            }
            balance[code]['free'] = this.parseNumber (free);
            balance[code]['used'] = this.parseNumber (used);
            balance[code]['total'] = this.parseNumber (total);
            balance['free'][code] = balance[code]['free'];
            balance['used'][code] = balance[code]['used'];
            balance['total'][code] = balance[code]['total'];
            if (debt !== undefined) {
                balance[code]['debt'] = this.parseNumber (debt);
                debtBalance[code] = balance[code]['debt'];
            }
        }
        const debtBalanceArray = Object.keys (debtBalance);
        const length = debtBalanceArray.length;
        if (length) {
            balance['debt'] = debtBalance;
        }
        return balance as any;
    }

    safeOrder (order: object, market: Market = undefined): Order {
        // parses numbers as strings
        // * it is important pass the trades as unparsed rawTrades
        let amount = this.omitZero (this.safeString (order, 'amount'));
        let remaining = this.safeString (order, 'remaining');
        let filled = this.safeString (order, 'filled');
        let cost = this.safeString (order, 'cost');
        let average = this.omitZero (this.safeString (order, 'average'));
        let price = this.omitZero (this.safeString (order, 'price'));
        let lastTradeTimeTimestamp = this.safeInteger (order, 'lastTradeTimestamp');
        let symbol = this.safeString (order, 'symbol');
        let side = this.safeString (order, 'side');
        const status = this.safeString (order, 'status');
        const parseFilled = (filled === undefined);
        const parseCost = (cost === undefined);
        const parseLastTradeTimeTimestamp = (lastTradeTimeTimestamp === undefined);
        const fee = this.safeValue (order, 'fee');
        const parseFee = (fee === undefined);
        const parseFees = this.safeValue (order, 'fees') === undefined;
        const parseSymbol = symbol === undefined;
        const parseSide = side === undefined;
        const shouldParseFees = parseFee || parseFees;
        const fees = this.safeList (order, 'fees', []);
        let trades = [];
        if (parseFilled || parseCost || shouldParseFees) {
            const rawTrades = this.safeValue (order, 'trades', trades);
            const oldNumber = this.number;
            // we parse trades as strings here!
            (this as any).number = String;
            const firstTrade = this.safeValue (rawTrades, 0);
            // parse trades if they haven't already been parsed
            const tradesAreParsed = ((firstTrade !== undefined) && ('info' in firstTrade) && ('id' in firstTrade));
            if (!tradesAreParsed) {
                trades = this.parseTrades (rawTrades, market);
            } else {
                trades = rawTrades;
            }
            this.number = oldNumber;
            let tradesLength = 0;
            const isArray = Array.isArray (trades);
            if (isArray) {
                tradesLength = trades.length;
            }
            if (isArray && (tradesLength > 0)) {
                // move properties that are defined in trades up into the order
                if (order['symbol'] === undefined) {
                    order['symbol'] = trades[0]['symbol'];
                }
                if (order['side'] === undefined) {
                    order['side'] = trades[0]['side'];
                }
                if (order['type'] === undefined) {
                    order['type'] = trades[0]['type'];
                }
                if (order['id'] === undefined) {
                    order['id'] = trades[0]['order'];
                }
                if (parseFilled) {
                    filled = '0';
                }
                if (parseCost) {
                    cost = '0';
                }
                for (let i = 0; i < trades.length; i++) {
                    const trade = trades[i];
                    const tradeAmount = this.safeString (trade, 'amount');
                    if (parseFilled && (tradeAmount !== undefined)) {
                        filled = Precise.stringAdd (filled, tradeAmount);
                    }
                    const tradeCost = this.safeString (trade, 'cost');
                    if (parseCost && (tradeCost !== undefined)) {
                        cost = Precise.stringAdd (cost, tradeCost);
                    }
                    if (parseSymbol) {
                        symbol = this.safeString (trade, 'symbol');
                    }
                    if (parseSide) {
                        side = this.safeString (trade, 'side');
                    }
                    const tradeTimestamp = this.safeValue (trade, 'timestamp');
                    if (parseLastTradeTimeTimestamp && (tradeTimestamp !== undefined)) {
                        if (lastTradeTimeTimestamp === undefined) {
                            lastTradeTimeTimestamp = tradeTimestamp;
                        } else {
                            lastTradeTimeTimestamp = Math.max (lastTradeTimeTimestamp, tradeTimestamp);
                        }
                    }
                    if (shouldParseFees) {
                        const tradeFees = this.safeValue (trade, 'fees');
                        if (tradeFees !== undefined) {
                            for (let j = 0; j < tradeFees.length; j++) {
                                const tradeFee = tradeFees[j];
                                fees.push (this.extend ({}, tradeFee));
                            }
                        } else {
                            const tradeFee = this.safeValue (trade, 'fee');
                            if (tradeFee !== undefined) {
                                fees.push (this.extend ({}, tradeFee));
                            }
                        }
                    }
                }
            }
        }
        if (shouldParseFees) {
            const reducedFees = this.reduceFees ? this.reduceFeesByCurrency (fees) : fees;
            const reducedLength = reducedFees.length;
            for (let i = 0; i < reducedLength; i++) {
                reducedFees[i]['cost'] = this.safeNumber (reducedFees[i], 'cost');
                if ('rate' in reducedFees[i]) {
                    reducedFees[i]['rate'] = this.safeNumber (reducedFees[i], 'rate');
                }
            }
            if (!parseFee && (reducedLength === 0)) {
                // copy fee to avoid modification by reference
                const feeCopy = this.deepExtend (fee);
                feeCopy['cost'] = this.safeNumber (feeCopy, 'cost');
                if ('rate' in feeCopy) {
                    feeCopy['rate'] = this.safeNumber (feeCopy, 'rate');
                }
                reducedFees.push (feeCopy);
            }
            order['fees'] = reducedFees;
            if (parseFee && (reducedLength === 1)) {
                order['fee'] = reducedFees[0];
            }
        }
        if (amount === undefined) {
            // ensure amount = filled + remaining
            if (filled !== undefined && remaining !== undefined) {
                amount = Precise.stringAdd (filled, remaining);
            } else if (status === 'closed') {
                amount = filled;
            }
        }
        if (filled === undefined) {
            if (amount !== undefined && remaining !== undefined) {
                filled = Precise.stringSub (amount, remaining);
            } else if (status === 'closed' && amount !== undefined) {
                filled = amount;
            }
        }
        if (remaining === undefined) {
            if (amount !== undefined && filled !== undefined) {
                remaining = Precise.stringSub (amount, filled);
            } else if (status === 'closed') {
                remaining = '0';
            }
        }
        // ensure that the average field is calculated correctly
        const inverse = this.safeBool (market, 'inverse', false);
        const contractSize = this.numberToString (this.safeValue (market, 'contractSize', 1));
        // inverse
        // price = filled * contract size / cost
        //
        // linear
        // price = cost / (filled * contract size)
        if (average === undefined) {
            if ((filled !== undefined) && (cost !== undefined) && Precise.stringGt (filled, '0')) {
                const filledTimesContractSize = Precise.stringMul (filled, contractSize);
                if (inverse) {
                    average = Precise.stringDiv (filledTimesContractSize, cost);
                } else {
                    average = Precise.stringDiv (cost, filledTimesContractSize);
                }
            }
        }
        // similarly
        // inverse
        // cost = filled * contract size / price
        //
        // linear
        // cost = filled * contract size * price
        const costPriceExists = (average !== undefined) || (price !== undefined);
        if (parseCost && (filled !== undefined) && costPriceExists) {
            let multiplyPrice = undefined;
            if (average === undefined) {
                multiplyPrice = price;
            } else {
                multiplyPrice = average;
            }
            // contract trading
            const filledTimesContractSize = Precise.stringMul (filled, contractSize);
            if (inverse) {
                cost = Precise.stringDiv (filledTimesContractSize, multiplyPrice);
            } else {
                cost = Precise.stringMul (filledTimesContractSize, multiplyPrice);
            }
        }
        // support for market orders
        const orderType = this.safeValue (order, 'type');
        const emptyPrice = (price === undefined) || Precise.stringEquals (price, '0');
        if (emptyPrice && (orderType === 'market')) {
            price = average;
        }
        // we have trades with string values at this point so we will mutate them
        for (let i = 0; i < trades.length; i++) {
            const entry = trades[i];
            entry['amount'] = this.safeNumber (entry, 'amount');
            entry['price'] = this.safeNumber (entry, 'price');
            entry['cost'] = this.safeNumber (entry, 'cost');
            const tradeFee = this.safeDict (entry, 'fee', {});
            tradeFee['cost'] = this.safeNumber (tradeFee, 'cost');
            if ('rate' in tradeFee) {
                tradeFee['rate'] = this.safeNumber (tradeFee, 'rate');
            }
            const entryFees = this.safeList (entry, 'fees', []);
            for (let j = 0; j < entryFees.length; j++) {
                entryFees[j]['cost'] = this.safeNumber (entryFees[j], 'cost');
            }
            entry['fees'] = entryFees;
            entry['fee'] = tradeFee;
        }
        let timeInForce = this.safeString (order, 'timeInForce');
        let postOnly = this.safeValue (order, 'postOnly');
        // timeInForceHandling
        if (timeInForce === undefined) {
            if (this.safeString (order, 'type') === 'market') {
                timeInForce = 'IOC';
            }
            // allow postOnly override
            if (postOnly) {
                timeInForce = 'PO';
            }
        } else if (postOnly === undefined) {
            // timeInForce is not undefined here
            postOnly = timeInForce === 'PO';
        }
        const timestamp = this.safeInteger (order, 'timestamp');
        const lastUpdateTimestamp = this.safeInteger (order, 'lastUpdateTimestamp');
        let datetime = this.safeString (order, 'datetime');
        if (datetime === undefined) {
            datetime = this.iso8601 (timestamp);
        }
        const triggerPrice = this.parseNumber (this.safeString2 (order, 'triggerPrice', 'stopPrice'));
        const takeProfitPrice = this.parseNumber (this.safeString (order, 'takeProfitPrice'));
        const stopLossPrice = this.parseNumber (this.safeString (order, 'stopLossPrice'));
        return this.extend (order, {
            'id': this.safeString (order, 'id'),
            'clientOrderId': this.safeString (order, 'clientOrderId'),
            'timestamp': timestamp,
            'datetime': datetime,
            'symbol': symbol,
            'type': this.safeString (order, 'type'),
            'side': side,
            'lastTradeTimestamp': lastTradeTimeTimestamp,
            'lastUpdateTimestamp': lastUpdateTimestamp,
            'price': this.parseNumber (price),
            'amount': this.parseNumber (amount),
            'cost': this.parseNumber (cost),
            'average': this.parseNumber (average),
            'filled': this.parseNumber (filled),
            'remaining': this.parseNumber (remaining),
            'timeInForce': timeInForce,
            'postOnly': postOnly,
            'trades': trades,
            'reduceOnly': this.safeValue (order, 'reduceOnly'),
            'stopPrice': triggerPrice,  // ! deprecated, use triggerPrice instead
            'triggerPrice': triggerPrice,
            'takeProfitPrice': takeProfitPrice,
            'stopLossPrice': stopLossPrice,
            'status': status,
            'fee': this.safeValue (order, 'fee'),
        });
    }

    parseOrders (orders: object, market: Market = undefined, since: Int = undefined, limit: Int = undefined, params = {}): Order[] {
        //
        // the value of orders is either a dict or a list
        //
        // dict
        //
        //     {
        //         'id1': { ... },
        //         'id2': { ... },
        //         'id3': { ... },
        //         ...
        //     }
        //
        // list
        //
        //     [
        //         { 'id': 'id1', ... },
        //         { 'id': 'id2', ... },
        //         { 'id': 'id3', ... },
        //         ...
        //     ]
        //
        let results = [];
        if (Array.isArray (orders)) {
            for (let i = 0; i < orders.length; i++) {
                const order = this.extend (this.parseOrder (orders[i], market), params);
                results.push (order);
            }
        } else {
            const ids = Object.keys (orders);
            for (let i = 0; i < ids.length; i++) {
                const id = ids[i];
                const order = this.extend (this.parseOrder (this.extend ({ 'id': id }, orders[id]), market), params);
                results.push (order);
            }
        }
        results = this.sortBy (results, 'timestamp');
        const symbol = (market !== undefined) ? market['symbol'] : undefined;
        return this.filterBySymbolSinceLimit (results, symbol, since, limit) as Order[];
    }

    calculateFee (symbol: string, type: string, side: string, amount: number, price: number, takerOrMaker = 'taker', params = {}) {
        if (type === 'market' && takerOrMaker === 'maker') {
            throw new ArgumentsRequired (this.id + ' calculateFee() - you have provided incompatible arguments - "market" type order can not be "maker". Change either the "type" or the "takerOrMaker" argument to calculate the fee.');
        }
        const market = this.markets[symbol];
        const feeSide = this.safeString (market, 'feeSide', 'quote');
        let useQuote = undefined;
        if (feeSide === 'get') {
            // the fee is always in the currency you get
            useQuote = side === 'sell';
        } else if (feeSide === 'give') {
            // the fee is always in the currency you give
            useQuote = side === 'buy';
        } else {
            // the fee is always in feeSide currency
            useQuote = feeSide === 'quote';
        }
        let cost = this.numberToString (amount);
        let key = undefined;
        if (useQuote) {
            const priceString = this.numberToString (price);
            cost = Precise.stringMul (cost, priceString);
            key = 'quote';
        } else {
            key = 'base';
        }
        // for derivatives, the fee is in 'settle' currency
        if (!market['spot']) {
            key = 'settle';
        }
        // even if `takerOrMaker` argument was set to 'maker', for 'market' orders we should forcefully override it to 'taker'
        if (type === 'market') {
            takerOrMaker = 'taker';
        }
        const rate = this.safeString (market, takerOrMaker);
        cost = Precise.stringMul (cost, rate);
        return {
            'type': takerOrMaker,
            'currency': market[key],
            'rate': this.parseNumber (rate),
            'cost': this.parseNumber (cost),
        };
    }

    safeLiquidation (liquidation: object, market: Market = undefined): Liquidation {
        const contracts = this.safeString (liquidation, 'contracts');
        const contractSize = this.safeString (market, 'contractSize');
        const price = this.safeString (liquidation, 'price');
        let baseValue = this.safeString (liquidation, 'baseValue');
        let quoteValue = this.safeString (liquidation, 'quoteValue');
        if ((baseValue === undefined) && (contracts !== undefined) && (contractSize !== undefined) && (price !== undefined)) {
            baseValue = Precise.stringMul (contracts, contractSize);
        }
        if ((quoteValue === undefined) && (baseValue !== undefined) && (price !== undefined)) {
            quoteValue = Precise.stringMul (baseValue, price);
        }
        liquidation['contracts'] = this.parseNumber (contracts);
        liquidation['contractSize'] = this.parseNumber (contractSize);
        liquidation['price'] = this.parseNumber (price);
        liquidation['baseValue'] = this.parseNumber (baseValue);
        liquidation['quoteValue'] = this.parseNumber (quoteValue);
        return liquidation as Liquidation;
    }

    safeTrade (trade: object, market: Market = undefined): Trade {
        const amount = this.safeString (trade, 'amount');
        const price = this.safeString (trade, 'price');
        let cost = this.safeString (trade, 'cost');
        if (cost === undefined) {
            // contract trading
            const contractSize = this.safeString (market, 'contractSize');
            let multiplyPrice = price;
            if (contractSize !== undefined) {
                const inverse = this.safeBool (market, 'inverse', false);
                if (inverse) {
                    multiplyPrice = Precise.stringDiv ('1', price);
                }
                multiplyPrice = Precise.stringMul (multiplyPrice, contractSize);
            }
            cost = Precise.stringMul (multiplyPrice, amount);
        }
        const parseFee = this.safeValue (trade, 'fee') === undefined;
        const parseFees = this.safeValue (trade, 'fees') === undefined;
        const shouldParseFees = parseFee || parseFees;
        const fees = [];
        const fee = this.safeValue (trade, 'fee');
        if (shouldParseFees) {
            const reducedFees = this.reduceFees ? this.reduceFeesByCurrency (fees) : fees;
            const reducedLength = reducedFees.length;
            for (let i = 0; i < reducedLength; i++) {
                reducedFees[i]['cost'] = this.safeNumber (reducedFees[i], 'cost');
                if ('rate' in reducedFees[i]) {
                    reducedFees[i]['rate'] = this.safeNumber (reducedFees[i], 'rate');
                }
            }
            if (!parseFee && (reducedLength === 0)) {
                // copy fee to avoid modification by reference
                const feeCopy = this.deepExtend (fee);
                feeCopy['cost'] = this.safeNumber (feeCopy, 'cost');
                if ('rate' in feeCopy) {
                    feeCopy['rate'] = this.safeNumber (feeCopy, 'rate');
                }
                reducedFees.push (feeCopy);
            }
            if (parseFees) {
                trade['fees'] = reducedFees;
            }
            if (parseFee && (reducedLength === 1)) {
                trade['fee'] = reducedFees[0];
            }
            const tradeFee = this.safeValue (trade, 'fee');
            if (tradeFee !== undefined) {
                tradeFee['cost'] = this.safeNumber (tradeFee, 'cost');
                if ('rate' in tradeFee) {
                    tradeFee['rate'] = this.safeNumber (tradeFee, 'rate');
                }
                trade['fee'] = tradeFee;
            }
        }
        trade['amount'] = this.parseNumber (amount);
        trade['price'] = this.parseNumber (price);
        trade['cost'] = this.parseNumber (cost);
        return trade as Trade;
    }

    invertFlatStringDictionary (dict) {
        const reversed = {};
        const keys = Object.keys (dict);
        for (let i = 0; i < keys.length; i++) {
            const key = keys[i];
            const value = dict[key];
            if (typeof value === 'string') {
                reversed[value] = key;
            }
        }
        return reversed;
    }

    reduceFeesByCurrency (fees) {
        //
        // this function takes a list of fee structures having the following format
        //
        //     string = true
        //
        //     [
        //         { 'currency': 'BTC', 'cost': '0.1' },
        //         { 'currency': 'BTC', 'cost': '0.2'  },
        //         { 'currency': 'BTC', 'cost': '0.2', 'rate': '0.00123' },
        //         { 'currency': 'BTC', 'cost': '0.4', 'rate': '0.00123' },
        //         { 'currency': 'BTC', 'cost': '0.5', 'rate': '0.00456' },
        //         { 'currency': 'USDT', 'cost': '12.3456' },
        //     ]
        //
        //     string = false
        //
        //     [
        //         { 'currency': 'BTC', 'cost': 0.1 },
        //         { 'currency': 'BTC', 'cost': 0.2 },
        //         { 'currency': 'BTC', 'cost': 0.2, 'rate': 0.00123 },
        //         { 'currency': 'BTC', 'cost': 0.4, 'rate': 0.00123 },
        //         { 'currency': 'BTC', 'cost': 0.5, 'rate': 0.00456 },
        //         { 'currency': 'USDT', 'cost': 12.3456 },
        //     ]
        //
        // and returns a reduced fee list, where fees are summed per currency and rate (if any)
        //
        //     string = true
        //
        //     [
        //         { 'currency': 'BTC', 'cost': '0.4'  },
        //         { 'currency': 'BTC', 'cost': '0.6', 'rate': '0.00123' },
        //         { 'currency': 'BTC', 'cost': '0.5', 'rate': '0.00456' },
        //         { 'currency': 'USDT', 'cost': '12.3456' },
        //     ]
        //
        //     string  = false
        //
        //     [
        //         { 'currency': 'BTC', 'cost': 0.3  },
        //         { 'currency': 'BTC', 'cost': 0.6, 'rate': 0.00123 },
        //         { 'currency': 'BTC', 'cost': 0.5, 'rate': 0.00456 },
        //         { 'currency': 'USDT', 'cost': 12.3456 },
        //     ]
        //
        const reduced = {};
        for (let i = 0; i < fees.length; i++) {
            const fee = fees[i];
            const feeCurrencyCode = this.safeString (fee, 'currency');
            if (feeCurrencyCode !== undefined) {
                const rate = this.safeString (fee, 'rate');
                const cost = this.safeValue (fee, 'cost');
                if (Precise.stringEq (cost, '0')) {
                    // omit zero cost fees
                    continue;
                }
                if (!(feeCurrencyCode in reduced)) {
                    reduced[feeCurrencyCode] = {};
                }
                const rateKey = (rate === undefined) ? '' : rate;
                if (rateKey in reduced[feeCurrencyCode]) {
                    reduced[feeCurrencyCode][rateKey]['cost'] = Precise.stringAdd (reduced[feeCurrencyCode][rateKey]['cost'], cost);
                } else {
                    reduced[feeCurrencyCode][rateKey] = {
                        'currency': feeCurrencyCode,
                        'cost': cost,
                    };
                    if (rate !== undefined) {
                        reduced[feeCurrencyCode][rateKey]['rate'] = rate;
                    }
                }
            }
        }
        let result = [];
        const feeValues = Object.values (reduced);
        for (let i = 0; i < feeValues.length; i++) {
            const reducedFeeValues = Object.values (feeValues[i]);
            result = this.arrayConcat (result, reducedFeeValues);
        }
        return result;
    }

    safeTicker (ticker: object, market: Market = undefined): Ticker {
        let open = this.omitZero (this.safeString (ticker, 'open'));
        let close = this.omitZero (this.safeString (ticker, 'close'));
        let last = this.omitZero (this.safeString (ticker, 'last'));
        let change = this.omitZero (this.safeString (ticker, 'change'));
        let percentage = this.omitZero (this.safeString (ticker, 'percentage'));
        let average = this.omitZero (this.safeString (ticker, 'average'));
        let vwap = this.omitZero (this.safeString (ticker, 'vwap'));
        const baseVolume = this.safeString (ticker, 'baseVolume');
        const quoteVolume = this.safeString (ticker, 'quoteVolume');
        if (vwap === undefined) {
            vwap = Precise.stringDiv (this.omitZero (quoteVolume), baseVolume);
        }
        if ((last !== undefined) && (close === undefined)) {
            close = last;
        } else if ((last === undefined) && (close !== undefined)) {
            last = close;
        }
        if ((last !== undefined) && (open !== undefined)) {
            if (change === undefined) {
                change = Precise.stringSub (last, open);
            }
            if (average === undefined) {
                average = Precise.stringDiv (Precise.stringAdd (last, open), '2');
            }
        }
        if ((percentage === undefined) && (change !== undefined) && (open !== undefined) && Precise.stringGt (open, '0')) {
            percentage = Precise.stringMul (Precise.stringDiv (change, open), '100');
        }
        if ((change === undefined) && (percentage !== undefined) && (open !== undefined)) {
            change = Precise.stringDiv (Precise.stringMul (percentage, open), '100');
        }
        if ((open === undefined) && (last !== undefined) && (change !== undefined)) {
            open = Precise.stringSub (last, change);
        }
        // timestamp and symbol operations don't belong in safeTicker
        // they should be done in the derived classes
        return this.extend (ticker, {
            'bid': this.parseNumber (this.omitZero (this.safeNumber (ticker, 'bid'))),
            'bidVolume': this.safeNumber (ticker, 'bidVolume'),
            'ask': this.parseNumber (this.omitZero (this.safeNumber (ticker, 'ask'))),
            'askVolume': this.safeNumber (ticker, 'askVolume'),
            'high': this.parseNumber (this.omitZero (this.safeString (ticker, 'high'))),
            'low': this.parseNumber (this.omitZero (this.safeNumber (ticker, 'low'))),
            'open': this.parseNumber (this.omitZero (this.parseNumber (open))),
            'close': this.parseNumber (this.omitZero (this.parseNumber (close))),
            'last': this.parseNumber (this.omitZero (this.parseNumber (last))),
            'change': this.parseNumber (change),
            'percentage': this.parseNumber (percentage),
            'average': this.parseNumber (average),
            'vwap': this.parseNumber (vwap),
            'baseVolume': this.parseNumber (baseVolume),
            'quoteVolume': this.parseNumber (quoteVolume),
            'previousClose': this.safeNumber (ticker, 'previousClose'),
        });
    }

    async fetchBorrowRate (code: string, amount, params = {}): Promise<{}> {
        throw new NotSupported (this.id + ' fetchBorrowRate is deprecated, please use fetchCrossBorrowRate or fetchIsolatedBorrowRate instead');
    }

    async repayCrossMargin (code: string, amount, params = {}): Promise<{}> {
        throw new NotSupported (this.id + ' repayCrossMargin is not support yet');
    }

    async repayIsolatedMargin (symbol: string, code: string, amount, params = {}): Promise<{}> {
        throw new NotSupported (this.id + ' repayIsolatedMargin is not support yet');
    }

    async borrowCrossMargin (code: string, amount: number, params = {}): Promise<{}> {
        throw new NotSupported (this.id + ' borrowCrossMargin is not support yet');
    }

    async borrowIsolatedMargin (symbol: string, code: string, amount: number, params = {}): Promise<{}> {
        throw new NotSupported (this.id + ' borrowIsolatedMargin is not support yet');
    }

    async borrowMargin (code: string, amount, symbol: Str = undefined, params = {}): Promise<{}> {
        throw new NotSupported (this.id + ' borrowMargin is deprecated, please use borrowCrossMargin or borrowIsolatedMargin instead');
    }

    async repayMargin (code: string, amount, symbol: Str = undefined, params = {}): Promise<{}> {
        throw new NotSupported (this.id + ' repayMargin is deprecated, please use repayCrossMargin or repayIsolatedMargin instead');
    }

    async fetchOHLCV (symbol: string, timeframe = '1m', since: Int = undefined, limit: Int = undefined, params = {}): Promise<OHLCV[]> {
        let message = '';
        if (this.has['fetchTrades']) {
            message = '. If you want to build OHLCV candles from trade executions data, visit https://github.com/ccxt/ccxt/tree/master/examples/ and see "build-ohlcv-bars" file';
        }
        throw new NotSupported (this.id + ' fetchOHLCV() is not supported yet' + message);
    }

    async fetchOHLCVWs (symbol: string, timeframe = '1m', since: Int = undefined, limit: Int = undefined, params = {}): Promise<OHLCV[]> {
        let message = '';
        if (this.has['fetchTradesWs']) {
            message = '. If you want to build OHLCV candles from trade executions data, visit https://github.com/ccxt/ccxt/tree/master/examples/ and see "build-ohlcv-bars" file';
        }
        throw new NotSupported (this.id + ' fetchOHLCVWs() is not supported yet. Try using fetchOHLCV instead.' + message);
    }

    async watchOHLCV (symbol: string, timeframe = '1m', since: Int = undefined, limit: Int = undefined, params = {}): Promise<OHLCV[]> {
        throw new NotSupported (this.id + ' watchOHLCV() is not supported yet');
    }

    convertTradingViewToOHLCV (ohlcvs, timestamp = 't', open = 'o', high = 'h', low = 'l', close = 'c', volume = 'v', ms = false) {
        const result = [];
        const timestamps = this.safeList (ohlcvs, timestamp, []);
        const opens = this.safeList (ohlcvs, open, []);
        const highs = this.safeList (ohlcvs, high, []);
        const lows = this.safeList (ohlcvs, low, []);
        const closes = this.safeList (ohlcvs, close, []);
        const volumes = this.safeList (ohlcvs, volume, []);
        for (let i = 0; i < timestamps.length; i++) {
            result.push ([
                ms ? this.safeInteger (timestamps, i) : this.safeTimestamp (timestamps, i),
                this.safeValue (opens, i),
                this.safeValue (highs, i),
                this.safeValue (lows, i),
                this.safeValue (closes, i),
                this.safeValue (volumes, i),
            ]);
        }
        return result;
    }

    convertOHLCVToTradingView (ohlcvs, timestamp = 't', open = 'o', high = 'h', low = 'l', close = 'c', volume = 'v', ms = false) {
        const result = {};
        result[timestamp] = [];
        result[open] = [];
        result[high] = [];
        result[low] = [];
        result[close] = [];
        result[volume] = [];
        for (let i = 0; i < ohlcvs.length; i++) {
            const ts = ms ? ohlcvs[i][0] : this.parseToInt (ohlcvs[i][0] / 1000);
            result[timestamp].push (ts);
            result[open].push (ohlcvs[i][1]);
            result[high].push (ohlcvs[i][2]);
            result[low].push (ohlcvs[i][3]);
            result[close].push (ohlcvs[i][4]);
            result[volume].push (ohlcvs[i][5]);
        }
        return result;
    }

    async fetchWebEndpoint (method, endpointMethod, returnAsJson, startRegex = undefined, endRegex = undefined) {
        let errorMessage = '';
        const options = this.safeValue (this.options, method, {});
        const muteOnFailure = this.safeBool (options, 'webApiMuteFailure', true);
        try {
            // if it was not explicitly disabled, then don't fetch
            if (this.safeBool (options, 'webApiEnable', true) !== true) {
                return undefined;
            }
            const maxRetries = this.safeValue (options, 'webApiRetries', 10);
            let response = undefined;
            let retry = 0;
            while (retry < maxRetries) {
                try {
                    response = await this[endpointMethod] ({});
                    break;
                } catch (e) {
                    retry = retry + 1;
                    if (retry === maxRetries) {
                        throw e;
                    }
                }
            }
            let content = response;
            if (startRegex !== undefined) {
                const splitted_by_start = content.split (startRegex);
                content = splitted_by_start[1]; // we need second part after start
            }
            if (endRegex !== undefined) {
                const splitted_by_end = content.split (endRegex);
                content = splitted_by_end[0]; // we need first part after start
            }
            if (returnAsJson && (typeof content === 'string')) {
                const jsoned = this.parseJson (content.trim ()); // content should be trimmed before json parsing
                if (jsoned) {
                    return jsoned; // if parsing was not successfull, exception should be thrown
                } else {
                    throw new BadResponse ('could not parse the response into json');
                }
            } else {
                return content;
            }
        } catch (e) {
            errorMessage = this.id + ' ' + method + '() failed to fetch correct data from website. Probably webpage markup has been changed, breaking the page custom parser.';
        }
        if (muteOnFailure) {
            return undefined;
        } else {
            throw new BadResponse (errorMessage);
        }
    }

    marketIds (symbols) {
        if (symbols === undefined) {
            return symbols;
        }
        const result = [];
        for (let i = 0; i < symbols.length; i++) {
            result.push (this.marketId (symbols[i]));
        }
        return result;
    }

    marketSymbols (symbols, type: string = undefined, allowEmpty = true, sameTypeOnly = false, sameSubTypeOnly = false) {
        if (symbols === undefined) {
            if (!allowEmpty) {
                throw new ArgumentsRequired (this.id + ' empty list of symbols is not supported');
            }
            return symbols;
        }
        const symbolsLength = symbols.length;
        if (symbolsLength === 0) {
            if (!allowEmpty) {
                throw new ArgumentsRequired (this.id + ' empty list of symbols is not supported');
            }
            return symbols;
        }
        const result = [];
        let marketType = undefined;
        let isLinearSubType = undefined;
        for (let i = 0; i < symbols.length; i++) {
            const market = this.market (symbols[i]);
            if (sameTypeOnly && (marketType !== undefined)) {
                if (market['type'] !== marketType) {
                    throw new BadRequest (this.id + ' symbols must be of the same type, either ' + marketType + ' or ' + market['type'] + '.');
                }
            }
            if (sameSubTypeOnly && (isLinearSubType !== undefined)) {
                if (market['linear'] !== isLinearSubType) {
                    throw new BadRequest (this.id + ' symbols must be of the same subType, either linear or inverse.');
                }
            }
            if (type !== undefined && market['type'] !== type) {
                throw new BadRequest (this.id + ' symbols must be of the same type ' + type + '. If the type is incorrect you can change it in options or the params of the request');
            }
            marketType = market['type'];
            if (!market['spot']) {
                isLinearSubType = market['linear'];
            }
            const symbol = this.safeString (market, 'symbol', symbols[i]);
            result.push (symbol);
        }
        return result;
    }

    marketCodes (codes) {
        if (codes === undefined) {
            return codes;
        }
        const result = [];
        for (let i = 0; i < codes.length; i++) {
            result.push (this.commonCurrencyCode (codes[i]));
        }
        return result;
    }

    parseBidsAsks (bidasks, priceKey: IndexType = 0, amountKey: IndexType = 1, countOrIdKey: IndexType = 2) {
        bidasks = this.toArray (bidasks);
        const result = [];
        for (let i = 0; i < bidasks.length; i++) {
            result.push (this.parseBidAsk (bidasks[i], priceKey, amountKey, countOrIdKey));
        }
        return result;
    }

    async fetchL2OrderBook (symbol: string, limit: Int = undefined, params = {}) {
        const orderbook = await this.fetchOrderBook (symbol, limit, params);
        return this.extend (orderbook, {
            'asks': this.sortBy (this.aggregate (orderbook['asks']), 0),
            'bids': this.sortBy (this.aggregate (orderbook['bids']), 0, true),
        });
    }

    filterBySymbol (objects, symbol: string = undefined) {
        if (symbol === undefined) {
            return objects;
        }
        const result = [];
        for (let i = 0; i < objects.length; i++) {
            const objectSymbol = this.safeString (objects[i], 'symbol');
            if (objectSymbol === symbol) {
                result.push (objects[i]);
            }
        }
        return result;
    }

    parseOHLCV (ohlcv, market: Market = undefined) : OHLCV {
        if (Array.isArray (ohlcv)) {
            return [
                this.safeInteger (ohlcv, 0), // timestamp
                this.safeNumber (ohlcv, 1), // open
                this.safeNumber (ohlcv, 2), // high
                this.safeNumber (ohlcv, 3), // low
                this.safeNumber (ohlcv, 4), // close
                this.safeNumber (ohlcv, 5), // volume
            ];
        }
        return ohlcv;
    }

    networkCodeToId (networkCode: string, currencyCode: string = undefined): string {
        /**
         * @ignore
         * @method
         * @name exchange#networkCodeToId
         * @description tries to convert the provided networkCode (which is expected to be an unified network code) to a network id. In order to achieve this, derived class needs to have 'options->networks' defined.
         * @param {string} networkCode unified network code
         * @param {string} currencyCode unified currency code, but this argument is not required by default, unless there is an exchange (like huobi) that needs an override of the method to be able to pass currencyCode argument additionally
         * @returns {string|undefined} exchange-specific network id
         */
        if (networkCode === undefined) {
            return undefined;
        }
        const networkIdsByCodes = this.safeValue (this.options, 'networks', {});
        let networkId = this.safeString (networkIdsByCodes, networkCode);
        // for example, if 'ETH' is passed for networkCode, but 'ETH' key not defined in `options->networks` object
        if (networkId === undefined) {
            if (currencyCode === undefined) {
                // if currencyCode was not provided, then we just set passed value to networkId
                networkId = networkCode;
            } else {
                // if currencyCode was provided, then we try to find if that currencyCode has a replacement (i.e. ERC20 for ETH)
                const defaultNetworkCodeReplacements = this.safeValue (this.options, 'defaultNetworkCodeReplacements', {});
                if (currencyCode in defaultNetworkCodeReplacements) {
                    // if there is a replacement for the passed networkCode, then we use it to find network-id in `options->networks` object
                    const replacementObject = defaultNetworkCodeReplacements[currencyCode]; // i.e. { 'ERC20': 'ETH' }
                    const keys = Object.keys (replacementObject);
                    for (let i = 0; i < keys.length; i++) {
                        const key = keys[i];
                        const value = replacementObject[key];
                        // if value matches to provided unified networkCode, then we use it's key to find network-id in `options->networks` object
                        if (value === networkCode) {
                            networkId = this.safeString (networkIdsByCodes, key);
                            break;
                        }
                    }
                }
                // if it wasn't found, we just set the provided value to network-id
                if (networkId === undefined) {
                    networkId = networkCode;
                }
            }
        }
        return networkId;
    }

    networkIdToCode (networkId: string, currencyCode: string = undefined): string {
        /**
         * @ignore
         * @method
         * @name exchange#networkIdToCode
         * @description tries to convert the provided exchange-specific networkId to an unified network Code. In order to achieve this, derived class needs to have "options['networksById']" defined.
         * @param {string} networkId exchange specific network id/title, like: TRON, Trc-20, usdt-erc20, etc
         * @param {string|undefined} currencyCode unified currency code, but this argument is not required by default, unless there is an exchange (like huobi) that needs an override of the method to be able to pass currencyCode argument additionally
         * @returns {string|undefined} unified network code
         */
        if (networkId === undefined) {
            return undefined;
        }
        const networkCodesByIds = this.safeDict (this.options, 'networksById', {});
        let networkCode = this.safeString (networkCodesByIds, networkId, networkId);
        // replace mainnet network-codes (i.e. ERC20->ETH)
        if (currencyCode !== undefined) {
            const defaultNetworkCodeReplacements = this.safeDict (this.options, 'defaultNetworkCodeReplacements', {});
            if (currencyCode in defaultNetworkCodeReplacements) {
                const replacementObject = this.safeDict (defaultNetworkCodeReplacements, currencyCode, {});
                networkCode = this.safeString (replacementObject, networkCode, networkCode);
            }
        }
        return networkCode;
    }

    handleNetworkCodeAndParams (params) {
        const networkCodeInParams = this.safeString2 (params, 'networkCode', 'network');
        if (networkCodeInParams !== undefined) {
            params = this.omit (params, [ 'networkCode', 'network' ]);
        }
        // if it was not defined by user, we should not set it from 'defaultNetworks', because handleNetworkCodeAndParams is for only request-side and thus we do not fill it with anything. We can only use 'defaultNetworks' after parsing response-side
        return [ networkCodeInParams, params ];
    }

    defaultNetworkCode (currencyCode: string) {
        let defaultNetworkCode = undefined;
        const defaultNetworks = this.safeDict (this.options, 'defaultNetworks', {});
        if (currencyCode in defaultNetworks) {
            // if currency had set its network in "defaultNetworks", use it
            defaultNetworkCode = defaultNetworks[currencyCode];
        } else {
            // otherwise, try to use the global-scope 'defaultNetwork' value (even if that network is not supported by currency, it doesn't make any problem, this will be just used "at first" if currency supports this network at all)
            const defaultNetwork = this.safeDict (this.options, 'defaultNetwork');
            if (defaultNetwork !== undefined) {
                defaultNetworkCode = defaultNetwork;
            }
        }
        return defaultNetworkCode;
    }

    selectNetworkCodeFromUnifiedNetworks (currencyCode, networkCode, indexedNetworkEntries) {
        return this.selectNetworkKeyFromNetworks (currencyCode, networkCode, indexedNetworkEntries, true);
    }

    selectNetworkIdFromRawNetworks (currencyCode, networkCode, indexedNetworkEntries) {
        return this.selectNetworkKeyFromNetworks (currencyCode, networkCode, indexedNetworkEntries, false);
    }

    selectNetworkKeyFromNetworks (currencyCode, networkCode, indexedNetworkEntries, isIndexedByUnifiedNetworkCode = false) {
        // this method is used against raw & unparse network entries, which are just indexed by network id
        let chosenNetworkId = undefined;
        const availableNetworkIds = Object.keys (indexedNetworkEntries);
        const responseNetworksLength = availableNetworkIds.length;
        if (networkCode !== undefined) {
            if (responseNetworksLength === 0) {
                throw new NotSupported (this.id + ' - ' + networkCode + ' network did not return any result for ' + currencyCode);
            } else {
                // if networkCode was provided by user, we should check it after response, as the referenced exchange doesn't support network-code during request
                const networkId = isIndexedByUnifiedNetworkCode ? networkCode : this.networkCodeToId (networkCode, currencyCode);
                if (networkId in indexedNetworkEntries) {
                    chosenNetworkId = networkId;
                } else {
                    throw new NotSupported (this.id + ' - ' + networkId + ' network was not found for ' + currencyCode + ', use one of ' + availableNetworkIds.join (', '));
                }
            }
        } else {
            if (responseNetworksLength === 0) {
                throw new NotSupported (this.id + ' - no networks were returned for ' + currencyCode);
            } else {
                // if networkCode was not provided by user, then we try to use the default network (if it was defined in "defaultNetworks"), otherwise, we just return the first network entry
                const defaultNetworkCode = this.defaultNetworkCode (currencyCode);
                const defaultNetworkId = isIndexedByUnifiedNetworkCode ? defaultNetworkCode : this.networkCodeToId (defaultNetworkCode, currencyCode);
                chosenNetworkId = (defaultNetworkId in indexedNetworkEntries) ? defaultNetworkId : availableNetworkIds[0];
            }
        }
        return chosenNetworkId;
    }

    safeNumber2 (dictionary: object, key1: IndexType, key2: IndexType, d = undefined) {
        const value = this.safeString2 (dictionary, key1, key2);
        return this.parseNumber (value, d);
    }

    parseOrderBook (orderbook: object, symbol: string, timestamp: Int = undefined, bidsKey = 'bids', asksKey = 'asks', priceKey: IndexType = 0, amountKey: IndexType = 1, countOrIdKey: IndexType = 2): OrderBook {
        const bids = this.parseBidsAsks (this.safeValue (orderbook, bidsKey, []), priceKey, amountKey, countOrIdKey);
        const asks = this.parseBidsAsks (this.safeValue (orderbook, asksKey, []), priceKey, amountKey, countOrIdKey);
        return {
            'symbol': symbol,
            'bids': this.sortBy (bids, 0, true),
            'asks': this.sortBy (asks, 0),
            'timestamp': timestamp,
            'datetime': this.iso8601 (timestamp),
            'nonce': undefined,
        } as any;
    }

    parseOHLCVs (ohlcvs: object[], market: any = undefined, timeframe: string = '1m', since: Int = undefined, limit: Int = undefined): OHLCV[] {
        const results = [];
        for (let i = 0; i < ohlcvs.length; i++) {
            results.push (this.parseOHLCV (ohlcvs[i], market));
        }
        const sorted = this.sortBy (results, 0);
        return this.filterBySinceLimit (sorted, since, limit, 0) as any;
    }

    parseLeverageTiers (response: object[], symbols: string[] = undefined, marketIdKey = undefined) {
        // marketIdKey should only be undefined when response is a dictionary
        symbols = this.marketSymbols (symbols);
        const tiers = {};
        for (let i = 0; i < response.length; i++) {
            const item = response[i];
            const id = this.safeString (item, marketIdKey);
            const market = this.safeMarket (id, undefined, undefined, 'swap');
            const symbol = market['symbol'];
            const contract = this.safeBool (market, 'contract', false);
            if (contract && ((symbols === undefined) || this.inArray (symbol, symbols))) {
                tiers[symbol] = this.parseMarketLeverageTiers (item, market);
            }
        }
        return tiers;
    }

    async loadTradingLimits (symbols: string[] = undefined, reload = false, params = {}) {
        if (this.has['fetchTradingLimits']) {
            if (reload || !('limitsLoaded' in this.options)) {
                const response = await this.fetchTradingLimits (symbols);
                for (let i = 0; i < symbols.length; i++) {
                    const symbol = symbols[i];
                    this.markets[symbol] = this.deepExtend (this.markets[symbol], response[symbol]);
                }
                this.options['limitsLoaded'] = this.milliseconds ();
            }
        }
        return this.markets;
    }

    safePosition (position): Position {
        // simplified version of: /pull/12765/
        const unrealizedPnlString = this.safeString (position, 'unrealisedPnl');
        const initialMarginString = this.safeString (position, 'initialMargin');
        //
        // PERCENTAGE
        //
        const percentage = this.safeValue (position, 'percentage');
        if ((percentage === undefined) && (unrealizedPnlString !== undefined) && (initialMarginString !== undefined)) {
            // as it was done in all implementations ( aax, btcex, bybit, deribit, ftx, gate, kucoinfutures, phemex )
            const percentageString = Precise.stringMul (Precise.stringDiv (unrealizedPnlString, initialMarginString, 4), '100');
            position['percentage'] = this.parseNumber (percentageString);
        }
        // if contractSize is undefined get from market
        let contractSize = this.safeNumber (position, 'contractSize');
        const symbol = this.safeString (position, 'symbol');
        let market = undefined;
        if (symbol !== undefined) {
            market = this.safeValue (this.markets, symbol);
        }
        if (contractSize === undefined && market !== undefined) {
            contractSize = this.safeNumber (market, 'contractSize');
            position['contractSize'] = contractSize;
        }
        return position as Position;
    }

    parsePositions (positions: any[], symbols: string[] = undefined, params = {}): Position[] {
        symbols = this.marketSymbols (symbols);
        positions = this.toArray (positions);
        const result = [];
        for (let i = 0; i < positions.length; i++) {
            const position = this.extend (this.parsePosition (positions[i], undefined), params);
            result.push (position);
        }
        return this.filterByArrayPositions (result, 'symbol', symbols, false);
    }

    parseAccounts (accounts: any[], params = {}) {
        accounts = this.toArray (accounts);
        const result = [];
        for (let i = 0; i < accounts.length; i++) {
            const account = this.extend (this.parseAccount (accounts[i]), params);
            result.push (account);
        }
        return result;
    }

    parseTrades (trades: any[], market: Market = undefined, since: Int = undefined, limit: Int = undefined, params = {}): Trade[] {
        trades = this.toArray (trades);
        let result = [];
        for (let i = 0; i < trades.length; i++) {
            const trade = this.extend (this.parseTrade (trades[i], market), params);
            result.push (trade);
        }
        result = this.sortBy2 (result, 'timestamp', 'id');
        const symbol = (market !== undefined) ? market['symbol'] : undefined;
        return this.filterBySymbolSinceLimit (result, symbol, since, limit) as Trade[];
    }

    parseTransactions (transactions: any[], currency: Currency = undefined, since: Int = undefined, limit: Int = undefined, params = {}): Transaction[] {
        transactions = this.toArray (transactions);
        let result = [];
        for (let i = 0; i < transactions.length; i++) {
            const transaction = this.extend (this.parseTransaction (transactions[i], currency), params);
            result.push (transaction);
        }
        result = this.sortBy (result, 'timestamp');
        const code = (currency !== undefined) ? currency['code'] : undefined;
        return this.filterByCurrencySinceLimit (result, code, since, limit);
    }

    parseTransfers (transfers: any[], currency: Currency = undefined, since: Int = undefined, limit: Int = undefined, params = {}) {
        transfers = this.toArray (transfers);
        let result = [];
        for (let i = 0; i < transfers.length; i++) {
            const transfer = this.extend (this.parseTransfer (transfers[i], currency), params);
            result.push (transfer);
        }
        result = this.sortBy (result, 'timestamp');
        const code = (currency !== undefined) ? currency['code'] : undefined;
        return this.filterByCurrencySinceLimit (result, code, since, limit);
    }

    parseLedger (data, currency: Currency = undefined, since: Int = undefined, limit: Int = undefined, params = {}) {
        let result = [];
        const arrayData = this.toArray (data);
        for (let i = 0; i < arrayData.length; i++) {
            const itemOrItems = this.parseLedgerEntry (arrayData[i], currency);
            if (Array.isArray (itemOrItems)) {
                for (let j = 0; j < itemOrItems.length; j++) {
                    result.push (this.extend (itemOrItems[j], params));
                }
            } else {
                result.push (this.extend (itemOrItems, params));
            }
        }
        result = this.sortBy (result, 'timestamp');
        const code = (currency !== undefined) ? currency['code'] : undefined;
        return this.filterByCurrencySinceLimit (result, code, since, limit);
    }

    nonce () {
        return this.seconds ();
    }

    setHeaders (headers) {
        return headers;
    }

    marketId (symbol: string): string {
        const market = this.market (symbol);
        if (market !== undefined) {
            return market['id'];
        }
        return symbol;
    }

    symbol (symbol: string): string {
        const market = this.market (symbol);
        return this.safeString (market, 'symbol', symbol);
    }

    handleParamString (params: object, paramName: string, defaultValue = undefined): [string, object] {
        const value = this.safeString (params, paramName, defaultValue);
        if (value !== undefined) {
            params = this.omit (params, paramName);
        }
        return [ value, params ];
    }

    resolvePath (path, params) {
        return [
            this.implodeParams (path, params),
            this.omit (params, this.extractParams (path)),
        ];
    }

    getListFromObjectValues (objects, key: IndexType) {
        const newArray = this.toArray (objects);
        const results = [];
        for (let i = 0; i < newArray.length; i++) {
            results.push (newArray[i][key]);
        }
        return results;
    }

    getSymbolsForMarketType (marketType: string = undefined, subType: string = undefined, symbolWithActiveStatus: boolean = true, symbolWithUnknownStatus: boolean = true) {
        let filteredMarkets = this.markets;
        if (marketType !== undefined) {
            filteredMarkets = this.filterBy (filteredMarkets, 'type', marketType);
        }
        if (subType !== undefined) {
            this.checkRequiredArgument ('getSymbolsForMarketType', subType, 'subType', [ 'linear', 'inverse', 'quanto' ]);
            filteredMarkets = this.filterBy (filteredMarkets, 'subType', subType);
        }
        const activeStatuses = [];
        if (symbolWithActiveStatus) {
            activeStatuses.push (true);
        }
        if (symbolWithUnknownStatus) {
            activeStatuses.push (undefined);
        }
        filteredMarkets = this.filterByArray (filteredMarkets, 'active', activeStatuses, false);
        return this.getListFromObjectValues (filteredMarkets, 'symbol');
    }

    filterByArray (objects, key: IndexType, values = undefined, indexed = true) {
        objects = this.toArray (objects);
        // return all of them if no values were passed
        if (values === undefined || !values) {
            return indexed ? this.indexBy (objects, key) : objects;
        }
        const results = [];
        for (let i = 0; i < objects.length; i++) {
            if (this.inArray (objects[i][key], values)) {
                results.push (objects[i]);
            }
        }
        return indexed ? this.indexBy (results, key) : results;
    }

    async fetch2 (path, api: any = 'public', method = 'GET', params = {}, headers: any = undefined, body: any = undefined, config = {}) {
        if (this.enableRateLimit) {
            const cost = this.calculateRateLimiterCost (api, method, path, params, config);
            await this.throttle (cost);
        }
        this.lastRestRequestTimestamp = this.milliseconds ();
        const request = this.sign (path, api, method, params, headers, body);
        this.last_request_headers = request['headers'];
        this.last_request_body = request['body'];
        this.last_request_url = request['url'];
        return await this.fetch (request['url'], request['method'], request['headers'], request['body']);
    }

    async request (path, api: any = 'public', method = 'GET', params = {}, headers: any = undefined, body: any = undefined, config = {}) {
        return await this.fetch2 (path, api, method, params, headers, body, config);
    }

    async loadAccounts (reload = false, params = {}) {
        if (reload) {
            this.accounts = await this.fetchAccounts (params);
        } else {
            if (this.accounts) {
                return this.accounts;
            } else {
                this.accounts = await this.fetchAccounts (params);
            }
        }
        this.accountsById = this.indexBy (this.accounts, 'id') as any;
        return this.accounts;
    }

    buildOHLCVC (trades: Trade[], timeframe: string = '1m', since: number = 0, limit: number = 2147483647): OHLCVC[] {
        // given a sorted arrays of trades (recent last) and a timeframe builds an array of OHLCV candles
        // note, default limit value (2147483647) is max int32 value
        const ms = this.parseTimeframe (timeframe) * 1000;
        const ohlcvs = [];
        const i_timestamp = 0;
        // const open = 1;
        const i_high = 2;
        const i_low = 3;
        const i_close = 4;
        const i_volume = 5;
        const i_count = 6;
        const tradesLength = trades.length;
        const oldest = Math.min (tradesLength, limit);
        for (let i = 0; i < oldest; i++) {
            const trade = trades[i];
            const ts = trade['timestamp'];
            if (ts < since) {
                continue;
            }
            const openingTime = Math.floor (ts / ms) * ms; // shift to the edge of m/h/d (but not M)
            if (openingTime < since) { // we don't need bars, that have opening time earlier than requested
                continue;
            }
            const ohlcv_length = ohlcvs.length;
            const candle = ohlcv_length - 1;
            if ((candle === -1) || (openingTime >= this.sum (ohlcvs[candle][i_timestamp], ms))) {
                // moved to a new timeframe -> create a new candle from opening trade
                ohlcvs.push ([
                    openingTime, // timestamp
                    trade['price'], // O
                    trade['price'], // H
                    trade['price'], // L
                    trade['price'], // C
                    trade['amount'], // V
                    1, // count
                ]);
            } else {
                // still processing the same timeframe -> update opening trade
                ohlcvs[candle][i_high] = Math.max (ohlcvs[candle][i_high], trade['price']);
                ohlcvs[candle][i_low] = Math.min (ohlcvs[candle][i_low], trade['price']);
                ohlcvs[candle][i_close] = trade['price'];
                ohlcvs[candle][i_volume] = this.sum (ohlcvs[candle][i_volume], trade['amount']);
                ohlcvs[candle][i_count] = this.sum (ohlcvs[candle][i_count], 1);
            }
        }
        return ohlcvs;
    }

    parseTradingViewOHLCV (ohlcvs, market = undefined, timeframe = '1m', since: Int = undefined, limit: Int = undefined) {
        const result = this.convertTradingViewToOHLCV (ohlcvs);
        return this.parseOHLCVs (result, market, timeframe, since, limit);
    }

    async editLimitBuyOrder (id: string, symbol: string, amount: number, price: number = undefined, params = {}) {
        return await this.editLimitOrder (id, symbol, 'buy', amount, price, params);
    }

    async editLimitSellOrder (id: string, symbol: string, amount: number, price: number = undefined, params = {}) {
        return await this.editLimitOrder (id, symbol, 'sell', amount, price, params);
    }

    async editLimitOrder (id: string, symbol: string, side: OrderSide, amount: number, price: number = undefined, params = {}) {
        return await this.editOrder (id, symbol, 'limit', side, amount, price, params);
    }

    async editOrder (id: string, symbol: string, type: OrderType, side: OrderSide, amount: number = undefined, price: number = undefined, params = {}): Promise<Order> {
        await this.cancelOrder (id, symbol);
        return await this.createOrder (symbol, type, side, amount, price, params);
    }

    async editOrderWs (id: string, symbol: string, type: OrderType, side: OrderSide, amount: number, price: number = undefined, params = {}): Promise<Order> {
        await this.cancelOrderWs (id, symbol);
        return await this.createOrderWs (symbol, type, side, amount, price, params);
    }

    async fetchPermissions (params = {}): Promise<{}> {
        throw new NotSupported (this.id + ' fetchPermissions() is not supported yet');
    }

    async fetchPosition (symbol: string, params = {}): Promise<Position> {
        throw new NotSupported (this.id + ' fetchPosition() is not supported yet');
    }

    async watchPosition (symbol: string = undefined, params = {}): Promise<Position> {
        throw new NotSupported (this.id + ' watchPosition() is not supported yet');
    }

    async watchPositions (symbols: string[] = undefined, since: Int = undefined, limit: Int = undefined, params = {}): Promise<Position[]> {
        throw new NotSupported (this.id + ' watchPositions() is not supported yet');
    }

    async watchPositionForSymbols (symbols: string[] = undefined, since: Int = undefined, limit: Int = undefined, params = {}): Promise<Position[]> {
        return await this.watchPositions (symbols, since, limit, params);
    }

    async fetchPositionsForSymbol (symbol: string, params = {}): Promise<Position[]> {
        /**
         * @method
         * @name exchange#fetchPositionsForSymbol
         * @description fetches all open positions for specific symbol, unlike fetchPositions (which is designed to work with multiple symbols) so this method might be preffered for one-market position, because of less rate-limit consumption and speed
         * @param {string} symbol unified market symbol
         * @param {object} params extra parameters specific to the endpoint
         * @returns {object[]} a list of [position structure]{@link https://docs.ccxt.com/#/?id=position-structure} with maximum 3 items - possible one position for "one-way" mode, and possible two positions (long & short) for "two-way" (a.k.a. hedge) mode
         */
        throw new NotSupported (this.id + ' fetchPositionsForSymbol() is not supported yet');
    }

    async fetchPositions (symbols: string[] = undefined, params = {}): Promise<Position[]> {
        throw new NotSupported (this.id + ' fetchPositions() is not supported yet');
    }

    async fetchPositionsRisk (symbols: string[] = undefined, params = {}): Promise<Position[]> {
        throw new NotSupported (this.id + ' fetchPositionsRisk() is not supported yet');
    }

    async fetchBidsAsks (symbols: string[] = undefined, params = {}): Promise<Dictionary<Ticker>> {
        throw new NotSupported (this.id + ' fetchBidsAsks() is not supported yet');
    }

    async fetchBorrowInterest (code: string = undefined, symbol: string = undefined, since: Int = undefined, limit: Int = undefined, params = {}): Promise<BorrowInterest[]> {
        throw new NotSupported (this.id + ' fetchBorrowInterest() is not supported yet');
    }

    async fetchLedger (code: string = undefined, since: Int = undefined, limit: Int = undefined, params = {}): Promise<LedgerEntry[]> {
        throw new NotSupported (this.id + ' fetchLedger() is not supported yet');
    }

    async fetchLedgerEntry (id: string, code: string = undefined, params = {}): Promise<LedgerEntry> {
        throw new NotSupported (this.id + ' fetchLedgerEntry() is not supported yet');
    }

    parseBidAsk (bidask, priceKey: IndexType = 0, amountKey: IndexType = 1, countOrIdKey: IndexType = 2) {
        const price = this.safeNumber (bidask, priceKey);
        const amount = this.safeNumber (bidask, amountKey);
        const countOrId = this.safeInteger (bidask, countOrIdKey);
        const bidAsk = [ price, amount ];
        if (countOrId !== undefined) {
            bidAsk.push (countOrId);
        }
        return bidAsk;
    }

    safeCurrency (currencyId: Str, currency: Currency = undefined): CurrencyInterface {
        if ((currencyId === undefined) && (currency !== undefined)) {
            return currency;
        }
        if ((this.currencies_by_id !== undefined) && (currencyId in this.currencies_by_id) && (this.currencies_by_id[currencyId] !== undefined)) {
            return this.currencies_by_id[currencyId];
        }
        let code = currencyId;
        if (currencyId !== undefined) {
            code = this.commonCurrencyCode (currencyId.toUpperCase ());
        }
        return {
            'id': currencyId,
            'code': code,
            'precision': undefined,
        };
    }

    safeMarket (marketId: Str, market: Market = undefined, delimiter: Str = undefined, marketType: Str = undefined): MarketInterface {
        const result = this.safeMarketStructure ({
            'symbol': marketId,
            'marketId': marketId,
        });
        if (marketId !== undefined) {
            if ((this.markets_by_id !== undefined) && (marketId in this.markets_by_id)) {
                const markets = this.markets_by_id[marketId];
                const numMarkets = markets.length;
                if (numMarkets === 1) {
                    return markets[0];
                } else {
                    if (marketType === undefined) {
                        if (market === undefined) {
                            throw new ArgumentsRequired (this.id + ' safeMarket() requires a fourth argument for ' + marketId + ' to disambiguate between different markets with the same market id');
                        } else {
                            marketType = market['type'];
                        }
                    }
                    for (let i = 0; i < markets.length; i++) {
                        const currentMarket = markets[i];
                        if (currentMarket[marketType]) {
                            return currentMarket;
                        }
                    }
                }
            } else if (delimiter !== undefined && delimiter !== '') {
                const parts = marketId.split (delimiter);
                const partsLength = parts.length;
                if (partsLength === 2) {
                    result['baseId'] = this.safeString (parts, 0);
                    result['quoteId'] = this.safeString (parts, 1);
                    result['base'] = this.safeCurrencyCode (result['baseId']);
                    result['quote'] = this.safeCurrencyCode (result['quoteId']);
                    result['symbol'] = result['base'] + '/' + result['quote'];
                    return result;
                } else {
                    return result;
                }
            }
        }
        if (market !== undefined) {
            return market;
        }
        return result;
    }

    checkRequiredCredentials (error = true) {
        const keys = Object.keys (this.requiredCredentials);
        for (let i = 0; i < keys.length; i++) {
            const key = keys[i];
            if (this.requiredCredentials[key] && !this[key]) {
                if (error) {
                    throw new AuthenticationError (this.id + ' requires "' + key + '" credential');
                } else {
                    return false;
                }
            }
        }
        return true;
    }

    oath () {
        if (this.twofa !== undefined) {
            return totp (this.twofa);
        } else {
            throw new ExchangeError (this.id + ' exchange.twofa has not been set for 2FA Two-Factor Authentication');
        }
    }

    async fetchBalance (params = {}): Promise<Balances> {
        throw new NotSupported (this.id + ' fetchBalance() is not supported yet');
    }

    async fetchBalanceWs (params = {}): Promise<Balances> {
        throw new NotSupported (this.id + ' fetchBalanceWs() is not supported yet');
    }

    parseBalance (response): Balances {
        throw new NotSupported (this.id + ' parseBalance() is not supported yet');
    }

    async watchBalance (params = {}): Promise<Balances> {
        throw new NotSupported (this.id + ' watchBalance() is not supported yet');
    }

    async fetchPartialBalance (part, params = {}) {
        const balance = await this.fetchBalance (params);
        return balance[part];
    }

    async fetchFreeBalance (params = {}) {
        return await this.fetchPartialBalance ('free', params);
    }

    async fetchUsedBalance (params = {}) {
        return await this.fetchPartialBalance ('used', params);
    }

    async fetchTotalBalance (params = {}) {
        return await this.fetchPartialBalance ('total', params);
    }

    async fetchStatus (params = {}): Promise<any> {
        throw new NotSupported (this.id + ' fetchStatus() is not supported yet');
    }

    async fetchFundingFee (code: string, params = {}) {
        const warnOnFetchFundingFee = this.safeBool (this.options, 'warnOnFetchFundingFee', true);
        if (warnOnFetchFundingFee) {
            throw new NotSupported (this.id + ' fetchFundingFee() method is deprecated, it will be removed in July 2022, please, use fetchTransactionFee() or set exchange.options["warnOnFetchFundingFee"] = false to suppress this warning');
        }
        return await this.fetchTransactionFee (code, params);
    }

    async fetchFundingFees (codes: string[] = undefined, params = {}) {
        const warnOnFetchFundingFees = this.safeBool (this.options, 'warnOnFetchFundingFees', true);
        if (warnOnFetchFundingFees) {
            throw new NotSupported (this.id + ' fetchFundingFees() method is deprecated, it will be removed in July 2022. Please, use fetchTransactionFees() or set exchange.options["warnOnFetchFundingFees"] = false to suppress this warning');
        }
        return await this.fetchTransactionFees (codes, params);
    }

    async fetchTransactionFee (code: string, params = {}) {
        if (!this.has['fetchTransactionFees']) {
            throw new NotSupported (this.id + ' fetchTransactionFee() is not supported yet');
        }
        return await this.fetchTransactionFees ([ code ], params);
    }

    async fetchTransactionFees (codes: string[] = undefined, params = {}): Promise<{}> {
        throw new NotSupported (this.id + ' fetchTransactionFees() is not supported yet');
    }

    async fetchDepositWithdrawFees (codes: string[] = undefined, params = {}): Promise<Dictionary<DepositWithdrawFeeNetwork>> {
        throw new NotSupported (this.id + ' fetchDepositWithdrawFees() is not supported yet');
    }

    async fetchDepositWithdrawFee (code: string, params = {}): Promise<DepositWithdrawFeeNetwork> {
        if (!this.has['fetchDepositWithdrawFees']) {
            throw new NotSupported (this.id + ' fetchDepositWithdrawFee() is not supported yet');
        }
        const fees = await this.fetchDepositWithdrawFees ([ code ], params);
        return this.safeValue (fees, code);
    }

    getSupportedMapping (key, mapping = {}) {
        if (key in mapping) {
            return mapping[key];
        } else {
            throw new NotSupported (this.id + ' ' + key + ' does not have a value in mapping');
        }
    }

    async fetchCrossBorrowRate (code: string, params = {}): Promise<{}> {
        await this.loadMarkets ();
        if (!this.has['fetchBorrowRates']) {
            throw new NotSupported (this.id + ' fetchCrossBorrowRate() is not supported yet');
        }
        const borrowRates = await this.fetchCrossBorrowRates (params);
        const rate = this.safeValue (borrowRates, code);
        if (rate === undefined) {
            throw new ExchangeError (this.id + ' fetchCrossBorrowRate() could not find the borrow rate for currency code ' + code);
        }
        return rate;
    }

    async fetchIsolatedBorrowRate (symbol: string, params = {}): Promise<{}> {
        await this.loadMarkets ();
        if (!this.has['fetchBorrowRates']) {
            throw new NotSupported (this.id + ' fetchIsolatedBorrowRate() is not supported yet');
        }
        const borrowRates = await this.fetchIsolatedBorrowRates (params);
        const rate = this.safeDict (borrowRates, symbol);
        if (rate === undefined) {
            throw new ExchangeError (this.id + ' fetchIsolatedBorrowRate() could not find the borrow rate for market symbol ' + symbol);
        }
        return rate;
    }

    handleOptionAndParams (params: object, methodName: string, optionName: string, defaultValue = undefined) {
        // This method can be used to obtain method specific properties, i.e: this.handleOptionAndParams (params, 'fetchPosition', 'marginMode', 'isolated')
        const defaultOptionName = 'default' + this.capitalize (optionName); // we also need to check the 'defaultXyzWhatever'
        // check if params contain the key
        let value = this.safeValue2 (params, optionName, defaultOptionName);
        if (value !== undefined) {
            params = this.omit (params, [ optionName, defaultOptionName ]);
        } else {
            // handle routed methods like "watchTrades > watchTradesForSymbols" (or "watchTicker > watchTickers")
            [ methodName, params ] = this.handleParamString (params, 'callerMethodName', methodName);
            // check if exchange has properties for this method
            const exchangeWideMethodOptions = this.safeValue (this.options, methodName);
            if (exchangeWideMethodOptions !== undefined) {
                // check if the option is defined inside this method's props
                value = this.safeValue2 (exchangeWideMethodOptions, optionName, defaultOptionName);
            }
            if (value === undefined) {
                // if it's still undefined, check if global exchange-wide option exists
                value = this.safeValue2 (this.options, optionName, defaultOptionName);
            }
            // if it's still undefined, use the default value
            value = (value !== undefined) ? value : defaultValue;
        }
        return [ value, params ];
    }

    handleOptionAndParams2 (params: object, methodName: string, methodName2: string, optionName: string, defaultValue = undefined) {
        // This method can be used to obtain method specific properties, i.e: this.handleOptionAndParams (params, 'fetchPosition', 'marginMode', 'isolated')
        const defaultOptionName = 'default' + this.capitalize (optionName); // we also need to check the 'defaultXyzWhatever'
        // check if params contain the key
        let value = this.safeValue2 (params, optionName, defaultOptionName);
        if (value !== undefined) {
            params = this.omit (params, [ optionName, defaultOptionName ]);
        } else {
            // check if exchange has properties for this method
            const exchangeWideMethodOptions = this.safeValue2 (this.options, methodName, methodName2);
            if (exchangeWideMethodOptions !== undefined) {
                // check if the option is defined inside this method's props
                value = this.safeValue2 (exchangeWideMethodOptions, optionName, defaultOptionName);
            }
            if (value === undefined) {
                // if it's still undefined, check if global exchange-wide option exists
                value = this.safeValue2 (this.options, optionName, defaultOptionName);
            }
            // if it's still undefined, use the default value
            value = (value !== undefined) ? value : defaultValue;
        }
        return [ value, params ];
    }

    handleOption (methodName: string, optionName: string, defaultValue = undefined) {
        // eslint-disable-next-line no-unused-vars
        const [ result, empty ] = this.handleOptionAndParams ({}, methodName, optionName, defaultValue);
        return result;
    }

    handleMarketTypeAndParams (methodName: string, market: Market = undefined, params = {}): any {
        const defaultType = this.safeString2 (this.options, 'defaultType', 'type', 'spot');
        const methodOptions = this.safeDict (this.options, methodName);
        let methodType = defaultType;
        if (methodOptions !== undefined) {
            if (typeof methodOptions === 'string') {
                methodType = methodOptions;
            } else {
                methodType = this.safeString2 (methodOptions, 'defaultType', 'type', methodType);
            }
        }
        const marketType = (market === undefined) ? methodType : market['type'];
        const type = this.safeString2 (params, 'defaultType', 'type', marketType);
        params = this.omit (params, [ 'defaultType', 'type' ]);
        return [ type, params ];
    }

    handleSubTypeAndParams (methodName: string, market = undefined, params = {}, defaultValue = undefined) {
        let subType = undefined;
        // if set in params, it takes precedence
        const subTypeInParams = this.safeString2 (params, 'subType', 'defaultSubType');
        // avoid omitting if it's not present
        if (subTypeInParams !== undefined) {
            subType = subTypeInParams;
            params = this.omit (params, [ 'subType', 'defaultSubType' ]);
        } else {
            // at first, check from market object
            if (market !== undefined) {
                if (market['linear']) {
                    subType = 'linear';
                } else if (market['inverse']) {
                    subType = 'inverse';
                }
            }
            // if it was not defined in market object
            if (subType === undefined) {
                const values = this.handleOptionAndParams ({}, methodName, 'subType', defaultValue); // no need to re-test params here
                subType = values[0];
            }
        }
        return [ subType, params ];
    }

    handleMarginModeAndParams (methodName: string, params = {}, defaultValue = undefined) {
        /**
         * @ignore
         * @method
         * @param {object} [params] extra parameters specific to the exchange API endpoint
         * @returns {Array} the marginMode in lowercase as specified by params["marginMode"], params["defaultMarginMode"] this.options["marginMode"] or this.options["defaultMarginMode"]
         */
        return this.handleOptionAndParams (params, methodName, 'marginMode', defaultValue);
    }

    throwExactlyMatchedException (exact, string, message) {
        if (string === undefined) {
            return;
        }
        if (string in exact) {
            throw new exact[string] (message);
        }
    }

    throwBroadlyMatchedException (broad, string, message) {
        const broadKey = this.findBroadlyMatchedKey (broad, string);
        if (broadKey !== undefined) {
            throw new broad[broadKey] (message);
        }
    }

    findBroadlyMatchedKey (broad, string) {
        // a helper for matching error strings exactly vs broadly
        const keys = Object.keys (broad);
        for (let i = 0; i < keys.length; i++) {
            const key = keys[i];
            if (string !== undefined) { // #issues/12698
                if (string.indexOf (key) >= 0) {
                    return key;
                }
            }
        }
        return undefined;
    }

    handleErrors (statusCode, statusText, url, method, responseHeaders, responseBody, response, requestHeaders, requestBody) {
        // it is a stub method that must be overrided in the derived exchange classes
        // throw new NotSupported (this.id + ' handleErrors() not implemented yet');
        return undefined;
    }

    calculateRateLimiterCost (api, method, path, params, config = {}) {
        return this.safeValue (config, 'cost', 1);
    }

    async fetchTicker (symbol: string, params = {}): Promise<Ticker> {
        if (this.has['fetchTickers']) {
            await this.loadMarkets ();
            const market = this.market (symbol);
            symbol = market['symbol'];
            const tickers = await this.fetchTickers ([ symbol ], params);
            const ticker = this.safeDict (tickers, symbol);
            if (ticker === undefined) {
                throw new NullResponse (this.id + ' fetchTickers() could not find a ticker for ' + symbol);
            } else {
                return ticker as Ticker;
            }
        } else {
            throw new NotSupported (this.id + ' fetchTicker() is not supported yet');
        }
    }

    async watchTicker (symbol: string, params = {}): Promise<Ticker> {
        throw new NotSupported (this.id + ' watchTicker() is not supported yet');
    }

    async fetchTickers (symbols: string[] = undefined, params = {}): Promise<Tickers> {
        throw new NotSupported (this.id + ' fetchTickers() is not supported yet');
    }

    async fetchOrderBooks (symbols: string[] = undefined, limit: Int = undefined, params = {}): Promise<Dictionary<OrderBook>> {
        throw new NotSupported (this.id + ' fetchOrderBooks() is not supported yet');
    }

    async watchTickers (symbols: string[] = undefined, params = {}): Promise<Tickers> {
        throw new NotSupported (this.id + ' watchTickers() is not supported yet');
    }

    async fetchOrder (id: string, symbol: string = undefined, params = {}): Promise<Order> {
        throw new NotSupported (this.id + ' fetchOrder() is not supported yet');
    }

    async fetchOrderWs (id: string, symbol: string = undefined, params = {}): Promise<Order> {
        throw new NotSupported (this.id + ' fetchOrderWs() is not supported yet');
    }

    async fetchOrderStatus (id: string, symbol: string = undefined, params = {}): Promise<string> {
        // TODO: TypeScript: change method signature by replacing
        // Promise<string> with Promise<Order['status']>.
        const order = await this.fetchOrder (id, symbol, params);
        return order['status'];
    }

    async fetchUnifiedOrder (order, params = {}): Promise<Order> {
        return await this.fetchOrder (this.safeString (order, 'id'), this.safeString (order, 'symbol'), params);
    }

    async createOrder (symbol: string, type: OrderType, side: OrderSide, amount: number, price: number = undefined, params = {}): Promise<Order> {
        throw new NotSupported (this.id + ' createOrder() is not supported yet');
    }

    async createTrailingAmountOrder (symbol: string, type: OrderType, side: OrderSide, amount, price = undefined, trailingAmount = undefined, trailingTriggerPrice = undefined, params = {}): Promise<Order> {
        /**
         * @method
         * @name createTrailingAmountOrder
         * @description create a trailing order by providing the symbol, type, side, amount, price and trailingAmount
         * @param {string} symbol unified symbol of the market to create an order in
         * @param {string} type 'market' or 'limit'
         * @param {string} side 'buy' or 'sell'
         * @param {float} amount how much you want to trade in units of the base currency, or number of contracts
         * @param {float} [price] the price for the order to be filled at, in units of the quote currency, ignored in market orders
         * @param {float} trailingAmount the quote amount to trail away from the current market price
         * @param {float} [trailingTriggerPrice] the price to activate a trailing order, default uses the price argument
         * @param {object} [params] extra parameters specific to the exchange API endpoint
         * @returns {object} an [order structure]{@link https://docs.ccxt.com/#/?id=order-structure}
         */
        if (trailingAmount === undefined) {
            throw new ArgumentsRequired (this.id + ' createTrailingAmountOrder() requires a trailingAmount argument');
        }
        params['trailingAmount'] = trailingAmount;
        if (trailingTriggerPrice !== undefined) {
            params['trailingTriggerPrice'] = trailingTriggerPrice;
        }
        if (this.has['createTrailingAmountOrder']) {
            return await this.createOrder (symbol, type, side, amount, price, params);
        }
        throw new NotSupported (this.id + ' createTrailingAmountOrder() is not supported yet');
    }

    async createTrailingPercentOrder (symbol: string, type: OrderType, side: OrderSide, amount, price = undefined, trailingPercent = undefined, trailingTriggerPrice = undefined, params = {}): Promise<Order> {
        /**
         * @method
         * @name createTrailingPercentOrder
         * @description create a trailing order by providing the symbol, type, side, amount, price and trailingPercent
         * @param {string} symbol unified symbol of the market to create an order in
         * @param {string} type 'market' or 'limit'
         * @param {string} side 'buy' or 'sell'
         * @param {float} amount how much you want to trade in units of the base currency, or number of contracts
         * @param {float} [price] the price for the order to be filled at, in units of the quote currency, ignored in market orders
         * @param {float} trailingPercent the percent to trail away from the current market price
         * @param {float} [trailingTriggerPrice] the price to activate a trailing order, default uses the price argument
         * @param {object} [params] extra parameters specific to the exchange API endpoint
         * @returns {object} an [order structure]{@link https://docs.ccxt.com/#/?id=order-structure}
         */
        if (trailingPercent === undefined) {
            throw new ArgumentsRequired (this.id + ' createTrailingPercentOrder() requires a trailingPercent argument');
        }
        params['trailingPercent'] = trailingPercent;
        if (trailingTriggerPrice !== undefined) {
            params['trailingTriggerPrice'] = trailingTriggerPrice;
        }
        if (this.has['createTrailingPercentOrder']) {
            return await this.createOrder (symbol, type, side, amount, price, params);
        }
        throw new NotSupported (this.id + ' createTrailingPercentOrder() is not supported yet');
    }

    async createMarketOrderWithCost (symbol: string, side: OrderSide, cost: number, params = {}) {
        /**
         * @method
         * @name createMarketOrderWithCost
         * @description create a market order by providing the symbol, side and cost
         * @param {string} symbol unified symbol of the market to create an order in
         * @param {string} side 'buy' or 'sell'
         * @param {float} cost how much you want to trade in units of the quote currency
         * @param {object} [params] extra parameters specific to the exchange API endpoint
         * @returns {object} an [order structure]{@link https://docs.ccxt.com/#/?id=order-structure}
         */
        if (this.has['createMarketOrderWithCost'] || (this.has['createMarketBuyOrderWithCost'] && this.has['createMarketSellOrderWithCost'])) {
            return await this.createOrder (symbol, 'market', side, cost, 1, params);
        }
        throw new NotSupported (this.id + ' createMarketOrderWithCost() is not supported yet');
    }

    async createMarketBuyOrderWithCost (symbol: string, cost: number, params = {}): Promise<Order> {
        /**
         * @method
         * @name createMarketBuyOrderWithCost
         * @description create a market buy order by providing the symbol and cost
         * @param {string} symbol unified symbol of the market to create an order in
         * @param {float} cost how much you want to trade in units of the quote currency
         * @param {object} [params] extra parameters specific to the exchange API endpoint
         * @returns {object} an [order structure]{@link https://docs.ccxt.com/#/?id=order-structure}
         */
        if (this.options['createMarketBuyOrderRequiresPrice'] || this.has['createMarketBuyOrderWithCost']) {
            return await this.createOrder (symbol, 'market', 'buy', cost, 1, params);
        }
        throw new NotSupported (this.id + ' createMarketBuyOrderWithCost() is not supported yet');
    }

    async createMarketSellOrderWithCost (symbol: string, cost: number, params = {}): Promise<Order> {
        /**
         * @method
         * @name createMarketSellOrderWithCost
         * @description create a market sell order by providing the symbol and cost
         * @param {string} symbol unified symbol of the market to create an order in
         * @param {float} cost how much you want to trade in units of the quote currency
         * @param {object} [params] extra parameters specific to the exchange API endpoint
         * @returns {object} an [order structure]{@link https://docs.ccxt.com/#/?id=order-structure}
         */
        if (this.options['createMarketSellOrderRequiresPrice'] || this.has['createMarketSellOrderWithCost']) {
            return await this.createOrder (symbol, 'market', 'sell', cost, 1, params);
        }
        throw new NotSupported (this.id + ' createMarketSellOrderWithCost() is not supported yet');
    }

    async createTriggerOrder (symbol: string, type: OrderType, side: OrderSide, amount, price = undefined, triggerPrice = undefined, params = {}): Promise<Order> {
        /**
         * @method
         * @name createTriggerOrder
         * @description create a trigger stop order (type 1)
         * @param {string} symbol unified symbol of the market to create an order in
         * @param {string} type 'market' or 'limit'
         * @param {string} side 'buy' or 'sell'
         * @param {float} amount how much you want to trade in units of the base currency or the number of contracts
         * @param {float} [price] the price to fulfill the order, in units of the quote currency, ignored in market orders
         * @param {float} triggerPrice the price to trigger the stop order, in units of the quote currency
         * @param {object} [params] extra parameters specific to the exchange API endpoint
         * @returns {object} an [order structure]{@link https://docs.ccxt.com/#/?id=order-structure}
         */
        if (triggerPrice === undefined) {
            throw new ArgumentsRequired (this.id + ' createTriggerOrder() requires a triggerPrice argument');
        }
        params['triggerPrice'] = triggerPrice;
        if (this.has['createTriggerOrder']) {
            return await this.createOrder (symbol, type, side, amount, price, params);
        }
        throw new NotSupported (this.id + ' createTriggerOrder() is not supported yet');
    }

    async createStopLossOrder (symbol: string, type: OrderType, side: OrderSide, amount: number, price: number = undefined, stopLossPrice: number = undefined, params = {}): Promise<Order> {
        /**
         * @method
         * @name createStopLossOrder
         * @description create a trigger stop loss order (type 2)
         * @param {string} symbol unified symbol of the market to create an order in
         * @param {string} type 'market' or 'limit'
         * @param {string} side 'buy' or 'sell'
         * @param {float} amount how much you want to trade in units of the base currency or the number of contracts
         * @param {float} [price] the price to fulfill the order, in units of the quote currency, ignored in market orders
         * @param {float} stopLossPrice the price to trigger the stop loss order, in units of the quote currency
         * @param {object} [params] extra parameters specific to the exchange API endpoint
         * @returns {object} an [order structure]{@link https://docs.ccxt.com/#/?id=order-structure}
         */
        if (stopLossPrice === undefined) {
            throw new ArgumentsRequired (this.id + ' createStopLossOrder() requires a stopLossPrice argument');
        }
        params['stopLossPrice'] = stopLossPrice;
        if (this.has['createStopLossOrder']) {
            return await this.createOrder (symbol, type, side, amount, price, params);
        }
        throw new NotSupported (this.id + ' createStopLossOrder() is not supported yet');
    }

    async createTakeProfitOrder (symbol: string, type: OrderType, side: OrderSide, amount: number, price: number = undefined, takeProfitPrice: number = undefined, params = {}): Promise<Order> {
        /**
         * @method
         * @name createTakeProfitOrder
         * @description create a trigger take profit order (type 2)
         * @param {string} symbol unified symbol of the market to create an order in
         * @param {string} type 'market' or 'limit'
         * @param {string} side 'buy' or 'sell'
         * @param {float} amount how much you want to trade in units of the base currency or the number of contracts
         * @param {float} [price] the price to fulfill the order, in units of the quote currency, ignored in market orders
         * @param {float} takeProfitPrice the price to trigger the take profit order, in units of the quote currency
         * @param {object} [params] extra parameters specific to the exchange API endpoint
         * @returns {object} an [order structure]{@link https://docs.ccxt.com/#/?id=order-structure}
         */
        if (takeProfitPrice === undefined) {
            throw new ArgumentsRequired (this.id + ' createTakeProfitOrder() requires a takeProfitPrice argument');
        }
        params['takeProfitPrice'] = takeProfitPrice;
        if (this.has['createTakeProfitOrder']) {
            return await this.createOrder (symbol, type, side, amount, price, params);
        }
        throw new NotSupported (this.id + ' createTakeProfitOrder() is not supported yet');
    }

    async createOrderWithTakeProfitAndStopLoss (symbol: string, type: OrderType, side: OrderSide, amount: number, price: number = undefined, takeProfit: number = undefined, stopLoss: number = undefined, params = {}): Promise<Order> {
        /**
         * @method
         * @name createOrderWithTakeProfitAndStopLoss
         * @description create an order with a stop loss or take profit attached (type 3)
         * @param {string} symbol unified symbol of the market to create an order in
         * @param {string} type 'market' or 'limit'
         * @param {string} side 'buy' or 'sell'
         * @param {float} amount how much you want to trade in units of the base currency or the number of contracts
         * @param {float} [price] the price to fulfill the order, in units of the quote currency, ignored in market orders
         * @param {float} [takeProfit] the take profit price, in units of the quote currency
         * @param {float} [stopLoss] the stop loss price, in units of the quote currency
         * @param {object} [params] extra parameters specific to the exchange API endpoint
         * @param {string} [params.takeProfitType] *not available on all exchanges* 'limit' or 'market'
         * @param {string} [params.stopLossType] *not available on all exchanges* 'limit' or 'market'
         * @param {string} [params.takeProfitPriceType] *not available on all exchanges* 'last', 'mark' or 'index'
         * @param {string} [params.stopLossPriceType] *not available on all exchanges* 'last', 'mark' or 'index'
         * @param {float} [params.takeProfitLimitPrice] *not available on all exchanges* limit price for a limit take profit order
         * @param {float} [params.stopLossLimitPrice] *not available on all exchanges* stop loss for a limit stop loss order
         * @param {float} [params.takeProfitAmount] *not available on all exchanges* the amount for a take profit
         * @param {float} [params.stopLossAmount] *not available on all exchanges* the amount for a stop loss
         * @returns {object} an [order structure]{@link https://docs.ccxt.com/#/?id=order-structure}
         */
        if ((takeProfit === undefined) && (stopLoss === undefined)) {
            throw new ArgumentsRequired (this.id + ' createOrderWithTakeProfitAndStopLoss() requires either a takeProfit or stopLoss argument');
        }
        if (takeProfit !== undefined) {
            params['takeProfit'] = {
                'triggerPrice': takeProfit,
            };
        }
        if (stopLoss !== undefined) {
            params['stopLoss'] = {
                'triggerPrice': stopLoss,
            };
        }
        const takeProfitType = this.safeString (params, 'takeProfitType');
        const takeProfitPriceType = this.safeString (params, 'takeProfitPriceType');
        const takeProfitLimitPrice = this.safeString (params, 'takeProfitLimitPrice');
        const takeProfitAmount = this.safeString (params, 'takeProfitAmount');
        const stopLossType = this.safeString (params, 'stopLossType');
        const stopLossPriceType = this.safeString (params, 'stopLossPriceType');
        const stopLossLimitPrice = this.safeString (params, 'stopLossLimitPrice');
        const stopLossAmount = this.safeString (params, 'stopLossAmount');
        if (takeProfitType !== undefined) {
            params['takeProfit']['type'] = takeProfitType;
        }
        if (takeProfitPriceType !== undefined) {
            params['takeProfit']['priceType'] = takeProfitPriceType;
        }
        if (takeProfitLimitPrice !== undefined) {
            params['takeProfit']['price'] = this.parseToNumeric (takeProfitLimitPrice);
        }
        if (takeProfitAmount !== undefined) {
            params['takeProfit']['amount'] = this.parseToNumeric (takeProfitAmount);
        }
        if (stopLossType !== undefined) {
            params['stopLoss']['type'] = stopLossType;
        }
        if (stopLossPriceType !== undefined) {
            params['stopLoss']['priceType'] = stopLossPriceType;
        }
        if (stopLossLimitPrice !== undefined) {
            params['stopLoss']['price'] = this.parseToNumeric (stopLossLimitPrice);
        }
        if (stopLossAmount !== undefined) {
            params['stopLoss']['amount'] = this.parseToNumeric (stopLossAmount);
        }
        params = this.omit (params, [ 'takeProfitType', 'takeProfitPriceType', 'takeProfitLimitPrice', 'takeProfitAmount', 'stopLossType', 'stopLossPriceType', 'stopLossLimitPrice', 'stopLossAmount' ]);
        if (this.has['createOrderWithTakeProfitAndStopLoss']) {
            return await this.createOrder (symbol, type, side, amount, price, params);
        }
        throw new NotSupported (this.id + ' createOrderWithTakeProfitAndStopLoss() is not supported yet');
    }

    async createOrders (orders: OrderRequest[], params = {}): Promise<Order[]> {
        throw new NotSupported (this.id + ' createOrders() is not supported yet');
    }

    async createOrderWs (symbol: string, type: OrderType, side: OrderSide, amount: number, price: number = undefined, params = {}): Promise<Order> {
        throw new NotSupported (this.id + ' createOrderWs() is not supported yet');
    }

    async cancelOrder (id: string, symbol: string = undefined, params = {}): Promise<{}> {
        throw new NotSupported (this.id + ' cancelOrder() is not supported yet');
    }

    async cancelOrderWs (id: string, symbol: string = undefined, params = {}): Promise<{}> {
        throw new NotSupported (this.id + ' cancelOrderWs() is not supported yet');
    }

    async cancelOrdersWs (ids: string[], symbol: string = undefined, params = {}): Promise<{}> {
        throw new NotSupported (this.id + ' cancelOrdersWs() is not supported yet');
    }

    async cancelAllOrders (symbol: string = undefined, params = {}): Promise<{}> {
        throw new NotSupported (this.id + ' cancelAllOrders() is not supported yet');
    }

    async cancelAllOrdersWs (symbol: string = undefined, params = {}): Promise<{}> {
        throw new NotSupported (this.id + ' cancelAllOrdersWs() is not supported yet');
    }

    async cancelUnifiedOrder (order, params = {}): Promise<{}> {
        return this.cancelOrder (this.safeString (order, 'id'), this.safeString (order, 'symbol'), params);
    }

    async fetchOrders (symbol: string = undefined, since: Int = undefined, limit: Int = undefined, params = {}): Promise<Order[]> {
        if (this.has['fetchOpenOrders'] && this.has['fetchClosedOrders']) {
            throw new NotSupported (this.id + ' fetchOrders() is not supported yet, consider using fetchOpenOrders() and fetchClosedOrders() instead');
        }
        throw new NotSupported (this.id + ' fetchOrders() is not supported yet');
    }

    async fetchOrdersWs (symbol: string = undefined, since: Int = undefined, limit: Int = undefined, params = {}): Promise<Order[]> {
        throw new NotSupported (this.id + ' fetchOrdersWs() is not supported yet');
    }

    async fetchOrderTrades (id: string, symbol: string = undefined, since: Int = undefined, limit: Int = undefined, params = {}): Promise<Trade[]> {
        throw new NotSupported (this.id + ' fetchOrderTrades() is not supported yet');
    }

    async watchOrders (symbol: string = undefined, since: Int = undefined, limit: Int = undefined, params = {}): Promise<Order[]> {
        throw new NotSupported (this.id + ' watchOrders() is not supported yet');
    }

    async fetchOpenOrders (symbol: string = undefined, since: Int = undefined, limit: Int = undefined, params = {}): Promise<Order[]> {
        if (this.has['fetchOrders']) {
            const orders = await this.fetchOrders (symbol, since, limit, params);
            return this.filterBy (orders, 'status', 'open') as Order[];
        }
        throw new NotSupported (this.id + ' fetchOpenOrders() is not supported yet');
    }

    async fetchOpenOrdersWs (symbol: string = undefined, since: Int = undefined, limit: Int = undefined, params = {}): Promise<Order[]> {
        if (this.has['fetchOrdersWs']) {
            const orders = await this.fetchOrdersWs (symbol, since, limit, params);
            return this.filterBy (orders, 'status', 'open') as Order[];
        }
        throw new NotSupported (this.id + ' fetchOpenOrdersWs() is not supported yet');
    }

    async fetchClosedOrders (symbol: string = undefined, since: Int = undefined, limit: Int = undefined, params = {}): Promise<Order[]> {
        if (this.has['fetchOrders']) {
            const orders = await this.fetchOrders (symbol, since, limit, params);
            return this.filterBy (orders, 'status', 'closed') as Order[];
        }
        throw new NotSupported (this.id + ' fetchClosedOrders() is not supported yet');
    }

    async fetchCanceledAndClosedOrders (symbol: Str = undefined, since: Int = undefined, limit: Int = undefined, params = {}): Promise<Order[]> {
        throw new NotSupported (this.id + ' fetchCanceledAndClosedOrders() is not supported yet');
    }

    async fetchClosedOrdersWs (symbol: string = undefined, since: Int = undefined, limit: Int = undefined, params = {}): Promise<Order[]> {
        if (this.has['fetchOrdersWs']) {
            const orders = await this.fetchOrdersWs (symbol, since, limit, params);
            return this.filterBy (orders, 'status', 'closed') as Order[];
        }
        throw new NotSupported (this.id + ' fetchClosedOrdersWs() is not supported yet');
    }

    async fetchMyTrades (symbol: string = undefined, since: Int = undefined, limit: Int = undefined, params = {}): Promise<Trade[]> {
        throw new NotSupported (this.id + ' fetchMyTrades() is not supported yet');
    }

    async fetchMyLiquidations (symbol: string = undefined, since: Int = undefined, limit: Int = undefined, params = {}): Promise<Liquidation[]> {
        throw new NotSupported (this.id + ' fetchMyLiquidations() is not supported yet');
    }

    async fetchLiquidations (symbol: string, since: Int = undefined, limit: Int = undefined, params = {}): Promise<Liquidation[]> {
        throw new NotSupported (this.id + ' fetchLiquidations() is not supported yet');
    }

    async fetchMyTradesWs (symbol: string = undefined, since: Int = undefined, limit: Int = undefined, params = {}): Promise<Trade[]> {
        throw new NotSupported (this.id + ' fetchMyTradesWs() is not supported yet');
    }

    async watchMyTrades (symbol: string = undefined, since: Int = undefined, limit: Int = undefined, params = {}): Promise<Trade[]> {
        throw new NotSupported (this.id + ' watchMyTrades() is not supported yet');
    }

    async fetchGreeks (symbol: string, params = {}): Promise<Greeks> {
        throw new NotSupported (this.id + ' fetchGreeks() is not supported yet');
    }

    async fetchDepositsWithdrawals (code: string = undefined, since: Int = undefined, limit: Int = undefined, params = {}): Promise<Transaction[]> {
        /**
         * @method
         * @name exchange#fetchDepositsWithdrawals
         * @description fetch history of deposits and withdrawals
         * @param {string} [code] unified currency code for the currency of the deposit/withdrawals, default is undefined
         * @param {int} [since] timestamp in ms of the earliest deposit/withdrawal, default is undefined
         * @param {int} [limit] max number of deposit/withdrawals to return, default is undefined
         * @param {object} [params] extra parameters specific to the exchange API endpoint
         * @returns {object} a list of [transaction structures]{@link https://docs.ccxt.com/#/?id=transaction-structure}
         */
        throw new NotSupported (this.id + ' fetchDepositsWithdrawals() is not supported yet');
    }

    async fetchDeposits (symbol: string = undefined, since: Int = undefined, limit: Int = undefined, params = {}): Promise<Transaction[]> {
        throw new NotSupported (this.id + ' fetchDeposits() is not supported yet');
    }

    async fetchWithdrawals (symbol: string = undefined, since: Int = undefined, limit: Int = undefined, params = {}): Promise<Transaction[]> {
        throw new NotSupported (this.id + ' fetchWithdrawals() is not supported yet');
    }

    async fetchDepositsWs (code: string = undefined, since: Int = undefined, limit: Int = undefined, params = {}): Promise<{}> {
        throw new NotSupported (this.id + ' fetchDepositsWs() is not supported yet');
    }

    async fetchWithdrawalsWs (code: string = undefined, since: Int = undefined, limit: Int = undefined, params = {}): Promise<{}> {
        throw new NotSupported (this.id + ' fetchWithdrawalsWs() is not supported yet');
    }

    async fetchFundingRateHistory (symbol: string = undefined, since: Int = undefined, limit: Int = undefined, params = {}): Promise<FundingRateHistory[]> {
        throw new NotSupported (this.id + ' fetchFundingRateHistory() is not supported yet');
    }

    async fetchFundingHistory (symbol: string = undefined, since: Int = undefined, limit: Int = undefined, params = {}): Promise<FundingHistory[]> {
        throw new NotSupported (this.id + ' fetchFundingHistory() is not supported yet');
    }

    async closePosition (symbol: string, side: OrderSide = undefined, params = {}): Promise<Order> {
        throw new NotSupported (this.id + ' closePosition() is not supported yet');
    }

    async closeAllPositions (params = {}): Promise<Position[]> {
        throw new NotSupported (this.id + ' closeAllPositions() is not supported yet');
    }

    async fetchL3OrderBook (symbol: string, limit: Int = undefined, params = {}): Promise<OrderBook> {
        throw new BadRequest (this.id + ' fetchL3OrderBook() is not supported yet');
    }

    parseLastPrice (price, market: Market = undefined): any {
        throw new NotSupported (this.id + ' parseLastPrice() is not supported yet');
    }

    async fetchDepositAddress (code: string, params = {}) {
        if (this.has['fetchDepositAddresses']) {
            const depositAddresses = await this.fetchDepositAddresses ([ code ], params);
            const depositAddress = this.safeValue (depositAddresses, code);
            if (depositAddress === undefined) {
                throw new InvalidAddress (this.id + ' fetchDepositAddress() could not find a deposit address for ' + code + ', make sure you have created a corresponding deposit address in your wallet on the exchange website');
            } else {
                return depositAddress;
            }
        } else if (this.has['fetchDepositAddressesByNetwork']) {
            const network = this.safeString (params, 'network');
            params = this.omit (params, 'network');
            const addressStructures = await this.fetchDepositAddressesByNetwork (code, params);
            if (network !== undefined) {
                return this.safeDict (addressStructures, network);
            } else {
                const keys = Object.keys (addressStructures);
                const key = this.safeString (keys, 0);
                return this.safeDict (addressStructures, key);
            }
        } else {
            throw new NotSupported (this.id + ' fetchDepositAddress() is not supported yet');
        }
    }

    account (): Account {
        return {
            'free': undefined,
            'used': undefined,
            'total': undefined,
        };
    }

    commonCurrencyCode (currency: string) {
        if (!this.substituteCommonCurrencyCodes) {
            return currency;
        }
        return this.safeString (this.commonCurrencies, currency, currency);
    }

    currency (code: string) {
        if (this.currencies === undefined) {
            throw new ExchangeError (this.id + ' currencies not loaded');
        }
        if (typeof code === 'string') {
            if (code in this.currencies) {
                return this.currencies[code];
            } else if (code in this.currencies_by_id) {
                return this.currencies_by_id[code];
            }
        }
        throw new ExchangeError (this.id + ' does not have currency code ' + code);
    }

    market (symbol: string): MarketInterface {
        if (this.markets === undefined) {
            throw new ExchangeError (this.id + ' markets not loaded');
        }
        if (symbol in this.markets) {
            return this.markets[symbol];
        } else if (symbol in this.markets_by_id) {
            const markets = this.markets_by_id[symbol];
            const defaultType = this.safeString2 (this.options, 'defaultType', 'defaultSubType', 'spot');
            for (let i = 0; i < markets.length; i++) {
                const market = markets[i];
                if (market[defaultType]) {
                    return market;
                }
<<<<<<< HEAD
                return markets[0];
            } else {
                // temporary support for old futures
                if (symbol.indexOf ('-') >= 0) {
                    for (let i = 0; i < this.futureTypes.length; i++) {
                        const fType = this.futureTypes[i];
                        const newPrefix = '-' + fType;
                        const checkSymbol = symbol.replace ('-', newPrefix);
                        if ((symbol.indexOf (newPrefix) < 0) && (checkSymbol in this.markets)) {
                            return this.markets[checkSymbol];
                        }
                    }
                }
=======
>>>>>>> bcb129f8
            }
            return markets[0];
        } else if ((symbol.endsWith ('-C')) || (symbol.endsWith ('-P')) || (symbol.startsWith ('C-')) || (symbol.startsWith ('P-'))) {
            return this.createExpiredOptionMarket (symbol);
        }
        throw new BadSymbol (this.id + ' does not have market symbol ' + symbol);
    }

    createExpiredOptionMarket (symbol: string): MarketInterface {
        throw new NotSupported (this.id + ' createExpiredOptionMarket () is not supported yet');
    }

    handleWithdrawTagAndParams (tag, params): any {
        if ((tag !== undefined) && (typeof tag === 'object')) {
            params = this.extend (tag, params);
            tag = undefined;
        }
        if (tag === undefined) {
            tag = this.safeString (params, 'tag');
            if (tag !== undefined) {
                params = this.omit (params, 'tag');
            }
        }
        return [ tag, params ];
    }

    async createLimitOrder (symbol: string, side: OrderSide, amount: number, price: number, params = {}): Promise<Order> {
        return await this.createOrder (symbol, 'limit', side, amount, price, params);
    }

    async createMarketOrder (symbol: string, side: OrderSide, amount: number, price: number = undefined, params = {}): Promise<Order> {
        return await this.createOrder (symbol, 'market', side, amount, price, params);
    }

    async createLimitBuyOrder (symbol: string, amount: number, price: number, params = {}): Promise<Order> {
        return await this.createOrder (symbol, 'limit', 'buy', amount, price, params);
    }

    async createLimitSellOrder (symbol: string, amount: number, price: number, params = {}): Promise<Order> {
        return await this.createOrder (symbol, 'limit', 'sell', amount, price, params);
    }

    async createMarketBuyOrder (symbol: string, amount: number, params = {}): Promise<Order> {
        return await this.createOrder (symbol, 'market', 'buy', amount, undefined, params);
    }

    async createMarketSellOrder (symbol: string, amount: number, params = {}): Promise<Order> {
        return await this.createOrder (symbol, 'market', 'sell', amount, undefined, params);
    }

    costToPrecision (symbol: string, cost) {
        const market = this.market (symbol);
        return this.decimalToPrecision (cost, TRUNCATE, market['precision']['price'], this.precisionMode, this.paddingMode);
    }

    priceToPrecision (symbol: string, price): string {
        const market = this.market (symbol);
        const result = this.decimalToPrecision (price, ROUND, market['precision']['price'], this.precisionMode, this.paddingMode);
        if (result === '0') {
            throw new InvalidOrder (this.id + ' price of ' + market['symbol'] + ' must be greater than minimum price precision of ' + this.numberToString (market['precision']['price']));
        }
        return result;
    }

    amountToPrecision (symbol: string, amount) {
        const market = this.market (symbol);
        const result = this.decimalToPrecision (amount, TRUNCATE, market['precision']['amount'], this.precisionMode, this.paddingMode);
        if (result === '0') {
            throw new InvalidOrder (this.id + ' amount of ' + market['symbol'] + ' must be greater than minimum amount precision of ' + this.numberToString (market['precision']['amount']));
        }
        return result;
    }

    feeToPrecision (symbol: string, fee) {
        const market = this.market (symbol);
        return this.decimalToPrecision (fee, ROUND, market['precision']['price'], this.precisionMode, this.paddingMode);
    }

    currencyToPrecision (code: string, fee, networkCode = undefined) {
        const currency = this.currencies[code];
        let precision = this.safeValue (currency, 'precision');
        if (networkCode !== undefined) {
            const networks = this.safeDict (currency, 'networks', {});
            const networkItem = this.safeDict (networks, networkCode, {});
            precision = this.safeValue (networkItem, 'precision', precision);
        }
        if (precision === undefined) {
            return this.forceString (fee);
        } else {
            return this.decimalToPrecision (fee, ROUND, precision, this.precisionMode, this.paddingMode);
        }
    }

    forceString (value) {
        if (typeof value !== 'string') {
            return this.numberToString (value);
        }
        return value;
    }

    isTickPrecision () {
        return this.precisionMode === TICK_SIZE;
    }

    isDecimalPrecision () {
        return this.precisionMode === DECIMAL_PLACES;
    }

    isSignificantPrecision () {
        return this.precisionMode === SIGNIFICANT_DIGITS;
    }

    safeNumber (obj: object, key: IndexType, defaultNumber: number = undefined): Num {
        const value = this.safeString (obj, key);
        return this.parseNumber (value, defaultNumber);
    }

    safeNumberN (obj: object, arr: IndexType[], defaultNumber: number = undefined): Num {
        const value = this.safeStringN (obj, arr);
        return this.parseNumber (value, defaultNumber);
    }

    parsePrecision (precision?: string) {
        /**
         * @ignore
         * @method
         * @param {string} precision The number of digits to the right of the decimal
         * @returns {string} a string number equal to 1e-precision
         */
        if (precision === undefined) {
            return undefined;
        }
        const precisionNumber = parseInt (precision);
        if (precisionNumber === 0) {
            return '1';
        }
        let parsedPrecision = '0.';
        for (let i = 0; i < precisionNumber - 1; i++) {
            parsedPrecision = parsedPrecision + '0';
        }
        return parsedPrecision + '1';
    }

    async loadTimeDifference (params = {}) {
        const serverTime = await this.fetchTime (params);
        const after = this.milliseconds ();
        this.options['timeDifference'] = after - serverTime;
        return this.options['timeDifference'];
    }

    implodeHostname (url: string) {
        return this.implodeParams (url, { 'hostname': this.hostname });
    }

    async fetchMarketLeverageTiers (symbol: string, params = {}) {
        if (this.has['fetchLeverageTiers']) {
            const market = this.market (symbol);
            if (!market['contract']) {
                throw new BadSymbol (this.id + ' fetchMarketLeverageTiers() supports contract markets only');
            }
            const tiers = await this.fetchLeverageTiers ([ symbol ]);
            return this.safeValue (tiers, symbol);
        } else {
            throw new NotSupported (this.id + ' fetchMarketLeverageTiers() is not supported yet');
        }
    }

    async createPostOnlyOrder (symbol: string, type: OrderType, side: OrderSide, amount: number, price: number = undefined, params = {}) {
        if (!this.has['createPostOnlyOrder']) {
            throw new NotSupported (this.id + 'createPostOnlyOrder() is not supported yet');
        }
        const query = this.extend (params, { 'postOnly': true });
        return await this.createOrder (symbol, type, side, amount, price, query);
    }

    async createReduceOnlyOrder (symbol: string, type: OrderType, side: OrderSide, amount: number, price: number = undefined, params = {}) {
        if (!this.has['createReduceOnlyOrder']) {
            throw new NotSupported (this.id + 'createReduceOnlyOrder() is not supported yet');
        }
        const query = this.extend (params, { 'reduceOnly': true });
        return await this.createOrder (symbol, type, side, amount, price, query);
    }

    async createStopOrder (symbol: string, type: OrderType, side: OrderSide, amount: number, price: number = undefined, stopPrice: number = undefined, params = {}) {
        if (!this.has['createStopOrder']) {
            throw new NotSupported (this.id + ' createStopOrder() is not supported yet');
        }
        if (stopPrice === undefined) {
            throw new ArgumentsRequired (this.id + ' create_stop_order() requires a stopPrice argument');
        }
        const query = this.extend (params, { 'stopPrice': stopPrice });
        return await this.createOrder (symbol, type, side, amount, price, query);
    }

    async createStopLimitOrder (symbol: string, side: OrderSide, amount: number, price: number, stopPrice: number, params = {}) {
        if (!this.has['createStopLimitOrder']) {
            throw new NotSupported (this.id + ' createStopLimitOrder() is not supported yet');
        }
        const query = this.extend (params, { 'stopPrice': stopPrice });
        return await this.createOrder (symbol, 'limit', side, amount, price, query);
    }

    async createStopMarketOrder (symbol: string, side: OrderSide, amount: number, stopPrice: number, params = {}) {
        if (!this.has['createStopMarketOrder']) {
            throw new NotSupported (this.id + ' createStopMarketOrder() is not supported yet');
        }
        const query = this.extend (params, { 'stopPrice': stopPrice });
        return await this.createOrder (symbol, 'market', side, amount, undefined, query);
    }

    safeCurrencyCode (currencyId: Str, currency: Currency = undefined): string {
        currency = this.safeCurrency (currencyId, currency);
        return currency['code'];
    }

    filterBySymbolSinceLimit (array, symbol: string = undefined, since: Int = undefined, limit: Int = undefined, tail = false) {
        return this.filterByValueSinceLimit (array, 'symbol', symbol, since, limit, 'timestamp', tail);
    }

    filterByCurrencySinceLimit (array, code = undefined, since: Int = undefined, limit: Int = undefined, tail = false) {
        return this.filterByValueSinceLimit (array, 'currency', code, since, limit, 'timestamp', tail);
    }

    filterBySymbolsSinceLimit (array, symbols: string[] = undefined, since: Int = undefined, limit: Int = undefined, tail = false) {
        const result = this.filterByArray (array, 'symbol', symbols, false);
        return this.filterBySinceLimit (result, since, limit, 'timestamp', tail);
    }

    parseLastPrices (pricesData, symbols: string[] = undefined, params = {}) {
        //
        // the value of tickers is either a dict or a list
        //
        // dict
        //
        //     {
        //         'marketId1': { ... },
        //         'marketId2': { ... },
        //         ...
        //     }
        //
        // list
        //
        //     [
        //         { 'market': 'marketId1', ... },
        //         { 'market': 'marketId2', ... },
        //         ...
        //     ]
        //
        const results = [];
        if (Array.isArray (pricesData)) {
            for (let i = 0; i < pricesData.length; i++) {
                const priceData = this.extend (this.parseLastPrice (pricesData[i]), params);
                results.push (priceData);
            }
        } else {
            const marketIds = Object.keys (pricesData);
            for (let i = 0; i < marketIds.length; i++) {
                const marketId = marketIds[i];
                const market = this.safeMarket (marketId);
                const priceData = this.extend (this.parseLastPrice (pricesData[marketId], market), params);
                results.push (priceData);
            }
        }
        symbols = this.marketSymbols (symbols);
        return this.filterByArray (results, 'symbol', symbols);
    }

    parseTickers (tickers, symbols: string[] = undefined, params = {}): Dictionary<Ticker> {
        //
        // the value of tickers is either a dict or a list
        //
        // dict
        //
        //     {
        //         'marketId1': { ... },
        //         'marketId2': { ... },
        //         'marketId3': { ... },
        //         ...
        //     }
        //
        // list
        //
        //     [
        //         { 'market': 'marketId1', ... },
        //         { 'market': 'marketId2', ... },
        //         { 'market': 'marketId3', ... },
        //         ...
        //     ]
        //
        const results = [];
        if (Array.isArray (tickers)) {
            for (let i = 0; i < tickers.length; i++) {
                const ticker = this.extend (this.parseTicker (tickers[i]), params);
                results.push (ticker);
            }
        } else {
            const marketIds = Object.keys (tickers);
            for (let i = 0; i < marketIds.length; i++) {
                const marketId = marketIds[i];
                const market = this.safeMarket (marketId);
                const ticker = this.extend (this.parseTicker (tickers[marketId], market), params);
                results.push (ticker);
            }
        }
        symbols = this.marketSymbols (symbols);
        return this.filterByArray (results, 'symbol', symbols);
    }

    parseDepositAddresses (addresses, codes: string[] = undefined, indexed = true, params = {}) {
        let result = [];
        for (let i = 0; i < addresses.length; i++) {
            const address = this.extend (this.parseDepositAddress (addresses[i]), params);
            result.push (address);
        }
        if (codes !== undefined) {
            result = this.filterByArray (result, 'currency', codes, false);
        }
        if (indexed) {
            return this.indexBy (result, 'currency');
        }
        return result;
    }

    parseBorrowInterests (response, market: Market = undefined) {
        const interests = [];
        for (let i = 0; i < response.length; i++) {
            const row = response[i];
            interests.push (this.parseBorrowInterest (row, market));
        }
        return interests;
    }

    parseFundingRateHistories (response, market = undefined, since: Int = undefined, limit: Int = undefined): FundingRateHistory[] {
        const rates = [];
        for (let i = 0; i < response.length; i++) {
            const entry = response[i];
            rates.push (this.parseFundingRateHistory (entry, market));
        }
        const sorted = this.sortBy (rates, 'timestamp');
        const symbol = (market === undefined) ? undefined : market['symbol'];
        return this.filterBySymbolSinceLimit (sorted, symbol, since, limit) as FundingRateHistory[];
    }

    safeSymbol (marketId: Str, market: Market = undefined, delimiter: Str = undefined, marketType: Str = undefined): string {
        market = this.safeMarket (marketId, market, delimiter, marketType);
        return market['symbol'];
    }

    parseFundingRate (contract: string, market: Market = undefined): object {
        throw new NotSupported (this.id + ' parseFundingRate() is not supported yet');
    }

    parseFundingRates (response, market: Market = undefined) {
        const result = {};
        for (let i = 0; i < response.length; i++) {
            const parsed = this.parseFundingRate (response[i], market);
            result[parsed['symbol']] = parsed;
        }
        return result;
    }

    isTriggerOrder (params) {
        const isTrigger = this.safeBool2 (params, 'trigger', 'stop');
        if (isTrigger) {
            params = this.omit (params, [ 'trigger', 'stop' ]);
        }
        return [ isTrigger, params ];
    }

    isPostOnly (isMarketOrder: boolean, exchangeSpecificParam, params = {}) {
        /**
         * @ignore
         * @method
         * @param {string} type Order type
         * @param {boolean} exchangeSpecificParam exchange specific postOnly
         * @param {object} [params] exchange specific params
         * @returns {boolean} true if a post only order, false otherwise
         */
        const timeInForce = this.safeStringUpper (params, 'timeInForce');
        let postOnly = this.safeBool2 (params, 'postOnly', 'post_only', false);
        // we assume timeInForce is uppercase from safeStringUpper (params, 'timeInForce')
        const ioc = timeInForce === 'IOC';
        const fok = timeInForce === 'FOK';
        const timeInForcePostOnly = timeInForce === 'PO';
        postOnly = postOnly || timeInForcePostOnly || exchangeSpecificParam;
        if (postOnly) {
            if (ioc || fok) {
                throw new InvalidOrder (this.id + ' postOnly orders cannot have timeInForce equal to ' + timeInForce);
            } else if (isMarketOrder) {
                throw new InvalidOrder (this.id + ' market orders cannot be postOnly');
            } else {
                return true;
            }
        } else {
            return false;
        }
    }

    handlePostOnly (isMarketOrder: boolean, exchangeSpecificPostOnlyOption: boolean, params: any = {}) {
        /**
         * @ignore
         * @method
         * @param {string} type Order type
         * @param {boolean} exchangeSpecificBoolean exchange specific postOnly
         * @param {object} [params] exchange specific params
         * @returns {Array}
         */
        const timeInForce = this.safeStringUpper (params, 'timeInForce');
        let postOnly = this.safeBool (params, 'postOnly', false);
        const ioc = timeInForce === 'IOC';
        const fok = timeInForce === 'FOK';
        const po = timeInForce === 'PO';
        postOnly = postOnly || po || exchangeSpecificPostOnlyOption;
        if (postOnly) {
            if (ioc || fok) {
                throw new InvalidOrder (this.id + ' postOnly orders cannot have timeInForce equal to ' + timeInForce);
            } else if (isMarketOrder) {
                throw new InvalidOrder (this.id + ' market orders cannot be postOnly');
            } else {
                if (po) {
                    params = this.omit (params, 'timeInForce');
                }
                params = this.omit (params, 'postOnly');
                return [ true, params ];
            }
        }
        return [ false, params ];
    }

    async fetchLastPrices (symbols: string[] = undefined, params = {}): Promise<{}> {
        throw new NotSupported (this.id + ' fetchLastPrices() is not supported yet');
    }

    async fetchTradingFees (params = {}): Promise<{}> {
        throw new NotSupported (this.id + ' fetchTradingFees() is not supported yet');
    }

    async fetchTradingFeesWs (params = {}): Promise<{}> {
        throw new NotSupported (this.id + ' fetchTradingFeesWs() is not supported yet');
    }

    async fetchTradingFee (symbol: string, params = {}): Promise<{}> {
        if (!this.has['fetchTradingFees']) {
            throw new NotSupported (this.id + ' fetchTradingFee() is not supported yet');
        }
        return await this.fetchTradingFees (params);
    }

    parseOpenInterest (interest, market: Market = undefined): OpenInterest {
        throw new NotSupported (this.id + ' parseOpenInterest () is not supported yet');
    }

    parseOpenInterests (response, market = undefined, since: Int = undefined, limit: Int = undefined): OpenInterest[] {
        const interests = [];
        for (let i = 0; i < response.length; i++) {
            const entry = response[i];
            const interest = this.parseOpenInterest (entry, market);
            interests.push (interest);
        }
        const sorted = this.sortBy (interests, 'timestamp');
        const symbol = this.safeString (market, 'symbol');
        return this.filterBySymbolSinceLimit (sorted, symbol, since, limit);
    }

    async fetchFundingRate (symbol: string, params = {}): Promise<FundingRate> {
        if (this.has['fetchFundingRates']) {
            await this.loadMarkets ();
            const market = this.market (symbol);
            symbol = market['symbol'];
            if (!market['contract']) {
                throw new BadSymbol (this.id + ' fetchFundingRate() supports contract markets only');
            }
            const rates = await this.fetchFundingRates ([ symbol ], params);
            const rate = this.safeValue (rates, symbol);
            if (rate === undefined) {
                throw new NullResponse (this.id + ' fetchFundingRate () returned no data for ' + symbol);
            } else {
                return rate;
            }
        } else {
            throw new NotSupported (this.id + ' fetchFundingRate () is not supported yet');
        }
    }

    async fetchMarkOHLCV (symbol, timeframe = '1m', since: Int = undefined, limit: Int = undefined, params = {}): Promise<OHLCV[]> {
        /**
         * @method
         * @name exchange#fetchMarkOHLCV
         * @description fetches historical mark price candlestick data containing the open, high, low, and close price of a market
         * @param {string} symbol unified symbol of the market to fetch OHLCV data for
         * @param {string} timeframe the length of time each candle represents
         * @param {int} [since] timestamp in ms of the earliest candle to fetch
         * @param {int} [limit] the maximum amount of candles to fetch
         * @param {object} [params] extra parameters specific to the exchange API endpoint
         * @returns {float[][]} A list of candles ordered as timestamp, open, high, low, close, undefined
         */
        if (this.has['fetchMarkOHLCV']) {
            const request = {
                'price': 'mark',
            };
            return await this.fetchOHLCV (symbol, timeframe, since, limit, this.extend (request, params));
        } else {
            throw new NotSupported (this.id + ' fetchMarkOHLCV () is not supported yet');
        }
    }

    async fetchIndexOHLCV (symbol: string, timeframe = '1m', since: Int = undefined, limit: Int = undefined, params = {}): Promise<OHLCV[]> {
        /**
         * @method
         * @name exchange#fetchIndexOHLCV
         * @description fetches historical index price candlestick data containing the open, high, low, and close price of a market
         * @param {string} symbol unified symbol of the market to fetch OHLCV data for
         * @param {string} timeframe the length of time each candle represents
         * @param {int} [since] timestamp in ms of the earliest candle to fetch
         * @param {int} [limit] the maximum amount of candles to fetch
         * @param {object} [params] extra parameters specific to the exchange API endpoint
         * @returns {} A list of candles ordered as timestamp, open, high, low, close, undefined
         */
        if (this.has['fetchIndexOHLCV']) {
            const request = {
                'price': 'index',
            };
            return await this.fetchOHLCV (symbol, timeframe, since, limit, this.extend (request, params));
        } else {
            throw new NotSupported (this.id + ' fetchIndexOHLCV () is not supported yet');
        }
    }

    async fetchPremiumIndexOHLCV (symbol: string, timeframe = '1m', since: Int = undefined, limit: Int = undefined, params = {}): Promise<OHLCV[]> {
        /**
         * @method
         * @name exchange#fetchPremiumIndexOHLCV
         * @description fetches historical premium index price candlestick data containing the open, high, low, and close price of a market
         * @param {string} symbol unified symbol of the market to fetch OHLCV data for
         * @param {string} timeframe the length of time each candle represents
         * @param {int} [since] timestamp in ms of the earliest candle to fetch
         * @param {int} [limit] the maximum amount of candles to fetch
         * @param {object} [params] extra parameters specific to the exchange API endpoint
         * @returns {float[][]} A list of candles ordered as timestamp, open, high, low, close, undefined
         */
        if (this.has['fetchPremiumIndexOHLCV']) {
            const request = {
                'price': 'premiumIndex',
            };
            return await this.fetchOHLCV (symbol, timeframe, since, limit, this.extend (request, params));
        } else {
            throw new NotSupported (this.id + ' fetchPremiumIndexOHLCV () is not supported yet');
        }
    }

    handleTimeInForce (params = {}) {
        /**
         * @ignore
         * @method
         * Must add timeInForce to this.options to use this method
         * @returns {string} returns the exchange specific value for timeInForce
         */
        const timeInForce = this.safeStringUpper (params, 'timeInForce'); // supported values GTC, IOC, PO
        if (timeInForce !== undefined) {
            const exchangeValue = this.safeString (this.options['timeInForce'], timeInForce);
            if (exchangeValue === undefined) {
                throw new ExchangeError (this.id + ' does not support timeInForce "' + timeInForce + '"');
            }
            return exchangeValue;
        }
        return undefined;
    }

    convertTypeToAccount (account) {
        /**
         * @ignore
         * @method
         * Must add accountsByType to this.options to use this method
         * @param {string} account key for account name in this.options['accountsByType']
         * @returns the exchange specific account name or the isolated margin id for transfers
         */
        const accountsByType = this.safeDict (this.options, 'accountsByType', {});
        const lowercaseAccount = account.toLowerCase ();
        if (lowercaseAccount in accountsByType) {
            return accountsByType[lowercaseAccount];
        } else if ((account in this.markets) || (account in this.markets_by_id)) {
            const market = this.market (account);
            return market['id'];
        } else {
            return account;
        }
    }

    checkRequiredArgument (methodName: string, argument, argumentName, options = []) {
        /**
         * @ignore
         * @method
         * @param {string} methodName the name of the method that the argument is being checked for
         * @param {string} argument the argument's actual value provided
         * @param {string} argumentName the name of the argument being checked (for logging purposes)
         * @param {string[]} options a list of options that the argument can be
         * @returns {undefined}
         */
        const optionsLength = options.length;
        if ((argument === undefined) || ((optionsLength > 0) && (!(this.inArray (argument, options))))) {
            const messageOptions = options.join (', ');
            let message = this.id + ' ' + methodName + '() requires a ' + argumentName + ' argument';
            if (messageOptions !== '') {
                message += ', one of ' + '(' + messageOptions + ')';
            }
            throw new ArgumentsRequired (message);
        }
    }

    checkRequiredMarginArgument (methodName: string, symbol: Str, marginMode: string) {
        /**
         * @ignore
         * @method
         * @param {string} symbol unified symbol of the market
         * @param {string} methodName name of the method that requires a symbol
         * @param {string} marginMode is either 'isolated' or 'cross'
         */
        if ((marginMode === 'isolated') && (symbol === undefined)) {
            throw new ArgumentsRequired (this.id + ' ' + methodName + '() requires a symbol argument for isolated margin');
        } else if ((marginMode === 'cross') && (symbol !== undefined)) {
            throw new ArgumentsRequired (this.id + ' ' + methodName + '() cannot have a symbol argument for cross margin');
        }
    }

    parseDepositWithdrawFees (response, codes: string[] = undefined, currencyIdKey = undefined): any {
        /**
         * @ignore
         * @method
         * @param {object[]|object} response unparsed response from the exchange
         * @param {string[]|undefined} codes the unified currency codes to fetch transactions fees for, returns all currencies when undefined
         * @param {str} currencyIdKey *should only be undefined when response is a dictionary* the object key that corresponds to the currency id
         * @returns {object} objects with withdraw and deposit fees, indexed by currency codes
         */
        const depositWithdrawFees = {};
        codes = this.marketCodes (codes);
        const isArray = Array.isArray (response);
        let responseKeys = response;
        if (!isArray) {
            responseKeys = Object.keys (response);
        }
        for (let i = 0; i < responseKeys.length; i++) {
            const entry = responseKeys[i];
            const dictionary = isArray ? entry : response[entry];
            const currencyId = isArray ? this.safeString (dictionary, currencyIdKey) : entry;
            const currency = this.safeValue (this.currencies_by_id, currencyId);
            const code = this.safeString (currency, 'code', currencyId);
            if ((codes === undefined) || (this.inArray (code, codes))) {
                depositWithdrawFees[code] = this.parseDepositWithdrawFee (dictionary, currency);
            }
        }
        return depositWithdrawFees;
    }

    parseDepositWithdrawFee (fee, currency: Currency = undefined): any {
        throw new NotSupported (this.id + ' parseDepositWithdrawFee() is not supported yet');
    }

    depositWithdrawFee (info): any {
        return {
            'info': info,
            'withdraw': {
                'fee': undefined,
                'percentage': undefined,
            },
            'deposit': {
                'fee': undefined,
                'percentage': undefined,
            },
            'networks': {},
        };
    }

    assignDefaultDepositWithdrawFees (fee, currency = undefined): any {
        /**
         * @ignore
         * @method
         * @description Takes a depositWithdrawFee structure and assigns the default values for withdraw and deposit
         * @param {object} fee A deposit withdraw fee structure
         * @param {object} currency A currency structure, the response from this.currency ()
         * @returns {object} A deposit withdraw fee structure
         */
        const networkKeys = Object.keys (fee['networks']);
        const numNetworks = networkKeys.length;
        if (numNetworks === 1) {
            fee['withdraw'] = fee['networks'][networkKeys[0]]['withdraw'];
            fee['deposit'] = fee['networks'][networkKeys[0]]['deposit'];
            return fee;
        }
        const currencyCode = this.safeString (currency, 'code');
        for (let i = 0; i < numNetworks; i++) {
            const network = networkKeys[i];
            if (network === currencyCode) {
                fee['withdraw'] = fee['networks'][networkKeys[i]]['withdraw'];
                fee['deposit'] = fee['networks'][networkKeys[i]]['deposit'];
            }
        }
        return fee;
    }

    parseIncome (info, market: Market = undefined): object {
        throw new NotSupported (this.id + ' parseIncome () is not supported yet');
    }

    parseIncomes (incomes, market = undefined, since: Int = undefined, limit: Int = undefined): FundingHistory[] {
        /**
         * @ignore
         * @method
         * @description parses funding fee info from exchange response
         * @param {object[]} incomes each item describes once instance of currency being received or paid
         * @param {object} market ccxt market
         * @param {int} [since] when defined, the response items are filtered to only include items after this timestamp
         * @param {int} [limit] limits the number of items in the response
         * @returns {object[]} an array of [funding history structures]{@link https://docs.ccxt.com/#/?id=funding-history-structure}
         */
        const result = [];
        for (let i = 0; i < incomes.length; i++) {
            const entry = incomes[i];
            const parsed = this.parseIncome (entry, market);
            result.push (parsed);
        }
        const sorted = this.sortBy (result, 'timestamp');
        return this.filterBySinceLimit (sorted, since, limit);
    }

    getMarketFromSymbols (symbols: string[] = undefined) {
        if (symbols === undefined) {
            return undefined;
        }
        const firstMarket = this.safeString (symbols, 0);
        const market = this.market (firstMarket);
        return market;
    }

    parseWsOHLCVs (ohlcvs: object[], market: any = undefined, timeframe: string = '1m', since: Int = undefined, limit: Int = undefined) {
        const results = [];
        for (let i = 0; i < ohlcvs.length; i++) {
            results.push (this.parseWsOHLCV (ohlcvs[i], market));
        }
        return results;
    }

    async fetchTransactions (code: string = undefined, since: Int = undefined, limit: Int = undefined, params = {}): Promise<Transaction[]> {
        /**
         * @method
         * @name exchange#fetchTransactions
         * @deprecated
         * @description *DEPRECATED* use fetchDepositsWithdrawals instead
         * @param {string} code unified currency code for the currency of the deposit/withdrawals, default is undefined
         * @param {int} [since] timestamp in ms of the earliest deposit/withdrawal, default is undefined
         * @param {int} [limit] max number of deposit/withdrawals to return, default is undefined
         * @param {object} [params] extra parameters specific to the exchange API endpoint
         * @returns {object} a list of [transaction structures]{@link https://docs.ccxt.com/#/?id=transaction-structure}
         */
        if (this.has['fetchDepositsWithdrawals']) {
            return await this.fetchDepositsWithdrawals (code, since, limit, params);
        } else {
            throw new NotSupported (this.id + ' fetchTransactions () is not supported yet');
        }
    }

    filterByArrayPositions (objects, key: IndexType, values = undefined, indexed = true): Position[] {
        /**
         * @ignore
         * @method
         * @description Typed wrapper for filterByArray that returns a list of positions
         */
        return this.filterByArray (objects, key, values, indexed) as Position[];
    }

    filterByArrayTickers (objects, key: IndexType, values = undefined, indexed = true): Dictionary<Ticker> {
        /**
         * @ignore
         * @method
         * @description Typed wrapper for filterByArray that returns a dictionary of tickers
         */
        return this.filterByArray (objects, key, values, indexed) as Dictionary<Ticker>;
    }

    createOHLCVObject (symbol: string, timeframe: string, data): Dictionary<Dictionary<OHLCV[]>> {
        const res = {};
        res[symbol] = {};
        res[symbol][timeframe] = data;
        return res;
    }

    handleMaxEntriesPerRequestAndParams (method: string, maxEntriesPerRequest: Int = undefined, params = {}): [Int, any] {
        let newMaxEntriesPerRequest = undefined;
        [ newMaxEntriesPerRequest, params ] = this.handleOptionAndParams (params, method, 'maxEntriesPerRequest');
        if ((newMaxEntriesPerRequest !== undefined) && (newMaxEntriesPerRequest !== maxEntriesPerRequest)) {
            maxEntriesPerRequest = newMaxEntriesPerRequest;
        }
        if (maxEntriesPerRequest === undefined) {
            maxEntriesPerRequest = 1000; // default to 1000
        }
        return [ maxEntriesPerRequest, params ];
    }

    async fetchPaginatedCallDynamic (method: string, symbol: string = undefined, since: Int = undefined, limit: Int = undefined, params = {}, maxEntriesPerRequest: Int = undefined): Promise<any> {
        let maxCalls = undefined;
        [ maxCalls, params ] = this.handleOptionAndParams (params, method, 'paginationCalls', 10);
        let maxRetries = undefined;
        [ maxRetries, params ] = this.handleOptionAndParams (params, method, 'maxRetries', 3);
        let paginationDirection = undefined;
        [ paginationDirection, params ] = this.handleOptionAndParams (params, method, 'paginationDirection', 'backward');
        let paginationTimestamp = undefined;
        let calls = 0;
        let result = [];
        let errors = 0;
        const until = this.safeInteger2 (params, 'untill', 'till'); // do not omit it from params here
        [ maxEntriesPerRequest, params ] = this.handleMaxEntriesPerRequestAndParams (method, maxEntriesPerRequest, params);
        if ((paginationDirection === 'forward')) {
            if (since === undefined) {
                throw new ArgumentsRequired (this.id + ' pagination requires a since argument when paginationDirection set to forward');
            }
            paginationTimestamp = since;
        }
        while ((calls < maxCalls)) {
            calls += 1;
            try {
                if (paginationDirection === 'backward') {
                    // do it backwards, starting from the last
                    // UNTIL filtering is required in order to work
                    if (paginationTimestamp !== undefined) {
                        params['until'] = paginationTimestamp - 1;
                    }
                    const response = await this[method] (symbol, undefined, maxEntriesPerRequest, params);
                    const responseLength = response.length;
                    if (this.verbose) {
                        const backwardMessage = 'Dynamic pagination call ' + calls + ' method ' + method + ' response length ' + responseLength + ' timestamp ' + paginationTimestamp;
                        this.log (backwardMessage);
                    }
                    if (responseLength === 0) {
                        break;
                    }
                    errors = 0;
                    result = this.arrayConcat (result, response);
                    const firstElement = this.safeValue (response, 0);
                    paginationTimestamp = this.safeInteger2 (firstElement, 'timestamp', 0);
                    if ((since !== undefined) && (paginationTimestamp <= since)) {
                        break;
                    }
                } else {
                    // do it forwards, starting from the since
                    const response = await this[method] (symbol, paginationTimestamp, maxEntriesPerRequest, params);
                    const responseLength = response.length;
                    if (this.verbose) {
                        const forwardMessage = 'Dynamic pagination call ' + calls + ' method ' + method + ' response length ' + responseLength + ' timestamp ' + paginationTimestamp;
                        this.log (forwardMessage);
                    }
                    if (responseLength === 0) {
                        break;
                    }
                    errors = 0;
                    result = this.arrayConcat (result, response);
                    const last = this.safeValue (response, responseLength - 1);
                    paginationTimestamp = this.safeInteger (last, 'timestamp') - 1;
                    if ((until !== undefined) && (paginationTimestamp >= until)) {
                        break;
                    }
                }
            } catch (e) {
                errors += 1;
                if (errors > maxRetries) {
                    throw e;
                }
            }
        }
        const uniqueResults = this.removeRepeatedElementsFromArray (result);
        const key = (method === 'fetchOHLCV') ? 0 : 'timestamp';
        return this.filterBySinceLimit (uniqueResults, since, limit, key);
    }

    async safeDeterministicCall (method: string, symbol: string = undefined, since: Int = undefined, limit: Int = undefined, timeframe: string = undefined, params = {}) {
        let maxRetries = undefined;
        [ maxRetries, params ] = this.handleOptionAndParams (params, method, 'maxRetries', 3);
        let errors = 0;
        try {
            if (timeframe && method !== 'fetchFundingRateHistory') {
                return await this[method] (symbol, timeframe, since, limit, params);
            } else {
                return await this[method] (symbol, since, limit, params);
            }
        } catch (e) {
            if (e instanceof RateLimitExceeded) {
                throw e; // if we are rate limited, we should not retry and fail fast
            }
            errors += 1;
            if (errors > maxRetries) {
                throw e;
            }
        }
        return undefined;
    }

    async fetchPaginatedCallDeterministic (method: string, symbol: string = undefined, since: Int = undefined, limit: Int = undefined, timeframe: string = undefined, params = {}, maxEntriesPerRequest = undefined): Promise<any> {
        let maxCalls = undefined;
        [ maxCalls, params ] = this.handleOptionAndParams (params, method, 'paginationCalls', 10);
        [ maxEntriesPerRequest, params ] = this.handleMaxEntriesPerRequestAndParams (method, maxEntriesPerRequest, params);
        const current = this.milliseconds ();
        const tasks = [];
        const time = this.parseTimeframe (timeframe) * 1000;
        const step = time * maxEntriesPerRequest;
        let currentSince = current - (maxCalls * step) - 1;
        if (since !== undefined) {
            currentSince = Math.max (currentSince, since);
        }
        const until = this.safeInteger2 (params, 'until', 'till'); // do not omit it here
        if (until !== undefined) {
            const requiredCalls = Math.ceil ((until - since) / step);
            if (requiredCalls > maxCalls) {
                throw new BadRequest (this.id + ' the number of required calls is greater than the max number of calls allowed, either increase the paginationCalls or decrease the since-until gap. Current paginationCalls limit is ' + maxCalls.toString () + ' required calls is ' + requiredCalls.toString ());
            }
        }
        for (let i = 0; i < maxCalls; i++) {
            if ((until !== undefined) && (currentSince >= until)) {
                break;
            }
            tasks.push (this.safeDeterministicCall (method, symbol, currentSince, maxEntriesPerRequest, timeframe, params));
            currentSince = this.sum (currentSince, step) - 1;
        }
        const results = await Promise.all (tasks);
        let result = [];
        for (let i = 0; i < results.length; i++) {
            result = this.arrayConcat (result, results[i]);
        }
        const uniqueResults = this.removeRepeatedElementsFromArray (result) as any;
        const key = (method === 'fetchOHLCV') ? 0 : 'timestamp';
        return this.filterBySinceLimit (uniqueResults, since, limit, key);
    }

    async fetchPaginatedCallCursor (method: string, symbol: string = undefined, since = undefined, limit = undefined, params = {}, cursorReceived = undefined, cursorSent = undefined, cursorIncrement = undefined, maxEntriesPerRequest = undefined): Promise<any> {
        let maxCalls = undefined;
        [ maxCalls, params ] = this.handleOptionAndParams (params, method, 'paginationCalls', 10);
        let maxRetries = undefined;
        [ maxRetries, params ] = this.handleOptionAndParams (params, method, 'maxRetries', 3);
        [ maxEntriesPerRequest, params ] = this.handleMaxEntriesPerRequestAndParams (method, maxEntriesPerRequest, params);
        let cursorValue = undefined;
        let i = 0;
        let errors = 0;
        let result = [];
        while (i < maxCalls) {
            try {
                if (cursorValue !== undefined) {
                    if (cursorIncrement !== undefined) {
                        cursorValue = this.parseToInt (cursorValue) + cursorIncrement;
                    }
                    params[cursorSent] = cursorValue;
                }
                let response = undefined;
                if (method === 'fetchAccounts') {
                    response = await this[method] (params);
                } else {
                    response = await this[method] (symbol, since, maxEntriesPerRequest, params);
                }
                errors = 0;
                const responseLength = response.length;
                if (this.verbose) {
                    const iteration = (i + 1).toString ();
                    const cursorMessage = 'Cursor pagination call ' + iteration + ' method ' + method + ' response length ' + responseLength.toString () + ' cursor ' + cursorValue;
                    this.log (cursorMessage);
                }
                if (responseLength === 0) {
                    break;
                }
                result = this.arrayConcat (result, response);
                const last = this.safeValue (response, responseLength - 1);
                cursorValue = this.safeValue (last['info'], cursorReceived);
                if (cursorValue === undefined) {
                    break;
                }
                const lastTimestamp = this.safeInteger (last, 'timestamp');
                if (lastTimestamp !== undefined && lastTimestamp < since) {
                    break;
                }
            } catch (e) {
                errors += 1;
                if (errors > maxRetries) {
                    throw e;
                }
            }
            i += 1;
        }
        const sorted = this.sortCursorPaginatedResult (result);
        const key = (method === 'fetchOHLCV') ? 0 : 'timestamp';
        return this.filterBySinceLimit (sorted, since, limit, key);
    }

    async fetchPaginatedCallIncremental (method: string, symbol: string = undefined, since = undefined, limit = undefined, params = {}, pageKey = undefined, maxEntriesPerRequest = undefined): Promise<any> {
        let maxCalls = undefined;
        [ maxCalls, params ] = this.handleOptionAndParams (params, method, 'paginationCalls', 10);
        let maxRetries = undefined;
        [ maxRetries, params ] = this.handleOptionAndParams (params, method, 'maxRetries', 3);
        [ maxEntriesPerRequest, params ] = this.handleMaxEntriesPerRequestAndParams (method, maxEntriesPerRequest, params);
        let i = 0;
        let errors = 0;
        let result = [];
        while (i < maxCalls) {
            try {
                params[pageKey] = i + 1;
                const response = await this[method] (symbol, since, maxEntriesPerRequest, params);
                errors = 0;
                const responseLength = response.length;
                if (this.verbose) {
                    const iteration = (i + 1).toString ();
                    const incrementalMessage = 'Incremental pagination call ' + iteration + ' method ' + method + ' response length ' + responseLength.toString ();
                    this.log (incrementalMessage);
                }
                if (responseLength === 0) {
                    break;
                }
                result = this.arrayConcat (result, response);
            } catch (e) {
                errors += 1;
                if (errors > maxRetries) {
                    throw e;
                }
            }
            i += 1;
        }
        const sorted = this.sortCursorPaginatedResult (result);
        const key = (method === 'fetchOHLCV') ? 0 : 'timestamp';
        return this.filterBySinceLimit (sorted, since, limit, key);
    }

    sortCursorPaginatedResult (result) {
        const first = this.safeValue (result, 0);
        if (first !== undefined) {
            if ('timestamp' in first) {
                return this.sortBy (result, 'timestamp', true);
            }
            if ('id' in first) {
                return this.sortBy (result, 'id', true);
            }
        }
        return result;
    }

    removeRepeatedElementsFromArray (input) {
        const uniqueResult = {};
        for (let i = 0; i < input.length; i++) {
            const entry = input[i];
            const id = this.safeString (entry, 'id');
            if (id !== undefined) {
                if (this.safeString (uniqueResult, id) === undefined) {
                    uniqueResult[id] = entry;
                }
            } else {
                const timestamp = this.safeInteger2 (entry, 'timestamp', 0);
                if (timestamp !== undefined) {
                    if (this.safeString (uniqueResult, timestamp) === undefined) {
                        uniqueResult[timestamp] = entry;
                    }
                }
            }
        }
        const values = Object.values (uniqueResult);
        const valuesLength = values.length;
        if (valuesLength > 0) {
            return values as any;
        }
        return input;
    }

    handleUntilOption (key: string, request, params, multiplier = 1) {
        const until = this.safeInteger2 (params, 'until', 'till');
        if (until !== undefined) {
            request[key] = this.parseToInt (until * multiplier);
            params = this.omit (params, [ 'until', 'till' ]);
        }
        return [ request, params ];
    }

    safeOpenInterest (interest, market: Market = undefined): OpenInterest {
        return this.extend (interest, {
            'symbol': this.safeString (market, 'symbol'),
            'baseVolume': this.safeNumber (interest, 'baseVolume'), // deprecated
            'quoteVolume': this.safeNumber (interest, 'quoteVolume'), // deprecated
            'openInterestAmount': this.safeNumber (interest, 'openInterestAmount'),
            'openInterestValue': this.safeNumber (interest, 'openInterestValue'),
            'timestamp': this.safeInteger (interest, 'timestamp'),
            'datetime': this.safeString (interest, 'datetime'),
            'info': this.safeValue (interest, 'info'),
        });
    }

    parseLiquidation (liquidation, market: Market = undefined): Liquidation {
        throw new NotSupported (this.id + ' parseLiquidation () is not supported yet');
    }

    parseLiquidations (liquidations, market = undefined, since: Int = undefined, limit: Int = undefined): Liquidation[] {
        /**
         * @ignore
         * @method
         * @description parses liquidation info from the exchange response
         * @param {object[]} liquidations each item describes an instance of a liquidation event
         * @param {object} market ccxt market
         * @param {int} [since] when defined, the response items are filtered to only include items after this timestamp
         * @param {int} [limit] limits the number of items in the response
         * @returns {object[]} an array of [liquidation structures]{@link https://docs.ccxt.com/#/?id=liquidation-structure}
         */
        const result = [];
        for (let i = 0; i < liquidations.length; i++) {
            const entry = liquidations[i];
            const parsed = this.parseLiquidation (entry, market);
            result.push (parsed);
        }
        const sorted = this.sortBy (result, 'timestamp');
        const symbol = this.safeString (market, 'symbol');
        return this.filterBySymbolSinceLimit (sorted, symbol, since, limit);
    }

    parseGreeks (greeks, market: Market = undefined): Greeks {
        throw new NotSupported (this.id + ' parseGreeks () is not supported yet');
    }

    parseMarginModes (response: object[], symbols: string[] = undefined, symbolKey: string = undefined, marketType: MarketType = undefined): MarginModes {
        const marginModeStructures = {};
        for (let i = 0; i < response.length; i++) {
            const info = response[i];
            const marketId = this.safeString (info, symbolKey);
            const market = this.safeMarket (marketId, undefined, undefined, marketType);
            if ((symbols === undefined) || this.inArray (market['symbol'], symbols)) {
                marginModeStructures[market['symbol']] = this.parseMarginMode (info, market);
            }
        }
        return marginModeStructures;
    }

    parseMarginMode (marginMode, market: Market = undefined): MarginMode {
        throw new NotSupported (this.id + ' parseMarginMode () is not supported yet');
    }

    parseLeverages (response: object[], symbols: string[] = undefined, symbolKey: string = undefined, marketType: MarketType = undefined): Leverages {
        const leverageStructures = {};
        for (let i = 0; i < response.length; i++) {
            const info = response[i];
            const marketId = this.safeString (info, symbolKey);
            const market = this.safeMarket (marketId, undefined, undefined, marketType);
            if ((symbols === undefined) || this.inArray (market['symbol'], symbols)) {
                leverageStructures[market['symbol']] = this.parseLeverage (info, market);
            }
        }
        return leverageStructures;
    }

    parseLeverage (leverage, market: Market = undefined): Leverage {
        throw new NotSupported (this.id + ' parseLeverage() is not supported yet');
    }
}

export {
    Exchange,
};<|MERGE_RESOLUTION|>--- conflicted
+++ resolved
@@ -250,16 +250,10 @@
     triggerOrders: ArrayCache = undefined
     trades: Dictionary<ArrayCache>
     transactions = {}
-<<<<<<< HEAD
-    ohlcvs: any
-    myTrades: any
-    positions    = {}
     futureTypes  = []
-=======
     ohlcvs: Dictionary<Dictionary<ArrayCacheByTimestamp>>
     myTrades: ArrayCache;
     positions: any;
->>>>>>> bcb129f8
     urls: {
         logo?: string;
         api?: string | Dictionary<string>;
@@ -789,12 +783,8 @@
         this.transactions = {}
         this.ohlcvs       = {}
         this.myTrades     = undefined
-<<<<<<< HEAD
         this.positions    = {}
         this.futureTypes  = [ 'W', 'BW', 'M', 'BM', 'Q', 'BQ' ]
-=======
-        this.positions    = undefined
->>>>>>> bcb129f8
         // web3 and cryptography flags
         this.requiresWeb3 = false
         this.requiresEddsa = false
@@ -5031,7 +5021,6 @@
                 if (market[defaultType]) {
                     return market;
                 }
-<<<<<<< HEAD
                 return markets[0];
             } else {
                 // temporary support for old futures
@@ -5045,8 +5034,6 @@
                         }
                     }
                 }
-=======
->>>>>>> bcb129f8
             }
             return markets[0];
         } else if ((symbol.endsWith ('-C')) || (symbol.endsWith ('-P')) || (symbol.startsWith ('C-')) || (symbol.startsWith ('P-'))) {
