--- conflicted
+++ resolved
@@ -749,20 +749,6 @@
         return result;
     }
 
-<<<<<<< HEAD
-    checkAddress (address) {
-        if (address === undefined) {
-            throw new InvalidAddress (this.id + ' address is undefined');
-        }
-        // check the address is not the same letter like 'aaaaa' nor too short nor has a space
-        if ((this.unique (address).length === 1) || address.length < this.minFundingAddressLength || address.includes (' ')) {
-            throw new InvalidAddress (this.id + ' address is invalid or has less than ' + this.minFundingAddressLength.toString () + ' characters: "' + this.json (address) + '"');
-        }
-        return address;
-    }
-
-=======
->>>>>>> 57d3a5d6
     initRestRateLimiter () {
         if (this.rateLimit === undefined) {
             throw new Error (this.id + '.rateLimit property is not configured');
