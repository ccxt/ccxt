--- conflicted
+++ resolved
@@ -299,16 +299,12 @@
 export default class Exchange {
     options: {
         [key: string]: any;
-<<<<<<< HEAD
     };
-=======
-    }
-    isSandboxModeEnabled: boolean = false
->>>>>>> 53581042
 
     api = undefined
     certified: boolean = false;
     countries: Str[] = undefined;
+    isSandboxModeEnabled: boolean = false;
     pro: boolean = false;
     sleep = sleep;
     throttleProp = undefined
