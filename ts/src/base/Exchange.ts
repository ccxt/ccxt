// ----------------------------------------------------------------------------
/* eslint-disable */

import * as functions from './functions.js';
import {
    inArray as inArrayFunc,
    keys as keysFunc,
    values as valuesFunc,
    vwap as vwapFunc
} from './functions.js';
// import exceptions from "./errors.js"
<<<<<<< HEAD
import {
    ArgumentsRequired,
    AuthenticationError,
    BadRequest,
    BadResponse,
    BadSymbol,
    DDoSProtection,
    ExchangeClosedByUser,
    ExchangeError,
    ExchangeNotAvailable,
    InvalidAddress,
    InvalidOrder,
    InvalidProxySettings,
    NetworkError,
    NotSupported,
    NullResponse,
    OperationFailed,
    RateLimitExceeded,
    RequestTimeout,
    UnsubscribeError
} from "./errors.js";

import { Precise } from './Precise.js';
=======

 import { // eslint-disable-line object-curly-newline
    ExchangeError
    , BadSymbol
    , NullResponse
    , InvalidAddress
    , InvalidOrder
    , NotSupported
    , OperationFailed
    , BadResponse
    , AuthenticationError
    , DDoSProtection
    , RequestTimeout
    , NetworkError
    , InvalidProxySettings
    , ExchangeNotAvailable
    , ArgumentsRequired
    , RateLimitExceeded
    , BadRequest
    , UnsubscribeError
} from "./errors.js"

import { Precise } from './Precise.js'
>>>>>>> e2d45567


//-----------------------------------------------------------------------------
import WsClient from './ws/WsClient.js';
import { Future } from './ws/Future.js';
import { CountedOrderBook, IndexedOrderBook, OrderBook as WsOrderBook } from './ws/OrderBook.js';

// ----------------------------------------------------------------------------
//
import { axolotl } from './functions/crypto.js';
// import types
import type {
    Account,
    Balance,
    BalanceAccount,
    Balances,
    Bool,
    BorrowInterest,
    CancellationRequest,
    ConstructorArgs,
    Conversion,
    CrossBorrowRate,
    CrossBorrowRates,
    Currencies,
    Currency,
    CurrencyInterface,
    DepositAddress,
    DepositWithdrawFeeNetwork,
    Dict,
    Dictionary,
    Fee,
    FundingHistory,
    FundingRate,
    FundingRateHistory,
    FundingRates,
    Greeks,
    IndexType,
    int,
    Int,
    IsolatedBorrowRate,
    IsolatedBorrowRates,
    LastPrice,
    LastPrices,
    LedgerEntry,
    Leverage,
    Leverages,
    LeverageTier,
    LeverageTiers,
    Liquidation,
    LongShortRatio,
    MarginMode,
    MarginModes,
    MarginModification,
    Market,
    MarketInterface,
    MarketType,
    MinMax,
    Num,
    OHLCV,
    OHLCVC,
    OpenInterest,
    OpenInterests,
    Option,
    OptionChain,
    Order,
    OrderBook,
    OrderBooks,
    OrderRequest,
    OrderSide,
    OrderType,
    Position,
    Str,
    Strings,
    Ticker,
    Tickers,
    Trade,
    TradingFeeInterface,
    TradingFees,
    Transaction,
    TransferEntry,
} from './types.js';

// ----------------------------------------------------------------------------
// move this elsewhere.
import {
    ArrayCache,
    ArrayCacheBySymbolById,
    ArrayCacheBySymbolBySide,
    ArrayCacheByTimestamp,
} from './ws/Cache.js'
import {OrderBook as Ob} from './ws/OrderBook.js';

import totp from './functions/totp.js';
import ethers from '../static_dependencies/ethers/index.js';
import { TypedDataEncoder } from '../static_dependencies/ethers/hash/index.js';
import {SecureRandom} from "../static_dependencies/jsencrypt/lib/jsbn/rng.js";
import {getStarkKey, ethSigToPrivate, sign as starknetCurveSign} from '../static_dependencies/scure-starknet/index.js';
import init, * as zklink from '../static_dependencies/zklink/zklink-sdk-web.js';
import * as Starknet from '../static_dependencies/starknet/index.js';
import Client from './ws/Client.js'
import { sha256 } from '../static_dependencies/noble-hashes/sha256.js'

const {
    aggregate,
    arrayConcat,
    base16ToBinary,
    base58ToBinary,
    base64ToBinary,
    base64ToString,
    binaryConcat,
    binaryConcatArray,
    binaryToBase16,
    binaryToBase58,
    binaryToBase64,
    capitalize,
    clone,
    crc32,
    DECIMAL_PLACES,
    decimalToPrecision,
    decode,
    deepExtend,
    ecdsa,
    encode,
    extend,
    extractParams,
    filterBy,
    flatten,
    groupBy,
    hash,
    hmac,
    implodeParams,
    inArray,
    indexBy,
    isEmpty,
    isJsonEncodedObject,
    isNode,
    iso8601,
    json,
    keysort,
    merge,
    microseconds,
    milliseconds,
    NO_PADDING,
    now,
    numberToBE,
    numberToLE,
    numberToString,
    omit,
    omitZero,
    ordered,
    packb,
    parse8601,
    parseDate,
    parseTimeframe,
    precisionFromString,
    rawencode,
    ROUND,
    roundTimeframe,
    safeFloat,
    safeFloat2,
    safeFloatN,
    safeInteger,
    safeInteger2,
    safeIntegerN,
    safeIntegerProduct,
    safeIntegerProduct2,
    safeIntegerProductN,
    safeString,
    safeString2,
    safeStringLower,
    safeStringLower2,
    safeStringLowerN,
    safeStringN,
    safeStringUpper,
    safeStringUpper2,
    safeStringUpperN,
    safeTimestamp,
    safeTimestamp2,
    safeTimestampN,
    safeValue,
    safeValue2,
    safeValueN,
    seconds,
    selfIsDefined,
    SIGNIFICANT_DIGITS,
    sleep,
 sort,
    sortBy,
    sortBy2,
    stringToBase64,
    strip,
    sum,
    Throttler,
    TICK_SIZE,
    toArray,
    TRUNCATE,
    unCamelCase,
    unique,
    urlencode,
    urlencodeBase64,
    urlencodeNested,
    urlencodeWithArrayRepeat,
    uuid,
    uuid16,
    uuid22,
    uuidv1,
    ymd,
    ymdhms,
    yymmdd,
    yyyymmdd
} = functions;

export type {
    Account,
    Balance,
    BalanceAccount,
    Balances,
    Bool,
    BorrowInterest,
    Conversion,
    CrossBorrowRate,
    Currency,
    CurrencyInterface,
    DepositAddress,
    Dictionary,
    Fee,
    FundingHistory,
    FundingRateHistory,
    Greeks,
    IndexType,
    Int,
    LastPrice,
    LastPrices,
    LedgerEntry,
    Leverage,
    Leverages,
    LeverageTier,
    Liquidation,
    LongShortRatio,
    MarginMode,
    MarginModes,
    Market,
    MarketInterface,
    MarketType,
    MinMax,
    Num,
    OHLCV,
    OHLCVC,
    OpenInterest,
    Option,
    OptionChain,
    Order,
    OrderBook,
    OrderRequest,
    OrderSide,
    OrderType,
    Position,
    Str,
    Strings,
    Ticker,
    Tickers,
    Trade,
    Transaction,
    TransferEntry,
} from './types.js';
// ----------------------------------------------------------------------------
/**
 * @class Exchange
 */
export default class Exchange {
    options: {
        [key: string]: any;
    };

    api = undefined
    certified: boolean = false;
    countries: Str[] = undefined;
    isSandboxModeEnabled: boolean = false;
    pro: boolean = false;
    sleep = sleep;
    throttleProp = undefined

    // PROXY & USER-AGENTS (see "examples/proxy-usage" file for explanation)
    http_proxy: string;
    http_proxy_callback: any;
    httpProxy: string;
    httpProxyCallback: any;
    https_proxy: string;
    https_proxy_callback: any;
    httpsProxy: string;
    httpsProxyCallback: any;     proxy: any; // maintained for backwards compatibility, no-one should use it from now on
    proxy_url: string;
    proxy_url_callback: any;
    proxyUrl: string;
    proxyUrlCallback: any;
    socks_proxy: string;
    socks_proxy_callback: any;
    socksProxy: string;
    socksProxyCallback: any;
    user_agent: { 'User-Agent': string } | false = undefined;
    userAgent: { 'User-Agent': string } | false = undefined;
    ws_proxy: string;
    ws_socks_proxy: string;
    wsProxy: string;
    wss_proxy: string;
    wsSocksProxy: string;
    wssProxy: string;
    //
    headers: any = {};
    MAX_VALUE: Num = Number.MAX_VALUE;
    origin = '*'; // CORS origin
    userAgents: any = {
        'chrome': 'Mozilla/5.0 (Windows NT 10.0; Win64; x64) AppleWebKit/537.36 (KHTML, like Gecko) Chrome/62.0.3202.94 Safari/537.36',
        'chrome39': 'Mozilla/5.0 (Windows NT 6.1; WOW64) AppleWebKit/537.36 (KHTML, like Gecko) Chrome/39.0.2171.71 Safari/537.36',
        'chrome100': 'Mozilla/5.0 (Macintosh; Intel Mac OS X 10_15_7) AppleWebKit/537.36 (KHTML, like Gecko) Chrome/100.0.4896.75 Safari/537.36',
    };
    //
    agent = undefined; // maintained for backwards compatibility
    httpAgent = undefined;
    httpsAgent = undefined;
    nodeHttpModuleLoaded: boolean = false;

    handleContentTypeApplicationZip: boolean = false;
    minFundingAddressLength: Int = 1; // used in checkAddress
    number: (numberString: string) => number = Number; // or String (a pointer to a function)
    quoteJsonNumbers: boolean = true; // treat numbers in json as quoted precise strings
    substituteCommonCurrencyCodes: boolean = true;  // reserved

    // whether fees should be summed by currency code
    reduceFees: boolean = true;

    // do not delete this line, it is needed for users to be able to define their own fetchImplementation
    fetchImplementation: any
    AbortError: any
    FetchError: any

    validateClientSsl: boolean = false
    validateServerSsl: boolean = true

    timeout: Int = 10000; // milliseconds
    twofa = undefined; // two-factor authentication (2-FA)
    verbose: boolean = false;

    accountId: string;
    apiKey: string;
    login: string;
    password: string;
    privateKey: string;// a "0x"-prefixed hexstring private key for a wallet
    secret: string;
    token: string; // reserved for HTTP auth in some cases
    uid: string;
    walletAddress: string; // a wallet address "0x"-prefixed hexstring

    accounts = undefined;
    accountsById = undefined;
    balance = {};
    baseCurrencies = undefined;
    bidsasks: Dictionary<Ticker> = {};
    codes = undefined;
    commonCurrencies: Dictionary<string> = undefined;
    currencies: Currencies = {};
    currencies_by_id = undefined;
    enableLastHttpResponse: boolean = true;
    enableLastJsonResponse: boolean = false;
    enableLastResponseHeaders: boolean = true;
    enableRateLimit: boolean = undefined;
    exceptions: Dictionary<string> = {};
    features: Dictionary<Dictionary<any>> = undefined;
    fees: {
        trading: {
            tierBased: Bool,
            percentage: Bool,
            taker: Num,
            maker: Num,
        },
        funding: {
            tierBased: Bool,
            percentage: Bool,
            withdraw: {},
            deposit: {},
        },
    };
    fundingRates: Dictionary<FundingRate> = {}
    has: Dictionary<boolean | 'emulated'>;
    hostname: Str = undefined;
    httpExceptions = undefined;
    id: string = 'Exchange';
    ids: string[] = undefined;
    last_http_response = undefined;
    last_json_response = undefined;
    last_request_body     = undefined;
    last_request_headers  = undefined;
    last_request_path     = undefined;
    last_request_url      = undefined;
    last_response_headers = undefined;
    lastRestRequestTimestamp: number;
    limits: {
        amount?: MinMax,
        cost?: MinMax,
        leverage?: MinMax,
        price?: MinMax,
    } = undefined;
    liquidations: Dictionary<Liquidation> = {}
    markets: Dictionary<any> = undefined;
    markets_by_id: Dictionary<any> = undefined;
    marketsByAltname: Dictionary<any> = undefined;
    marketsLoading: Promise<Dictionary<any>> = undefined;
    myLiquidations: Dictionary<Liquidation> = {}
    myTrades: ArrayCache;
    name: Str = undefined;
    ohlcvs: Dictionary<Dictionary<ArrayCacheByTimestamp>>;
    orderbooks: Dictionary<Ob> = {};
    orders: ArrayCache = undefined;
    paddingMode: Num = undefined;
    positions: any;
    precision: {
        amount: Num,
        base?: Num,
        cost?: Num,
        price: Num,
        quote?: Num,
    } = undefined;
    precisionMode: Num = undefined;
    quoteCurrencies = undefined;
    rateLimit: Num = undefined; // milliseconds
    reloadingMarkets: boolean = undefined;
    requiredCredentials: {
        apiKey: Bool,
        login: Bool,
        password: Bool,
        privateKey: Bool, // a "0x"-prefixed hexstring private key for a wallet
        secret: Bool,
        token: Bool, // reserved for HTTP auth in some cases
        twofa: Bool, // 2-factor authentication (one-time password key)
        uid: Bool,
        walletAddress: Bool, // the wallet address "0x"-prefixed hexstring
    };
    requiresEddsa: boolean = false;
    requiresWeb3: boolean = false;
    stablePairs = {};
    status: {
        eta: Num,
        info: any,
        status: Str,
        updated: Num,
        url: Str,
    } = undefined;
    symbols: string[] = undefined;
    targetAccount = undefined;
    throttler = undefined;
    tickers: Dictionary<Ticker> = {};
    timeframes: Dictionary<number | string> = {};
    tokenBucket = undefined;
    trades: Dictionary<ArrayCache>;
    transactions = {};
    triggerOrders: ArrayCache = undefined;
    urls: {
        api?: string | Dictionary<string>;
        api_management?: string;
        doc?: string[];
        fees?: string;
        logo?: string;
        referral?: string;
        test?: string | Dictionary<string>;
        www?: string;
    };
    version: Str = undefined;

    // WS/PRO options
    clients: Dictionary<WsClient> = {}
    newUpdates: boolean = true
    streaming = {}

    aggregate = aggregate
    alias: boolean = false;
    arrayConcat = arrayConcat
    base16ToBinary = base16ToBinary
    base58ToBinary = base58ToBinary
    base64ToBinary = base64ToBinary
    base64ToString = base64ToString
    binaryConcat = binaryConcat
    binaryConcatArray = binaryConcatArray
    binaryToBase16 = binaryToBase16
    binaryToBase58 = binaryToBase58
    binaryToBase64 = binaryToBase64
    capitalize = capitalize
    clone = clone
    crc32 = crc32
    decimalToPrecision = decimalToPrecision
    decode = decode
    deepExtend = deepExtend
    deepExtendSafe = deepExtend
    encode = encode
    extend = extend
    extractParams = extractParams
    filterBy = filterBy
    flatten = flatten
    groupBy = groupBy
    hash = hash
    hmac = hmac
    implodeParams = implodeParams
    inArray = inArray
    indexBy = indexBy
    indexBySafe = indexBy
    isEmpty = isEmpty
    isJsonEncodedObject = isJsonEncodedObject
    isNode = isNode
    iso8601 = iso8601
    json = json
    keys = keysFunc
    keysort = keysort
    merge = merge
    microseconds = microseconds
    milliseconds = milliseconds
    now = now
    numberToBE = numberToBE
    numberToLE = numberToLE
    numberToString = numberToString
    omit = omit
    omitZero = omitZero
    ordered = ordered
    packb = packb
    parse8601 = parse8601
    parseDate = parseDate
    parseTimeframe = parseTimeframe
    precisionFromString = precisionFromString
    rawencode = rawencode
    roundTimeframe = roundTimeframe
    safeFloat = safeFloat
    safeFloat2 = safeFloat2
    safeFloatN = safeFloatN
    safeInteger = safeInteger
    safeInteger2 = safeInteger2
    safeIntegerN = safeIntegerN
    safeIntegerProduct = safeIntegerProduct
    safeIntegerProduct2 = safeIntegerProduct2
    safeIntegerProductN = safeIntegerProductN
    safeString = safeString
    safeString2 = safeString2
    safeStringLower = safeStringLower
    safeStringLower2 = safeStringLower2
    safeStringLowerN = safeStringLowerN
    safeStringN = safeStringN
    safeStringUpper = safeStringUpper
    safeStringUpper2 = safeStringUpper2
    safeStringUpperN = safeStringUpperN
    safeTimestamp = safeTimestamp
    safeTimestamp2 = safeTimestamp2
    safeTimestampN = safeTimestampN
    safeValue = safeValue
    safeValue2 = safeValue2
    safeValueN = safeValueN
    seconds = seconds
    sort = sort
    sortBy = sortBy
    sortBy2 = sortBy2
    stringToBase64 = stringToBase64
    strip = strip
    sum = sum
    toArray = toArray
    unCamelCase = unCamelCase
    unique = unique
    urlencode = urlencode
    urlencodeBase64 = urlencodeBase64
    urlencodeNested = urlencodeNested
    urlencodeWithArrayRepeat = urlencodeWithArrayRepeat
    uuid = uuid
    uuid16 = uuid16
    uuid22 = uuid22
    uuidv1 = uuidv1
    values = valuesFunc
    vwap = vwapFunc
    ymd = ymd
    ymdhms = ymdhms
    yymmdd = yymmdd
    yyyymmdd = yyyymmdd

    constructor (userConfig: ConstructorArgs = {}) {
        Object.assign (this, functions);
        //
        //     if (isNode) {
        //         this.nodeVersion = process.version.match (/\d+\.\d+\.\d+/)[0]
        //         this.userAgent = {
        //             'User-Agent': 'ccxt/' + (Exchange as any).ccxtVersion +
        //                 ' (+https://github.com/ccxt/ccxt)' +
        //                 ' Node.js/' + this.nodeVersion + ' (JavaScript)'
        //         }
        //     }
        //
        this.options = this.getDefaultOptions (); // exchange-specific options if any
        // fetch implementation options (JS only)
        // http properties
        this.headers = {};
        this.origin = '*'; // CORS origin
        // underlying properties
        this.handleContentTypeApplicationZip = false;
        this.minFundingAddressLength = 1; // used in checkAddress
        this.number = Number; // or String (a pointer to a function)
        this.quoteJsonNumbers = true; // treat numbers in json as quoted precise strings
        this.substituteCommonCurrencyCodes = true;  // reserved
        // whether fees should be summed by currency code
        this.reduceFees = true;
        // do not delete this line, it is needed for users to be able to define their own fetchImplementation
        this.fetchImplementation = undefined;
        this.validateClientSsl = false;
        this.validateServerSsl = true;
        // default property values
        this.timeout = 10000; // milliseconds
        this.twofa = undefined; // two-factor authentication (2FA)
        this.verbose = false;
        // default credentials
        this.apiKey = undefined;
        this.login = undefined;
        this.password = undefined;
        this.privateKey = undefined; // a "0x"-prefixed hexstring private key for a wallet
        this.secret = undefined;
        this.token = undefined; // reserved for HTTP auth in some cases
        this.uid = undefined;
        this.walletAddress = undefined; // a wallet address "0x"-prefixed hexstring
        // placeholders for cached data
        this.balance = {};
        this.liquidations = {}
        this.myLiquidations = {}
        this.myTrades = undefined;
        this.ohlcvs = {};
        this.orderbooks = {};
        this.orders = undefined;
        this.positions = {};
        this.tickers = {};
        this.trades = {};
        this.transactions = undefined;
        // web3 and cryptography flags
        this.requiresEddsa = false;
        this.requiresWeb3 = false;
        // response handling flags and properties
        this.enableLastHttpResponse = true;
        this.enableLastJsonResponse = false;
        this.enableLastResponseHeaders = true;
        this.last_http_response = undefined;
        this.last_json_response = undefined;
        this.last_request_body     = undefined;
        this.last_request_headers  = undefined;
        this.last_request_path     = undefined;
        this.last_request_url      = undefined;
        this.last_response_headers = undefined;
        this.lastRestRequestTimestamp = 0;
        // camelCase and snake_notation support
        const unCamelCaseProperties = (obj = this) => {
            if (obj !== null) {
                const ownPropertyNames = Object.getOwnPropertyNames (obj);
                for (let i = 0; i < ownPropertyNames.length; i++) {
                    const k = ownPropertyNames[i];
                    this[unCamelCase (k)] = this[k];
                }
                unCamelCaseProperties (Object.getPrototypeOf (obj));
            }
        };
        unCamelCaseProperties ();
        // merge constructor overrides to this instance
        const configEntries = Object.entries (this.describe ()).concat (Object.entries (userConfig));
        for (let i = 0; i < configEntries.length; i++) {
            const [ property, value ] = configEntries[i];
            if (value && Object.getPrototypeOf (value) === Object.prototype) {
                this[property] = this.deepExtend (this[property], value);
            } else {
                this[property] = value;
            }
        }
        // http client options
        const agentOptions = {
            'keepAlive': true,
        };
        // ssl options
        if (!this.validateServerSsl) {
            agentOptions['rejectUnauthorized'] = false;
        }
        // generate old metainfo interface
        const hasKeys = Object.keys (this.has);
        for (let i = 0; i < hasKeys.length; i++) {
            const k = hasKeys[i];
            this['has' + this.capitalize (k)] = !!this.has[k]; // converts 'emulated' to true
        }
        // generate implicit api
        if (this.api) {
            this.defineRestApi (this.api, 'request');
        }
        // init the request rate limiter
        this.initRestRateLimiter ();
        // init predefined markets if any
        if (this.markets) {
            this.setMarkets (this.markets);
        }
        this.newUpdates = ((this.options as any).newUpdates !== undefined) ? (this.options as any).newUpdates : true;

        this.afterConstruct ();

        if (this.safeBool(userConfig, 'sandbox') || this.safeBool(userConfig, 'testnet')) {
            this.setSandboxMode(true);
        }
    }

    encodeURIComponent (... args) {
        // @ts-expect-error
        return encodeURIComponent (... args);
    }

    checkRequiredVersion (requiredVersion, error = true) {
        let result = true;
        const [ major1, minor1, patch1 ] = requiredVersion.split ('.')
            , [ major2, minor2, patch2 ] = (Exchange as any).ccxtVersion.split ('.')
            , intMajor1 = this.parseToInt (major1)
            , intMinor1 = this.parseToInt (minor1)
            , intPatch1 = this.parseToInt (patch1)
            , intMajor2 = this.parseToInt (major2)
            , intMinor2 = this.parseToInt (minor2)
            , intPatch2 = this.parseToInt (patch2);
        if (intMajor1 > intMajor2) {
            result = false;
        }
        if (intMajor1 === intMajor2) {
            if (intMinor1 > intMinor2) {
                result = false;
            } else if (intMinor1 === intMinor2 && intPatch1 > intPatch2) {
                result = false;
            }
        }
        if (!result) {
            if (error) {
                throw new NotSupported ('Your current version of CCXT is ' + (Exchange as any).ccxtVersion + ', a newer version ' + requiredVersion + ' is required, please, upgrade your version of CCXT');
            } else {
                return error;
            }
        }
        return result;
    }

    throttle (cost = undefined) {
        return this.throttler.throttle (cost);
    }

    initThrottler () {
        this.throttler = new Throttler (this.tokenBucket);
    }

    defineRestApiEndpoint (methodName, uppercaseMethod, lowercaseMethod, camelcaseMethod, path, paths, config = {}) {
        const splitPath = path.split (/[^a-zA-Z0-9]/);
        const camelcaseSuffix = splitPath.map (this.capitalize).join ('');
        const underscoreSuffix = splitPath.map ((x) => x.trim ().toLowerCase ()).filter ((x) => x.length > 0).join ('_');
        const camelcasePrefix = [ paths[0] ].concat (paths.slice (1).map (this.capitalize)).join ('');
        const underscorePrefix = [ paths[0] ].concat (paths.slice (1).map ((x) => x.trim ()).filter ((x) => x.length > 0)).join ('_');
        const camelcase = camelcasePrefix + camelcaseMethod + this.capitalize (camelcaseSuffix);
        const underscore = underscorePrefix + '_' + lowercaseMethod + '_' + underscoreSuffix;
        const typeArgument = (paths.length > 1) ? paths : paths[0];
        // handle call costs here
        const partial = async (params = {}, context = {}) => this[methodName] (path, typeArgument, uppercaseMethod, params, undefined, undefined, config, context);
        // const partial = async (params) => this[methodName] (path, typeArgument, uppercaseMethod, params || {})
        this[camelcase] = partial;
        this[underscore] = partial;
    }

    defineRestApi (api, methodName, paths = []) {
        const keys = Object.keys (api);
        for (let i = 0; i < keys.length; i++) {
            const key = keys[i];
            const value = api[key];
            const uppercaseMethod = key.toUpperCase ();
            const lowercaseMethod = key.toLowerCase ();
            const camelcaseMethod = this.capitalize (lowercaseMethod);
            if (Array.isArray (value)) {
                for (let k = 0; k < value.length; k++) {
                    const path = value[k].trim ();
                    this.defineRestApiEndpoint (methodName, uppercaseMethod, lowercaseMethod, camelcaseMethod, path, paths);
                }
                // the options HTTP method conflicts with the 'options' API url path
                // } else if (key.match (/^(?:get|post|put|delete|options|head|patch)$/i)) {
            } else if (key.match (/^(?:get|post|put|delete|head|patch)$/i)) {
                const endpoints = Object.keys (value);
                for (let j = 0; j < endpoints.length; j++) {
                    const endpoint = endpoints[j];
                    const path = endpoint.trim ();
                    const config = value[endpoint];
                    if (typeof config === 'object') {
                        this.defineRestApiEndpoint (methodName, uppercaseMethod, lowercaseMethod, camelcaseMethod, path, paths, config);
                    } else if (typeof config === 'number') {
                        this.defineRestApiEndpoint (methodName, uppercaseMethod, lowercaseMethod, camelcaseMethod, path, paths, { cost: config });
                    } else {
                        throw new NotSupported (this.id + ' defineRestApi() API format is not supported, API leafs must strings, objects or numbers');
                    }
                }
            } else {
                this.defineRestApi (value, methodName, paths.concat ([ key ]));
            }
        }
    }

    log (... args) {
        console.log (... args);
    }

    httpProxyAgentModule:any = undefined;
    httpsProxyAgentModule:any = undefined;
    proxiesModulesLoading:Promise<any> = undefined
    proxyDictionaries:any = {};
    socksProxyAgentModule:any = undefined;
    socksProxyAgentModuleChecked:boolean = false;

    async loadProxyModules () {
        // when loading markets, multiple parallel calls are made, so need one promise
        if (this.proxiesModulesLoading === undefined) {
            this.proxiesModulesLoading = (async () => {
                // we have to handle it with below nested way, because of dynamic
                // import issues (https://github.com/ccxt/ccxt/pull/20687)
                try {
                    // todo: possible sync alternatives: https://stackoverflow.com/questions/51069002/convert-import-to-synchronous
                    this.httpProxyAgentModule = await import (/* webpackIgnore: true */ '../static_dependencies/proxies/http-proxy-agent/index.js');
                    this.httpsProxyAgentModule = await import (/* webpackIgnore: true */ '../static_dependencies/proxies/https-proxy-agent/index.js');
                } catch (e) {
                    // if several users are using those frameworks which cause exceptions,
                    // let them to be able to load modules still, by installing them
                    try {
                        // @ts-ignore
                        this.httpProxyAgentModule = await import (/* webpackIgnore: true */ 'http-proxy-agent');
                        // @ts-ignore
                        this.httpsProxyAgentModule = await import (/* webpackIgnore: true */ 'https-proxy-agent');
                    } catch (e) { }
                }
                if (this.socksProxyAgentModuleChecked === false) {
                    try {
                        // @ts-ignore
                        this.socksProxyAgentModule = await import (/* webpackIgnore: true */ 'socks-proxy-agent');
                    } catch (e) {}
                    this.socksProxyAgentModuleChecked = true;
                }
            })();
        }
        return await this.proxiesModulesLoading;
    }

    setProxyAgents (httpProxy, httpsProxy, socksProxy) {
        let chosenAgent = undefined;
        // in browser-side, proxy modules are not supported in 'fetch/ws' methods
        if (!isNode && (httpProxy || httpsProxy || socksProxy)) {
            throw new NotSupported (this.id + ' - proxies in browser-side projects are not supported. You have several choices: [A] Use `exchange.proxyUrl` property to redirect requests through local/remote cors-proxy server (find sample file named "sample-local-proxy-server-with-cors" in https://github.com/ccxt/ccxt/tree/master/examples/ folder, which can be used for REST requests only) [B] override `exchange.fetch` && `exchange.watch` methods to send requests through your custom proxy');
        }
        if (httpProxy) {
            if (this.httpProxyAgentModule === undefined) {
                throw new NotSupported (this.id + ' you need to load JS proxy modules with `await instance.loadProxyModules()` method at first to use proxies');
            }
            if (!(httpProxy in this.proxyDictionaries)) {
                this.proxyDictionaries[httpProxy] = new this.httpProxyAgentModule.HttpProxyAgent(httpProxy);
            }
            chosenAgent = this.proxyDictionaries[httpProxy];
        } else if (httpsProxy) {
            if (this.httpsProxyAgentModule === undefined) {
                throw new NotSupported (this.id + ' you need to load JS proxy modules with `await instance.loadProxyModules()` method at first to use proxies');
            }
            if (!(httpsProxy in this.proxyDictionaries)) {
                this.proxyDictionaries[httpsProxy] = new this.httpsProxyAgentModule.HttpsProxyAgent(httpsProxy);
            }
            chosenAgent = this.proxyDictionaries[httpsProxy];
            chosenAgent.keepAlive = true;
        } else if (socksProxy) {
            if (this.socksProxyAgentModule === undefined) {
                throw new NotSupported (this.id + ' - to use SOCKS proxy with ccxt, at first you need install module "npm i socks-proxy-agent" and then initialize proxies with `await instance.loadProxyModules()` method');
            }
            if (!(socksProxy in this.proxyDictionaries)) {
                this.proxyDictionaries[socksProxy] = new this.socksProxyAgentModule.SocksProxyAgent(socksProxy);
            }
            chosenAgent = this.proxyDictionaries[socksProxy];
        }
        return chosenAgent;
    }

    async loadHttpProxyAgent () {
        // for `http://` protocol proxy-urls, we need to load `http` module only on first call
        if (!this.httpAgent) {
            const httpModule = await import (/* webpackIgnore: true */'node:http')
            this.httpAgent = new httpModule.Agent ();
        }
        return this.httpAgent;
    }

    getHttpAgentIfNeeded (url) {
        if (isNode) {
            // only for non-ssl proxy
            if (url.substring(0, 5) === 'ws://') {
                if (this.httpAgent === undefined) {
                    throw new NotSupported (this.id + ' to use proxy with non-ssl ws:// urls, at first run  `await exchange.loadHttpProxyAgent()` method');
                }
                return this.httpAgent;
            }
        }
        return undefined;
    }


    async fetch (url, method = 'GET', headers: any = undefined, body: any = undefined) {

        // load node-http(s) modules only on first call
        if (isNode) {
            if (!this.nodeHttpModuleLoaded) {
                this.nodeHttpModuleLoaded = true;
                const httpsModule = await import (/* webpackIgnore: true */'node:https')
                this.httpsAgent = new httpsModule.Agent ({ keepAlive: true });
            }
        }

        // ##### PROXY & HEADERS #####
        headers = this.extend (this.headers, headers);
        // proxy-url
        const proxyUrl = this.checkProxyUrlSettings (url, method, headers, body);
        let httpProxyAgent = false;
        if (proxyUrl !== undefined) {
            // part only for node-js
            if (isNode) {
                // in node-js we need to set header to *
                headers = this.extend ({ 'Origin': this.origin }, headers);
                // only for http proxy
                if (proxyUrl.substring(0, 5) === 'http:') {
                    await this.loadHttpProxyAgent ();
                    httpProxyAgent = this.httpAgent;
                }
            }
            url = proxyUrl + this.urlEncoderForProxyUrl (url);
        }
        // proxy agents
        const [ httpProxy, httpsProxy, socksProxy ] = this.checkProxySettings (url, method, headers, body);
        this.checkConflictingProxies (httpProxy || httpsProxy || socksProxy, proxyUrl);
        // skip proxies on the browser
        if (isNode) {
            // this is needed in JS, independently whether proxy properties were set or not, we have to load them because of necessity in WS, which would happen beyond 'fetch' method (WS/etc)
            await this.loadProxyModules ();
        }
        const chosenAgent = this.setProxyAgents (httpProxy, httpsProxy, socksProxy);
        // user-agent
        const userAgent = (this.userAgent !== undefined) ? this.userAgent : this.user_agent;
        if (userAgent && isNode) {
            if (typeof userAgent === 'string') {
                headers = this.extend ({ 'User-Agent': userAgent }, headers);
            } else if ((typeof userAgent === 'object') && ('User-Agent' in userAgent)) {
                headers = this.extend (userAgent, headers);
            }
        }
        // set final headers
        headers = this.setHeaders (headers);
        // log
        if (this.verbose) {
            this.log ("fetch Request:\n", this.id, method, url, "\nRequestHeaders:\n", headers, "\nRequestBody:\n", body, "\n");
        }
        // end of proxies & headers

        if (this.fetchImplementation === undefined) {
            if (isNode) {
                if (this.agent === undefined) {
                    this.agent = this.httpsAgent;
                }
                try {
                    const module = await import (/* webpackIgnore: true */'../static_dependencies/node-fetch/index.js')
                    this.AbortError = module.AbortError
                    this.fetchImplementation = module.default
                    this.FetchError = module.FetchError
                }
                catch (e) {
                    // some users having issues with dynamic imports (https://github.com/ccxt/ccxt/pull/20687)
                    // so let them to fallback to node's native fetch
                    if (typeof fetch === 'function') {
                        this.fetchImplementation = fetch
                        // as it's browser-compatible implementation ( https://nodejs.org/dist/latest-v20.x/docs/api/globals.html#fetch )
                        // it throws same error types
                        this.AbortError = DOMException
                        this.FetchError = TypeError
                    } else {
                        throw new Error ('Seems, "fetch" function is not available in your node-js version, please use latest node-js version');
                    }
                }
            } else {
                this.AbortError = DOMException;
                this.FetchError = TypeError;
                this.fetchImplementation = (selfIsDefined()) ? self.fetch : fetch;
            }
        }
        // fetchImplementation cannot be called on this. in browsers:
        // TypeError Failed to execute 'fetch' on 'Window': Illegal invocation
        const fetchImplementation = this.fetchImplementation;
        const params = { method, headers, body, timeout: this.timeout };
        if (this.agent) {
            params['agent'] = this.agent;
        }
        // override agent, if needed
        if (httpProxyAgent) {
            // if proxyUrl is being used, then specifically in nodejs, we need http module, not https
            params['agent'] = httpProxyAgent;
        } else if (chosenAgent) {
            // if http(s)Proxy is being used
            params['agent'] = chosenAgent;
        }
        const controller = new AbortController ()
        params['signal'] = controller.signal
        const timeout = setTimeout (() => {
            controller.abort ();
        }, this.timeout);
        try {
            const response = await fetchImplementation (url, params);
            clearTimeout (timeout);
            return this.handleRestResponse (response, url, method, headers, body);
        } catch (e) {
            if (e instanceof this.AbortError) {
                throw new RequestTimeout (this.id + ' ' + method + ' ' + url + ' request timed out (' + this.timeout + ' ms)');
            } else if (e instanceof this.FetchError) {
                throw new NetworkError (this.id + ' ' + method + ' ' + url + ' fetch failed');
            }
            throw e;
        }
    }

    parseJson (jsonString) {
        try {
            if (this.isJsonEncodedObject (jsonString)) {
                return JSON.parse (this.onJsonResponse (jsonString));
            }
        } catch (e) {
            // SyntaxError
            return undefined;
        }
    }

    getResponseHeaders (response) {
        const result = {};
        response.headers.forEach ((value, key) => {
            key = key.split ('-').map ((word) => this.capitalize (word)).join ('-');
            result[key] = value;
        });
        return result;
    }

    handleRestResponse (response, url, method = 'GET', requestHeaders = undefined, requestBody = undefined) {
        const responseHeaders = this.getResponseHeaders (response);
        if (this.handleContentTypeApplicationZip && (responseHeaders['Content-Type'] === 'application/zip')) {
            const responseBuffer = response.buffer ();
            if (this.enableLastResponseHeaders) {
                this.last_response_headers = responseHeaders;
            }
            if (this.enableLastHttpResponse) {
                this.last_http_response = responseBuffer;
            }
            if (this.verbose) {
                this.log ("handleRestResponse:\n", this.id, method, url, response.status, response.statusText, "\nResponseHeaders:\n", responseHeaders, "ZIP redacted", "\n");
            }
            // no error handler needed, because it would not be a zip response in case of an error
            return responseBuffer;
        }
        return response.text ().then ((responseBody) => {
            const bodyText = this.onRestResponse (response.status, response.statusText, url, method, responseHeaders, responseBody, requestHeaders, requestBody);
            const json = this.parseJson (bodyText);
            if (this.enableLastResponseHeaders) {
                this.last_response_headers = responseHeaders;
            }
            if (this.enableLastHttpResponse) {
                this.last_http_response = responseBody;
            }
            if (this.enableLastJsonResponse) {
                this.last_json_response = json;
            }
            if (this.verbose) {
                this.log ("handleRestResponse:\n", this.id, method, url, response.status, response.statusText, "\nResponseHeaders:\n", responseHeaders, "\nResponseBody:\n", responseBody, "\n");
            }
            const skipFurtherErrorHandling = this.handleErrors (response.status, response.statusText, url, method, responseHeaders, responseBody, json, requestHeaders, requestBody);
            if (!skipFurtherErrorHandling) {
                this.handleHttpStatusCode (response.status, response.statusText, url, method, responseBody);
            }
            return json || responseBody;
        });
    }

    onRestResponse (statusCode, statusText, url, method, responseHeaders, responseBody, requestHeaders, requestBody) {
        return responseBody.trim ();
    }

    onJsonResponse (responseBody) {
        return this.quoteJsonNumbers ? responseBody.replace (/":([+.0-9eE-]+)([,}])/g, '":"$1"$2') : responseBody;
    }

    async loadMarketsHelper (reload = false, params = {}) {
        if (!reload && this.markets) {
            if (!this.markets_by_id) {
                return this.setMarkets (this.markets);
            }
            return this.markets;
        }
        let currencies = undefined;
        // only call if exchange API provides endpoint (true), thus avoid emulated versions ('emulated')
        if (this.has['fetchCurrencies'] === true) {
            currencies = await this.fetchCurrencies ();
            this.options['cachedCurrencies'] = currencies;
        }
        const markets = await this.fetchMarkets (params);
        if ('cachedCurrencies' in this.options) {
            delete this.options['cachedCurrencies'];
        }
        return this.setMarkets (markets, currencies);
    }

    /**
     * @method
     * @name Exchange#loadMarkets
     * @description Loads and prepares the markets for trading.
     * @param {boolean} reload - If true, the markets will be reloaded from the exchange.
     * @param {object} params - Additional exchange-specific parameters for the request.
     * @returns A promise that resolves to a dictionary of markets.
     * @throws An error if the markets cannot be loaded or prepared.
     * @remarks This method is asynchronous and returns a promise.
     *          It ensures that the markets are only loaded once, even if the method is called multiple times.
     *          If the markets are already loaded and not reloading, the method returns the existing markets.
     *          If the markets are being reloaded, the method waits for the reload to complete before returning the markets.
     *          If an error occurs during the loading or preparation of the markets, the promise is rejected with the error.
     */
    async loadMarkets (reload: boolean = false, params: object = {}): Promise<Dictionary<Market>> {
        if ((reload && !this.reloadingMarkets) || !this.marketsLoading) {
            this.reloadingMarkets = true;
            this.marketsLoading = this.loadMarketsHelper (reload, params).then ((resolved) => {
                this.reloadingMarkets = false;
                return resolved;
            }, (error) => {
                this.reloadingMarkets = false;
                throw error;
            });
        }
        return this.marketsLoading;
    }

    async fetchCurrencies (params = {}): Promise<Currencies> {
        // markets are returned as a list
        // currencies are returned as a dict
        // this is for historical reasons
        // and may be changed for consistency later
        return new Promise ((resolve, reject) => resolve (this.currencies));
    }

    async fetchCurrenciesWs (params = {}) {
        // markets are returned as a list
        // currencies are returned as a dict
        // this is for historical reasons
        // and may be changed for consistency later
        return new Promise ((resolve, reject) => resolve (this.currencies));
    }

    async fetchMarkets (params = {}): Promise<Market[]> {
        // markets are returned as a list
        // currencies are returned as a dict
        // this is for historical reasons
        // and may be changed for consistency later
        return new Promise ((resolve, reject) => resolve (Object.values (this.markets)));
    }

    async fetchMarketsWs (params = {}): Promise<Market[]> {
        // markets are returned as a list
        // currencies are returned as a dict
        // this is for historical reasons
        // and may be changed for consistency later
        return new Promise ((resolve, reject) => resolve (Object.values (this.markets)))
    }

    checkRequiredDependencies () {
        return;
    }

    parseNumber (value, d: Num = undefined): number {
        if (value === undefined) {
            return d;
        } else {
            try {
                // we should handle scientific notation here
                // so if the exchanges returns 1e-8
                // this function will return 0.00000001
                // check https://github.com/ccxt/ccxt/issues/24135
                const numberNormalized = this.numberToString(value);
                if (numberNormalized.indexOf('e-') > -1) {
                    return this.number(numberToString(parseFloat(numberNormalized)));
                }
                const result = this.number (numberNormalized);
                return isNaN (result) ? d : result;
            } catch (e) {
                return d;
            }
        }
    }

    checkOrderArguments (market, type, side, amount, price, params) {
        if (price === undefined) {
            if (type === 'limit') {
                throw new ArgumentsRequired (this.id + ' createOrder() requires a price argument for a limit order');
            }
        }
        if (amount <= 0) {
            throw new ArgumentsRequired (this.id + ' createOrder() amount should be above 0');
        }
    }

    handleHttpStatusCode (code, reason, url, method, body) {
        const codeAsString = code.toString ();
        if (codeAsString in this.httpExceptions) {
            const ErrorClass = this.httpExceptions[codeAsString];
            throw new ErrorClass (this.id + ' ' + method + ' ' + url + ' ' + codeAsString + ' ' + reason + ' ' + body);
        }
    }

    remove0xPrefix (hexData) {
        if (hexData.slice (0, 2) === '0x') {
            return hexData.slice (2);
        } else {
            return hexData;
        }
    }

    spawn(method, ...args) {
        const future = Future();
        // using setTimeout 0 to force the execution to run after the future is returned
        setTimeout(() => {
            method.apply(this, args).then(future.resolve).catch(future.reject);
        }, 0);
        return future;
    }

    delay (timeout, method, ... args) {
        setTimeout (() => {
            this.spawn (method, ... args);
        }, timeout);
    }

    // -----------------------------------------------------------------------
    // -----------------------------------------------------------------------
    // WS/PRO methods

    orderBook (snapshot = {}, depth = Number.MAX_SAFE_INTEGER) {
        return new WsOrderBook (snapshot, depth);
    }

    indexedOrderBook (snapshot = {}, depth = Number.MAX_SAFE_INTEGER) {
        return new IndexedOrderBook (snapshot, depth);
    }

    countedOrderBook (snapshot = {}, depth = Number.MAX_SAFE_INTEGER) {
        return new CountedOrderBook (snapshot, depth);
    }

    handleMessage (client, message) {
    } // stub to override

    // ping (client: Client) {} // stub to override

    ping (client: Client) {
        return undefined;
    }

    client (url: string): WsClient {
        this.clients = this.clients || {};
        if (!this.clients[url]) {
            const onMessage = this.handleMessage.bind (this);
            const onError = this.onError.bind (this);
            const onClose = this.onClose.bind (this);
            const onConnected = this.onConnected.bind (this);
            // decide client type here: ws / signalr / socketio
            const wsOptions = this.safeValue (this.options, 'ws', {});
            // proxy agents
            const [ httpProxy, httpsProxy, socksProxy ] = this.checkWsProxySettings ();
            const chosenAgent = this.setProxyAgents (httpProxy, httpsProxy, socksProxy);
            // part only for node-js
            const httpProxyAgent = this.getHttpAgentIfNeeded (url);
            const finalAgent = chosenAgent ? chosenAgent : (httpProxyAgent ? httpProxyAgent : this.agent);
            //
            const options = this.deepExtend (this.streaming, {
                'log': this.log ? this.log.bind (this) : this.log,
                'ping': (this as any).ping ? (this as any).ping.bind (this) : (this as any).ping,
                'verbose': this.verbose,
                'throttler': new Throttler (this.tokenBucket),
                // add support for proxies
                'options': {
                    'agent': finalAgent,
                }
            }, wsOptions);
            this.clients[url] = new WsClient (url, onMessage, onError, onClose, onConnected, options);
        }
        return this.clients[url];
    }

    watchMultiple (url: string, messageHashes: string[], message = undefined, subscribeHashes = undefined, subscription = undefined) {
        //
        // Without comments the code of this method is short and easy:
        //
        //     const client = this.client (url)
        //     const backoffDelay = 0
        //     const future = client.future (messageHash)
        //     const connected = client.connect (backoffDelay)
        //     connected.then (() => {
        //         if (message && !client.subscriptions[subscribeHash]) {
        //             client.subscriptions[subscribeHash] = true
        //             client.send (message)
        //         }
        //     }).catch ((error) => {})
        //     return future
        //
        // The following is a longer version of this method with comments
        //
        const client = this.client (url) as WsClient;
        // todo: calculate the backoff using the clients cache
        const backoffDelay = 0;
        //
        //  watchOrderBook ---- future ----+---------------+----→ user
        //                                 |               |
        //                                 ↓               ↑
        //                                 |               |
        //                              connect ......→ resolve
        //                                 |               |
        //                                 ↓               ↑
        //                                 |               |
        //                             subscribe -----→ receive
        //
        const future = Future.race (messageHashes.map (messageHash => client.future (messageHash)))
        // read and write subscription, this is done before connecting the client
        // to avoid race conditions when other parts of the code read or write to the client.subscriptions
        let missingSubscriptions = []
        if (subscribeHashes !== undefined) {
            for (let i = 0; i < subscribeHashes.length; i++) {
                const subscribeHash = subscribeHashes[i];
                if (!client.subscriptions[subscribeHash]) {
                    missingSubscriptions.push (subscribeHash)
                    client.subscriptions[subscribeHash] = subscription || true
                }
            }
        }
        // we intentionally do not use await here to avoid unhandled exceptions
        // the policy is to make sure that 100% of promises are resolved or rejected
        // either with a call to client.resolve or client.reject with
        //  a proper exception class instance
        const connected = client.connect (backoffDelay);
        // the following is executed only if the catch-clause does not
        // catch any connection-level exceptions from the client
        // (connection established successfully)
        if ((subscribeHashes === undefined) || missingSubscriptions.length) {
            connected.then (() => {
                const options = this.safeValue (this.options, 'ws');
                const cost = this.safeValue (options, 'cost', 1);
                if (message) {
                    if (this.enableRateLimit && client.throttle) {
                        // add cost here |
                        //               |
                        //               V
                        client.throttle (cost).then (() => {
                            client.send (message);
                        }).catch ((e) => {
                            for (let i = 0; i < missingSubscriptions.length; i++) {
                                const subscribeHash = missingSubscriptions[i];
                                delete client.subscriptions[subscribeHash]
                            }
                            future.reject (e);
                        });
                    } else {
                        client.send (message)
                        .catch ((e) => {
                            for (let i = 0; i < missingSubscriptions.length; i++) {
                                const subscribeHash = missingSubscriptions[i];
                                delete client.subscriptions[subscribeHash]
                            }
                            future.reject (e);
                        });
                    }
                }
            }).catch ((e)=> {
                for (let i = 0; i < missingSubscriptions.length; i++) {
                    const subscribeHash = missingSubscriptions[i];
                    delete client.subscriptions[subscribeHash]
                }
                future.reject (e);
            });
        }
        return future;
    }

    watch (url: string, messageHash: string, message = undefined, subscribeHash = undefined, subscription = undefined) {
        //
        // Without comments the code of this method is short and easy:
        //
        //     const client = this.client (url)
        //     const backoffDelay = 0
        //     const future = client.future (messageHash)
        //     const connected = client.connect (backoffDelay)
        //     connected.then (() => {
        //         if (message && !client.subscriptions[subscribeHash]) {
        //             client.subscriptions[subscribeHash] = true
        //             client.send (message)
        //         }
        //     }).catch ((error) => {})
        //     return future
        //
        // The following is a longer version of this method with comments
        //
        const client = this.client (url) as WsClient;
        // todo: calculate the backoff using the clients cache
        const backoffDelay = 0;
        //
        //  watchOrderBook ---- future ----+---------------+----→ user
        //                                 |               |
        //                                 ↓               ↑
        //                                 |               |
        //                              connect ......→ resolve
        //                                 |               |
        //                                 ↓               ↑
        //                                 |               |
        //                             subscribe -----→ receive
        //
        if ((subscribeHash === undefined) && (messageHash in client.futures)) {
            return client.futures[messageHash];
        }
        const future = client.future (messageHash);
        // read and write subscription, this is done before connecting the client
        // to avoid race conditions when other parts of the code read or write to the client.subscriptions
        const clientSubscription = client.subscriptions[subscribeHash];
        if (!clientSubscription) {
            client.subscriptions[subscribeHash] = subscription || true;
        }
        // we intentionally do not use await here to avoid unhandled exceptions
        // the policy is to make sure that 100% of promises are resolved or rejected
        // either with a call to client.resolve or client.reject with
        //  a proper exception class instance
        const connected = client.connect (backoffDelay);
        // the following is executed only if the catch-clause does not
        // catch any connection-level exceptions from the client
        // (connection established successfully)
        if (!clientSubscription) {
            connected.then (() => {
                const options = this.safeValue (this.options, 'ws');
                const cost = this.safeValue (options, 'cost', 1);
                if (message) {
                    if (this.enableRateLimit && client.throttle) {
                        // add cost here |
                        //               |
                        //               V
                        client.throttle (cost).then (() => {
                            client.send (message);
                        }).catch ((e) => {
                            client.onError (e);
                        });
                    } else {
                        client.send (message)
                        .catch ((e) => {
                            client.onError (e);
                        });
                    }
                }
            }).catch ((e)=> {
                delete client.subscriptions[subscribeHash];
                future.reject (e);
            });
        }
        return future;
    }

    onConnected (client, message = undefined) {
        // for user hooks
        // console.log ('Connected to', client.url)
    }

    onError (client, error) {
        if ((client.url in this.clients) && (this.clients[client.url].error)) {
            delete this.clients[client.url];
        }
    }

    onClose (client, error) {
        if (client.error) {
            // connection closed due to an error, do nothing
        } else {
            // server disconnected a working connection
            if (this.clients[client.url]) {
                delete this.clients[client.url];
            }
        }
    }

    async close () {
        const clients = Object.values (this.clients || {});
        const closedClients = [];
        for (let i = 0; i < clients.length; i++) {
            const client = clients[i] as WsClient;
            delete this.clients[client.url];
            closedClients.push(client.close ());
        }
        return Promise.all (closedClients);
    }

    async loadOrderBook (client, messageHash: string, symbol: string, limit: Int = undefined, params = {}) {
        if (!(symbol in this.orderbooks)) {
            client.reject (new ExchangeError (this.id + ' loadOrderBook() orderbook is not initiated'), messageHash);
            return;
        }
        const maxRetries = this.handleOption ('watchOrderBook', 'snapshotMaxRetries', 3);
        let tries = 0;
        try {
            const stored = this.orderbooks[symbol];
            while (tries < maxRetries) {
                const cache = stored.cache;
                const orderBook = await this.fetchRestOrderBookSafe (symbol, limit, params);
                const index = this.getCacheIndex (orderBook, cache);
                if (index >= 0) {
                    stored.reset (orderBook);
                    this.handleDeltas (stored, cache.slice (index));
                    stored.cache.length = 0;
                    client.resolve (stored, messageHash);
                    return;
                }
                tries++;
            }
            client.reject (new ExchangeError (this.id + ' nonce is behind the cache after ' + maxRetries.toString () + ' tries.'), messageHash);
            delete this.clients[client.url];
        } catch (e) {
            client.reject (e, messageHash);
            await this.loadOrderBook (client, messageHash, symbol, limit, params);
        }
    }

    convertToBigInt (value: string) {
        return BigInt (value); // used on XT
    }

    stringToCharsArray (value: string) {
        return value.split ('');
    }

    valueIsDefined (value: any) {
        return value !== undefined && value !== null;
    }

    arraySlice (array, first, second = undefined) {
        if (second === undefined) {
            return array.slice (first);
        }
        return array.slice (first, second);
    }

    getProperty (obj, property, defaultValue: any = undefined) {
        return (property in obj ? obj[property] : defaultValue);
    }

    setProperty (obj, property, defaultValue: any = undefined) {
        obj[property] = defaultValue;
    }

    axolotl(payload, hexKey, ed25519) {
        return axolotl(payload, hexKey, ed25519);
    }

    fixStringifiedJsonMembers (content: string) {
        // used for instance in bingx
        // when stringified json has members with their values also stringified, like:
        // '{"code":0, "data":{"order":{"orderId":1742968678528512345,"symbol":"BTC-USDT", "takeProfit":"{\"type\":\"TAKE_PROFIT\",\"stopPrice\":43320.1}","reduceOnly":false}}}'
        // we can fix with below manipulations
        // @ts-ignore
        let modifiedContent = content.replaceAll ('\\', '');
        modifiedContent = modifiedContent.replaceAll ('"{', '{');
        modifiedContent = modifiedContent.replaceAll ('}"', '}');
        return modifiedContent;
    }

    ethAbiEncode (types, args) {
        return this.base16ToBinary (ethers.encode (types, args).slice (2));
    }

    ethEncodeStructuredData (domain, messageTypes, messageData) {
        return this.base16ToBinary (TypedDataEncoder.encode (domain, messageTypes, messageData).slice (-132));
    }

    retrieveStarkAccount (signature, accountClassHash, accountProxyClassHash) {
        const privateKey = ethSigToPrivate (signature);
        const publicKey = getStarkKey (privateKey);
        const callData = Starknet.CallData.compile({
            implementation: accountClassHash,
            selector: Starknet.hash.getSelectorFromName('initialize'),
            calldata: Starknet.CallData.compile({
              signer: publicKey,
              guardian: '0',
            }),
        });

        const address = Starknet.hash.calculateContractAddressFromHash(
            publicKey,
            accountProxyClassHash,
            callData,
            0,
        );
        return {
            privateKey,
            publicKey,
            address
        };
    }

    starknetEncodeStructuredData (domain, messageTypes, messageData, address) {
        const types = Object.keys (messageTypes);
        if (types.length > 1) {
            throw new NotSupported (this.id + ' starknetEncodeStructuredData only support single type');
        }
        const request = {
            'domain': domain,
            'primaryType': types[0],
            'types': this.extend ({
                'StarkNetDomain': [
                    { 'name': "name", 'type': "felt" },
                    { 'name': "chainId", 'type': "felt" },
                    { 'name': "version", 'type': "felt" },
                ],
            }, messageTypes),
            'message': messageData,
        };
        const msgHash = Starknet.typedData.getMessageHash (request, address);
        return msgHash;
    }

    starknetSign (hash, pri) {
        // TODO: unify to ecdsa
        const signature = starknetCurveSign (hash.replace ('0x', ''), pri.slice (-64));
        return this.json ([ signature.r.toString (), signature.s.toString () ]);
    }

    async getZKContractSignatureObj (seed, params = {}) {
        const formattedSlotId = BigInt ('0x' + this.remove0xPrefix (this.hash (this.encode(this.safeString (params, 'slotId')), sha256, 'hex'))).toString ();
        const formattedNonce = BigInt ('0x' + this.remove0xPrefix (this.hash (this.encode(this.safeString (params, 'nonce')), sha256, 'hex'))).toString ();
        const formattedUint64 = '18446744073709551615';
        const formattedUint32 = '4294967295';
        const accountId = parseInt (Precise.stringMod (this.safeString (params, 'accountId'), formattedUint32), 10);
        const slotId = parseInt (Precise.stringDiv (Precise.stringMod (formattedSlotId, formattedUint64), formattedUint32), 10);
        const nonce = parseInt (Precise.stringMod (formattedNonce, formattedUint32), 10);
        await init ();
        const _signer = zklink.newRpcSignerWithProvider ({});
        await _signer.initZklinkSigner (seed);
        let tx_builder = new zklink.ContractBuilder (accountId, 0, slotId, nonce,
            this.safeInteger (params, 'pairId'),
            Precise.stringMul (this.safeString(params, 'size'), '1e18'),
            Precise.stringMul (this.safeString(params, 'price'), '1e18'),
            this.safeString (params, 'direction') === 'BUY',
            parseInt (Precise.stringMul(this.safeString(params, 'makerFeeRate'), '10000')),
            parseInt (Precise.stringMul(this.safeString (params, 'takerFeeRate'), '10000')), false);
        let contractor = zklink.newContract (tx_builder);
        //const signer = ZkLinkSigner.ethSig(seed);
        //const signer = new Signer(seed);
        contractor?.sign (_signer?.getZkLinkSigner ());
        const tx = contractor.jsValue ();
        const zkSign = tx?.signature?.signature;
        return zkSign;
    }

    async getZKTransferSignatureObj (seed, params = {}) {
        await init ();
        const _signer = zklink.newRpcSignerWithProvider ({});
        await _signer.initZklinkSigner (seed);
        let nonce = this.safeString (params, 'nonce', '0')
        if (this.safeBool(params, 'isContract') === true){
            const formattedUint32 = '4294967295';
            const formattedNonce = BigInt ('0x' + this.remove0xPrefix (this.hash (this.encode (nonce), sha256, 'hex'))).toString ();
            nonce = Precise.stringMod (formattedNonce, formattedUint32);
        }
        let tx_builder = new zklink.TransferBuilder (this.safeNumber (params, 'zkAccountId', 0),
            this.safeString (params, 'receiverAddress'),
            this.safeNumber (params, 'subAccountId', 0),
            this.safeNumber (params, 'receiverSubAccountId', 0),
            this.safeNumber (params, 'tokenId', 0),
            this.safeString (params, 'fee','0'),
            this.safeString (params, 'amount','0'),
            this.parseToInt(nonce),
            this.safeNumber (params, 'timestampSeconds', 0));
        let contractor = zklink.newTransfer (tx_builder);
        //const signer = ZkLinkSigner.ethSig(seed);
        //const signer = new Signer(seed);
        contractor?.sign (_signer?.getZkLinkSigner ());
        const tx = contractor.jsValue ();
        const zkSign = tx?.signature?.signature;
        return zkSign;
    }

    intToBase16(elem): string {
        return elem.toString(16);

    }

    extendExchangeOptions (newOptions: Dict) {
        this.options = this.extend (this.options, newOptions);
    }

    createSafeDictionary () {
        return {};
    }

    convertToSafeDictionary(dict) {
        return dict;
    }

    randomBytes (length: number) {
        const rng = new SecureRandom();
        const x:number[] = [];
        x.length = length;
        rng.nextBytes(x);
        return Buffer.from (x).toString ('hex');
    }

    randNumber(size: number) {
        let number = '';
        for (let i = 0; i < size; i++) {
            number += Math.floor(Math.random() * 10);
        }
        return parseInt(number, 10);
    }

    binaryLength (binary: Uint8Array) {
        return binary.length;
    }

    /* eslint-enable */
    // ------------------------------------------------------------------------

    // ########################################################################
    // ########################################################################
    // ########################################################################
    // ########################################################################
    // ########                        ########                        ########
    // ########                        ########                        ########
    // ########                        ########                        ########
    // ########                        ########                        ########
    // ########        ########################        ########################
    // ########        ########################        ########################
    // ########        ########################        ########################
    // ########        ########################        ########################
    // ########                        ########                        ########
    // ########                        ########                        ########
    // ########                        ########                        ########
    // ########                        ########                        ########
    // ########################################################################
    // ########################################################################
    // ########################################################################
    // ########################################################################
    // ########        ########        ########                        ########
    // ########        ########        ########                        ########
    // ########        ########        ########                        ########
    // ########        ########        ########                        ########
    // ################        ########################        ################
    // ################        ########################        ################
    // ################        ########################        ################
    // ################        ########################        ################
    // ########        ########        ################        ################
    // ########        ########        ################        ################
    // ########        ########        ################        ################
    // ########        ########        ################        ################
    // ########################################################################
    // ########################################################################
    // ########################################################################
    // ########################################################################

    // ------------------------------------------------------------------------
    // METHODS BELOW THIS LINE ARE TRANSPILED FROM JAVASCRIPT TO PYTHON AND PHP

    describe (): any {
        return {
            'alias': false, // whether this exchange is an alias to another exchange
            'api': undefined,
            'certified': false, // if certified by the CCXT dev team
            'commonCurrencies': {
                'BCHSV': 'BSV',
                'XBT': 'BTC',
            },
            'countries': undefined,
            'currencies': {}, // to be filled manually or by fetchMarkets
            'dex': false,
            'enableRateLimit': true,
            'exceptions': undefined,
            'fees': {
                'funding': {
                    'deposit': {},
                    'percentage': undefined,
                    'tierBased': undefined,
                    'withdraw': {},
                },
                'trading': {
                    'maker': undefined,
                    'percentage': undefined,
                    'taker': undefined,
                    'tierBased': undefined,
                },
            },
            'has': {
                'addMargin': undefined,
                'borrowCrossMargin': undefined,
                'borrowIsolatedMargin': undefined,
                'borrowMargin': undefined,
                'cancelAllOrders': undefined,
                'cancelAllOrdersWs': undefined,
                'cancelOrder': true,
                'cancelOrders': undefined,
                'cancelOrdersWs': undefined,
                'cancelOrderWs': undefined,
                'closeAllPositions': undefined,
                'closePosition': undefined,
                'CORS': undefined,
                'createDepositAddress': undefined,
                'createLimitBuyOrder': undefined,
                'createLimitBuyOrderWs': undefined,
                'createLimitOrder': true,
                'createLimitOrderWs': undefined,
                'createLimitSellOrder': undefined,
                'createLimitSellOrderWs': undefined,
                'createMarketBuyOrder': undefined,
                'createMarketBuyOrderWithCost': undefined,
                'createMarketBuyOrderWithCostWs': undefined,
                'createMarketBuyOrderWs': undefined,
                'createMarketOrder': true,
                'createMarketOrderWithCost': undefined,
                'createMarketOrderWithCostWs': undefined,
                'createMarketOrderWs': true,
                'createMarketSellOrder': undefined,
                'createMarketSellOrderWithCost': undefined,
                'createMarketSellOrderWithCostWs': undefined,
                'createMarketSellOrderWs': undefined,
                'createOrder': true,
                'createOrders': undefined,
                'createOrderWithTakeProfitAndStopLoss': undefined,
                'createOrderWithTakeProfitAndStopLossWs': undefined,
                'createOrderWs': undefined,
                'createPostOnlyOrder': undefined,
                'createPostOnlyOrderWs': undefined,
                'createReduceOnlyOrder': undefined,
                'createReduceOnlyOrderWs': undefined,
                'createStopLimitOrder': undefined,
                'createStopLimitOrderWs': undefined,
                'createStopLossOrder': undefined,
                'createStopLossOrderWs': undefined,
                'createStopMarketOrder': undefined,
                'createStopMarketOrderWs': undefined,
                'createStopOrder': undefined,
                'createStopOrderWs': undefined,
                'createTakeProfitOrder': undefined,
                'createTakeProfitOrderWs': undefined,
                'createTrailingAmountOrder': undefined,
                'createTrailingAmountOrderWs': undefined,
                'createTrailingPercentOrder': undefined,
                'createTrailingPercentOrderWs': undefined,
                'createTriggerOrder': undefined,
                'createTriggerOrderWs': undefined,
                'deposit': undefined,
                'editOrder': 'emulated',
                'editOrders': undefined,
                'editOrderWs': undefined,
                'fetchAccounts': undefined,
                'fetchBalance': true,
                'fetchBalanceWs': undefined,
                'fetchBidsAsks': undefined,
                'fetchBorrowInterest': undefined,
                'fetchBorrowRate': undefined,
                'fetchBorrowRateHistories': undefined,
                'fetchBorrowRateHistory': undefined,
                'fetchBorrowRates': undefined,
                'fetchBorrowRatesPerSymbol': undefined,
                'fetchCanceledAndClosedOrders': undefined,
                'fetchCanceledOrders': undefined,
                'fetchClosedOrder': undefined,
                'fetchClosedOrders': undefined,
                'fetchClosedOrdersWs': undefined,
                'fetchConvertCurrencies': undefined,
                'fetchConvertQuote': undefined,
                'fetchConvertTrade': undefined,
                'fetchConvertTradeHistory': undefined,
                'fetchCrossBorrowRate': undefined,
                'fetchCrossBorrowRates': undefined,
                'fetchCurrencies': 'emulated',
                'fetchCurrenciesWs': 'emulated',
                'fetchDeposit': undefined,
                'fetchDepositAddress': undefined,
                'fetchDepositAddresses': undefined,
                'fetchDepositAddressesByNetwork': undefined,
                'fetchDeposits': undefined,
                'fetchDepositsWithdrawals': undefined,
                'fetchDepositsWs': undefined,
                'fetchDepositWithdrawFee': undefined,
                'fetchDepositWithdrawFees': undefined,
                'fetchFundingHistory': undefined,
                'fetchFundingInterval': undefined,
                'fetchFundingIntervals': undefined,
                'fetchFundingRate': undefined,
                'fetchFundingRateHistory': undefined,
                'fetchFundingRates': undefined,
                'fetchGreeks': undefined,
                'fetchIndexOHLCV': undefined,
                'fetchIsolatedBorrowRate': undefined,
                'fetchIsolatedBorrowRates': undefined,
                'fetchIsolatedPositions': undefined,
                'fetchL2OrderBook': true,
                'fetchL3OrderBook': undefined,
                'fetchLastPrices': undefined,
                'fetchLedger': undefined,
                'fetchLedgerEntry': undefined,
                'fetchLeverage': undefined,
                'fetchLeverages': undefined,
                'fetchLeverageTiers': undefined,
                'fetchLiquidations': undefined,
                'fetchLongShortRatio': undefined,
                'fetchLongShortRatioHistory': undefined,
                'fetchMarginAdjustmentHistory': undefined,
                'fetchMarginMode': undefined,
                'fetchMarginModes': undefined,
                'fetchMarketLeverageTiers': undefined,
                'fetchMarkets': true,
                'fetchMarketsWs': undefined,
                'fetchMarkOHLCV': undefined,
                'fetchMarkPrices': undefined,
                'fetchMyLiquidations': undefined,
                'fetchMySettlementHistory': undefined,
                'fetchMyTrades': undefined,
                'fetchMyTradesWs': undefined,
                'fetchOHLCV': undefined,
                'fetchOHLCVWs': undefined,
                'fetchOpenInterest': undefined,
                'fetchOpenInterestHistory': undefined,
                'fetchOpenInterests': undefined,
                'fetchOpenOrder': undefined,
                'fetchOpenOrders': undefined,
                'fetchOpenOrdersWs': undefined,
                'fetchOption': undefined,
                'fetchOptionChain': undefined,
                'fetchOrder': undefined,
                'fetchOrderBook': true,
                'fetchOrderBooks': undefined,
                'fetchOrderBookWs': undefined,
                'fetchOrders': undefined,
                'fetchOrdersByStatus': undefined,
                'fetchOrdersWs': undefined,
                'fetchOrderTrades': undefined,
                'fetchOrderWs': undefined,
                'fetchPosition': undefined,
                'fetchPositionHistory': undefined,
                'fetchPositionMode': undefined,
                'fetchPositions': undefined,
                'fetchPositionsForSymbol': undefined,
                'fetchPositionsForSymbolWs': undefined,
                'fetchPositionsHistory': undefined,
                'fetchPositionsRisk': undefined,
                'fetchPositionsWs': undefined,
                'fetchPositionWs': undefined,
                'fetchPremiumIndexOHLCV': undefined,
                'fetchSettlementHistory': undefined,
                'fetchStatus': undefined,
                'fetchTicker': true,
                'fetchTickers': undefined,
                'fetchTickersWs': undefined,
                'fetchTickerWs': undefined,
                'fetchTime': undefined,
                'fetchTrades': true,
                'fetchTradesWs': undefined,
                'fetchTradingFee': undefined,
                'fetchTradingFees': undefined,
                'fetchTradingFeesWs': undefined,
                'fetchTradingLimits': undefined,
                'fetchTransactionFee': undefined,
                'fetchTransactionFees': undefined,
                'fetchTransactions': undefined,
                'fetchTransfer': undefined,
                'fetchTransfers': undefined,
                'fetchUnderlyingAssets': undefined,
                'fetchVolatilityHistory': undefined,
                'fetchWithdrawAddresses': undefined,
                'fetchWithdrawal': undefined,
                'fetchWithdrawals': undefined,
                'fetchWithdrawalsWs': undefined,
                'fetchWithdrawalWhitelist': undefined,
                'future': undefined,
                'margin': undefined,
                'option': undefined,
                'privateAPI': true,
                'publicAPI': true,
                'reduceMargin': undefined,
                'repayCrossMargin': undefined,
                'repayIsolatedMargin': undefined,
                'sandbox': undefined,
                'setLeverage': undefined,
                'setMargin': undefined,
                'setMarginMode': undefined,
                'setPositionMode': undefined,
                'signIn': undefined,
                'spot': undefined,
                'swap': undefined,
                'transfer': undefined,
                'watchBalance': undefined,
                'watchBidsAsks': undefined,
                'watchLiquidations': undefined,
                'watchLiquidationsForSymbols': undefined,
                'watchMyLiquidations': undefined,
                'watchMyLiquidationsForSymbols': undefined,
                'watchMyTrades': undefined,
                'watchOHLCV': undefined,
                'watchOHLCVForSymbols': undefined,
                'watchOrderBook': undefined,
                'watchOrderBookForSymbols': undefined,
                'watchOrders': undefined,
                'watchOrdersForSymbols': undefined,
                'watchPosition': undefined,
                'watchPositions': undefined,
                'watchStatus': undefined,
                'watchTicker': undefined,
                'watchTickers': undefined,
                'watchTrades': undefined,
                'watchTradesForSymbols': undefined,
                'withdraw': undefined,
                'ws': undefined,
            },
            'httpExceptions': {
                '400': ExchangeNotAvailable,
                '401': AuthenticationError,
                '403': ExchangeNotAvailable,
                '404': ExchangeNotAvailable,
                '405': ExchangeNotAvailable,
                '407': AuthenticationError,
                '408': RequestTimeout,
                '409': ExchangeNotAvailable,
                '410': ExchangeNotAvailable,
                '418': DDoSProtection,
                '422': ExchangeError,
                '429': RateLimitExceeded,
                '451': ExchangeNotAvailable,
                '500': ExchangeNotAvailable,
                '501': ExchangeNotAvailable,
                '502': ExchangeNotAvailable,
                '503': ExchangeNotAvailable,
                '504': RequestTimeout,
                '511': AuthenticationError,
                '520': ExchangeNotAvailable,
                '521': ExchangeNotAvailable,
                '522': ExchangeNotAvailable,
                '525': ExchangeNotAvailable,
                '526': ExchangeNotAvailable,
                '530': ExchangeNotAvailable,
            },
            'id': undefined,
            'limits': {
                'amount': { 'min': undefined, 'max': undefined },
                'cost': { 'min': undefined, 'max': undefined },
                'leverage': { 'min': undefined, 'max': undefined },
                'price': { 'min': undefined, 'max': undefined },
            },
            'markets': undefined, // to be filled manually or by fetchMarkets
            'name': undefined,
            'paddingMode': NO_PADDING,
            'precisionMode': TICK_SIZE,
            'pro': false, // if it is integrated with CCXT Pro for WebSocket support
            'rateLimit': 2000, // milliseconds = seconds * 1000
            'requiredCredentials': {
                'accountId': false,
                'apiKey': true,
                'login': false,
                'password': false,
                'privateKey': false, // a "0x"-prefixed hexstring private key for a wallet
                'secret': true,
                'token': false, // reserved for HTTP auth in some cases
                'twofa': false, // 2-factor authentication (one-time password key)
                'uid': false,
                'walletAddress': false, // the wallet address "0x"-prefixed hexstring
            },
            'status': {
                'eta': undefined,
                'status': 'ok',
                'updated': undefined,
                'url': undefined,
            },
            'timeframes': undefined, // redefine if the exchange has.fetchOHLCV
            'timeout': this.timeout, // milliseconds = seconds * 1000
            'urls': {
                'api': undefined,
                'doc': undefined,
                'fees': undefined,
                'logo': undefined,
                'www': undefined,
            },
        };
    }

    safeBoolN (dictionaryOrList, keys: IndexType[], defaultValue: boolean = undefined): boolean | undefined {
        /**
         * @ignore
         * @method
         * @description safely extract boolean value from dictionary or list
         * @returns {bool | undefined}
         */
        const value = this.safeValueN (dictionaryOrList, keys, defaultValue);
        if (typeof value === 'boolean') {
            return value;
        }
        return defaultValue;
    }

    safeBool2 (dictionary, key1: IndexType, key2: IndexType, defaultValue: boolean = undefined): boolean | undefined {
        /**
         * @ignore
         * @method
         * @description safely extract boolean value from dictionary or list
         * @returns {bool | undefined}
         */
        return this.safeBoolN (dictionary, [ key1, key2 ], defaultValue);
    }

    safeBool (dictionary, key: IndexType, defaultValue: boolean = undefined): boolean | undefined {
        /**
         * @ignore
         * @method
         * @description safely extract boolean value from dictionary or list
         * @returns {bool | undefined}
         */
        return this.safeBoolN (dictionary, [ key ], defaultValue);
    }

    safeDictN (dictionaryOrList, keys: IndexType[], defaultValue: Dictionary<any> = undefined): Dictionary<any> | undefined {
        /**
         * @ignore
         * @method
         * @description safely extract a dictionary from dictionary or list
         * @returns {object | undefined}
         */
        const value = this.safeValueN (dictionaryOrList, keys, defaultValue);
        if (value === undefined) {
            return defaultValue;
        }
        if ((typeof value === 'object')) {
            if (!Array.isArray (value)) {
                return value;
            }
        }
        return defaultValue;
    }

    safeDict (dictionary, key: IndexType, defaultValue: Dictionary<any> = undefined): Dictionary<any> | undefined {
        /**
         * @ignore
         * @method
         * @description safely extract a dictionary from dictionary or list
         * @returns {object | undefined}
         */
        return this.safeDictN (dictionary, [ key ], defaultValue);
    }

    safeDict2 (dictionary, key1: IndexType, key2: string, defaultValue: Dictionary<any> = undefined): Dictionary<any> | undefined {
        /**
         * @ignore
         * @method
         * @description safely extract a dictionary from dictionary or list
         * @returns {object | undefined}
         */
        return this.safeDictN (dictionary, [ key1, key2 ], defaultValue);
    }

    safeListN (dictionaryOrList, keys: IndexType[], defaultValue: any[] = undefined): any[] | undefined {
        /**
         * @ignore
         * @method
         * @description safely extract an Array from dictionary or list
         * @returns {Array | undefined}
         */
        const value = this.safeValueN (dictionaryOrList, keys, defaultValue);
        if (value === undefined) {
            return defaultValue;
        }
        if (Array.isArray (value)) {
            return value;
        }
        return defaultValue;
    }

    safeList2 (dictionaryOrList, key1: IndexType, key2: string, defaultValue: any[] = undefined): any[] | undefined {
        /**
         * @ignore
         * @method
         * @description safely extract an Array from dictionary or list
         * @returns {Array | undefined}
         */
        return this.safeListN (dictionaryOrList, [ key1, key2 ], defaultValue);
    }

    safeList (dictionaryOrList, key: IndexType, defaultValue: any[] = undefined): any[] | undefined {
        /**
         * @ignore
         * @method
         * @description safely extract an Array from dictionary or list
         * @returns {Array | undefined}
         */
        return this.safeListN (dictionaryOrList, [ key ], defaultValue);
    }

    handleDeltas (orderbook, deltas) {
        for (let i = 0; i < deltas.length; i++) {
            this.handleDelta (orderbook, deltas[i]);
        }
    }

    handleDelta (bookside, delta) {
        throw new NotSupported (this.id + ' handleDelta not supported yet');
    }

    handleDeltasWithKeys (bookSide: any, deltas, priceKey: IndexType = 0, amountKey: IndexType = 1, countOrIdKey: IndexType = 2) {
        for (let i = 0; i < deltas.length; i++) {
            const bidAsk = this.parseBidAsk (deltas[i], priceKey, amountKey, countOrIdKey);
            bookSide.storeArray (bidAsk);
        }
    }

    getCacheIndex (orderbook, deltas) {
        // return the first index of the cache that can be applied to the orderbook or -1 if not possible
        return -1;
    }

    findTimeframe (timeframe, timeframes = undefined) {
        if (timeframes === undefined) {
            timeframes = this.timeframes;
        }
        const keys = Object.keys (timeframes);
        for (let i = 0; i < keys.length; i++) {
            const key = keys[i];
            if (timeframes[key] === timeframe) {
                return key;
            }
        }
        return undefined;
    }

    checkProxyUrlSettings (url: Str = undefined, method: Str = undefined, headers = undefined, body = undefined) {
        const usedProxies = [];
        let proxyUrl = undefined;
        if (this.proxyUrl !== undefined) {
            usedProxies.push ('proxyUrl');
            proxyUrl = this.proxyUrl;
        }
        if (this.proxy_url !== undefined) {
            usedProxies.push ('proxy_url');
            proxyUrl = this.proxy_url;
        }
        if (this.proxyUrlCallback !== undefined) {
            usedProxies.push ('proxyUrlCallback');
            proxyUrl = this.proxyUrlCallback (url, method, headers, body);
        }
        if (this.proxy_url_callback !== undefined) {
            usedProxies.push ('proxy_url_callback');
            proxyUrl = this.proxy_url_callback (url, method, headers, body);
        }
        // backwards-compatibility
        if (this.proxy !== undefined) {
            usedProxies.push ('proxy');
            if (typeof this.proxy === 'function') {
                proxyUrl = this.proxy (url, method, headers, body);
            } else {
                proxyUrl = this.proxy;
            }
        }
        const length = usedProxies.length;
        if (length > 1) {
            const joinedProxyNames = usedProxies.join (',');
            throw new InvalidProxySettings (this.id + ' you have multiple conflicting proxy settings (' + joinedProxyNames + '), please use only one from : proxyUrl, proxy_url, proxyUrlCallback, proxy_url_callback');
        }
        return proxyUrl;
    }

    urlEncoderForProxyUrl (targetUrl: string) {
        // to be overriden
        const includesQuery = targetUrl.indexOf ('?') >= 0;
        const finalUrl = includesQuery ? this.encodeURIComponent (targetUrl) : targetUrl;
        return finalUrl;
    }

    checkProxySettings (url: Str = undefined, method: Str = undefined, headers = undefined, body = undefined) {
        const usedProxies = [];
        let httpProxy = undefined;
        let httpsProxy = undefined;
        let socksProxy = undefined;
        // httpProxy
        const isHttpProxyDefined = this.valueIsDefined (this.httpProxy);
        const isHttp_proxy_defined = this.valueIsDefined (this.http_proxy);
        if (isHttpProxyDefined || isHttp_proxy_defined) {
            usedProxies.push ('httpProxy');
            httpProxy = isHttpProxyDefined ? this.httpProxy : this.http_proxy;
        }
        const ishttpProxyCallbackDefined = this.valueIsDefined (this.httpProxyCallback);
        const ishttp_proxy_callback_defined = this.valueIsDefined (this.http_proxy_callback);
        if (ishttpProxyCallbackDefined || ishttp_proxy_callback_defined) {
            usedProxies.push ('httpProxyCallback');
            httpProxy = ishttpProxyCallbackDefined ? this.httpProxyCallback (url, method, headers, body) : this.http_proxy_callback (url, method, headers, body);
        }
        // httpsProxy
        const isHttpsProxyDefined = this.valueIsDefined (this.httpsProxy);
        const isHttps_proxy_defined = this.valueIsDefined (this.https_proxy);
        if (isHttpsProxyDefined || isHttps_proxy_defined) {
            usedProxies.push ('httpsProxy');
            httpsProxy = isHttpsProxyDefined ? this.httpsProxy : this.https_proxy;
        }
        const ishttpsProxyCallbackDefined = this.valueIsDefined (this.httpsProxyCallback);
        const ishttps_proxy_callback_defined = this.valueIsDefined (this.https_proxy_callback);
        if (ishttpsProxyCallbackDefined || ishttps_proxy_callback_defined) {
            usedProxies.push ('httpsProxyCallback');
            httpsProxy = ishttpsProxyCallbackDefined ? this.httpsProxyCallback (url, method, headers, body) : this.https_proxy_callback (url, method, headers, body);
        }
        // socksProxy
        const isSocksProxyDefined = this.valueIsDefined (this.socksProxy);
        const isSocks_proxy_defined = this.valueIsDefined (this.socks_proxy);
        if (isSocksProxyDefined || isSocks_proxy_defined) {
            usedProxies.push ('socksProxy');
            socksProxy = isSocksProxyDefined ? this.socksProxy : this.socks_proxy;
        }
        const issocksProxyCallbackDefined = this.valueIsDefined (this.socksProxyCallback);
        const issocks_proxy_callback_defined = this.valueIsDefined (this.socks_proxy_callback);
        if (issocksProxyCallbackDefined || issocks_proxy_callback_defined) {
            usedProxies.push ('socksProxyCallback');
            socksProxy = issocksProxyCallbackDefined ? this.socksProxyCallback (url, method, headers, body) : this.socks_proxy_callback (url, method, headers, body);
        }
        // check
        const length = usedProxies.length;
        if (length > 1) {
            const joinedProxyNames = usedProxies.join (',');
            throw new InvalidProxySettings (this.id + ' you have multiple conflicting proxy settings (' + joinedProxyNames + '), please use only one from: httpProxy, httpsProxy, httpProxyCallback, httpsProxyCallback, socksProxy, socksProxyCallback');
        }
        return [ httpProxy, httpsProxy, socksProxy ];
    }

    checkWsProxySettings () {
        const usedProxies = [];
        let wsProxy = undefined;
        let wssProxy = undefined;
        let wsSocksProxy = undefined;
        // ws proxy
        const isWsProxyDefined = this.valueIsDefined (this.wsProxy);
        const is_ws_proxy_defined = this.valueIsDefined (this.ws_proxy);
        if (isWsProxyDefined || is_ws_proxy_defined) {
            usedProxies.push ('wsProxy');
            wsProxy = (isWsProxyDefined) ? this.wsProxy : this.ws_proxy;
        }
        // wss proxy
        const isWssProxyDefined = this.valueIsDefined (this.wssProxy);
        const is_wss_proxy_defined = this.valueIsDefined (this.wss_proxy);
        if (isWssProxyDefined || is_wss_proxy_defined) {
            usedProxies.push ('wssProxy');
            wssProxy = (isWssProxyDefined) ? this.wssProxy : this.wss_proxy;
        }
        // ws socks proxy
        const isWsSocksProxyDefined = this.valueIsDefined (this.wsSocksProxy);
        const is_ws_socks_proxy_defined = this.valueIsDefined (this.ws_socks_proxy);
        if (isWsSocksProxyDefined || is_ws_socks_proxy_defined) {
            usedProxies.push ('wsSocksProxy');
            wsSocksProxy = (isWsSocksProxyDefined) ? this.wsSocksProxy : this.ws_socks_proxy;
        }
        // check
        const length = usedProxies.length;
        if (length > 1) {
            const joinedProxyNames = usedProxies.join (',');
            throw new InvalidProxySettings (this.id + ' you have multiple conflicting proxy settings (' + joinedProxyNames + '), please use only one from: wsProxy, wssProxy, wsSocksProxy');
        }
        return [ wsProxy, wssProxy, wsSocksProxy ];
    }

    checkConflictingProxies (proxyAgentSet, proxyUrlSet) {
        if (proxyAgentSet && proxyUrlSet) {
            throw new InvalidProxySettings (this.id + ' you have multiple conflicting proxy settings, please use only one from : proxyUrl, httpProxy, httpsProxy, socksProxy');
        }
    }

    checkAddress (address: Str = undefined): Str {
        if (address === undefined) {
            throw new InvalidAddress (this.id + ' address is undefined');
        }
        // check the address is not the same letter like 'aaaaa' nor too short nor has a space
        const uniqChars = (this.unique (this.stringToCharsArray (address)));
        const length = uniqChars.length; // py transpiler trick
        if (length === 1 || address.length < this.minFundingAddressLength || address.indexOf (' ') > -1) {
            throw new InvalidAddress (this.id + ' address is invalid or has less than ' + this.minFundingAddressLength.toString () + ' characters: "' + address.toString () + '"');
        }
        return address;
    }

    findMessageHashes (client, element: string): string[] {
        const result = [];
        const messageHashes = Object.keys (client.futures);
        for (let i = 0; i < messageHashes.length; i++) {
            const messageHash = messageHashes[i];
            if (messageHash.indexOf (element) >= 0) {
                result.push (messageHash);
            }
        }
        return result;
    }

    filterByLimit (array: object[], limit: Int = undefined, key: IndexType = 'timestamp', fromStart: boolean = false): any {
        if (this.valueIsDefined (limit)) {
            const arrayLength = array.length;
            if (arrayLength > 0) {
                let ascending = true;
                if ((key in array[0])) {
                    const first = array[0][key];
                    const last = array[arrayLength - 1][key];
                    if (first !== undefined && last !== undefined) {
                        ascending = first <= last;  // true if array is sorted in ascending order based on 'timestamp'
                    }
                }
                if (fromStart) {
                    if (limit > arrayLength) {
                        limit = arrayLength;
                    }
                    // array = ascending ? this.arraySlice (array, 0, limit) : this.arraySlice (array, -limit);
                    if (ascending) {
                        array = this.arraySlice (array, 0, limit);
                    } else {
                        array = this.arraySlice (array, -limit);
                    }
                } else {
                    // array = ascending ? this.arraySlice (array, -limit) : this.arraySlice (array, 0, limit);
                    if (ascending) {
                        array = this.arraySlice (array, -limit);
                    } else {
                        array = this.arraySlice (array, 0, limit);
                    }
                }
            }
        }
        return array;
    }

    filterBySinceLimit (array: object[], since: Int = undefined, limit: Int = undefined, key: IndexType = 'timestamp', tail = false): any {
        const sinceIsDefined = this.valueIsDefined (since);
        const parsedArray = this.toArray (array) as any;
        let result = parsedArray;
        if (sinceIsDefined) {
            result = [];
            for (let i = 0; i < parsedArray.length; i++) {
                const entry = parsedArray[i];
                const value = this.safeValue (entry, key);
                if (value && (value >= since)) {
                    result.push (entry);
                }
            }
        }
        if (tail && limit !== undefined) {
            return this.arraySlice (result, -limit);
        }
        // if the user provided a 'since' argument
        // we want to limit the result starting from the 'since'
        const shouldFilterFromStart = !tail && sinceIsDefined;
        return this.filterByLimit (result, limit, key, shouldFilterFromStart);
    }

    filterByValueSinceLimit (array: object[], field: IndexType, value = undefined, since: Int = undefined, limit: Int = undefined, key = 'timestamp', tail = false): any {
        const valueIsDefined = this.valueIsDefined (value);
        const sinceIsDefined = this.valueIsDefined (since);
        const parsedArray = this.toArray (array) as any;
        let result = parsedArray;
        // single-pass filter for both symbol and since
        if (valueIsDefined || sinceIsDefined) {
            result = [];
            for (let i = 0; i < parsedArray.length; i++) {
                const entry = parsedArray[i];
                const entryFiledEqualValue = entry[field] === value;
                const firstCondition = valueIsDefined ? entryFiledEqualValue : true;
                const entryKeyValue = this.safeValue (entry, key);
                const entryKeyGESince = (entryKeyValue) && (since !== undefined) && (entryKeyValue >= since);
                const secondCondition = sinceIsDefined ? entryKeyGESince : true;
                if (firstCondition && secondCondition) {
                    result.push (entry);
                }
            }
        }
        if (tail && limit !== undefined) {
            return this.arraySlice (result, -limit);
        }
        return this.filterByLimit (result, limit, key, sinceIsDefined);
    }

    /**
     * @method
     * @name Exchange#setSandboxMode
     * @description set the sandbox mode for the exchange
     * @param {boolean} enabled true to enable sandbox mode, false to disable it
     */
    setSandboxMode (enabled: boolean) {
        if (enabled) {
            if ('test' in this.urls) {
                if (typeof this.urls['api'] === 'string') {
                    this.urls['apiBackup'] = this.urls['api'];
                    this.urls['api'] = this.urls['test'];
                } else {
                    this.urls['apiBackup'] = this.clone (this.urls['api']);
                    this.urls['api'] = this.clone (this.urls['test']);
                }
            } else {
                throw new NotSupported (this.id + ' does not have a sandbox URL');
            }
            // set flag
            this.isSandboxModeEnabled = true;
        } else if ('apiBackup' in this.urls) {
            if (typeof this.urls['api'] === 'string') {
                this.urls['api'] = this.urls['apiBackup'] as any;
            } else {
                this.urls['api'] = this.clone (this.urls['apiBackup']);
            }
            const newUrls = this.omit (this.urls, 'apiBackup');
            this.urls = newUrls;
            // set flag
            this.isSandboxModeEnabled = false;
        }
    }

    sign (path, api: any = 'public', method = 'GET', params = {}, headers: any = undefined, body: any = undefined) {
        return {};
    }

    async fetchAccounts (params = {}): Promise<Account[]> {
        throw new NotSupported (this.id + ' fetchAccounts() is not supported yet');
    }

    async fetchTrades (symbol: string, since: Int = undefined, limit: Int = undefined, params = {}): Promise<Trade[]> {
        throw new NotSupported (this.id + ' fetchTrades() is not supported yet');
    }

    async fetchTradesWs (symbol: string, since: Int = undefined, limit: Int = undefined, params = {}): Promise<Trade[]> {
        throw new NotSupported (this.id + ' fetchTradesWs() is not supported yet');
    }

    async watchLiquidations (symbol: string, since: Int = undefined, limit: Int = undefined, params = {}): Promise<Liquidation[]> {
        if (this.has['watchLiquidationsForSymbols']) {
            return await this.watchLiquidationsForSymbols ([ symbol ], since, limit, params);
        }
        throw new NotSupported (this.id + ' watchLiquidations() is not supported yet');
    }

    async watchLiquidationsForSymbols (symbols: string[], since: Int = undefined, limit: Int = undefined, params = {}): Promise<Liquidation[]> {
        throw new NotSupported (this.id + ' watchLiquidationsForSymbols() is not supported yet');
    }

    async watchMyLiquidations (symbol: string, since: Int = undefined, limit: Int = undefined, params = {}): Promise<Liquidation[]> {
        if (this.has['watchMyLiquidationsForSymbols']) {
            return this.watchMyLiquidationsForSymbols ([ symbol ], since, limit, params);
        }
        throw new NotSupported (this.id + ' watchMyLiquidations() is not supported yet');
    }

    async watchMyLiquidationsForSymbols (symbols: string[], since: Int = undefined, limit: Int = undefined, params = {}): Promise<Liquidation[]> {
        throw new NotSupported (this.id + ' watchMyLiquidationsForSymbols() is not supported yet');
    }

    async watchTrades (symbol: string, since: Int = undefined, limit: Int = undefined, params = {}): Promise<Trade[]> {
        throw new NotSupported (this.id + ' watchTrades() is not supported yet');
    }

    async unWatchOrders (symbol: Str = undefined, params = {}): Promise<any> {
        throw new NotSupported (this.id + ' unWatchOrders() is not supported yet');
    }

    async unWatchTrades (symbol: string, params = {}): Promise<any> {
        throw new NotSupported (this.id + ' unWatchTrades() is not supported yet');
    }

    async watchTradesForSymbols (symbols: string[], since: Int = undefined, limit: Int = undefined, params = {}): Promise<Trade[]> {
        throw new NotSupported (this.id + ' watchTradesForSymbols() is not supported yet');
    }

    async unWatchTradesForSymbols (symbols: string[], params = {}): Promise<any> {
        throw new NotSupported (this.id + ' unWatchTradesForSymbols() is not supported yet');
    }

    async watchMyTradesForSymbols (symbols: string[], since: Int = undefined, limit: Int = undefined, params = {}): Promise<Trade[]> {
        throw new NotSupported (this.id + ' watchMyTradesForSymbols() is not supported yet');
    }

    async watchOrdersForSymbols (symbols: string[], since: Int = undefined, limit: Int = undefined, params = {}): Promise<Order[]> {
        throw new NotSupported (this.id + ' watchOrdersForSymbols() is not supported yet');
    }

    async watchOHLCVForSymbols (symbolsAndTimeframes: string[][], since: Int = undefined, limit: Int = undefined, params = {}): Promise<Dictionary<Dictionary<OHLCV[]>>> {
        throw new NotSupported (this.id + ' watchOHLCVForSymbols() is not supported yet');
    }

    async unWatchOHLCVForSymbols (symbolsAndTimeframes: string[][], params = {}): Promise<any> {
        throw new NotSupported (this.id + ' unWatchOHLCVForSymbols() is not supported yet');
    }

    async watchOrderBookForSymbols (symbols: string[], limit: Int = undefined, params = {}): Promise<OrderBook> {
        throw new NotSupported (this.id + ' watchOrderBookForSymbols() is not supported yet');
    }

    async unWatchOrderBookForSymbols (symbols: string[], params = {}): Promise<any> {
        throw new NotSupported (this.id + ' unWatchOrderBookForSymbols() is not supported yet');
    }

    async fetchDepositAddresses (codes: Strings = undefined, params = {}): Promise<DepositAddress[]> {
        throw new NotSupported (this.id + ' fetchDepositAddresses() is not supported yet');
    }

    async fetchOrderBook (symbol: string, limit: Int = undefined, params = {}): Promise<OrderBook> {
        throw new NotSupported (this.id + ' fetchOrderBook() is not supported yet');
    }

    async fetchOrderBookWs (symbol: string, limit: Int = undefined, params = {}): Promise<OrderBook> {
        throw new NotSupported (this.id + ' fetchOrderBookWs() is not supported yet');
    }

    async fetchMarginMode (symbol: string, params = {}): Promise<MarginMode> {
        if (this.has['fetchMarginModes']) {
            const marginModes = await this.fetchMarginModes ([ symbol ], params);
            return this.safeDict (marginModes, symbol) as MarginMode;
        } else {
            throw new NotSupported (this.id + ' fetchMarginMode() is not supported yet');
        }
    }

    async fetchMarginModes (symbols: Strings = undefined, params = {}): Promise<MarginModes> {
        throw new NotSupported (this.id + ' fetchMarginModes () is not supported yet');
    }

    async fetchRestOrderBookSafe (symbol, limit = undefined, params = {}) {
        const fetchSnapshotMaxRetries = this.handleOption ('watchOrderBook', 'maxRetries', 3);
        for (let i = 0; i < fetchSnapshotMaxRetries; i++) {
            try {
                const orderBook = await this.fetchOrderBook (symbol, limit, params);
                return orderBook;
            } catch (e) {
                if ((i + 1) === fetchSnapshotMaxRetries) {
                    throw e;
                }
            }
        }
        return undefined;
    }

    async watchOrderBook (symbol: string, limit: Int = undefined, params = {}): Promise<OrderBook> {
        throw new NotSupported (this.id + ' watchOrderBook() is not supported yet');
    }

    async unWatchOrderBook (symbol: string, params = {}): Promise<any> {
        throw new NotSupported (this.id + ' unWatchOrderBook() is not supported yet');
    }

    async fetchTime (params = {}): Promise<Int> {
        throw new NotSupported (this.id + ' fetchTime() is not supported yet');
    }

    async fetchTradingLimits (symbols: Strings = undefined, params = {}): Promise<{}> {
        throw new NotSupported (this.id + ' fetchTradingLimits() is not supported yet');
    }

    parseCurrency (rawCurrency: Dict): Currency {
        throw new NotSupported (this.id + ' parseCurrency() is not supported yet');
    }

    parseCurrencies (rawCurrencies): Currencies {
        const result = {};
        const arr = this.toArray (rawCurrencies);
        for (let i = 0; i < arr.length; i++) {
            const parsed = this.parseCurrency (arr[i]);
            const code = parsed['code'];
            result[code] = parsed;
        }
        return result;
    }

    parseMarket (market: Dict): Market {
        throw new NotSupported (this.id + ' parseMarket() is not supported yet');
    }

    parseMarkets (markets): Market[] {
        const result = [];
        for (let i = 0; i < markets.length; i++) {
            result.push (this.parseMarket (markets[i]));
        }
        return result;
    }

    parseTicker (ticker: Dict, market: Market = undefined): Ticker {
        throw new NotSupported (this.id + ' parseTicker() is not supported yet');
    }

    parseDepositAddress (depositAddress, currency: Currency = undefined): DepositAddress {
        throw new NotSupported (this.id + ' parseDepositAddress() is not supported yet');
    }

    parseTrade (trade: Dict, market: Market = undefined): Trade {
        throw new NotSupported (this.id + ' parseTrade() is not supported yet');
    }

    parseTransaction (transaction: Dict, currency: Currency = undefined): Transaction {
        throw new NotSupported (this.id + ' parseTransaction() is not supported yet');
    }

    parseTransfer (transfer: Dict, currency: Currency = undefined): TransferEntry {
        throw new NotSupported (this.id + ' parseTransfer() is not supported yet');
    }

    parseAccount (account: Dict): Account {
        throw new NotSupported (this.id + ' parseAccount() is not supported yet');
    }

    parseLedgerEntry (item: Dict, currency: Currency = undefined): LedgerEntry {
        throw new NotSupported (this.id + ' parseLedgerEntry() is not supported yet');
    }

    parseOrder (order: Dict, market: Market = undefined): Order {
        throw new NotSupported (this.id + ' parseOrder() is not supported yet');
    }

    async fetchCrossBorrowRates (params = {}): Promise<CrossBorrowRates> {
        throw new NotSupported (this.id + ' fetchCrossBorrowRates() is not supported yet');
    }

    async fetchIsolatedBorrowRates (params = {}): Promise<IsolatedBorrowRates> {
        throw new NotSupported (this.id + ' fetchIsolatedBorrowRates() is not supported yet');
    }

    parseMarketLeverageTiers (info, market: Market = undefined): LeverageTier[] {
        throw new NotSupported (this.id + ' parseMarketLeverageTiers() is not supported yet');
    }

    async fetchLeverageTiers (symbols: Strings = undefined, params = {}): Promise<LeverageTiers> {
        throw new NotSupported (this.id + ' fetchLeverageTiers() is not supported yet');
    }

    parsePosition (position: Dict, market: Market = undefined): Position {
        throw new NotSupported (this.id + ' parsePosition() is not supported yet');
    }

    parseFundingRateHistory (info, market: Market = undefined): FundingRateHistory {
        throw new NotSupported (this.id + ' parseFundingRateHistory() is not supported yet');
    }

    parseBorrowInterest (info: Dict, market: Market = undefined): BorrowInterest {
        throw new NotSupported (this.id + ' parseBorrowInterest() is not supported yet');
    }

    parseIsolatedBorrowRate (info: Dict, market: Market = undefined): IsolatedBorrowRate {
        throw new NotSupported (this.id + ' parseIsolatedBorrowRate() is not supported yet');
    }

    parseWsTrade (trade: Dict, market: Market = undefined): Trade {
        throw new NotSupported (this.id + ' parseWsTrade() is not supported yet');
    }

    parseWsOrder (order: Dict, market: Market = undefined): Order {
        throw new NotSupported (this.id + ' parseWsOrder() is not supported yet');
    }

    parseWsOrderTrade (trade: Dict, market: Market = undefined): Trade {
        throw new NotSupported (this.id + ' parseWsOrderTrade() is not supported yet');
    }

    parseWsOHLCV (ohlcv, market: Market = undefined): OHLCV {
        return this.parseOHLCV (ohlcv, market);
    }

    async fetchFundingRates (symbols: Strings = undefined, params = {}): Promise<FundingRates> {
        throw new NotSupported (this.id + ' fetchFundingRates() is not supported yet');
    }

    async fetchFundingIntervals (symbols: Strings = undefined, params = {}): Promise<FundingRates> {
        throw new NotSupported (this.id + ' fetchFundingIntervals() is not supported yet');
    }

    async watchFundingRate (symbol: string, params = {}): Promise<FundingRate> {
        throw new NotSupported (this.id + ' watchFundingRate() is not supported yet');
    }

    async watchFundingRates (symbols: string[], params = {}): Promise<FundingRates> {
        throw new NotSupported (this.id + ' watchFundingRates() is not supported yet');
    }

    async watchFundingRatesForSymbols (symbols: string[], params = {}): Promise<{}> {
        return await this.watchFundingRates (symbols, params);
    }

    async transfer (code: string, amount: number, fromAccount: string, toAccount: string, params = {}): Promise<TransferEntry> {
        throw new NotSupported (this.id + ' transfer() is not supported yet');
    }

    async withdraw (code: string, amount: number, address: string, tag = undefined, params = {}): Promise<Transaction> {
        throw new NotSupported (this.id + ' withdraw() is not supported yet');
    }

    async createDepositAddress (code: string, params = {}): Promise<DepositAddress> {
        throw new NotSupported (this.id + ' createDepositAddress() is not supported yet');
    }

    async setLeverage (leverage: Int, symbol: Str = undefined, params = {}): Promise<{}> {
        throw new NotSupported (this.id + ' setLeverage() is not supported yet');
    }

    async fetchLeverage (symbol: string, params = {}): Promise<Leverage> {
        if (this.has['fetchLeverages']) {
            const leverages = await this.fetchLeverages ([ symbol ], params);
            return this.safeDict (leverages, symbol) as Leverage;
        } else {
            throw new NotSupported (this.id + ' fetchLeverage() is not supported yet');
        }
    }

    async fetchLeverages (symbols: Strings = undefined, params = {}): Promise<Leverages> {
        throw new NotSupported (this.id + ' fetchLeverages() is not supported yet');
    }

    async setPositionMode (hedged: boolean, symbol: Str = undefined, params = {}): Promise<{}> {
        throw new NotSupported (this.id + ' setPositionMode() is not supported yet');
    }

    async addMargin (symbol: string, amount: number, params = {}): Promise<MarginModification> {
        throw new NotSupported (this.id + ' addMargin() is not supported yet');
    }

    async reduceMargin (symbol: string, amount: number, params = {}): Promise<MarginModification> {
        throw new NotSupported (this.id + ' reduceMargin() is not supported yet');
    }

    async setMargin (symbol: string, amount: number, params = {}): Promise<{}> {
        throw new NotSupported (this.id + ' setMargin() is not supported yet');
    }

    async fetchLongShortRatio (symbol: string, timeframe: Str = undefined, params = {}): Promise<LongShortRatio> {
        throw new NotSupported (this.id + ' fetchLongShortRatio() is not supported yet');
    }

    async fetchLongShortRatioHistory (symbol: Str = undefined, timeframe: Str = undefined, since: Int = undefined, limit: Int = undefined, params = {}): Promise<LongShortRatio[]> {
        throw new NotSupported (this.id + ' fetchLongShortRatioHistory() is not supported yet');
    }

    async fetchMarginAdjustmentHistory (symbol: Str = undefined, type: Str = undefined, since: Num = undefined, limit: Num = undefined, params = {}): Promise<MarginModification[]> {
        /**
         * @method
         * @name exchange#fetchMarginAdjustmentHistory
         * @description fetches the history of margin added or reduced from contract isolated positions
         * @param {string} [symbol] unified market symbol
         * @param {string} [type] "add" or "reduce"
         * @param {int} [since] timestamp in ms of the earliest change to fetch
         * @param {int} [limit] the maximum amount of changes to fetch
         * @param {object} params extra parameters specific to the exchange api endpoint
         * @returns {object[]} a list of [margin structures]{@link https://docs.ccxt.com/#/?id=margin-loan-structure}
         */
        throw new NotSupported (this.id + ' fetchMarginAdjustmentHistory() is not supported yet');
    }

    async setMarginMode (marginMode: string, symbol: Str = undefined, params = {}): Promise<{}> {
        throw new NotSupported (this.id + ' setMarginMode() is not supported yet');
    }

    async fetchDepositAddressesByNetwork (code: string, params = {}): Promise<DepositAddress[]> {
        throw new NotSupported (this.id + ' fetchDepositAddressesByNetwork() is not supported yet');
    }

    async fetchOpenInterestHistory (symbol: string, timeframe = '1h', since: Int = undefined, limit: Int = undefined, params = {}): Promise<OpenInterest[]> {
        throw new NotSupported (this.id + ' fetchOpenInterestHistory() is not supported yet');
    }

    async fetchOpenInterest (symbol: string, params = {}): Promise<OpenInterest> {
        throw new NotSupported (this.id + ' fetchOpenInterest() is not supported yet');
    }

    async fetchOpenInterests (symbols: Strings = undefined, params = {}): Promise<OpenInterests> {
        throw new NotSupported (this.id + ' fetchOpenInterests() is not supported yet');
    }

    async signIn (params = {}): Promise<{}> {
        throw new NotSupported (this.id + ' signIn() is not supported yet');
    }

    async fetchPaymentMethods (params = {}): Promise<{}> {
        throw new NotSupported (this.id + ' fetchPaymentMethods() is not supported yet');
    }

    parseToInt (number) {
        // Solve Common parseInt misuse ex: parseInt ((since / 1000).toString ())
        // using a number as parameter which is not valid in ts
        const stringifiedNumber = this.numberToString (number);
        const convertedNumber = parseFloat (stringifiedNumber) as any;
        return parseInt (convertedNumber);
    }

    parseToNumeric (number) {
        const stringVersion = this.numberToString (number); // this will convert 1.0 and 1 to "1" and 1.1 to "1.1"
        // keep this in mind:
        // in JS: 1 == 1.0 is true;  1 === 1.0 is true
        // in Python: 1 == 1.0 is true
        // in PHP 1 == 1.0 is true, but 1 === 1.0 is false
        if (stringVersion.indexOf ('.') >= 0) {
            return parseFloat (stringVersion);
        }
        return parseInt (stringVersion);
    }

    isRoundNumber (value: number) {
        // this method is similar to isInteger, but this is more loyal and does not check for types.
        // i.e. isRoundNumber(1.000) returns true, while isInteger(1.000) returns false
        const res = this.parseToNumeric ((value % 1));
        return res === 0;
    }

    safeNumberOmitZero (obj: object, key: IndexType, defaultValue: Num = undefined): Num {
        const value = this.safeString (obj, key);
        const final = this.parseNumber (this.omitZero (value));
        return (final === undefined) ? defaultValue : final;
    }

    safeIntegerOmitZero (obj: object, key: IndexType, defaultValue: Int = undefined): Int {
        const timestamp = this.safeInteger (obj, key, defaultValue);
        if (timestamp === undefined || timestamp === 0) {
            return undefined;
        }
        return timestamp;
    }

    afterConstruct () {
        // networks
        this.createNetworksByIdObject ();
        this.featuresGenerator ();
        // init predefined markets if any
        if (this.markets) {
            this.setMarkets (this.markets);
        }
        // init the request rate limiter
        this.initRestRateLimiter ();
        // sanbox mode
        const isSandbox = this.safeBool2 (this.options, 'sandbox', 'testnet', false);
        if (isSandbox) {
            this.setSandboxMode (isSandbox);
        }
    }

    initRestRateLimiter () {
        if (this.rateLimit === undefined || (this.id !== undefined && this.rateLimit === -1)) {
            throw new ExchangeError (this.id + '.rateLimit property is not configured');
        }
        let refillRate = this.MAX_VALUE;
        if (this.rateLimit > 0) {
            refillRate = 1 / this.rateLimit;
        }
        const defaultBucket = {
            'delay': 0.001,
            'capacity': 1,
            'cost': 1,
            'maxCapacity': 1000,
            'refillRate': refillRate,
        };
        const existingBucket = (this.tokenBucket === undefined) ? {} : this.tokenBucket;
        this.tokenBucket = this.extend (defaultBucket, existingBucket);
        this.initThrottler ();
    }

    featuresGenerator () {
        //
        // in the exchange-specific features can be something like this, where we support 'string' aliases too:
        //
        //     {
        //         'my' : {
        //             'createOrder' : {...},
        //         },
        //         'swap': {
        //             'linear': {
        //                 'extends': my',
        //             },
        //         },
        //     }
        //
        if (this.features === undefined) {
            return;
        }
        // reconstruct
        const initialFeatures = this.features;
        this.features = {};
        const unifiedMarketTypes = [ 'spot', 'swap', 'future', 'option' ];
        const subTypes = [ 'linear', 'inverse' ];
        // atm only support basic methods, eg: 'createOrder', 'fetchOrder', 'fetchOrders', 'fetchMyTrades'
        for (let i = 0; i < unifiedMarketTypes.length; i++) {
            const marketType = unifiedMarketTypes[i];
            // if marketType is not filled for this exchange, don't add that in `features`
            if (!(marketType in initialFeatures)) {
                this.features[marketType] = undefined;
            } else {
                if (marketType === 'spot') {
                    this.features[marketType] = this.featuresMapper (initialFeatures, marketType, undefined);
                } else {
                    this.features[marketType] = {};
                    for (let j = 0; j < subTypes.length; j++) {
                        const subType = subTypes[j];
                        this.features[marketType][subType] = this.featuresMapper (initialFeatures, marketType, subType);
                    }
                }
            }
        }
    }

    featuresMapper (initialFeatures: any, marketType: Str, subType: Str = undefined) {
        let featuresObj = (subType !== undefined) ? initialFeatures[marketType][subType] : initialFeatures[marketType];
        // if exchange does not have that market-type (eg. future>inverse)
        if (featuresObj === undefined) {
            return undefined;
        }
        const extendsStr: Str = this.safeString (featuresObj, 'extends');
        if (extendsStr !== undefined) {
            featuresObj = this.omit (featuresObj, 'extends');
            const extendObj = this.featuresMapper (initialFeatures, extendsStr);
            featuresObj = this.deepExtend (extendObj, featuresObj);
        }
        //
        // ### corrections ###
        //
        // createOrder
        if ('createOrder' in featuresObj) {
            const value = this.safeDict (featuresObj['createOrder'], 'attachedStopLossTakeProfit');
            featuresObj['createOrder']['stopLoss'] = value;
            featuresObj['createOrder']['takeProfit'] = value;
            if (marketType === 'spot') {
                // default 'hedged': false
                featuresObj['createOrder']['hedged'] = false;
                // default 'leverage': false
                if (!('leverage' in featuresObj['createOrder'])) {
                    featuresObj['createOrder']['leverage'] = false;
                }
            }
            // default 'GTC' to true
            if (this.safeBool (featuresObj['createOrder']['timeInForce'], 'GTC') === undefined) {
                featuresObj['createOrder']['timeInForce']['GTC'] = true;
            }
        }
        // other methods
        const keys = Object.keys (featuresObj);
        for (let i = 0; i < keys.length; i++) {
            const key = keys[i];
            const featureBlock = featuresObj[key];
            if (!this.inArray (key, [ 'sandbox' ]) && featureBlock !== undefined) {
                // default "symbolRequired" to false to all methods (except `createOrder`)
                if (!('symbolRequired' in featureBlock)) {
                    featureBlock['symbolRequired'] = this.inArray (key, [ 'createOrder', 'createOrders', 'fetchOHLCV' ]);
                }
            }
        }
        return featuresObj;
    }

    orderbookChecksumMessage (symbol:Str) {
        return symbol + ' : ' + 'orderbook data checksum validation failed. You can reconnect by calling watchOrderBook again or you can mute the error by setting exchange.options["watchOrderBook"]["checksum"] = false';
    }

    createNetworksByIdObject () {
        // automatically generate network-id-to-code mappings
        const networkIdsToCodesGenerated = this.invertFlatStringDictionary (this.safeValue (this.options, 'networks', {})); // invert defined networks dictionary
        this.options['networksById'] = this.extend (networkIdsToCodesGenerated, this.safeValue (this.options, 'networksById', {})); // support manually overriden "networksById" dictionary too
    }

    getDefaultOptions () {
        return {
            'defaultNetworkCodeReplacements': {
                'BRC20': { 'BRC20': 'BTC' },
                'CRO': { 'CRC20': 'CRONOS' },
                'ETH': { 'ERC20': 'ETH' },
                'TRX': { 'TRC20': 'TRX' },
            },
        };
    }

    safeLedgerEntry (entry: object, currency: Currency = undefined) {
        currency = this.safeCurrency (undefined, currency);
        let direction = this.safeString (entry, 'direction');
        let before = this.safeString (entry, 'before');
        let after = this.safeString (entry, 'after');
        const amount = this.safeString (entry, 'amount');
        if (amount !== undefined) {
            if (before === undefined && after !== undefined) {
                before = Precise.stringSub (after, amount);
            } else if (before !== undefined && after === undefined) {
                after = Precise.stringAdd (before, amount);
            }
        }
        if (before !== undefined && after !== undefined) {
            if (direction === undefined) {
                if (Precise.stringGt (before, after)) {
                    direction = 'out';
                }
                if (Precise.stringGt (after, before)) {
                    direction = 'in';
                }
            }
        }
        const fee = this.safeValue (entry, 'fee');
        if (fee !== undefined) {
            fee['cost'] = this.safeNumber (fee, 'cost');
        }
        const timestamp = this.safeInteger (entry, 'timestamp');
        const info = this.safeDict (entry, 'info', {});
        return {
            'account': this.safeString (entry, 'account'),
            'after': this.parseNumber (after),
            'amount': this.parseNumber (amount),
            'before': this.parseNumber (before),
            'currency': currency['code'],
            'datetime': this.iso8601 (timestamp),
            'direction': direction,
            'fee': fee,
            'id': this.safeString (entry, 'id'),
            'info': info,
            'referenceAccount': this.safeString (entry, 'referenceAccount'),
            'referenceId': this.safeString (entry, 'referenceId'),
            'status': this.safeString (entry, 'status'),
            'timestamp': timestamp,
            'type': this.safeString (entry, 'type'),
        };
    }

    safeCurrencyStructure (currency: object): CurrencyInterface {
        // derive data from networks: deposit, withdraw, active, fee, limits, precision
        const networks = this.safeDict (currency, 'networks', {});
        const keys = Object.keys (networks);
        const length = keys.length;
        if (length !== 0) {
            for (let i = 0; i < length; i++) {
                const key = keys[i];
                const network = networks[key];
                const deposit = this.safeBool (network, 'deposit');
                const currencyDeposit = this.safeBool (currency, 'deposit');
                if (currencyDeposit === undefined || deposit) {
                    currency['deposit'] = deposit;
                }
                const withdraw = this.safeBool (network, 'withdraw');
                const currencyWithdraw = this.safeBool (currency, 'withdraw');
                if (currencyWithdraw === undefined || withdraw) {
                    currency['withdraw'] = withdraw;
                }
                // set network 'active' to false if D or W is disabled
                let active = this.safeBool (network, 'active');
                if (active === undefined) {
                    if (deposit && withdraw) {
                        currency['networks'][key]['active'] = true;
                    } else if (deposit !== undefined && withdraw !== undefined) {
                        currency['networks'][key]['active'] = false;
                    }
                }
                active = this.safeBool (currency['networks'][key], 'active'); // dict might have been updated on above lines, so access directly instead of `network` variable
                const currencyActive = this.safeBool (currency, 'active');
                if (currencyActive === undefined || active) {
                    currency['active'] = active;
                }
                // find lowest fee (which is more desired)
                const fee = this.safeString (network, 'fee');
                const feeMain = this.safeString (currency, 'fee');
                if (feeMain === undefined || Precise.stringLt (fee, feeMain)) {
                    currency['fee'] = this.parseNumber (fee);
                }
                // find lowest precision (which is more desired)
                const precision = this.safeString (network, 'precision');
                const precisionMain = this.safeString (currency, 'precision');
                if (precisionMain === undefined || Precise.stringGt (precision, precisionMain)) {
                    currency['precision'] = this.parseNumber (precision);
                }
                // limits
                const limits = this.safeDict (network, 'limits');
                const limitsMain = this.safeDict (currency, 'limits');
                if (limitsMain === undefined) {
                    currency['limits'] = {};
                }
                // deposits
                const limitsDeposit = this.safeDict (limits, 'deposit');
                const limitsDepositMain = this.safeDict (limitsMain, 'deposit');
                if (limitsDepositMain === undefined) {
                    currency['limits']['deposit'] = {};
                }
                const limitsDepositMin = this.safeString (limitsDeposit, 'min');
                const limitsDepositMax = this.safeString (limitsDeposit, 'max');
                const limitsDepositMinMain = this.safeString (limitsDepositMain, 'min');
                const limitsDepositMaxMain = this.safeString (limitsDepositMain, 'max');
                // find min
                if (limitsDepositMinMain === undefined || Precise.stringLt (limitsDepositMin, limitsDepositMinMain)) {
                    currency['limits']['deposit']['min'] = this.parseNumber (limitsDepositMin);
                }
                // find max
                if (limitsDepositMaxMain === undefined || Precise.stringGt (limitsDepositMax, limitsDepositMaxMain)) {
                    currency['limits']['deposit']['max'] = this.parseNumber (limitsDepositMax);
                }
                // withdrawals
                const limitsWithdraw = this.safeDict (limits, 'withdraw');
                const limitsWithdrawMain = this.safeDict (limitsMain, 'withdraw');
                if (limitsWithdrawMain === undefined) {
                    currency['limits']['withdraw'] = {};
                }
                const limitsWithdrawMin = this.safeString (limitsWithdraw, 'min');
                const limitsWithdrawMax = this.safeString (limitsWithdraw, 'max');
                const limitsWithdrawMinMain = this.safeString (limitsWithdrawMain, 'min');
                const limitsWithdrawMaxMain = this.safeString (limitsWithdrawMain, 'max');
                // find min
                if (limitsWithdrawMinMain === undefined || Precise.stringLt (limitsWithdrawMin, limitsWithdrawMinMain)) {
                    currency['limits']['withdraw']['min'] = this.parseNumber (limitsWithdrawMin);
                }
                // find max
                if (limitsWithdrawMaxMain === undefined || Precise.stringGt (limitsWithdrawMax, limitsWithdrawMaxMain)) {
                    currency['limits']['withdraw']['max'] = this.parseNumber (limitsWithdrawMax);
                }
            }
        }
        return this.extend ({
            'active': undefined,
            'code': undefined,
            'deposit': undefined,
            'fee': undefined,
            'fees': {},
            'id': undefined,
            'info': undefined,
            'limits': {
                'deposit': {
                    'max': undefined,
                    'min': undefined,
                },
                'withdraw': {
                    'max': undefined,
                    'min': undefined,
                },
            },
            'name': undefined,
            'networks': {},
            'numericId': undefined,
            'precision': undefined,
            'type': undefined,
            'withdraw': undefined,
        }, currency);
    }

    safeMarketStructure (market: Dict = undefined): MarketInterface {
        const cleanStructure = {
            'active': undefined,
            'base': undefined,
            'baseId': undefined,
            'contract': undefined,
            'contractSize': undefined,
            'created': undefined,
            'expiry': undefined,
            'expiryDatetime': undefined,
            'future': undefined,
            'id': undefined,
            'index': undefined,
            'info': undefined,
            'inverse': undefined,
            'limits': {
                'amount': {
                    'max': undefined,
                    'min': undefined,
                },
                'cost': {
                    'max': undefined,
                    'min': undefined,
                },
                'leverage': {
                    'max': undefined,
                    'min': undefined,
                },
                'price': {
                    'max': undefined,
                    'min': undefined,
                },
            },
            'linear': undefined,
            'lowercaseId': undefined,
            'maker': undefined,
            'margin': undefined,
            'marginModes': {
                'cross': undefined,
                'isolated': undefined,
            },
            'option': undefined,
            'optionType': undefined,
            'precision': {
                'amount': undefined,
                'base': undefined,
                'cost': undefined,
                'price': undefined,
                'quote': undefined,
            },
            'quote': undefined,
            'quoteId': undefined,
            'settle': undefined,
            'settleId': undefined,
            'spot': undefined,
            'strike': undefined,
            'subType': undefined,
            'swap': undefined,
            'symbol': undefined,
            'taker': undefined,
            'type': undefined,
        };
        if (market !== undefined) {
            const result = this.extend (cleanStructure, market);
            // set undefined swap/future/etc
            if (result['spot']) {
                if (result['contract'] === undefined) {
                    result['contract'] = false;
                }
                if (result['swap'] === undefined) {
                    result['swap'] = false;
                }
                if (result['future'] === undefined) {
                    result['future'] = false;
                }
                if (result['option'] === undefined) {
                    result['option'] = false;
                }
                if (result['index'] === undefined) {
                    result['index'] = false;
                }
            }
            return result;
        }
        return cleanStructure;
    }

    setMarkets (markets, currencies = undefined) {
        const values = [];
        this.markets_by_id = this.createSafeDictionary ();
        // handle marketId conflicts
        // we insert spot markets first
        const marketValues = this.sortBy (this.toArray (markets), 'spot', true, true);
        for (let i = 0; i < marketValues.length; i++) {
            const value = marketValues[i];
            if (value['id'] in this.markets_by_id) {
                const marketsByIdArray = (this.markets_by_id[value['id']] as any);
                marketsByIdArray.push (value);
                this.markets_by_id[value['id']] = marketsByIdArray;
            } else {
                this.markets_by_id[value['id']] = [ value ] as any;
            }
            const market = this.deepExtend (this.safeMarketStructure (), {
                'precision': this.precision,
                'limits': this.limits,
            }, this.fees['trading'], value);
            if (market['linear']) {
                market['subType'] = 'linear';
            } else if (market['inverse']) {
                market['subType'] = 'inverse';
            } else {
                market['subType'] = undefined;
            }
            values.push (market);
        }
        this.markets = this.indexBy (values, 'symbol') as any;
        const marketsSortedBySymbol = this.keysort (this.markets);
        const marketsSortedById = this.keysort (this.markets_by_id);
        this.symbols = Object.keys (marketsSortedBySymbol);
        this.ids = Object.keys (marketsSortedById);
        if (currencies !== undefined) {
            // currencies is always undefined when called in constructor but not when called from loadMarkets
            this.currencies = this.deepExtend (this.currencies, currencies);
        } else {
            let baseCurrencies = [];
            let quoteCurrencies = [];
            for (let i = 0; i < values.length; i++) {
                const market = values[i];
                const defaultCurrencyPrecision = (this.precisionMode === DECIMAL_PLACES) ? 8 : this.parseNumber ('1e-8');
                const marketPrecision = this.safeDict (market, 'precision', {});
                if ('base' in market) {
                    const currency = this.safeCurrencyStructure ({
                        'id': this.safeString2 (market, 'baseId', 'base'),
                        'numericId': this.safeInteger (market, 'baseNumericId'),
                        'code': this.safeString (market, 'base'),
                        'precision': this.safeValue2 (marketPrecision, 'base', 'amount', defaultCurrencyPrecision),
                    });
                    baseCurrencies.push (currency);
                }
                if ('quote' in market) {
                    const currency = this.safeCurrencyStructure ({
                        'id': this.safeString2 (market, 'quoteId', 'quote'),
                        'numericId': this.safeInteger (market, 'quoteNumericId'),
                        'code': this.safeString (market, 'quote'),
                        'precision': this.safeValue2 (marketPrecision, 'quote', 'price', defaultCurrencyPrecision),
                    });
                    quoteCurrencies.push (currency);
                }
            }
            baseCurrencies = this.sortBy (baseCurrencies, 'code', false, '');
            quoteCurrencies = this.sortBy (quoteCurrencies, 'code', false, '');
            this.baseCurrencies = this.indexBy (baseCurrencies, 'code');
            this.quoteCurrencies = this.indexBy (quoteCurrencies, 'code');
            const allCurrencies = this.arrayConcat (baseCurrencies, quoteCurrencies);
            const groupedCurrencies = this.groupBy (allCurrencies, 'code');
            const codes = Object.keys (groupedCurrencies);
            const resultingCurrencies = [];
            for (let i = 0; i < codes.length; i++) {
                const code = codes[i];
                const groupedCurrenciesCode = this.safeList (groupedCurrencies, code, []);
                let highestPrecisionCurrency = this.safeValue (groupedCurrenciesCode, 0);
                for (let j = 1; j < groupedCurrenciesCode.length; j++) {
                    const currentCurrency = groupedCurrenciesCode[j];
                    if (this.precisionMode === TICK_SIZE) {
                        highestPrecisionCurrency = (currentCurrency['precision'] < highestPrecisionCurrency['precision']) ? currentCurrency : highestPrecisionCurrency;
                    } else {
                        highestPrecisionCurrency = (currentCurrency['precision'] > highestPrecisionCurrency['precision']) ? currentCurrency : highestPrecisionCurrency;
                    }
                }
                resultingCurrencies.push (highestPrecisionCurrency);
            }
            const sortedCurrencies = this.sortBy (resultingCurrencies, 'code');
            this.currencies = this.deepExtend (this.currencies, this.indexBy (sortedCurrencies, 'code'));
        }
        this.currencies_by_id = this.indexBySafe (this.currencies, 'id');
        const currenciesSortedByCode = this.keysort (this.currencies);
        this.codes = Object.keys (currenciesSortedByCode);
        return this.markets;
    }

    getDescribeForExtendedWsExchange (currentRestInstance: any, parentRestInstance: any, wsBaseDescribe: Dictionary<any>) {
        const extendedRestDescribe = this.deepExtend (parentRestInstance.describe (), currentRestInstance.describe ());
        const superWithRestDescribe = this.deepExtend (extendedRestDescribe, wsBaseDescribe);
        return superWithRestDescribe;
    }

    safeBalance (balance: Dict): Balances {
        const balances = this.omit (balance, [ 'info', 'timestamp', 'datetime', 'free', 'used', 'total' ]);
        const codes = Object.keys (balances);
        balance['free'] = {};
        balance['used'] = {};
        balance['total'] = {};
        const debtBalance = {};
        for (let i = 0; i < codes.length; i++) {
            const code = codes[i];
            let total = this.safeString (balance[code], 'total');
            let free = this.safeString (balance[code], 'free');
            let used = this.safeString (balance[code], 'used');
            const debt = this.safeString (balance[code], 'debt');
            if ((total === undefined) && (free !== undefined) && (used !== undefined)) {
                total = Precise.stringAdd (free, used);
            }
            if ((free === undefined) && (total !== undefined) && (used !== undefined)) {
                free = Precise.stringSub (total, used);
            }
            if ((used === undefined) && (total !== undefined) && (free !== undefined)) {
                used = Precise.stringSub (total, free);
            }
            balance[code]['free'] = this.parseNumber (free);
            balance[code]['used'] = this.parseNumber (used);
            balance[code]['total'] = this.parseNumber (total);
            balance['free'][code] = balance[code]['free'];
            balance['used'][code] = balance[code]['used'];
            balance['total'][code] = balance[code]['total'];
            if (debt !== undefined) {
                balance[code]['debt'] = this.parseNumber (debt);
                debtBalance[code] = balance[code]['debt'];
            }
        }
        const debtBalanceArray = Object.keys (debtBalance);
        const length = debtBalanceArray.length;
        if (length) {
            balance['debt'] = debtBalance;
        }
        return balance as any;
    }

    safeOrder (order: Dict, market: Market = undefined): Order {
        // parses numbers as strings
        // * it is important pass the trades as unparsed rawTrades
        let amount = this.omitZero (this.safeString (order, 'amount'));
        let remaining = this.safeString (order, 'remaining');
        let filled = this.safeString (order, 'filled');
        let cost = this.safeString (order, 'cost');
        let average = this.omitZero (this.safeString (order, 'average'));
        let price = this.omitZero (this.safeString (order, 'price'));
        let lastTradeTimeTimestamp = this.safeInteger (order, 'lastTradeTimestamp');
        let symbol = this.safeString (order, 'symbol');
        let side = this.safeString (order, 'side');
        const status = this.safeString (order, 'status');
        const parseFilled = (filled === undefined);
        const parseCost = (cost === undefined);
        const parseLastTradeTimeTimestamp = (lastTradeTimeTimestamp === undefined);
        const fee = this.safeValue (order, 'fee');
        const parseFee = (fee === undefined);
        const parseFees = this.safeValue (order, 'fees') === undefined;
        const parseSymbol = symbol === undefined;
        const parseSide = side === undefined;
        const shouldParseFees = parseFee || parseFees;
        const fees = this.safeList (order, 'fees', []);
        let trades = [];
        const isTriggerOrSLTpOrder = ((this.safeString (order, 'triggerPrice') !== undefined || (this.safeString (order, 'stopLossPrice') !== undefined)) || (this.safeString (order, 'takeProfitPrice') !== undefined));
        if (parseFilled || parseCost || shouldParseFees) {
            const rawTrades = this.safeValue (order, 'trades', trades);
            // const oldNumber = this.number;
            // we parse trades as strings here!
            // i don't think this is needed anymore
            // (this as any).number = String;
            const firstTrade = this.safeValue (rawTrades, 0);
            // parse trades if they haven't already been parsed
            const tradesAreParsed = ((firstTrade !== undefined) && ('info' in firstTrade) && ('id' in firstTrade));
            if (!tradesAreParsed) {
                trades = this.parseTrades (rawTrades, market);
            } else {
                trades = rawTrades;
            }
            // this.number = oldNumber; why parse trades as strings if you read the value using `safeString` ?
            let tradesLength = 0;
            const isArray = Array.isArray (trades);
            if (isArray) {
                tradesLength = trades.length;
            }
            if (isArray && (tradesLength > 0)) {
                // move properties that are defined in trades up into the order
                if (order['symbol'] === undefined) {
                    order['symbol'] = trades[0]['symbol'];
                }
                if (order['side'] === undefined) {
                    order['side'] = trades[0]['side'];
                }
                if (order['type'] === undefined) {
                    order['type'] = trades[0]['type'];
                }
                if (order['id'] === undefined) {
                    order['id'] = trades[0]['order'];
                }
                if (parseFilled) {
                    filled = '0';
                }
                if (parseCost) {
                    cost = '0';
                }
                for (let i = 0; i < trades.length; i++) {
                    const trade = trades[i];
                    const tradeAmount = this.safeString (trade, 'amount');
                    if (parseFilled && (tradeAmount !== undefined)) {
                        filled = Precise.stringAdd (filled, tradeAmount);
                    }
                    const tradeCost = this.safeString (trade, 'cost');
                    if (parseCost && (tradeCost !== undefined)) {
                        cost = Precise.stringAdd (cost, tradeCost);
                    }
                    if (parseSymbol) {
                        symbol = this.safeString (trade, 'symbol');
                    }
                    if (parseSide) {
                        side = this.safeString (trade, 'side');
                    }
                    const tradeTimestamp = this.safeValue (trade, 'timestamp');
                    if (parseLastTradeTimeTimestamp && (tradeTimestamp !== undefined)) {
                        if (lastTradeTimeTimestamp === undefined) {
                            lastTradeTimeTimestamp = tradeTimestamp;
                        } else {
                            lastTradeTimeTimestamp = Math.max (lastTradeTimeTimestamp, tradeTimestamp);
                        }
                    }
                    if (shouldParseFees) {
                        const tradeFees = this.safeValue (trade, 'fees');
                        if (tradeFees !== undefined) {
                            for (let j = 0; j < tradeFees.length; j++) {
                                const tradeFee = tradeFees[j];
                                fees.push (this.extend ({}, tradeFee));
                            }
                        } else {
                            const tradeFee = this.safeValue (trade, 'fee');
                            if (tradeFee !== undefined) {
                                fees.push (this.extend ({}, tradeFee));
                            }
                        }
                    }
                }
            }
        }
        if (shouldParseFees) {
            const reducedFees = this.reduceFees ? this.reduceFeesByCurrency (fees) : fees;
            const reducedLength = reducedFees.length;
            for (let i = 0; i < reducedLength; i++) {
                reducedFees[i]['cost'] = this.safeNumber (reducedFees[i], 'cost');
                if ('rate' in reducedFees[i]) {
                    reducedFees[i]['rate'] = this.safeNumber (reducedFees[i], 'rate');
                }
            }
            if (!parseFee && (reducedLength === 0)) {
                // copy fee to avoid modification by reference
                const feeCopy = this.deepExtend (fee);
                feeCopy['cost'] = this.safeNumber (feeCopy, 'cost');
                if ('rate' in feeCopy) {
                    feeCopy['rate'] = this.safeNumber (feeCopy, 'rate');
                }
                reducedFees.push (feeCopy);
            }
            order['fees'] = reducedFees;
            if (parseFee && (reducedLength === 1)) {
                order['fee'] = reducedFees[0];
            }
        }
        if (amount === undefined) {
            // ensure amount = filled + remaining
            if (filled !== undefined && remaining !== undefined) {
                amount = Precise.stringAdd (filled, remaining);
            } else if (status === 'closed') {
                amount = filled;
            }
        }
        if (filled === undefined) {
            if (amount !== undefined && remaining !== undefined) {
                filled = Precise.stringSub (amount, remaining);
            } else if (status === 'closed' && amount !== undefined) {
                filled = amount;
            }
        }
        if (remaining === undefined) {
            if (amount !== undefined && filled !== undefined) {
                remaining = Precise.stringSub (amount, filled);
            } else if (status === 'closed') {
                remaining = '0';
            }
        }
        // ensure that the average field is calculated correctly
        const inverse = this.safeBool (market, 'inverse', false);
        const contractSize = this.numberToString (this.safeValue (market, 'contractSize', 1));
        // inverse
        // price = filled * contract size / cost
        //
        // linear
        // price = cost / (filled * contract size)
        if (average === undefined) {
            if ((filled !== undefined) && (cost !== undefined) && Precise.stringGt (filled, '0')) {
                const filledTimesContractSize = Precise.stringMul (filled, contractSize);
                if (inverse) {
                    average = Precise.stringDiv (filledTimesContractSize, cost);
                } else {
                    average = Precise.stringDiv (cost, filledTimesContractSize);
                }
            }
        }
        // similarly
        // inverse
        // cost = filled * contract size / price
        //
        // linear
        // cost = filled * contract size * price
        const costPriceExists = (average !== undefined) || (price !== undefined);
        if (parseCost && (filled !== undefined) && costPriceExists) {
            let multiplyPrice = undefined;
            if (average === undefined) {
                multiplyPrice = price;
            } else {
                multiplyPrice = average;
            }
            // contract trading
            const filledTimesContractSize = Precise.stringMul (filled, contractSize);
            if (inverse) {
                cost = Precise.stringDiv (filledTimesContractSize, multiplyPrice);
            } else {
                cost = Precise.stringMul (filledTimesContractSize, multiplyPrice);
            }
        }
        // support for market orders
        const orderType = this.safeValue (order, 'type');
        const emptyPrice = (price === undefined) || Precise.stringEquals (price, '0');
        if (emptyPrice && (orderType === 'market')) {
            price = average;
        }
        // we have trades with string values at this point so we will mutate them
        for (let i = 0; i < trades.length; i++) {
            const entry = trades[i];
            entry['amount'] = this.safeNumber (entry, 'amount');
            entry['price'] = this.safeNumber (entry, 'price');
            entry['cost'] = this.safeNumber (entry, 'cost');
            const tradeFee = this.safeDict (entry, 'fee', {});
            tradeFee['cost'] = this.safeNumber (tradeFee, 'cost');
            if ('rate' in tradeFee) {
                tradeFee['rate'] = this.safeNumber (tradeFee, 'rate');
            }
            const entryFees = this.safeList (entry, 'fees', []);
            for (let j = 0; j < entryFees.length; j++) {
                entryFees[j]['cost'] = this.safeNumber (entryFees[j], 'cost');
            }
            entry['fees'] = entryFees;
            entry['fee'] = tradeFee;
        }
        let timeInForce = this.safeString (order, 'timeInForce');
        let postOnly = this.safeValue (order, 'postOnly');
        // timeInForceHandling
        if (timeInForce === undefined) {
            if (!isTriggerOrSLTpOrder && (this.safeString (order, 'type') === 'market')) {
                timeInForce = 'IOC';
            }
            // allow postOnly override
            if (postOnly) {
                timeInForce = 'PO';
            }
        } else if (postOnly === undefined) {
            // timeInForce is not undefined here
            postOnly = timeInForce === 'PO';
        }
        const timestamp = this.safeInteger (order, 'timestamp');
        const lastUpdateTimestamp = this.safeInteger (order, 'lastUpdateTimestamp');
        let datetime = this.safeString (order, 'datetime');
        if (datetime === undefined) {
            datetime = this.iso8601 (timestamp);
        }
        const triggerPrice = this.parseNumber (this.safeString2 (order, 'triggerPrice', 'stopPrice'));
        const takeProfitPrice = this.parseNumber (this.safeString (order, 'takeProfitPrice'));
        const stopLossPrice = this.parseNumber (this.safeString (order, 'stopLossPrice'));
        return this.extend (order, {
            'amount': this.parseNumber (amount),
            'average': this.parseNumber (average),
            'clientOrderId': this.safeString (order, 'clientOrderId'),
            'cost': this.parseNumber (cost),
            'datetime': datetime,
            'fee': this.safeValue (order, 'fee'),
            'filled': this.parseNumber (filled),
            'id': this.safeString (order, 'id'),
            'lastTradeTimestamp': lastTradeTimeTimestamp,
            'lastUpdateTimestamp': lastUpdateTimestamp,
            'postOnly': postOnly,
            'price': this.parseNumber (price),
            'reduceOnly': this.safeValue (order, 'reduceOnly'),
            'remaining': this.parseNumber (remaining),
            'side': side,
            'status': status,
            'stopLossPrice': stopLossPrice,
            'stopPrice': triggerPrice, // ! deprecated, use triggerPrice instead
            'symbol': symbol,
            'takeProfitPrice': takeProfitPrice,
            'timeInForce': timeInForce,
            'timestamp': timestamp,
            'trades': trades,
            'triggerPrice': triggerPrice,
            'type': this.safeString (order, 'type'),
        });
    }

    parseOrders (orders: object, market: Market = undefined, since: Int = undefined, limit: Int = undefined, params = {}): Order[] {
        //
        // the value of orders is either a dict or a list
        //
        // dict
        //
        //     {
        //         'id1': { ... },
        //         'id2': { ... },
        //         'id3': { ... },
        //         ...
        //     }
        //
        // list
        //
        //     [
        //         { 'id': 'id1', ... },
        //         { 'id': 'id2', ... },
        //         { 'id': 'id3', ... },
        //         ...
        //     ]
        //
        let results = [];
        if (Array.isArray (orders)) {
            for (let i = 0; i < orders.length; i++) {
                const parsed = this.parseOrder (orders[i], market); // don't inline this call
                const order = this.extend (parsed, params);
                results.push (order);
            }
        } else {
            const ids = Object.keys (orders);
            for (let i = 0; i < ids.length; i++) {
                const id = ids[i];
                const idExtended = this.extend ({ 'id': id }, orders[id]);
                const parsedOrder = this.parseOrder (idExtended, market); // don't  inline these calls
                const order = this.extend (parsedOrder, params);
                results.push (order);
            }
        }
        results = this.sortBy (results, 'timestamp');
        const symbol = (market !== undefined) ? market['symbol'] : undefined;
        return this.filterBySymbolSinceLimit (results, symbol, since, limit) as Order[];
    }

    calculateFee (symbol: string, type: string, side: string, amount: number, price: number, takerOrMaker = 'taker', params = {}) {
        /**
         * @method
         * @description calculates the presumptive fee that would be charged for an order
         * @param {string} symbol unified market symbol
         * @param {string} type 'market' or 'limit'
         * @param {string} side 'buy' or 'sell'
         * @param {float} amount how much you want to trade, in units of the base currency on most exchanges, or number of contracts
         * @param {float} price the price for the order to be filled at, in units of the quote currency
         * @param {string} takerOrMaker 'taker' or 'maker'
         * @param {object} params
         * @returns {object} contains the rate, the percentage multiplied to the order amount to obtain the fee amount, and cost, the total value of the fee in units of the quote currency, for the order
         */
        if (type === 'market' && takerOrMaker === 'maker') {
            throw new ArgumentsRequired (this.id + ' calculateFee() - you have provided incompatible arguments - "market" type order can not be "maker". Change either the "type" or the "takerOrMaker" argument to calculate the fee.');
        }
        const market = this.markets[symbol];
        const feeSide = this.safeString (market, 'feeSide', 'quote');
        let useQuote = undefined;
        if (feeSide === 'get') {
            // the fee is always in the currency you get
            useQuote = side === 'sell';
        } else if (feeSide === 'give') {
            // the fee is always in the currency you give
            useQuote = side === 'buy';
        } else {
            // the fee is always in feeSide currency
            useQuote = feeSide === 'quote';
        }
        let cost = this.numberToString (amount);
        let key = undefined;
        if (useQuote) {
            const priceString = this.numberToString (price);
            cost = Precise.stringMul (cost, priceString);
            key = 'quote';
        } else {
            key = 'base';
        }
        // for derivatives, the fee is in 'settle' currency
        if (!market['spot']) {
            key = 'settle';
        }
        // even if `takerOrMaker` argument was set to 'maker', for 'market' orders we should forcefully override it to 'taker'
        if (type === 'market') {
            takerOrMaker = 'taker';
        }
        const rate = this.safeString (market, takerOrMaker);
        cost = Precise.stringMul (cost, rate);
        return {
            'cost': this.parseNumber (cost),
            'currency': market[key],
            'rate': this.parseNumber (rate),
            'type': takerOrMaker,
        };
    }

    safeLiquidation (liquidation: Dict, market: Market = undefined): Liquidation {
        const contracts = this.safeString (liquidation, 'contracts');
        const contractSize = this.safeString (market, 'contractSize');
        const price = this.safeString (liquidation, 'price');
        let baseValue = this.safeString (liquidation, 'baseValue');
        let quoteValue = this.safeString (liquidation, 'quoteValue');
        if ((baseValue === undefined) && (contracts !== undefined) && (contractSize !== undefined) && (price !== undefined)) {
            baseValue = Precise.stringMul (contracts, contractSize);
        }
        if ((quoteValue === undefined) && (baseValue !== undefined) && (price !== undefined)) {
            quoteValue = Precise.stringMul (baseValue, price);
        }
        liquidation['contracts'] = this.parseNumber (contracts);
        liquidation['contractSize'] = this.parseNumber (contractSize);
        liquidation['price'] = this.parseNumber (price);
        liquidation['baseValue'] = this.parseNumber (baseValue);
        liquidation['quoteValue'] = this.parseNumber (quoteValue);
        return liquidation as Liquidation;
    }

    safeTrade (trade: Dict, market: Market = undefined): Trade {
        const amount = this.safeString (trade, 'amount');
        const price = this.safeString (trade, 'price');
        let cost = this.safeString (trade, 'cost');
        if (cost === undefined) {
            // contract trading
            const contractSize = this.safeString (market, 'contractSize');
            let multiplyPrice = price;
            if (contractSize !== undefined) {
                const inverse = this.safeBool (market, 'inverse', false);
                if (inverse) {
                    multiplyPrice = Precise.stringDiv ('1', price);
                }
                multiplyPrice = Precise.stringMul (multiplyPrice, contractSize);
            }
            cost = Precise.stringMul (multiplyPrice, amount);
        }
        const [ resultFee, resultFees ] = this.parsedFeeAndFees (trade);
        trade['fee'] = resultFee;
        trade['fees'] = resultFees;
        trade['amount'] = this.parseNumber (amount);
        trade['cost'] = this.parseNumber (cost);
        trade['price'] = this.parseNumber (price);
        return trade as Trade;
    }

    parsedFeeAndFees (container:any) {
        let fee = this.safeDict (container, 'fee');
        let fees = this.safeList (container, 'fees');
        const feeDefined = fee !== undefined;
        const feesDefined = fees !== undefined;
        // parsing only if at least one of them is defined
        const shouldParseFees = (feeDefined || feesDefined);
        if (shouldParseFees) {
            if (feeDefined) {
                fee = this.parseFeeNumeric (fee);
            }
            if (!feesDefined) {
                // just set it directly, no further processing needed
                fees = [ fee ];
            }
            // 'fees' were set, so reparse them
            const reducedFees = this.reduceFees ? this.reduceFeesByCurrency (fees) : fees;
            const reducedLength = reducedFees.length;
            for (let i = 0; i < reducedLength; i++) {
                reducedFees[i] = this.parseFeeNumeric (reducedFees[i]);
            }
            fees = reducedFees;
            if (reducedLength === 1) {
                fee = reducedFees[0];
            } else if (reducedLength === 0) {
                fee = undefined;
            }
        }
        // in case `fee & fees` are undefined, set `fees` as empty array
        if (fee === undefined) {
            fee = {
                'cost': undefined,
                'currency': undefined,
            };
        }
        if (fees === undefined) {
            fees = [];
        }
        return [ fee, fees ];
    }

    parseFeeNumeric (fee: any) {
        fee['cost'] = this.safeNumber (fee, 'cost'); // ensure numeric
        if ('rate' in fee) {
            fee['rate'] = this.safeNumber (fee, 'rate');
        }
        return fee;
    }

    findNearestCeiling (arr: number[], providedValue: number) {
        //  i.e. findNearestCeiling ([ 10, 30, 50],  23) returns 30
        const length = arr.length;
        for (let i = 0; i < length; i++) {
            const current = arr[i];
            if (providedValue <= current) {
                return current;
            }
        }
        return arr[length - 1];
    }

    invertFlatStringDictionary (dict) {
        const reversed = {};
        const keys = Object.keys (dict);
        for (let i = 0; i < keys.length; i++) {
            const key = keys[i];
            const value = dict[key];
            if (typeof value === 'string') {
                reversed[value] = key;
            }
        }
        return reversed;
    }

    reduceFeesByCurrency (fees) {
        //
        // this function takes a list of fee structures having the following format
        //
        //     string = true
        //
        //     [
        //         { 'currency': 'BTC', 'cost': '0.1' },
        //         { 'currency': 'BTC', 'cost': '0.2'  },
        //         { 'currency': 'BTC', 'cost': '0.2', 'rate': '0.00123' },
        //         { 'currency': 'BTC', 'cost': '0.4', 'rate': '0.00123' },
        //         { 'currency': 'BTC', 'cost': '0.5', 'rate': '0.00456' },
        //         { 'currency': 'USDT', 'cost': '12.3456' },
        //     ]
        //
        //     string = false
        //
        //     [
        //         { 'currency': 'BTC', 'cost': 0.1 },
        //         { 'currency': 'BTC', 'cost': 0.2 },
        //         { 'currency': 'BTC', 'cost': 0.2, 'rate': 0.00123 },
        //         { 'currency': 'BTC', 'cost': 0.4, 'rate': 0.00123 },
        //         { 'currency': 'BTC', 'cost': 0.5, 'rate': 0.00456 },
        //         { 'currency': 'USDT', 'cost': 12.3456 },
        //     ]
        //
        // and returns a reduced fee list, where fees are summed per currency and rate (if any)
        //
        //     string = true
        //
        //     [
        //         { 'currency': 'BTC', 'cost': '0.4'  },
        //         { 'currency': 'BTC', 'cost': '0.6', 'rate': '0.00123' },
        //         { 'currency': 'BTC', 'cost': '0.5', 'rate': '0.00456' },
        //         { 'currency': 'USDT', 'cost': '12.3456' },
        //     ]
        //
        //     string  = false
        //
        //     [
        //         { 'currency': 'BTC', 'cost': 0.3  },
        //         { 'currency': 'BTC', 'cost': 0.6, 'rate': 0.00123 },
        //         { 'currency': 'BTC', 'cost': 0.5, 'rate': 0.00456 },
        //         { 'currency': 'USDT', 'cost': 12.3456 },
        //     ]
        //
        const reduced = {};
        for (let i = 0; i < fees.length; i++) {
            const fee = fees[i];
            const code = this.safeString (fee, 'currency');
            const feeCurrencyCode = code !== undefined ? code : i.toString ();
            if (feeCurrencyCode !== undefined) {
                const rate = this.safeString (fee, 'rate');
                const cost = this.safeString (fee, 'cost');
                if (cost === undefined) {
                    // omit undefined cost, as it does not make sense, however, don't omit '0' costs, as they still make sense
                    continue;
                }
                if (!(feeCurrencyCode in reduced)) {
                    reduced[feeCurrencyCode] = {};
                }
                const rateKey = (rate === undefined) ? '' : rate;
                if (rateKey in reduced[feeCurrencyCode]) {
                    reduced[feeCurrencyCode][rateKey]['cost'] = Precise.stringAdd (reduced[feeCurrencyCode][rateKey]['cost'], cost);
                } else {
                    reduced[feeCurrencyCode][rateKey] = {
                        'cost': cost,
                        'currency': code,
                    };
                    if (rate !== undefined) {
                        reduced[feeCurrencyCode][rateKey]['rate'] = rate;
                    }
                }
            }
        }
        let result = [];
        const feeValues = Object.values (reduced);
        for (let i = 0; i < feeValues.length; i++) {
            const reducedFeeValues = Object.values (feeValues[i]);
            result = this.arrayConcat (result, reducedFeeValues);
        }
        return result;
    }

    safeTicker (ticker: Dict, market: Market = undefined): Ticker {
        let open = this.omitZero (this.safeString (ticker, 'open'));
        let close = this.omitZero (this.safeString (ticker, 'close'));
        let last = this.omitZero (this.safeString (ticker, 'last'));
        let change = this.omitZero (this.safeString (ticker, 'change'));
        let percentage = this.omitZero (this.safeString (ticker, 'percentage'));
        let average = this.omitZero (this.safeString (ticker, 'average'));
        let vwap = this.safeString (ticker, 'vwap');
        const baseVolume = this.safeString (ticker, 'baseVolume');
        const quoteVolume = this.safeString (ticker, 'quoteVolume');
        if (vwap === undefined) {
            vwap = Precise.stringDiv (this.omitZero (quoteVolume), baseVolume);
        }
        if ((last !== undefined) && (close === undefined)) {
            close = last;
        } else if ((last === undefined) && (close !== undefined)) {
            last = close;
        }
        if ((last !== undefined) && (open !== undefined)) {
            if (change === undefined) {
                change = Precise.stringSub (last, open);
            }
            if (average === undefined) {
                let precision = 18;
                if (market !== undefined && this.isTickPrecision ()) {
                    const marketPrecision = this.safeDict (market, 'precision');
                    const precisionPrice = this.safeString (marketPrecision, 'price');
                    if (precisionPrice !== undefined) {
                        precision = this.precisionFromString (precisionPrice);
                    }
                }
                average = Precise.stringDiv (Precise.stringAdd (last, open), '2', precision);
            }
        }
        if ((percentage === undefined) && (change !== undefined) && (open !== undefined) && Precise.stringGt (open, '0')) {
            percentage = Precise.stringMul (Precise.stringDiv (change, open), '100');
        }
        if ((change === undefined) && (percentage !== undefined) && (open !== undefined)) {
            change = Precise.stringDiv (Precise.stringMul (percentage, open), '100');
        }
        if ((open === undefined) && (last !== undefined) && (change !== undefined)) {
            open = Precise.stringSub (last, change);
        }
        // timestamp and symbol operations don't belong in safeTicker
        // they should be done in the derived classes
        return this.extend (ticker, {
            'ask': this.parseNumber (this.omitZero (this.safeString (ticker, 'ask'))),
            'askVolume': this.safeNumber (ticker, 'askVolume'),
            'average': this.parseNumber (average),
            'baseVolume': this.parseNumber (baseVolume),
            'bid': this.parseNumber (this.omitZero (this.safeString (ticker, 'bid'))),
            'bidVolume': this.safeNumber (ticker, 'bidVolume'),
            'change': this.parseNumber (change),
            'close': this.parseNumber (this.omitZero (close)),
            'high': this.parseNumber (this.omitZero (this.safeString (ticker, 'high'))),
            'indexPrice': this.safeNumber (ticker, 'indexPrice'),
            'last': this.parseNumber (this.omitZero (last)),
            'low': this.parseNumber (this.omitZero (this.safeString (ticker, 'low'))),
            'markPrice': this.safeNumber (ticker, 'markPrice'),
            'open': this.parseNumber (this.omitZero (open)),
            'percentage': this.parseNumber (percentage),
            'previousClose': this.safeNumber (ticker, 'previousClose'),
            'quoteVolume': this.parseNumber (quoteVolume),
            'vwap': this.parseNumber (vwap),
        });
    }

    async fetchBorrowRate (code: string, amount: number, params = {}): Promise<{}> {
        throw new NotSupported (this.id + ' fetchBorrowRate is deprecated, please use fetchCrossBorrowRate or fetchIsolatedBorrowRate instead');
    }

    async repayCrossMargin (code: string, amount: number, params = {}): Promise<{}> {
        throw new NotSupported (this.id + ' repayCrossMargin is not support yet');
    }

    async repayIsolatedMargin (symbol: string, code: string, amount: number, params = {}): Promise<{}> {
        throw new NotSupported (this.id + ' repayIsolatedMargin is not support yet');
    }

    async borrowCrossMargin (code: string, amount: number, params = {}): Promise<{}> {
        throw new NotSupported (this.id + ' borrowCrossMargin is not support yet');
    }

    async borrowIsolatedMargin (symbol: string, code: string, amount: number, params = {}): Promise<{}> {
        throw new NotSupported (this.id + ' borrowIsolatedMargin is not support yet');
    }

    async borrowMargin (code: string, amount: number, symbol: Str = undefined, params = {}): Promise<{}> {
        throw new NotSupported (this.id + ' borrowMargin is deprecated, please use borrowCrossMargin or borrowIsolatedMargin instead');
    }

    async repayMargin (code: string, amount: number, symbol: Str = undefined, params = {}): Promise<{}> {
        throw new NotSupported (this.id + ' repayMargin is deprecated, please use repayCrossMargin or repayIsolatedMargin instead');
    }

    async fetchOHLCV (symbol: string, timeframe = '1m', since: Int = undefined, limit: Int = undefined, params = {}): Promise<OHLCV[]> {
        let message = '';
        if (this.has['fetchTrades']) {
            message = '. If you want to build OHLCV candles from trade executions data, visit https://github.com/ccxt/ccxt/tree/master/examples/ and see "build-ohlcv-bars" file';
        }
        throw new NotSupported (this.id + ' fetchOHLCV() is not supported yet' + message);
    }

    async fetchOHLCVWs (symbol: string, timeframe = '1m', since: Int = undefined, limit: Int = undefined, params = {}): Promise<OHLCV[]> {
        let message = '';
        if (this.has['fetchTradesWs']) {
            message = '. If you want to build OHLCV candles from trade executions data, visit https://github.com/ccxt/ccxt/tree/master/examples/ and see "build-ohlcv-bars" file';
        }
        throw new NotSupported (this.id + ' fetchOHLCVWs() is not supported yet. Try using fetchOHLCV instead.' + message);
    }

    async watchOHLCV (symbol: string, timeframe = '1m', since: Int = undefined, limit: Int = undefined, params = {}): Promise<OHLCV[]> {
        throw new NotSupported (this.id + ' watchOHLCV() is not supported yet');
    }

    convertTradingViewToOHLCV (ohlcvs: number[][], timestamp = 't', open = 'o', high = 'h', low = 'l', close = 'c', volume = 'v', ms = false) {
        const result = [];
        const timestamps = this.safeList (ohlcvs, timestamp, []);
        const opens = this.safeList (ohlcvs, open, []);
        const highs = this.safeList (ohlcvs, high, []);
        const lows = this.safeList (ohlcvs, low, []);
        const closes = this.safeList (ohlcvs, close, []);
        const volumes = this.safeList (ohlcvs, volume, []);
        for (let i = 0; i < timestamps.length; i++) {
            result.push ([
                ms ? this.safeInteger (timestamps, i) : this.safeTimestamp (timestamps, i),
                this.safeValue (opens, i),
                this.safeValue (highs, i),
                this.safeValue (lows, i),
                this.safeValue (closes, i),
                this.safeValue (volumes, i),
            ]);
        }
        return result;
    }

    convertOHLCVToTradingView (ohlcvs: number[][], timestamp = 't', open = 'o', high = 'h', low = 'l', close = 'c', volume = 'v', ms = false) {
        const result = {};
        result[close] = [];
        result[high] = [];
        result[low] = [];
        result[open] = [];
        result[timestamp] = [];
        result[volume] = [];
        for (let i = 0; i < ohlcvs.length; i++) {
            const ts = ms ? ohlcvs[i][0] : this.parseToInt (ohlcvs[i][0] / 1000);
            const resultTimestamp = result[timestamp];
            resultTimestamp.push (ts);
            const resultOpen = result[open];
            resultOpen.push (ohlcvs[i][1]);
            const resultHigh = result[high];
            resultHigh.push (ohlcvs[i][2]);
            const resultLow = result[low];
            resultLow.push (ohlcvs[i][3]);
            const resultClose = result[close];
            resultClose.push (ohlcvs[i][4]);
            const resultVolume = result[volume];
            resultVolume.push (ohlcvs[i][5]);
        }
        return result;
    }

    async fetchWebEndpoint (method, endpointMethod, returnAsJson, startRegex = undefined, endRegex = undefined) {
        let errorMessage = '';
        const options = this.safeValue (this.options, method, {});
        const muteOnFailure = this.safeBool (options, 'webApiMuteFailure', true);
        try {
            // if it was not explicitly disabled, then don't fetch
            if (this.safeBool (options, 'webApiEnable', true) !== true) {
                return undefined;
            }
            const maxRetries = this.safeValue (options, 'webApiRetries', 10);
            let response = undefined;
            let retry = 0;
            let shouldBreak = false;
            while (retry < maxRetries) {
                try {
                    response = await this[endpointMethod] ({});
                    shouldBreak = true;
                    break;
                } catch (e) {
                    retry = retry + 1;
                    if (retry === maxRetries) {
                        throw e;
                    }
                }
                if (shouldBreak) {
                    break; // this is needed because of GO
                }
            }
            let content = response;
            if (startRegex !== undefined) {
                const splitted_by_start = content.split (startRegex);
                content = splitted_by_start[1]; // we need second part after start
            }
            if (endRegex !== undefined) {
                const splitted_by_end = content.split (endRegex);
                content = splitted_by_end[0]; // we need first part after start
            }
            if (returnAsJson && (typeof content === 'string')) {
                const jsoned = this.parseJson (content.trim ()); // content should be trimmed before json parsing
                if (jsoned) {
                    return jsoned; // if parsing was not successfull, exception should be thrown
                } else {
                    throw new BadResponse ('could not parse the response into json');
                }
            } else {
                return content;
            }
        } catch (e) {
            errorMessage = this.id + ' ' + method + '() failed to fetch correct data from website. Probably webpage markup has been changed, breaking the page custom parser.';
        }
        if (muteOnFailure) {
            return undefined;
        } else {
            throw new BadResponse (errorMessage);
        }
    }

    marketIds (symbols: Strings = undefined) {
        if (symbols === undefined) {
            return symbols;
        }
        const result = [];
        for (let i = 0; i < symbols.length; i++) {
            result.push (this.marketId (symbols[i]));
        }
        return result;
    }

    currencyIds (codes: Strings = undefined) {
        if (codes === undefined) {
            return codes;
        }
        const result = [];
        for (let i = 0; i < codes.length; i++) {
            result.push (this.currencyId (codes[i]));
        }
        return result;
    }

    marketsForSymbols (symbols: Strings = undefined) {
        if (symbols === undefined) {
            return symbols;
        }
        const result = [];
        for (let i = 0; i < symbols.length; i++) {
            result.push (this.market (symbols[i]));
        }
        return result;
    }

    marketSymbols (symbols: Strings = undefined, type: Str = undefined, allowEmpty = true, sameTypeOnly = false, sameSubTypeOnly = false) {
        if (symbols === undefined) {
            if (!allowEmpty) {
                throw new ArgumentsRequired (this.id + ' empty list of symbols is not supported');
            }
            return symbols;
        }
        const symbolsLength = symbols.length;
        if (symbolsLength === 0) {
            if (!allowEmpty) {
                throw new ArgumentsRequired (this.id + ' empty list of symbols is not supported');
            }
            return symbols;
        }
        const result = [];
        let marketType = undefined;
        let isLinearSubType = undefined;
        for (let i = 0; i < symbols.length; i++) {
            const market = this.market (symbols[i]);
            if (sameTypeOnly && (marketType !== undefined)) {
                if (market['type'] !== marketType) {
                    throw new BadRequest (this.id + ' symbols must be of the same type, either ' + marketType + ' or ' + market['type'] + '.');
                }
            }
            if (sameSubTypeOnly && (isLinearSubType !== undefined)) {
                if (market['linear'] !== isLinearSubType) {
                    throw new BadRequest (this.id + ' symbols must be of the same subType, either linear or inverse.');
                }
            }
            if (type !== undefined && market['type'] !== type) {
                throw new BadRequest (this.id + ' symbols must be of the same type ' + type + '. If the type is incorrect you can change it in options or the params of the request');
            }
            marketType = market['type'];
            if (!market['spot']) {
                isLinearSubType = market['linear'];
            }
            const symbol = this.safeString (market, 'symbol', symbols[i]);
            result.push (symbol);
        }
        return result;
    }

    marketCodes (codes: Strings = undefined) {
        if (codes === undefined) {
            return codes;
        }
        const result = [];
        for (let i = 0; i < codes.length; i++) {
            result.push (this.commonCurrencyCode (codes[i]));
        }
        return result;
    }

    parseBidsAsks (bidasks, priceKey: IndexType = 0, amountKey: IndexType = 1, countOrIdKey: IndexType = 2) {
        bidasks = this.toArray (bidasks);
        const result = [];
        for (let i = 0; i < bidasks.length; i++) {
            result.push (this.parseBidAsk (bidasks[i], priceKey, amountKey, countOrIdKey));
        }
        return result;
    }

    async fetchL2OrderBook (symbol: string, limit: Int = undefined, params = {}) {
        const orderbook = await this.fetchOrderBook (symbol, limit, params);
        return this.extend (orderbook, {
            'asks': this.sortBy (this.aggregate (orderbook['asks']), 0),
            'bids': this.sortBy (this.aggregate (orderbook['bids']), 0, true),
        });
    }

    filterBySymbol (objects, symbol: Str = undefined) {
        if (symbol === undefined) {
            return objects;
        }
        const result = [];
        for (let i = 0; i < objects.length; i++) {
            const objectSymbol = this.safeString (objects[i], 'symbol');
            if (objectSymbol === symbol) {
                result.push (objects[i]);
            }
        }
        return result;
    }

    parseOHLCV (ohlcv, market: Market = undefined) : OHLCV {
        if (Array.isArray (ohlcv)) {
            return [
                this.safeInteger (ohlcv, 0), // timestamp
                this.safeNumber (ohlcv, 1), // open
                this.safeNumber (ohlcv, 2), // high
                this.safeNumber (ohlcv, 3), // low
                this.safeNumber (ohlcv, 4), // close
                this.safeNumber (ohlcv, 5), // volume
            ];
        }
        return ohlcv;
    }

    networkCodeToId (networkCode: string, currencyCode: Str = undefined): string {
        /**
         * @ignore
         * @method
         * @name exchange#networkCodeToId
         * @description tries to convert the provided networkCode (which is expected to be an unified network code) to a network id. In order to achieve this, derived class needs to have 'options->networks' defined.
         * @param {string} networkCode unified network code
         * @param {string} currencyCode unified currency code, but this argument is not required by default, unless there is an exchange (like huobi) that needs an override of the method to be able to pass currencyCode argument additionally
         * @returns {string|undefined} exchange-specific network id
         */
        if (networkCode === undefined) {
            return undefined;
        }
        const networkIdsByCodes = this.safeValue (this.options, 'networks', {});
        let networkId = this.safeString (networkIdsByCodes, networkCode);
        // for example, if 'ETH' is passed for networkCode, but 'ETH' key not defined in `options->networks` object
        if (networkId === undefined) {
            if (currencyCode === undefined) {
                const currencies = Object.values (this.currencies);
                for (let i = 0; i < currencies.length; i++) {
                    const currency = currencies[i];
                    const networks = this.safeDict (currency, 'networks');
                    const network = this.safeDict (networks, networkCode);
                    networkId = this.safeString (network, 'id');
                    if (networkId !== undefined) {
                        break;
                    }
                }
            } else {
                // if currencyCode was provided, then we try to find if that currencyCode has a replacement (i.e. ERC20 for ETH) or is in the currency
                const defaultNetworkCodeReplacements = this.safeValue (this.options, 'defaultNetworkCodeReplacements', {});
                if (currencyCode in defaultNetworkCodeReplacements) {
                    // if there is a replacement for the passed networkCode, then we use it to find network-id in `options->networks` object
                    const replacementObject = defaultNetworkCodeReplacements[currencyCode]; // i.e. { 'ERC20': 'ETH' }
                    const keys = Object.keys (replacementObject);
                    for (let i = 0; i < keys.length; i++) {
                        const key = keys[i];
                        const value = replacementObject[key];
                        // if value matches to provided unified networkCode, then we use it's key to find network-id in `options->networks` object
                        if (value === networkCode) {
                            networkId = this.safeString (networkIdsByCodes, key);
                            break;
                        }
                    }
                } else {
                    // serach for network inside currency
                    const currency = this.safeDict (this.currencies, currencyCode);
                    const networks = this.safeDict (currency, 'networks');
                    const network = this.safeDict (networks, networkCode);
                    networkId = this.safeString (network, 'id');
                }
            }
            // if it wasn't found, we just set the provided value to network-id
            if (networkId === undefined) {
                networkId = networkCode;
            }
        }
        return networkId;
    }

    networkIdToCode (networkId: Str = undefined, currencyCode: Str = undefined): string {
        /**
         * @ignore
         * @method
         * @name exchange#networkIdToCode
         * @description tries to convert the provided exchange-specific networkId to an unified network Code. In order to achieve this, derived class needs to have "options['networksById']" defined.
         * @param {string} networkId exchange specific network id/title, like: TRON, Trc-20, usdt-erc20, etc
         * @param {string|undefined} currencyCode unified currency code, but this argument is not required by default, unless there is an exchange (like huobi) that needs an override of the method to be able to pass currencyCode argument additionally
         * @returns {string|undefined} unified network code
         */
        if (networkId === undefined) {
            return undefined;
        }
        const networkCodesByIds = this.safeDict (this.options, 'networksById', {});
        let networkCode = this.safeString (networkCodesByIds, networkId, networkId);
        // replace mainnet network-codes (i.e. ERC20->ETH)
        if (currencyCode !== undefined) {
            const defaultNetworkCodeReplacements = this.safeDict (this.options, 'defaultNetworkCodeReplacements', {});
            if (currencyCode in defaultNetworkCodeReplacements) {
                const replacementObject = this.safeDict (defaultNetworkCodeReplacements, currencyCode, {});
                networkCode = this.safeString (replacementObject, networkCode, networkCode);
            }
        }
        return networkCode;
    }

    handleNetworkCodeAndParams (params) {
        const networkCodeInParams = this.safeString2 (params, 'networkCode', 'network');
        if (networkCodeInParams !== undefined) {
            params = this.omit (params, [ 'networkCode', 'network' ]);
        }
        // if it was not defined by user, we should not set it from 'defaultNetworks', because handleNetworkCodeAndParams is for only request-side and thus we do not fill it with anything. We can only use 'defaultNetworks' after parsing response-side
        return [ networkCodeInParams, params ];
    }

    defaultNetworkCode (currencyCode: string) {
        let defaultNetworkCode = undefined;
        const defaultNetworks = this.safeDict (this.options, 'defaultNetworks', {});
        if (currencyCode in defaultNetworks) {
            // if currency had set its network in "defaultNetworks", use it
            defaultNetworkCode = defaultNetworks[currencyCode];
        } else {
            // otherwise, try to use the global-scope 'defaultNetwork' value (even if that network is not supported by currency, it doesn't make any problem, this will be just used "at first" if currency supports this network at all)
            const defaultNetwork = this.safeString (this.options, 'defaultNetwork');
            if (defaultNetwork !== undefined) {
                defaultNetworkCode = defaultNetwork;
            }
        }
        return defaultNetworkCode;
    }

    selectNetworkCodeFromUnifiedNetworks (currencyCode, networkCode, indexedNetworkEntries) {
        return this.selectNetworkKeyFromNetworks (currencyCode, networkCode, indexedNetworkEntries, true);
    }

    selectNetworkIdFromRawNetworks (currencyCode, networkCode, indexedNetworkEntries) {
        return this.selectNetworkKeyFromNetworks (currencyCode, networkCode, indexedNetworkEntries, false);
    }

    selectNetworkKeyFromNetworks (currencyCode, networkCode, indexedNetworkEntries, isIndexedByUnifiedNetworkCode = false) {
        // this method is used against raw & unparse network entries, which are just indexed by network id
        let chosenNetworkId = undefined;
        const availableNetworkIds = Object.keys (indexedNetworkEntries);
        const responseNetworksLength = availableNetworkIds.length;
        if (networkCode !== undefined) {
            if (responseNetworksLength === 0) {
                throw new NotSupported (this.id + ' - ' + networkCode + ' network did not return any result for ' + currencyCode);
            } else {
                // if networkCode was provided by user, we should check it after response, as the referenced exchange doesn't support network-code during request
                const networkIdOrCode = isIndexedByUnifiedNetworkCode ? networkCode : this.networkCodeToId (networkCode, currencyCode);
                if (networkIdOrCode in indexedNetworkEntries) {
                    chosenNetworkId = networkIdOrCode;
                } else {
                    throw new NotSupported (this.id + ' - ' + networkIdOrCode + ' network was not found for ' + currencyCode + ', use one of ' + availableNetworkIds.join (', '));
                }
            }
        } else {
            if (responseNetworksLength === 0) {
                throw new NotSupported (this.id + ' - no networks were returned for ' + currencyCode);
            } else {
                // if networkCode was not provided by user, then we try to use the default network (if it was defined in "defaultNetworks"), otherwise, we just return the first network entry
                const defaultNetworkCode = this.defaultNetworkCode (currencyCode);
                const defaultNetworkId = isIndexedByUnifiedNetworkCode ? defaultNetworkCode : this.networkCodeToId (defaultNetworkCode, currencyCode);
                if (defaultNetworkId in indexedNetworkEntries) {
                    return defaultNetworkId;
                }
                throw new NotSupported (this.id + ' - can not determine the default network, please pass param["network"] one from : ' + availableNetworkIds.join (', '));
            }
        }
        return chosenNetworkId;
    }

    safeNumber2 (dictionary: object, key1: IndexType, key2: IndexType, d = undefined) {
        const value = this.safeString2 (dictionary, key1, key2);
        return this.parseNumber (value, d);
    }

    parseOrderBook (orderbook: object, symbol: string, timestamp: Int = undefined, bidsKey = 'bids', asksKey = 'asks', priceKey: IndexType = 0, amountKey: IndexType = 1, countOrIdKey: IndexType = 2): OrderBook {
        const bids = this.parseBidsAsks (this.safeValue (orderbook, bidsKey, []), priceKey, amountKey, countOrIdKey);
        const asks = this.parseBidsAsks (this.safeValue (orderbook, asksKey, []), priceKey, amountKey, countOrIdKey);
        return {
            'asks': this.sortBy (asks, 0),
            'bids': this.sortBy (bids, 0, true),
            'datetime': this.iso8601 (timestamp),
            'nonce': undefined,
            'symbol': symbol,
            'timestamp': timestamp,
        } as any;
    }

    parseOHLCVs (ohlcvs: object[], market: any = undefined, timeframe: string = '1m', since: Int = undefined, limit: Int = undefined, tail: Bool = false): OHLCV[] {
        const results = [];
        for (let i = 0; i < ohlcvs.length; i++) {
            results.push (this.parseOHLCV (ohlcvs[i], market));
        }
        const sorted = this.sortBy (results, 0);
        return this.filterBySinceLimit (sorted, since, limit, 0, tail) as any;
    }

    parseLeverageTiers (response: any, symbols: string[] = undefined, marketIdKey = undefined): LeverageTiers {
        // marketIdKey should only be undefined when response is a dictionary
        symbols = this.marketSymbols (symbols);
        const tiers = {};
        let symbolsLength = 0;
        if (symbols !== undefined) {
            symbolsLength = symbols.length;
        }
        const noSymbols = (symbols === undefined) || (symbolsLength === 0);
        if (Array.isArray (response)) {
            for (let i = 0; i < response.length; i++) {
                const item = response[i];
                const id = this.safeString (item, marketIdKey);
                const market = this.safeMarket (id, undefined, undefined, 'swap');
                const symbol = market['symbol'];
                const contract = this.safeBool (market, 'contract', false);
                if (contract && (noSymbols || this.inArray (symbol, symbols))) {
                    tiers[symbol] = this.parseMarketLeverageTiers (item, market);
                }
            }
        } else {
            const keys = Object.keys (response);
            for (let i = 0; i < keys.length; i++) {
                const marketId = keys[i];
                const item = response[marketId];
                const market = this.safeMarket (marketId, undefined, undefined, 'swap');
                const symbol = market['symbol'];
                const contract = this.safeBool (market, 'contract', false);
                if (contract && (noSymbols || this.inArray (symbol, symbols))) {
                    tiers[symbol] = this.parseMarketLeverageTiers (item, market);
                }
            }
        }
        return tiers;
    }

    async loadTradingLimits (symbols: Strings = undefined, reload = false, params = {}) {
        if (this.has['fetchTradingLimits']) {
            if (reload || !('limitsLoaded' in this.options)) {
                const response = await this.fetchTradingLimits (symbols);
                for (let i = 0; i < symbols.length; i++) {
                    const symbol = symbols[i];
                    this.markets[symbol] = this.deepExtend (this.markets[symbol], response[symbol]);
                }
                this.options['limitsLoaded'] = this.milliseconds ();
            }
        }
        return this.markets;
    }

    safePosition (position: Dict): Position {
        // simplified version of: /pull/12765/
        const unrealizedPnlString = this.safeString (position, 'unrealisedPnl');
        const initialMarginString = this.safeString (position, 'initialMargin');
        //
        // PERCENTAGE
        //
        const percentage = this.safeValue (position, 'percentage');
        if ((percentage === undefined) && (unrealizedPnlString !== undefined) && (initialMarginString !== undefined)) {
            // as it was done in all implementations ( aax, btcex, bybit, deribit, ftx, gate, kucoinfutures, phemex )
            const percentageString = Precise.stringMul (Precise.stringDiv (unrealizedPnlString, initialMarginString, 4), '100');
            position['percentage'] = this.parseNumber (percentageString);
        }
        // if contractSize is undefined get from market
        let contractSize = this.safeNumber (position, 'contractSize');
        const symbol = this.safeString (position, 'symbol');
        let market = undefined;
        if (symbol !== undefined) {
            market = this.safeValue (this.markets, symbol);
        }
        if (contractSize === undefined && market !== undefined) {
            contractSize = this.safeNumber (market, 'contractSize');
            position['contractSize'] = contractSize;
        }
        return position as Position;
    }

    parsePositions (positions: any[], symbols: string[] = undefined, params = {}): Position[] {
        symbols = this.marketSymbols (symbols);
        positions = this.toArray (positions);
        const result = [];
        for (let i = 0; i < positions.length; i++) {
            const position = this.extend (this.parsePosition (positions[i], undefined), params);
            result.push (position);
        }
        return this.filterByArrayPositions (result, 'symbol', symbols, false);
    }

    parseAccounts (accounts: any[], params = {}): Account[] {
        accounts = this.toArray (accounts);
        const result = [];
        for (let i = 0; i < accounts.length; i++) {
            const account = this.extend (this.parseAccount (accounts[i]), params);
            result.push (account);
        }
        return result;
    }

    parseTrades (trades: any[], market: Market = undefined, since: Int = undefined, limit: Int = undefined, params = {}): Trade[] {
        trades = this.toArray (trades);
        let result = [];
        for (let i = 0; i < trades.length; i++) {
            const trade = this.extend (this.parseTrade (trades[i], market), params);
            result.push (trade);
        }
        result = this.sortBy2 (result, 'timestamp', 'id');
        const symbol = (market !== undefined) ? market['symbol'] : undefined;
        return this.filterBySymbolSinceLimit (result, symbol, since, limit) as Trade[];
    }

    parseTransactions (transactions: any[], currency: Currency = undefined, since: Int = undefined, limit: Int = undefined, params = {}): Transaction[] {
        transactions = this.toArray (transactions);
        let result = [];
        for (let i = 0; i < transactions.length; i++) {
            const transaction = this.extend (this.parseTransaction (transactions[i], currency), params);
            result.push (transaction);
        }
        result = this.sortBy (result, 'timestamp');
        const code = (currency !== undefined) ? currency['code'] : undefined;
        return this.filterByCurrencySinceLimit (result, code, since, limit);
    }

    parseTransfers (transfers: any[], currency: Currency = undefined, since: Int = undefined, limit: Int = undefined, params = {}): TransferEntry[] {
        transfers = this.toArray (transfers);
        let result = [];
        for (let i = 0; i < transfers.length; i++) {
            const transfer = this.extend (this.parseTransfer (transfers[i], currency), params);
            result.push (transfer);
        }
        result = this.sortBy (result, 'timestamp');
        const code = (currency !== undefined) ? currency['code'] : undefined;
        return this.filterByCurrencySinceLimit (result, code, since, limit);
    }

    parseLedger (data, currency: Currency = undefined, since: Int = undefined, limit: Int = undefined, params = {}): LedgerEntry[] {
        let result = [];
        const arrayData = this.toArray (data);
        for (let i = 0; i < arrayData.length; i++) {
            const itemOrItems = this.parseLedgerEntry (arrayData[i], currency);
            if (Array.isArray (itemOrItems)) {
                for (let j = 0; j < itemOrItems.length; j++) {
                    result.push (this.extend (itemOrItems[j], params));
                }
            } else {
                result.push (this.extend (itemOrItems, params));
            }
        }
        result = this.sortBy (result, 'timestamp');
        const code = (currency !== undefined) ? currency['code'] : undefined;
        return this.filterByCurrencySinceLimit (result, code, since, limit);
    }

    nonce () {
        return this.seconds ();
    }

    setHeaders (headers) {
        return headers;
    }

    currencyId (code: string): string {
        let currency = this.safeDict (this.currencies, code);
        if (currency === undefined) {
            currency = this.safeCurrency (code);
        }
        if (currency !== undefined) {
            return currency['id'];
        }
        return code;
    }

    marketId (symbol: string): string {
        const market = this.market (symbol);
        if (market !== undefined) {
            return market['id'];
        }
        return symbol;
    }

    symbol (symbol: string): string {
        const market = this.market (symbol);
        return this.safeString (market, 'symbol', symbol);
    }

    handleParamString (params: object, paramName: string, defaultValue: Str = undefined): [string, object] {
        const value = this.safeString (params, paramName, defaultValue);
        if (value !== undefined) {
            params = this.omit (params, paramName);
        }
        return [ value, params ];
    }

    handleParamString2 (params: object, paramName1: string, paramName2: string, defaultValue: Str = undefined): [string, object] {
        const value = this.safeString2 (params, paramName1, paramName2, defaultValue);
        if (value !== undefined) {
            params = this.omit (params, [ paramName1, paramName2 ]);
        }
        return [ value, params ];
    }

    handleParamInteger (params: object, paramName: string, defaultValue: Int = undefined): [Int, object] {
        const value = this.safeInteger (params, paramName, defaultValue);
        if (value !== undefined) {
            params = this.omit (params, paramName);
        }
        return [ value, params ];
    }

    handleParamInteger2 (params: object, paramName1: string, paramName2: string, defaultValue: Int = undefined): [Int, object] {
        const value = this.safeInteger2 (params, paramName1, paramName2, defaultValue);
        if (value !== undefined) {
            params = this.omit (params, [ paramName1, paramName2 ]);
        }
        return [ value, params ];
    }

    handleParamBool (params: object, paramName: string, defaultValue: Bool = undefined): [Bool, object] {
        const value = this.safeBool (params, paramName, defaultValue);
        if (value !== undefined) {
            params = this.omit (params, paramName);
        }
        return [ value, params ];
    }

    handleParamBool2 (params: object, paramName1: string, paramName2: string, defaultValue: Bool = undefined): [Bool, object] {
        const value = this.safeBool2 (params, paramName1, paramName2, defaultValue);
        if (value !== undefined) {
            params = this.omit (params, [ paramName1, paramName2 ]);
        }
        return [ value, params ];
    }

    /**
     * @param {object} params - extra parameters
     * @param {object} request - existing dictionary of request
     * @param {string} exchangeSpecificKey - the key for chain id to be set in request
     * @param {object} currencyCode - (optional) existing dictionary of request
     * @param {boolean} isRequired - (optional) whether that param is required to be present
     * @returns {object[]} - returns [request, params] where request is the modified request object and params is the modified params object
     */
    handleRequestNetwork (params: Dict, request: Dict, exchangeSpecificKey: string, currencyCode:Str = undefined, isRequired: boolean = false) {
        let networkCode = undefined;
        [ networkCode, params ] = this.handleNetworkCodeAndParams (params);
        if (networkCode !== undefined) {
            request[exchangeSpecificKey] = this.networkCodeToId (networkCode, currencyCode);
        } else if (isRequired) {
            throw new ArgumentsRequired (this.id + ' - "network" param is required for this request');
        }
        return [ request, params ];
    }

    resolvePath (path, params) {
        return [
            this.implodeParams (path, params),
            this.omit (params, this.extractParams (path)),
        ];
    }

    getListFromObjectValues (objects, key: IndexType) {
        let newArray = objects;
        if (!Array.isArray (objects)) {
            newArray = this.toArray (objects);
        }
        const results = [];
        for (let i = 0; i < newArray.length; i++) {
            results.push (newArray[i][key]);
        }
        return results;
    }

    getSymbolsForMarketType (marketType: Str = undefined, subType: Str = undefined, symbolWithActiveStatus: boolean = true, symbolWithUnknownStatus: boolean = true) {
        let filteredMarkets = this.markets;
        if (marketType !== undefined) {
            filteredMarkets = this.filterBy (filteredMarkets, 'type', marketType);
        }
        if (subType !== undefined) {
            this.checkRequiredArgument ('getSymbolsForMarketType', subType, 'subType', [ 'linear', 'inverse', 'quanto' ]);
            filteredMarkets = this.filterBy (filteredMarkets, 'subType', subType);
        }
        const activeStatuses = [];
        if (symbolWithActiveStatus) {
            activeStatuses.push (true);
        }
        if (symbolWithUnknownStatus) {
            activeStatuses.push (undefined);
        }
        filteredMarkets = this.filterByArray (filteredMarkets, 'active', activeStatuses, false);
        return this.getListFromObjectValues (filteredMarkets, 'symbol');
    }

    filterByArray (objects, key: IndexType, values = undefined, indexed = true) {
        objects = this.toArray (objects);
        // return all of them if no values were passed
        if (values === undefined || !values) {
            // return indexed ? this.indexBy (objects, key) : objects;
            if (indexed) {
                return this.indexBy (objects, key);
            } else {
                return objects;
            }
        }
        const results = [];
        for (let i = 0; i < objects.length; i++) {
            if (this.inArray (objects[i][key], values)) {
                results.push (objects[i]);
            }
        }
        // return indexed ? this.indexBy (results, key) : results;
        if (indexed) {
            return this.indexBy (results, key);
        }
        return results;
    }

    async fetch2 (path, api: any = 'public', method = 'GET', params = {}, headers: any = undefined, body: any = undefined, config = {}) {
        if (this.enableRateLimit) {
            const cost = this.calculateRateLimiterCost (api, method, path, params, config);
            await this.throttle (cost);
        }
        let retries = undefined;
        [ retries, params ] = this.handleOptionAndParams (params, path, 'maxRetriesOnFailure', 0);
        let retryDelay = undefined;
        [ retryDelay, params ] = this.handleOptionAndParams (params, path, 'maxRetriesOnFailureDelay', 0);
        this.lastRestRequestTimestamp = this.milliseconds ();
        const request = this.sign (path, api, method, params, headers, body);
        this.last_request_headers = request['headers'];
        this.last_request_body = request['body'];
        this.last_request_url = request['url'];
        for (let i = 0; i < retries + 1; i++) {
            try {
                return await this.fetch (request['url'], request['method'], request['headers'], request['body']);
            } catch (e) {
                if (e instanceof OperationFailed) {
                    if (i < retries) {
                        if (this.verbose) {
                            this.log ('Request failed with the error: ' + e.toString () + ', retrying ' + (i + 1).toString () + ' of ' + retries.toString () + '...');
                        }
                        if ((retryDelay !== undefined) && (retryDelay !== 0)) {
                            await this.sleep (retryDelay);
                        }
                    } else {
                        throw e;
                    }
                } else {
                    throw e;
                }
            }
        }
        return undefined; // this line is never reached, but exists for c# value return requirement
    }

    async request (path, api: any = 'public', method = 'GET', params = {}, headers: any = undefined, body: any = undefined, config = {}) {
        return await this.fetch2 (path, api, method, params, headers, body, config);
    }

    async loadAccounts (reload = false, params = {}) {
        if (reload) {
            this.accounts = await this.fetchAccounts (params);
        } else {
            if (this.accounts) {
                return this.accounts;
            } else {
                this.accounts = await this.fetchAccounts (params);
            }
        }
        this.accountsById = this.indexBy (this.accounts, 'id') as any;
        return this.accounts;
    }

    buildOHLCVC (trades: Trade[], timeframe: string = '1m', since: number = 0, limit: number = 2147483647): OHLCVC[] {
        // given a sorted arrays of trades (recent last) and a timeframe builds an array of OHLCV candles
        // note, default limit value (2147483647) is max int32 value
        const ms = this.parseTimeframe (timeframe) * 1000;
        const ohlcvs = [];
        const i_timestamp = 0;
        // const open = 1;
        const i_high = 2;
        const i_low = 3;
        const i_close = 4;
        const i_volume = 5;
        const i_count = 6;
        const tradesLength = trades.length;
        const oldest = Math.min (tradesLength, limit);
        for (let i = 0; i < oldest; i++) {
            const trade = trades[i];
            const ts = trade['timestamp'];
            if (ts < since) {
                continue;
            }
            const openingTime = Math.floor (ts / ms) * ms; // shift to the edge of m/h/d (but not M)
            if (openingTime < since) { // we don't need bars, that have opening time earlier than requested
                continue;
            }
            const ohlcv_length = ohlcvs.length;
            const candle = ohlcv_length - 1;
            if ((candle === -1) || (openingTime >= this.sum (ohlcvs[candle][i_timestamp], ms))) {
                // moved to a new timeframe -> create a new candle from opening trade
                ohlcvs.push ([
                    openingTime, // timestamp
                    trade['price'], // O
                    trade['price'], // H
                    trade['price'], // L
                    trade['price'], // C
                    trade['amount'], // V
                    1, // count
                ]);
            } else {
                // still processing the same timeframe -> update opening trade
                ohlcvs[candle][i_high] = Math.max (ohlcvs[candle][i_high], trade['price']);
                ohlcvs[candle][i_low] = Math.min (ohlcvs[candle][i_low], trade['price']);
                ohlcvs[candle][i_close] = trade['price'];
                ohlcvs[candle][i_volume] = this.sum (ohlcvs[candle][i_volume], trade['amount']);
                ohlcvs[candle][i_count] = this.sum (ohlcvs[candle][i_count], 1);
            }
        }
        return ohlcvs;
    }

    parseTradingViewOHLCV (ohlcvs, market = undefined, timeframe = '1m', since: Int = undefined, limit: Int = undefined) {
        const result = this.convertTradingViewToOHLCV (ohlcvs);
        return this.parseOHLCVs (result, market, timeframe, since, limit);
    }

    async editLimitBuyOrder (id: string, symbol: string, amount: number, price: Num = undefined, params = {}) {
        return await this.editLimitOrder (id, symbol, 'buy', amount, price, params);
    }

    async editLimitSellOrder (id: string, symbol: string, amount: number, price: Num = undefined, params = {}) {
        return await this.editLimitOrder (id, symbol, 'sell', amount, price, params);
    }

    async editLimitOrder (id: string, symbol: string, side: OrderSide, amount: number, price: Num = undefined, params = {}) {
        return await this.editOrder (id, symbol, 'limit', side, amount, price, params);
    }

    async editOrder (id: string, symbol: string, type: OrderType, side: OrderSide, amount: Num = undefined, price: Num = undefined, params = {}): Promise<Order> {
        await this.cancelOrder (id, symbol);
        return await this.createOrder (symbol, type, side, amount, price, params);
    }

    async editOrderWs (id: string, symbol: string, type: OrderType, side: OrderSide, amount: Num = undefined, price: Num = undefined, params = {}): Promise<Order> {
        await this.cancelOrderWs (id, symbol);
        return await this.createOrderWs (symbol, type, side, amount, price, params);
    }

    async fetchPosition (symbol: string, params = {}): Promise<Position> {
        throw new NotSupported (this.id + ' fetchPosition() is not supported yet');
    }

    async fetchPositionWs (symbol: string, params = {}): Promise<Position[]> {
        throw new NotSupported (this.id + ' fetchPositionWs() is not supported yet');
    }

    async watchPosition (symbol: Str = undefined, params = {}): Promise<Position> {
        throw new NotSupported (this.id + ' watchPosition() is not supported yet');
    }

    async watchPositions (symbols: Strings = undefined, since: Int = undefined, limit: Int = undefined, params = {}): Promise<Position[]> {
        throw new NotSupported (this.id + ' watchPositions() is not supported yet');
    }

    async watchPositionForSymbols (symbols: Strings = undefined, since: Int = undefined, limit: Int = undefined, params = {}): Promise<Position[]> {
        return await this.watchPositions (symbols, since, limit, params);
    }

    async fetchPositionsForSymbol (symbol: string, params = {}): Promise<Position[]> {
        /**
         * @method
         * @name exchange#fetchPositionsForSymbol
         * @description fetches all open positions for specific symbol, unlike fetchPositions (which is designed to work with multiple symbols) so this method might be preffered for one-market position, because of less rate-limit consumption and speed
         * @param {string} symbol unified market symbol
         * @param {object} params extra parameters specific to the endpoint
         * @returns {object[]} a list of [position structure]{@link https://docs.ccxt.com/#/?id=position-structure} with maximum 3 items - possible one position for "one-way" mode, and possible two positions (long & short) for "two-way" (a.k.a. hedge) mode
         */
        throw new NotSupported (this.id + ' fetchPositionsForSymbol() is not supported yet');
    }

    async fetchPositionsForSymbolWs (symbol: string, params = {}): Promise<Position[]> {
        /**
         * @method
         * @name exchange#fetchPositionsForSymbol
         * @description fetches all open positions for specific symbol, unlike fetchPositions (which is designed to work with multiple symbols) so this method might be preffered for one-market position, because of less rate-limit consumption and speed
         * @param {string} symbol unified market symbol
         * @param {object} params extra parameters specific to the endpoint
         * @returns {object[]} a list of [position structure]{@link https://docs.ccxt.com/#/?id=position-structure} with maximum 3 items - possible one position for "one-way" mode, and possible two positions (long & short) for "two-way" (a.k.a. hedge) mode
         */
        throw new NotSupported (this.id + ' fetchPositionsForSymbol() is not supported yet');
    }

    async fetchPositions (symbols: Strings = undefined, params = {}): Promise<Position[]> {
        throw new NotSupported (this.id + ' fetchPositions() is not supported yet');
    }

    async fetchPositionsWs (symbols: Strings = undefined, params = {}): Promise<Position[]> {
        throw new NotSupported (this.id + ' fetchPositions() is not supported yet');
    }

    async fetchPositionsRisk (symbols: Strings = undefined, params = {}): Promise<Position[]> {
        throw new NotSupported (this.id + ' fetchPositionsRisk() is not supported yet');
    }

    async fetchBidsAsks (symbols: Strings = undefined, params = {}): Promise<Tickers> {
        throw new NotSupported (this.id + ' fetchBidsAsks() is not supported yet');
    }

    async fetchBorrowInterest (code: Str = undefined, symbol: Str = undefined, since: Int = undefined, limit: Int = undefined, params = {}): Promise<BorrowInterest[]> {
        throw new NotSupported (this.id + ' fetchBorrowInterest() is not supported yet');
    }

    async fetchLedger (code: Str = undefined, since: Int = undefined, limit: Int = undefined, params = {}): Promise<LedgerEntry[]> {
        throw new NotSupported (this.id + ' fetchLedger() is not supported yet');
    }

    async fetchLedgerEntry (id: string, code: Str = undefined, params = {}): Promise<LedgerEntry> {
        throw new NotSupported (this.id + ' fetchLedgerEntry() is not supported yet');
    }

    parseBidAsk (bidask, priceKey: IndexType = 0, amountKey: IndexType = 1, countOrIdKey: IndexType = 2) {
        const price = this.safeNumber (bidask, priceKey);
        const amount = this.safeNumber (bidask, amountKey);
        const countOrId = this.safeInteger (bidask, countOrIdKey);
        const bidAsk = [ price, amount ];
        if (countOrId !== undefined) {
            bidAsk.push (countOrId);
        }
        return bidAsk;
    }

    safeCurrency (currencyId: Str, currency: Currency = undefined): CurrencyInterface {
        if ((currencyId === undefined) && (currency !== undefined)) {
            return currency;
        }
        if ((this.currencies_by_id !== undefined) && (currencyId in this.currencies_by_id) && (this.currencies_by_id[currencyId] !== undefined)) {
            return this.currencies_by_id[currencyId];
        }
        let code = currencyId;
        if (currencyId !== undefined) {
            code = this.commonCurrencyCode (currencyId.toUpperCase ());
        }
        return this.safeCurrencyStructure ({
            'id': currencyId,
            'code': code,
            'precision': undefined,
        });
    }

    safeMarket (marketId: Str = undefined, market: Market = undefined, delimiter: Str = undefined, marketType: Str = undefined): MarketInterface {
        const result = this.safeMarketStructure ({
            'symbol': marketId,
            'marketId': marketId,
        });
        if (marketId !== undefined) {
            if ((this.markets_by_id !== undefined) && (marketId in this.markets_by_id)) {
                const markets = this.markets_by_id[marketId];
                const numMarkets = markets.length;
                if (numMarkets === 1) {
                    return markets[0];
                } else {
                    if (marketType === undefined) {
                        if (market === undefined) {
                            throw new ArgumentsRequired (this.id + ' safeMarket() requires a fourth argument for ' + marketId + ' to disambiguate between different markets with the same market id');
                        } else {
                            marketType = market['type'];
                        }
                    }
                    for (let i = 0; i < markets.length; i++) {
                        const currentMarket = markets[i];
                        if (currentMarket[marketType]) {
                            return currentMarket;
                        }
                    }
                }
            } else if (delimiter !== undefined && delimiter !== '') {
                const parts = marketId.split (delimiter);
                const partsLength = parts.length;
                if (partsLength === 2) {
                    result['baseId'] = this.safeString (parts, 0);
                    result['quoteId'] = this.safeString (parts, 1);
                    result['base'] = this.safeCurrencyCode (result['baseId']);
                    result['quote'] = this.safeCurrencyCode (result['quoteId']);
                    result['symbol'] = result['base'] + '/' + result['quote'];
                    return result;
                } else {
                    return result;
                }
            }
        }
        if (market !== undefined) {
            return market;
        }
        return result;
    }

    checkRequiredCredentials (error = true) {
        /**
         * @ignore
         * @method
         * @param {boolean} error throw an error that a credential is required if true
         * @returns {boolean} true if all required credentials have been set, otherwise false or an error is thrown is param error=true
         */
        const keys = Object.keys (this.requiredCredentials);
        for (let i = 0; i < keys.length; i++) {
            const key = keys[i];
            if (this.requiredCredentials[key] && !this[key]) {
                if (error) {
                    throw new AuthenticationError (this.id + ' requires "' + key + '" credential');
                } else {
                    return false;
                }
            }
        }
        return true;
    }

    oath () {
        if (this.twofa !== undefined) {
            return totp (this.twofa);
        } else {
            throw new ExchangeError (this.id + ' exchange.twofa has not been set for 2FA Two-Factor Authentication');
        }
    }

    async fetchBalance (params = {}): Promise<Balances> {
        throw new NotSupported (this.id + ' fetchBalance() is not supported yet');
    }

    async fetchBalanceWs (params = {}): Promise<Balances> {
        throw new NotSupported (this.id + ' fetchBalanceWs() is not supported yet');
    }

    parseBalance (response): Balances {
        throw new NotSupported (this.id + ' parseBalance() is not supported yet');
    }

    async watchBalance (params = {}): Promise<Balances> {
        throw new NotSupported (this.id + ' watchBalance() is not supported yet');
    }

    async fetchPartialBalance (part, params = {}) {
        const balance = await this.fetchBalance (params);
        return balance[part];
    }

    async fetchFreeBalance (params = {}) {
        return await this.fetchPartialBalance ('free', params);
    }

    async fetchUsedBalance (params = {}) {
        return await this.fetchPartialBalance ('used', params);
    }

    async fetchTotalBalance (params = {}) {
        return await this.fetchPartialBalance ('total', params);
    }

    async fetchStatus (params = {}): Promise<any> {
        throw new NotSupported (this.id + ' fetchStatus() is not supported yet');
    }

    async fetchTransactionFee (code: string, params = {}) {
        if (!this.has['fetchTransactionFees']) {
            throw new NotSupported (this.id + ' fetchTransactionFee() is not supported yet');
        }
        return await this.fetchTransactionFees ([ code ], params);
    }

    async fetchTransactionFees (codes: Strings = undefined, params = {}): Promise<{}> {
        throw new NotSupported (this.id + ' fetchTransactionFees() is not supported yet');
    }

    async fetchDepositWithdrawFees (codes: Strings = undefined, params = {}): Promise<Dictionary<DepositWithdrawFeeNetwork>> {
        throw new NotSupported (this.id + ' fetchDepositWithdrawFees() is not supported yet');
    }

    async fetchDepositWithdrawFee (code: string, params = {}): Promise<DepositWithdrawFeeNetwork> {
        if (!this.has['fetchDepositWithdrawFees']) {
            throw new NotSupported (this.id + ' fetchDepositWithdrawFee() is not supported yet');
        }
        const fees = await this.fetchDepositWithdrawFees ([ code ], params);
        return this.safeValue (fees, code);
    }

    getSupportedMapping (key, mapping = {}) {
        if (key in mapping) {
            return mapping[key];
        } else {
            throw new NotSupported (this.id + ' ' + key + ' does not have a value in mapping');
        }
    }

    async fetchCrossBorrowRate (code: string, params = {}): Promise<CrossBorrowRate> {
        await this.loadMarkets ();
        if (!this.has['fetchBorrowRates']) {
            throw new NotSupported (this.id + ' fetchCrossBorrowRate() is not supported yet');
        }
        const borrowRates = await this.fetchCrossBorrowRates (params);
        const rate = this.safeValue (borrowRates, code);
        if (rate === undefined) {
            throw new ExchangeError (this.id + ' fetchCrossBorrowRate() could not find the borrow rate for currency code ' + code);
        }
        return rate;
    }

    async fetchIsolatedBorrowRate (symbol: string, params = {}): Promise<IsolatedBorrowRate> {
        await this.loadMarkets ();
        if (!this.has['fetchBorrowRates']) {
            throw new NotSupported (this.id + ' fetchIsolatedBorrowRate() is not supported yet');
        }
        const borrowRates = await this.fetchIsolatedBorrowRates (params);
        const rate = this.safeDict (borrowRates, symbol) as IsolatedBorrowRate;
        if (rate === undefined) {
            throw new ExchangeError (this.id + ' fetchIsolatedBorrowRate() could not find the borrow rate for market symbol ' + symbol);
        }
        return rate;
    }

    handleOptionAndParams (params: object, methodName: string, optionName: string, defaultValue = undefined) {
        // This method can be used to obtain method specific properties, i.e: this.handleOptionAndParams (params, 'fetchPosition', 'marginMode', 'isolated')
        const defaultOptionName = 'default' + this.capitalize (optionName); // we also need to check the 'defaultXyzWhatever'
        // check if params contain the key
        let value = this.safeValue2 (params, optionName, defaultOptionName);
        if (value !== undefined) {
            params = this.omit (params, [ optionName, defaultOptionName ]);
        } else {
            // handle routed methods like "watchTrades > watchTradesForSymbols" (or "watchTicker > watchTickers")
            [ methodName, params ] = this.handleParamString (params, 'callerMethodName', methodName);
            // check if exchange has properties for this method
            const exchangeWideMethodOptions = this.safeValue (this.options, methodName);
            if (exchangeWideMethodOptions !== undefined) {
                // check if the option is defined inside this method's props
                value = this.safeValue2 (exchangeWideMethodOptions, optionName, defaultOptionName);
            }
            if (value === undefined) {
                // if it's still undefined, check if global exchange-wide option exists
                value = this.safeValue2 (this.options, optionName, defaultOptionName);
            }
            // if it's still undefined, use the default value
            value = (value !== undefined) ? value : defaultValue;
        }
        return [ value, params ];
    }

    handleOptionAndParams2 (params: object, methodName1: string, optionName1: string, optionName2: string, defaultValue = undefined) {
        let value = undefined;
        [ value, params ] = this.handleOptionAndParams (params, methodName1, optionName1);
        if (value !== undefined) {
            // omit optionName2 too from params
            params = this.omit (params, optionName2);
            return [ value, params ];
        }
        // if still undefined, try optionName2
        let value2 = undefined;
        [ value2, params ] = this.handleOptionAndParams (params, methodName1, optionName2, defaultValue);
        return [ value2, params ];
    }

    handleOption (methodName: string, optionName: string, defaultValue = undefined) {
        const res = this.handleOptionAndParams ({}, methodName, optionName, defaultValue);
        return this.safeValue (res, 0);
    }

    handleMarketTypeAndParams (methodName: string, market: Market = undefined, params = {}, defaultValue = undefined): any {
        /**
         * @ignore
         * @method
         * @name exchange#handleMarketTypeAndParams
         * @param methodName the method calling handleMarketTypeAndParams
         * @param {Market} market
         * @param {object} params
         * @param {string} [params.type] type assigned by user
         * @param {string} [params.defaultType] same as params.type
         * @param {string} [defaultValue] assigned programatically in the method calling handleMarketTypeAndParams
         * @returns {[string, object]} the market type and params with type and defaultType omitted
         */
        // type from param
        const type = this.safeString2 (params, 'defaultType', 'type');
        if (type !== undefined) {
            params = this.omit (params, [ 'defaultType', 'type' ]);
            return [ type, params ];
        }
        // type from market
        if (market !== undefined) {
            return [ market['type'], params ];
        }
        // type from default-argument
        if (defaultValue !== undefined) {
            return [ defaultValue, params ];
        }
        const methodOptions = this.safeDict (this.options, methodName);
        if (methodOptions !== undefined) {
            if (typeof methodOptions === 'string') {
                return [ methodOptions, params ];
            } else {
                const typeFromMethod = this.safeString2 (methodOptions, 'defaultType', 'type');
                if (typeFromMethod !== undefined) {
                    return [ typeFromMethod, params ];
                }
            }
        }
        const defaultType = this.safeString2 (this.options, 'defaultType', 'type', 'spot');
        return [ defaultType, params ];
    }

    handleSubTypeAndParams (methodName: string, market = undefined, params = {}, defaultValue = undefined) {
        let subType = undefined;
        // if set in params, it takes precedence
        const subTypeInParams = this.safeString2 (params, 'subType', 'defaultSubType');
        // avoid omitting if it's not present
        if (subTypeInParams !== undefined) {
            subType = subTypeInParams;
            params = this.omit (params, [ 'subType', 'defaultSubType' ]);
        } else {
            // at first, check from market object
            if (market !== undefined) {
                if (market['linear']) {
                    subType = 'linear';
                } else if (market['inverse']) {
                    subType = 'inverse';
                }
            }
            // if it was not defined in market object
            if (subType === undefined) {
                const values = this.handleOptionAndParams ({}, methodName, 'subType', defaultValue); // no need to re-test params here
                subType = values[0];
            }
        }
        return [ subType, params ];
    }

    handleMarginModeAndParams (methodName: string, params = {}, defaultValue = undefined) {
        /**
         * @ignore
         * @method
         * @param {object} [params] extra parameters specific to the exchange API endpoint
         * @returns {Array} the marginMode in lowercase as specified by params["marginMode"], params["defaultMarginMode"] this.options["marginMode"] or this.options["defaultMarginMode"]
         */
        return this.handleOptionAndParams (params, methodName, 'marginMode', defaultValue);
    }

    throwExactlyMatchedException (exact, string, message) {
        if (string === undefined) {
            return;
        }
        if (string in exact) {
            throw new exact[string] (message);
        }
    }

    throwBroadlyMatchedException (broad, string, message) {
        const broadKey = this.findBroadlyMatchedKey (broad, string);
        if (broadKey !== undefined) {
            throw new broad[broadKey] (message);
        }
    }

    findBroadlyMatchedKey (broad, string) {
        // a helper for matching error strings exactly vs broadly
        const keys = Object.keys (broad);
        for (let i = 0; i < keys.length; i++) {
            const key = keys[i];
            if (string !== undefined) { // #issues/12698
                if (string.indexOf (key) >= 0) {
                    return key;
                }
            }
        }
        return undefined;
    }

    handleErrors (statusCode: int, statusText: string, url: string, method: string, responseHeaders: Dict, responseBody: string, response, requestHeaders, requestBody) {
        // it is a stub method that must be overrided in the derived exchange classes
        // throw new NotSupported (this.id + ' handleErrors() not implemented yet');
        return undefined;
    }

    calculateRateLimiterCost (api, method, path, params, config = {}) {
        return this.safeValue (config, 'cost', 1);
    }

    async fetchTicker (symbol: string, params = {}): Promise<Ticker> {
        if (this.has['fetchTickers']) {
            await this.loadMarkets ();
            const market = this.market (symbol);
            symbol = market['symbol'];
            const tickers = await this.fetchTickers ([ symbol ], params);
            const ticker = this.safeDict (tickers, symbol);
            if (ticker === undefined) {
                throw new NullResponse (this.id + ' fetchTickers() could not find a ticker for ' + symbol);
            } else {
                return ticker as Ticker;
            }
        } else {
            throw new NotSupported (this.id + ' fetchTicker() is not supported yet');
        }
    }

    async fetchMarkPrice (symbol: string, params = {}): Promise<Ticker> {
        if (this.has['fetchMarkPrices']) {
            await this.loadMarkets ();
            const market = this.market (symbol);
            symbol = market['symbol'];
            const tickers = await this.fetchMarkPrices ([ symbol ], params);
            const ticker = this.safeDict (tickers, symbol);
            if (ticker === undefined) {
                throw new NullResponse (this.id + ' fetchMarkPrices() could not find a ticker for ' + symbol);
            } else {
                return ticker as Ticker;
            }
        } else {
            throw new NotSupported (this.id + ' fetchMarkPrices() is not supported yet');
        }
    }

    async fetchTickerWs (symbol: string, params = {}): Promise<Ticker> {
        if (this.has['fetchTickersWs']) {
            await this.loadMarkets ();
            const market = this.market (symbol);
            symbol = market['symbol'];
            const tickers = await this.fetchTickersWs ([ symbol ], params);
            const ticker = this.safeDict (tickers, symbol);
            if (ticker === undefined) {
                throw new NullResponse (this.id + ' fetchTickerWs() could not find a ticker for ' + symbol);
            } else {
                return ticker as Ticker;
            }
        } else {
            throw new NotSupported (this.id + ' fetchTickerWs() is not supported yet');
        }
    }

    async watchTicker (symbol: string, params = {}): Promise<Ticker> {
        throw new NotSupported (this.id + ' watchTicker() is not supported yet');
    }

    async fetchTickers (symbols: Strings = undefined, params = {}): Promise<Tickers> {
        throw new NotSupported (this.id + ' fetchTickers() is not supported yet');
    }

    async fetchMarkPrices (symbols: Strings = undefined, params = {}): Promise<Tickers> {
        throw new NotSupported (this.id + ' fetchMarkPrices() is not supported yet');
    }

    async fetchTickersWs (symbols: Strings = undefined, params = {}): Promise<Tickers> {
        throw new NotSupported (this.id + ' fetchTickers() is not supported yet');
    }

    async fetchOrderBooks (symbols: Strings = undefined, limit: Int = undefined, params = {}): Promise<OrderBooks> {
        throw new NotSupported (this.id + ' fetchOrderBooks() is not supported yet');
    }

    async watchBidsAsks (symbols: Strings = undefined, params = {}): Promise<Tickers> {
        throw new NotSupported (this.id + ' watchBidsAsks() is not supported yet');
    }

    async watchTickers (symbols: Strings = undefined, params = {}): Promise<Tickers> {
        throw new NotSupported (this.id + ' watchTickers() is not supported yet');
    }

    async unWatchTickers (symbols: Strings = undefined, params = {}): Promise<any> {
        throw new NotSupported (this.id + ' unWatchTickers() is not supported yet');
    }

    async fetchOrder (id: string, symbol: Str = undefined, params = {}): Promise<Order> {
        throw new NotSupported (this.id + ' fetchOrder() is not supported yet');
    }

    async fetchOrderWs (id: string, symbol: Str = undefined, params = {}): Promise<Order> {
        throw new NotSupported (this.id + ' fetchOrderWs() is not supported yet');
    }

    async fetchOrderStatus (id: string, symbol: Str = undefined, params = {}): Promise<string> {
        // TODO: TypeScript: change method signature by replacing
        // Promise<string> with Promise<Order['status']>.
        const order = await this.fetchOrder (id, symbol, params);
        return order['status'];
    }

    async fetchUnifiedOrder (order, params = {}): Promise<Order> {
        return await this.fetchOrder (this.safeString (order, 'id'), this.safeString (order, 'symbol'), params);
    }

    async createOrder (symbol: string, type: OrderType, side: OrderSide, amount: number, price: Num = undefined, params = {}): Promise<Order> {
        throw new NotSupported (this.id + ' createOrder() is not supported yet');
    }

    async createConvertTrade (id: string, fromCode: string, toCode: string, amount: Num = undefined, params = {}): Promise<Conversion> {
        throw new NotSupported (this.id + ' createConvertTrade() is not supported yet');
    }

    async fetchConvertTrade (id: string, code: Str = undefined, params = {}): Promise<Conversion> {
        throw new NotSupported (this.id + ' fetchConvertTrade() is not supported yet');
    }

    async fetchConvertTradeHistory (code: Str = undefined, since: Int = undefined, limit: Int = undefined, params = {}): Promise<Conversion[]> {
        throw new NotSupported (this.id + ' fetchConvertTradeHistory() is not supported yet');
    }

    async fetchPositionMode (symbol: Str = undefined, params = {}): Promise<{}> {
        throw new NotSupported (this.id + ' fetchPositionMode() is not supported yet');
    }

    async createTrailingAmountOrder (symbol: string, type: OrderType, side: OrderSide, amount: number, price: Num = undefined, trailingAmount = undefined, trailingTriggerPrice = undefined, params = {}): Promise<Order> {
        /**
         * @method
         * @name createTrailingAmountOrder
         * @description create a trailing order by providing the symbol, type, side, amount, price and trailingAmount
         * @param {string} symbol unified symbol of the market to create an order in
         * @param {string} type 'market' or 'limit'
         * @param {string} side 'buy' or 'sell'
         * @param {float} amount how much you want to trade in units of the base currency, or number of contracts
         * @param {float} [price] the price for the order to be filled at, in units of the quote currency, ignored in market orders
         * @param {float} trailingAmount the quote amount to trail away from the current market price
         * @param {float} [trailingTriggerPrice] the price to activate a trailing order, default uses the price argument
         * @param {object} [params] extra parameters specific to the exchange API endpoint
         * @returns {object} an [order structure]{@link https://docs.ccxt.com/#/?id=order-structure}
         */
        if (trailingAmount === undefined) {
            throw new ArgumentsRequired (this.id + ' createTrailingAmountOrder() requires a trailingAmount argument');
        }
        params['trailingAmount'] = trailingAmount;
        if (trailingTriggerPrice !== undefined) {
            params['trailingTriggerPrice'] = trailingTriggerPrice;
        }
        if (this.has['createTrailingAmountOrder']) {
            return await this.createOrder (symbol, type, side, amount, price, params);
        }
        throw new NotSupported (this.id + ' createTrailingAmountOrder() is not supported yet');
    }

    async createTrailingAmountOrderWs (symbol: string, type: OrderType, side: OrderSide, amount: number, price: Num = undefined, trailingAmount = undefined, trailingTriggerPrice = undefined, params = {}): Promise<Order> {
        /**
         * @method
         * @name createTrailingAmountOrderWs
         * @description create a trailing order by providing the symbol, type, side, amount, price and trailingAmount
         * @param {string} symbol unified symbol of the market to create an order in
         * @param {string} type 'market' or 'limit'
         * @param {string} side 'buy' or 'sell'
         * @param {float} amount how much you want to trade in units of the base currency, or number of contracts
         * @param {float} [price] the price for the order to be filled at, in units of the quote currency, ignored in market orders
         * @param {float} trailingAmount the quote amount to trail away from the current market price
         * @param {float} [trailingTriggerPrice] the price to activate a trailing order, default uses the price argument
         * @param {object} [params] extra parameters specific to the exchange API endpoint
         * @returns {object} an [order structure]{@link https://docs.ccxt.com/#/?id=order-structure}
         */
        if (trailingAmount === undefined) {
            throw new ArgumentsRequired (this.id + ' createTrailingAmountOrderWs() requires a trailingAmount argument');
        }
        params['trailingAmount'] = trailingAmount;
        if (trailingTriggerPrice !== undefined) {
            params['trailingTriggerPrice'] = trailingTriggerPrice;
        }
        if (this.has['createTrailingAmountOrderWs']) {
            return await this.createOrderWs (symbol, type, side, amount, price, params);
        }
        throw new NotSupported (this.id + ' createTrailingAmountOrderWs() is not supported yet');
    }

    async createTrailingPercentOrder (symbol: string, type: OrderType, side: OrderSide, amount: number, price: Num = undefined, trailingPercent = undefined, trailingTriggerPrice = undefined, params = {}): Promise<Order> {
        /**
         * @method
         * @name createTrailingPercentOrder
         * @description create a trailing order by providing the symbol, type, side, amount, price and trailingPercent
         * @param {string} symbol unified symbol of the market to create an order in
         * @param {string} type 'market' or 'limit'
         * @param {string} side 'buy' or 'sell'
         * @param {float} amount how much you want to trade in units of the base currency, or number of contracts
         * @param {float} [price] the price for the order to be filled at, in units of the quote currency, ignored in market orders
         * @param {float} trailingPercent the percent to trail away from the current market price
         * @param {float} [trailingTriggerPrice] the price to activate a trailing order, default uses the price argument
         * @param {object} [params] extra parameters specific to the exchange API endpoint
         * @returns {object} an [order structure]{@link https://docs.ccxt.com/#/?id=order-structure}
         */
        if (trailingPercent === undefined) {
            throw new ArgumentsRequired (this.id + ' createTrailingPercentOrder() requires a trailingPercent argument');
        }
        params['trailingPercent'] = trailingPercent;
        if (trailingTriggerPrice !== undefined) {
            params['trailingTriggerPrice'] = trailingTriggerPrice;
        }
        if (this.has['createTrailingPercentOrder']) {
            return await this.createOrder (symbol, type, side, amount, price, params);
        }
        throw new NotSupported (this.id + ' createTrailingPercentOrder() is not supported yet');
    }

    async createTrailingPercentOrderWs (symbol: string, type: OrderType, side: OrderSide, amount: number, price: Num = undefined, trailingPercent = undefined, trailingTriggerPrice = undefined, params = {}): Promise<Order> {
        /**
         * @method
         * @name createTrailingPercentOrderWs
         * @description create a trailing order by providing the symbol, type, side, amount, price and trailingPercent
         * @param {string} symbol unified symbol of the market to create an order in
         * @param {string} type 'market' or 'limit'
         * @param {string} side 'buy' or 'sell'
         * @param {float} amount how much you want to trade in units of the base currency, or number of contracts
         * @param {float} [price] the price for the order to be filled at, in units of the quote currency, ignored in market orders
         * @param {float} trailingPercent the percent to trail away from the current market price
         * @param {float} [trailingTriggerPrice] the price to activate a trailing order, default uses the price argument
         * @param {object} [params] extra parameters specific to the exchange API endpoint
         * @returns {object} an [order structure]{@link https://docs.ccxt.com/#/?id=order-structure}
         */
        if (trailingPercent === undefined) {
            throw new ArgumentsRequired (this.id + ' createTrailingPercentOrderWs() requires a trailingPercent argument');
        }
        params['trailingPercent'] = trailingPercent;
        if (trailingTriggerPrice !== undefined) {
            params['trailingTriggerPrice'] = trailingTriggerPrice;
        }
        if (this.has['createTrailingPercentOrderWs']) {
            return await this.createOrderWs (symbol, type, side, amount, price, params);
        }
        throw new NotSupported (this.id + ' createTrailingPercentOrderWs() is not supported yet');
    }

    async createMarketOrderWithCost (symbol: string, side: OrderSide, cost: number, params = {}) {
        /**
         * @method
         * @name createMarketOrderWithCost
         * @description create a market order by providing the symbol, side and cost
         * @param {string} symbol unified symbol of the market to create an order in
         * @param {string} side 'buy' or 'sell'
         * @param {float} cost how much you want to trade in units of the quote currency
         * @param {object} [params] extra parameters specific to the exchange API endpoint
         * @returns {object} an [order structure]{@link https://docs.ccxt.com/#/?id=order-structure}
         */
        if (this.has['createMarketOrderWithCost'] || (this.has['createMarketBuyOrderWithCost'] && this.has['createMarketSellOrderWithCost'])) {
            return await this.createOrder (symbol, 'market', side, cost, 1, params);
        }
        throw new NotSupported (this.id + ' createMarketOrderWithCost() is not supported yet');
    }

    async createMarketBuyOrderWithCost (symbol: string, cost: number, params = {}): Promise<Order> {
        /**
         * @method
         * @name createMarketBuyOrderWithCost
         * @description create a market buy order by providing the symbol and cost
         * @param {string} symbol unified symbol of the market to create an order in
         * @param {float} cost how much you want to trade in units of the quote currency
         * @param {object} [params] extra parameters specific to the exchange API endpoint
         * @returns {object} an [order structure]{@link https://docs.ccxt.com/#/?id=order-structure}
         */
        if (this.options['createMarketBuyOrderRequiresPrice'] || this.has['createMarketBuyOrderWithCost']) {
            return await this.createOrder (symbol, 'market', 'buy', cost, 1, params);
        }
        throw new NotSupported (this.id + ' createMarketBuyOrderWithCost() is not supported yet');
    }

    async createMarketSellOrderWithCost (symbol: string, cost: number, params = {}): Promise<Order> {
        /**
         * @method
         * @name createMarketSellOrderWithCost
         * @description create a market sell order by providing the symbol and cost
         * @param {string} symbol unified symbol of the market to create an order in
         * @param {float} cost how much you want to trade in units of the quote currency
         * @param {object} [params] extra parameters specific to the exchange API endpoint
         * @returns {object} an [order structure]{@link https://docs.ccxt.com/#/?id=order-structure}
         */
        if (this.options['createMarketSellOrderRequiresPrice'] || this.has['createMarketSellOrderWithCost']) {
            return await this.createOrder (symbol, 'market', 'sell', cost, 1, params);
        }
        throw new NotSupported (this.id + ' createMarketSellOrderWithCost() is not supported yet');
    }

    async createMarketOrderWithCostWs (symbol: string, side: OrderSide, cost: number, params = {}) {
        /**
         * @method
         * @name createMarketOrderWithCostWs
         * @description create a market order by providing the symbol, side and cost
         * @param {string} symbol unified symbol of the market to create an order in
         * @param {string} side 'buy' or 'sell'
         * @param {float} cost how much you want to trade in units of the quote currency
         * @param {object} [params] extra parameters specific to the exchange API endpoint
         * @returns {object} an [order structure]{@link https://docs.ccxt.com/#/?id=order-structure}
         */
        if (this.has['createMarketOrderWithCostWs'] || (this.has['createMarketBuyOrderWithCostWs'] && this.has['createMarketSellOrderWithCostWs'])) {
            return await this.createOrderWs (symbol, 'market', side, cost, 1, params);
        }
        throw new NotSupported (this.id + ' createMarketOrderWithCostWs() is not supported yet');
    }

    async createTriggerOrder (symbol: string, type: OrderType, side: OrderSide, amount: number, price: Num = undefined, triggerPrice: Num = undefined, params = {}): Promise<Order> {
        /**
         * @method
         * @name createTriggerOrder
         * @description create a trigger stop order (type 1)
         * @param {string} symbol unified symbol of the market to create an order in
         * @param {string} type 'market' or 'limit'
         * @param {string} side 'buy' or 'sell'
         * @param {float} amount how much you want to trade in units of the base currency or the number of contracts
         * @param {float} [price] the price to fulfill the order, in units of the quote currency, ignored in market orders
         * @param {float} triggerPrice the price to trigger the stop order, in units of the quote currency
         * @param {object} [params] extra parameters specific to the exchange API endpoint
         * @returns {object} an [order structure]{@link https://docs.ccxt.com/#/?id=order-structure}
         */
        if (triggerPrice === undefined) {
            throw new ArgumentsRequired (this.id + ' createTriggerOrder() requires a triggerPrice argument');
        }
        params['triggerPrice'] = triggerPrice;
        if (this.has['createTriggerOrder']) {
            return await this.createOrder (symbol, type, side, amount, price, params);
        }
        throw new NotSupported (this.id + ' createTriggerOrder() is not supported yet');
    }

    async createTriggerOrderWs (symbol: string, type: OrderType, side: OrderSide, amount: number, price: Num = undefined, triggerPrice: Num = undefined, params = {}): Promise<Order> {
        /**
         * @method
         * @name createTriggerOrderWs
         * @description create a trigger stop order (type 1)
         * @param {string} symbol unified symbol of the market to create an order in
         * @param {string} type 'market' or 'limit'
         * @param {string} side 'buy' or 'sell'
         * @param {float} amount how much you want to trade in units of the base currency or the number of contracts
         * @param {float} [price] the price to fulfill the order, in units of the quote currency, ignored in market orders
         * @param {float} triggerPrice the price to trigger the stop order, in units of the quote currency
         * @param {object} [params] extra parameters specific to the exchange API endpoint
         * @returns {object} an [order structure]{@link https://docs.ccxt.com/#/?id=order-structure}
         */
        if (triggerPrice === undefined) {
            throw new ArgumentsRequired (this.id + ' createTriggerOrderWs() requires a triggerPrice argument');
        }
        params['triggerPrice'] = triggerPrice;
        if (this.has['createTriggerOrderWs']) {
            return await this.createOrderWs (symbol, type, side, amount, price, params);
        }
        throw new NotSupported (this.id + ' createTriggerOrderWs() is not supported yet');
    }

    async createStopLossOrder (symbol: string, type: OrderType, side: OrderSide, amount: number, price: Num = undefined, stopLossPrice: Num = undefined, params = {}): Promise<Order> {
        /**
         * @method
         * @name createStopLossOrder
         * @description create a trigger stop loss order (type 2)
         * @param {string} symbol unified symbol of the market to create an order in
         * @param {string} type 'market' or 'limit'
         * @param {string} side 'buy' or 'sell'
         * @param {float} amount how much you want to trade in units of the base currency or the number of contracts
         * @param {float} [price] the price to fulfill the order, in units of the quote currency, ignored in market orders
         * @param {float} stopLossPrice the price to trigger the stop loss order, in units of the quote currency
         * @param {object} [params] extra parameters specific to the exchange API endpoint
         * @returns {object} an [order structure]{@link https://docs.ccxt.com/#/?id=order-structure}
         */
        if (stopLossPrice === undefined) {
            throw new ArgumentsRequired (this.id + ' createStopLossOrder() requires a stopLossPrice argument');
        }
        params['stopLossPrice'] = stopLossPrice;
        if (this.has['createStopLossOrder']) {
            return await this.createOrder (symbol, type, side, amount, price, params);
        }
        throw new NotSupported (this.id + ' createStopLossOrder() is not supported yet');
    }

    async createStopLossOrderWs (symbol: string, type: OrderType, side: OrderSide, amount: number, price: Num = undefined, stopLossPrice: Num = undefined, params = {}): Promise<Order> {
        /**
         * @method
         * @name createStopLossOrderWs
         * @description create a trigger stop loss order (type 2)
         * @param {string} symbol unified symbol of the market to create an order in
         * @param {string} type 'market' or 'limit'
         * @param {string} side 'buy' or 'sell'
         * @param {float} amount how much you want to trade in units of the base currency or the number of contracts
         * @param {float} [price] the price to fulfill the order, in units of the quote currency, ignored in market orders
         * @param {float} stopLossPrice the price to trigger the stop loss order, in units of the quote currency
         * @param {object} [params] extra parameters specific to the exchange API endpoint
         * @returns {object} an [order structure]{@link https://docs.ccxt.com/#/?id=order-structure}
         */
        if (stopLossPrice === undefined) {
            throw new ArgumentsRequired (this.id + ' createStopLossOrderWs() requires a stopLossPrice argument');
        }
        params['stopLossPrice'] = stopLossPrice;
        if (this.has['createStopLossOrderWs']) {
            return await this.createOrderWs (symbol, type, side, amount, price, params);
        }
        throw new NotSupported (this.id + ' createStopLossOrderWs() is not supported yet');
    }

    async createTakeProfitOrder (symbol: string, type: OrderType, side: OrderSide, amount: number, price: Num = undefined, takeProfitPrice: Num = undefined, params = {}): Promise<Order> {
        /**
         * @method
         * @name createTakeProfitOrder
         * @description create a trigger take profit order (type 2)
         * @param {string} symbol unified symbol of the market to create an order in
         * @param {string} type 'market' or 'limit'
         * @param {string} side 'buy' or 'sell'
         * @param {float} amount how much you want to trade in units of the base currency or the number of contracts
         * @param {float} [price] the price to fulfill the order, in units of the quote currency, ignored in market orders
         * @param {float} takeProfitPrice the price to trigger the take profit order, in units of the quote currency
         * @param {object} [params] extra parameters specific to the exchange API endpoint
         * @returns {object} an [order structure]{@link https://docs.ccxt.com/#/?id=order-structure}
         */
        if (takeProfitPrice === undefined) {
            throw new ArgumentsRequired (this.id + ' createTakeProfitOrder() requires a takeProfitPrice argument');
        }
        params['takeProfitPrice'] = takeProfitPrice;
        if (this.has['createTakeProfitOrder']) {
            return await this.createOrder (symbol, type, side, amount, price, params);
        }
        throw new NotSupported (this.id + ' createTakeProfitOrder() is not supported yet');
    }

    async createTakeProfitOrderWs (symbol: string, type: OrderType, side: OrderSide, amount: number, price: Num = undefined, takeProfitPrice: Num = undefined, params = {}): Promise<Order> {
        /**
         * @method
         * @name createTakeProfitOrderWs
         * @description create a trigger take profit order (type 2)
         * @param {string} symbol unified symbol of the market to create an order in
         * @param {string} type 'market' or 'limit'
         * @param {string} side 'buy' or 'sell'
         * @param {float} amount how much you want to trade in units of the base currency or the number of contracts
         * @param {float} [price] the price to fulfill the order, in units of the quote currency, ignored in market orders
         * @param {float} takeProfitPrice the price to trigger the take profit order, in units of the quote currency
         * @param {object} [params] extra parameters specific to the exchange API endpoint
         * @returns {object} an [order structure]{@link https://docs.ccxt.com/#/?id=order-structure}
         */
        if (takeProfitPrice === undefined) {
            throw new ArgumentsRequired (this.id + ' createTakeProfitOrderWs() requires a takeProfitPrice argument');
        }
        params['takeProfitPrice'] = takeProfitPrice;
        if (this.has['createTakeProfitOrderWs']) {
            return await this.createOrderWs (symbol, type, side, amount, price, params);
        }
        throw new NotSupported (this.id + ' createTakeProfitOrderWs() is not supported yet');
    }

    async createOrderWithTakeProfitAndStopLoss (symbol: string, type: OrderType, side: OrderSide, amount: number, price: Num = undefined, takeProfit: Num = undefined, stopLoss: Num = undefined, params = {}): Promise<Order> {
        /**
         * @method
         * @name createOrderWithTakeProfitAndStopLoss
         * @description create an order with a stop loss or take profit attached (type 3)
         * @param {string} symbol unified symbol of the market to create an order in
         * @param {string} type 'market' or 'limit'
         * @param {string} side 'buy' or 'sell'
         * @param {float} amount how much you want to trade in units of the base currency or the number of contracts
         * @param {float} [price] the price to fulfill the order, in units of the quote currency, ignored in market orders
         * @param {float} [takeProfit] the take profit price, in units of the quote currency
         * @param {float} [stopLoss] the stop loss price, in units of the quote currency
         * @param {object} [params] extra parameters specific to the exchange API endpoint
         * @param {string} [params.takeProfitType] *not available on all exchanges* 'limit' or 'market'
         * @param {string} [params.stopLossType] *not available on all exchanges* 'limit' or 'market'
         * @param {string} [params.takeProfitPriceType] *not available on all exchanges* 'last', 'mark' or 'index'
         * @param {string} [params.stopLossPriceType] *not available on all exchanges* 'last', 'mark' or 'index'
         * @param {float} [params.takeProfitLimitPrice] *not available on all exchanges* limit price for a limit take profit order
         * @param {float} [params.stopLossLimitPrice] *not available on all exchanges* stop loss for a limit stop loss order
         * @param {float} [params.takeProfitAmount] *not available on all exchanges* the amount for a take profit
         * @param {float} [params.stopLossAmount] *not available on all exchanges* the amount for a stop loss
         * @returns {object} an [order structure]{@link https://docs.ccxt.com/#/?id=order-structure}
         */
        params = this.setTakeProfitAndStopLossParams (symbol, type, side, amount, price, takeProfit, stopLoss, params);
        if (this.has['createOrderWithTakeProfitAndStopLoss']) {
            return await this.createOrder (symbol, type, side, amount, price, params);
        }
        throw new NotSupported (this.id + ' createOrderWithTakeProfitAndStopLoss() is not supported yet');
    }

    setTakeProfitAndStopLossParams (symbol: string, type: OrderType, side: OrderSide, amount: number, price: Num = undefined, takeProfit: Num = undefined, stopLoss: Num = undefined, params = {}) {
        if ((takeProfit === undefined) && (stopLoss === undefined)) {
            throw new ArgumentsRequired (this.id + ' createOrderWithTakeProfitAndStopLoss() requires either a takeProfit or stopLoss argument');
        }
        if (takeProfit !== undefined) {
            params['takeProfit'] = {
                'triggerPrice': takeProfit,
            };
        }
        if (stopLoss !== undefined) {
            params['stopLoss'] = {
                'triggerPrice': stopLoss,
            };
        }
        const takeProfitType = this.safeString (params, 'takeProfitType');
        const takeProfitPriceType = this.safeString (params, 'takeProfitPriceType');
        const takeProfitLimitPrice = this.safeString (params, 'takeProfitLimitPrice');
        const takeProfitAmount = this.safeString (params, 'takeProfitAmount');
        const stopLossType = this.safeString (params, 'stopLossType');
        const stopLossPriceType = this.safeString (params, 'stopLossPriceType');
        const stopLossLimitPrice = this.safeString (params, 'stopLossLimitPrice');
        const stopLossAmount = this.safeString (params, 'stopLossAmount');
        if (takeProfitType !== undefined) {
            params['takeProfit']['type'] = takeProfitType;
        }
        if (takeProfitPriceType !== undefined) {
            params['takeProfit']['priceType'] = takeProfitPriceType;
        }
        if (takeProfitLimitPrice !== undefined) {
            params['takeProfit']['price'] = this.parseToNumeric (takeProfitLimitPrice);
        }
        if (takeProfitAmount !== undefined) {
            params['takeProfit']['amount'] = this.parseToNumeric (takeProfitAmount);
        }
        if (stopLossType !== undefined) {
            params['stopLoss']['type'] = stopLossType;
        }
        if (stopLossPriceType !== undefined) {
            params['stopLoss']['priceType'] = stopLossPriceType;
        }
        if (stopLossLimitPrice !== undefined) {
            params['stopLoss']['price'] = this.parseToNumeric (stopLossLimitPrice);
        }
        if (stopLossAmount !== undefined) {
            params['stopLoss']['amount'] = this.parseToNumeric (stopLossAmount);
        }
        params = this.omit (params, [ 'takeProfitType', 'takeProfitPriceType', 'takeProfitLimitPrice', 'takeProfitAmount', 'stopLossType', 'stopLossPriceType', 'stopLossLimitPrice', 'stopLossAmount' ]);
        return params;
    }

    async createOrderWithTakeProfitAndStopLossWs (symbol: string, type: OrderType, side: OrderSide, amount: number, price: Num = undefined, takeProfit: Num = undefined, stopLoss: Num = undefined, params = {}): Promise<Order> {
        /**
         * @method
         * @name createOrderWithTakeProfitAndStopLossWs
         * @description create an order with a stop loss or take profit attached (type 3)
         * @param {string} symbol unified symbol of the market to create an order in
         * @param {string} type 'market' or 'limit'
         * @param {string} side 'buy' or 'sell'
         * @param {float} amount how much you want to trade in units of the base currency or the number of contracts
         * @param {float} [price] the price to fulfill the order, in units of the quote currency, ignored in market orders
         * @param {float} [takeProfit] the take profit price, in units of the quote currency
         * @param {float} [stopLoss] the stop loss price, in units of the quote currency
         * @param {object} [params] extra parameters specific to the exchange API endpoint
         * @param {string} [params.takeProfitType] *not available on all exchanges* 'limit' or 'market'
         * @param {string} [params.stopLossType] *not available on all exchanges* 'limit' or 'market'
         * @param {string} [params.takeProfitPriceType] *not available on all exchanges* 'last', 'mark' or 'index'
         * @param {string} [params.stopLossPriceType] *not available on all exchanges* 'last', 'mark' or 'index'
         * @param {float} [params.takeProfitLimitPrice] *not available on all exchanges* limit price for a limit take profit order
         * @param {float} [params.stopLossLimitPrice] *not available on all exchanges* stop loss for a limit stop loss order
         * @param {float} [params.takeProfitAmount] *not available on all exchanges* the amount for a take profit
         * @param {float} [params.stopLossAmount] *not available on all exchanges* the amount for a stop loss
         * @returns {object} an [order structure]{@link https://docs.ccxt.com/#/?id=order-structure}
         */
        params = this.setTakeProfitAndStopLossParams (symbol, type, side, amount, price, takeProfit, stopLoss, params);
        if (this.has['createOrderWithTakeProfitAndStopLossWs']) {
            return await this.createOrderWs (symbol, type, side, amount, price, params);
        }
        throw new NotSupported (this.id + ' createOrderWithTakeProfitAndStopLossWs() is not supported yet');
    }

    async createOrders (orders: OrderRequest[], params = {}): Promise<Order[]> {
        throw new NotSupported (this.id + ' createOrders() is not supported yet');
    }

    async editOrders (orders: OrderRequest[], params = {}): Promise<Order[]> {
        throw new NotSupported (this.id + ' editOrders() is not supported yet');
    }

    async createOrderWs (symbol: string, type: OrderType, side: OrderSide, amount: number, price: Num = undefined, params = {}): Promise<Order> {
        throw new NotSupported (this.id + ' createOrderWs() is not supported yet');
    }

    async cancelOrder (id: string, symbol: Str = undefined, params = {}): Promise<{}> {
        throw new NotSupported (this.id + ' cancelOrder() is not supported yet');
    }

    async cancelOrderWs (id: string, symbol: Str = undefined, params = {}): Promise<{}> {
        throw new NotSupported (this.id + ' cancelOrderWs() is not supported yet');
    }

    async cancelOrdersWs (ids: string[], symbol: Str = undefined, params = {}): Promise<{}> {
        throw new NotSupported (this.id + ' cancelOrdersWs() is not supported yet');
    }

    async cancelAllOrders (symbol: Str = undefined, params = {}): Promise<{}> {
        throw new NotSupported (this.id + ' cancelAllOrders() is not supported yet');
    }

    async cancelAllOrdersAfter (timeout: Int, params = {}): Promise<{}> {
        throw new NotSupported (this.id + ' cancelAllOrdersAfter() is not supported yet');
    }

    async cancelOrdersForSymbols (orders: CancellationRequest[], params = {}): Promise<{}> {
        throw new NotSupported (this.id + ' cancelOrdersForSymbols() is not supported yet');
    }

    async cancelAllOrdersWs (symbol: Str = undefined, params = {}): Promise<{}> {
        throw new NotSupported (this.id + ' cancelAllOrdersWs() is not supported yet');
    }

    async cancelUnifiedOrder (order, params = {}): Promise<{}> {
        return this.cancelOrder (this.safeString (order, 'id'), this.safeString (order, 'symbol'), params);
    }

    async fetchOrders (symbol: Str = undefined, since: Int = undefined, limit: Int = undefined, params = {}): Promise<Order[]> {
        if (this.has['fetchOpenOrders'] && this.has['fetchClosedOrders']) {
            throw new NotSupported (this.id + ' fetchOrders() is not supported yet, consider using fetchOpenOrders() and fetchClosedOrders() instead');
        }
        throw new NotSupported (this.id + ' fetchOrders() is not supported yet');
    }

    async fetchOrdersWs (symbol: Str = undefined, since: Int = undefined, limit: Int = undefined, params = {}): Promise<Order[]> {
        throw new NotSupported (this.id + ' fetchOrdersWs() is not supported yet');
    }

    async fetchOrderTrades (id: string, symbol: Str = undefined, since: Int = undefined, limit: Int = undefined, params = {}): Promise<Trade[]> {
        throw new NotSupported (this.id + ' fetchOrderTrades() is not supported yet');
    }

    async watchOrders (symbol: Str = undefined, since: Int = undefined, limit: Int = undefined, params = {}): Promise<Order[]> {
        throw new NotSupported (this.id + ' watchOrders() is not supported yet');
    }

    async fetchOpenOrders (symbol: Str = undefined, since: Int = undefined, limit: Int = undefined, params = {}): Promise<Order[]> {
        if (this.has['fetchOrders']) {
            const orders = await this.fetchOrders (symbol, since, limit, params);
            return this.filterBy (orders, 'status', 'open') as Order[];
        }
        throw new NotSupported (this.id + ' fetchOpenOrders() is not supported yet');
    }

    async fetchOpenOrdersWs (symbol: Str = undefined, since: Int = undefined, limit: Int = undefined, params = {}): Promise<Order[]> {
        if (this.has['fetchOrdersWs']) {
            const orders = await this.fetchOrdersWs (symbol, since, limit, params);
            return this.filterBy (orders, 'status', 'open') as Order[];
        }
        throw new NotSupported (this.id + ' fetchOpenOrdersWs() is not supported yet');
    }

    async fetchClosedOrders (symbol: Str = undefined, since: Int = undefined, limit: Int = undefined, params = {}): Promise<Order[]> {
        if (this.has['fetchOrders']) {
            const orders = await this.fetchOrders (symbol, since, limit, params);
            return this.filterBy (orders, 'status', 'closed') as Order[];
        }
        throw new NotSupported (this.id + ' fetchClosedOrders() is not supported yet');
    }

    async fetchCanceledAndClosedOrders (symbol: Str = undefined, since: Int = undefined, limit: Int = undefined, params = {}): Promise<Order[]> {
        throw new NotSupported (this.id + ' fetchCanceledAndClosedOrders() is not supported yet');
    }

    async fetchClosedOrdersWs (symbol: Str = undefined, since: Int = undefined, limit: Int = undefined, params = {}): Promise<Order[]> {
        if (this.has['fetchOrdersWs']) {
            const orders = await this.fetchOrdersWs (symbol, since, limit, params);
            return this.filterBy (orders, 'status', 'closed') as Order[];
        }
        throw new NotSupported (this.id + ' fetchClosedOrdersWs() is not supported yet');
    }

    async fetchMyTrades (symbol: Str = undefined, since: Int = undefined, limit: Int = undefined, params = {}): Promise<Trade[]> {
        throw new NotSupported (this.id + ' fetchMyTrades() is not supported yet');
    }

    async fetchMyLiquidations (symbol: Str = undefined, since: Int = undefined, limit: Int = undefined, params = {}): Promise<Liquidation[]> {
        throw new NotSupported (this.id + ' fetchMyLiquidations() is not supported yet');
    }

    async fetchLiquidations (symbol: string, since: Int = undefined, limit: Int = undefined, params = {}): Promise<Liquidation[]> {
        throw new NotSupported (this.id + ' fetchLiquidations() is not supported yet');
    }

    async fetchMyTradesWs (symbol: Str = undefined, since: Int = undefined, limit: Int = undefined, params = {}): Promise<Trade[]> {
        throw new NotSupported (this.id + ' fetchMyTradesWs() is not supported yet');
    }

    async watchMyTrades (symbol: Str = undefined, since: Int = undefined, limit: Int = undefined, params = {}): Promise<Trade[]> {
        throw new NotSupported (this.id + ' watchMyTrades() is not supported yet');
    }

    async fetchGreeks (symbol: string, params = {}): Promise<Greeks> {
        throw new NotSupported (this.id + ' fetchGreeks() is not supported yet');
    }

    async fetchOptionChain (code: string, params = {}): Promise<OptionChain> {
        throw new NotSupported (this.id + ' fetchOptionChain() is not supported yet');
    }

    async fetchOption (symbol: string, params = {}): Promise<Option> {
        throw new NotSupported (this.id + ' fetchOption() is not supported yet');
    }

    async fetchConvertQuote (fromCode: string, toCode: string, amount: Num = undefined, params = {}): Promise<Conversion> {
        throw new NotSupported (this.id + ' fetchConvertQuote() is not supported yet');
    }

    async fetchDepositsWithdrawals (code: Str = undefined, since: Int = undefined, limit: Int = undefined, params = {}): Promise<Transaction[]> {
        /**
         * @method
         * @name exchange#fetchDepositsWithdrawals
         * @description fetch history of deposits and withdrawals
         * @param {string} [code] unified currency code for the currency of the deposit/withdrawals, default is undefined
         * @param {int} [since] timestamp in ms of the earliest deposit/withdrawal, default is undefined
         * @param {int} [limit] max number of deposit/withdrawals to return, default is undefined
         * @param {object} [params] extra parameters specific to the exchange API endpoint
         * @returns {object} a list of [transaction structures]{@link https://docs.ccxt.com/#/?id=transaction-structure}
         */
        throw new NotSupported (this.id + ' fetchDepositsWithdrawals() is not supported yet');
    }

    async fetchDeposits (symbol: Str = undefined, since: Int = undefined, limit: Int = undefined, params = {}): Promise<Transaction[]> {
        throw new NotSupported (this.id + ' fetchDeposits() is not supported yet');
    }

    async fetchWithdrawals (symbol: Str = undefined, since: Int = undefined, limit: Int = undefined, params = {}): Promise<Transaction[]> {
        throw new NotSupported (this.id + ' fetchWithdrawals() is not supported yet');
    }

    async fetchDepositsWs (code: Str = undefined, since: Int = undefined, limit: Int = undefined, params = {}): Promise<{}> {
        throw new NotSupported (this.id + ' fetchDepositsWs() is not supported yet');
    }

    async fetchWithdrawalsWs (code: Str = undefined, since: Int = undefined, limit: Int = undefined, params = {}): Promise<{}> {
        throw new NotSupported (this.id + ' fetchWithdrawalsWs() is not supported yet');
    }

    async fetchFundingRateHistory (symbol: Str = undefined, since: Int = undefined, limit: Int = undefined, params = {}): Promise<FundingRateHistory[]> {
        throw new NotSupported (this.id + ' fetchFundingRateHistory() is not supported yet');
    }

    async fetchFundingHistory (symbol: Str = undefined, since: Int = undefined, limit: Int = undefined, params = {}): Promise<FundingHistory[]> {
        throw new NotSupported (this.id + ' fetchFundingHistory() is not supported yet');
    }

    async closePosition (symbol: string, side: OrderSide = undefined, params = {}): Promise<Order> {
        throw new NotSupported (this.id + ' closePosition() is not supported yet');
    }

    async closeAllPositions (params = {}): Promise<Position[]> {
        throw new NotSupported (this.id + ' closeAllPositions() is not supported yet');
    }

    async fetchL3OrderBook (symbol: string, limit: Int = undefined, params = {}): Promise<OrderBook> {
        throw new BadRequest (this.id + ' fetchL3OrderBook() is not supported yet');
    }

    parseLastPrice (price, market: Market = undefined): LastPrice {
        throw new NotSupported (this.id + ' parseLastPrice() is not supported yet');
    }

    async fetchDepositAddress (code: string, params = {}): Promise<DepositAddress> {
        if (this.has['fetchDepositAddresses']) {
            const depositAddresses = await this.fetchDepositAddresses ([ code ], params);
            const depositAddress = this.safeValue (depositAddresses, code);
            if (depositAddress === undefined) {
                throw new InvalidAddress (this.id + ' fetchDepositAddress() could not find a deposit address for ' + code + ', make sure you have created a corresponding deposit address in your wallet on the exchange website');
            } else {
                return depositAddress;
            }
        } else if (this.has['fetchDepositAddressesByNetwork']) {
            const network = this.safeString (params, 'network');
            params = this.omit (params, 'network');
            const addressStructures = await this.fetchDepositAddressesByNetwork (code, params);
            if (network !== undefined) {
                return this.safeDict (addressStructures, network) as DepositAddress;
            } else {
                const keys = Object.keys (addressStructures);
                const key = this.safeString (keys, 0);
                return this.safeDict (addressStructures, key) as DepositAddress;
            }
        } else {
            throw new NotSupported (this.id + ' fetchDepositAddress() is not supported yet');
        }
    }

    account (): BalanceAccount {
        return {
            'free': undefined,
            'used': undefined,
            'total': undefined,
        };
    }

    commonCurrencyCode (code: string) {
        if (!this.substituteCommonCurrencyCodes) {
            return code;
        }
        return this.safeString (this.commonCurrencies, code, code);
    }

    currency (code: string) {
        if (this.currencies === undefined) {
            throw new ExchangeError (this.id + ' currencies not loaded');
        }
        if (typeof code === 'string') {
            if (code in this.currencies) {
                return this.currencies[code];
            } else if (code in this.currencies_by_id) {
                return this.currencies_by_id[code];
            }
        }
        throw new ExchangeError (this.id + ' does not have currency code ' + code);
    }

    market (symbol: string): MarketInterface {
        if (this.markets === undefined) {
            throw new ExchangeError (this.id + ' markets not loaded');
        }
        if (symbol in this.markets) {
            return this.markets[symbol];
        } else if (symbol in this.markets_by_id) {
            const markets = this.markets_by_id[symbol];
            const defaultType = this.safeString2 (this.options, 'defaultType', 'defaultSubType', 'spot');
            for (let i = 0; i < markets.length; i++) {
                const market = markets[i];
                if (market[defaultType]) {
                    return market;
                }
            }
            return markets[0];
        } else if ((symbol.endsWith ('-C')) || (symbol.endsWith ('-P')) || (symbol.startsWith ('C-')) || (symbol.startsWith ('P-'))) {
            return this.createExpiredOptionMarket (symbol);
        }
        throw new BadSymbol (this.id + ' does not have market symbol ' + symbol);
    }

    createExpiredOptionMarket (symbol: string): MarketInterface {
        throw new NotSupported (this.id + ' createExpiredOptionMarket () is not supported yet');
    }

    isLeveragedCurrency (currencyCode, checkBaseCoin: Bool = false, existingCurrencies: Dict = undefined): boolean {
        const leverageSuffixes = [
            '2L', '2S', '3L', '3S', '4L', '4S', '5L', '5S', // Leveraged Tokens (LT)
            'UP', 'DOWN', // exchange-specific (e.g. BLVT)
            'BULL', 'BEAR', // similar
        ];
        for (let i = 0; i < leverageSuffixes.length; i++) {
            const leverageSuffix = leverageSuffixes[i];
            if (currencyCode.endsWith (leverageSuffix)) {
                if (!checkBaseCoin) {
                    return true;
                } else {
                    // check if base currency is inside dict
                    const baseCurrencyCode = currencyCode.replace (leverageSuffix, '');
                    if (baseCurrencyCode in existingCurrencies) {
                        return true;
                    }
                }
            }
        }
        return false;
    }

    handleWithdrawTagAndParams (tag, params): any {
        if ((tag !== undefined) && (typeof tag === 'object')) {
            params = this.extend (tag, params);
            tag = undefined;
        }
        if (tag === undefined) {
            tag = this.safeString (params, 'tag');
            if (tag !== undefined) {
                params = this.omit (params, 'tag');
            }
        }
        return [ tag, params ];
    }

    async createLimitOrder (symbol: string, side: OrderSide, amount: number, price: number, params = {}): Promise<Order> {
        return await this.createOrder (symbol, 'limit', side, amount, price, params);
    }

    async createLimitOrderWs (symbol: string, side: OrderSide, amount: number, price: number, params = {}): Promise<Order> {
        return await this.createOrderWs (symbol, 'limit', side, amount, price, params);
    }

    async createMarketOrder (symbol: string, side: OrderSide, amount: number, price: Num = undefined, params = {}): Promise<Order> {
        return await this.createOrder (symbol, 'market', side, amount, price, params);
    }

    async createMarketOrderWs (symbol: string, side: OrderSide, amount: number, price: Num = undefined, params = {}): Promise<Order> {
        return await this.createOrderWs (symbol, 'market', side, amount, price, params);
    }

    async createLimitBuyOrder (symbol: string, amount: number, price: number, params = {}): Promise<Order> {
        return await this.createOrder (symbol, 'limit', 'buy', amount, price, params);
    }

    async createLimitBuyOrderWs (symbol: string, amount: number, price: number, params = {}): Promise<Order> {
        return await this.createOrderWs (symbol, 'limit', 'buy', amount, price, params);
    }

    async createLimitSellOrder (symbol: string, amount: number, price: number, params = {}): Promise<Order> {
        return await this.createOrder (symbol, 'limit', 'sell', amount, price, params);
    }

    async createLimitSellOrderWs (symbol: string, amount: number, price: number, params = {}): Promise<Order> {
        return await this.createOrderWs (symbol, 'limit', 'sell', amount, price, params);
    }

    async createMarketBuyOrder (symbol: string, amount: number, params = {}): Promise<Order> {
        return await this.createOrder (symbol, 'market', 'buy', amount, undefined, params);
    }

    async createMarketBuyOrderWs (symbol: string, amount: number, params = {}): Promise<Order> {
        return await this.createOrderWs (symbol, 'market', 'buy', amount, undefined, params);
    }

    async createMarketSellOrder (symbol: string, amount: number, params = {}): Promise<Order> {
        return await this.createOrder (symbol, 'market', 'sell', amount, undefined, params);
    }

    async createMarketSellOrderWs (symbol: string, amount: number, params = {}): Promise<Order> {
        return await this.createOrderWs (symbol, 'market', 'sell', amount, undefined, params);
    }

    costToPrecision (symbol: string, cost) {
        if (cost === undefined) {
            return undefined;
        }
        const market = this.market (symbol);
        return this.decimalToPrecision (cost, TRUNCATE, market['precision']['price'], this.precisionMode, this.paddingMode);
    }

    priceToPrecision (symbol: string, price): string {
        if (price === undefined) {
            return undefined;
        }
        const market = this.market (symbol);
        const result = this.decimalToPrecision (price, ROUND, market['precision']['price'], this.precisionMode, this.paddingMode);
        if (result === '0') {
            throw new InvalidOrder (this.id + ' price of ' + market['symbol'] + ' must be greater than minimum price precision of ' + this.numberToString (market['precision']['price']));
        }
        return result;
    }

    amountToPrecision (symbol: string, amount) {
        if (amount === undefined) {
            return undefined;
        }
        const market = this.market (symbol);
        const result = this.decimalToPrecision (amount, TRUNCATE, market['precision']['amount'], this.precisionMode, this.paddingMode);
        if (result === '0') {
            throw new InvalidOrder (this.id + ' amount of ' + market['symbol'] + ' must be greater than minimum amount precision of ' + this.numberToString (market['precision']['amount']));
        }
        return result;
    }

    feeToPrecision (symbol: string, fee) {
        if (fee === undefined) {
            return undefined;
        }
        const market = this.market (symbol);
        return this.decimalToPrecision (fee, ROUND, market['precision']['price'], this.precisionMode, this.paddingMode);
    }

    currencyToPrecision (code: string, fee, networkCode = undefined) {
        const currency = this.currencies[code];
        let precision = this.safeValue (currency, 'precision');
        if (networkCode !== undefined) {
            const networks = this.safeDict (currency, 'networks', {});
            const networkItem = this.safeDict (networks, networkCode, {});
            precision = this.safeValue (networkItem, 'precision', precision);
        }
        if (precision === undefined) {
            return this.forceString (fee);
        } else {
            const roundingMode = this.safeInteger (this.options, 'currencyToPrecisionRoundingMode', ROUND);
            return this.decimalToPrecision (fee, roundingMode, precision, this.precisionMode, this.paddingMode);
        }
    }

    forceString (value) {
        if (typeof value !== 'string') {
            return this.numberToString (value);
        }
        return value;
    }

    isTickPrecision () {
        return this.precisionMode === TICK_SIZE;
    }

    isDecimalPrecision () {
        return this.precisionMode === DECIMAL_PLACES;
    }

    isSignificantPrecision () {
        return this.precisionMode === SIGNIFICANT_DIGITS;
    }

    safeNumber (obj, key: IndexType, defaultNumber: Num = undefined): Num {
        const value = this.safeString (obj, key);
        return this.parseNumber (value, defaultNumber);
    }

    safeNumberN (obj: object, arr: IndexType[], defaultNumber: Num = undefined): Num {
        const value = this.safeStringN (obj, arr);
        return this.parseNumber (value, defaultNumber);
    }

    parsePrecision (precision?: string) {
        /**
         * @ignore
         * @method
         * @param {string} precision The number of digits to the right of the decimal
         * @returns {string} a string number equal to 1e-precision
         */
        if (precision === undefined) {
            return undefined;
        }
        const precisionNumber = parseInt (precision);
        if (precisionNumber === 0) {
            return '1';
        }
        let parsedPrecision = '0.';
        for (let i = 0; i < precisionNumber - 1; i++) {
            parsedPrecision = parsedPrecision + '0';
        }
        return parsedPrecision + '1';
    }

    integerPrecisionToAmount (precision: Str) {
        /**
         * @ignore
         * @method
         * @description handles positive & negative numbers too. parsePrecision() does not handle negative numbers, but this method handles
         * @param {string} precision The number of digits to the right of the decimal
         * @returns {string} a string number equal to 1e-precision
         */
        if (precision === undefined) {
            return undefined;
        }
        if (Precise.stringGe (precision, '0')) {
            return this.parsePrecision (precision);
        } else {
            const positivePrecisionString = Precise.stringAbs (precision);
            const positivePrecision = parseInt (positivePrecisionString);
            let parsedPrecision = '1';
            for (let i = 0; i < positivePrecision - 1; i++) {
                parsedPrecision = parsedPrecision + '0';
            }
            return parsedPrecision + '0';
        }
    }

    async loadTimeDifference (params = {}) {
        const serverTime = await this.fetchTime (params);
        const after = this.milliseconds ();
        this.options['timeDifference'] = after - serverTime;
        return this.options['timeDifference'];
    }

    implodeHostname (url: string) {
        return this.implodeParams (url, { 'hostname': this.hostname });
    }

    async fetchMarketLeverageTiers (symbol: string, params = {}): Promise<LeverageTier[]> {
        if (this.has['fetchLeverageTiers']) {
            const market = this.market (symbol);
            if (!market['contract']) {
                throw new BadSymbol (this.id + ' fetchMarketLeverageTiers() supports contract markets only');
            }
            const tiers = await this.fetchLeverageTiers ([ symbol ]);
            return this.safeValue (tiers, symbol);
        } else {
            throw new NotSupported (this.id + ' fetchMarketLeverageTiers() is not supported yet');
        }
    }

    async createPostOnlyOrder (symbol: string, type: OrderType, side: OrderSide, amount: number, price: Num = undefined, params = {}) {
        if (!this.has['createPostOnlyOrder']) {
            throw new NotSupported (this.id + ' createPostOnlyOrder() is not supported yet');
        }
        const query = this.extend (params, { 'postOnly': true });
        return await this.createOrder (symbol, type, side, amount, price, query);
    }

    async createPostOnlyOrderWs (symbol: string, type: OrderType, side: OrderSide, amount: number, price: Num = undefined, params = {}) {
        if (!this.has['createPostOnlyOrderWs']) {
            throw new NotSupported (this.id + ' createPostOnlyOrderWs() is not supported yet');
        }
        const query = this.extend (params, { 'postOnly': true });
        return await this.createOrderWs (symbol, type, side, amount, price, query);
    }

    async createReduceOnlyOrder (symbol: string, type: OrderType, side: OrderSide, amount: number, price: Num = undefined, params = {}) {
        if (!this.has['createReduceOnlyOrder']) {
            throw new NotSupported (this.id + ' createReduceOnlyOrder() is not supported yet');
        }
        const query = this.extend (params, { 'reduceOnly': true });
        return await this.createOrder (symbol, type, side, amount, price, query);
    }

    async createReduceOnlyOrderWs (symbol: string, type: OrderType, side: OrderSide, amount: number, price: Num = undefined, params = {}) {
        if (!this.has['createReduceOnlyOrderWs']) {
            throw new NotSupported (this.id + ' createReduceOnlyOrderWs() is not supported yet');
        }
        const query = this.extend (params, { 'reduceOnly': true });
        return await this.createOrderWs (symbol, type, side, amount, price, query);
    }

    async createStopOrder (symbol: string, type: OrderType, side: OrderSide, amount: number, price: Num = undefined, triggerPrice: Num = undefined, params = {}) {
        if (!this.has['createStopOrder']) {
            throw new NotSupported (this.id + ' createStopOrder() is not supported yet');
        }
        if (triggerPrice === undefined) {
            throw new ArgumentsRequired (this.id + ' create_stop_order() requires a stopPrice argument');
        }
        const query = this.extend (params, { 'stopPrice': triggerPrice });
        return await this.createOrder (symbol, type, side, amount, price, query);
    }

    async createStopOrderWs (symbol: string, type: OrderType, side: OrderSide, amount: number, price: Num = undefined, triggerPrice: Num = undefined, params = {}) {
        if (!this.has['createStopOrderWs']) {
            throw new NotSupported (this.id + ' createStopOrderWs() is not supported yet');
        }
        if (triggerPrice === undefined) {
            throw new ArgumentsRequired (this.id + ' createStopOrderWs() requires a stopPrice argument');
        }
        const query = this.extend (params, { 'stopPrice': triggerPrice });
        return await this.createOrderWs (symbol, type, side, amount, price, query);
    }

    async createStopLimitOrder (symbol: string, side: OrderSide, amount: number, price: number, triggerPrice: number, params = {}) {
        if (!this.has['createStopLimitOrder']) {
            throw new NotSupported (this.id + ' createStopLimitOrder() is not supported yet');
        }
        const query = this.extend (params, { 'stopPrice': triggerPrice });
        return await this.createOrder (symbol, 'limit', side, amount, price, query);
    }

    async createStopLimitOrderWs (symbol: string, side: OrderSide, amount: number, price: number, triggerPrice: number, params = {}) {
        if (!this.has['createStopLimitOrderWs']) {
            throw new NotSupported (this.id + ' createStopLimitOrderWs() is not supported yet');
        }
        const query = this.extend (params, { 'stopPrice': triggerPrice });
        return await this.createOrderWs (symbol, 'limit', side, amount, price, query);
    }

    async createStopMarketOrder (symbol: string, side: OrderSide, amount: number, triggerPrice: number, params = {}) {
        if (!this.has['createStopMarketOrder']) {
            throw new NotSupported (this.id + ' createStopMarketOrder() is not supported yet');
        }
        const query = this.extend (params, { 'stopPrice': triggerPrice });
        return await this.createOrder (symbol, 'market', side, amount, undefined, query);
    }

    async createStopMarketOrderWs (symbol: string, side: OrderSide, amount: number, triggerPrice: number, params = {}) {
        if (!this.has['createStopMarketOrderWs']) {
            throw new NotSupported (this.id + ' createStopMarketOrderWs() is not supported yet');
        }
        const query = this.extend (params, { 'stopPrice': triggerPrice });
        return await this.createOrderWs (symbol, 'market', side, amount, undefined, query);
    }

    safeCurrencyCode (currencyId: Str, currency: Currency = undefined): Str {
        currency = this.safeCurrency (currencyId, currency);
        return currency['code'];
    }

    filterBySymbolSinceLimit (array, symbol: Str = undefined, since: Int = undefined, limit: Int = undefined, tail = false) {
        return this.filterByValueSinceLimit (array, 'symbol', symbol, since, limit, 'timestamp', tail);
    }

    filterByCurrencySinceLimit (array, code = undefined, since: Int = undefined, limit: Int = undefined, tail = false) {
        return this.filterByValueSinceLimit (array, 'currency', code, since, limit, 'timestamp', tail);
    }

    filterBySymbolsSinceLimit (array, symbols: string[] = undefined, since: Int = undefined, limit: Int = undefined, tail = false) {
        const result = this.filterByArray (array, 'symbol', symbols, false);
        return this.filterBySinceLimit (result, since, limit, 'timestamp', tail);
    }

    parseLastPrices (pricesData, symbols: string[] = undefined, params = {}): LastPrices {
        //
        // the value of tickers is either a dict or a list
        //
        // dict
        //
        //     {
        //         'marketId1': { ... },
        //         'marketId2': { ... },
        //         ...
        //     }
        //
        // list
        //
        //     [
        //         { 'market': 'marketId1', ... },
        //         { 'market': 'marketId2', ... },
        //         ...
        //     ]
        //
        const results = [];
        if (Array.isArray (pricesData)) {
            for (let i = 0; i < pricesData.length; i++) {
                const priceData = this.extend (this.parseLastPrice (pricesData[i]), params);
                results.push (priceData);
            }
        } else {
            const marketIds = Object.keys (pricesData);
            for (let i = 0; i < marketIds.length; i++) {
                const marketId = marketIds[i];
                const market = this.safeMarket (marketId);
                const priceData = this.extend (this.parseLastPrice (pricesData[marketId], market), params);
                results.push (priceData);
            }
        }
        symbols = this.marketSymbols (symbols);
        return this.filterByArray (results, 'symbol', symbols);
    }

    parseTickers (tickers, symbols: Strings = undefined, params = {}): Tickers {
        //
        // the value of tickers is either a dict or a list
        //
        //
        // dict
        //
        //     {
        //         'marketId1': { ... },
        //         'marketId2': { ... },
        //         'marketId3': { ... },
        //         ...
        //     }
        //
        // list
        //
        //     [
        //         { 'market': 'marketId1', ... },
        //         { 'market': 'marketId2', ... },
        //         { 'market': 'marketId3', ... },
        //         ...
        //     ]
        //
        const results = [];
        if (Array.isArray (tickers)) {
            for (let i = 0; i < tickers.length; i++) {
                const parsedTicker = this.parseTicker (tickers[i]);
                const ticker = this.extend (parsedTicker, params);
                results.push (ticker);
            }
        } else {
            const marketIds = Object.keys (tickers);
            for (let i = 0; i < marketIds.length; i++) {
                const marketId = marketIds[i];
                const market = this.safeMarket (marketId);
                const parsed = this.parseTicker (tickers[marketId], market);
                const ticker = this.extend (parsed, params);
                results.push (ticker);
            }
        }
        symbols = this.marketSymbols (symbols);
        return this.filterByArray (results, 'symbol', symbols);
    }

    parseDepositAddresses (addresses, codes: Strings = undefined, indexed = true, params = {}): DepositAddress[] {
        let result = [];
        for (let i = 0; i < addresses.length; i++) {
            const address = this.extend (this.parseDepositAddress (addresses[i]), params);
            result.push (address);
        }
        if (codes !== undefined) {
            result = this.filterByArray (result, 'currency', codes, false);
        }
        if (indexed) {
            result = this.filterByArray (result, 'currency', undefined, indexed);
        }
        return result as DepositAddress[];
    }

    parseBorrowInterests (response, market: Market = undefined): BorrowInterest[] {
        const interests = [];
        for (let i = 0; i < response.length; i++) {
            const row = response[i];
            interests.push (this.parseBorrowInterest (row, market));
        }
        return interests as BorrowInterest[];
    }

    parseBorrowRate (info, currency: Currency = undefined): Dict {
        throw new NotSupported (this.id + ' parseBorrowRate() is not supported yet');
    }

    parseBorrowRateHistory (response, code: Str, since: Int, limit: Int) {
        const result = [];
        for (let i = 0; i < response.length; i++) {
            const item = response[i];
            const borrowRate = this.parseBorrowRate (item);
            result.push (borrowRate);
        }
        const sorted = this.sortBy (result, 'timestamp');
        return this.filterByCurrencySinceLimit (sorted, code, since, limit);
    }

    parseIsolatedBorrowRates (info: any): IsolatedBorrowRates {
        const result = {};
        for (let i = 0; i < info.length; i++) {
            const item = info[i];
            const borrowRate = this.parseIsolatedBorrowRate (item);
            const symbol = this.safeString (borrowRate, 'symbol');
            result[symbol] = borrowRate;
        }
        return result as any;
    }

    parseFundingRateHistories (response, market = undefined, since: Int = undefined, limit: Int = undefined): FundingRateHistory[] {
        const rates = [];
        for (let i = 0; i < response.length; i++) {
            const entry = response[i];
            rates.push (this.parseFundingRateHistory (entry, market));
        }
        const sorted = this.sortBy (rates, 'timestamp');
        const symbol = (market === undefined) ? undefined : market['symbol'];
        return this.filterBySymbolSinceLimit (sorted, symbol, since, limit) as FundingRateHistory[];
    }

    safeSymbol (marketId: Str, market: Market = undefined, delimiter: Str = undefined, marketType: Str = undefined): string {
        market = this.safeMarket (marketId, market, delimiter, marketType);
        return market['symbol'];
    }

    parseFundingRate (contract: string, market: Market = undefined): FundingRate {
        throw new NotSupported (this.id + ' parseFundingRate() is not supported yet');
    }

    parseFundingRates (response, symbols: Strings = undefined): FundingRates {
        const fundingRates = {};
        for (let i = 0; i < response.length; i++) {
            const entry = response[i];
            const parsed = this.parseFundingRate (entry);
            fundingRates[parsed['symbol']] = parsed;
        }
        return this.filterByArray (fundingRates, 'symbol', symbols);
    }

    parseLongShortRatio (info: Dict, market: Market = undefined): LongShortRatio {
        throw new NotSupported (this.id + ' parseLongShortRatio() is not supported yet');
    }

    parseLongShortRatioHistory (response, market = undefined, since: Int = undefined, limit: Int = undefined): LongShortRatio[] {
        const rates = [];
        for (let i = 0; i < response.length; i++) {
            const entry = response[i];
            rates.push (this.parseLongShortRatio (entry, market));
        }
        const sorted = this.sortBy (rates, 'timestamp');
        const symbol = (market === undefined) ? undefined : market['symbol'];
        return this.filterBySymbolSinceLimit (sorted, symbol, since, limit) as LongShortRatio[];
    }

    handleTriggerDirectionAndParams (params, exchangeSpecificKey: Str = undefined, allowEmpty: Bool = false) {
        /**
         * @ignore
         * @method
         * @returns {[string, object]} the trigger-direction value and omited params
         */
        let triggerDirection = this.safeString (params, 'triggerDirection');
        const exchangeSpecificDefined = (exchangeSpecificKey !== undefined) && (exchangeSpecificKey in params);
        if (triggerDirection !== undefined) {
            params = this.omit (params, 'triggerDirection');
        }
        // throw exception if:
        // A) if provided value is not unified (support old "up/down" strings too)
        // B) if exchange specific "trigger direction key" (eg. "stopPriceSide") was not provided
        if (!this.inArray (triggerDirection, [ 'ascending', 'descending', 'up', 'down', 'above', 'below' ]) && !exchangeSpecificDefined && !allowEmpty) {
            throw new ArgumentsRequired (this.id + ' createOrder() : trigger orders require params["triggerDirection"] to be either "ascending" or "descending"');
        }
        // if old format was provided, overwrite to new
        if (triggerDirection === 'up' || triggerDirection === 'above') {
            triggerDirection = 'ascending';
        } else if (triggerDirection === 'down' || triggerDirection === 'below') {
            triggerDirection = 'descending';
        }
        return [ triggerDirection, params ];
    }

    handleTriggerAndParams (params) {
        const isTrigger = this.safeBool2 (params, 'trigger', 'stop');
        if (isTrigger) {
            params = this.omit (params, [ 'trigger', 'stop' ]);
        }
        return [ isTrigger, params ];
    }

    isTriggerOrder (params) {
        // for backwards compatibility
        return this.handleTriggerAndParams (params);
    }

    isPostOnly (isMarketOrder: boolean, exchangeSpecificParam, params = {}) {
        /**
         * @ignore
         * @method
         * @param {string} type Order type
         * @param {boolean} exchangeSpecificParam exchange specific postOnly
         * @param {object} [params] exchange specific params
         * @returns {boolean} true if a post only order, false otherwise
         */
        const timeInForce = this.safeStringUpper (params, 'timeInForce');
        let postOnly = this.safeBool2 (params, 'postOnly', 'post_only', false);
        // we assume timeInForce is uppercase from safeStringUpper (params, 'timeInForce')
        const ioc = timeInForce === 'IOC';
        const fok = timeInForce === 'FOK';
        const timeInForcePostOnly = timeInForce === 'PO';
        postOnly = postOnly || timeInForcePostOnly || exchangeSpecificParam;
        if (postOnly) {
            if (ioc || fok) {
                throw new InvalidOrder (this.id + ' postOnly orders cannot have timeInForce equal to ' + timeInForce);
            } else if (isMarketOrder) {
                throw new InvalidOrder (this.id + ' market orders cannot be postOnly');
            } else {
                return true;
            }
        } else {
            return false;
        }
    }

    handlePostOnly (isMarketOrder: boolean, exchangeSpecificPostOnlyOption: boolean, params: any = {}) {
        /**
         * @ignore
         * @method
         * @param {string} type Order type
         * @param {boolean} exchangeSpecificBoolean exchange specific postOnly
         * @param {object} [params] exchange specific params
         * @returns {Array}
         */
        const timeInForce = this.safeStringUpper (params, 'timeInForce');
        let postOnly = this.safeBool (params, 'postOnly', false);
        const ioc = timeInForce === 'IOC';
        const fok = timeInForce === 'FOK';
        const po = timeInForce === 'PO';
        postOnly = postOnly || po || exchangeSpecificPostOnlyOption;
        if (postOnly) {
            if (ioc || fok) {
                throw new InvalidOrder (this.id + ' postOnly orders cannot have timeInForce equal to ' + timeInForce);
            } else if (isMarketOrder) {
                throw new InvalidOrder (this.id + ' market orders cannot be postOnly');
            } else {
                if (po) {
                    params = this.omit (params, 'timeInForce');
                }
                params = this.omit (params, 'postOnly');
                return [ true, params ];
            }
        }
        return [ false, params ];
    }

    async fetchLastPrices (symbols: Strings = undefined, params = {}): Promise<LastPrices> {
        throw new NotSupported (this.id + ' fetchLastPrices() is not supported yet');
    }

    async fetchTradingFees (params = {}): Promise<TradingFees> {
        throw new NotSupported (this.id + ' fetchTradingFees() is not supported yet');
    }

    async fetchTradingFeesWs (params = {}): Promise<TradingFees> {
        throw new NotSupported (this.id + ' fetchTradingFeesWs() is not supported yet');
    }

    async fetchTradingFee (symbol: string, params = {}): Promise<TradingFeeInterface> {
        if (!this.has['fetchTradingFees']) {
            throw new NotSupported (this.id + ' fetchTradingFee() is not supported yet');
        }
        const fees = await this.fetchTradingFees (params);
        return this.safeDict (fees, symbol) as TradingFeeInterface;
    }

    async fetchConvertCurrencies (params = {}): Promise<Currencies> {
        throw new NotSupported (this.id + ' fetchConvertCurrencies() is not supported yet');
    }

    parseOpenInterest (interest, market: Market = undefined): OpenInterest {
        throw new NotSupported (this.id + ' parseOpenInterest () is not supported yet');
    }

    parseOpenInterests (response, symbols: Strings = undefined): OpenInterests {
        const result = {};
        for (let i = 0; i < response.length; i++) {
            const entry = response[i];
            const parsed = this.parseOpenInterest (entry);
            result[parsed['symbol']] = parsed;
        }
        return this.filterByArray (result, 'symbol', symbols);
    }

    parseOpenInterestsHistory (response, market = undefined, since: Int = undefined, limit: Int = undefined): OpenInterest[] {
        const interests = [];
        for (let i = 0; i < response.length; i++) {
            const entry = response[i];
            const interest = this.parseOpenInterest (entry, market);
            interests.push (interest);
        }
        const sorted = this.sortBy (interests, 'timestamp');
        const symbol = this.safeString (market, 'symbol');
        return this.filterBySymbolSinceLimit (sorted, symbol, since, limit);
    }

    async fetchFundingRate (symbol: string, params = {}): Promise<FundingRate> {
        if (this.has['fetchFundingRates']) {
            await this.loadMarkets ();
            const market = this.market (symbol);
            symbol = market['symbol'];
            if (!market['contract']) {
                throw new BadSymbol (this.id + ' fetchFundingRate() supports contract markets only');
            }
            const rates = await this.fetchFundingRates ([ symbol ], params);
            const rate = this.safeValue (rates, symbol);
            if (rate === undefined) {
                throw new NullResponse (this.id + ' fetchFundingRate () returned no data for ' + symbol);
            } else {
                return rate;
            }
        } else {
            throw new NotSupported (this.id + ' fetchFundingRate () is not supported yet');
        }
    }

    async fetchFundingInterval (symbol: string, params = {}): Promise<FundingRate> {
        if (this.has['fetchFundingIntervals']) {
            await this.loadMarkets ();
            const market = this.market (symbol);
            symbol = market['symbol'];
            if (!market['contract']) {
                throw new BadSymbol (this.id + ' fetchFundingInterval() supports contract markets only');
            }
            const rates = await this.fetchFundingIntervals ([ symbol ], params);
            const rate = this.safeValue (rates, symbol);
            if (rate === undefined) {
                throw new NullResponse (this.id + ' fetchFundingInterval() returned no data for ' + symbol);
            } else {
                return rate;
            }
        } else {
            throw new NotSupported (this.id + ' fetchFundingInterval() is not supported yet');
        }
    }

    async fetchMarkOHLCV (symbol, timeframe = '1m', since: Int = undefined, limit: Int = undefined, params = {}): Promise<OHLCV[]> {
        /**
         * @method
         * @name exchange#fetchMarkOHLCV
         * @description fetches historical mark price candlestick data containing the open, high, low, and close price of a market
         * @param {string} symbol unified symbol of the market to fetch OHLCV data for
         * @param {string} timeframe the length of time each candle represents
         * @param {int} [since] timestamp in ms of the earliest candle to fetch
         * @param {int} [limit] the maximum amount of candles to fetch
         * @param {object} [params] extra parameters specific to the exchange API endpoint
         * @returns {float[][]} A list of candles ordered as timestamp, open, high, low, close, undefined
         */
        if (this.has['fetchMarkOHLCV']) {
            const request: Dict = {
                'price': 'mark',
            };
            return await this.fetchOHLCV (symbol, timeframe, since, limit, this.extend (request, params));
        } else {
            throw new NotSupported (this.id + ' fetchMarkOHLCV () is not supported yet');
        }
    }

    async fetchIndexOHLCV (symbol: string, timeframe = '1m', since: Int = undefined, limit: Int = undefined, params = {}): Promise<OHLCV[]> {
        /**
         * @method
         * @name exchange#fetchIndexOHLCV
         * @description fetches historical index price candlestick data containing the open, high, low, and close price of a market
         * @param {string} symbol unified symbol of the market to fetch OHLCV data for
         * @param {string} timeframe the length of time each candle represents
         * @param {int} [since] timestamp in ms of the earliest candle to fetch
         * @param {int} [limit] the maximum amount of candles to fetch
         * @param {object} [params] extra parameters specific to the exchange API endpoint
         * @returns {} A list of candles ordered as timestamp, open, high, low, close, undefined
         */
        if (this.has['fetchIndexOHLCV']) {
            const request: Dict = {
                'price': 'index',
            };
            return await this.fetchOHLCV (symbol, timeframe, since, limit, this.extend (request, params));
        } else {
            throw new NotSupported (this.id + ' fetchIndexOHLCV () is not supported yet');
        }
    }

    async fetchPremiumIndexOHLCV (symbol: string, timeframe = '1m', since: Int = undefined, limit: Int = undefined, params = {}): Promise<OHLCV[]> {
        /**
         * @method
         * @name exchange#fetchPremiumIndexOHLCV
         * @description fetches historical premium index price candlestick data containing the open, high, low, and close price of a market
         * @param {string} symbol unified symbol of the market to fetch OHLCV data for
         * @param {string} timeframe the length of time each candle represents
         * @param {int} [since] timestamp in ms of the earliest candle to fetch
         * @param {int} [limit] the maximum amount of candles to fetch
         * @param {object} [params] extra parameters specific to the exchange API endpoint
         * @returns {float[][]} A list of candles ordered as timestamp, open, high, low, close, undefined
         */
        if (this.has['fetchPremiumIndexOHLCV']) {
            const request: Dict = {
                'price': 'premiumIndex',
            };
            return await this.fetchOHLCV (symbol, timeframe, since, limit, this.extend (request, params));
        } else {
            throw new NotSupported (this.id + ' fetchPremiumIndexOHLCV () is not supported yet');
        }
    }

    handleTimeInForce (params = {}) {
        /**
         * @ignore
         * @method
         * Must add timeInForce to this.options to use this method
         * @returns {string} returns the exchange specific value for timeInForce
         */
        const timeInForce = this.safeStringUpper (params, 'timeInForce'); // supported values GTC, IOC, PO
        if (timeInForce !== undefined) {
            const exchangeValue = this.safeString (this.options['timeInForce'], timeInForce);
            if (exchangeValue === undefined) {
                throw new ExchangeError (this.id + ' does not support timeInForce "' + timeInForce + '"');
            }
            return exchangeValue;
        }
        return undefined;
    }

    convertTypeToAccount (account) {
        /**
         * @ignore
         * @method
         * Must add accountsByType to this.options to use this method
         * @param {string} account key for account name in this.options['accountsByType']
         * @returns the exchange specific account name or the isolated margin id for transfers
         */
        const accountsByType = this.safeDict (this.options, 'accountsByType', {});
        const lowercaseAccount = account.toLowerCase ();
        if (lowercaseAccount in accountsByType) {
            return accountsByType[lowercaseAccount];
        } else if ((account in this.markets) || (account in this.markets_by_id)) {
            const market = this.market (account);
            return market['id'];
        } else {
            return account;
        }
    }

    checkRequiredArgument (methodName: string, argument, argumentName, options = []) {
        /**
         * @ignore
         * @method
         * @param {string} methodName the name of the method that the argument is being checked for
         * @param {string} argument the argument's actual value provided
         * @param {string} argumentName the name of the argument being checked (for logging purposes)
         * @param {string[]} options a list of options that the argument can be
         * @returns {undefined}
         */
        const optionsLength = options.length;
        if ((argument === undefined) || ((optionsLength > 0) && (!(this.inArray (argument, options))))) {
            const messageOptions = options.join (', ');
            let message = this.id + ' ' + methodName + '() requires a ' + argumentName + ' argument';
            if (messageOptions !== '') {
                message += ', one of ' + '(' + messageOptions + ')';
            }
            throw new ArgumentsRequired (message);
        }
    }

    checkRequiredMarginArgument (methodName: string, symbol: Str, marginMode: string) {
        /**
         * @ignore
         * @method
         * @param {string} symbol unified symbol of the market
         * @param {string} methodName name of the method that requires a symbol
         * @param {string} marginMode is either 'isolated' or 'cross'
         */
        if ((marginMode === 'isolated') && (symbol === undefined)) {
            throw new ArgumentsRequired (this.id + ' ' + methodName + '() requires a symbol argument for isolated margin');
        } else if ((marginMode === 'cross') && (symbol !== undefined)) {
            throw new ArgumentsRequired (this.id + ' ' + methodName + '() cannot have a symbol argument for cross margin');
        }
    }

    parseDepositWithdrawFees (response, codes: Strings = undefined, currencyIdKey = undefined): any {
        /**
         * @ignore
         * @method
         * @param {object[]|object} response unparsed response from the exchange
         * @param {string[]|undefined} codes the unified currency codes to fetch transactions fees for, returns all currencies when undefined
         * @param {str} currencyIdKey *should only be undefined when response is a dictionary* the object key that corresponds to the currency id
         * @returns {object} objects with withdraw and deposit fees, indexed by currency codes
         */
        const depositWithdrawFees = {};
        const isArray = Array.isArray (response);
        let responseKeys = response;
        if (!isArray) {
            responseKeys = Object.keys (response);
        }
        for (let i = 0; i < responseKeys.length; i++) {
            const entry = responseKeys[i];
            const dictionary = isArray ? entry : response[entry];
            const currencyId = isArray ? this.safeString (dictionary, currencyIdKey) : entry;
            const currency = this.safeCurrency (currencyId);
            const code = this.safeString (currency, 'code');
            if ((codes === undefined) || (this.inArray (code, codes))) {
                depositWithdrawFees[code] = this.parseDepositWithdrawFee (dictionary, currency);
            }
        }
        return depositWithdrawFees;
    }

    parseDepositWithdrawFee (fee, currency: Currency = undefined): any {
        throw new NotSupported (this.id + ' parseDepositWithdrawFee() is not supported yet');
    }

    depositWithdrawFee (info): any {
        return {
            'deposit': {
                'fee': undefined,
                'percentage': undefined,
            },
            'info': info,
            'networks': {},
            'withdraw': {
                'fee': undefined,
                'percentage': undefined,
            },
        };
    }

    assignDefaultDepositWithdrawFees (fee, currency = undefined): any {
        /**
         * @ignore
         * @method
         * @description Takes a depositWithdrawFee structure and assigns the default values for withdraw and deposit
         * @param {object} fee A deposit withdraw fee structure
         * @param {object} currency A currency structure, the response from this.currency ()
         * @returns {object} A deposit withdraw fee structure
         */
        const networkKeys = Object.keys (fee['networks']);
        const numNetworks = networkKeys.length;
        if (numNetworks === 1) {
            fee['withdraw'] = fee['networks'][networkKeys[0]]['withdraw'];
            fee['deposit'] = fee['networks'][networkKeys[0]]['deposit'];
            return fee;
        }
        const currencyCode = this.safeString (currency, 'code');
        for (let i = 0; i < numNetworks; i++) {
            const network = networkKeys[i];
            if (network === currencyCode) {
                fee['deposit'] = fee['networks'][networkKeys[i]]['deposit'];
                fee['withdraw'] = fee['networks'][networkKeys[i]]['withdraw'];
            }
        }
        return fee;
    }

    parseIncome (info, market: Market = undefined): object {
        throw new NotSupported (this.id + ' parseIncome () is not supported yet');
    }

    parseIncomes (incomes, market = undefined, since: Int = undefined, limit: Int = undefined): FundingHistory[] {
        /**
         * @ignore
         * @method
         * @description parses funding fee info from exchange response
         * @param {object[]} incomes each item describes once instance of currency being received or paid
         * @param {object} market ccxt market
         * @param {int} [since] when defined, the response items are filtered to only include items after this timestamp
         * @param {int} [limit] limits the number of items in the response
         * @returns {object[]} an array of [funding history structures]{@link https://docs.ccxt.com/#/?id=funding-history-structure}
         */
        const result = [];
        for (let i = 0; i < incomes.length; i++) {
            const entry = incomes[i];
            const parsed = this.parseIncome (entry, market);
            result.push (parsed);
        }
        const sorted = this.sortBy (result, 'timestamp');
        const symbol = this.safeString (market, 'symbol');
        return this.filterBySymbolSinceLimit (sorted, symbol, since, limit);
    }

    getMarketFromSymbols (symbols: Strings = undefined) {
        if (symbols === undefined) {
            return undefined;
        }
        const firstMarket = this.safeString (symbols, 0);
        const market = this.market (firstMarket);
        return market;
    }

    parseWsOHLCVs (ohlcvs: object[], market: any = undefined, timeframe: string = '1m', since: Int = undefined, limit: Int = undefined) {
        const results = [];
        for (let i = 0; i < ohlcvs.length; i++) {
            results.push (this.parseWsOHLCV (ohlcvs[i], market));
        }
        return results;
    }

    async fetchTransactions (code: Str = undefined, since: Int = undefined, limit: Int = undefined, params = {}): Promise<Transaction[]> {
        /**
         * @method
         * @name exchange#fetchTransactions
         * @deprecated
         * @description *DEPRECATED* use fetchDepositsWithdrawals instead
         * @param {string} code unified currency code for the currency of the deposit/withdrawals, default is undefined
         * @param {int} [since] timestamp in ms of the earliest deposit/withdrawal, default is undefined
         * @param {int} [limit] max number of deposit/withdrawals to return, default is undefined
         * @param {object} [params] extra parameters specific to the exchange API endpoint
         * @returns {object} a list of [transaction structures]{@link https://docs.ccxt.com/#/?id=transaction-structure}
         */
        if (this.has['fetchDepositsWithdrawals']) {
            return await this.fetchDepositsWithdrawals (code, since, limit, params);
        } else {
            throw new NotSupported (this.id + ' fetchTransactions () is not supported yet');
        }
    }

    filterByArrayPositions (objects, key: IndexType, values = undefined, indexed = true): Position[] {
        /**
         * @ignore
         * @method
         * @description Typed wrapper for filterByArray that returns a list of positions
         */
        return this.filterByArray (objects, key, values, indexed) as Position[];
    }

    filterByArrayTickers (objects, key: IndexType, values = undefined, indexed = true): Dictionary<Ticker> {
        /**
         * @ignore
         * @method
         * @description Typed wrapper for filterByArray that returns a dictionary of tickers
         */
        return this.filterByArray (objects, key, values, indexed) as Dictionary<Ticker>;
    }

    createOHLCVObject (symbol: string, timeframe: string, data): Dictionary<Dictionary<OHLCV[]>> {
        const res = {};
        res[symbol] = {};
        res[symbol][timeframe] = data;
        return res;
    }

    handleMaxEntriesPerRequestAndParams (method: string, maxEntriesPerRequest: Int = undefined, params = {}): [ Int, any ] {
        let newMaxEntriesPerRequest = undefined;
        [ newMaxEntriesPerRequest, params ] = this.handleOptionAndParams (params, method, 'maxEntriesPerRequest');
        if ((newMaxEntriesPerRequest !== undefined) && (newMaxEntriesPerRequest !== maxEntriesPerRequest)) {
            maxEntriesPerRequest = newMaxEntriesPerRequest;
        }
        if (maxEntriesPerRequest === undefined) {
            maxEntriesPerRequest = 1000; // default to 1000
        }
        return [ maxEntriesPerRequest, params ];
    }

    async fetchPaginatedCallDynamic (method: string, symbol: Str = undefined, since: Int = undefined, limit: Int = undefined, params = {}, maxEntriesPerRequest: Int = undefined, removeRepeated = true): Promise<any> {
        let maxCalls = undefined;
        [ maxCalls, params ] = this.handleOptionAndParams (params, method, 'paginationCalls', 10);
        let maxRetries = undefined;
        [ maxRetries, params ] = this.handleOptionAndParams (params, method, 'maxRetries', 3);
        let paginationDirection = undefined;
        [ paginationDirection, params ] = this.handleOptionAndParams (params, method, 'paginationDirection', 'backward');
        let paginationTimestamp = undefined;
        let removeRepeatedOption = removeRepeated;
        [ removeRepeatedOption, params ] = this.handleOptionAndParams (params, method, 'removeRepeated', removeRepeated);
        let calls = 0;
        let result = [];
        let errors = 0;
        const until = this.safeInteger2 (params, 'untill', 'till'); // do not omit it from params here
        [ maxEntriesPerRequest, params ] = this.handleMaxEntriesPerRequestAndParams (method, maxEntriesPerRequest, params);
        if ((paginationDirection === 'forward')) {
            if (since === undefined) {
                throw new ArgumentsRequired (this.id + ' pagination requires a since argument when paginationDirection set to forward');
            }
            paginationTimestamp = since;
        }
        while ((calls < maxCalls)) {
            calls += 1;
            try {
                if (paginationDirection === 'backward') {
                    // do it backwards, starting from the last
                    // UNTIL filtering is required in order to work
                    if (paginationTimestamp !== undefined) {
                        params['until'] = paginationTimestamp - 1;
                    }
                    const response = await this[method] (symbol, undefined, maxEntriesPerRequest, params);
                    const responseLength = response.length;
                    if (this.verbose) {
                        let backwardMessage = 'Dynamic pagination call ' + this.numberToString (calls) + ' method ' + method + ' response length ' + this.numberToString (responseLength);
                        if (paginationTimestamp !== undefined) {
                            backwardMessage += ' timestamp ' + this.numberToString (paginationTimestamp);
                        }
                        this.log (backwardMessage);
                    }
                    if (responseLength === 0) {
                        break;
                    }
                    errors = 0;
                    result = this.arrayConcat (result, response);
                    const firstElement = this.safeValue (response, 0);
                    paginationTimestamp = this.safeInteger2 (firstElement, 'timestamp', 0);
                    if ((since !== undefined) && (paginationTimestamp <= since)) {
                        break;
                    }
                } else {
                    // do it forwards, starting from the since
                    const response = await this[method] (symbol, paginationTimestamp, maxEntriesPerRequest, params);
                    const responseLength = response.length;
                    if (this.verbose) {
                        let forwardMessage = 'Dynamic pagination call ' + this.numberToString (calls) + ' method ' + method + ' response length ' + this.numberToString (responseLength);
                        if (paginationTimestamp !== undefined) {
                            forwardMessage += ' timestamp ' + this.numberToString (paginationTimestamp);
                        }
                        this.log (forwardMessage);
                    }
                    if (responseLength === 0) {
                        break;
                    }
                    errors = 0;
                    result = this.arrayConcat (result, response);
                    const last = this.safeValue (response, responseLength - 1);
                    paginationTimestamp = this.safeInteger (last, 'timestamp') + 1;
                    if ((until !== undefined) && (paginationTimestamp >= until)) {
                        break;
                    }
                }
            } catch (e) {
                errors += 1;
                if (errors > maxRetries) {
                    throw e;
                }
            }
        }
        let uniqueResults = result;
        if (removeRepeatedOption) {
            uniqueResults = this.removeRepeatedElementsFromArray (result);
        }
        const key = (method === 'fetchOHLCV') ? 0 : 'timestamp';
        return this.filterBySinceLimit (uniqueResults, since, limit, key);
    }

    async safeDeterministicCall (method: string, symbol: Str = undefined, since: Int = undefined, limit: Int = undefined, timeframe: Str = undefined, params = {}) {
        let maxRetries = undefined;
        [ maxRetries, params ] = this.handleOptionAndParams (params, method, 'maxRetries', 3);
        let errors = 0;
        while (errors <= maxRetries) {
            try {
                if (timeframe && method !== 'fetchFundingRateHistory') {
                    return await this[method] (symbol, timeframe, since, limit, params);
                } else {
                    return await this[method] (symbol, since, limit, params);
                }
            } catch (e) {
                if (e instanceof RateLimitExceeded) {
                    throw e; // if we are rate limited, we should not retry and fail fast
                }
                errors += 1;
                if (errors > maxRetries) {
                    throw e;
                }
            }
        }
        return [];
    }

    async fetchPaginatedCallDeterministic (method: string, symbol: Str = undefined, since: Int = undefined, limit: Int = undefined, timeframe: Str = undefined, params = {}, maxEntriesPerRequest = undefined): Promise<any> {
        let maxCalls = undefined;
        [ maxCalls, params ] = this.handleOptionAndParams (params, method, 'paginationCalls', 10);
        [ maxEntriesPerRequest, params ] = this.handleMaxEntriesPerRequestAndParams (method, maxEntriesPerRequest, params);
        const current = this.milliseconds ();
        const tasks = [];
        const time = this.parseTimeframe (timeframe) * 1000;
        const step = time * maxEntriesPerRequest;
        let currentSince = current - (maxCalls * step) - 1;
        if (since !== undefined) {
            currentSince = Math.max (currentSince, since);
        } else {
            currentSince = Math.max (currentSince, 1241440531000); // avoid timestamps older than 2009
        }
        const until = this.safeInteger2 (params, 'until', 'till'); // do not omit it here
        if (until !== undefined) {
            const requiredCalls = Math.ceil ((until - since) / step);
            if (requiredCalls > maxCalls) {
                throw new BadRequest (this.id + ' the number of required calls is greater than the max number of calls allowed, either increase the paginationCalls or decrease the since-until gap. Current paginationCalls limit is ' + maxCalls.toString () + ' required calls is ' + requiredCalls.toString ());
            }
        }
        for (let i = 0; i < maxCalls; i++) {
            if ((until !== undefined) && (currentSince >= until)) {
                break;
            }
            if (currentSince >= current) {
                break;
            }
            tasks.push (this.safeDeterministicCall (method, symbol, currentSince, maxEntriesPerRequest, timeframe, params));
            currentSince = this.sum (currentSince, step) - 1;
        }
        const results = await Promise.all (tasks);
        let result = [];
        for (let i = 0; i < results.length; i++) {
            result = this.arrayConcat (result, results[i]);
        }
        const uniqueResults = this.removeRepeatedElementsFromArray (result) as any;
        const key = (method === 'fetchOHLCV') ? 0 : 'timestamp';
        return this.filterBySinceLimit (uniqueResults, since, limit, key);
    }

    async fetchPaginatedCallCursor (method: string, symbol: Str = undefined, since = undefined, limit = undefined, params = {}, cursorReceived = undefined, cursorSent = undefined, cursorIncrement = undefined, maxEntriesPerRequest = undefined): Promise<any> {
        let maxCalls = undefined;
        [ maxCalls, params ] = this.handleOptionAndParams (params, method, 'paginationCalls', 10);
        let maxRetries = undefined;
        [ maxRetries, params ] = this.handleOptionAndParams (params, method, 'maxRetries', 3);
        [ maxEntriesPerRequest, params ] = this.handleMaxEntriesPerRequestAndParams (method, maxEntriesPerRequest, params);
        let cursorValue = undefined;
        let i = 0;
        let errors = 0;
        let result = [];
        const timeframe = this.safeString (params, 'timeframe');
        params = this.omit (params, 'timeframe'); // reading the timeframe from the method arguments to avoid changing the signature
        while (i < maxCalls) {
            try {
                if (cursorValue !== undefined) {
                    if (cursorIncrement !== undefined) {
                        cursorValue = this.parseToInt (cursorValue) + cursorIncrement;
                    }
                    params[cursorSent] = cursorValue;
                }
                let response = undefined;
                if (method === 'fetchAccounts') {
                    response = await this[method] (params);
                } else if (method === 'getLeverageTiersPaginated' || method === 'fetchPositions') {
                    response = await this[method] (symbol, params);
                } else if (method === 'fetchOpenInterestHistory') {
                    response = await this[method] (symbol, timeframe, since, maxEntriesPerRequest, params);
                } else {
                    response = await this[method] (symbol, since, maxEntriesPerRequest, params);
                }
                errors = 0;
                const responseLength = response.length;
                if (this.verbose) {
                    const cursorString = (cursorValue === undefined) ? '' : cursorValue;
                    const iteration = (i + 1);
                    const cursorMessage = 'Cursor pagination call ' + iteration.toString () + ' method ' + method + ' response length ' + responseLength.toString () + ' cursor ' + cursorString;
                    this.log (cursorMessage);
                }
                if (responseLength === 0) {
                    break;
                }
                result = this.arrayConcat (result, response);
                const last = this.safeDict (response, responseLength - 1);
                // cursorValue = this.safeValue (last['info'], cursorReceived);
                cursorValue = undefined; // search for the cursor
                for (let j = 0; j < responseLength; j++) {
                    const index = responseLength - j - 1;
                    const entry = this.safeDict (response, index);
                    const info = this.safeDict (entry, 'info');
                    const cursor = this.safeValue (info, cursorReceived);
                    if (cursor !== undefined) {
                        cursorValue = cursor;
                        break;
                    }
                }
                if (cursorValue === undefined) {
                    break;
                }
                const lastTimestamp = this.safeInteger (last, 'timestamp');
                if (lastTimestamp !== undefined && lastTimestamp < since) {
                    break;
                }
            } catch (e) {
                errors += 1;
                if (errors > maxRetries) {
                    throw e;
                }
            }
            i += 1;
        }
        const sorted = this.sortCursorPaginatedResult (result);
        const key = (method === 'fetchOHLCV') ? 0 : 'timestamp';
        return this.filterBySinceLimit (sorted, since, limit, key);
    }

    async fetchPaginatedCallIncremental (method: string, symbol: Str = undefined, since = undefined, limit = undefined, params = {}, pageKey = undefined, maxEntriesPerRequest = undefined): Promise<any> {
        let maxCalls = undefined;
        [ maxCalls, params ] = this.handleOptionAndParams (params, method, 'paginationCalls', 10);
        let maxRetries = undefined;
        [ maxRetries, params ] = this.handleOptionAndParams (params, method, 'maxRetries', 3);
        [ maxEntriesPerRequest, params ] = this.handleMaxEntriesPerRequestAndParams (method, maxEntriesPerRequest, params);
        let i = 0;
        let errors = 0;
        let result = [];
        while (i < maxCalls) {
            try {
                params[pageKey] = i + 1;
                const response = await this[method] (symbol, since, maxEntriesPerRequest, params);
                errors = 0;
                const responseLength = response.length;
                if (this.verbose) {
                    const iteration = (i + 1).toString ();
                    const incrementalMessage = 'Incremental pagination call ' + iteration + ' method ' + method + ' response length ' + responseLength.toString ();
                    this.log (incrementalMessage);
                }
                if (responseLength === 0) {
                    break;
                }
                result = this.arrayConcat (result, response);
            } catch (e) {
                errors += 1;
                if (errors > maxRetries) {
                    throw e;
                }
            }
            i += 1;
        }
        const sorted = this.sortCursorPaginatedResult (result);
        const key = (method === 'fetchOHLCV') ? 0 : 'timestamp';
        return this.filterBySinceLimit (sorted, since, limit, key);
    }

    sortCursorPaginatedResult (result) {
        const first = this.safeValue (result, 0);
        if (first !== undefined) {
            if ('timestamp' in first) {
                return this.sortBy (result, 'timestamp', true);
            }
            if ('id' in first) {
                return this.sortBy (result, 'id', true);
            }
        }
        return result;
    }

    removeRepeatedElementsFromArray (input, fallbackToTimestamp: boolean = true) {
        const uniqueDic = {};
        const uniqueResult = [];
        for (let i = 0; i < input.length; i++) {
            const entry = input[i];
            const uniqValue = fallbackToTimestamp ? this.safeStringN (entry, [ 'id', 'timestamp', 0 ]) : this.safeString (entry, 'id');
            if (uniqValue !== undefined && !(uniqValue in uniqueDic)) {
                uniqueDic[uniqValue] = 1;
                uniqueResult.push (entry);
            }
        }
        const valuesLength = uniqueResult.length;
        if (valuesLength > 0) {
            return uniqueResult as any;
        }
        return input;
    }

    removeRepeatedTradesFromArray (input) {
        const uniqueResult = {};
        for (let i = 0; i < input.length; i++) {
            const entry = input[i];
            let id = this.safeString (entry, 'id');
            if (id === undefined) {
                const price = this.safeString (entry, 'price');
                const amount = this.safeString (entry, 'amount');
                const timestamp = this.safeString (entry, 'timestamp');
                const side = this.safeString (entry, 'side');
                // unique trade identifier
                id = 't_' + timestamp.toString () + '_' + side + '_' + price + '_' + amount;
            }
            if (id !== undefined && !(id in uniqueResult)) {
                uniqueResult[id] = entry;
            }
        }
        const values = Object.values (uniqueResult);
        return values as any;
    }

    handleUntilOption (key: string, request, params, multiplier = 1) {
        const until = this.safeInteger2 (params, 'until', 'till');
        if (until !== undefined) {
            request[key] = this.parseToInt (until * multiplier);
            params = this.omit (params, [ 'until', 'till' ]);
        }
        return [ request, params ];
    }

    safeOpenInterest (interest: Dict, market: Market = undefined): OpenInterest {
        let symbol = this.safeString (interest, 'symbol');
        if (symbol === undefined) {
            symbol = this.safeString (market, 'symbol');
        }
        return this.extend (interest, {
            'baseVolume': this.safeNumber (interest, 'baseVolume'), // deprecated
            'datetime': this.safeString (interest, 'datetime'),
            'info': this.safeValue (interest, 'info'),
            'openInterestAmount': this.safeNumber (interest, 'openInterestAmount'),
            'openInterestValue': this.safeNumber (interest, 'openInterestValue'),
            'quoteVolume': this.safeNumber (interest, 'quoteVolume'), // deprecated
            'symbol': symbol,
            'timestamp': this.safeInteger (interest, 'timestamp'),
        });
    }

    parseLiquidation (liquidation, market: Market = undefined): Liquidation {
        throw new NotSupported (this.id + ' parseLiquidation () is not supported yet');
    }

    parseLiquidations (liquidations: Dict[], market: Market = undefined, since: Int = undefined, limit: Int = undefined): Liquidation[] {
        /**
         * @ignore
         * @method
         * @description parses liquidation info from the exchange response
         * @param {object[]} liquidations each item describes an instance of a liquidation event
         * @param {object} market ccxt market
         * @param {int} [since] when defined, the response items are filtered to only include items after this timestamp
         * @param {int} [limit] limits the number of items in the response
         * @returns {object[]} an array of [liquidation structures]{@link https://docs.ccxt.com/#/?id=liquidation-structure}
         */
        const result = [];
        for (let i = 0; i < liquidations.length; i++) {
            const entry = liquidations[i];
            const parsed = this.parseLiquidation (entry, market);
            result.push (parsed);
        }
        const sorted = this.sortBy (result, 'timestamp');
        const symbol = this.safeString (market, 'symbol');
        return this.filterBySymbolSinceLimit (sorted, symbol, since, limit);
    }

    parseGreeks (greeks: Dict, market: Market = undefined): Greeks {
        throw new NotSupported (this.id + ' parseGreeks () is not supported yet');
    }

    parseOption (chain: Dict, currency: Currency = undefined, market: Market = undefined): Option {
        throw new NotSupported (this.id + ' parseOption () is not supported yet');
    }

    parseOptionChain (response: object[], currencyKey: Str = undefined, symbolKey: Str = undefined): OptionChain {
        const optionStructures = {};
        for (let i = 0; i < response.length; i++) {
            const info = response[i];
            const currencyId = this.safeString (info, currencyKey);
            const currency = this.safeCurrency (currencyId);
            const marketId = this.safeString (info, symbolKey);
            const market = this.safeMarket (marketId, undefined, undefined, 'option');
            optionStructures[market['symbol']] = this.parseOption (info, currency, market);
        }
        return optionStructures;
    }

    parseMarginModes (response: object[], symbols: string[] = undefined, symbolKey: Str = undefined, marketType: MarketType = undefined): MarginModes {
        const marginModeStructures = {};
        if (marketType === undefined) {
            marketType = 'swap'; // default to swap
        }
        for (let i = 0; i < response.length; i++) {
            const info = response[i];
            const marketId = this.safeString (info, symbolKey);
            const market = this.safeMarket (marketId, undefined, undefined, marketType);
            if ((symbols === undefined) || this.inArray (market['symbol'], symbols)) {
                marginModeStructures[market['symbol']] = this.parseMarginMode (info, market);
            }
        }
        return marginModeStructures;
    }

    parseMarginMode (marginMode: Dict, market: Market = undefined): MarginMode {
        throw new NotSupported (this.id + ' parseMarginMode () is not supported yet');
    }

    parseLeverages (response: object[], symbols: string[] = undefined, symbolKey: Str = undefined, marketType: MarketType = undefined): Leverages {
        const leverageStructures = {};
        if (marketType === undefined) {
            marketType = 'swap'; // default to swap
        }
        for (let i = 0; i < response.length; i++) {
            const info = response[i];
            const marketId = this.safeString (info, symbolKey);
            const market = this.safeMarket (marketId, undefined, undefined, marketType);
            if ((symbols === undefined) || this.inArray (market['symbol'], symbols)) {
                leverageStructures[market['symbol']] = this.parseLeverage (info, market);
            }
        }
        return leverageStructures;
    }

    parseLeverage (leverage: Dict, market: Market = undefined): Leverage {
        throw new NotSupported (this.id + ' parseLeverage () is not supported yet');
    }

    parseConversions (conversions: any[], code: Str = undefined, fromCurrencyKey: Str = undefined, toCurrencyKey: Str = undefined, since: Int = undefined, limit: Int = undefined, params = {}): Conversion[] {
        conversions = this.toArray (conversions);
        const result = [];
        let fromCurrency = undefined;
        let toCurrency = undefined;
        for (let i = 0; i < conversions.length; i++) {
            const entry = conversions[i];
            const fromId = this.safeString (entry, fromCurrencyKey);
            const toId = this.safeString (entry, toCurrencyKey);
            if (fromId !== undefined) {
                fromCurrency = this.safeCurrency (fromId);
            }
            if (toId !== undefined) {
                toCurrency = this.safeCurrency (toId);
            }
            const conversion = this.extend (this.parseConversion (entry, fromCurrency, toCurrency), params);
            result.push (conversion);
        }
        const sorted = this.sortBy (result, 'timestamp');
        let currency = undefined;
        if (code !== undefined) {
            currency = this.safeCurrency (code);
            code = currency['code'];
        }
        if (code === undefined) {
            return this.filterBySinceLimit (sorted, since, limit);
        }
        const fromConversion = this.filterBy (sorted, 'fromCurrency', code);
        const toConversion = this.filterBy (sorted, 'toCurrency', code);
        const both = this.arrayConcat (fromConversion, toConversion);
        return this.filterBySinceLimit (both, since, limit);
    }

    parseConversion (conversion: Dict, fromCurrency: Currency = undefined, toCurrency: Currency = undefined): Conversion {
        throw new NotSupported (this.id + ' parseConversion () is not supported yet');
    }

    convertExpireDate (date: string): string {
        // parse YYMMDD to datetime string
        const year = date.slice (0, 2);
        const month = date.slice (2, 4);
        const day = date.slice (4, 6);
        const reconstructedDate = '20' + year + '-' + month + '-' + day + 'T00:00:00Z';
        return reconstructedDate;
    }

    convertExpireDateToMarketIdDate (date: string): string {
        // parse 240119 to 19JAN24
        const year = date.slice (0, 2);
        const monthRaw = date.slice (2, 4);
        let month = undefined;
        const day = date.slice (4, 6);
        if (monthRaw === '01') {
            month = 'JAN';
        } else if (monthRaw === '02') {
            month = 'FEB';
        } else if (monthRaw === '03') {
            month = 'MAR';
        } else if (monthRaw === '04') {
            month = 'APR';
        } else if (monthRaw === '05') {
            month = 'MAY';
        } else if (monthRaw === '06') {
            month = 'JUN';
        } else if (monthRaw === '07') {
            month = 'JUL';
        } else if (monthRaw === '08') {
            month = 'AUG';
        } else if (monthRaw === '09') {
            month = 'SEP';
        } else if (monthRaw === '10') {
            month = 'OCT';
        } else if (monthRaw === '11') {
            month = 'NOV';
        } else if (monthRaw === '12') {
            month = 'DEC';
        }
        const reconstructedDate = day + month + year;
        return reconstructedDate;
    }

    convertMarketIdExpireDate (date: string): string {
        // parse 03JAN24 to 240103
        const monthMappping = {
            'JAN': '01',
            'FEB': '02',
            'MAR': '03',
            'APR': '04',
            'MAY': '05',
            'JUN': '06',
            'JUL': '07',
            'AUG': '08',
            'SEP': '09',
            'OCT': '10',
            'NOV': '11',
            'DEC': '12',
        };
        // if exchange omits first zero and provides i.e. '3JAN24' instead of '03JAN24'
        if (date.length === 6) {
            date = '0' + date;
        }
        const year = date.slice (0, 2);
        const monthName = date.slice (2, 5);
        const month = this.safeString (monthMappping, monthName);
        const day = date.slice (5, 7);
        const reconstructedDate = day + month + year;
        return reconstructedDate;
    }

    async fetchPositionHistory (symbol: string, since: Int = undefined, limit: Int = undefined, params = {}): Promise<Position[]> {
        /**
         * @method
         * @name exchange#fetchPositionHistory
         * @description fetches the history of margin added or reduced from contract isolated positions
         * @param {string} [symbol] unified market symbol
         * @param {int} [since] timestamp in ms of the position
         * @param {int} [limit] the maximum amount of candles to fetch, default=1000
         * @param {object} params extra parameters specific to the exchange api endpoint
         * @returns {object[]} a list of [position structures]{@link https://docs.ccxt.com/#/?id=position-structure}
         */
        if (this.has['fetchPositionsHistory']) {
            const positions = await this.fetchPositionsHistory ([ symbol ], since, limit, params);
            return positions as Position[];
        } else {
            throw new NotSupported (this.id + ' fetchPositionHistory () is not supported yet');
        }
    }

    async fetchPositionsHistory (symbols: Strings = undefined, since: Int = undefined, limit: Int = undefined, params = {}): Promise<Position[]> {
        /**
         * @method
         * @name exchange#fetchPositionsHistory
         * @description fetches the history of margin added or reduced from contract isolated positions
         * @param {string} [symbol] unified market symbol
         * @param {int} [since] timestamp in ms of the position
         * @param {int} [limit] the maximum amount of candles to fetch, default=1000
         * @param {object} params extra parameters specific to the exchange api endpoint
         * @returns {object[]} a list of [position structures]{@link https://docs.ccxt.com/#/?id=position-structure}
         */
        throw new NotSupported (this.id + ' fetchPositionsHistory () is not supported yet');
    }

    parseMarginModification (data: Dict, market: Market = undefined): MarginModification {
        throw new NotSupported (this.id + ' parseMarginModification() is not supported yet');
    }

    parseMarginModifications (response: object[], symbols: Strings = undefined, symbolKey: Str = undefined, marketType: MarketType = undefined): MarginModification[] {
        const marginModifications = [];
        for (let i = 0; i < response.length; i++) {
            const info = response[i];
            const marketId = this.safeString (info, symbolKey);
            const market = this.safeMarket (marketId, undefined, undefined, marketType);
            if ((symbols === undefined) || this.inArray (market['symbol'], symbols)) {
                marginModifications.push (this.parseMarginModification (info, market));
            }
        }
        return marginModifications;
    }

    async fetchTransfer (id: string, code: Str = undefined, params = {}): Promise<TransferEntry> {
        /**
         * @method
         * @name exchange#fetchTransfer
         * @description fetches a transfer
         * @param {string} id transfer id
         * @param {[string]} code unified currency code
         * @param {object} params extra parameters specific to the exchange api endpoint
         * @returns {object} a [transfer structure]{@link https://docs.ccxt.com/#/?id=transfer-structure}
         */
        throw new NotSupported (this.id + ' fetchTransfer () is not supported yet');
    }

    async fetchTransfers (code: Str = undefined, since: Int = undefined, limit: Int = undefined, params = {}): Promise<TransferEntry[]> {
        /**
         * @method
         * @name exchange#fetchTransfer
         * @description fetches a transfer
         * @param {string} id transfer id
         * @param {int} [since] timestamp in ms of the earliest transfer to fetch
         * @param {int} [limit] the maximum amount of transfers to fetch
         * @param {object} params extra parameters specific to the exchange api endpoint
         * @returns {object} a [transfer structure]{@link https://docs.ccxt.com/#/?id=transfer-structure}
         */
        throw new NotSupported (this.id + ' fetchTransfers () is not supported yet');
    }

    cleanUnsubscription (client, subHash: string, unsubHash: string) {
        if (unsubHash in client.subscriptions) {
            delete client.subscriptions[unsubHash];
        }
        if (subHash in client.subscriptions) {
            delete client.subscriptions[subHash];
        }
        if (subHash in client.futures) {
            const error = new UnsubscribeError (this.id + ' ' + subHash);
            client.reject (error, subHash);
        }
        client.resolve (true, unsubHash);
    }

    cleanCache (subscription: Dict) {
        const topic = this.safeString (subscription, 'topic');
        const symbols = this.safeList (subscription, 'symbols', []);
        const symbolsLength = symbols.length;
        if (topic === 'ohlcv') {
            const symbolsAndTimeFrames = this.safeList (subscription, 'symbolsAndTimeframes', []);
            for (let i = 0; i < symbolsAndTimeFrames.length; i++) {
                const symbolAndTimeFrame = symbolsAndTimeFrames[i];
                const symbol = this.safeString (symbolAndTimeFrame, 0);
                const timeframe = this.safeString (symbolAndTimeFrame, 1);
                if ((this.ohlcvs !== undefined) && (symbol in this.ohlcvs)) {
                    if (timeframe in this.ohlcvs[symbol]) {
                        delete this.ohlcvs[symbol][timeframe];
                    }
                }
            }
        } else if (symbolsLength > 0) {
            for (let i = 0; i < symbols.length; i++) {
                const symbol = symbols[i];
                if (topic === 'trades') {
                    if (symbol in this.trades) {
                        delete this.trades[symbol];
                    }
                } else if (topic === 'orderbook') {
                    if (symbol in this.orderbooks) {
                        delete this.orderbooks[symbol];
                    }
                } else if (topic === 'ticker') {
                    if (symbol in this.tickers) {
                        delete this.tickers[symbol];
                    }
                }
            }
        } else {
            if (topic === 'myTrades' && (this.myTrades !== undefined)) {
                // don't reset this.myTrades directly here
                // because in c# we need to use a different object (thread-safe dict)
                const keys = Object.keys (this.myTrades);
                for (let i = 0; i < keys.length; i++) {
                    const key = keys[i];
                    if (key in this.myTrades) {
                        delete this.myTrades[key];
                    }
                }
            } else if (topic === 'orders' && (this.orders !== undefined)) {
                const orderSymbols = Object.keys (this.orders);
                for (let i = 0; i < orderSymbols.length; i++) {
                    const orderSymbol = orderSymbols[i];
                    if (orderSymbol in this.orders) {
                        delete this.orders[orderSymbol];
                    }
                }
            } else if (topic === 'ticker' && (this.tickers !== undefined)) {
                const tickerSymbols = Object.keys (this.tickers);
                for (let i = 0; i < tickerSymbols.length; i++) {
                    const tickerSymbol = tickerSymbols[i];
                    if (tickerSymbol in this.tickers) {
                        delete this.tickers[tickerSymbol];
                    }
                }
            }
        }
    }
}

export {
    Exchange,
};<|MERGE_RESOLUTION|>--- conflicted
+++ resolved
@@ -9,7 +9,6 @@
     vwap as vwapFunc
 } from './functions.js';
 // import exceptions from "./errors.js"
-<<<<<<< HEAD
 import {
     ArgumentsRequired,
     AuthenticationError,
@@ -33,31 +32,6 @@
 } from "./errors.js";
 
 import { Precise } from './Precise.js';
-=======
-
- import { // eslint-disable-line object-curly-newline
-    ExchangeError
-    , BadSymbol
-    , NullResponse
-    , InvalidAddress
-    , InvalidOrder
-    , NotSupported
-    , OperationFailed
-    , BadResponse
-    , AuthenticationError
-    , DDoSProtection
-    , RequestTimeout
-    , NetworkError
-    , InvalidProxySettings
-    , ExchangeNotAvailable
-    , ArgumentsRequired
-    , RateLimitExceeded
-    , BadRequest
-    , UnsubscribeError
-} from "./errors.js"
-
-import { Precise } from './Precise.js'
->>>>>>> e2d45567
 
 
 //-----------------------------------------------------------------------------
