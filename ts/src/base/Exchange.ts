// ----------------------------------------------------------------------------
/* eslint-disable */

import * as functions from './functions.js'
const {
    isNode
    , selfIsDefined
    , deepExtend
    , extend
    , clone
    , flatten
    , unique
    , indexBy
    , sortBy
    , sortBy2
    , safeFloat2
    , groupBy
    , aggregate
    , uuid
    , unCamelCase
    , precisionFromString
    , Throttler
    , capitalize
    , now
    , decimalToPrecision
    , safeValue
    , safeValue2
    , safeString
    , safeString2
    , seconds
    , milliseconds
    , binaryToBase16
    , numberToBE
    , base16ToBinary
    , iso8601
    , omit
    , isJsonEncodedObject
    , safeInteger
    , sum
    , omitZero
    , implodeParams
    , extractParams
    , json
    , merge
    , binaryConcat
    , hash
    , ecdsa
    , arrayConcat
    , encode
    , urlencode
    , hmac
    , numberToString
    , roundTimeframe
    , parseTimeframe
    , safeInteger2
    , safeStringLower
    , parse8601
    , yyyymmdd
    , safeStringUpper
    , safeTimestamp
    , binaryConcatArray
    , uuidv1
    , numberToLE
    , ymdhms
    , stringToBase64
    , decode
    , uuid22
    , safeIntegerProduct2
    , safeIntegerProduct
    , safeStringLower2
    , yymmdd
    , base58ToBinary
    , binaryToBase58
    , safeTimestamp2
    , rawencode
    , keysort
    , sort
    , inArray
    , isEmpty
    , ordered
    , filterBy
    , uuid16
    , safeFloat
    , base64ToBinary
    , safeStringUpper2
    , urlencodeWithArrayRepeat
    , microseconds
    , binaryToBase64
    , strip
    , toArray
    , safeFloatN
    , safeIntegerN
    , safeIntegerProductN
    , safeTimestampN
    , safeValueN
    , safeStringN
    , safeStringLowerN
    , safeStringUpperN
    , urlencodeNested
    , urlencodeBase64
    , parseDate
    , ymd
    , base64ToString
    , crc32
    , packb
    , TRUNCATE
    , ROUND
    , DECIMAL_PLACES
    , NO_PADDING
    , TICK_SIZE
    , SIGNIFICANT_DIGITS
    , sleep
} = functions

import {
    keys as keysFunc,
    values as valuesFunc,
    inArray as inArrayFunc,
    vwap as vwapFunc
} from './functions.js'
// import exceptions from "./errors.js"

 import { // eslint-disable-line object-curly-newline
    ExchangeError
    , BadSymbol
    , NullResponse
    , InvalidAddress
    , InvalidOrder
    , NotSupported
    , OperationFailed
    , BadResponse
    , AuthenticationError
    , DDoSProtection
    , RequestTimeout
    , NetworkError
    , InvalidProxySettings
    , ExchangeNotAvailable
    , ArgumentsRequired
    , RateLimitExceeded
    , BadRequest
    , UnsubscribeError
} from "./errors.js"

import { Precise } from './Precise.js'


//-----------------------------------------------------------------------------
import WsClient from './ws/WsClient.js';
import { Future } from './ws/Future.js';
import { OrderBook as WsOrderBook, IndexedOrderBook, CountedOrderBook } from './ws/OrderBook.js';

// ----------------------------------------------------------------------------
//
import { axolotl } from './functions/crypto.js';
// import types
import type { Market, Trade, Fee, Ticker, OHLCV, OHLCVC, Order, OrderBook, Balance, Balances, Dictionary, Transaction, Currency, MinMax, IndexType, Int, OrderType, OrderSide, Position, FundingRate, DepositWithdrawFeeNetwork, LedgerEntry, BorrowInterest, OpenInterest, LeverageTier, TransferEntry, FundingRateHistory, Liquidation, FundingHistory, OrderRequest, MarginMode, Tickers, Greeks, Option, OptionChain, Str, Num, MarketInterface, CurrencyInterface, BalanceAccount, MarginModes, MarketType, Leverage, Leverages, LastPrice, LastPrices, Account, Strings, MarginModification, TradingFeeInterface, Currencies, TradingFees, Conversion, CancellationRequest, IsolatedBorrowRate, IsolatedBorrowRates, CrossBorrowRates, CrossBorrowRate, Dict, FundingRates, LeverageTiers, Bool, int, DepositAddress, LongShortRatio, OrderBooks, OpenInterests, ConstructorArgs }  from './types.js';
// export {Market, Trade, Fee, Ticker, OHLCV, OHLCVC, Order, OrderBook, Balance, Balances, Dictionary, Transaction, Currency, MinMax, IndexType, Int, OrderType, OrderSide, Position, FundingRateHistory, Liquidation, FundingHistory} from './types.js'
// import { Market, Trade, Fee, Ticker, OHLCV, OHLCVC, Order, OrderBook, Balance, Balances, Dictionary, Transaction, Currency, MinMax, IndexType, Int, OrderType, OrderSide, Position, FundingRateHistory, OpenInterest, Liquidation, OrderRequest, FundingHistory, MarginMode, Tickers, Greeks, Str, Num, MarketInterface, CurrencyInterface, Account } from './types.js';
export type { Market, Trade, Fee, Ticker, OHLCV, OHLCVC, Order, OrderBook, Balance, Balances, Dictionary, Transaction, Currency, MinMax, IndexType, Int, Bool, OrderType, OrderSide, Position, LedgerEntry, BorrowInterest, OpenInterest, LeverageTier, TransferEntry, CrossBorrowRate, FundingRateHistory, Liquidation, FundingHistory, OrderRequest, MarginMode, Tickers, Greeks, Option, OptionChain, Str, Num, MarketInterface, CurrencyInterface, BalanceAccount, MarginModes, MarketType, Leverage, Leverages, LastPrice, LastPrices, Account, Strings, Conversion, DepositAddress, LongShortRatio } from './types.js'

// ----------------------------------------------------------------------------
// move this elsewhere.
import { ArrayCache, ArrayCacheByTimestamp, ArrayCacheBySymbolById, ArrayCacheBySymbolBySide } from './ws/Cache.js'
import {OrderBook as Ob} from './ws/OrderBook.js';

import totp from './functions/totp.js';
import ethers from '../static_dependencies/ethers/index.js';
import { TypedDataEncoder } from '../static_dependencies/ethers/hash/index.js';
import {SecureRandom} from "../static_dependencies/jsencrypt/lib/jsbn/rng.js";
import {getStarkKey, ethSigToPrivate, sign as starknetCurveSign} from '../static_dependencies/scure-starknet/index.js';
import init, * as zklink from '../static_dependencies/zklink/zklink-sdk-web.js';
import * as Starknet from '../static_dependencies/starknet/index.js';
import Client from './ws/Client.js'
import { sha256 } from '../static_dependencies/noble-hashes/sha256.js'
// ----------------------------------------------------------------------------
/**
 * @class Exchange
 */
export default class Exchange {
    options: {
        [key: string]: any;
    }
    isSandboxModeEnabled: boolean = false

    throttleProp = undefined
    sleep = sleep;
    api = undefined
    certified: boolean = false;
    pro: boolean = false;
    countries: Str[] = undefined;

    // PROXY & USER-AGENTS (see "examples/proxy-usage" file for explanation)
    proxy: any; // maintained for backwards compatibility, no-one should use it from now on
    proxyUrl: string;
    proxy_url: string;
    proxyUrlCallback: any;
    proxy_url_callback: any;
    httpProxy: string;
    http_proxy: string;
    httpProxyCallback: any;
    http_proxy_callback: any;
    httpsProxy: string;
    https_proxy: string;
    httpsProxyCallback: any;
    https_proxy_callback: any;
    socksProxy: string;
    socks_proxy: string;
    socksProxyCallback: any;
    socks_proxy_callback: any;
    userAgent: { 'User-Agent': string } | false = undefined;
    user_agent: { 'User-Agent': string } | false = undefined;
    wsProxy: string;
    ws_proxy: string;
    wssProxy: string;
    wss_proxy: string;
    wsSocksProxy: string;
    ws_socks_proxy: string;
    //
    userAgents: any = {
        'chrome': 'Mozilla/5.0 (Windows NT 10.0; Win64; x64) AppleWebKit/537.36 (KHTML, like Gecko) Chrome/62.0.3202.94 Safari/537.36',
        'chrome39': 'Mozilla/5.0 (Windows NT 6.1; WOW64) AppleWebKit/537.36 (KHTML, like Gecko) Chrome/39.0.2171.71 Safari/537.36',
        'chrome100': 'Mozilla/5.0 (Macintosh; Intel Mac OS X 10_15_7) AppleWebKit/537.36 (KHTML, like Gecko) Chrome/100.0.4896.75 Safari/537.36',
    };
    headers: any = {};
    origin = '*' // CORS origin
    MAX_VALUE: Num = Number.MAX_VALUE;
    //
    agent = undefined; // maintained for backwards compatibility
    nodeHttpModuleLoaded: boolean = false;
    httpAgent = undefined;
    httpsAgent = undefined;

    minFundingAddressLength: Int = 1 // used in checkAddress
    substituteCommonCurrencyCodes: boolean = true  // reserved
    quoteJsonNumbers: boolean = true // treat numbers in json as quoted precise strings
    number: (numberString: string) => number = Number // or String (a pointer to a function)
    handleContentTypeApplicationZip: boolean = false

    // whether fees should be summed by currency code
    reduceFees: boolean = true

    // do not delete this line, it is needed for users to be able to define their own fetchImplementation
    fetchImplementation: any
    AbortError: any
    FetchError: any

    validateServerSsl: boolean = true
    validateClientSsl: boolean = false

    timeout: Int      = 10000 // milliseconds
    verbose: boolean  = false
    twofa             = undefined // two-factor authentication (2-FA)

    apiKey: string;
    secret: string;
    uid: string;
    accountId: string;
    login:string;
    password: string;
    privateKey: string;// a "0x"-prefixed hexstring private key for a wallet
    walletAddress: string; // a wallet address "0x"-prefixed hexstring
    token: string; // reserved for HTTP auth in some cases

    balance      = {}
    liquidations: Dictionary<Liquidation> = {}
    orderbooks: Dictionary<Ob>   = {}
    tickers: Dictionary<Ticker>  = {}
    fundingRates: Dictionary<FundingRate> = {}
    bidsasks: Dictionary<Ticker>  = {}
    orders: ArrayCache       = undefined
    triggerOrders: ArrayCache = undefined
    trades: Dictionary<ArrayCache>
    transactions = {}
    ohlcvs: Dictionary<Dictionary<ArrayCacheByTimestamp>>
    myLiquidations: Dictionary<Liquidation> = {}
    myTrades: ArrayCache;
    positions: any;
    urls: {
        logo?: string;
        api?: string | Dictionary<string>;
        test?: string | Dictionary<string>;
        www?: string;
        doc?: string[];
        api_management?: string;
        fees?: string;
        referral?: string;
    };

    requiresWeb3: boolean = false
    requiresEddsa: boolean = false
    precision: {
        amount: Num,
        price: Num,
        cost?: Num,
        base?: Num,
        quote?: Num,
    } = undefined

    enableLastJsonResponse: boolean = false
    enableLastHttpResponse: boolean = true
    enableLastResponseHeaders: boolean = true
    last_http_response    = undefined
    last_json_response    = undefined
    last_response_headers = undefined
    last_request_headers  = undefined
    last_request_body     = undefined
    last_request_url      = undefined
    last_request_path     = undefined

    id: string = 'Exchange';

    markets: Dictionary<any> = undefined
    has: Dictionary<boolean | 'emulated'>;
    features: Dictionary<Dictionary<any>> = undefined;
    status: {
        status: Str,
        updated: Num,
        eta: Num,
        url: Str,
        info: any,
    } = undefined;

    requiredCredentials: {
        apiKey: Bool,
        secret: Bool,
        uid: Bool,
        login: Bool,
        password: Bool,
        twofa: Bool, // 2-factor authentication (one-time password key)
        privateKey: Bool, // a "0x"-prefixed hexstring private key for a wallet
        walletAddress: Bool, // the wallet address "0x"-prefixed hexstring
        token: Bool, // reserved for HTTP auth in some cases
    };
    rateLimit: Num = undefined; // milliseconds
    tokenBucket = undefined
    throttler = undefined
    enableRateLimit: boolean = undefined;

    httpExceptions = undefined

    limits: {
        amount?: MinMax,
        cost?: MinMax,
        leverage?: MinMax,
        price?: MinMax,
    } = undefined;

    fees: {
        trading: {
            tierBased: Bool,
            percentage: Bool,
            taker: Num,
            maker: Num,
        },
        funding: {
            tierBased: Bool,
            percentage: Bool,
            withdraw: {},
            deposit: {},
        },
    };
    markets_by_id: Dictionary<any> = undefined;
    symbols: string[] = undefined;
    ids: string[] = undefined;
    currencies: Currencies = {};

    baseCurrencies = undefined
    quoteCurrencies = undefined
    currencies_by_id = undefined
    codes = undefined

    reloadingMarkets: boolean = undefined
    marketsLoading: Promise<Dictionary<any>> = undefined

    accounts = undefined
    accountsById = undefined

    commonCurrencies: Dictionary<string> = undefined

    hostname: Str = undefined;

    precisionMode: Num = undefined;
    paddingMode: Num = undefined

    exceptions: Dictionary<string> = {}
    timeframes: Dictionary<number | string> = {}

    version: Str = undefined;

    marketsByAltname: Dictionary<any> = undefined

    name:Str = undefined

    lastRestRequestTimestamp:number;

    targetAccount = undefined

    stablePairs = {}

    // WS/PRO options
    clients: Dictionary<WsClient> = {}
    newUpdates: boolean = true
    streaming = {}

    alias: boolean = false;

    deepExtend = deepExtend
    deepExtendSafe = deepExtend
    isNode = isNode
    keys = keysFunc
    values = valuesFunc
    extend = extend
    clone = clone
    flatten = flatten
    unique = unique
    indexBy = indexBy
    indexBySafe = indexBy
    roundTimeframe = roundTimeframe
    sortBy = sortBy
    sortBy2 = sortBy2
    groupBy = groupBy
    aggregate = aggregate
    uuid = uuid
    unCamelCase = unCamelCase
    precisionFromString = precisionFromString
    capitalize = capitalize
    now = now
    decimalToPrecision = decimalToPrecision
    safeValue = safeValue
    safeValue2 = safeValue2
    safeString = safeString
    safeString2 = safeString2
    safeFloat = safeFloat
    safeFloat2 = safeFloat2
    seconds = seconds
    milliseconds = milliseconds
    binaryToBase16 = binaryToBase16
    numberToBE = numberToBE
    base16ToBinary = base16ToBinary
    iso8601 = iso8601
    omit = omit
    isJsonEncodedObject = isJsonEncodedObject
    safeInteger = safeInteger
    sum = sum
    omitZero = omitZero
    implodeParams = implodeParams
    extractParams = extractParams
    json = json
    vwap = vwapFunc
    merge = merge
    binaryConcat = binaryConcat
    hash = hash
    arrayConcat = arrayConcat
    encode = encode
    urlencode = urlencode
    hmac = hmac
    numberToString = numberToString
    parseTimeframe = parseTimeframe
    safeInteger2 = safeInteger2
    safeStringLower = safeStringLower
    parse8601 = parse8601
    yyyymmdd = yyyymmdd
    safeStringUpper = safeStringUpper
    safeTimestamp = safeTimestamp
    binaryConcatArray = binaryConcatArray
    uuidv1 = uuidv1
    numberToLE = numberToLE
    ymdhms = ymdhms
    yymmdd = yymmdd
    stringToBase64 = stringToBase64
    decode = decode
    uuid22 = uuid22
    safeIntegerProduct2 = safeIntegerProduct2
    safeIntegerProduct = safeIntegerProduct
    binaryToBase58 = binaryToBase58
    base58ToBinary = base58ToBinary
    base64ToBinary = base64ToBinary
    safeTimestamp2 = safeTimestamp2
    rawencode = rawencode
    keysort = keysort
    sort = sort
    inArray = inArray
    safeStringLower2 = safeStringLower2
    safeStringUpper2 = safeStringUpper2
    isEmpty = isEmpty
    ordered = ordered
    filterBy = filterBy
    uuid16 = uuid16
    urlencodeWithArrayRepeat = urlencodeWithArrayRepeat
    microseconds = microseconds
    binaryToBase64 = binaryToBase64
    strip = strip
    toArray = toArray
    safeFloatN = safeFloatN
    safeIntegerN = safeIntegerN
    safeIntegerProductN = safeIntegerProductN
    safeTimestampN = safeTimestampN
    safeValueN = safeValueN
    safeStringN = safeStringN
    safeStringLowerN = safeStringLowerN
    safeStringUpperN = safeStringUpperN
    urlencodeNested = urlencodeNested
    parseDate = parseDate
    ymd = ymd
    base64ToString = base64ToString
    crc32 = crc32
    packb = packb
    urlencodeBase64 = urlencodeBase64

    constructor (userConfig: ConstructorArgs = {}) {
        Object.assign (this, functions)
        //
        //     if (isNode) {
        //         this.nodeVersion = process.version.match (/\d+\.\d+\.\d+/)[0]
        //         this.userAgent = {
        //             'User-Agent': 'ccxt/' + (Exchange as any).ccxtVersion +
        //                 ' (+https://github.com/ccxt/ccxt)' +
        //                 ' Node.js/' + this.nodeVersion + ' (JavaScript)'
        //         }
        //     }
        //
        this.options = this.getDefaultOptions(); // exchange-specific options if any
        // fetch implementation options (JS only)
        // http properties
        this.headers = {}
        this.origin = '*' // CORS origin
        // underlying properties
        this.minFundingAddressLength = 1 // used in checkAddress
        this.substituteCommonCurrencyCodes = true  // reserved
        this.quoteJsonNumbers = true // treat numbers in json as quoted precise strings
        this.number = Number // or String (a pointer to a function)
        this.handleContentTypeApplicationZip = false
        // whether fees should be summed by currency code
        this.reduceFees = true
        // do not delete this line, it is needed for users to be able to define their own fetchImplementation
        this.fetchImplementation = undefined
        this.validateServerSsl = true
        this.validateClientSsl = false
        // default property values
        this.timeout       = 10000 // milliseconds
        this.verbose       = false
        this.twofa         = undefined // two-factor authentication (2FA)
        // default credentials
        this.apiKey        = undefined
        this.secret        = undefined
        this.uid           = undefined
        this.login         = undefined
        this.password      = undefined
        this.privateKey    = undefined // a "0x"-prefixed hexstring private key for a wallet
        this.walletAddress = undefined // a wallet address "0x"-prefixed hexstring
        this.token         = undefined // reserved for HTTP auth in some cases
        // placeholders for cached data
        this.balance      = {}
        this.orderbooks   = {}
        this.tickers      = {}
        this.liquidations = {}
        this.orders       = undefined
        this.trades       = {}
        this.transactions = {}
        this.ohlcvs       = {}
        this.myLiquidations = {}
        this.myTrades     = undefined
        this.positions    = undefined
        // web3 and cryptography flags
        this.requiresWeb3 = false
        this.requiresEddsa = false
        // response handling flags and properties
        this.lastRestRequestTimestamp = 0
        this.enableLastJsonResponse = false
        this.enableLastHttpResponse = true
        this.enableLastResponseHeaders = true
        this.last_http_response    = undefined
        this.last_json_response    = undefined
        this.last_response_headers = undefined
        this.last_request_headers  = undefined
        this.last_request_body     = undefined
        this.last_request_url      = undefined
        this.last_request_path     = undefined
        // camelCase and snake_notation support
        const unCamelCaseProperties = (obj = this) => {
            if (obj !== null) {
                const ownPropertyNames = Object.getOwnPropertyNames (obj)
                for (let i = 0; i < ownPropertyNames.length; i++) {
                    const k = ownPropertyNames[i]
                    this[unCamelCase (k)] = this[k]
                }
                unCamelCaseProperties (Object.getPrototypeOf (obj))
            }
        }
        unCamelCaseProperties ()
        // merge constructor overrides to this instance
        const configEntries = Object.entries (this.describe ()).concat (Object.entries (userConfig))
        for (let i = 0; i < configEntries.length; i++) {
            const [property, value] = configEntries[i]
            if (value && Object.getPrototypeOf (value) === Object.prototype) {
                this[property] = this.deepExtend (this[property], value)
            } else {
                this[property] = value
            }
        }
        // http client options
        const agentOptions = {
            'keepAlive': true,
        }
        // ssl options
        if (!this.validateServerSsl) {
            agentOptions['rejectUnauthorized'] = false;
        }
        // generate old metainfo interface
        const hasKeys = Object.keys (this.has)
        for (let i = 0; i < hasKeys.length; i++) {
            const k = hasKeys[i]
            this['has' + this.capitalize (k)] = !!this.has[k] // converts 'emulated' to true
        }
        // generate implicit api
        if (this.api) {
            this.defineRestApi (this.api, 'request')
        }
        this.newUpdates = ((this.options as any).newUpdates !== undefined) ? (this.options as any).newUpdates : true;

        this.afterConstruct ();

        if (this.safeBool(userConfig, 'sandbox') || this.safeBool(userConfig, 'testnet')) {
            this.setSandboxMode(true);
        }
    }

    encodeURIComponent (...args) {
        // @ts-expect-error
        return encodeURIComponent (...args)
    }

    checkRequiredVersion (requiredVersion, error = true) {
        let result = true
        const [ major1, minor1, patch1 ] = requiredVersion.split ('.')
            , [ major2, minor2, patch2 ] = (Exchange as any).ccxtVersion.split ('.')
            , intMajor1 = this.parseToInt (major1)
            , intMinor1 = this.parseToInt (minor1)
            , intPatch1 = this.parseToInt (patch1)
            , intMajor2 = this.parseToInt (major2)
            , intMinor2 = this.parseToInt (minor2)
            , intPatch2 = this.parseToInt (patch2)
        if (intMajor1 > intMajor2) {
            result = false
        }
        if (intMajor1 === intMajor2) {
            if (intMinor1 > intMinor2) {
                result = false
            } else if (intMinor1 === intMinor2 && intPatch1 > intPatch2) {
                result = false
            }
        }
        if (!result) {
            if (error) {
                throw new NotSupported ('Your current version of CCXT is ' + (Exchange as any).ccxtVersion + ', a newer version ' + requiredVersion + ' is required, please, upgrade your version of CCXT')
            } else {
                return error
            }
        }
        return result
    }

    throttle (cost = undefined) {
        return this.throttler.throttle (cost)
    }

    initThrottler () {
        this.throttler = new Throttler (this.tokenBucket);
    }

    defineRestApiEndpoint (methodName, uppercaseMethod, lowercaseMethod, camelcaseMethod, path, paths, config = {}) {
        const splitPath = path.split (/[^a-zA-Z0-9]/)
        const camelcaseSuffix  = splitPath.map (this.capitalize).join ('')
        const underscoreSuffix = splitPath.map ((x) => x.trim ().toLowerCase ()).filter ((x) => x.length > 0).join ('_')
        const camelcasePrefix = [ paths[0] ].concat (paths.slice (1).map (this.capitalize)).join ('')
        const underscorePrefix = [ paths[0] ].concat (paths.slice (1).map ((x) => x.trim ()).filter ((x) => x.length > 0)).join ('_')
        const camelcase  = camelcasePrefix + camelcaseMethod + this.capitalize (camelcaseSuffix)
        const underscore = underscorePrefix + '_' + lowercaseMethod + '_' + underscoreSuffix
        const typeArgument = (paths.length > 1) ? paths : paths[0]
        // handle call costs here
        const partial = async (params = {}, context = {}) => this[methodName] (path, typeArgument, uppercaseMethod, params, undefined, undefined, config, context)
        // const partial = async (params) => this[methodName] (path, typeArgument, uppercaseMethod, params || {})
        this[camelcase]  = partial
        this[underscore] = partial
    }

    defineRestApi (api, methodName, paths = []) {
        const keys = Object.keys (api)
        for (let i = 0; i < keys.length; i++) {
            const key = keys[i]
            const value = api[key]
            const uppercaseMethod = key.toUpperCase ()
            const lowercaseMethod = key.toLowerCase ()
            const camelcaseMethod = this.capitalize (lowercaseMethod)
            if (Array.isArray (value)) {
                for (let k = 0; k < value.length; k++) {
                    const path = value[k].trim ()
                    this.defineRestApiEndpoint (methodName, uppercaseMethod, lowercaseMethod, camelcaseMethod, path, paths)
                }
            // the options HTTP method conflicts with the 'options' API url path
            // } else if (key.match (/^(?:get|post|put|delete|options|head|patch)$/i)) {
            } else if (key.match (/^(?:get|post|put|delete|head|patch)$/i)) {
                const endpoints = Object.keys (value);
                for (let j = 0; j < endpoints.length; j++) {
                    const endpoint = endpoints[j]
                    const path = endpoint.trim ()
                    const config = value[endpoint]
                    if (typeof config === 'object') {
                        this.defineRestApiEndpoint (methodName, uppercaseMethod, lowercaseMethod, camelcaseMethod, path, paths, config)
                    } else if (typeof config === 'number') {
                        this.defineRestApiEndpoint (methodName, uppercaseMethod, lowercaseMethod, camelcaseMethod, path, paths, { cost: config })
                    } else {
                        throw new NotSupported (this.id + ' defineRestApi() API format is not supported, API leafs must strings, objects or numbers');
                    }
                }
            } else {
                this.defineRestApi (value, methodName, paths.concat ([ key ]))
            }
        }
    }

    log (... args) {
        console.log (... args)
    }

    httpProxyAgentModule:any = undefined;
    httpsProxyAgentModule:any = undefined;
    socksProxyAgentModule:any = undefined;
    socksProxyAgentModuleChecked:boolean = false;
    proxyDictionaries:any = {};
    proxiesModulesLoading:Promise<any> = undefined

    async loadProxyModules () {
        // when loading markets, multiple parallel calls are made, so need one promise
        if (this.proxiesModulesLoading === undefined) {
            this.proxiesModulesLoading = (async () => {
                // we have to handle it with below nested way, because of dynamic
                // import issues (https://github.com/ccxt/ccxt/pull/20687)
                try {
                    // todo: possible sync alternatives: https://stackoverflow.com/questions/51069002/convert-import-to-synchronous
                    this.httpProxyAgentModule = await import (/* webpackIgnore: true */ '../static_dependencies/proxies/http-proxy-agent/index.js');
                    this.httpsProxyAgentModule = await import (/* webpackIgnore: true */ '../static_dependencies/proxies/https-proxy-agent/index.js');
                } catch (e) {
                    // if several users are using those frameworks which cause exceptions,
                    // let them to be able to load modules still, by installing them
                    try {
                        // @ts-ignore
                        this.httpProxyAgentModule = await import (/* webpackIgnore: true */ 'http-proxy-agent');
                        // @ts-ignore
                        this.httpsProxyAgentModule = await import (/* webpackIgnore: true */ 'https-proxy-agent');
                    } catch (e) { }
                }
                if (this.socksProxyAgentModuleChecked === false) {
                    try {
                        // @ts-ignore
                        this.socksProxyAgentModule = await import (/* webpackIgnore: true */ 'socks-proxy-agent');
                    } catch (e) {}
                    this.socksProxyAgentModuleChecked = true;
                }
            })();
        }
        return await this.proxiesModulesLoading;
    }

    setProxyAgents (httpProxy, httpsProxy, socksProxy) {
        let chosenAgent = undefined;
        // in browser-side, proxy modules are not supported in 'fetch/ws' methods
        if (!isNode && (httpProxy || httpsProxy || socksProxy)) {
            throw new NotSupported (this.id + ' - proxies in browser-side projects are not supported. You have several choices: [A] Use `exchange.proxyUrl` property to redirect requests through local/remote cors-proxy server (find sample file named "sample-local-proxy-server-with-cors" in https://github.com/ccxt/ccxt/tree/master/examples/ folder, which can be used for REST requests only) [B] override `exchange.fetch` && `exchange.watch` methods to send requests through your custom proxy');
        }
        if (httpProxy) {
            if (this.httpProxyAgentModule === undefined) {
                throw new NotSupported (this.id + ' you need to load JS proxy modules with `await instance.loadProxyModules()` method at first to use proxies');
            }
            if (!(httpProxy in this.proxyDictionaries)) {
                this.proxyDictionaries[httpProxy] = new this.httpProxyAgentModule.HttpProxyAgent(httpProxy);
            }
            chosenAgent = this.proxyDictionaries[httpProxy];
        } else if (httpsProxy) {
            if (this.httpsProxyAgentModule === undefined) {
                throw new NotSupported (this.id + ' you need to load JS proxy modules with `await instance.loadProxyModules()` method at first to use proxies');
            }
            if (!(httpsProxy in this.proxyDictionaries)) {
                this.proxyDictionaries[httpsProxy] = new this.httpsProxyAgentModule.HttpsProxyAgent(httpsProxy);
            }
            chosenAgent = this.proxyDictionaries[httpsProxy];
            chosenAgent.keepAlive = true;
        } else if (socksProxy) {
            if (this.socksProxyAgentModule === undefined) {
                throw new NotSupported (this.id + ' - to use SOCKS proxy with ccxt, at first you need install module "npm i socks-proxy-agent" and then initialize proxies with `await instance.loadProxyModules()` method');
            }
            if (!(socksProxy in this.proxyDictionaries)) {
                this.proxyDictionaries[socksProxy] = new this.socksProxyAgentModule.SocksProxyAgent(socksProxy);
            }
            chosenAgent = this.proxyDictionaries[socksProxy];
        }
        return chosenAgent;
    }

    async loadHttpProxyAgent () {
        // for `http://` protocol proxy-urls, we need to load `http` module only on first call
        if (!this.httpAgent) {
            const httpModule = await import (/* webpackIgnore: true */'node:http')
            this.httpAgent = new httpModule.Agent ();
        }
        return this.httpAgent;
    }

    getHttpAgentIfNeeded (url) {
        if (isNode) {
            // only for non-ssl proxy
            if (url.substring(0, 5) === 'ws://') {
                if (this.httpAgent === undefined) {
                    throw new NotSupported (this.id + ' to use proxy with non-ssl ws:// urls, at first run  `await exchange.loadHttpProxyAgent()` method');
                }
                return this.httpAgent;
            }
        }
        return undefined;
    }


    async fetch (url, method = 'GET', headers: any = undefined, body: any = undefined) {

        // load node-http(s) modules only on first call
        if (isNode) {
            if (!this.nodeHttpModuleLoaded) {
                this.nodeHttpModuleLoaded = true;
                const httpsModule = await import (/* webpackIgnore: true */'node:https')
                this.httpsAgent = new httpsModule.Agent ({ keepAlive: true });
            }
        }

        // ##### PROXY & HEADERS #####
        headers = this.extend (this.headers, headers);
        // proxy-url
        const proxyUrl = this.checkProxyUrlSettings (url, method, headers, body);
        let httpProxyAgent = false;
        if (proxyUrl !== undefined) {
            // part only for node-js
            if (isNode) {
                // in node-js we need to set header to *
                headers = this.extend ({ 'Origin': this.origin }, headers);
                // only for http proxy
                if (proxyUrl.substring(0, 5) === 'http:') {
                    await this.loadHttpProxyAgent ();
                    httpProxyAgent = this.httpAgent;
                }
            }
            url = proxyUrl + this.urlEncoderForProxyUrl (url);
        }
        // proxy agents
        const [ httpProxy, httpsProxy, socksProxy ] = this.checkProxySettings (url, method, headers, body);
        this.checkConflictingProxies (httpProxy || httpsProxy || socksProxy, proxyUrl);
        // skip proxies on the browser
        if (isNode) {
            // this is needed in JS, independently whether proxy properties were set or not, we have to load them because of necessity in WS, which would happen beyond 'fetch' method (WS/etc)
            await this.loadProxyModules ();
        }
        const chosenAgent = this.setProxyAgents (httpProxy, httpsProxy, socksProxy);
        // user-agent
        const userAgent = (this.userAgent !== undefined) ? this.userAgent : this.user_agent;
        if (userAgent && isNode) {
            if (typeof userAgent === 'string') {
                headers = this.extend ({ 'User-Agent': userAgent }, headers);
            } else if ((typeof userAgent === 'object') && ('User-Agent' in userAgent)) {
                headers = this.extend (userAgent, headers);
            }
        }
        // set final headers
        headers = this.setHeaders (headers);
        // log
        if (this.verbose) {
            this.log ("fetch Request:\n", this.id, method, url, "\nRequestHeaders:\n", headers, "\nRequestBody:\n", body, "\n")
        }
        // end of proxies & headers

        if (this.fetchImplementation === undefined) {
            if (isNode) {
                if (this.agent === undefined) {
                    this.agent = this.httpsAgent;
                }
                try {
                    const module = await import (/* webpackIgnore: true */'../static_dependencies/node-fetch/index.js')
                    this.AbortError = module.AbortError
                    this.fetchImplementation = module.default
                    this.FetchError = module.FetchError
                }
                catch (e) {
                    // some users having issues with dynamic imports (https://github.com/ccxt/ccxt/pull/20687)
                    // so let them to fallback to node's native fetch
                    if (typeof fetch === 'function') {
                        this.fetchImplementation = fetch
                        // as it's browser-compatible implementation ( https://nodejs.org/dist/latest-v20.x/docs/api/globals.html#fetch )
                        // it throws same error types
                        this.AbortError = DOMException
                        this.FetchError = TypeError
                    } else {
                        throw new Error ('Seems, "fetch" function is not available in your node-js version, please use latest node-js version');
                    }
                }
            } else {
                this.fetchImplementation = (selfIsDefined()) ? self.fetch: fetch
                this.AbortError = DOMException
                this.FetchError = TypeError
            }
        }
        // fetchImplementation cannot be called on this. in browsers:
        // TypeError Failed to execute 'fetch' on 'Window': Illegal invocation
        const fetchImplementation = this.fetchImplementation;
        const params = { method, headers, body, timeout: this.timeout };
        if (this.agent) {
            params['agent'] = this.agent;
        }
        // override agent, if needed
        if (httpProxyAgent) {
            // if proxyUrl is being used, then specifically in nodejs, we need http module, not https
            params['agent'] = httpProxyAgent;
        } else if (chosenAgent) {
            // if http(s)Proxy is being used
            params['agent'] = chosenAgent;
        }
        const controller = new AbortController ()
        params['signal'] = controller.signal
        const timeout = setTimeout (() => {
            controller.abort ()
        }, this.timeout)
        try {
            const response = await fetchImplementation (url, params)
            clearTimeout (timeout)
            return this.handleRestResponse (response, url, method, headers, body);
        } catch (e) {
            if (e instanceof this.AbortError) {
                throw new RequestTimeout (this.id + ' ' + method + ' ' + url + ' request timed out (' + this.timeout + ' ms)');
            } else if (e instanceof this.FetchError) {
                throw new NetworkError (this.id + ' ' + method + ' ' + url + ' fetch failed');
            }
            throw e
        }
    }

    parseJson (jsonString) {
        try {
            if (this.isJsonEncodedObject (jsonString)) {
                return JSON.parse (this.onJsonResponse (jsonString))
            }
        } catch (e) {
            // SyntaxError
            return undefined
        }
    }

    getResponseHeaders (response) {
        const result = {}
        response.headers.forEach ((value, key) => {
            key = key.split ('-').map ((word) => this.capitalize (word)).join ('-')
            result[key] = value
        })
        return result
    }

    handleRestResponse (response, url, method = 'GET', requestHeaders = undefined, requestBody = undefined) {
        const responseHeaders = this.getResponseHeaders (response)
        if (this.handleContentTypeApplicationZip && (responseHeaders['Content-Type'] === 'application/zip')) {
            const responseBuffer = response.buffer ();
            if (this.enableLastResponseHeaders) {
                this.last_response_headers = responseHeaders
            }
            if (this.enableLastHttpResponse) {
                this.last_http_response = responseBuffer
            }
            if (this.verbose) {
                this.log ("handleRestResponse:\n", this.id, method, url, response.status, response.statusText, "\nResponseHeaders:\n", responseHeaders, "ZIP redacted", "\n")
            }
            // no error handler needed, because it would not be a zip response in case of an error
            return responseBuffer;
        }
        return response.text ().then ((responseBody) => {
            const bodyText = this.onRestResponse (response.status, response.statusText, url, method, responseHeaders, responseBody, requestHeaders, requestBody);
            const json = this.parseJson (bodyText)
            if (this.enableLastResponseHeaders) {
                this.last_response_headers = responseHeaders
            }
            if (this.enableLastHttpResponse) {
                this.last_http_response = responseBody
            }
            if (this.enableLastJsonResponse) {
                this.last_json_response = json
            }
            if (this.verbose) {
                this.log ("handleRestResponse:\n", this.id, method, url, response.status, response.statusText, "\nResponseHeaders:\n", responseHeaders, "\nResponseBody:\n", responseBody, "\n")
            }
            const skipFurtherErrorHandling = this.handleErrors (response.status, response.statusText, url, method, responseHeaders, responseBody, json, requestHeaders, requestBody)
            if (!skipFurtherErrorHandling) {
                this.handleHttpStatusCode (response.status, response.statusText, url, method, responseBody)
            }
            return json || responseBody
        })
    }

    onRestResponse (statusCode, statusText, url, method, responseHeaders, responseBody, requestHeaders, requestBody) {
        return responseBody.trim ()
    }

    onJsonResponse (responseBody) {
        return this.quoteJsonNumbers ? responseBody.replace (/":([+.0-9eE-]+)([,}])/g, '":"$1"$2') : responseBody;
    }

    async loadMarketsHelper (reload = false, params = {}) {
        if (!reload && this.markets) {
            if (!this.markets_by_id) {
                return this.setMarkets (this.markets)
            }
            return this.markets
        }
        let currencies = undefined
        // only call if exchange API provides endpoint (true), thus avoid emulated versions ('emulated')
        if (this.has['fetchCurrencies'] === true) {
            currencies = await this.fetchCurrencies ()
            this.options['cachedCurrencies'] = currencies;
        }
        const markets = await this.fetchMarkets (params);
        if ('cachedCurrencies' in this.options) {
            delete this.options['cachedCurrencies'];
        }
        return this.setMarkets (markets, currencies)
    }

    /**
     * @method
     * @name Exchange#loadMarkets
     * @description Loads and prepares the markets for trading.
     * @param {boolean} reload - If true, the markets will be reloaded from the exchange.
     * @param {object} params - Additional exchange-specific parameters for the request.
     * @returns A promise that resolves to a dictionary of markets.
     * @throws An error if the markets cannot be loaded or prepared.
     * @remarks This method is asynchronous and returns a promise.
     *          It ensures that the markets are only loaded once, even if the method is called multiple times.
     *          If the markets are already loaded and not reloading, the method returns the existing markets.
     *          If the markets are being reloaded, the method waits for the reload to complete before returning the markets.
     *          If an error occurs during the loading or preparation of the markets, the promise is rejected with the error.
     */
    async loadMarkets (reload: boolean = false, params: object = {}): Promise<Dictionary<Market>> {
        if ((reload && !this.reloadingMarkets) || !this.marketsLoading) {
            this.reloadingMarkets = true
            this.marketsLoading = this.loadMarketsHelper (reload, params).then ((resolved) => {
                this.reloadingMarkets = false
                return resolved
            }, (error) => {
                this.reloadingMarkets = false
                throw error
            })
        }
        return this.marketsLoading
    }

    async fetchCurrencies (params = {}): Promise<Currencies> {
        // markets are returned as a list
        // currencies are returned as a dict
        // this is for historical reasons
        // and may be changed for consistency later
        return new Promise ((resolve, reject) => resolve (this.currencies));
    }

    async fetchCurrenciesWs (params = {}) {
        // markets are returned as a list
        // currencies are returned as a dict
        // this is for historical reasons
        // and may be changed for consistency later
        return new Promise ((resolve, reject) => resolve (this.currencies));
    }

    async fetchMarkets (params = {}): Promise<Market[]> {
        // markets are returned as a list
        // currencies are returned as a dict
        // this is for historical reasons
        // and may be changed for consistency later
        return new Promise ((resolve, reject) => resolve (Object.values (this.markets)))
    }

    async fetchMarketsWs (params = {}): Promise<Market[]> {
        // markets are returned as a list
        // currencies are returned as a dict
        // this is for historical reasons
        // and may be changed for consistency later
        return new Promise ((resolve, reject) => resolve (Object.values (this.markets)))
    }

    checkRequiredDependencies () {
        return
    }

    parseNumber (value, d: Num = undefined): number {
        if (value === undefined) {
            return d
        } else {
            try {
                // we should handle scientific notation here
                // so if the exchanges returns 1e-8
                // this function will return 0.00000001
                // check https://github.com/ccxt/ccxt/issues/24135
                const numberNormalized = this.numberToString(value)
                if (numberNormalized.indexOf('e-') > -1) {
                    return this.number(numberToString(parseFloat(numberNormalized)))
                }
                const result = this.number (numberNormalized)
                return isNaN (result) ? d : result
            } catch (e) {
                return d
            }
        }
    }

    checkOrderArguments (market, type, side, amount, price, params) {
        if (price === undefined) {
            if (type === 'limit') {
                  throw new ArgumentsRequired (this.id + ' createOrder() requires a price argument for a limit order');
            }
        }
        if (amount <= 0) {
            throw new ArgumentsRequired (this.id + ' createOrder() amount should be above 0');
        }
    }

    handleHttpStatusCode (code, reason, url, method, body) {
        const codeAsString = code.toString ();
        if (codeAsString in this.httpExceptions) {
            const ErrorClass = this.httpExceptions[codeAsString];
            throw new ErrorClass (this.id + ' ' + method + ' ' + url + ' ' + codeAsString + ' ' + reason + ' ' + body);
        }
    }

    remove0xPrefix (hexData) {
        if (hexData.slice (0, 2) === '0x') {
            return hexData.slice (2);
        } else {
            return hexData;
        }
    }

    spawn(method, ...args) {
        const future = Future();
        // using setTimeout 0 to force the execution to run after the future is returned
        setTimeout(() => {
            method.apply(this, args).then(future.resolve).catch(future.reject);
        }, 0);
        return future;
    }

    delay (timeout, method, ... args) {
        setTimeout (() => {
            this.spawn (method, ... args)
        }, timeout);
    }

    // -----------------------------------------------------------------------
    // -----------------------------------------------------------------------
    // WS/PRO methods

    orderBook (snapshot = {}, depth = Number.MAX_SAFE_INTEGER) {
        return new WsOrderBook (snapshot, depth);
    }

    indexedOrderBook (snapshot = {}, depth = Number.MAX_SAFE_INTEGER) {
        return new IndexedOrderBook (snapshot, depth);
    }

    countedOrderBook (snapshot = {}, depth = Number.MAX_SAFE_INTEGER) {
        return new CountedOrderBook (snapshot, depth);
    }

    handleMessage (client, message) {} // stub to override

    // ping (client: Client) {} // stub to override

    ping (client: Client) {
        return undefined;
    }

    client (url: string): WsClient {
        this.clients = this.clients || {};
        if (!this.clients[url]) {
            const onMessage = this.handleMessage.bind (this);
            const onError = this.onError.bind (this);
            const onClose = this.onClose.bind (this);
            const onConnected = this.onConnected.bind (this);
            // decide client type here: ws / signalr / socketio
            const wsOptions = this.safeValue (this.options, 'ws', {});
            // proxy agents
            const [ httpProxy, httpsProxy, socksProxy ] = this.checkWsProxySettings ();
            const chosenAgent = this.setProxyAgents (httpProxy, httpsProxy, socksProxy);
            // part only for node-js
            const httpProxyAgent = this.getHttpAgentIfNeeded (url);
            const finalAgent = chosenAgent ? chosenAgent : (httpProxyAgent ? httpProxyAgent : this.agent);
            //
            const options = this.deepExtend (this.streaming, {
                'log': this.log ? this.log.bind (this) : this.log,
                'ping': (this as any).ping ? (this as any).ping.bind (this) : (this as any).ping,
                'verbose': this.verbose,
                'throttler': new Throttler (this.tokenBucket),
                // add support for proxies
                'options': {
                    'agent': finalAgent,
                }
            }, wsOptions);
            this.clients[url] = new WsClient (url, onMessage, onError, onClose, onConnected, options);
        }
        return this.clients[url];
    }

    watchMultiple (url: string, messageHashes: string[], message = undefined, subscribeHashes = undefined, subscription = undefined) {
        //
        // Without comments the code of this method is short and easy:
        //
        //     const client = this.client (url)
        //     const backoffDelay = 0
        //     const future = client.future (messageHash)
        //     const connected = client.connect (backoffDelay)
        //     connected.then (() => {
        //         if (message && !client.subscriptions[subscribeHash]) {
        //             client.subscriptions[subscribeHash] = true
        //             client.send (message)
        //         }
        //     }).catch ((error) => {})
        //     return future
        //
        // The following is a longer version of this method with comments
        //
        const client = this.client (url) as WsClient;
        // todo: calculate the backoff using the clients cache
        const backoffDelay = 0;
        //
        //  watchOrderBook ---- future ----+---------------+----→ user
        //                                 |               |
        //                                 ↓               ↑
        //                                 |               |
        //                              connect ......→ resolve
        //                                 |               |
        //                                 ↓               ↑
        //                                 |               |
        //                             subscribe -----→ receive
        //
        const future = Future.race (messageHashes.map (messageHash => client.future (messageHash)))
        // read and write subscription, this is done before connecting the client
        // to avoid race conditions when other parts of the code read or write to the client.subscriptions
        let missingSubscriptions = []
        if (subscribeHashes !== undefined) {
            for (let i = 0; i < subscribeHashes.length; i++) {
                const subscribeHash = subscribeHashes[i];
                if (!client.subscriptions[subscribeHash]) {
                    missingSubscriptions.push (subscribeHash)
                    client.subscriptions[subscribeHash] = subscription || true
                }
            }
        }
        // we intentionally do not use await here to avoid unhandled exceptions
        // the policy is to make sure that 100% of promises are resolved or rejected
        // either with a call to client.resolve or client.reject with
        //  a proper exception class instance
        const connected = client.connect (backoffDelay);
        // the following is executed only if the catch-clause does not
        // catch any connection-level exceptions from the client
        // (connection established successfully)
        if ((subscribeHashes === undefined) || missingSubscriptions.length) {
            connected.then (() => {
                const options = this.safeValue (this.options, 'ws');
                const cost = this.safeValue (options, 'cost', 1);
                if (message) {
                    if (this.enableRateLimit && client.throttle) {
                        // add cost here |
                        //               |
                        //               V
                        client.throttle (cost).then (() => {
                            client.send (message);
                        }).catch ((e) => {
                            for (let i = 0; i < missingSubscriptions.length; i++) {
                                const subscribeHash = missingSubscriptions[i];
                                delete client.subscriptions[subscribeHash]
                            }
                            future.reject (e);
                        });
                    } else {
                        client.send (message)
                        .catch ((e) => {
                            for (let i = 0; i < missingSubscriptions.length; i++) {
                                const subscribeHash = missingSubscriptions[i];
                                delete client.subscriptions[subscribeHash]
                            }
                            future.reject (e);
                        });
                    }
                }
            }).catch ((e)=> {
                for (let i = 0; i < missingSubscriptions.length; i++) {
                    const subscribeHash = missingSubscriptions[i];
                    delete client.subscriptions[subscribeHash]
                }
                future.reject (e);
            });
        }
        return future;
    }

    watch (url: string, messageHash: string, message = undefined, subscribeHash = undefined, subscription = undefined) {
        //
        // Without comments the code of this method is short and easy:
        //
        //     const client = this.client (url)
        //     const backoffDelay = 0
        //     const future = client.future (messageHash)
        //     const connected = client.connect (backoffDelay)
        //     connected.then (() => {
        //         if (message && !client.subscriptions[subscribeHash]) {
        //             client.subscriptions[subscribeHash] = true
        //             client.send (message)
        //         }
        //     }).catch ((error) => {})
        //     return future
        //
        // The following is a longer version of this method with comments
        //
        const client = this.client (url) as WsClient;
        // todo: calculate the backoff using the clients cache
        const backoffDelay = 0;
        //
        //  watchOrderBook ---- future ----+---------------+----→ user
        //                                 |               |
        //                                 ↓               ↑
        //                                 |               |
        //                              connect ......→ resolve
        //                                 |               |
        //                                 ↓               ↑
        //                                 |               |
        //                             subscribe -----→ receive
        //
        if ((subscribeHash === undefined) && (messageHash in client.futures)) {
            return client.futures[messageHash];
        }
        const future = client.future (messageHash);
        // read and write subscription, this is done before connecting the client
        // to avoid race conditions when other parts of the code read or write to the client.subscriptions
        const clientSubscription = client.subscriptions[subscribeHash];
        if (!clientSubscription) {
            client.subscriptions[subscribeHash] = subscription || true;
        }
        // we intentionally do not use await here to avoid unhandled exceptions
        // the policy is to make sure that 100% of promises are resolved or rejected
        // either with a call to client.resolve or client.reject with
        //  a proper exception class instance
        const connected = client.connect (backoffDelay);
        // the following is executed only if the catch-clause does not
        // catch any connection-level exceptions from the client
        // (connection established successfully)
        if (!clientSubscription) {
            connected.then (() => {
                const options = this.safeValue (this.options, 'ws');
                const cost = this.safeValue (options, 'cost', 1);
                if (message) {
                    if (this.enableRateLimit && client.throttle) {
                        // add cost here |
                        //               |
                        //               V
                        client.throttle (cost).then (() => {
                            client.send (message);
                        }).catch ((e) => {
                            client.onError (e);
                        });
                    } else {
                        client.send (message)
                        .catch ((e) => {
                            client.onError (e);
                        });
                    }
                }
            }).catch ((e)=> {
                delete client.subscriptions[subscribeHash];
                future.reject (e);
            });
        }
        return future;
    }

    onConnected (client, message = undefined) {
        // for user hooks
        // console.log ('Connected to', client.url)
    }

    onError (client, error) {
        if ((client.url in this.clients) && (this.clients[client.url].error)) {
            delete this.clients[client.url];
        }
    }

    onClose (client, error) {
        if (client.error) {
            // connection closed due to an error, do nothing
        } else {
            // server disconnected a working connection
            if (this.clients[client.url]) {
                delete this.clients[client.url];
            }
        }
    }

    async close () {
        // Here happens the language-specific cleanup of WS & REST resources
        // [WS]
        const clients = Object.values (this.clients || {});
        const closedClients = [];
        for (let i = 0; i < clients.length; i++) {
            const client = clients[i] as WsClient;
            delete this.clients[client.url];
            closedClients.push(client.close ());
        }
<<<<<<< HEAD
        // [REST]
        // todo if any
        return;
=======
        return Promise.all (closedClients);
>>>>>>> 6101e086
    }

    async loadOrderBook (client, messageHash: string, symbol: string, limit: Int = undefined, params = {}) {
        if (!(symbol in this.orderbooks)) {
            client.reject (new ExchangeError (this.id + ' loadOrderBook() orderbook is not initiated'), messageHash);
            return;
        }
        const maxRetries = this.handleOption ('watchOrderBook', 'snapshotMaxRetries', 3);
        let tries = 0;
        try {
            const stored = this.orderbooks[symbol];
            while (tries < maxRetries) {
                const cache = stored.cache;
                const orderBook = await this.fetchRestOrderBookSafe (symbol, limit, params);
                const index = this.getCacheIndex (orderBook, cache);
                if (index >= 0) {
                    stored.reset (orderBook);
                    this.handleDeltas (stored, cache.slice (index));
                    stored.cache.length = 0;
                    client.resolve (stored, messageHash);
                    return;
                }
                tries++;
            }
            client.reject (new ExchangeError (this.id + ' nonce is behind the cache after ' + maxRetries.toString () + ' tries.'), messageHash);
            delete this.clients[client.url];
        } catch (e) {
            client.reject (e, messageHash);
            await this.loadOrderBook (client, messageHash, symbol, limit, params);
        }
    }

    convertToBigInt(value: string) {
        return BigInt(value); // used on XT
    }

    stringToCharsArray (value: string) {
        return value.split ('');
    }

    valueIsDefined (value: any){
        return value !== undefined && value !== null;
    }

    arraySlice(array, first, second = undefined) {
        if (second === undefined) {
            return array.slice(first);
        }
        return array.slice(first, second);
    }

    getProperty (obj, property, defaultValue: any = undefined) {
        return (property in obj ? obj[property] : defaultValue);
    }

    setProperty (obj, property, defaultValue: any = undefined) {
        obj[property] = defaultValue;
    }

    axolotl(payload, hexKey, ed25519) {
        return axolotl(payload, hexKey, ed25519);
    }

    fixStringifiedJsonMembers (content: string) {
        // used for instance in bingx
        // when stringified json has members with their values also stringified, like:
        // '{"code":0, "data":{"order":{"orderId":1742968678528512345,"symbol":"BTC-USDT", "takeProfit":"{\"type\":\"TAKE_PROFIT\",\"stopPrice\":43320.1}","reduceOnly":false}}}'
        // we can fix with below manipulations
        // @ts-ignore
        let modifiedContent = content.replaceAll ('\\', '');
        modifiedContent = modifiedContent.replaceAll ('"{', '{');
        modifiedContent = modifiedContent.replaceAll ('}"', '}');
        return modifiedContent;
    }

    ethAbiEncode (types, args) {
        return this.base16ToBinary (ethers.encode (types, args).slice (2));
    }

    ethEncodeStructuredData (domain, messageTypes, messageData) {
        return this.base16ToBinary (TypedDataEncoder.encode (domain, messageTypes, messageData).slice (-132));
    }

    retrieveStarkAccount (signature, accountClassHash, accountProxyClassHash) {
        const privateKey = ethSigToPrivate (signature);
        const publicKey = getStarkKey (privateKey);
        const callData = Starknet.CallData.compile({
            implementation: accountClassHash,
            selector: Starknet.hash.getSelectorFromName('initialize'),
            calldata: Starknet.CallData.compile({
              signer: publicKey,
              guardian: '0',
            }),
        });

        const address = Starknet.hash.calculateContractAddressFromHash(
            publicKey,
            accountProxyClassHash,
            callData,
            0,
        );
        return {
            privateKey,
            publicKey,
            address
        };
    }

    starknetEncodeStructuredData (domain, messageTypes, messageData, address) {
        const types = Object.keys (messageTypes);
        if (types.length > 1) {
            throw new NotSupported (this.id + ' starknetEncodeStructuredData only support single type');
        }
        const request = {
            'domain': domain,
            'primaryType': types[0],
            'types': this.extend ({
                'StarkNetDomain': [
                    { 'name': "name", 'type': "felt" },
                    { 'name': "chainId", 'type': "felt" },
                    { 'name': "version", 'type': "felt" },
                ],
            }, messageTypes),
            'message': messageData,
        };
        const msgHash = Starknet.typedData.getMessageHash (request, address);
        return msgHash;
    }

    starknetSign (hash, pri) {
        // TODO: unify to ecdsa
        const signature = starknetCurveSign (hash.replace ('0x', ''), pri.slice (-64));
        return this.json ([ signature.r.toString (), signature.s.toString () ]);
    }

    async getZKContractSignatureObj (seed, params = {}) {
        const formattedSlotId = BigInt ('0x' + this.remove0xPrefix (this.hash (this.encode(this.safeString (params, 'slotId')), sha256, 'hex'))).toString ();
        const formattedNonce = BigInt ('0x' + this.remove0xPrefix (this.hash (this.encode(this.safeString (params, 'nonce')), sha256, 'hex'))).toString ();
        const formattedUint64 = '18446744073709551615';
        const formattedUint32 = '4294967295';
        const accountId = parseInt (Precise.stringMod (this.safeString (params, 'accountId'), formattedUint32), 10);
        const slotId = parseInt (Precise.stringDiv (Precise.stringMod (formattedSlotId, formattedUint64), formattedUint32), 10);
        const nonce = parseInt (Precise.stringMod (formattedNonce, formattedUint32), 10);
        await init ();
        const _signer = zklink.newRpcSignerWithProvider ({});
        await _signer.initZklinkSigner (seed);
        let tx_builder = new zklink.ContractBuilder (accountId, 0, slotId, nonce,
            this.safeInteger (params, 'pairId'),
            Precise.stringMul (this.safeString(params, 'size'), '1e18'),
            Precise.stringMul (this.safeString(params, 'price'), '1e18'),
            this.safeString (params, 'direction') === 'BUY',
            parseInt (Precise.stringMul(this.safeString(params, 'makerFeeRate'), '10000')),
            parseInt (Precise.stringMul(this.safeString (params, 'takerFeeRate'), '10000')), false);
        let contractor = zklink.newContract (tx_builder);
        //const signer = ZkLinkSigner.ethSig(seed);
        //const signer = new Signer(seed);
        contractor?.sign (_signer?.getZkLinkSigner ());
        const tx = contractor.jsValue ();
        const zkSign = tx?.signature?.signature;
        return zkSign;
    }

    async getZKTransferSignatureObj (seed, params = {}) {
        await init ();
        const _signer = zklink.newRpcSignerWithProvider ({});
        await _signer.initZklinkSigner (seed);
        let nonce = this.safeString (params, 'nonce', '0')
        if (this.safeBool(params, 'isContract') === true){
            const formattedUint32 = '4294967295';
            const formattedNonce = BigInt ('0x' + this.remove0xPrefix (this.hash (this.encode (nonce), sha256, 'hex'))).toString ();
            nonce = Precise.stringMod (formattedNonce, formattedUint32);
        }
        let tx_builder = new zklink.TransferBuilder (this.safeNumber (params, 'zkAccountId', 0),
            this.safeString (params, 'receiverAddress'),
            this.safeNumber (params, 'subAccountId', 0),
            this.safeNumber (params, 'receiverSubAccountId', 0),
            this.safeNumber (params, 'tokenId', 0),
            this.safeString (params, 'fee','0'),
            this.safeString (params, 'amount','0'),
            this.parseToInt(nonce),
            this.safeNumber (params, 'timestampSeconds', 0));
        let contractor = zklink.newTransfer (tx_builder);
        //const signer = ZkLinkSigner.ethSig(seed);
        //const signer = new Signer(seed);
        contractor?.sign (_signer?.getZkLinkSigner ());
        const tx = contractor.jsValue ();
        const zkSign = tx?.signature?.signature;
        return zkSign;
    }

    intToBase16(elem): string {
        return elem.toString(16);

    }

    extendExchangeOptions (newOptions: Dict) {
        this.options = this.extend (this.options, newOptions);
    }

    createSafeDictionary () {
        return {};
    }

    convertToSafeDictionary(dict) {
        return dict;
    }

    randomBytes (length: number) {
        const rng = new SecureRandom();
        const x:number[] = [];
        x.length = length;
        rng.nextBytes(x);
        return Buffer.from (x).toString ('hex');
    }

    randNumber(size: number) {
        let number = '';
        for (let i = 0; i < size; i++) {
            number += Math.floor(Math.random() * 10);
        }
        return parseInt(number, 10);
    }

    binaryLength (binary: Uint8Array) {
        return binary.length;
    }

    /* eslint-enable */
    // ------------------------------------------------------------------------

    // ########################################################################
    // ########################################################################
    // ########################################################################
    // ########################################################################
    // ########                        ########                        ########
    // ########                        ########                        ########
    // ########                        ########                        ########
    // ########                        ########                        ########
    // ########        ########################        ########################
    // ########        ########################        ########################
    // ########        ########################        ########################
    // ########        ########################        ########################
    // ########                        ########                        ########
    // ########                        ########                        ########
    // ########                        ########                        ########
    // ########                        ########                        ########
    // ########################################################################
    // ########################################################################
    // ########################################################################
    // ########################################################################
    // ########        ########        ########                        ########
    // ########        ########        ########                        ########
    // ########        ########        ########                        ########
    // ########        ########        ########                        ########
    // ################        ########################        ################
    // ################        ########################        ################
    // ################        ########################        ################
    // ################        ########################        ################
    // ########        ########        ################        ################
    // ########        ########        ################        ################
    // ########        ########        ################        ################
    // ########        ########        ################        ################
    // ########################################################################
    // ########################################################################
    // ########################################################################
    // ########################################################################

    // ------------------------------------------------------------------------
    // METHODS BELOW THIS LINE ARE TRANSPILED FROM JAVASCRIPT TO PYTHON AND PHP

    describe (): any {
        return {
            'id': undefined,
            'name': undefined,
            'countries': undefined,
            'enableRateLimit': true,
            'rateLimit': 2000, // milliseconds = seconds * 1000
            'timeout': this.timeout, // milliseconds = seconds * 1000
            'certified': false, // if certified by the CCXT dev team
            'pro': false, // if it is integrated with CCXT Pro for WebSocket support
            'alias': false, // whether this exchange is an alias to another exchange
            'dex': false,
            'has': {
                'publicAPI': true,
                'privateAPI': true,
                'CORS': undefined,
                'sandbox': undefined,
                'spot': undefined,
                'margin': undefined,
                'swap': undefined,
                'future': undefined,
                'option': undefined,
                'addMargin': undefined,
                'borrowCrossMargin': undefined,
                'borrowIsolatedMargin': undefined,
                'borrowMargin': undefined,
                'cancelAllOrders': undefined,
                'cancelAllOrdersWs': undefined,
                'cancelOrder': true,
                'cancelOrderWs': undefined,
                'cancelOrders': undefined,
                'cancelOrdersWs': undefined,
                'closeAllPositions': undefined,
                'closePosition': undefined,
                'createDepositAddress': undefined,
                'createLimitBuyOrder': undefined,
                'createLimitBuyOrderWs': undefined,
                'createLimitOrder': true,
                'createLimitOrderWs': undefined,
                'createLimitSellOrder': undefined,
                'createLimitSellOrderWs': undefined,
                'createMarketBuyOrder': undefined,
                'createMarketBuyOrderWs': undefined,
                'createMarketBuyOrderWithCost': undefined,
                'createMarketBuyOrderWithCostWs': undefined,
                'createMarketOrder': true,
                'createMarketOrderWs': true,
                'createMarketOrderWithCost': undefined,
                'createMarketOrderWithCostWs': undefined,
                'createMarketSellOrder': undefined,
                'createMarketSellOrderWs': undefined,
                'createMarketSellOrderWithCost': undefined,
                'createMarketSellOrderWithCostWs': undefined,
                'createOrder': true,
                'createOrderWs': undefined,
                'createOrders': undefined,
                'createOrderWithTakeProfitAndStopLoss': undefined,
                'createOrderWithTakeProfitAndStopLossWs': undefined,
                'createPostOnlyOrder': undefined,
                'createPostOnlyOrderWs': undefined,
                'createReduceOnlyOrder': undefined,
                'createReduceOnlyOrderWs': undefined,
                'createStopLimitOrder': undefined,
                'createStopLimitOrderWs': undefined,
                'createStopLossOrder': undefined,
                'createStopLossOrderWs': undefined,
                'createStopMarketOrder': undefined,
                'createStopMarketOrderWs': undefined,
                'createStopOrder': undefined,
                'createStopOrderWs': undefined,
                'createTakeProfitOrder': undefined,
                'createTakeProfitOrderWs': undefined,
                'createTrailingAmountOrder': undefined,
                'createTrailingAmountOrderWs': undefined,
                'createTrailingPercentOrder': undefined,
                'createTrailingPercentOrderWs': undefined,
                'createTriggerOrder': undefined,
                'createTriggerOrderWs': undefined,
                'deposit': undefined,
                'editOrder': 'emulated',
                'editOrders': undefined,
                'editOrderWs': undefined,
                'fetchAccounts': undefined,
                'fetchBalance': true,
                'fetchBalanceWs': undefined,
                'fetchBidsAsks': undefined,
                'fetchBorrowInterest': undefined,
                'fetchBorrowRate': undefined,
                'fetchBorrowRateHistories': undefined,
                'fetchBorrowRateHistory': undefined,
                'fetchBorrowRates': undefined,
                'fetchBorrowRatesPerSymbol': undefined,
                'fetchCanceledAndClosedOrders': undefined,
                'fetchCanceledOrders': undefined,
                'fetchClosedOrder': undefined,
                'fetchClosedOrders': undefined,
                'fetchClosedOrdersWs': undefined,
                'fetchConvertCurrencies': undefined,
                'fetchConvertQuote': undefined,
                'fetchConvertTrade': undefined,
                'fetchConvertTradeHistory': undefined,
                'fetchCrossBorrowRate': undefined,
                'fetchCrossBorrowRates': undefined,
                'fetchCurrencies': 'emulated',
                'fetchCurrenciesWs': 'emulated',
                'fetchDeposit': undefined,
                'fetchDepositAddress': undefined,
                'fetchDepositAddresses': undefined,
                'fetchDepositAddressesByNetwork': undefined,
                'fetchDeposits': undefined,
                'fetchDepositsWithdrawals': undefined,
                'fetchDepositsWs': undefined,
                'fetchDepositWithdrawFee': undefined,
                'fetchDepositWithdrawFees': undefined,
                'fetchFundingHistory': undefined,
                'fetchFundingRate': undefined,
                'fetchFundingRateHistory': undefined,
                'fetchFundingInterval': undefined,
                'fetchFundingIntervals': undefined,
                'fetchFundingRates': undefined,
                'fetchGreeks': undefined,
                'fetchIndexOHLCV': undefined,
                'fetchIsolatedBorrowRate': undefined,
                'fetchIsolatedBorrowRates': undefined,
                'fetchMarginAdjustmentHistory': undefined,
                'fetchIsolatedPositions': undefined,
                'fetchL2OrderBook': true,
                'fetchL3OrderBook': undefined,
                'fetchLastPrices': undefined,
                'fetchLedger': undefined,
                'fetchLedgerEntry': undefined,
                'fetchLeverage': undefined,
                'fetchLeverages': undefined,
                'fetchLeverageTiers': undefined,
                'fetchLiquidations': undefined,
                'fetchLongShortRatio': undefined,
                'fetchLongShortRatioHistory': undefined,
                'fetchMarginMode': undefined,
                'fetchMarginModes': undefined,
                'fetchMarketLeverageTiers': undefined,
                'fetchMarkets': true,
                'fetchMarketsWs': undefined,
                'fetchMarkOHLCV': undefined,
                'fetchMyLiquidations': undefined,
                'fetchMySettlementHistory': undefined,
                'fetchMyTrades': undefined,
                'fetchMyTradesWs': undefined,
                'fetchOHLCV': undefined,
                'fetchOHLCVWs': undefined,
                'fetchOpenInterest': undefined,
                'fetchOpenInterests': undefined,
                'fetchOpenInterestHistory': undefined,
                'fetchOpenOrder': undefined,
                'fetchOpenOrders': undefined,
                'fetchOpenOrdersWs': undefined,
                'fetchOption': undefined,
                'fetchOptionChain': undefined,
                'fetchOrder': undefined,
                'fetchOrderBook': true,
                'fetchOrderBooks': undefined,
                'fetchOrderBookWs': undefined,
                'fetchOrders': undefined,
                'fetchOrdersByStatus': undefined,
                'fetchOrdersWs': undefined,
                'fetchOrderTrades': undefined,
                'fetchOrderWs': undefined,
                'fetchPosition': undefined,
                'fetchPositionHistory': undefined,
                'fetchPositionsHistory': undefined,
                'fetchPositionWs': undefined,
                'fetchPositionMode': undefined,
                'fetchPositions': undefined,
                'fetchPositionsWs': undefined,
                'fetchPositionsForSymbol': undefined,
                'fetchPositionsForSymbolWs': undefined,
                'fetchPositionsRisk': undefined,
                'fetchPremiumIndexOHLCV': undefined,
                'fetchSettlementHistory': undefined,
                'fetchStatus': undefined,
                'fetchTicker': true,
                'fetchTickerWs': undefined,
                'fetchTickers': undefined,
                'fetchMarkPrices': undefined,
                'fetchTickersWs': undefined,
                'fetchTime': undefined,
                'fetchTrades': true,
                'fetchTradesWs': undefined,
                'fetchTradingFee': undefined,
                'fetchTradingFees': undefined,
                'fetchTradingFeesWs': undefined,
                'fetchTradingLimits': undefined,
                'fetchTransactionFee': undefined,
                'fetchTransactionFees': undefined,
                'fetchTransactions': undefined,
                'fetchTransfer': undefined,
                'fetchTransfers': undefined,
                'fetchUnderlyingAssets': undefined,
                'fetchVolatilityHistory': undefined,
                'fetchWithdrawAddresses': undefined,
                'fetchWithdrawal': undefined,
                'fetchWithdrawals': undefined,
                'fetchWithdrawalsWs': undefined,
                'fetchWithdrawalWhitelist': undefined,
                'reduceMargin': undefined,
                'repayCrossMargin': undefined,
                'repayIsolatedMargin': undefined,
                'setLeverage': undefined,
                'setMargin': undefined,
                'setMarginMode': undefined,
                'setPositionMode': undefined,
                'signIn': undefined,
                'transfer': undefined,
                'watchBalance': undefined,
                'watchMyTrades': undefined,
                'watchOHLCV': undefined,
                'watchOHLCVForSymbols': undefined,
                'watchOrderBook': undefined,
                'watchBidsAsks': undefined,
                'watchOrderBookForSymbols': undefined,
                'watchOrders': undefined,
                'watchOrdersForSymbols': undefined,
                'watchPosition': undefined,
                'watchPositions': undefined,
                'watchStatus': undefined,
                'watchTicker': undefined,
                'watchTickers': undefined,
                'watchTrades': undefined,
                'watchTradesForSymbols': undefined,
                'watchLiquidations': undefined,
                'watchLiquidationsForSymbols': undefined,
                'watchMyLiquidations': undefined,
                'watchMyLiquidationsForSymbols': undefined,
                'withdraw': undefined,
                'ws': undefined,
            },
            'urls': {
                'logo': undefined,
                'api': undefined,
                'www': undefined,
                'doc': undefined,
                'fees': undefined,
            },
            'api': undefined,
            'requiredCredentials': {
                'apiKey': true,
                'secret': true,
                'uid': false,
                'accountId': false,
                'login': false,
                'password': false,
                'twofa': false, // 2-factor authentication (one-time password key)
                'privateKey': false, // a "0x"-prefixed hexstring private key for a wallet
                'walletAddress': false, // the wallet address "0x"-prefixed hexstring
                'token': false, // reserved for HTTP auth in some cases
            },
            'markets': undefined, // to be filled manually or by fetchMarkets
            'currencies': {}, // to be filled manually or by fetchMarkets
            'timeframes': undefined, // redefine if the exchange has.fetchOHLCV
            'fees': {
                'trading': {
                    'tierBased': undefined,
                    'percentage': undefined,
                    'taker': undefined,
                    'maker': undefined,
                },
                'funding': {
                    'tierBased': undefined,
                    'percentage': undefined,
                    'withdraw': {},
                    'deposit': {},
                },
            },
            'status': {
                'status': 'ok',
                'updated': undefined,
                'eta': undefined,
                'url': undefined,
            },
            'exceptions': undefined,
            'httpExceptions': {
                '422': ExchangeError,
                '418': DDoSProtection,
                '429': RateLimitExceeded,
                '404': ExchangeNotAvailable,
                '409': ExchangeNotAvailable,
                '410': ExchangeNotAvailable,
                '451': ExchangeNotAvailable,
                '500': ExchangeNotAvailable,
                '501': ExchangeNotAvailable,
                '502': ExchangeNotAvailable,
                '520': ExchangeNotAvailable,
                '521': ExchangeNotAvailable,
                '522': ExchangeNotAvailable,
                '525': ExchangeNotAvailable,
                '526': ExchangeNotAvailable,
                '400': ExchangeNotAvailable,
                '403': ExchangeNotAvailable,
                '405': ExchangeNotAvailable,
                '503': ExchangeNotAvailable,
                '530': ExchangeNotAvailable,
                '408': RequestTimeout,
                '504': RequestTimeout,
                '401': AuthenticationError,
                '407': AuthenticationError,
                '511': AuthenticationError,
            },
            'commonCurrencies': {
                'XBT': 'BTC',
                'BCHSV': 'BSV',
            },
            'precisionMode': TICK_SIZE,
            'paddingMode': NO_PADDING,
            'limits': {
                'leverage': { 'min': undefined, 'max': undefined },
                'amount': { 'min': undefined, 'max': undefined },
                'price': { 'min': undefined, 'max': undefined },
                'cost': { 'min': undefined, 'max': undefined },
            },
        };
    }

    cleanRestData () {
        this.ids = [];
        this.markets = {};
        this.markets_by_id = {};
        this.symbols = [];
        this.codes = [];
        this.currencies = this.createSafeDictionary ();
        this.currencies_by_id = this.createSafeDictionary ();
        this.baseCurrencies = {};
        this.quoteCurrencies = {};
        this.last_http_response = undefined;
        this.last_json_response = undefined;
        this.last_response_headers = undefined;
        this.last_request_headers = undefined;
    }

    cleanWsData () {
        this.balance = this.createSafeDictionary ();
        this.orderbooks = this.createSafeDictionary ();
        this.tickers = this.createSafeDictionary ();
        this.liquidations = this.createSafeDictionary ();
        this.orders = undefined;
        this.trades = this.createSafeDictionary ();
        this.transactions = this.createSafeDictionary ();
        this.ohlcvs = this.createSafeDictionary ();
        this.myLiquidations = this.createSafeDictionary ();
        this.myTrades = undefined;
        this.positions = undefined;
    }

    async clean () {
        // this method can be used as a successor of `.close()`
        await this.close ();
        this.cleanWsData ();
        this.cleanRestData ();
    }

    safeBoolN (dictionaryOrList, keys: IndexType[], defaultValue: boolean = undefined): boolean | undefined {
        /**
         * @ignore
         * @method
         * @description safely extract boolean value from dictionary or list
         * @returns {bool | undefined}
         */
        const value = this.safeValueN (dictionaryOrList, keys, defaultValue);
        if (typeof value === 'boolean') {
            return value;
        }
        return defaultValue;
    }

    safeBool2 (dictionary, key1: IndexType, key2: IndexType, defaultValue: boolean = undefined): boolean | undefined {
        /**
         * @ignore
         * @method
         * @description safely extract boolean value from dictionary or list
         * @returns {bool | undefined}
         */
        return this.safeBoolN (dictionary, [ key1, key2 ], defaultValue);
    }

    safeBool (dictionary, key: IndexType, defaultValue: boolean = undefined): boolean | undefined {
        /**
         * @ignore
         * @method
         * @description safely extract boolean value from dictionary or list
         * @returns {bool | undefined}
         */
        return this.safeBoolN (dictionary, [ key ], defaultValue);
    }

    safeDictN (dictionaryOrList, keys: IndexType[], defaultValue: Dictionary<any> = undefined): Dictionary<any> | undefined {
        /**
         * @ignore
         * @method
         * @description safely extract a dictionary from dictionary or list
         * @returns {object | undefined}
         */
        const value = this.safeValueN (dictionaryOrList, keys, defaultValue);
        if (value === undefined) {
            return defaultValue;
        }
        if ((typeof value === 'object')) {
            if (!Array.isArray (value)) {
                return value;
            }
        }
        return defaultValue;
    }

    safeDict (dictionary, key: IndexType, defaultValue: Dictionary<any> = undefined): Dictionary<any> | undefined {
        /**
         * @ignore
         * @method
         * @description safely extract a dictionary from dictionary or list
         * @returns {object | undefined}
         */
        return this.safeDictN (dictionary, [ key ], defaultValue);
    }

    safeDict2 (dictionary, key1: IndexType, key2: string, defaultValue: Dictionary<any> = undefined): Dictionary<any> | undefined {
        /**
         * @ignore
         * @method
         * @description safely extract a dictionary from dictionary or list
         * @returns {object | undefined}
         */
        return this.safeDictN (dictionary, [ key1, key2 ], defaultValue);
    }

    safeListN (dictionaryOrList, keys: IndexType[], defaultValue: any[] = undefined): any[] | undefined {
        /**
         * @ignore
         * @method
         * @description safely extract an Array from dictionary or list
         * @returns {Array | undefined}
         */
        const value = this.safeValueN (dictionaryOrList, keys, defaultValue);
        if (value === undefined) {
            return defaultValue;
        }
        if (Array.isArray (value)) {
            return value;
        }
        return defaultValue;
    }

    safeList2 (dictionaryOrList, key1: IndexType, key2: string, defaultValue: any[] = undefined): any[] | undefined {
        /**
         * @ignore
         * @method
         * @description safely extract an Array from dictionary or list
         * @returns {Array | undefined}
         */
        return this.safeListN (dictionaryOrList, [ key1, key2 ], defaultValue);
    }

    safeList (dictionaryOrList, key: IndexType, defaultValue: any[] = undefined): any[] | undefined {
        /**
         * @ignore
         * @method
         * @description safely extract an Array from dictionary or list
         * @returns {Array | undefined}
         */
        return this.safeListN (dictionaryOrList, [ key ], defaultValue);
    }

    handleDeltas (orderbook, deltas) {
        for (let i = 0; i < deltas.length; i++) {
            this.handleDelta (orderbook, deltas[i]);
        }
    }

    handleDelta (bookside, delta) {
        throw new NotSupported (this.id + ' handleDelta not supported yet');
    }

    handleDeltasWithKeys (bookSide: any, deltas, priceKey: IndexType = 0, amountKey: IndexType = 1, countOrIdKey: IndexType = 2) {
        for (let i = 0; i < deltas.length; i++) {
            const bidAsk = this.parseBidAsk (deltas[i], priceKey, amountKey, countOrIdKey);
            bookSide.storeArray (bidAsk);
        }
    }

    getCacheIndex (orderbook, deltas) {
        // return the first index of the cache that can be applied to the orderbook or -1 if not possible
        return -1;
    }

    findTimeframe (timeframe, timeframes = undefined) {
        if (timeframes === undefined) {
            timeframes = this.timeframes;
        }
        const keys = Object.keys (timeframes);
        for (let i = 0; i < keys.length; i++) {
            const key = keys[i];
            if (timeframes[key] === timeframe) {
                return key;
            }
        }
        return undefined;
    }

    checkProxyUrlSettings (url: Str = undefined, method: Str = undefined, headers = undefined, body = undefined) {
        const usedProxies = [];
        let proxyUrl = undefined;
        if (this.proxyUrl !== undefined) {
            usedProxies.push ('proxyUrl');
            proxyUrl = this.proxyUrl;
        }
        if (this.proxy_url !== undefined) {
            usedProxies.push ('proxy_url');
            proxyUrl = this.proxy_url;
        }
        if (this.proxyUrlCallback !== undefined) {
            usedProxies.push ('proxyUrlCallback');
            proxyUrl = this.proxyUrlCallback (url, method, headers, body);
        }
        if (this.proxy_url_callback !== undefined) {
            usedProxies.push ('proxy_url_callback');
            proxyUrl = this.proxy_url_callback (url, method, headers, body);
        }
        // backwards-compatibility
        if (this.proxy !== undefined) {
            usedProxies.push ('proxy');
            if (typeof this.proxy === 'function') {
                proxyUrl = this.proxy (url, method, headers, body);
            } else {
                proxyUrl = this.proxy;
            }
        }
        const length = usedProxies.length;
        if (length > 1) {
            const joinedProxyNames = usedProxies.join (',');
            throw new InvalidProxySettings (this.id + ' you have multiple conflicting proxy settings (' + joinedProxyNames + '), please use only one from : proxyUrl, proxy_url, proxyUrlCallback, proxy_url_callback');
        }
        return proxyUrl;
    }

    urlEncoderForProxyUrl (targetUrl: string) {
        // to be overriden
        const includesQuery = targetUrl.indexOf ('?') >= 0;
        const finalUrl = includesQuery ? this.encodeURIComponent (targetUrl) : targetUrl;
        return finalUrl;
    }

    checkProxySettings (url: Str = undefined, method: Str = undefined, headers = undefined, body = undefined) {
        const usedProxies = [];
        let httpProxy = undefined;
        let httpsProxy = undefined;
        let socksProxy = undefined;
        // httpProxy
        const isHttpProxyDefined = this.valueIsDefined (this.httpProxy);
        const isHttp_proxy_defined = this.valueIsDefined (this.http_proxy);
        if (isHttpProxyDefined || isHttp_proxy_defined) {
            usedProxies.push ('httpProxy');
            httpProxy = isHttpProxyDefined ? this.httpProxy : this.http_proxy;
        }
        const ishttpProxyCallbackDefined = this.valueIsDefined (this.httpProxyCallback);
        const ishttp_proxy_callback_defined = this.valueIsDefined (this.http_proxy_callback);
        if (ishttpProxyCallbackDefined || ishttp_proxy_callback_defined) {
            usedProxies.push ('httpProxyCallback');
            httpProxy = ishttpProxyCallbackDefined ? this.httpProxyCallback (url, method, headers, body) : this.http_proxy_callback (url, method, headers, body);
        }
        // httpsProxy
        const isHttpsProxyDefined = this.valueIsDefined (this.httpsProxy);
        const isHttps_proxy_defined = this.valueIsDefined (this.https_proxy);
        if (isHttpsProxyDefined || isHttps_proxy_defined) {
            usedProxies.push ('httpsProxy');
            httpsProxy = isHttpsProxyDefined ? this.httpsProxy : this.https_proxy;
        }
        const ishttpsProxyCallbackDefined = this.valueIsDefined (this.httpsProxyCallback);
        const ishttps_proxy_callback_defined = this.valueIsDefined (this.https_proxy_callback);
        if (ishttpsProxyCallbackDefined || ishttps_proxy_callback_defined) {
            usedProxies.push ('httpsProxyCallback');
            httpsProxy = ishttpsProxyCallbackDefined ? this.httpsProxyCallback (url, method, headers, body) : this.https_proxy_callback (url, method, headers, body);
        }
        // socksProxy
        const isSocksProxyDefined = this.valueIsDefined (this.socksProxy);
        const isSocks_proxy_defined = this.valueIsDefined (this.socks_proxy);
        if (isSocksProxyDefined || isSocks_proxy_defined) {
            usedProxies.push ('socksProxy');
            socksProxy = isSocksProxyDefined ? this.socksProxy : this.socks_proxy;
        }
        const issocksProxyCallbackDefined = this.valueIsDefined (this.socksProxyCallback);
        const issocks_proxy_callback_defined = this.valueIsDefined (this.socks_proxy_callback);
        if (issocksProxyCallbackDefined || issocks_proxy_callback_defined) {
            usedProxies.push ('socksProxyCallback');
            socksProxy = issocksProxyCallbackDefined ? this.socksProxyCallback (url, method, headers, body) : this.socks_proxy_callback (url, method, headers, body);
        }
        // check
        const length = usedProxies.length;
        if (length > 1) {
            const joinedProxyNames = usedProxies.join (',');
            throw new InvalidProxySettings (this.id + ' you have multiple conflicting proxy settings (' + joinedProxyNames + '), please use only one from: httpProxy, httpsProxy, httpProxyCallback, httpsProxyCallback, socksProxy, socksProxyCallback');
        }
        return [ httpProxy, httpsProxy, socksProxy ];
    }

    checkWsProxySettings () {
        const usedProxies = [];
        let wsProxy = undefined;
        let wssProxy = undefined;
        let wsSocksProxy = undefined;
        // ws proxy
        const isWsProxyDefined = this.valueIsDefined (this.wsProxy);
        const is_ws_proxy_defined = this.valueIsDefined (this.ws_proxy);
        if (isWsProxyDefined || is_ws_proxy_defined) {
            usedProxies.push ('wsProxy');
            wsProxy = (isWsProxyDefined) ? this.wsProxy : this.ws_proxy;
        }
        // wss proxy
        const isWssProxyDefined = this.valueIsDefined (this.wssProxy);
        const is_wss_proxy_defined = this.valueIsDefined (this.wss_proxy);
        if (isWssProxyDefined || is_wss_proxy_defined) {
            usedProxies.push ('wssProxy');
            wssProxy = (isWssProxyDefined) ? this.wssProxy : this.wss_proxy;
        }
        // ws socks proxy
        const isWsSocksProxyDefined = this.valueIsDefined (this.wsSocksProxy);
        const is_ws_socks_proxy_defined = this.valueIsDefined (this.ws_socks_proxy);
        if (isWsSocksProxyDefined || is_ws_socks_proxy_defined) {
            usedProxies.push ('wsSocksProxy');
            wsSocksProxy = (isWsSocksProxyDefined) ? this.wsSocksProxy : this.ws_socks_proxy;
        }
        // check
        const length = usedProxies.length;
        if (length > 1) {
            const joinedProxyNames = usedProxies.join (',');
            throw new InvalidProxySettings (this.id + ' you have multiple conflicting proxy settings (' + joinedProxyNames + '), please use only one from: wsProxy, wssProxy, wsSocksProxy');
        }
        return [ wsProxy, wssProxy, wsSocksProxy ];
    }

    checkConflictingProxies (proxyAgentSet, proxyUrlSet) {
        if (proxyAgentSet && proxyUrlSet) {
            throw new InvalidProxySettings (this.id + ' you have multiple conflicting proxy settings, please use only one from : proxyUrl, httpProxy, httpsProxy, socksProxy');
        }
    }

    checkAddress (address: Str = undefined): Str {
        if (address === undefined) {
            throw new InvalidAddress (this.id + ' address is undefined');
        }
        // check the address is not the same letter like 'aaaaa' nor too short nor has a space
        const uniqChars = (this.unique (this.stringToCharsArray (address)));
        const length = uniqChars.length; // py transpiler trick
        if (length === 1 || address.length < this.minFundingAddressLength || address.indexOf (' ') > -1) {
            throw new InvalidAddress (this.id + ' address is invalid or has less than ' + this.minFundingAddressLength.toString () + ' characters: "' + address.toString () + '"');
        }
        return address;
    }

    findMessageHashes (client, element: string): string[] {
        const result = [];
        const messageHashes = Object.keys (client.futures);
        for (let i = 0; i < messageHashes.length; i++) {
            const messageHash = messageHashes[i];
            if (messageHash.indexOf (element) >= 0) {
                result.push (messageHash);
            }
        }
        return result;
    }

    filterByLimit (array: object[], limit: Int = undefined, key: IndexType = 'timestamp', fromStart: boolean = false): any {
        if (this.valueIsDefined (limit)) {
            const arrayLength = array.length;
            if (arrayLength > 0) {
                let ascending = true;
                if ((key in array[0])) {
                    const first = array[0][key];
                    const last = array[arrayLength - 1][key];
                    if (first !== undefined && last !== undefined) {
                        ascending = first <= last;  // true if array is sorted in ascending order based on 'timestamp'
                    }
                }
                if (fromStart) {
                    if (limit > arrayLength) {
                        limit = arrayLength;
                    }
                    // array = ascending ? this.arraySlice (array, 0, limit) : this.arraySlice (array, -limit);
                    if (ascending) {
                        array = this.arraySlice (array, 0, limit);
                    } else {
                        array = this.arraySlice (array, -limit);
                    }
                } else {
                    // array = ascending ? this.arraySlice (array, -limit) : this.arraySlice (array, 0, limit);
                    if (ascending) {
                        array = this.arraySlice (array, -limit);
                    } else {
                        array = this.arraySlice (array, 0, limit);
                    }
                }
            }
        }
        return array;
    }

    filterBySinceLimit (array: object[], since: Int = undefined, limit: Int = undefined, key: IndexType = 'timestamp', tail = false): any {
        const sinceIsDefined = this.valueIsDefined (since);
        const parsedArray = this.toArray (array) as any;
        let result = parsedArray;
        if (sinceIsDefined) {
            result = [ ];
            for (let i = 0; i < parsedArray.length; i++) {
                const entry = parsedArray[i];
                const value = this.safeValue (entry, key);
                if (value && (value >= since)) {
                    result.push (entry);
                }
            }
        }
        if (tail && limit !== undefined) {
            return this.arraySlice (result, -limit);
        }
        // if the user provided a 'since' argument
        // we want to limit the result starting from the 'since'
        const shouldFilterFromStart = !tail && sinceIsDefined;
        return this.filterByLimit (result, limit, key, shouldFilterFromStart);
    }

    filterByValueSinceLimit (array: object[], field: IndexType, value = undefined, since: Int = undefined, limit: Int = undefined, key = 'timestamp', tail = false): any {
        const valueIsDefined = this.valueIsDefined (value);
        const sinceIsDefined = this.valueIsDefined (since);
        const parsedArray = this.toArray (array) as any;
        let result = parsedArray;
        // single-pass filter for both symbol and since
        if (valueIsDefined || sinceIsDefined) {
            result = [ ];
            for (let i = 0; i < parsedArray.length; i++) {
                const entry = parsedArray[i];
                const entryFiledEqualValue = entry[field] === value;
                const firstCondition = valueIsDefined ? entryFiledEqualValue : true;
                const entryKeyValue = this.safeValue (entry, key);
                const entryKeyGESince = (entryKeyValue) && (since !== undefined) && (entryKeyValue >= since);
                const secondCondition = sinceIsDefined ? entryKeyGESince : true;
                if (firstCondition && secondCondition) {
                    result.push (entry);
                }
            }
        }
        if (tail && limit !== undefined) {
            return this.arraySlice (result, -limit);
        }
        return this.filterByLimit (result, limit, key, sinceIsDefined);
    }

    /**
     * @method
     * @name Exchange#setSandboxMode
     * @description set the sandbox mode for the exchange
     * @param {boolean} enabled true to enable sandbox mode, false to disable it
     */
    setSandboxMode (enabled: boolean) {
        if (enabled) {
            if ('test' in this.urls) {
                if (typeof this.urls['api'] === 'string') {
                    this.urls['apiBackup'] = this.urls['api'];
                    this.urls['api'] = this.urls['test'];
                } else {
                    this.urls['apiBackup'] = this.clone (this.urls['api']);
                    this.urls['api'] = this.clone (this.urls['test']);
                }
            } else {
                throw new NotSupported (this.id + ' does not have a sandbox URL');
            }
            // set flag
            this.isSandboxModeEnabled = true;
        } else if ('apiBackup' in this.urls) {
            if (typeof this.urls['api'] === 'string') {
                this.urls['api'] = this.urls['apiBackup'] as any;
            } else {
                this.urls['api'] = this.clone (this.urls['apiBackup']);
            }
            const newUrls = this.omit (this.urls, 'apiBackup');
            this.urls = newUrls;
            // set flag
            this.isSandboxModeEnabled = false;
        }
    }

    sign (path, api: any = 'public', method = 'GET', params = {}, headers: any = undefined, body: any = undefined) {
        return {};
    }

    async fetchAccounts (params = {}): Promise<Account[]> {
        throw new NotSupported (this.id + ' fetchAccounts() is not supported yet');
    }

    async fetchTrades (symbol: string, since: Int = undefined, limit: Int = undefined, params = {}): Promise<Trade[]> {
        throw new NotSupported (this.id + ' fetchTrades() is not supported yet');
    }

    async fetchTradesWs (symbol: string, since: Int = undefined, limit: Int = undefined, params = {}): Promise<Trade[]> {
        throw new NotSupported (this.id + ' fetchTradesWs() is not supported yet');
    }

    async watchLiquidations (symbol: string, since: Int = undefined, limit: Int = undefined, params = {}): Promise<Liquidation[]> {
        if (this.has['watchLiquidationsForSymbols']) {
            return await this.watchLiquidationsForSymbols ([ symbol ], since, limit, params);
        }
        throw new NotSupported (this.id + ' watchLiquidations() is not supported yet');
    }

    async watchLiquidationsForSymbols (symbols: string[], since: Int = undefined, limit: Int = undefined, params = {}): Promise<Liquidation[]> {
        throw new NotSupported (this.id + ' watchLiquidationsForSymbols() is not supported yet');
    }

    async watchMyLiquidations (symbol: string, since: Int = undefined, limit: Int = undefined, params = {}): Promise<Liquidation[]> {
        if (this.has['watchMyLiquidationsForSymbols']) {
            return this.watchMyLiquidationsForSymbols ([ symbol ], since, limit, params);
        }
        throw new NotSupported (this.id + ' watchMyLiquidations() is not supported yet');
    }

    async watchMyLiquidationsForSymbols (symbols: string[], since: Int = undefined, limit: Int = undefined, params = {}): Promise<Liquidation[]> {
        throw new NotSupported (this.id + ' watchMyLiquidationsForSymbols() is not supported yet');
    }

    async watchTrades (symbol: string, since: Int = undefined, limit: Int = undefined, params = {}): Promise<Trade[]> {
        throw new NotSupported (this.id + ' watchTrades() is not supported yet');
    }

    async unWatchOrders (symbol: Str = undefined, params = {}): Promise<any> {
        throw new NotSupported (this.id + ' unWatchOrders() is not supported yet');
    }

    async unWatchTrades (symbol: string, params = {}): Promise<any> {
        throw new NotSupported (this.id + ' unWatchTrades() is not supported yet');
    }

    async watchTradesForSymbols (symbols: string[], since: Int = undefined, limit: Int = undefined, params = {}): Promise<Trade[]> {
        throw new NotSupported (this.id + ' watchTradesForSymbols() is not supported yet');
    }

    async unWatchTradesForSymbols (symbols: string[], params = {}): Promise<any> {
        throw new NotSupported (this.id + ' unWatchTradesForSymbols() is not supported yet');
    }

    async watchMyTradesForSymbols (symbols: string[], since: Int = undefined, limit: Int = undefined, params = {}): Promise<Trade[]> {
        throw new NotSupported (this.id + ' watchMyTradesForSymbols() is not supported yet');
    }

    async watchOrdersForSymbols (symbols: string[], since: Int = undefined, limit: Int = undefined, params = {}): Promise<Order[]> {
        throw new NotSupported (this.id + ' watchOrdersForSymbols() is not supported yet');
    }

    async watchOHLCVForSymbols (symbolsAndTimeframes: string[][], since: Int = undefined, limit: Int = undefined, params = {}): Promise<Dictionary<Dictionary<OHLCV[]>>> {
        throw new NotSupported (this.id + ' watchOHLCVForSymbols() is not supported yet');
    }

    async unWatchOHLCVForSymbols (symbolsAndTimeframes: string[][], params = {}): Promise<any> {
        throw new NotSupported (this.id + ' unWatchOHLCVForSymbols() is not supported yet');
    }

    async watchOrderBookForSymbols (symbols: string[], limit: Int = undefined, params = {}): Promise<OrderBook> {
        throw new NotSupported (this.id + ' watchOrderBookForSymbols() is not supported yet');
    }

    async unWatchOrderBookForSymbols (symbols: string[], params = {}): Promise<any> {
        throw new NotSupported (this.id + ' unWatchOrderBookForSymbols() is not supported yet');
    }

    async fetchDepositAddresses (codes: Strings = undefined, params = {}): Promise<DepositAddress[]> {
        throw new NotSupported (this.id + ' fetchDepositAddresses() is not supported yet');
    }

    async fetchOrderBook (symbol: string, limit: Int = undefined, params = {}): Promise<OrderBook> {
        throw new NotSupported (this.id + ' fetchOrderBook() is not supported yet');
    }

    async fetchOrderBookWs (symbol: string, limit: Int = undefined, params = {}): Promise<OrderBook> {
        throw new NotSupported (this.id + ' fetchOrderBookWs() is not supported yet');
    }

    async fetchMarginMode (symbol: string, params = {}): Promise<MarginMode> {
        if (this.has['fetchMarginModes']) {
            const marginModes = await this.fetchMarginModes ([ symbol ], params);
            return this.safeDict (marginModes, symbol) as MarginMode;
        } else {
            throw new NotSupported (this.id + ' fetchMarginMode() is not supported yet');
        }
    }

    async fetchMarginModes (symbols: Strings = undefined, params = {}): Promise<MarginModes> {
        throw new NotSupported (this.id + ' fetchMarginModes () is not supported yet');
    }

    async fetchRestOrderBookSafe (symbol, limit = undefined, params = {}) {
        const fetchSnapshotMaxRetries = this.handleOption ('watchOrderBook', 'maxRetries', 3);
        for (let i = 0; i < fetchSnapshotMaxRetries; i++) {
            try {
                const orderBook = await this.fetchOrderBook (symbol, limit, params);
                return orderBook;
            } catch (e) {
                if ((i + 1) === fetchSnapshotMaxRetries) {
                    throw e;
                }
            }
        }
        return undefined;
    }

    async watchOrderBook (symbol: string, limit: Int = undefined, params = {}): Promise<OrderBook> {
        throw new NotSupported (this.id + ' watchOrderBook() is not supported yet');
    }

    async unWatchOrderBook (symbol: string, params = {}): Promise<any> {
        throw new NotSupported (this.id + ' unWatchOrderBook() is not supported yet');
    }

    async fetchTime (params = {}): Promise<Int> {
        throw new NotSupported (this.id + ' fetchTime() is not supported yet');
    }

    async fetchTradingLimits (symbols: Strings = undefined, params = {}): Promise<{}> {
        throw new NotSupported (this.id + ' fetchTradingLimits() is not supported yet');
    }

    parseCurrency (rawCurrency: Dict): Currency {
        throw new NotSupported (this.id + ' parseCurrency() is not supported yet');
    }

    parseCurrencies (rawCurrencies): Currencies {
        const result = {};
        const arr = this.toArray (rawCurrencies);
        for (let i = 0; i < arr.length; i++) {
            const parsed = this.parseCurrency (arr[i]);
            const code = parsed['code'];
            result[code] = parsed;
        }
        return result;
    }

    parseMarket (market: Dict): Market {
        throw new NotSupported (this.id + ' parseMarket() is not supported yet');
    }

    parseMarkets (markets): Market[] {
        const result = [];
        for (let i = 0; i < markets.length; i++) {
            result.push (this.parseMarket (markets[i]));
        }
        return result;
    }

    parseTicker (ticker: Dict, market: Market = undefined): Ticker {
        throw new NotSupported (this.id + ' parseTicker() is not supported yet');
    }

    parseDepositAddress (depositAddress, currency: Currency = undefined): DepositAddress {
        throw new NotSupported (this.id + ' parseDepositAddress() is not supported yet');
    }

    parseTrade (trade: Dict, market: Market = undefined): Trade {
        throw new NotSupported (this.id + ' parseTrade() is not supported yet');
    }

    parseTransaction (transaction: Dict, currency: Currency = undefined): Transaction {
        throw new NotSupported (this.id + ' parseTransaction() is not supported yet');
    }

    parseTransfer (transfer: Dict, currency: Currency = undefined): TransferEntry {
        throw new NotSupported (this.id + ' parseTransfer() is not supported yet');
    }

    parseAccount (account: Dict): Account {
        throw new NotSupported (this.id + ' parseAccount() is not supported yet');
    }

    parseLedgerEntry (item: Dict, currency: Currency = undefined): LedgerEntry {
        throw new NotSupported (this.id + ' parseLedgerEntry() is not supported yet');
    }

    parseOrder (order: Dict, market: Market = undefined): Order {
        throw new NotSupported (this.id + ' parseOrder() is not supported yet');
    }

    async fetchCrossBorrowRates (params = {}): Promise<CrossBorrowRates> {
        throw new NotSupported (this.id + ' fetchCrossBorrowRates() is not supported yet');
    }

    async fetchIsolatedBorrowRates (params = {}): Promise<IsolatedBorrowRates> {
        throw new NotSupported (this.id + ' fetchIsolatedBorrowRates() is not supported yet');
    }

    parseMarketLeverageTiers (info, market: Market = undefined): LeverageTier[] {
        throw new NotSupported (this.id + ' parseMarketLeverageTiers() is not supported yet');
    }

    async fetchLeverageTiers (symbols: Strings = undefined, params = {}): Promise<LeverageTiers> {
        throw new NotSupported (this.id + ' fetchLeverageTiers() is not supported yet');
    }

    parsePosition (position: Dict, market: Market = undefined): Position {
        throw new NotSupported (this.id + ' parsePosition() is not supported yet');
    }

    parseFundingRateHistory (info, market: Market = undefined): FundingRateHistory {
        throw new NotSupported (this.id + ' parseFundingRateHistory() is not supported yet');
    }

    parseBorrowInterest (info: Dict, market: Market = undefined): BorrowInterest {
        throw new NotSupported (this.id + ' parseBorrowInterest() is not supported yet');
    }

    parseIsolatedBorrowRate (info: Dict, market: Market = undefined): IsolatedBorrowRate {
        throw new NotSupported (this.id + ' parseIsolatedBorrowRate() is not supported yet');
    }

    parseWsTrade (trade: Dict, market: Market = undefined): Trade {
        throw new NotSupported (this.id + ' parseWsTrade() is not supported yet');
    }

    parseWsOrder (order: Dict, market: Market = undefined): Order {
        throw new NotSupported (this.id + ' parseWsOrder() is not supported yet');
    }

    parseWsOrderTrade (trade: Dict, market: Market = undefined): Trade {
        throw new NotSupported (this.id + ' parseWsOrderTrade() is not supported yet');
    }

    parseWsOHLCV (ohlcv, market: Market = undefined): OHLCV {
        return this.parseOHLCV (ohlcv, market);
    }

    async fetchFundingRates (symbols: Strings = undefined, params = {}): Promise<FundingRates> {
        throw new NotSupported (this.id + ' fetchFundingRates() is not supported yet');
    }

    async fetchFundingIntervals (symbols: Strings = undefined, params = {}): Promise<FundingRates> {
        throw new NotSupported (this.id + ' fetchFundingIntervals() is not supported yet');
    }

    async watchFundingRate (symbol: string, params = {}): Promise<FundingRate> {
        throw new NotSupported (this.id + ' watchFundingRate() is not supported yet');
    }

    async watchFundingRates (symbols: string[], params = {}): Promise<FundingRates> {
        throw new NotSupported (this.id + ' watchFundingRates() is not supported yet');
    }

    async watchFundingRatesForSymbols (symbols: string[], params = {}): Promise<{}> {
        return await this.watchFundingRates (symbols, params);
    }

    async transfer (code: string, amount: number, fromAccount: string, toAccount: string, params = {}): Promise<TransferEntry> {
        throw new NotSupported (this.id + ' transfer() is not supported yet');
    }

    async withdraw (code: string, amount: number, address: string, tag = undefined, params = {}): Promise<Transaction> {
        throw new NotSupported (this.id + ' withdraw() is not supported yet');
    }

    async createDepositAddress (code: string, params = {}): Promise<DepositAddress> {
        throw new NotSupported (this.id + ' createDepositAddress() is not supported yet');
    }

    async setLeverage (leverage: Int, symbol: Str = undefined, params = {}): Promise<{}> {
        throw new NotSupported (this.id + ' setLeverage() is not supported yet');
    }

    async fetchLeverage (symbol: string, params = {}): Promise<Leverage> {
        if (this.has['fetchLeverages']) {
            const leverages = await this.fetchLeverages ([ symbol ], params);
            return this.safeDict (leverages, symbol) as Leverage;
        } else {
            throw new NotSupported (this.id + ' fetchLeverage() is not supported yet');
        }
    }

    async fetchLeverages (symbols: Strings = undefined, params = {}): Promise<Leverages> {
        throw new NotSupported (this.id + ' fetchLeverages() is not supported yet');
    }

    async setPositionMode (hedged: boolean, symbol: Str = undefined, params = {}): Promise<{}> {
        throw new NotSupported (this.id + ' setPositionMode() is not supported yet');
    }

    async addMargin (symbol: string, amount: number, params = {}): Promise<MarginModification> {
        throw new NotSupported (this.id + ' addMargin() is not supported yet');
    }

    async reduceMargin (symbol: string, amount: number, params = {}): Promise<MarginModification> {
        throw new NotSupported (this.id + ' reduceMargin() is not supported yet');
    }

    async setMargin (symbol: string, amount: number, params = {}): Promise<{}> {
        throw new NotSupported (this.id + ' setMargin() is not supported yet');
    }

    async fetchLongShortRatio (symbol: string, timeframe: Str = undefined, params = {}): Promise<LongShortRatio> {
        throw new NotSupported (this.id + ' fetchLongShortRatio() is not supported yet');
    }

    async fetchLongShortRatioHistory (symbol: Str = undefined, timeframe: Str = undefined, since: Int = undefined, limit: Int = undefined, params = {}): Promise<LongShortRatio[]> {
        throw new NotSupported (this.id + ' fetchLongShortRatioHistory() is not supported yet');
    }

    async fetchMarginAdjustmentHistory (symbol: Str = undefined, type: Str = undefined, since: Num = undefined, limit: Num = undefined, params = {}): Promise<MarginModification[]> {
        /**
         * @method
         * @name exchange#fetchMarginAdjustmentHistory
         * @description fetches the history of margin added or reduced from contract isolated positions
         * @param {string} [symbol] unified market symbol
         * @param {string} [type] "add" or "reduce"
         * @param {int} [since] timestamp in ms of the earliest change to fetch
         * @param {int} [limit] the maximum amount of changes to fetch
         * @param {object} params extra parameters specific to the exchange api endpoint
         * @returns {object[]} a list of [margin structures]{@link https://docs.ccxt.com/#/?id=margin-loan-structure}
         */
        throw new NotSupported (this.id + ' fetchMarginAdjustmentHistory() is not supported yet');
    }

    async setMarginMode (marginMode: string, symbol: Str = undefined, params = {}): Promise<{}> {
        throw new NotSupported (this.id + ' setMarginMode() is not supported yet');
    }

    async fetchDepositAddressesByNetwork (code: string, params = {}): Promise<DepositAddress[]> {
        throw new NotSupported (this.id + ' fetchDepositAddressesByNetwork() is not supported yet');
    }

    async fetchOpenInterestHistory (symbol: string, timeframe = '1h', since: Int = undefined, limit: Int = undefined, params = {}): Promise<OpenInterest[]> {
        throw new NotSupported (this.id + ' fetchOpenInterestHistory() is not supported yet');
    }

    async fetchOpenInterest (symbol: string, params = {}): Promise<OpenInterest> {
        throw new NotSupported (this.id + ' fetchOpenInterest() is not supported yet');
    }

    async fetchOpenInterests (symbols: Strings = undefined, params = {}): Promise<OpenInterests> {
        throw new NotSupported (this.id + ' fetchOpenInterests() is not supported yet');
    }

    async signIn (params = {}): Promise<{}> {
        throw new NotSupported (this.id + ' signIn() is not supported yet');
    }

    async fetchPaymentMethods (params = {}): Promise<{}> {
        throw new NotSupported (this.id + ' fetchPaymentMethods() is not supported yet');
    }

    parseToInt (number) {
        // Solve Common parseInt misuse ex: parseInt ((since / 1000).toString ())
        // using a number as parameter which is not valid in ts
        const stringifiedNumber = this.numberToString (number);
        const convertedNumber = parseFloat (stringifiedNumber) as any;
        return parseInt (convertedNumber);
    }

    parseToNumeric (number) {
        const stringVersion = this.numberToString (number); // this will convert 1.0 and 1 to "1" and 1.1 to "1.1"
        // keep this in mind:
        // in JS: 1 == 1.0 is true;  1 === 1.0 is true
        // in Python: 1 == 1.0 is true
        // in PHP 1 == 1.0 is true, but 1 === 1.0 is false
        if (stringVersion.indexOf ('.') >= 0) {
            return parseFloat (stringVersion);
        }
        return parseInt (stringVersion);
    }

    isRoundNumber (value: number) {
        // this method is similar to isInteger, but this is more loyal and does not check for types.
        // i.e. isRoundNumber(1.000) returns true, while isInteger(1.000) returns false
        const res = this.parseToNumeric ((value % 1));
        return res === 0;
    }

    safeNumberOmitZero (obj: object, key: IndexType, defaultValue: Num = undefined): Num {
        const value = this.safeString (obj, key);
        const final = this.parseNumber (this.omitZero (value));
        return (final === undefined) ? defaultValue : final;
    }

    safeIntegerOmitZero (obj: object, key: IndexType, defaultValue: Int = undefined): Int {
        const timestamp = this.safeInteger (obj, key, defaultValue);
        if (timestamp === undefined || timestamp === 0) {
            return undefined;
        }
        return timestamp;
    }

    afterConstruct () {
        // networks
        this.createNetworksByIdObject ();
        this.featuresGenerator ();
        // init predefined markets if any
        if (this.markets) {
            this.setMarkets (this.markets);
        }
        // init the request rate limiter
        this.initRestRateLimiter ();
        // sanbox mode
        const isSandbox = this.safeBool2 (this.options, 'sandbox', 'testnet', false);
        if (isSandbox) {
            this.setSandboxMode (isSandbox);
        }
    }

    initRestRateLimiter () {
        if (this.rateLimit === undefined || (this.id !== undefined && this.rateLimit === -1)) {
            throw new ExchangeError (this.id + '.rateLimit property is not configured');
        }
        let refillRate = this.MAX_VALUE;
        if (this.rateLimit > 0) {
            refillRate = 1 / this.rateLimit;
        }
        const defaultBucket = {
            'delay': 0.001,
            'capacity': 1,
            'cost': 1,
            'maxCapacity': 1000,
            'refillRate': refillRate,
        };
        const existingBucket = (this.tokenBucket === undefined) ? {} : this.tokenBucket;
        this.tokenBucket = this.extend (defaultBucket, existingBucket);
        this.initThrottler ();
    }

    featuresGenerator () {
        //
        // in the exchange-specific features can be something like this, where we support 'string' aliases too:
        //
        //     {
        //         'my' : {
        //             'createOrder' : {...},
        //         },
        //         'swap': {
        //             'linear': {
        //                 'extends': my',
        //             },
        //         },
        //     }
        //
        if (this.features === undefined) {
            return;
        }
        // reconstruct
        const initialFeatures = this.features;
        this.features = {};
        const unifiedMarketTypes = [ 'spot', 'swap', 'future', 'option' ];
        const subTypes = [ 'linear', 'inverse' ];
        // atm only support basic methods, eg: 'createOrder', 'fetchOrder', 'fetchOrders', 'fetchMyTrades'
        for (let i = 0; i < unifiedMarketTypes.length; i++) {
            const marketType = unifiedMarketTypes[i];
            // if marketType is not filled for this exchange, don't add that in `features`
            if (!(marketType in initialFeatures)) {
                this.features[marketType] = undefined;
            } else {
                if (marketType === 'spot') {
                    this.features[marketType] = this.featuresMapper (initialFeatures, marketType, undefined);
                } else {
                    this.features[marketType] = {};
                    for (let j = 0; j < subTypes.length; j++) {
                        const subType = subTypes[j];
                        this.features[marketType][subType] = this.featuresMapper (initialFeatures, marketType, subType);
                    }
                }
            }
        }
    }

    featuresMapper (initialFeatures: any, marketType: Str, subType: Str = undefined) {
        let featuresObj = (subType !== undefined) ? initialFeatures[marketType][subType] : initialFeatures[marketType];
        // if exchange does not have that market-type (eg. future>inverse)
        if (featuresObj === undefined) {
            return undefined;
        }
        const extendsStr: Str = this.safeString (featuresObj, 'extends');
        if (extendsStr !== undefined) {
            featuresObj = this.omit (featuresObj, 'extends');
            const extendObj = this.featuresMapper (initialFeatures, extendsStr);
            featuresObj = this.deepExtend (extendObj, featuresObj);
        }
        //
        // ### corrections ###
        //
        // createOrder
        if ('createOrder' in featuresObj) {
            const value = this.safeDict (featuresObj['createOrder'], 'attachedStopLossTakeProfit');
            featuresObj['createOrder']['stopLoss'] = value;
            featuresObj['createOrder']['takeProfit'] = value;
            if (marketType === 'spot') {
                // default 'hedged': false
                featuresObj['createOrder']['hedged'] = false;
                // default 'leverage': false
                if (!('leverage' in featuresObj['createOrder'])) {
                    featuresObj['createOrder']['leverage'] = false;
                }
            }
            // default 'GTC' to true
            if (this.safeBool (featuresObj['createOrder']['timeInForce'], 'GTC') === undefined) {
                featuresObj['createOrder']['timeInForce']['GTC'] = true;
            }
        }
        // other methods
        const keys = Object.keys (featuresObj);
        for (let i = 0; i < keys.length; i++) {
            const key = keys[i];
            const featureBlock = featuresObj[key];
            if (!this.inArray (key, [ 'sandbox' ]) && featureBlock !== undefined) {
                // default "symbolRequired" to false to all methods (except `createOrder`)
                if (!('symbolRequired' in featureBlock)) {
                    featureBlock['symbolRequired'] = this.inArray (key, [ 'createOrder', 'createOrders', 'fetchOHLCV' ]);
                }
            }
        }
        return featuresObj;
    }

    orderbookChecksumMessage (symbol:Str) {
        return symbol + ' : ' + 'orderbook data checksum validation failed. You can reconnect by calling watchOrderBook again or you can mute the error by setting exchange.options["watchOrderBook"]["checksum"] = false';
    }

    createNetworksByIdObject () {
        // automatically generate network-id-to-code mappings
        const networkIdsToCodesGenerated = this.invertFlatStringDictionary (this.safeValue (this.options, 'networks', {})); // invert defined networks dictionary
        this.options['networksById'] = this.extend (networkIdsToCodesGenerated, this.safeValue (this.options, 'networksById', {})); // support manually overriden "networksById" dictionary too
    }

    getDefaultOptions () {
        return {
            'defaultNetworkCodeReplacements': {
                'ETH': { 'ERC20': 'ETH' },
                'TRX': { 'TRC20': 'TRX' },
                'CRO': { 'CRC20': 'CRONOS' },
                'BRC20': { 'BRC20': 'BTC' },
            },
        };
    }

    safeLedgerEntry (entry: object, currency: Currency = undefined) {
        currency = this.safeCurrency (undefined, currency);
        let direction = this.safeString (entry, 'direction');
        let before = this.safeString (entry, 'before');
        let after = this.safeString (entry, 'after');
        const amount = this.safeString (entry, 'amount');
        if (amount !== undefined) {
            if (before === undefined && after !== undefined) {
                before = Precise.stringSub (after, amount);
            } else if (before !== undefined && after === undefined) {
                after = Precise.stringAdd (before, amount);
            }
        }
        if (before !== undefined && after !== undefined) {
            if (direction === undefined) {
                if (Precise.stringGt (before, after)) {
                    direction = 'out';
                }
                if (Precise.stringGt (after, before)) {
                    direction = 'in';
                }
            }
        }
        const fee = this.safeValue (entry, 'fee');
        if (fee !== undefined) {
            fee['cost'] = this.safeNumber (fee, 'cost');
        }
        const timestamp = this.safeInteger (entry, 'timestamp');
        const info = this.safeDict (entry, 'info', {});
        return {
            'id': this.safeString (entry, 'id'),
            'timestamp': timestamp,
            'datetime': this.iso8601 (timestamp),
            'direction': direction,
            'account': this.safeString (entry, 'account'),
            'referenceId': this.safeString (entry, 'referenceId'),
            'referenceAccount': this.safeString (entry, 'referenceAccount'),
            'type': this.safeString (entry, 'type'),
            'currency': currency['code'],
            'amount': this.parseNumber (amount),
            'before': this.parseNumber (before),
            'after': this.parseNumber (after),
            'status': this.safeString (entry, 'status'),
            'fee': fee,
            'info': info,
        };
    }

    safeCurrencyStructure (currency: object): CurrencyInterface {
        // derive data from networks: deposit, withdraw, active, fee, limits, precision
        const networks = this.safeDict (currency, 'networks', {});
        const keys = Object.keys (networks);
        const length = keys.length;
        if (length !== 0) {
            for (let i = 0; i < length; i++) {
                const key = keys[i];
                const network = networks[key];
                const deposit = this.safeBool (network, 'deposit');
                const currencyDeposit = this.safeBool (currency, 'deposit');
                if (currencyDeposit === undefined || deposit) {
                    currency['deposit'] = deposit;
                }
                const withdraw = this.safeBool (network, 'withdraw');
                const currencyWithdraw = this.safeBool (currency, 'withdraw');
                if (currencyWithdraw === undefined || withdraw) {
                    currency['withdraw'] = withdraw;
                }
                // set network 'active' to false if D or W is disabled
                let active = this.safeBool (network, 'active');
                if (active === undefined) {
                    if (deposit && withdraw) {
                        currency['networks'][key]['active'] = true;
                    } else if (deposit !== undefined && withdraw !== undefined) {
                        currency['networks'][key]['active'] = false;
                    }
                }
                active = this.safeBool (currency['networks'][key], 'active'); // dict might have been updated on above lines, so access directly instead of `network` variable
                const currencyActive = this.safeBool (currency, 'active');
                if (currencyActive === undefined || active) {
                    currency['active'] = active;
                }
                // find lowest fee (which is more desired)
                const fee = this.safeString (network, 'fee');
                const feeMain = this.safeString (currency, 'fee');
                if (feeMain === undefined || Precise.stringLt (fee, feeMain)) {
                    currency['fee'] = this.parseNumber (fee);
                }
                // find lowest precision (which is more desired)
                const precision = this.safeString (network, 'precision');
                const precisionMain = this.safeString (currency, 'precision');
                if (precisionMain === undefined || Precise.stringGt (precision, precisionMain)) {
                    currency['precision'] = this.parseNumber (precision);
                }
                // limits
                const limits = this.safeDict (network, 'limits');
                const limitsMain = this.safeDict (currency, 'limits');
                if (limitsMain === undefined) {
                    currency['limits'] = {};
                }
                // deposits
                const limitsDeposit = this.safeDict (limits, 'deposit');
                const limitsDepositMain = this.safeDict (limitsMain, 'deposit');
                if (limitsDepositMain === undefined) {
                    currency['limits']['deposit'] = {};
                }
                const limitsDepositMin = this.safeString (limitsDeposit, 'min');
                const limitsDepositMax = this.safeString (limitsDeposit, 'max');
                const limitsDepositMinMain = this.safeString (limitsDepositMain, 'min');
                const limitsDepositMaxMain = this.safeString (limitsDepositMain, 'max');
                // find min
                if (limitsDepositMinMain === undefined || Precise.stringLt (limitsDepositMin, limitsDepositMinMain)) {
                    currency['limits']['deposit']['min'] = this.parseNumber (limitsDepositMin);
                }
                // find max
                if (limitsDepositMaxMain === undefined || Precise.stringGt (limitsDepositMax, limitsDepositMaxMain)) {
                    currency['limits']['deposit']['max'] = this.parseNumber (limitsDepositMax);
                }
                // withdrawals
                const limitsWithdraw = this.safeDict (limits, 'withdraw');
                const limitsWithdrawMain = this.safeDict (limitsMain, 'withdraw');
                if (limitsWithdrawMain === undefined) {
                    currency['limits']['withdraw'] = {};
                }
                const limitsWithdrawMin = this.safeString (limitsWithdraw, 'min');
                const limitsWithdrawMax = this.safeString (limitsWithdraw, 'max');
                const limitsWithdrawMinMain = this.safeString (limitsWithdrawMain, 'min');
                const limitsWithdrawMaxMain = this.safeString (limitsWithdrawMain, 'max');
                // find min
                if (limitsWithdrawMinMain === undefined || Precise.stringLt (limitsWithdrawMin, limitsWithdrawMinMain)) {
                    currency['limits']['withdraw']['min'] = this.parseNumber (limitsWithdrawMin);
                }
                // find max
                if (limitsWithdrawMaxMain === undefined || Precise.stringGt (limitsWithdrawMax, limitsWithdrawMaxMain)) {
                    currency['limits']['withdraw']['max'] = this.parseNumber (limitsWithdrawMax);
                }
            }
        }
        return this.extend ({
            'info': undefined,
            'id': undefined,
            'numericId': undefined,
            'code': undefined,
            'precision': undefined,
            'type': undefined,
            'name': undefined,
            'active': undefined,
            'deposit': undefined,
            'withdraw': undefined,
            'fee': undefined,
            'fees': {},
            'networks': {},
            'limits': {
                'deposit': {
                    'min': undefined,
                    'max': undefined,
                },
                'withdraw': {
                    'min': undefined,
                    'max': undefined,
                },
            },
        }, currency);
    }

    safeMarketStructure (market: Dict = undefined): MarketInterface {
        const cleanStructure = {
            'id': undefined,
            'lowercaseId': undefined,
            'symbol': undefined,
            'base': undefined,
            'quote': undefined,
            'settle': undefined,
            'baseId': undefined,
            'quoteId': undefined,
            'settleId': undefined,
            'type': undefined,
            'spot': undefined,
            'margin': undefined,
            'swap': undefined,
            'future': undefined,
            'option': undefined,
            'index': undefined,
            'active': undefined,
            'contract': undefined,
            'linear': undefined,
            'inverse': undefined,
            'subType': undefined,
            'taker': undefined,
            'maker': undefined,
            'contractSize': undefined,
            'expiry': undefined,
            'expiryDatetime': undefined,
            'strike': undefined,
            'optionType': undefined,
            'precision': {
                'amount': undefined,
                'price': undefined,
                'cost': undefined,
                'base': undefined,
                'quote': undefined,
            },
            'limits': {
                'leverage': {
                    'min': undefined,
                    'max': undefined,
                },
                'amount': {
                    'min': undefined,
                    'max': undefined,
                },
                'price': {
                    'min': undefined,
                    'max': undefined,
                },
                'cost': {
                    'min': undefined,
                    'max': undefined,
                },
            },
            'marginModes': {
                'cross': undefined,
                'isolated': undefined,
            },
            'created': undefined,
            'info': undefined,
        };
        if (market !== undefined) {
            const result = this.extend (cleanStructure, market);
            // set undefined swap/future/etc
            if (result['spot']) {
                if (result['contract'] === undefined) {
                    result['contract'] = false;
                }
                if (result['swap'] === undefined) {
                    result['swap'] = false;
                }
                if (result['future'] === undefined) {
                    result['future'] = false;
                }
                if (result['option'] === undefined) {
                    result['option'] = false;
                }
                if (result['index'] === undefined) {
                    result['index'] = false;
                }
            }
            return result;
        }
        return cleanStructure;
    }

    setMarkets (markets, currencies = undefined) {
        const values = [];
        this.markets_by_id = this.createSafeDictionary ();
        // handle marketId conflicts
        // we insert spot markets first
        const marketValues = this.sortBy (this.toArray (markets), 'spot', true, true);
        for (let i = 0; i < marketValues.length; i++) {
            const value = marketValues[i];
            if (value['id'] in this.markets_by_id) {
                const marketsByIdArray = (this.markets_by_id[value['id']] as any);
                marketsByIdArray.push (value);
                this.markets_by_id[value['id']] = marketsByIdArray;
            } else {
                this.markets_by_id[value['id']] = [ value ] as any;
            }
            const market = this.deepExtend (this.safeMarketStructure (), {
                'precision': this.precision,
                'limits': this.limits,
            }, this.fees['trading'], value);
            if (market['linear']) {
                market['subType'] = 'linear';
            } else if (market['inverse']) {
                market['subType'] = 'inverse';
            } else {
                market['subType'] = undefined;
            }
            values.push (market);
        }
        this.markets = this.indexBy (values, 'symbol') as any;
        const marketsSortedBySymbol = this.keysort (this.markets);
        const marketsSortedById = this.keysort (this.markets_by_id);
        this.symbols = Object.keys (marketsSortedBySymbol);
        this.ids = Object.keys (marketsSortedById);
        if (currencies !== undefined) {
            // currencies is always undefined when called in constructor but not when called from loadMarkets
            this.currencies = this.deepExtend (this.currencies, currencies);
        } else {
            let baseCurrencies = [];
            let quoteCurrencies = [];
            for (let i = 0; i < values.length; i++) {
                const market = values[i];
                const defaultCurrencyPrecision = (this.precisionMode === DECIMAL_PLACES) ? 8 : this.parseNumber ('1e-8');
                const marketPrecision = this.safeDict (market, 'precision', {});
                if ('base' in market) {
                    const currency = this.safeCurrencyStructure ({
                        'id': this.safeString2 (market, 'baseId', 'base'),
                        'numericId': this.safeInteger (market, 'baseNumericId'),
                        'code': this.safeString (market, 'base'),
                        'precision': this.safeValue2 (marketPrecision, 'base', 'amount', defaultCurrencyPrecision),
                    });
                    baseCurrencies.push (currency);
                }
                if ('quote' in market) {
                    const currency = this.safeCurrencyStructure ({
                        'id': this.safeString2 (market, 'quoteId', 'quote'),
                        'numericId': this.safeInteger (market, 'quoteNumericId'),
                        'code': this.safeString (market, 'quote'),
                        'precision': this.safeValue2 (marketPrecision, 'quote', 'price', defaultCurrencyPrecision),
                    });
                    quoteCurrencies.push (currency);
                }
            }
            baseCurrencies = this.sortBy (baseCurrencies, 'code', false, '');
            quoteCurrencies = this.sortBy (quoteCurrencies, 'code', false, '');
            this.baseCurrencies = this.indexBy (baseCurrencies, 'code');
            this.quoteCurrencies = this.indexBy (quoteCurrencies, 'code');
            const allCurrencies = this.arrayConcat (baseCurrencies, quoteCurrencies);
            const groupedCurrencies = this.groupBy (allCurrencies, 'code');
            const codes = Object.keys (groupedCurrencies);
            const resultingCurrencies = [];
            for (let i = 0; i < codes.length; i++) {
                const code = codes[i];
                const groupedCurrenciesCode = this.safeList (groupedCurrencies, code, []);
                let highestPrecisionCurrency = this.safeValue (groupedCurrenciesCode, 0);
                for (let j = 1; j < groupedCurrenciesCode.length; j++) {
                    const currentCurrency = groupedCurrenciesCode[j];
                    if (this.precisionMode === TICK_SIZE) {
                        highestPrecisionCurrency = (currentCurrency['precision'] < highestPrecisionCurrency['precision']) ? currentCurrency : highestPrecisionCurrency;
                    } else {
                        highestPrecisionCurrency = (currentCurrency['precision'] > highestPrecisionCurrency['precision']) ? currentCurrency : highestPrecisionCurrency;
                    }
                }
                resultingCurrencies.push (highestPrecisionCurrency);
            }
            const sortedCurrencies = this.sortBy (resultingCurrencies, 'code');
            this.currencies = this.deepExtend (this.currencies, this.indexBy (sortedCurrencies, 'code'));
        }
        this.currencies_by_id = this.indexBySafe (this.currencies, 'id');
        const currenciesSortedByCode = this.keysort (this.currencies);
        this.codes = Object.keys (currenciesSortedByCode);
        return this.markets;
    }

    getDescribeForExtendedWsExchange (currentRestInstance: any, parentRestInstance: any, wsBaseDescribe: Dictionary<any>) {
        const extendedRestDescribe = this.deepExtend (parentRestInstance.describe (), currentRestInstance.describe ());
        const superWithRestDescribe = this.deepExtend (extendedRestDescribe, wsBaseDescribe);
        return superWithRestDescribe;
    }

    safeBalance (balance: Dict): Balances {
        const balances = this.omit (balance, [ 'info', 'timestamp', 'datetime', 'free', 'used', 'total' ]);
        const codes = Object.keys (balances);
        balance['free'] = {};
        balance['used'] = {};
        balance['total'] = {};
        const debtBalance = {};
        for (let i = 0; i < codes.length; i++) {
            const code = codes[i];
            let total = this.safeString (balance[code], 'total');
            let free = this.safeString (balance[code], 'free');
            let used = this.safeString (balance[code], 'used');
            const debt = this.safeString (balance[code], 'debt');
            if ((total === undefined) && (free !== undefined) && (used !== undefined)) {
                total = Precise.stringAdd (free, used);
            }
            if ((free === undefined) && (total !== undefined) && (used !== undefined)) {
                free = Precise.stringSub (total, used);
            }
            if ((used === undefined) && (total !== undefined) && (free !== undefined)) {
                used = Precise.stringSub (total, free);
            }
            balance[code]['free'] = this.parseNumber (free);
            balance[code]['used'] = this.parseNumber (used);
            balance[code]['total'] = this.parseNumber (total);
            balance['free'][code] = balance[code]['free'];
            balance['used'][code] = balance[code]['used'];
            balance['total'][code] = balance[code]['total'];
            if (debt !== undefined) {
                balance[code]['debt'] = this.parseNumber (debt);
                debtBalance[code] = balance[code]['debt'];
            }
        }
        const debtBalanceArray = Object.keys (debtBalance);
        const length = debtBalanceArray.length;
        if (length) {
            balance['debt'] = debtBalance;
        }
        return balance as any;
    }

    safeOrder (order: Dict, market: Market = undefined): Order {
        // parses numbers as strings
        // * it is important pass the trades as unparsed rawTrades
        let amount = this.omitZero (this.safeString (order, 'amount'));
        let remaining = this.safeString (order, 'remaining');
        let filled = this.safeString (order, 'filled');
        let cost = this.safeString (order, 'cost');
        let average = this.omitZero (this.safeString (order, 'average'));
        let price = this.omitZero (this.safeString (order, 'price'));
        let lastTradeTimeTimestamp = this.safeInteger (order, 'lastTradeTimestamp');
        let symbol = this.safeString (order, 'symbol');
        let side = this.safeString (order, 'side');
        const status = this.safeString (order, 'status');
        const parseFilled = (filled === undefined);
        const parseCost = (cost === undefined);
        const parseLastTradeTimeTimestamp = (lastTradeTimeTimestamp === undefined);
        const fee = this.safeValue (order, 'fee');
        const parseFee = (fee === undefined);
        const parseFees = this.safeValue (order, 'fees') === undefined;
        const parseSymbol = symbol === undefined;
        const parseSide = side === undefined;
        const shouldParseFees = parseFee || parseFees;
        const fees = this.safeList (order, 'fees', []);
        let trades = [];
        const isTriggerOrSLTpOrder = ((this.safeString (order, 'triggerPrice') !== undefined || (this.safeString (order, 'stopLossPrice') !== undefined)) || (this.safeString (order, 'takeProfitPrice') !== undefined));
        if (parseFilled || parseCost || shouldParseFees) {
            const rawTrades = this.safeValue (order, 'trades', trades);
            // const oldNumber = this.number;
            // we parse trades as strings here!
            // i don't think this is needed anymore
            // (this as any).number = String;
            const firstTrade = this.safeValue (rawTrades, 0);
            // parse trades if they haven't already been parsed
            const tradesAreParsed = ((firstTrade !== undefined) && ('info' in firstTrade) && ('id' in firstTrade));
            if (!tradesAreParsed) {
                trades = this.parseTrades (rawTrades, market);
            } else {
                trades = rawTrades;
            }
            // this.number = oldNumber; why parse trades as strings if you read the value using `safeString` ?
            let tradesLength = 0;
            const isArray = Array.isArray (trades);
            if (isArray) {
                tradesLength = trades.length;
            }
            if (isArray && (tradesLength > 0)) {
                // move properties that are defined in trades up into the order
                if (order['symbol'] === undefined) {
                    order['symbol'] = trades[0]['symbol'];
                }
                if (order['side'] === undefined) {
                    order['side'] = trades[0]['side'];
                }
                if (order['type'] === undefined) {
                    order['type'] = trades[0]['type'];
                }
                if (order['id'] === undefined) {
                    order['id'] = trades[0]['order'];
                }
                if (parseFilled) {
                    filled = '0';
                }
                if (parseCost) {
                    cost = '0';
                }
                for (let i = 0; i < trades.length; i++) {
                    const trade = trades[i];
                    const tradeAmount = this.safeString (trade, 'amount');
                    if (parseFilled && (tradeAmount !== undefined)) {
                        filled = Precise.stringAdd (filled, tradeAmount);
                    }
                    const tradeCost = this.safeString (trade, 'cost');
                    if (parseCost && (tradeCost !== undefined)) {
                        cost = Precise.stringAdd (cost, tradeCost);
                    }
                    if (parseSymbol) {
                        symbol = this.safeString (trade, 'symbol');
                    }
                    if (parseSide) {
                        side = this.safeString (trade, 'side');
                    }
                    const tradeTimestamp = this.safeValue (trade, 'timestamp');
                    if (parseLastTradeTimeTimestamp && (tradeTimestamp !== undefined)) {
                        if (lastTradeTimeTimestamp === undefined) {
                            lastTradeTimeTimestamp = tradeTimestamp;
                        } else {
                            lastTradeTimeTimestamp = Math.max (lastTradeTimeTimestamp, tradeTimestamp);
                        }
                    }
                    if (shouldParseFees) {
                        const tradeFees = this.safeValue (trade, 'fees');
                        if (tradeFees !== undefined) {
                            for (let j = 0; j < tradeFees.length; j++) {
                                const tradeFee = tradeFees[j];
                                fees.push (this.extend ({}, tradeFee));
                            }
                        } else {
                            const tradeFee = this.safeValue (trade, 'fee');
                            if (tradeFee !== undefined) {
                                fees.push (this.extend ({}, tradeFee));
                            }
                        }
                    }
                }
            }
        }
        if (shouldParseFees) {
            const reducedFees = this.reduceFees ? this.reduceFeesByCurrency (fees) : fees;
            const reducedLength = reducedFees.length;
            for (let i = 0; i < reducedLength; i++) {
                reducedFees[i]['cost'] = this.safeNumber (reducedFees[i], 'cost');
                if ('rate' in reducedFees[i]) {
                    reducedFees[i]['rate'] = this.safeNumber (reducedFees[i], 'rate');
                }
            }
            if (!parseFee && (reducedLength === 0)) {
                // copy fee to avoid modification by reference
                const feeCopy = this.deepExtend (fee);
                feeCopy['cost'] = this.safeNumber (feeCopy, 'cost');
                if ('rate' in feeCopy) {
                    feeCopy['rate'] = this.safeNumber (feeCopy, 'rate');
                }
                reducedFees.push (feeCopy);
            }
            order['fees'] = reducedFees;
            if (parseFee && (reducedLength === 1)) {
                order['fee'] = reducedFees[0];
            }
        }
        if (amount === undefined) {
            // ensure amount = filled + remaining
            if (filled !== undefined && remaining !== undefined) {
                amount = Precise.stringAdd (filled, remaining);
            } else if (status === 'closed') {
                amount = filled;
            }
        }
        if (filled === undefined) {
            if (amount !== undefined && remaining !== undefined) {
                filled = Precise.stringSub (amount, remaining);
            } else if (status === 'closed' && amount !== undefined) {
                filled = amount;
            }
        }
        if (remaining === undefined) {
            if (amount !== undefined && filled !== undefined) {
                remaining = Precise.stringSub (amount, filled);
            } else if (status === 'closed') {
                remaining = '0';
            }
        }
        // ensure that the average field is calculated correctly
        const inverse = this.safeBool (market, 'inverse', false);
        const contractSize = this.numberToString (this.safeValue (market, 'contractSize', 1));
        // inverse
        // price = filled * contract size / cost
        //
        // linear
        // price = cost / (filled * contract size)
        if (average === undefined) {
            if ((filled !== undefined) && (cost !== undefined) && Precise.stringGt (filled, '0')) {
                const filledTimesContractSize = Precise.stringMul (filled, contractSize);
                if (inverse) {
                    average = Precise.stringDiv (filledTimesContractSize, cost);
                } else {
                    average = Precise.stringDiv (cost, filledTimesContractSize);
                }
            }
        }
        // similarly
        // inverse
        // cost = filled * contract size / price
        //
        // linear
        // cost = filled * contract size * price
        const costPriceExists = (average !== undefined) || (price !== undefined);
        if (parseCost && (filled !== undefined) && costPriceExists) {
            let multiplyPrice = undefined;
            if (average === undefined) {
                multiplyPrice = price;
            } else {
                multiplyPrice = average;
            }
            // contract trading
            const filledTimesContractSize = Precise.stringMul (filled, contractSize);
            if (inverse) {
                cost = Precise.stringDiv (filledTimesContractSize, multiplyPrice);
            } else {
                cost = Precise.stringMul (filledTimesContractSize, multiplyPrice);
            }
        }
        // support for market orders
        const orderType = this.safeValue (order, 'type');
        const emptyPrice = (price === undefined) || Precise.stringEquals (price, '0');
        if (emptyPrice && (orderType === 'market')) {
            price = average;
        }
        // we have trades with string values at this point so we will mutate them
        for (let i = 0; i < trades.length; i++) {
            const entry = trades[i];
            entry['amount'] = this.safeNumber (entry, 'amount');
            entry['price'] = this.safeNumber (entry, 'price');
            entry['cost'] = this.safeNumber (entry, 'cost');
            const tradeFee = this.safeDict (entry, 'fee', {});
            tradeFee['cost'] = this.safeNumber (tradeFee, 'cost');
            if ('rate' in tradeFee) {
                tradeFee['rate'] = this.safeNumber (tradeFee, 'rate');
            }
            const entryFees = this.safeList (entry, 'fees', []);
            for (let j = 0; j < entryFees.length; j++) {
                entryFees[j]['cost'] = this.safeNumber (entryFees[j], 'cost');
            }
            entry['fees'] = entryFees;
            entry['fee'] = tradeFee;
        }
        let timeInForce = this.safeString (order, 'timeInForce');
        let postOnly = this.safeValue (order, 'postOnly');
        // timeInForceHandling
        if (timeInForce === undefined) {
            if (!isTriggerOrSLTpOrder && (this.safeString (order, 'type') === 'market')) {
                timeInForce = 'IOC';
            }
            // allow postOnly override
            if (postOnly) {
                timeInForce = 'PO';
            }
        } else if (postOnly === undefined) {
            // timeInForce is not undefined here
            postOnly = timeInForce === 'PO';
        }
        const timestamp = this.safeInteger (order, 'timestamp');
        const lastUpdateTimestamp = this.safeInteger (order, 'lastUpdateTimestamp');
        let datetime = this.safeString (order, 'datetime');
        if (datetime === undefined) {
            datetime = this.iso8601 (timestamp);
        }
        const triggerPrice = this.parseNumber (this.safeString2 (order, 'triggerPrice', 'stopPrice'));
        const takeProfitPrice = this.parseNumber (this.safeString (order, 'takeProfitPrice'));
        const stopLossPrice = this.parseNumber (this.safeString (order, 'stopLossPrice'));
        return this.extend (order, {
            'id': this.safeString (order, 'id'),
            'clientOrderId': this.safeString (order, 'clientOrderId'),
            'timestamp': timestamp,
            'datetime': datetime,
            'symbol': symbol,
            'type': this.safeString (order, 'type'),
            'side': side,
            'lastTradeTimestamp': lastTradeTimeTimestamp,
            'lastUpdateTimestamp': lastUpdateTimestamp,
            'price': this.parseNumber (price),
            'amount': this.parseNumber (amount),
            'cost': this.parseNumber (cost),
            'average': this.parseNumber (average),
            'filled': this.parseNumber (filled),
            'remaining': this.parseNumber (remaining),
            'timeInForce': timeInForce,
            'postOnly': postOnly,
            'trades': trades,
            'reduceOnly': this.safeValue (order, 'reduceOnly'),
            'stopPrice': triggerPrice,  // ! deprecated, use triggerPrice instead
            'triggerPrice': triggerPrice,
            'takeProfitPrice': takeProfitPrice,
            'stopLossPrice': stopLossPrice,
            'status': status,
            'fee': this.safeValue (order, 'fee'),
        });
    }

    parseOrders (orders: object, market: Market = undefined, since: Int = undefined, limit: Int = undefined, params = {}): Order[] {
        //
        // the value of orders is either a dict or a list
        //
        // dict
        //
        //     {
        //         'id1': { ... },
        //         'id2': { ... },
        //         'id3': { ... },
        //         ...
        //     }
        //
        // list
        //
        //     [
        //         { 'id': 'id1', ... },
        //         { 'id': 'id2', ... },
        //         { 'id': 'id3', ... },
        //         ...
        //     ]
        //
        let results = [];
        if (Array.isArray (orders)) {
            for (let i = 0; i < orders.length; i++) {
                const parsed = this.parseOrder (orders[i], market); // don't inline this call
                const order = this.extend (parsed, params);
                results.push (order);
            }
        } else {
            const ids = Object.keys (orders);
            for (let i = 0; i < ids.length; i++) {
                const id = ids[i];
                const idExtended = this.extend ({ 'id': id }, orders[id]);
                const parsedOrder = this.parseOrder (idExtended, market); // don't  inline these calls
                const order = this.extend (parsedOrder, params);
                results.push (order);
            }
        }
        results = this.sortBy (results, 'timestamp');
        const symbol = (market !== undefined) ? market['symbol'] : undefined;
        return this.filterBySymbolSinceLimit (results, symbol, since, limit) as Order[];
    }

    calculateFee (symbol: string, type: string, side: string, amount: number, price: number, takerOrMaker = 'taker', params = {}) {
        /**
         * @method
         * @description calculates the presumptive fee that would be charged for an order
         * @param {string} symbol unified market symbol
         * @param {string} type 'market' or 'limit'
         * @param {string} side 'buy' or 'sell'
         * @param {float} amount how much you want to trade, in units of the base currency on most exchanges, or number of contracts
         * @param {float} price the price for the order to be filled at, in units of the quote currency
         * @param {string} takerOrMaker 'taker' or 'maker'
         * @param {object} params
         * @returns {object} contains the rate, the percentage multiplied to the order amount to obtain the fee amount, and cost, the total value of the fee in units of the quote currency, for the order
         */
        if (type === 'market' && takerOrMaker === 'maker') {
            throw new ArgumentsRequired (this.id + ' calculateFee() - you have provided incompatible arguments - "market" type order can not be "maker". Change either the "type" or the "takerOrMaker" argument to calculate the fee.');
        }
        const market = this.markets[symbol];
        const feeSide = this.safeString (market, 'feeSide', 'quote');
        let useQuote = undefined;
        if (feeSide === 'get') {
            // the fee is always in the currency you get
            useQuote = side === 'sell';
        } else if (feeSide === 'give') {
            // the fee is always in the currency you give
            useQuote = side === 'buy';
        } else {
            // the fee is always in feeSide currency
            useQuote = feeSide === 'quote';
        }
        let cost = this.numberToString (amount);
        let key = undefined;
        if (useQuote) {
            const priceString = this.numberToString (price);
            cost = Precise.stringMul (cost, priceString);
            key = 'quote';
        } else {
            key = 'base';
        }
        // for derivatives, the fee is in 'settle' currency
        if (!market['spot']) {
            key = 'settle';
        }
        // even if `takerOrMaker` argument was set to 'maker', for 'market' orders we should forcefully override it to 'taker'
        if (type === 'market') {
            takerOrMaker = 'taker';
        }
        const rate = this.safeString (market, takerOrMaker);
        cost = Precise.stringMul (cost, rate);
        return {
            'type': takerOrMaker,
            'currency': market[key],
            'rate': this.parseNumber (rate),
            'cost': this.parseNumber (cost),
        };
    }

    safeLiquidation (liquidation: Dict, market: Market = undefined): Liquidation {
        const contracts = this.safeString (liquidation, 'contracts');
        const contractSize = this.safeString (market, 'contractSize');
        const price = this.safeString (liquidation, 'price');
        let baseValue = this.safeString (liquidation, 'baseValue');
        let quoteValue = this.safeString (liquidation, 'quoteValue');
        if ((baseValue === undefined) && (contracts !== undefined) && (contractSize !== undefined) && (price !== undefined)) {
            baseValue = Precise.stringMul (contracts, contractSize);
        }
        if ((quoteValue === undefined) && (baseValue !== undefined) && (price !== undefined)) {
            quoteValue = Precise.stringMul (baseValue, price);
        }
        liquidation['contracts'] = this.parseNumber (contracts);
        liquidation['contractSize'] = this.parseNumber (contractSize);
        liquidation['price'] = this.parseNumber (price);
        liquidation['baseValue'] = this.parseNumber (baseValue);
        liquidation['quoteValue'] = this.parseNumber (quoteValue);
        return liquidation as Liquidation;
    }

    safeTrade (trade: Dict, market: Market = undefined): Trade {
        const amount = this.safeString (trade, 'amount');
        const price = this.safeString (trade, 'price');
        let cost = this.safeString (trade, 'cost');
        if (cost === undefined) {
            // contract trading
            const contractSize = this.safeString (market, 'contractSize');
            let multiplyPrice = price;
            if (contractSize !== undefined) {
                const inverse = this.safeBool (market, 'inverse', false);
                if (inverse) {
                    multiplyPrice = Precise.stringDiv ('1', price);
                }
                multiplyPrice = Precise.stringMul (multiplyPrice, contractSize);
            }
            cost = Precise.stringMul (multiplyPrice, amount);
        }
        const [ resultFee, resultFees ] = this.parsedFeeAndFees (trade);
        trade['fee'] = resultFee;
        trade['fees'] = resultFees;
        trade['amount'] = this.parseNumber (amount);
        trade['price'] = this.parseNumber (price);
        trade['cost'] = this.parseNumber (cost);
        return trade as Trade;
    }

    parsedFeeAndFees (container:any) {
        let fee = this.safeDict (container, 'fee');
        let fees = this.safeList (container, 'fees');
        const feeDefined = fee !== undefined;
        const feesDefined = fees !== undefined;
        // parsing only if at least one of them is defined
        const shouldParseFees = (feeDefined || feesDefined);
        if (shouldParseFees) {
            if (feeDefined) {
                fee = this.parseFeeNumeric (fee);
            }
            if (!feesDefined) {
                // just set it directly, no further processing needed
                fees = [ fee ];
            }
            // 'fees' were set, so reparse them
            const reducedFees = this.reduceFees ? this.reduceFeesByCurrency (fees) : fees;
            const reducedLength = reducedFees.length;
            for (let i = 0; i < reducedLength; i++) {
                reducedFees[i] = this.parseFeeNumeric (reducedFees[i]);
            }
            fees = reducedFees;
            if (reducedLength === 1) {
                fee = reducedFees[0];
            } else if (reducedLength === 0) {
                fee = undefined;
            }
        }
        // in case `fee & fees` are undefined, set `fees` as empty array
        if (fee === undefined) {
            fee = {
                'cost': undefined,
                'currency': undefined,
            };
        }
        if (fees === undefined) {
            fees = [];
        }
        return [ fee, fees ];
    }

    parseFeeNumeric (fee: any) {
        fee['cost'] = this.safeNumber (fee, 'cost'); // ensure numeric
        if ('rate' in fee) {
            fee['rate'] = this.safeNumber (fee, 'rate');
        }
        return fee;
    }

    findNearestCeiling (arr: number[], providedValue: number) {
        //  i.e. findNearestCeiling ([ 10, 30, 50],  23) returns 30
        const length = arr.length;
        for (let i = 0; i < length; i++) {
            const current = arr[i];
            if (providedValue <= current) {
                return current;
            }
        }
        return arr[length - 1];
    }

    invertFlatStringDictionary (dict) {
        const reversed = {};
        const keys = Object.keys (dict);
        for (let i = 0; i < keys.length; i++) {
            const key = keys[i];
            const value = dict[key];
            if (typeof value === 'string') {
                reversed[value] = key;
            }
        }
        return reversed;
    }

    reduceFeesByCurrency (fees) {
        //
        // this function takes a list of fee structures having the following format
        //
        //     string = true
        //
        //     [
        //         { 'currency': 'BTC', 'cost': '0.1' },
        //         { 'currency': 'BTC', 'cost': '0.2'  },
        //         { 'currency': 'BTC', 'cost': '0.2', 'rate': '0.00123' },
        //         { 'currency': 'BTC', 'cost': '0.4', 'rate': '0.00123' },
        //         { 'currency': 'BTC', 'cost': '0.5', 'rate': '0.00456' },
        //         { 'currency': 'USDT', 'cost': '12.3456' },
        //     ]
        //
        //     string = false
        //
        //     [
        //         { 'currency': 'BTC', 'cost': 0.1 },
        //         { 'currency': 'BTC', 'cost': 0.2 },
        //         { 'currency': 'BTC', 'cost': 0.2, 'rate': 0.00123 },
        //         { 'currency': 'BTC', 'cost': 0.4, 'rate': 0.00123 },
        //         { 'currency': 'BTC', 'cost': 0.5, 'rate': 0.00456 },
        //         { 'currency': 'USDT', 'cost': 12.3456 },
        //     ]
        //
        // and returns a reduced fee list, where fees are summed per currency and rate (if any)
        //
        //     string = true
        //
        //     [
        //         { 'currency': 'BTC', 'cost': '0.4'  },
        //         { 'currency': 'BTC', 'cost': '0.6', 'rate': '0.00123' },
        //         { 'currency': 'BTC', 'cost': '0.5', 'rate': '0.00456' },
        //         { 'currency': 'USDT', 'cost': '12.3456' },
        //     ]
        //
        //     string  = false
        //
        //     [
        //         { 'currency': 'BTC', 'cost': 0.3  },
        //         { 'currency': 'BTC', 'cost': 0.6, 'rate': 0.00123 },
        //         { 'currency': 'BTC', 'cost': 0.5, 'rate': 0.00456 },
        //         { 'currency': 'USDT', 'cost': 12.3456 },
        //     ]
        //
        const reduced = {};
        for (let i = 0; i < fees.length; i++) {
            const fee = fees[i];
            const code = this.safeString (fee, 'currency');
            const feeCurrencyCode = code !== undefined ? code : i.toString ();
            if (feeCurrencyCode !== undefined) {
                const rate = this.safeString (fee, 'rate');
                const cost = this.safeString (fee, 'cost');
                if (cost === undefined) {
                    // omit undefined cost, as it does not make sense, however, don't omit '0' costs, as they still make sense
                    continue;
                }
                if (!(feeCurrencyCode in reduced)) {
                    reduced[feeCurrencyCode] = {};
                }
                const rateKey = (rate === undefined) ? '' : rate;
                if (rateKey in reduced[feeCurrencyCode]) {
                    reduced[feeCurrencyCode][rateKey]['cost'] = Precise.stringAdd (reduced[feeCurrencyCode][rateKey]['cost'], cost);
                } else {
                    reduced[feeCurrencyCode][rateKey] = {
                        'currency': code,
                        'cost': cost,
                    };
                    if (rate !== undefined) {
                        reduced[feeCurrencyCode][rateKey]['rate'] = rate;
                    }
                }
            }
        }
        let result = [];
        const feeValues = Object.values (reduced);
        for (let i = 0; i < feeValues.length; i++) {
            const reducedFeeValues = Object.values (feeValues[i]);
            result = this.arrayConcat (result, reducedFeeValues);
        }
        return result;
    }

    safeTicker (ticker: Dict, market: Market = undefined): Ticker {
        let open = this.omitZero (this.safeString (ticker, 'open'));
        let close = this.omitZero (this.safeString (ticker, 'close'));
        let last = this.omitZero (this.safeString (ticker, 'last'));
        let change = this.omitZero (this.safeString (ticker, 'change'));
        let percentage = this.omitZero (this.safeString (ticker, 'percentage'));
        let average = this.omitZero (this.safeString (ticker, 'average'));
        let vwap = this.safeString (ticker, 'vwap');
        const baseVolume = this.safeString (ticker, 'baseVolume');
        const quoteVolume = this.safeString (ticker, 'quoteVolume');
        if (vwap === undefined) {
            vwap = Precise.stringDiv (this.omitZero (quoteVolume), baseVolume);
        }
        if ((last !== undefined) && (close === undefined)) {
            close = last;
        } else if ((last === undefined) && (close !== undefined)) {
            last = close;
        }
        if ((last !== undefined) && (open !== undefined)) {
            if (change === undefined) {
                change = Precise.stringSub (last, open);
            }
            if (average === undefined) {
                let precision = 18;
                if (market !== undefined && this.isTickPrecision ()) {
                    const marketPrecision = this.safeDict (market, 'precision');
                    const precisionPrice = this.safeString (marketPrecision, 'price');
                    if (precisionPrice !== undefined) {
                        precision = this.precisionFromString (precisionPrice);
                    }
                }
                average = Precise.stringDiv (Precise.stringAdd (last, open), '2', precision);
            }
        }
        if ((percentage === undefined) && (change !== undefined) && (open !== undefined) && Precise.stringGt (open, '0')) {
            percentage = Precise.stringMul (Precise.stringDiv (change, open), '100');
        }
        if ((change === undefined) && (percentage !== undefined) && (open !== undefined)) {
            change = Precise.stringDiv (Precise.stringMul (percentage, open), '100');
        }
        if ((open === undefined) && (last !== undefined) && (change !== undefined)) {
            open = Precise.stringSub (last, change);
        }
        // timestamp and symbol operations don't belong in safeTicker
        // they should be done in the derived classes
        return this.extend (ticker, {
            'bid': this.parseNumber (this.omitZero (this.safeString (ticker, 'bid'))),
            'bidVolume': this.safeNumber (ticker, 'bidVolume'),
            'ask': this.parseNumber (this.omitZero (this.safeString (ticker, 'ask'))),
            'askVolume': this.safeNumber (ticker, 'askVolume'),
            'high': this.parseNumber (this.omitZero (this.safeString (ticker, 'high'))),
            'low': this.parseNumber (this.omitZero (this.safeString (ticker, 'low'))),
            'open': this.parseNumber (this.omitZero (open)),
            'close': this.parseNumber (this.omitZero (close)),
            'last': this.parseNumber (this.omitZero (last)),
            'change': this.parseNumber (change),
            'percentage': this.parseNumber (percentage),
            'average': this.parseNumber (average),
            'vwap': this.parseNumber (vwap),
            'baseVolume': this.parseNumber (baseVolume),
            'quoteVolume': this.parseNumber (quoteVolume),
            'previousClose': this.safeNumber (ticker, 'previousClose'),
            'indexPrice': this.safeNumber (ticker, 'indexPrice'),
            'markPrice': this.safeNumber (ticker, 'markPrice'),
        });
    }

    async fetchBorrowRate (code: string, amount: number, params = {}): Promise<{}> {
        throw new NotSupported (this.id + ' fetchBorrowRate is deprecated, please use fetchCrossBorrowRate or fetchIsolatedBorrowRate instead');
    }

    async repayCrossMargin (code: string, amount: number, params = {}): Promise<{}> {
        throw new NotSupported (this.id + ' repayCrossMargin is not support yet');
    }

    async repayIsolatedMargin (symbol: string, code: string, amount: number, params = {}): Promise<{}> {
        throw new NotSupported (this.id + ' repayIsolatedMargin is not support yet');
    }

    async borrowCrossMargin (code: string, amount: number, params = {}): Promise<{}> {
        throw new NotSupported (this.id + ' borrowCrossMargin is not support yet');
    }

    async borrowIsolatedMargin (symbol: string, code: string, amount: number, params = {}): Promise<{}> {
        throw new NotSupported (this.id + ' borrowIsolatedMargin is not support yet');
    }

    async borrowMargin (code: string, amount: number, symbol: Str = undefined, params = {}): Promise<{}> {
        throw new NotSupported (this.id + ' borrowMargin is deprecated, please use borrowCrossMargin or borrowIsolatedMargin instead');
    }

    async repayMargin (code: string, amount: number, symbol: Str = undefined, params = {}): Promise<{}> {
        throw new NotSupported (this.id + ' repayMargin is deprecated, please use repayCrossMargin or repayIsolatedMargin instead');
    }

    async fetchOHLCV (symbol: string, timeframe = '1m', since: Int = undefined, limit: Int = undefined, params = {}): Promise<OHLCV[]> {
        let message = '';
        if (this.has['fetchTrades']) {
            message = '. If you want to build OHLCV candles from trade executions data, visit https://github.com/ccxt/ccxt/tree/master/examples/ and see "build-ohlcv-bars" file';
        }
        throw new NotSupported (this.id + ' fetchOHLCV() is not supported yet' + message);
    }

    async fetchOHLCVWs (symbol: string, timeframe = '1m', since: Int = undefined, limit: Int = undefined, params = {}): Promise<OHLCV[]> {
        let message = '';
        if (this.has['fetchTradesWs']) {
            message = '. If you want to build OHLCV candles from trade executions data, visit https://github.com/ccxt/ccxt/tree/master/examples/ and see "build-ohlcv-bars" file';
        }
        throw new NotSupported (this.id + ' fetchOHLCVWs() is not supported yet. Try using fetchOHLCV instead.' + message);
    }

    async watchOHLCV (symbol: string, timeframe = '1m', since: Int = undefined, limit: Int = undefined, params = {}): Promise<OHLCV[]> {
        throw new NotSupported (this.id + ' watchOHLCV() is not supported yet');
    }

    convertTradingViewToOHLCV (ohlcvs: number[][], timestamp = 't', open = 'o', high = 'h', low = 'l', close = 'c', volume = 'v', ms = false) {
        const result = [];
        const timestamps = this.safeList (ohlcvs, timestamp, []);
        const opens = this.safeList (ohlcvs, open, []);
        const highs = this.safeList (ohlcvs, high, []);
        const lows = this.safeList (ohlcvs, low, []);
        const closes = this.safeList (ohlcvs, close, []);
        const volumes = this.safeList (ohlcvs, volume, []);
        for (let i = 0; i < timestamps.length; i++) {
            result.push ([
                ms ? this.safeInteger (timestamps, i) : this.safeTimestamp (timestamps, i),
                this.safeValue (opens, i),
                this.safeValue (highs, i),
                this.safeValue (lows, i),
                this.safeValue (closes, i),
                this.safeValue (volumes, i),
            ]);
        }
        return result;
    }

    convertOHLCVToTradingView (ohlcvs: number[][], timestamp = 't', open = 'o', high = 'h', low = 'l', close = 'c', volume = 'v', ms = false) {
        const result = {};
        result[timestamp] = [];
        result[open] = [];
        result[high] = [];
        result[low] = [];
        result[close] = [];
        result[volume] = [];
        for (let i = 0; i < ohlcvs.length; i++) {
            const ts = ms ? ohlcvs[i][0] : this.parseToInt (ohlcvs[i][0] / 1000);
            const resultTimestamp = result[timestamp];
            resultTimestamp.push (ts);
            const resultOpen = result[open];
            resultOpen.push (ohlcvs[i][1]);
            const resultHigh = result[high];
            resultHigh.push (ohlcvs[i][2]);
            const resultLow = result[low];
            resultLow.push (ohlcvs[i][3]);
            const resultClose = result[close];
            resultClose.push (ohlcvs[i][4]);
            const resultVolume = result[volume];
            resultVolume.push (ohlcvs[i][5]);
        }
        return result;
    }

    async fetchWebEndpoint (method, endpointMethod, returnAsJson, startRegex = undefined, endRegex = undefined) {
        let errorMessage = '';
        const options = this.safeValue (this.options, method, {});
        const muteOnFailure = this.safeBool (options, 'webApiMuteFailure', true);
        try {
            // if it was not explicitly disabled, then don't fetch
            if (this.safeBool (options, 'webApiEnable', true) !== true) {
                return undefined;
            }
            const maxRetries = this.safeValue (options, 'webApiRetries', 10);
            let response = undefined;
            let retry = 0;
            let shouldBreak = false;
            while (retry < maxRetries) {
                try {
                    response = await this[endpointMethod] ({});
                    shouldBreak = true;
                    break;
                } catch (e) {
                    retry = retry + 1;
                    if (retry === maxRetries) {
                        throw e;
                    }
                }
                if (shouldBreak) {
                    break; // this is needed because of GO
                }
            }
            let content = response;
            if (startRegex !== undefined) {
                const splitted_by_start = content.split (startRegex);
                content = splitted_by_start[1]; // we need second part after start
            }
            if (endRegex !== undefined) {
                const splitted_by_end = content.split (endRegex);
                content = splitted_by_end[0]; // we need first part after start
            }
            if (returnAsJson && (typeof content === 'string')) {
                const jsoned = this.parseJson (content.trim ()); // content should be trimmed before json parsing
                if (jsoned) {
                    return jsoned; // if parsing was not successfull, exception should be thrown
                } else {
                    throw new BadResponse ('could not parse the response into json');
                }
            } else {
                return content;
            }
        } catch (e) {
            errorMessage = this.id + ' ' + method + '() failed to fetch correct data from website. Probably webpage markup has been changed, breaking the page custom parser.';
        }
        if (muteOnFailure) {
            return undefined;
        } else {
            throw new BadResponse (errorMessage);
        }
    }

    marketIds (symbols: Strings = undefined) {
        if (symbols === undefined) {
            return symbols;
        }
        const result = [];
        for (let i = 0; i < symbols.length; i++) {
            result.push (this.marketId (symbols[i]));
        }
        return result;
    }

    currencyIds (codes: Strings = undefined) {
        if (codes === undefined) {
            return codes;
        }
        const result = [];
        for (let i = 0; i < codes.length; i++) {
            result.push (this.currencyId (codes[i]));
        }
        return result;
    }

    marketsForSymbols (symbols: Strings = undefined) {
        if (symbols === undefined) {
            return symbols;
        }
        const result = [];
        for (let i = 0; i < symbols.length; i++) {
            result.push (this.market (symbols[i]));
        }
        return result;
    }

    marketSymbols (symbols: Strings = undefined, type: Str = undefined, allowEmpty = true, sameTypeOnly = false, sameSubTypeOnly = false) {
        if (symbols === undefined) {
            if (!allowEmpty) {
                throw new ArgumentsRequired (this.id + ' empty list of symbols is not supported');
            }
            return symbols;
        }
        const symbolsLength = symbols.length;
        if (symbolsLength === 0) {
            if (!allowEmpty) {
                throw new ArgumentsRequired (this.id + ' empty list of symbols is not supported');
            }
            return symbols;
        }
        const result = [];
        let marketType = undefined;
        let isLinearSubType = undefined;
        for (let i = 0; i < symbols.length; i++) {
            const market = this.market (symbols[i]);
            if (sameTypeOnly && (marketType !== undefined)) {
                if (market['type'] !== marketType) {
                    throw new BadRequest (this.id + ' symbols must be of the same type, either ' + marketType + ' or ' + market['type'] + '.');
                }
            }
            if (sameSubTypeOnly && (isLinearSubType !== undefined)) {
                if (market['linear'] !== isLinearSubType) {
                    throw new BadRequest (this.id + ' symbols must be of the same subType, either linear or inverse.');
                }
            }
            if (type !== undefined && market['type'] !== type) {
                throw new BadRequest (this.id + ' symbols must be of the same type ' + type + '. If the type is incorrect you can change it in options or the params of the request');
            }
            marketType = market['type'];
            if (!market['spot']) {
                isLinearSubType = market['linear'];
            }
            const symbol = this.safeString (market, 'symbol', symbols[i]);
            result.push (symbol);
        }
        return result;
    }

    marketCodes (codes: Strings = undefined) {
        if (codes === undefined) {
            return codes;
        }
        const result = [];
        for (let i = 0; i < codes.length; i++) {
            result.push (this.commonCurrencyCode (codes[i]));
        }
        return result;
    }

    parseBidsAsks (bidasks, priceKey: IndexType = 0, amountKey: IndexType = 1, countOrIdKey: IndexType = 2) {
        bidasks = this.toArray (bidasks);
        const result = [];
        for (let i = 0; i < bidasks.length; i++) {
            result.push (this.parseBidAsk (bidasks[i], priceKey, amountKey, countOrIdKey));
        }
        return result;
    }

    async fetchL2OrderBook (symbol: string, limit: Int = undefined, params = {}) {
        const orderbook = await this.fetchOrderBook (symbol, limit, params);
        return this.extend (orderbook, {
            'asks': this.sortBy (this.aggregate (orderbook['asks']), 0),
            'bids': this.sortBy (this.aggregate (orderbook['bids']), 0, true),
        });
    }

    filterBySymbol (objects, symbol: Str = undefined) {
        if (symbol === undefined) {
            return objects;
        }
        const result = [];
        for (let i = 0; i < objects.length; i++) {
            const objectSymbol = this.safeString (objects[i], 'symbol');
            if (objectSymbol === symbol) {
                result.push (objects[i]);
            }
        }
        return result;
    }

    parseOHLCV (ohlcv, market: Market = undefined) : OHLCV {
        if (Array.isArray (ohlcv)) {
            return [
                this.safeInteger (ohlcv, 0), // timestamp
                this.safeNumber (ohlcv, 1), // open
                this.safeNumber (ohlcv, 2), // high
                this.safeNumber (ohlcv, 3), // low
                this.safeNumber (ohlcv, 4), // close
                this.safeNumber (ohlcv, 5), // volume
            ];
        }
        return ohlcv;
    }

    networkCodeToId (networkCode: string, currencyCode: Str = undefined): string {
        /**
         * @ignore
         * @method
         * @name exchange#networkCodeToId
         * @description tries to convert the provided networkCode (which is expected to be an unified network code) to a network id. In order to achieve this, derived class needs to have 'options->networks' defined.
         * @param {string} networkCode unified network code
         * @param {string} currencyCode unified currency code, but this argument is not required by default, unless there is an exchange (like huobi) that needs an override of the method to be able to pass currencyCode argument additionally
         * @returns {string|undefined} exchange-specific network id
         */
        if (networkCode === undefined) {
            return undefined;
        }
        const networkIdsByCodes = this.safeValue (this.options, 'networks', {});
        let networkId = this.safeString (networkIdsByCodes, networkCode);
        // for example, if 'ETH' is passed for networkCode, but 'ETH' key not defined in `options->networks` object
        if (networkId === undefined) {
            if (currencyCode === undefined) {
                const currencies = Object.values (this.currencies);
                for (let i = 0; i < currencies.length; i++) {
                    const currency = currencies[i];
                    const networks = this.safeDict (currency, 'networks');
                    const network = this.safeDict (networks, networkCode);
                    networkId = this.safeString (network, 'id');
                    if (networkId !== undefined) {
                        break;
                    }
                }
            } else {
                // if currencyCode was provided, then we try to find if that currencyCode has a replacement (i.e. ERC20 for ETH) or is in the currency
                const defaultNetworkCodeReplacements = this.safeValue (this.options, 'defaultNetworkCodeReplacements', {});
                if (currencyCode in defaultNetworkCodeReplacements) {
                    // if there is a replacement for the passed networkCode, then we use it to find network-id in `options->networks` object
                    const replacementObject = defaultNetworkCodeReplacements[currencyCode]; // i.e. { 'ERC20': 'ETH' }
                    const keys = Object.keys (replacementObject);
                    for (let i = 0; i < keys.length; i++) {
                        const key = keys[i];
                        const value = replacementObject[key];
                        // if value matches to provided unified networkCode, then we use it's key to find network-id in `options->networks` object
                        if (value === networkCode) {
                            networkId = this.safeString (networkIdsByCodes, key);
                            break;
                        }
                    }
                } else {
                    // serach for network inside currency
                    const currency = this.safeDict (this.currencies, currencyCode);
                    const networks = this.safeDict (currency, 'networks');
                    const network = this.safeDict (networks, networkCode);
                    networkId = this.safeString (network, 'id');
                }
            }
            // if it wasn't found, we just set the provided value to network-id
            if (networkId === undefined) {
                networkId = networkCode;
            }
        }
        return networkId;
    }

    networkIdToCode (networkId: Str = undefined, currencyCode: Str = undefined): string {
        /**
         * @ignore
         * @method
         * @name exchange#networkIdToCode
         * @description tries to convert the provided exchange-specific networkId to an unified network Code. In order to achieve this, derived class needs to have "options['networksById']" defined.
         * @param {string} networkId exchange specific network id/title, like: TRON, Trc-20, usdt-erc20, etc
         * @param {string|undefined} currencyCode unified currency code, but this argument is not required by default, unless there is an exchange (like huobi) that needs an override of the method to be able to pass currencyCode argument additionally
         * @returns {string|undefined} unified network code
         */
        if (networkId === undefined) {
            return undefined;
        }
        const networkCodesByIds = this.safeDict (this.options, 'networksById', {});
        let networkCode = this.safeString (networkCodesByIds, networkId, networkId);
        // replace mainnet network-codes (i.e. ERC20->ETH)
        if (currencyCode !== undefined) {
            const defaultNetworkCodeReplacements = this.safeDict (this.options, 'defaultNetworkCodeReplacements', {});
            if (currencyCode in defaultNetworkCodeReplacements) {
                const replacementObject = this.safeDict (defaultNetworkCodeReplacements, currencyCode, {});
                networkCode = this.safeString (replacementObject, networkCode, networkCode);
            }
        }
        return networkCode;
    }

    handleNetworkCodeAndParams (params) {
        const networkCodeInParams = this.safeString2 (params, 'networkCode', 'network');
        if (networkCodeInParams !== undefined) {
            params = this.omit (params, [ 'networkCode', 'network' ]);
        }
        // if it was not defined by user, we should not set it from 'defaultNetworks', because handleNetworkCodeAndParams is for only request-side and thus we do not fill it with anything. We can only use 'defaultNetworks' after parsing response-side
        return [ networkCodeInParams, params ];
    }

    defaultNetworkCode (currencyCode: string) {
        let defaultNetworkCode = undefined;
        const defaultNetworks = this.safeDict (this.options, 'defaultNetworks', {});
        if (currencyCode in defaultNetworks) {
            // if currency had set its network in "defaultNetworks", use it
            defaultNetworkCode = defaultNetworks[currencyCode];
        } else {
            // otherwise, try to use the global-scope 'defaultNetwork' value (even if that network is not supported by currency, it doesn't make any problem, this will be just used "at first" if currency supports this network at all)
            const defaultNetwork = this.safeString (this.options, 'defaultNetwork');
            if (defaultNetwork !== undefined) {
                defaultNetworkCode = defaultNetwork;
            }
        }
        return defaultNetworkCode;
    }

    selectNetworkCodeFromUnifiedNetworks (currencyCode, networkCode, indexedNetworkEntries) {
        return this.selectNetworkKeyFromNetworks (currencyCode, networkCode, indexedNetworkEntries, true);
    }

    selectNetworkIdFromRawNetworks (currencyCode, networkCode, indexedNetworkEntries) {
        return this.selectNetworkKeyFromNetworks (currencyCode, networkCode, indexedNetworkEntries, false);
    }

    selectNetworkKeyFromNetworks (currencyCode, networkCode, indexedNetworkEntries, isIndexedByUnifiedNetworkCode = false) {
        // this method is used against raw & unparse network entries, which are just indexed by network id
        let chosenNetworkId = undefined;
        const availableNetworkIds = Object.keys (indexedNetworkEntries);
        const responseNetworksLength = availableNetworkIds.length;
        if (networkCode !== undefined) {
            if (responseNetworksLength === 0) {
                throw new NotSupported (this.id + ' - ' + networkCode + ' network did not return any result for ' + currencyCode);
            } else {
                // if networkCode was provided by user, we should check it after response, as the referenced exchange doesn't support network-code during request
                const networkIdOrCode = isIndexedByUnifiedNetworkCode ? networkCode : this.networkCodeToId (networkCode, currencyCode);
                if (networkIdOrCode in indexedNetworkEntries) {
                    chosenNetworkId = networkIdOrCode;
                } else {
                    throw new NotSupported (this.id + ' - ' + networkIdOrCode + ' network was not found for ' + currencyCode + ', use one of ' + availableNetworkIds.join (', '));
                }
            }
        } else {
            if (responseNetworksLength === 0) {
                throw new NotSupported (this.id + ' - no networks were returned for ' + currencyCode);
            } else {
                // if networkCode was not provided by user, then we try to use the default network (if it was defined in "defaultNetworks"), otherwise, we just return the first network entry
                const defaultNetworkCode = this.defaultNetworkCode (currencyCode);
                const defaultNetworkId = isIndexedByUnifiedNetworkCode ? defaultNetworkCode : this.networkCodeToId (defaultNetworkCode, currencyCode);
                if (defaultNetworkId in indexedNetworkEntries) {
                    return defaultNetworkId;
                }
                throw new NotSupported (this.id + ' - can not determine the default network, please pass param["network"] one from : ' + availableNetworkIds.join (', '));
            }
        }
        return chosenNetworkId;
    }

    safeNumber2 (dictionary: object, key1: IndexType, key2: IndexType, d = undefined) {
        const value = this.safeString2 (dictionary, key1, key2);
        return this.parseNumber (value, d);
    }

    parseOrderBook (orderbook: object, symbol: string, timestamp: Int = undefined, bidsKey = 'bids', asksKey = 'asks', priceKey: IndexType = 0, amountKey: IndexType = 1, countOrIdKey: IndexType = 2): OrderBook {
        const bids = this.parseBidsAsks (this.safeValue (orderbook, bidsKey, []), priceKey, amountKey, countOrIdKey);
        const asks = this.parseBidsAsks (this.safeValue (orderbook, asksKey, []), priceKey, amountKey, countOrIdKey);
        return {
            'symbol': symbol,
            'bids': this.sortBy (bids, 0, true),
            'asks': this.sortBy (asks, 0),
            'timestamp': timestamp,
            'datetime': this.iso8601 (timestamp),
            'nonce': undefined,
        } as any;
    }

    parseOHLCVs (ohlcvs: object[], market: any = undefined, timeframe: string = '1m', since: Int = undefined, limit: Int = undefined, tail: Bool = false): OHLCV[] {
        const results = [];
        for (let i = 0; i < ohlcvs.length; i++) {
            results.push (this.parseOHLCV (ohlcvs[i], market));
        }
        const sorted = this.sortBy (results, 0);
        return this.filterBySinceLimit (sorted, since, limit, 0, tail) as any;
    }

    parseLeverageTiers (response: any, symbols: string[] = undefined, marketIdKey = undefined): LeverageTiers {
        // marketIdKey should only be undefined when response is a dictionary
        symbols = this.marketSymbols (symbols);
        const tiers = {};
        let symbolsLength = 0;
        if (symbols !== undefined) {
            symbolsLength = symbols.length;
        }
        const noSymbols = (symbols === undefined) || (symbolsLength === 0);
        if (Array.isArray (response)) {
            for (let i = 0; i < response.length; i++) {
                const item = response[i];
                const id = this.safeString (item, marketIdKey);
                const market = this.safeMarket (id, undefined, undefined, 'swap');
                const symbol = market['symbol'];
                const contract = this.safeBool (market, 'contract', false);
                if (contract && (noSymbols || this.inArray (symbol, symbols))) {
                    tiers[symbol] = this.parseMarketLeverageTiers (item, market);
                }
            }
        } else {
            const keys = Object.keys (response);
            for (let i = 0; i < keys.length; i++) {
                const marketId = keys[i];
                const item = response[marketId];
                const market = this.safeMarket (marketId, undefined, undefined, 'swap');
                const symbol = market['symbol'];
                const contract = this.safeBool (market, 'contract', false);
                if (contract && (noSymbols || this.inArray (symbol, symbols))) {
                    tiers[symbol] = this.parseMarketLeverageTiers (item, market);
                }
            }
        }
        return tiers;
    }

    async loadTradingLimits (symbols: Strings = undefined, reload = false, params = {}) {
        if (this.has['fetchTradingLimits']) {
            if (reload || !('limitsLoaded' in this.options)) {
                const response = await this.fetchTradingLimits (symbols);
                for (let i = 0; i < symbols.length; i++) {
                    const symbol = symbols[i];
                    this.markets[symbol] = this.deepExtend (this.markets[symbol], response[symbol]);
                }
                this.options['limitsLoaded'] = this.milliseconds ();
            }
        }
        return this.markets;
    }

    safePosition (position: Dict): Position {
        // simplified version of: /pull/12765/
        const unrealizedPnlString = this.safeString (position, 'unrealisedPnl');
        const initialMarginString = this.safeString (position, 'initialMargin');
        //
        // PERCENTAGE
        //
        const percentage = this.safeValue (position, 'percentage');
        if ((percentage === undefined) && (unrealizedPnlString !== undefined) && (initialMarginString !== undefined)) {
            // as it was done in all implementations ( aax, btcex, bybit, deribit, ftx, gate, kucoinfutures, phemex )
            const percentageString = Precise.stringMul (Precise.stringDiv (unrealizedPnlString, initialMarginString, 4), '100');
            position['percentage'] = this.parseNumber (percentageString);
        }
        // if contractSize is undefined get from market
        let contractSize = this.safeNumber (position, 'contractSize');
        const symbol = this.safeString (position, 'symbol');
        let market = undefined;
        if (symbol !== undefined) {
            market = this.safeValue (this.markets, symbol);
        }
        if (contractSize === undefined && market !== undefined) {
            contractSize = this.safeNumber (market, 'contractSize');
            position['contractSize'] = contractSize;
        }
        return position as Position;
    }

    parsePositions (positions: any[], symbols: string[] = undefined, params = {}): Position[] {
        symbols = this.marketSymbols (symbols);
        positions = this.toArray (positions);
        const result = [];
        for (let i = 0; i < positions.length; i++) {
            const position = this.extend (this.parsePosition (positions[i], undefined), params);
            result.push (position);
        }
        return this.filterByArrayPositions (result, 'symbol', symbols, false);
    }

    parseAccounts (accounts: any[], params = {}): Account[] {
        accounts = this.toArray (accounts);
        const result = [];
        for (let i = 0; i < accounts.length; i++) {
            const account = this.extend (this.parseAccount (accounts[i]), params);
            result.push (account);
        }
        return result;
    }

    parseTrades (trades: any[], market: Market = undefined, since: Int = undefined, limit: Int = undefined, params = {}): Trade[] {
        trades = this.toArray (trades);
        let result = [];
        for (let i = 0; i < trades.length; i++) {
            const trade = this.extend (this.parseTrade (trades[i], market), params);
            result.push (trade);
        }
        result = this.sortBy2 (result, 'timestamp', 'id');
        const symbol = (market !== undefined) ? market['symbol'] : undefined;
        return this.filterBySymbolSinceLimit (result, symbol, since, limit) as Trade[];
    }

    parseTransactions (transactions: any[], currency: Currency = undefined, since: Int = undefined, limit: Int = undefined, params = {}): Transaction[] {
        transactions = this.toArray (transactions);
        let result = [];
        for (let i = 0; i < transactions.length; i++) {
            const transaction = this.extend (this.parseTransaction (transactions[i], currency), params);
            result.push (transaction);
        }
        result = this.sortBy (result, 'timestamp');
        const code = (currency !== undefined) ? currency['code'] : undefined;
        return this.filterByCurrencySinceLimit (result, code, since, limit);
    }

    parseTransfers (transfers: any[], currency: Currency = undefined, since: Int = undefined, limit: Int = undefined, params = {}): TransferEntry[] {
        transfers = this.toArray (transfers);
        let result = [];
        for (let i = 0; i < transfers.length; i++) {
            const transfer = this.extend (this.parseTransfer (transfers[i], currency), params);
            result.push (transfer);
        }
        result = this.sortBy (result, 'timestamp');
        const code = (currency !== undefined) ? currency['code'] : undefined;
        return this.filterByCurrencySinceLimit (result, code, since, limit);
    }

    parseLedger (data, currency: Currency = undefined, since: Int = undefined, limit: Int = undefined, params = {}): LedgerEntry[] {
        let result = [];
        const arrayData = this.toArray (data);
        for (let i = 0; i < arrayData.length; i++) {
            const itemOrItems = this.parseLedgerEntry (arrayData[i], currency);
            if (Array.isArray (itemOrItems)) {
                for (let j = 0; j < itemOrItems.length; j++) {
                    result.push (this.extend (itemOrItems[j], params));
                }
            } else {
                result.push (this.extend (itemOrItems, params));
            }
        }
        result = this.sortBy (result, 'timestamp');
        const code = (currency !== undefined) ? currency['code'] : undefined;
        return this.filterByCurrencySinceLimit (result, code, since, limit);
    }

    nonce () {
        return this.seconds ();
    }

    setHeaders (headers) {
        return headers;
    }

    currencyId (code: string): string {
        let currency = this.safeDict (this.currencies, code);
        if (currency === undefined) {
            currency = this.safeCurrency (code);
        }
        if (currency !== undefined) {
            return currency['id'];
        }
        return code;
    }

    marketId (symbol: string): string {
        const market = this.market (symbol);
        if (market !== undefined) {
            return market['id'];
        }
        return symbol;
    }

    symbol (symbol: string): string {
        const market = this.market (symbol);
        return this.safeString (market, 'symbol', symbol);
    }

    handleParamString (params: object, paramName: string, defaultValue: Str = undefined): [string, object] {
        const value = this.safeString (params, paramName, defaultValue);
        if (value !== undefined) {
            params = this.omit (params, paramName);
        }
        return [ value, params ];
    }

    handleParamString2 (params: object, paramName1: string, paramName2: string, defaultValue: Str = undefined): [string, object] {
        const value = this.safeString2 (params, paramName1, paramName2, defaultValue);
        if (value !== undefined) {
            params = this.omit (params, [ paramName1, paramName2 ]);
        }
        return [ value, params ];
    }

    handleParamInteger (params: object, paramName: string, defaultValue: Int = undefined): [Int, object] {
        const value = this.safeInteger (params, paramName, defaultValue);
        if (value !== undefined) {
            params = this.omit (params, paramName);
        }
        return [ value, params ];
    }

    handleParamInteger2 (params: object, paramName1: string, paramName2: string, defaultValue: Int = undefined): [Int, object] {
        const value = this.safeInteger2 (params, paramName1, paramName2, defaultValue);
        if (value !== undefined) {
            params = this.omit (params, [ paramName1, paramName2 ]);
        }
        return [ value, params ];
    }

    handleParamBool (params: object, paramName: string, defaultValue: Bool = undefined): [Bool, object] {
        const value = this.safeBool (params, paramName, defaultValue);
        if (value !== undefined) {
            params = this.omit (params, paramName);
        }
        return [ value, params ];
    }

    handleParamBool2 (params: object, paramName1: string, paramName2: string, defaultValue: Bool = undefined): [Bool, object] {
        const value = this.safeBool2 (params, paramName1, paramName2, defaultValue);
        if (value !== undefined) {
            params = this.omit (params, [ paramName1, paramName2 ]);
        }
        return [ value, params ];
    }

    /**
     * @param {object} params - extra parameters
     * @param {object} request - existing dictionary of request
     * @param {string} exchangeSpecificKey - the key for chain id to be set in request
     * @param {object} currencyCode - (optional) existing dictionary of request
     * @param {boolean} isRequired - (optional) whether that param is required to be present
     * @returns {object[]} - returns [request, params] where request is the modified request object and params is the modified params object
     */
    handleRequestNetwork (params: Dict, request: Dict, exchangeSpecificKey: string, currencyCode:Str = undefined, isRequired: boolean = false) {
        let networkCode = undefined;
        [ networkCode, params ] = this.handleNetworkCodeAndParams (params);
        if (networkCode !== undefined) {
            request[exchangeSpecificKey] = this.networkCodeToId (networkCode, currencyCode);
        } else if (isRequired) {
            throw new ArgumentsRequired (this.id + ' - "network" param is required for this request');
        }
        return [ request, params ];
    }

    resolvePath (path, params) {
        return [
            this.implodeParams (path, params),
            this.omit (params, this.extractParams (path)),
        ];
    }

    getListFromObjectValues (objects, key: IndexType) {
        let newArray = objects;
        if (!Array.isArray (objects)) {
            newArray = this.toArray (objects);
        }
        const results = [];
        for (let i = 0; i < newArray.length; i++) {
            results.push (newArray[i][key]);
        }
        return results;
    }

    getSymbolsForMarketType (marketType: Str = undefined, subType: Str = undefined, symbolWithActiveStatus: boolean = true, symbolWithUnknownStatus: boolean = true) {
        let filteredMarkets = this.markets;
        if (marketType !== undefined) {
            filteredMarkets = this.filterBy (filteredMarkets, 'type', marketType);
        }
        if (subType !== undefined) {
            this.checkRequiredArgument ('getSymbolsForMarketType', subType, 'subType', [ 'linear', 'inverse', 'quanto' ]);
            filteredMarkets = this.filterBy (filteredMarkets, 'subType', subType);
        }
        const activeStatuses = [];
        if (symbolWithActiveStatus) {
            activeStatuses.push (true);
        }
        if (symbolWithUnknownStatus) {
            activeStatuses.push (undefined);
        }
        filteredMarkets = this.filterByArray (filteredMarkets, 'active', activeStatuses, false);
        return this.getListFromObjectValues (filteredMarkets, 'symbol');
    }

    filterByArray (objects, key: IndexType, values = undefined, indexed = true) {
        objects = this.toArray (objects);
        // return all of them if no values were passed
        if (values === undefined || !values) {
            // return indexed ? this.indexBy (objects, key) : objects;
            if (indexed) {
                return this.indexBy (objects, key);
            } else {
                return objects;
            }
        }
        const results = [];
        for (let i = 0; i < objects.length; i++) {
            if (this.inArray (objects[i][key], values)) {
                results.push (objects[i]);
            }
        }
        // return indexed ? this.indexBy (results, key) : results;
        if (indexed) {
            return this.indexBy (results, key);
        }
        return results;
    }

    async fetch2 (path, api: any = 'public', method = 'GET', params = {}, headers: any = undefined, body: any = undefined, config = {}) {
        if (this.enableRateLimit) {
            const cost = this.calculateRateLimiterCost (api, method, path, params, config);
            await this.throttle (cost);
        }
        let retries = undefined;
        [ retries, params ] = this.handleOptionAndParams (params, path, 'maxRetriesOnFailure', 0);
        let retryDelay = undefined;
        [ retryDelay, params ] = this.handleOptionAndParams (params, path, 'maxRetriesOnFailureDelay', 0);
        this.lastRestRequestTimestamp = this.milliseconds ();
        const request = this.sign (path, api, method, params, headers, body);
        this.last_request_headers = request['headers'];
        this.last_request_body = request['body'];
        this.last_request_url = request['url'];
        for (let i = 0; i < retries + 1; i++) {
            try {
                return await this.fetch (request['url'], request['method'], request['headers'], request['body']);
            } catch (e) {
                if (e instanceof OperationFailed) {
                    if (i < retries) {
                        if (this.verbose) {
                            this.log ('Request failed with the error: ' + e.toString () + ', retrying ' + (i + 1).toString () + ' of ' + retries.toString () + '...');
                        }
                        if ((retryDelay !== undefined) && (retryDelay !== 0)) {
                            await this.sleep (retryDelay);
                        }
                    } else {
                        throw e;
                    }
                } else {
                    throw e;
                }
            }
        }
        return undefined; // this line is never reached, but exists for c# value return requirement
    }

    async request (path, api: any = 'public', method = 'GET', params = {}, headers: any = undefined, body: any = undefined, config = {}) {
        return await this.fetch2 (path, api, method, params, headers, body, config);
    }

    async loadAccounts (reload = false, params = {}) {
        if (reload) {
            this.accounts = await this.fetchAccounts (params);
        } else {
            if (this.accounts) {
                return this.accounts;
            } else {
                this.accounts = await this.fetchAccounts (params);
            }
        }
        this.accountsById = this.indexBy (this.accounts, 'id') as any;
        return this.accounts;
    }

    buildOHLCVC (trades: Trade[], timeframe: string = '1m', since: number = 0, limit: number = 2147483647): OHLCVC[] {
        // given a sorted arrays of trades (recent last) and a timeframe builds an array of OHLCV candles
        // note, default limit value (2147483647) is max int32 value
        const ms = this.parseTimeframe (timeframe) * 1000;
        const ohlcvs = [];
        const i_timestamp = 0;
        // const open = 1;
        const i_high = 2;
        const i_low = 3;
        const i_close = 4;
        const i_volume = 5;
        const i_count = 6;
        const tradesLength = trades.length;
        const oldest = Math.min (tradesLength, limit);
        for (let i = 0; i < oldest; i++) {
            const trade = trades[i];
            const ts = trade['timestamp'];
            if (ts < since) {
                continue;
            }
            const openingTime = Math.floor (ts / ms) * ms; // shift to the edge of m/h/d (but not M)
            if (openingTime < since) { // we don't need bars, that have opening time earlier than requested
                continue;
            }
            const ohlcv_length = ohlcvs.length;
            const candle = ohlcv_length - 1;
            if ((candle === -1) || (openingTime >= this.sum (ohlcvs[candle][i_timestamp], ms))) {
                // moved to a new timeframe -> create a new candle from opening trade
                ohlcvs.push ([
                    openingTime, // timestamp
                    trade['price'], // O
                    trade['price'], // H
                    trade['price'], // L
                    trade['price'], // C
                    trade['amount'], // V
                    1, // count
                ]);
            } else {
                // still processing the same timeframe -> update opening trade
                ohlcvs[candle][i_high] = Math.max (ohlcvs[candle][i_high], trade['price']);
                ohlcvs[candle][i_low] = Math.min (ohlcvs[candle][i_low], trade['price']);
                ohlcvs[candle][i_close] = trade['price'];
                ohlcvs[candle][i_volume] = this.sum (ohlcvs[candle][i_volume], trade['amount']);
                ohlcvs[candle][i_count] = this.sum (ohlcvs[candle][i_count], 1);
            }
        }
        return ohlcvs;
    }

    parseTradingViewOHLCV (ohlcvs, market = undefined, timeframe = '1m', since: Int = undefined, limit: Int = undefined) {
        const result = this.convertTradingViewToOHLCV (ohlcvs);
        return this.parseOHLCVs (result, market, timeframe, since, limit);
    }

    async editLimitBuyOrder (id: string, symbol: string, amount: number, price: Num = undefined, params = {}) {
        return await this.editLimitOrder (id, symbol, 'buy', amount, price, params);
    }

    async editLimitSellOrder (id: string, symbol: string, amount: number, price: Num = undefined, params = {}) {
        return await this.editLimitOrder (id, symbol, 'sell', amount, price, params);
    }

    async editLimitOrder (id: string, symbol: string, side: OrderSide, amount: number, price: Num = undefined, params = {}) {
        return await this.editOrder (id, symbol, 'limit', side, amount, price, params);
    }

    async editOrder (id: string, symbol: string, type: OrderType, side: OrderSide, amount: Num = undefined, price: Num = undefined, params = {}): Promise<Order> {
        await this.cancelOrder (id, symbol);
        return await this.createOrder (symbol, type, side, amount, price, params);
    }

    async editOrderWs (id: string, symbol: string, type: OrderType, side: OrderSide, amount: Num = undefined, price: Num = undefined, params = {}): Promise<Order> {
        await this.cancelOrderWs (id, symbol);
        return await this.createOrderWs (symbol, type, side, amount, price, params);
    }

    async fetchPosition (symbol: string, params = {}): Promise<Position> {
        throw new NotSupported (this.id + ' fetchPosition() is not supported yet');
    }

    async fetchPositionWs (symbol: string, params = {}): Promise<Position[]> {
        throw new NotSupported (this.id + ' fetchPositionWs() is not supported yet');
    }

    async watchPosition (symbol: Str = undefined, params = {}): Promise<Position> {
        throw new NotSupported (this.id + ' watchPosition() is not supported yet');
    }

    async watchPositions (symbols: Strings = undefined, since: Int = undefined, limit: Int = undefined, params = {}): Promise<Position[]> {
        throw new NotSupported (this.id + ' watchPositions() is not supported yet');
    }

    async watchPositionForSymbols (symbols: Strings = undefined, since: Int = undefined, limit: Int = undefined, params = {}): Promise<Position[]> {
        return await this.watchPositions (symbols, since, limit, params);
    }

    async fetchPositionsForSymbol (symbol: string, params = {}): Promise<Position[]> {
        /**
         * @method
         * @name exchange#fetchPositionsForSymbol
         * @description fetches all open positions for specific symbol, unlike fetchPositions (which is designed to work with multiple symbols) so this method might be preffered for one-market position, because of less rate-limit consumption and speed
         * @param {string} symbol unified market symbol
         * @param {object} params extra parameters specific to the endpoint
         * @returns {object[]} a list of [position structure]{@link https://docs.ccxt.com/#/?id=position-structure} with maximum 3 items - possible one position for "one-way" mode, and possible two positions (long & short) for "two-way" (a.k.a. hedge) mode
         */
        throw new NotSupported (this.id + ' fetchPositionsForSymbol() is not supported yet');
    }

    async fetchPositionsForSymbolWs (symbol: string, params = {}): Promise<Position[]> {
        /**
         * @method
         * @name exchange#fetchPositionsForSymbol
         * @description fetches all open positions for specific symbol, unlike fetchPositions (which is designed to work with multiple symbols) so this method might be preffered for one-market position, because of less rate-limit consumption and speed
         * @param {string} symbol unified market symbol
         * @param {object} params extra parameters specific to the endpoint
         * @returns {object[]} a list of [position structure]{@link https://docs.ccxt.com/#/?id=position-structure} with maximum 3 items - possible one position for "one-way" mode, and possible two positions (long & short) for "two-way" (a.k.a. hedge) mode
         */
        throw new NotSupported (this.id + ' fetchPositionsForSymbol() is not supported yet');
    }

    async fetchPositions (symbols: Strings = undefined, params = {}): Promise<Position[]> {
        throw new NotSupported (this.id + ' fetchPositions() is not supported yet');
    }

    async fetchPositionsWs (symbols: Strings = undefined, params = {}): Promise<Position[]> {
        throw new NotSupported (this.id + ' fetchPositions() is not supported yet');
    }

    async fetchPositionsRisk (symbols: Strings = undefined, params = {}): Promise<Position[]> {
        throw new NotSupported (this.id + ' fetchPositionsRisk() is not supported yet');
    }

    async fetchBidsAsks (symbols: Strings = undefined, params = {}): Promise<Tickers> {
        throw new NotSupported (this.id + ' fetchBidsAsks() is not supported yet');
    }

    async fetchBorrowInterest (code: Str = undefined, symbol: Str = undefined, since: Int = undefined, limit: Int = undefined, params = {}): Promise<BorrowInterest[]> {
        throw new NotSupported (this.id + ' fetchBorrowInterest() is not supported yet');
    }

    async fetchLedger (code: Str = undefined, since: Int = undefined, limit: Int = undefined, params = {}): Promise<LedgerEntry[]> {
        throw new NotSupported (this.id + ' fetchLedger() is not supported yet');
    }

    async fetchLedgerEntry (id: string, code: Str = undefined, params = {}): Promise<LedgerEntry> {
        throw new NotSupported (this.id + ' fetchLedgerEntry() is not supported yet');
    }

    parseBidAsk (bidask, priceKey: IndexType = 0, amountKey: IndexType = 1, countOrIdKey: IndexType = 2) {
        const price = this.safeNumber (bidask, priceKey);
        const amount = this.safeNumber (bidask, amountKey);
        const countOrId = this.safeInteger (bidask, countOrIdKey);
        const bidAsk = [ price, amount ];
        if (countOrId !== undefined) {
            bidAsk.push (countOrId);
        }
        return bidAsk;
    }

    safeCurrency (currencyId: Str, currency: Currency = undefined): CurrencyInterface {
        if ((currencyId === undefined) && (currency !== undefined)) {
            return currency;
        }
        if ((this.currencies_by_id !== undefined) && (currencyId in this.currencies_by_id) && (this.currencies_by_id[currencyId] !== undefined)) {
            return this.currencies_by_id[currencyId];
        }
        let code = currencyId;
        if (currencyId !== undefined) {
            code = this.commonCurrencyCode (currencyId.toUpperCase ());
        }
        return this.safeCurrencyStructure ({
            'id': currencyId,
            'code': code,
            'precision': undefined,
        });
    }

    safeMarket (marketId: Str = undefined, market: Market = undefined, delimiter: Str = undefined, marketType: Str = undefined): MarketInterface {
        const result = this.safeMarketStructure ({
            'symbol': marketId,
            'marketId': marketId,
        });
        if (marketId !== undefined) {
            if ((this.markets_by_id !== undefined) && (marketId in this.markets_by_id)) {
                const markets = this.markets_by_id[marketId];
                const numMarkets = markets.length;
                if (numMarkets === 1) {
                    return markets[0];
                } else {
                    if (marketType === undefined) {
                        if (market === undefined) {
                            throw new ArgumentsRequired (this.id + ' safeMarket() requires a fourth argument for ' + marketId + ' to disambiguate between different markets with the same market id');
                        } else {
                            marketType = market['type'];
                        }
                    }
                    for (let i = 0; i < markets.length; i++) {
                        const currentMarket = markets[i];
                        if (currentMarket[marketType]) {
                            return currentMarket;
                        }
                    }
                }
            } else if (delimiter !== undefined && delimiter !== '') {
                const parts = marketId.split (delimiter);
                const partsLength = parts.length;
                if (partsLength === 2) {
                    result['baseId'] = this.safeString (parts, 0);
                    result['quoteId'] = this.safeString (parts, 1);
                    result['base'] = this.safeCurrencyCode (result['baseId']);
                    result['quote'] = this.safeCurrencyCode (result['quoteId']);
                    result['symbol'] = result['base'] + '/' + result['quote'];
                    return result;
                } else {
                    return result;
                }
            }
        }
        if (market !== undefined) {
            return market;
        }
        return result;
    }

    checkRequiredCredentials (error = true) {
        /**
         * @ignore
         * @method
         * @param {boolean} error throw an error that a credential is required if true
         * @returns {boolean} true if all required credentials have been set, otherwise false or an error is thrown is param error=true
         */
        const keys = Object.keys (this.requiredCredentials);
        for (let i = 0; i < keys.length; i++) {
            const key = keys[i];
            if (this.requiredCredentials[key] && !this[key]) {
                if (error) {
                    throw new AuthenticationError (this.id + ' requires "' + key + '" credential');
                } else {
                    return false;
                }
            }
        }
        return true;
    }

    oath () {
        if (this.twofa !== undefined) {
            return totp (this.twofa);
        } else {
            throw new ExchangeError (this.id + ' exchange.twofa has not been set for 2FA Two-Factor Authentication');
        }
    }

    async fetchBalance (params = {}): Promise<Balances> {
        throw new NotSupported (this.id + ' fetchBalance() is not supported yet');
    }

    async fetchBalanceWs (params = {}): Promise<Balances> {
        throw new NotSupported (this.id + ' fetchBalanceWs() is not supported yet');
    }

    parseBalance (response): Balances {
        throw new NotSupported (this.id + ' parseBalance() is not supported yet');
    }

    async watchBalance (params = {}): Promise<Balances> {
        throw new NotSupported (this.id + ' watchBalance() is not supported yet');
    }

    async fetchPartialBalance (part, params = {}) {
        const balance = await this.fetchBalance (params);
        return balance[part];
    }

    async fetchFreeBalance (params = {}) {
        return await this.fetchPartialBalance ('free', params);
    }

    async fetchUsedBalance (params = {}) {
        return await this.fetchPartialBalance ('used', params);
    }

    async fetchTotalBalance (params = {}) {
        return await this.fetchPartialBalance ('total', params);
    }

    async fetchStatus (params = {}): Promise<any> {
        throw new NotSupported (this.id + ' fetchStatus() is not supported yet');
    }

    async fetchTransactionFee (code: string, params = {}) {
        if (!this.has['fetchTransactionFees']) {
            throw new NotSupported (this.id + ' fetchTransactionFee() is not supported yet');
        }
        return await this.fetchTransactionFees ([ code ], params);
    }

    async fetchTransactionFees (codes: Strings = undefined, params = {}): Promise<{}> {
        throw new NotSupported (this.id + ' fetchTransactionFees() is not supported yet');
    }

    async fetchDepositWithdrawFees (codes: Strings = undefined, params = {}): Promise<Dictionary<DepositWithdrawFeeNetwork>> {
        throw new NotSupported (this.id + ' fetchDepositWithdrawFees() is not supported yet');
    }

    async fetchDepositWithdrawFee (code: string, params = {}): Promise<DepositWithdrawFeeNetwork> {
        if (!this.has['fetchDepositWithdrawFees']) {
            throw new NotSupported (this.id + ' fetchDepositWithdrawFee() is not supported yet');
        }
        const fees = await this.fetchDepositWithdrawFees ([ code ], params);
        return this.safeValue (fees, code);
    }

    getSupportedMapping (key, mapping = {}) {
        if (key in mapping) {
            return mapping[key];
        } else {
            throw new NotSupported (this.id + ' ' + key + ' does not have a value in mapping');
        }
    }

    async fetchCrossBorrowRate (code: string, params = {}): Promise<CrossBorrowRate> {
        await this.loadMarkets ();
        if (!this.has['fetchBorrowRates']) {
            throw new NotSupported (this.id + ' fetchCrossBorrowRate() is not supported yet');
        }
        const borrowRates = await this.fetchCrossBorrowRates (params);
        const rate = this.safeValue (borrowRates, code);
        if (rate === undefined) {
            throw new ExchangeError (this.id + ' fetchCrossBorrowRate() could not find the borrow rate for currency code ' + code);
        }
        return rate;
    }

    async fetchIsolatedBorrowRate (symbol: string, params = {}): Promise<IsolatedBorrowRate> {
        await this.loadMarkets ();
        if (!this.has['fetchBorrowRates']) {
            throw new NotSupported (this.id + ' fetchIsolatedBorrowRate() is not supported yet');
        }
        const borrowRates = await this.fetchIsolatedBorrowRates (params);
        const rate = this.safeDict (borrowRates, symbol) as IsolatedBorrowRate;
        if (rate === undefined) {
            throw new ExchangeError (this.id + ' fetchIsolatedBorrowRate() could not find the borrow rate for market symbol ' + symbol);
        }
        return rate;
    }

    handleOptionAndParams (params: object, methodName: string, optionName: string, defaultValue = undefined) {
        // This method can be used to obtain method specific properties, i.e: this.handleOptionAndParams (params, 'fetchPosition', 'marginMode', 'isolated')
        const defaultOptionName = 'default' + this.capitalize (optionName); // we also need to check the 'defaultXyzWhatever'
        // check if params contain the key
        let value = this.safeValue2 (params, optionName, defaultOptionName);
        if (value !== undefined) {
            params = this.omit (params, [ optionName, defaultOptionName ]);
        } else {
            // handle routed methods like "watchTrades > watchTradesForSymbols" (or "watchTicker > watchTickers")
            [ methodName, params ] = this.handleParamString (params, 'callerMethodName', methodName);
            // check if exchange has properties for this method
            const exchangeWideMethodOptions = this.safeValue (this.options, methodName);
            if (exchangeWideMethodOptions !== undefined) {
                // check if the option is defined inside this method's props
                value = this.safeValue2 (exchangeWideMethodOptions, optionName, defaultOptionName);
            }
            if (value === undefined) {
                // if it's still undefined, check if global exchange-wide option exists
                value = this.safeValue2 (this.options, optionName, defaultOptionName);
            }
            // if it's still undefined, use the default value
            value = (value !== undefined) ? value : defaultValue;
        }
        return [ value, params ];
    }

    handleOptionAndParams2 (params: object, methodName1: string, optionName1: string, optionName2: string, defaultValue = undefined) {
        let value = undefined;
        [ value, params ] = this.handleOptionAndParams (params, methodName1, optionName1);
        if (value !== undefined) {
            // omit optionName2 too from params
            params = this.omit (params, optionName2);
            return [ value, params ];
        }
        // if still undefined, try optionName2
        let value2 = undefined;
        [ value2, params ] = this.handleOptionAndParams (params, methodName1, optionName2, defaultValue);
        return [ value2, params ];
    }

    handleOption (methodName: string, optionName: string, defaultValue = undefined) {
        const res = this.handleOptionAndParams ({}, methodName, optionName, defaultValue);
        return this.safeValue (res, 0);
    }

    handleMarketTypeAndParams (methodName: string, market: Market = undefined, params = {}, defaultValue = undefined): any {
        /**
         * @ignore
         * @method
         * @name exchange#handleMarketTypeAndParams
         * @param methodName the method calling handleMarketTypeAndParams
         * @param {Market} market
         * @param {object} params
         * @param {string} [params.type] type assigned by user
         * @param {string} [params.defaultType] same as params.type
         * @param {string} [defaultValue] assigned programatically in the method calling handleMarketTypeAndParams
         * @returns {[string, object]} the market type and params with type and defaultType omitted
         */
        // type from param
        const type = this.safeString2 (params, 'defaultType', 'type');
        if (type !== undefined) {
            params = this.omit (params, [ 'defaultType', 'type' ]);
            return [ type, params ];
        }
        // type from market
        if (market !== undefined) {
            return [ market['type'], params ];
        }
        // type from default-argument
        if (defaultValue !== undefined) {
            return [ defaultValue, params ];
        }
        const methodOptions = this.safeDict (this.options, methodName);
        if (methodOptions !== undefined) {
            if (typeof methodOptions === 'string') {
                return [ methodOptions, params ];
            } else {
                const typeFromMethod = this.safeString2 (methodOptions, 'defaultType', 'type');
                if (typeFromMethod !== undefined) {
                    return [ typeFromMethod, params ];
                }
            }
        }
        const defaultType = this.safeString2 (this.options, 'defaultType', 'type', 'spot');
        return [ defaultType, params ];
    }

    handleSubTypeAndParams (methodName: string, market = undefined, params = {}, defaultValue = undefined) {
        let subType = undefined;
        // if set in params, it takes precedence
        const subTypeInParams = this.safeString2 (params, 'subType', 'defaultSubType');
        // avoid omitting if it's not present
        if (subTypeInParams !== undefined) {
            subType = subTypeInParams;
            params = this.omit (params, [ 'subType', 'defaultSubType' ]);
        } else {
            // at first, check from market object
            if (market !== undefined) {
                if (market['linear']) {
                    subType = 'linear';
                } else if (market['inverse']) {
                    subType = 'inverse';
                }
            }
            // if it was not defined in market object
            if (subType === undefined) {
                const values = this.handleOptionAndParams ({}, methodName, 'subType', defaultValue); // no need to re-test params here
                subType = values[0];
            }
        }
        return [ subType, params ];
    }

    handleMarginModeAndParams (methodName: string, params = {}, defaultValue = undefined) {
        /**
         * @ignore
         * @method
         * @param {object} [params] extra parameters specific to the exchange API endpoint
         * @returns {Array} the marginMode in lowercase as specified by params["marginMode"], params["defaultMarginMode"] this.options["marginMode"] or this.options["defaultMarginMode"]
         */
        return this.handleOptionAndParams (params, methodName, 'marginMode', defaultValue);
    }

    throwExactlyMatchedException (exact, string, message) {
        if (string === undefined) {
            return;
        }
        if (string in exact) {
            throw new exact[string] (message);
        }
    }

    throwBroadlyMatchedException (broad, string, message) {
        const broadKey = this.findBroadlyMatchedKey (broad, string);
        if (broadKey !== undefined) {
            throw new broad[broadKey] (message);
        }
    }

    findBroadlyMatchedKey (broad, string) {
        // a helper for matching error strings exactly vs broadly
        const keys = Object.keys (broad);
        for (let i = 0; i < keys.length; i++) {
            const key = keys[i];
            if (string !== undefined) { // #issues/12698
                if (string.indexOf (key) >= 0) {
                    return key;
                }
            }
        }
        return undefined;
    }

    handleErrors (statusCode: int, statusText: string, url: string, method: string, responseHeaders: Dict, responseBody: string, response, requestHeaders, requestBody) {
        // it is a stub method that must be overrided in the derived exchange classes
        // throw new NotSupported (this.id + ' handleErrors() not implemented yet');
        return undefined;
    }

    calculateRateLimiterCost (api, method, path, params, config = {}) {
        return this.safeValue (config, 'cost', 1);
    }

    async fetchTicker (symbol: string, params = {}): Promise<Ticker> {
        if (this.has['fetchTickers']) {
            await this.loadMarkets ();
            const market = this.market (symbol);
            symbol = market['symbol'];
            const tickers = await this.fetchTickers ([ symbol ], params);
            const ticker = this.safeDict (tickers, symbol);
            if (ticker === undefined) {
                throw new NullResponse (this.id + ' fetchTickers() could not find a ticker for ' + symbol);
            } else {
                return ticker as Ticker;
            }
        } else {
            throw new NotSupported (this.id + ' fetchTicker() is not supported yet');
        }
    }

    async fetchMarkPrice (symbol: string, params = {}): Promise<Ticker> {
        if (this.has['fetchMarkPrices']) {
            await this.loadMarkets ();
            const market = this.market (symbol);
            symbol = market['symbol'];
            const tickers = await this.fetchMarkPrices ([ symbol ], params);
            const ticker = this.safeDict (tickers, symbol);
            if (ticker === undefined) {
                throw new NullResponse (this.id + ' fetchMarkPrices() could not find a ticker for ' + symbol);
            } else {
                return ticker as Ticker;
            }
        } else {
            throw new NotSupported (this.id + ' fetchMarkPrices() is not supported yet');
        }
    }

    async fetchTickerWs (symbol: string, params = {}): Promise<Ticker> {
        if (this.has['fetchTickersWs']) {
            await this.loadMarkets ();
            const market = this.market (symbol);
            symbol = market['symbol'];
            const tickers = await this.fetchTickersWs ([ symbol ], params);
            const ticker = this.safeDict (tickers, symbol);
            if (ticker === undefined) {
                throw new NullResponse (this.id + ' fetchTickerWs() could not find a ticker for ' + symbol);
            } else {
                return ticker as Ticker;
            }
        } else {
            throw new NotSupported (this.id + ' fetchTickerWs() is not supported yet');
        }
    }

    async watchTicker (symbol: string, params = {}): Promise<Ticker> {
        throw new NotSupported (this.id + ' watchTicker() is not supported yet');
    }

    async fetchTickers (symbols: Strings = undefined, params = {}): Promise<Tickers> {
        throw new NotSupported (this.id + ' fetchTickers() is not supported yet');
    }

    async fetchMarkPrices (symbols: Strings = undefined, params = {}): Promise<Tickers> {
        throw new NotSupported (this.id + ' fetchMarkPrices() is not supported yet');
    }

    async fetchTickersWs (symbols: Strings = undefined, params = {}): Promise<Tickers> {
        throw new NotSupported (this.id + ' fetchTickers() is not supported yet');
    }

    async fetchOrderBooks (symbols: Strings = undefined, limit: Int = undefined, params = {}): Promise<OrderBooks> {
        throw new NotSupported (this.id + ' fetchOrderBooks() is not supported yet');
    }

    async watchBidsAsks (symbols: Strings = undefined, params = {}): Promise<Tickers> {
        throw new NotSupported (this.id + ' watchBidsAsks() is not supported yet');
    }

    async watchTickers (symbols: Strings = undefined, params = {}): Promise<Tickers> {
        throw new NotSupported (this.id + ' watchTickers() is not supported yet');
    }

    async unWatchTickers (symbols: Strings = undefined, params = {}): Promise<any> {
        throw new NotSupported (this.id + ' unWatchTickers() is not supported yet');
    }

    async fetchOrder (id: string, symbol: Str = undefined, params = {}): Promise<Order> {
        throw new NotSupported (this.id + ' fetchOrder() is not supported yet');
    }

    async fetchOrderWs (id: string, symbol: Str = undefined, params = {}): Promise<Order> {
        throw new NotSupported (this.id + ' fetchOrderWs() is not supported yet');
    }

    async fetchOrderStatus (id: string, symbol: Str = undefined, params = {}): Promise<string> {
        // TODO: TypeScript: change method signature by replacing
        // Promise<string> with Promise<Order['status']>.
        const order = await this.fetchOrder (id, symbol, params);
        return order['status'];
    }

    async fetchUnifiedOrder (order, params = {}): Promise<Order> {
        return await this.fetchOrder (this.safeString (order, 'id'), this.safeString (order, 'symbol'), params);
    }

    async createOrder (symbol: string, type: OrderType, side: OrderSide, amount: number, price: Num = undefined, params = {}): Promise<Order> {
        throw new NotSupported (this.id + ' createOrder() is not supported yet');
    }

    async createConvertTrade (id: string, fromCode: string, toCode: string, amount: Num = undefined, params = {}): Promise<Conversion> {
        throw new NotSupported (this.id + ' createConvertTrade() is not supported yet');
    }

    async fetchConvertTrade (id: string, code: Str = undefined, params = {}): Promise<Conversion> {
        throw new NotSupported (this.id + ' fetchConvertTrade() is not supported yet');
    }

    async fetchConvertTradeHistory (code: Str = undefined, since: Int = undefined, limit: Int = undefined, params = {}): Promise<Conversion[]> {
        throw new NotSupported (this.id + ' fetchConvertTradeHistory() is not supported yet');
    }

    async fetchPositionMode (symbol: Str = undefined, params = {}): Promise<{}> {
        throw new NotSupported (this.id + ' fetchPositionMode() is not supported yet');
    }

    async createTrailingAmountOrder (symbol: string, type: OrderType, side: OrderSide, amount: number, price: Num = undefined, trailingAmount = undefined, trailingTriggerPrice = undefined, params = {}): Promise<Order> {
        /**
         * @method
         * @name createTrailingAmountOrder
         * @description create a trailing order by providing the symbol, type, side, amount, price and trailingAmount
         * @param {string} symbol unified symbol of the market to create an order in
         * @param {string} type 'market' or 'limit'
         * @param {string} side 'buy' or 'sell'
         * @param {float} amount how much you want to trade in units of the base currency, or number of contracts
         * @param {float} [price] the price for the order to be filled at, in units of the quote currency, ignored in market orders
         * @param {float} trailingAmount the quote amount to trail away from the current market price
         * @param {float} [trailingTriggerPrice] the price to activate a trailing order, default uses the price argument
         * @param {object} [params] extra parameters specific to the exchange API endpoint
         * @returns {object} an [order structure]{@link https://docs.ccxt.com/#/?id=order-structure}
         */
        if (trailingAmount === undefined) {
            throw new ArgumentsRequired (this.id + ' createTrailingAmountOrder() requires a trailingAmount argument');
        }
        params['trailingAmount'] = trailingAmount;
        if (trailingTriggerPrice !== undefined) {
            params['trailingTriggerPrice'] = trailingTriggerPrice;
        }
        if (this.has['createTrailingAmountOrder']) {
            return await this.createOrder (symbol, type, side, amount, price, params);
        }
        throw new NotSupported (this.id + ' createTrailingAmountOrder() is not supported yet');
    }

    async createTrailingAmountOrderWs (symbol: string, type: OrderType, side: OrderSide, amount: number, price: Num = undefined, trailingAmount = undefined, trailingTriggerPrice = undefined, params = {}): Promise<Order> {
        /**
         * @method
         * @name createTrailingAmountOrderWs
         * @description create a trailing order by providing the symbol, type, side, amount, price and trailingAmount
         * @param {string} symbol unified symbol of the market to create an order in
         * @param {string} type 'market' or 'limit'
         * @param {string} side 'buy' or 'sell'
         * @param {float} amount how much you want to trade in units of the base currency, or number of contracts
         * @param {float} [price] the price for the order to be filled at, in units of the quote currency, ignored in market orders
         * @param {float} trailingAmount the quote amount to trail away from the current market price
         * @param {float} [trailingTriggerPrice] the price to activate a trailing order, default uses the price argument
         * @param {object} [params] extra parameters specific to the exchange API endpoint
         * @returns {object} an [order structure]{@link https://docs.ccxt.com/#/?id=order-structure}
         */
        if (trailingAmount === undefined) {
            throw new ArgumentsRequired (this.id + ' createTrailingAmountOrderWs() requires a trailingAmount argument');
        }
        params['trailingAmount'] = trailingAmount;
        if (trailingTriggerPrice !== undefined) {
            params['trailingTriggerPrice'] = trailingTriggerPrice;
        }
        if (this.has['createTrailingAmountOrderWs']) {
            return await this.createOrderWs (symbol, type, side, amount, price, params);
        }
        throw new NotSupported (this.id + ' createTrailingAmountOrderWs() is not supported yet');
    }

    async createTrailingPercentOrder (symbol: string, type: OrderType, side: OrderSide, amount: number, price: Num = undefined, trailingPercent = undefined, trailingTriggerPrice = undefined, params = {}): Promise<Order> {
        /**
         * @method
         * @name createTrailingPercentOrder
         * @description create a trailing order by providing the symbol, type, side, amount, price and trailingPercent
         * @param {string} symbol unified symbol of the market to create an order in
         * @param {string} type 'market' or 'limit'
         * @param {string} side 'buy' or 'sell'
         * @param {float} amount how much you want to trade in units of the base currency, or number of contracts
         * @param {float} [price] the price for the order to be filled at, in units of the quote currency, ignored in market orders
         * @param {float} trailingPercent the percent to trail away from the current market price
         * @param {float} [trailingTriggerPrice] the price to activate a trailing order, default uses the price argument
         * @param {object} [params] extra parameters specific to the exchange API endpoint
         * @returns {object} an [order structure]{@link https://docs.ccxt.com/#/?id=order-structure}
         */
        if (trailingPercent === undefined) {
            throw new ArgumentsRequired (this.id + ' createTrailingPercentOrder() requires a trailingPercent argument');
        }
        params['trailingPercent'] = trailingPercent;
        if (trailingTriggerPrice !== undefined) {
            params['trailingTriggerPrice'] = trailingTriggerPrice;
        }
        if (this.has['createTrailingPercentOrder']) {
            return await this.createOrder (symbol, type, side, amount, price, params);
        }
        throw new NotSupported (this.id + ' createTrailingPercentOrder() is not supported yet');
    }

    async createTrailingPercentOrderWs (symbol: string, type: OrderType, side: OrderSide, amount: number, price: Num = undefined, trailingPercent = undefined, trailingTriggerPrice = undefined, params = {}): Promise<Order> {
        /**
         * @method
         * @name createTrailingPercentOrderWs
         * @description create a trailing order by providing the symbol, type, side, amount, price and trailingPercent
         * @param {string} symbol unified symbol of the market to create an order in
         * @param {string} type 'market' or 'limit'
         * @param {string} side 'buy' or 'sell'
         * @param {float} amount how much you want to trade in units of the base currency, or number of contracts
         * @param {float} [price] the price for the order to be filled at, in units of the quote currency, ignored in market orders
         * @param {float} trailingPercent the percent to trail away from the current market price
         * @param {float} [trailingTriggerPrice] the price to activate a trailing order, default uses the price argument
         * @param {object} [params] extra parameters specific to the exchange API endpoint
         * @returns {object} an [order structure]{@link https://docs.ccxt.com/#/?id=order-structure}
         */
        if (trailingPercent === undefined) {
            throw new ArgumentsRequired (this.id + ' createTrailingPercentOrderWs() requires a trailingPercent argument');
        }
        params['trailingPercent'] = trailingPercent;
        if (trailingTriggerPrice !== undefined) {
            params['trailingTriggerPrice'] = trailingTriggerPrice;
        }
        if (this.has['createTrailingPercentOrderWs']) {
            return await this.createOrderWs (symbol, type, side, amount, price, params);
        }
        throw new NotSupported (this.id + ' createTrailingPercentOrderWs() is not supported yet');
    }

    async createMarketOrderWithCost (symbol: string, side: OrderSide, cost: number, params = {}) {
        /**
         * @method
         * @name createMarketOrderWithCost
         * @description create a market order by providing the symbol, side and cost
         * @param {string} symbol unified symbol of the market to create an order in
         * @param {string} side 'buy' or 'sell'
         * @param {float} cost how much you want to trade in units of the quote currency
         * @param {object} [params] extra parameters specific to the exchange API endpoint
         * @returns {object} an [order structure]{@link https://docs.ccxt.com/#/?id=order-structure}
         */
        if (this.has['createMarketOrderWithCost'] || (this.has['createMarketBuyOrderWithCost'] && this.has['createMarketSellOrderWithCost'])) {
            return await this.createOrder (symbol, 'market', side, cost, 1, params);
        }
        throw new NotSupported (this.id + ' createMarketOrderWithCost() is not supported yet');
    }

    async createMarketBuyOrderWithCost (symbol: string, cost: number, params = {}): Promise<Order> {
        /**
         * @method
         * @name createMarketBuyOrderWithCost
         * @description create a market buy order by providing the symbol and cost
         * @param {string} symbol unified symbol of the market to create an order in
         * @param {float} cost how much you want to trade in units of the quote currency
         * @param {object} [params] extra parameters specific to the exchange API endpoint
         * @returns {object} an [order structure]{@link https://docs.ccxt.com/#/?id=order-structure}
         */
        if (this.options['createMarketBuyOrderRequiresPrice'] || this.has['createMarketBuyOrderWithCost']) {
            return await this.createOrder (symbol, 'market', 'buy', cost, 1, params);
        }
        throw new NotSupported (this.id + ' createMarketBuyOrderWithCost() is not supported yet');
    }

    async createMarketSellOrderWithCost (symbol: string, cost: number, params = {}): Promise<Order> {
        /**
         * @method
         * @name createMarketSellOrderWithCost
         * @description create a market sell order by providing the symbol and cost
         * @param {string} symbol unified symbol of the market to create an order in
         * @param {float} cost how much you want to trade in units of the quote currency
         * @param {object} [params] extra parameters specific to the exchange API endpoint
         * @returns {object} an [order structure]{@link https://docs.ccxt.com/#/?id=order-structure}
         */
        if (this.options['createMarketSellOrderRequiresPrice'] || this.has['createMarketSellOrderWithCost']) {
            return await this.createOrder (symbol, 'market', 'sell', cost, 1, params);
        }
        throw new NotSupported (this.id + ' createMarketSellOrderWithCost() is not supported yet');
    }

    async createMarketOrderWithCostWs (symbol: string, side: OrderSide, cost: number, params = {}) {
        /**
         * @method
         * @name createMarketOrderWithCostWs
         * @description create a market order by providing the symbol, side and cost
         * @param {string} symbol unified symbol of the market to create an order in
         * @param {string} side 'buy' or 'sell'
         * @param {float} cost how much you want to trade in units of the quote currency
         * @param {object} [params] extra parameters specific to the exchange API endpoint
         * @returns {object} an [order structure]{@link https://docs.ccxt.com/#/?id=order-structure}
         */
        if (this.has['createMarketOrderWithCostWs'] || (this.has['createMarketBuyOrderWithCostWs'] && this.has['createMarketSellOrderWithCostWs'])) {
            return await this.createOrderWs (symbol, 'market', side, cost, 1, params);
        }
        throw new NotSupported (this.id + ' createMarketOrderWithCostWs() is not supported yet');
    }

    async createTriggerOrder (symbol: string, type: OrderType, side: OrderSide, amount: number, price: Num = undefined, triggerPrice: Num = undefined, params = {}): Promise<Order> {
        /**
         * @method
         * @name createTriggerOrder
         * @description create a trigger stop order (type 1)
         * @param {string} symbol unified symbol of the market to create an order in
         * @param {string} type 'market' or 'limit'
         * @param {string} side 'buy' or 'sell'
         * @param {float} amount how much you want to trade in units of the base currency or the number of contracts
         * @param {float} [price] the price to fulfill the order, in units of the quote currency, ignored in market orders
         * @param {float} triggerPrice the price to trigger the stop order, in units of the quote currency
         * @param {object} [params] extra parameters specific to the exchange API endpoint
         * @returns {object} an [order structure]{@link https://docs.ccxt.com/#/?id=order-structure}
         */
        if (triggerPrice === undefined) {
            throw new ArgumentsRequired (this.id + ' createTriggerOrder() requires a triggerPrice argument');
        }
        params['triggerPrice'] = triggerPrice;
        if (this.has['createTriggerOrder']) {
            return await this.createOrder (symbol, type, side, amount, price, params);
        }
        throw new NotSupported (this.id + ' createTriggerOrder() is not supported yet');
    }

    async createTriggerOrderWs (symbol: string, type: OrderType, side: OrderSide, amount: number, price: Num = undefined, triggerPrice: Num = undefined, params = {}): Promise<Order> {
        /**
         * @method
         * @name createTriggerOrderWs
         * @description create a trigger stop order (type 1)
         * @param {string} symbol unified symbol of the market to create an order in
         * @param {string} type 'market' or 'limit'
         * @param {string} side 'buy' or 'sell'
         * @param {float} amount how much you want to trade in units of the base currency or the number of contracts
         * @param {float} [price] the price to fulfill the order, in units of the quote currency, ignored in market orders
         * @param {float} triggerPrice the price to trigger the stop order, in units of the quote currency
         * @param {object} [params] extra parameters specific to the exchange API endpoint
         * @returns {object} an [order structure]{@link https://docs.ccxt.com/#/?id=order-structure}
         */
        if (triggerPrice === undefined) {
            throw new ArgumentsRequired (this.id + ' createTriggerOrderWs() requires a triggerPrice argument');
        }
        params['triggerPrice'] = triggerPrice;
        if (this.has['createTriggerOrderWs']) {
            return await this.createOrderWs (symbol, type, side, amount, price, params);
        }
        throw new NotSupported (this.id + ' createTriggerOrderWs() is not supported yet');
    }

    async createStopLossOrder (symbol: string, type: OrderType, side: OrderSide, amount: number, price: Num = undefined, stopLossPrice: Num = undefined, params = {}): Promise<Order> {
        /**
         * @method
         * @name createStopLossOrder
         * @description create a trigger stop loss order (type 2)
         * @param {string} symbol unified symbol of the market to create an order in
         * @param {string} type 'market' or 'limit'
         * @param {string} side 'buy' or 'sell'
         * @param {float} amount how much you want to trade in units of the base currency or the number of contracts
         * @param {float} [price] the price to fulfill the order, in units of the quote currency, ignored in market orders
         * @param {float} stopLossPrice the price to trigger the stop loss order, in units of the quote currency
         * @param {object} [params] extra parameters specific to the exchange API endpoint
         * @returns {object} an [order structure]{@link https://docs.ccxt.com/#/?id=order-structure}
         */
        if (stopLossPrice === undefined) {
            throw new ArgumentsRequired (this.id + ' createStopLossOrder() requires a stopLossPrice argument');
        }
        params['stopLossPrice'] = stopLossPrice;
        if (this.has['createStopLossOrder']) {
            return await this.createOrder (symbol, type, side, amount, price, params);
        }
        throw new NotSupported (this.id + ' createStopLossOrder() is not supported yet');
    }

    async createStopLossOrderWs (symbol: string, type: OrderType, side: OrderSide, amount: number, price: Num = undefined, stopLossPrice: Num = undefined, params = {}): Promise<Order> {
        /**
         * @method
         * @name createStopLossOrderWs
         * @description create a trigger stop loss order (type 2)
         * @param {string} symbol unified symbol of the market to create an order in
         * @param {string} type 'market' or 'limit'
         * @param {string} side 'buy' or 'sell'
         * @param {float} amount how much you want to trade in units of the base currency or the number of contracts
         * @param {float} [price] the price to fulfill the order, in units of the quote currency, ignored in market orders
         * @param {float} stopLossPrice the price to trigger the stop loss order, in units of the quote currency
         * @param {object} [params] extra parameters specific to the exchange API endpoint
         * @returns {object} an [order structure]{@link https://docs.ccxt.com/#/?id=order-structure}
         */
        if (stopLossPrice === undefined) {
            throw new ArgumentsRequired (this.id + ' createStopLossOrderWs() requires a stopLossPrice argument');
        }
        params['stopLossPrice'] = stopLossPrice;
        if (this.has['createStopLossOrderWs']) {
            return await this.createOrderWs (symbol, type, side, amount, price, params);
        }
        throw new NotSupported (this.id + ' createStopLossOrderWs() is not supported yet');
    }

    async createTakeProfitOrder (symbol: string, type: OrderType, side: OrderSide, amount: number, price: Num = undefined, takeProfitPrice: Num = undefined, params = {}): Promise<Order> {
        /**
         * @method
         * @name createTakeProfitOrder
         * @description create a trigger take profit order (type 2)
         * @param {string} symbol unified symbol of the market to create an order in
         * @param {string} type 'market' or 'limit'
         * @param {string} side 'buy' or 'sell'
         * @param {float} amount how much you want to trade in units of the base currency or the number of contracts
         * @param {float} [price] the price to fulfill the order, in units of the quote currency, ignored in market orders
         * @param {float} takeProfitPrice the price to trigger the take profit order, in units of the quote currency
         * @param {object} [params] extra parameters specific to the exchange API endpoint
         * @returns {object} an [order structure]{@link https://docs.ccxt.com/#/?id=order-structure}
         */
        if (takeProfitPrice === undefined) {
            throw new ArgumentsRequired (this.id + ' createTakeProfitOrder() requires a takeProfitPrice argument');
        }
        params['takeProfitPrice'] = takeProfitPrice;
        if (this.has['createTakeProfitOrder']) {
            return await this.createOrder (symbol, type, side, amount, price, params);
        }
        throw new NotSupported (this.id + ' createTakeProfitOrder() is not supported yet');
    }

    async createTakeProfitOrderWs (symbol: string, type: OrderType, side: OrderSide, amount: number, price: Num = undefined, takeProfitPrice: Num = undefined, params = {}): Promise<Order> {
        /**
         * @method
         * @name createTakeProfitOrderWs
         * @description create a trigger take profit order (type 2)
         * @param {string} symbol unified symbol of the market to create an order in
         * @param {string} type 'market' or 'limit'
         * @param {string} side 'buy' or 'sell'
         * @param {float} amount how much you want to trade in units of the base currency or the number of contracts
         * @param {float} [price] the price to fulfill the order, in units of the quote currency, ignored in market orders
         * @param {float} takeProfitPrice the price to trigger the take profit order, in units of the quote currency
         * @param {object} [params] extra parameters specific to the exchange API endpoint
         * @returns {object} an [order structure]{@link https://docs.ccxt.com/#/?id=order-structure}
         */
        if (takeProfitPrice === undefined) {
            throw new ArgumentsRequired (this.id + ' createTakeProfitOrderWs() requires a takeProfitPrice argument');
        }
        params['takeProfitPrice'] = takeProfitPrice;
        if (this.has['createTakeProfitOrderWs']) {
            return await this.createOrderWs (symbol, type, side, amount, price, params);
        }
        throw new NotSupported (this.id + ' createTakeProfitOrderWs() is not supported yet');
    }

    async createOrderWithTakeProfitAndStopLoss (symbol: string, type: OrderType, side: OrderSide, amount: number, price: Num = undefined, takeProfit: Num = undefined, stopLoss: Num = undefined, params = {}): Promise<Order> {
        /**
         * @method
         * @name createOrderWithTakeProfitAndStopLoss
         * @description create an order with a stop loss or take profit attached (type 3)
         * @param {string} symbol unified symbol of the market to create an order in
         * @param {string} type 'market' or 'limit'
         * @param {string} side 'buy' or 'sell'
         * @param {float} amount how much you want to trade in units of the base currency or the number of contracts
         * @param {float} [price] the price to fulfill the order, in units of the quote currency, ignored in market orders
         * @param {float} [takeProfit] the take profit price, in units of the quote currency
         * @param {float} [stopLoss] the stop loss price, in units of the quote currency
         * @param {object} [params] extra parameters specific to the exchange API endpoint
         * @param {string} [params.takeProfitType] *not available on all exchanges* 'limit' or 'market'
         * @param {string} [params.stopLossType] *not available on all exchanges* 'limit' or 'market'
         * @param {string} [params.takeProfitPriceType] *not available on all exchanges* 'last', 'mark' or 'index'
         * @param {string} [params.stopLossPriceType] *not available on all exchanges* 'last', 'mark' or 'index'
         * @param {float} [params.takeProfitLimitPrice] *not available on all exchanges* limit price for a limit take profit order
         * @param {float} [params.stopLossLimitPrice] *not available on all exchanges* stop loss for a limit stop loss order
         * @param {float} [params.takeProfitAmount] *not available on all exchanges* the amount for a take profit
         * @param {float} [params.stopLossAmount] *not available on all exchanges* the amount for a stop loss
         * @returns {object} an [order structure]{@link https://docs.ccxt.com/#/?id=order-structure}
         */
        params = this.setTakeProfitAndStopLossParams (symbol, type, side, amount, price, takeProfit, stopLoss, params);
        if (this.has['createOrderWithTakeProfitAndStopLoss']) {
            return await this.createOrder (symbol, type, side, amount, price, params);
        }
        throw new NotSupported (this.id + ' createOrderWithTakeProfitAndStopLoss() is not supported yet');
    }

    setTakeProfitAndStopLossParams (symbol: string, type: OrderType, side: OrderSide, amount: number, price: Num = undefined, takeProfit: Num = undefined, stopLoss: Num = undefined, params = {}) {
        if ((takeProfit === undefined) && (stopLoss === undefined)) {
            throw new ArgumentsRequired (this.id + ' createOrderWithTakeProfitAndStopLoss() requires either a takeProfit or stopLoss argument');
        }
        if (takeProfit !== undefined) {
            params['takeProfit'] = {
                'triggerPrice': takeProfit,
            };
        }
        if (stopLoss !== undefined) {
            params['stopLoss'] = {
                'triggerPrice': stopLoss,
            };
        }
        const takeProfitType = this.safeString (params, 'takeProfitType');
        const takeProfitPriceType = this.safeString (params, 'takeProfitPriceType');
        const takeProfitLimitPrice = this.safeString (params, 'takeProfitLimitPrice');
        const takeProfitAmount = this.safeString (params, 'takeProfitAmount');
        const stopLossType = this.safeString (params, 'stopLossType');
        const stopLossPriceType = this.safeString (params, 'stopLossPriceType');
        const stopLossLimitPrice = this.safeString (params, 'stopLossLimitPrice');
        const stopLossAmount = this.safeString (params, 'stopLossAmount');
        if (takeProfitType !== undefined) {
            params['takeProfit']['type'] = takeProfitType;
        }
        if (takeProfitPriceType !== undefined) {
            params['takeProfit']['priceType'] = takeProfitPriceType;
        }
        if (takeProfitLimitPrice !== undefined) {
            params['takeProfit']['price'] = this.parseToNumeric (takeProfitLimitPrice);
        }
        if (takeProfitAmount !== undefined) {
            params['takeProfit']['amount'] = this.parseToNumeric (takeProfitAmount);
        }
        if (stopLossType !== undefined) {
            params['stopLoss']['type'] = stopLossType;
        }
        if (stopLossPriceType !== undefined) {
            params['stopLoss']['priceType'] = stopLossPriceType;
        }
        if (stopLossLimitPrice !== undefined) {
            params['stopLoss']['price'] = this.parseToNumeric (stopLossLimitPrice);
        }
        if (stopLossAmount !== undefined) {
            params['stopLoss']['amount'] = this.parseToNumeric (stopLossAmount);
        }
        params = this.omit (params, [ 'takeProfitType', 'takeProfitPriceType', 'takeProfitLimitPrice', 'takeProfitAmount', 'stopLossType', 'stopLossPriceType', 'stopLossLimitPrice', 'stopLossAmount' ]);
        return params;
    }

    async createOrderWithTakeProfitAndStopLossWs (symbol: string, type: OrderType, side: OrderSide, amount: number, price: Num = undefined, takeProfit: Num = undefined, stopLoss: Num = undefined, params = {}): Promise<Order> {
        /**
         * @method
         * @name createOrderWithTakeProfitAndStopLossWs
         * @description create an order with a stop loss or take profit attached (type 3)
         * @param {string} symbol unified symbol of the market to create an order in
         * @param {string} type 'market' or 'limit'
         * @param {string} side 'buy' or 'sell'
         * @param {float} amount how much you want to trade in units of the base currency or the number of contracts
         * @param {float} [price] the price to fulfill the order, in units of the quote currency, ignored in market orders
         * @param {float} [takeProfit] the take profit price, in units of the quote currency
         * @param {float} [stopLoss] the stop loss price, in units of the quote currency
         * @param {object} [params] extra parameters specific to the exchange API endpoint
         * @param {string} [params.takeProfitType] *not available on all exchanges* 'limit' or 'market'
         * @param {string} [params.stopLossType] *not available on all exchanges* 'limit' or 'market'
         * @param {string} [params.takeProfitPriceType] *not available on all exchanges* 'last', 'mark' or 'index'
         * @param {string} [params.stopLossPriceType] *not available on all exchanges* 'last', 'mark' or 'index'
         * @param {float} [params.takeProfitLimitPrice] *not available on all exchanges* limit price for a limit take profit order
         * @param {float} [params.stopLossLimitPrice] *not available on all exchanges* stop loss for a limit stop loss order
         * @param {float} [params.takeProfitAmount] *not available on all exchanges* the amount for a take profit
         * @param {float} [params.stopLossAmount] *not available on all exchanges* the amount for a stop loss
         * @returns {object} an [order structure]{@link https://docs.ccxt.com/#/?id=order-structure}
         */
        params = this.setTakeProfitAndStopLossParams (symbol, type, side, amount, price, takeProfit, stopLoss, params);
        if (this.has['createOrderWithTakeProfitAndStopLossWs']) {
            return await this.createOrderWs (symbol, type, side, amount, price, params);
        }
        throw new NotSupported (this.id + ' createOrderWithTakeProfitAndStopLossWs() is not supported yet');
    }

    async createOrders (orders: OrderRequest[], params = {}): Promise<Order[]> {
        throw new NotSupported (this.id + ' createOrders() is not supported yet');
    }

    async editOrders (orders: OrderRequest[], params = {}): Promise<Order[]> {
        throw new NotSupported (this.id + ' editOrders() is not supported yet');
    }

    async createOrderWs (symbol: string, type: OrderType, side: OrderSide, amount: number, price: Num = undefined, params = {}): Promise<Order> {
        throw new NotSupported (this.id + ' createOrderWs() is not supported yet');
    }

    async cancelOrder (id: string, symbol: Str = undefined, params = {}): Promise<{}> {
        throw new NotSupported (this.id + ' cancelOrder() is not supported yet');
    }

    async cancelOrderWs (id: string, symbol: Str = undefined, params = {}): Promise<{}> {
        throw new NotSupported (this.id + ' cancelOrderWs() is not supported yet');
    }

    async cancelOrdersWs (ids: string[], symbol: Str = undefined, params = {}): Promise<{}> {
        throw new NotSupported (this.id + ' cancelOrdersWs() is not supported yet');
    }

    async cancelAllOrders (symbol: Str = undefined, params = {}): Promise<{}> {
        throw new NotSupported (this.id + ' cancelAllOrders() is not supported yet');
    }

    async cancelAllOrdersAfter (timeout: Int, params = {}): Promise<{}> {
        throw new NotSupported (this.id + ' cancelAllOrdersAfter() is not supported yet');
    }

    async cancelOrdersForSymbols (orders: CancellationRequest[], params = {}): Promise<{}> {
        throw new NotSupported (this.id + ' cancelOrdersForSymbols() is not supported yet');
    }

    async cancelAllOrdersWs (symbol: Str = undefined, params = {}): Promise<{}> {
        throw new NotSupported (this.id + ' cancelAllOrdersWs() is not supported yet');
    }

    async cancelUnifiedOrder (order, params = {}): Promise<{}> {
        return this.cancelOrder (this.safeString (order, 'id'), this.safeString (order, 'symbol'), params);
    }

    async fetchOrders (symbol: Str = undefined, since: Int = undefined, limit: Int = undefined, params = {}): Promise<Order[]> {
        if (this.has['fetchOpenOrders'] && this.has['fetchClosedOrders']) {
            throw new NotSupported (this.id + ' fetchOrders() is not supported yet, consider using fetchOpenOrders() and fetchClosedOrders() instead');
        }
        throw new NotSupported (this.id + ' fetchOrders() is not supported yet');
    }

    async fetchOrdersWs (symbol: Str = undefined, since: Int = undefined, limit: Int = undefined, params = {}): Promise<Order[]> {
        throw new NotSupported (this.id + ' fetchOrdersWs() is not supported yet');
    }

    async fetchOrderTrades (id: string, symbol: Str = undefined, since: Int = undefined, limit: Int = undefined, params = {}): Promise<Trade[]> {
        throw new NotSupported (this.id + ' fetchOrderTrades() is not supported yet');
    }

    async watchOrders (symbol: Str = undefined, since: Int = undefined, limit: Int = undefined, params = {}): Promise<Order[]> {
        throw new NotSupported (this.id + ' watchOrders() is not supported yet');
    }

    async fetchOpenOrders (symbol: Str = undefined, since: Int = undefined, limit: Int = undefined, params = {}): Promise<Order[]> {
        if (this.has['fetchOrders']) {
            const orders = await this.fetchOrders (symbol, since, limit, params);
            return this.filterBy (orders, 'status', 'open') as Order[];
        }
        throw new NotSupported (this.id + ' fetchOpenOrders() is not supported yet');
    }

    async fetchOpenOrdersWs (symbol: Str = undefined, since: Int = undefined, limit: Int = undefined, params = {}): Promise<Order[]> {
        if (this.has['fetchOrdersWs']) {
            const orders = await this.fetchOrdersWs (symbol, since, limit, params);
            return this.filterBy (orders, 'status', 'open') as Order[];
        }
        throw new NotSupported (this.id + ' fetchOpenOrdersWs() is not supported yet');
    }

    async fetchClosedOrders (symbol: Str = undefined, since: Int = undefined, limit: Int = undefined, params = {}): Promise<Order[]> {
        if (this.has['fetchOrders']) {
            const orders = await this.fetchOrders (symbol, since, limit, params);
            return this.filterBy (orders, 'status', 'closed') as Order[];
        }
        throw new NotSupported (this.id + ' fetchClosedOrders() is not supported yet');
    }

    async fetchCanceledAndClosedOrders (symbol: Str = undefined, since: Int = undefined, limit: Int = undefined, params = {}): Promise<Order[]> {
        throw new NotSupported (this.id + ' fetchCanceledAndClosedOrders() is not supported yet');
    }

    async fetchClosedOrdersWs (symbol: Str = undefined, since: Int = undefined, limit: Int = undefined, params = {}): Promise<Order[]> {
        if (this.has['fetchOrdersWs']) {
            const orders = await this.fetchOrdersWs (symbol, since, limit, params);
            return this.filterBy (orders, 'status', 'closed') as Order[];
        }
        throw new NotSupported (this.id + ' fetchClosedOrdersWs() is not supported yet');
    }

    async fetchMyTrades (symbol: Str = undefined, since: Int = undefined, limit: Int = undefined, params = {}): Promise<Trade[]> {
        throw new NotSupported (this.id + ' fetchMyTrades() is not supported yet');
    }

    async fetchMyLiquidations (symbol: Str = undefined, since: Int = undefined, limit: Int = undefined, params = {}): Promise<Liquidation[]> {
        throw new NotSupported (this.id + ' fetchMyLiquidations() is not supported yet');
    }

    async fetchLiquidations (symbol: string, since: Int = undefined, limit: Int = undefined, params = {}): Promise<Liquidation[]> {
        throw new NotSupported (this.id + ' fetchLiquidations() is not supported yet');
    }

    async fetchMyTradesWs (symbol: Str = undefined, since: Int = undefined, limit: Int = undefined, params = {}): Promise<Trade[]> {
        throw new NotSupported (this.id + ' fetchMyTradesWs() is not supported yet');
    }

    async watchMyTrades (symbol: Str = undefined, since: Int = undefined, limit: Int = undefined, params = {}): Promise<Trade[]> {
        throw new NotSupported (this.id + ' watchMyTrades() is not supported yet');
    }

    async fetchGreeks (symbol: string, params = {}): Promise<Greeks> {
        throw new NotSupported (this.id + ' fetchGreeks() is not supported yet');
    }

    async fetchOptionChain (code: string, params = {}): Promise<OptionChain> {
        throw new NotSupported (this.id + ' fetchOptionChain() is not supported yet');
    }

    async fetchOption (symbol: string, params = {}): Promise<Option> {
        throw new NotSupported (this.id + ' fetchOption() is not supported yet');
    }

    async fetchConvertQuote (fromCode: string, toCode: string, amount: Num = undefined, params = {}): Promise<Conversion> {
        throw new NotSupported (this.id + ' fetchConvertQuote() is not supported yet');
    }

    async fetchDepositsWithdrawals (code: Str = undefined, since: Int = undefined, limit: Int = undefined, params = {}): Promise<Transaction[]> {
        /**
         * @method
         * @name exchange#fetchDepositsWithdrawals
         * @description fetch history of deposits and withdrawals
         * @param {string} [code] unified currency code for the currency of the deposit/withdrawals, default is undefined
         * @param {int} [since] timestamp in ms of the earliest deposit/withdrawal, default is undefined
         * @param {int} [limit] max number of deposit/withdrawals to return, default is undefined
         * @param {object} [params] extra parameters specific to the exchange API endpoint
         * @returns {object} a list of [transaction structures]{@link https://docs.ccxt.com/#/?id=transaction-structure}
         */
        throw new NotSupported (this.id + ' fetchDepositsWithdrawals() is not supported yet');
    }

    async fetchDeposits (symbol: Str = undefined, since: Int = undefined, limit: Int = undefined, params = {}): Promise<Transaction[]> {
        throw new NotSupported (this.id + ' fetchDeposits() is not supported yet');
    }

    async fetchWithdrawals (symbol: Str = undefined, since: Int = undefined, limit: Int = undefined, params = {}): Promise<Transaction[]> {
        throw new NotSupported (this.id + ' fetchWithdrawals() is not supported yet');
    }

    async fetchDepositsWs (code: Str = undefined, since: Int = undefined, limit: Int = undefined, params = {}): Promise<{}> {
        throw new NotSupported (this.id + ' fetchDepositsWs() is not supported yet');
    }

    async fetchWithdrawalsWs (code: Str = undefined, since: Int = undefined, limit: Int = undefined, params = {}): Promise<{}> {
        throw new NotSupported (this.id + ' fetchWithdrawalsWs() is not supported yet');
    }

    async fetchFundingRateHistory (symbol: Str = undefined, since: Int = undefined, limit: Int = undefined, params = {}): Promise<FundingRateHistory[]> {
        throw new NotSupported (this.id + ' fetchFundingRateHistory() is not supported yet');
    }

    async fetchFundingHistory (symbol: Str = undefined, since: Int = undefined, limit: Int = undefined, params = {}): Promise<FundingHistory[]> {
        throw new NotSupported (this.id + ' fetchFundingHistory() is not supported yet');
    }

    async closePosition (symbol: string, side: OrderSide = undefined, params = {}): Promise<Order> {
        throw new NotSupported (this.id + ' closePosition() is not supported yet');
    }

    async closeAllPositions (params = {}): Promise<Position[]> {
        throw new NotSupported (this.id + ' closeAllPositions() is not supported yet');
    }

    async fetchL3OrderBook (symbol: string, limit: Int = undefined, params = {}): Promise<OrderBook> {
        throw new BadRequest (this.id + ' fetchL3OrderBook() is not supported yet');
    }

    parseLastPrice (price, market: Market = undefined): LastPrice {
        throw new NotSupported (this.id + ' parseLastPrice() is not supported yet');
    }

    async fetchDepositAddress (code: string, params = {}): Promise<DepositAddress> {
        if (this.has['fetchDepositAddresses']) {
            const depositAddresses = await this.fetchDepositAddresses ([ code ], params);
            const depositAddress = this.safeValue (depositAddresses, code);
            if (depositAddress === undefined) {
                throw new InvalidAddress (this.id + ' fetchDepositAddress() could not find a deposit address for ' + code + ', make sure you have created a corresponding deposit address in your wallet on the exchange website');
            } else {
                return depositAddress;
            }
        } else if (this.has['fetchDepositAddressesByNetwork']) {
            const network = this.safeString (params, 'network');
            params = this.omit (params, 'network');
            const addressStructures = await this.fetchDepositAddressesByNetwork (code, params);
            if (network !== undefined) {
                return this.safeDict (addressStructures, network) as DepositAddress;
            } else {
                const keys = Object.keys (addressStructures);
                const key = this.safeString (keys, 0);
                return this.safeDict (addressStructures, key) as DepositAddress;
            }
        } else {
            throw new NotSupported (this.id + ' fetchDepositAddress() is not supported yet');
        }
    }

    account (): BalanceAccount {
        return {
            'free': undefined,
            'used': undefined,
            'total': undefined,
        };
    }

    commonCurrencyCode (code: string) {
        if (!this.substituteCommonCurrencyCodes) {
            return code;
        }
        return this.safeString (this.commonCurrencies, code, code);
    }

    currency (code: string) {
        if (this.currencies === undefined) {
            throw new ExchangeError (this.id + ' currencies not loaded');
        }
        if (typeof code === 'string') {
            if (code in this.currencies) {
                return this.currencies[code];
            } else if (code in this.currencies_by_id) {
                return this.currencies_by_id[code];
            }
        }
        throw new ExchangeError (this.id + ' does not have currency code ' + code);
    }

    market (symbol: string): MarketInterface {
        if (this.markets === undefined) {
            throw new ExchangeError (this.id + ' markets not loaded');
        }
        if (symbol in this.markets) {
            return this.markets[symbol];
        } else if (symbol in this.markets_by_id) {
            const markets = this.markets_by_id[symbol];
            const defaultType = this.safeString2 (this.options, 'defaultType', 'defaultSubType', 'spot');
            for (let i = 0; i < markets.length; i++) {
                const market = markets[i];
                if (market[defaultType]) {
                    return market;
                }
            }
            return markets[0];
        } else if ((symbol.endsWith ('-C')) || (symbol.endsWith ('-P')) || (symbol.startsWith ('C-')) || (symbol.startsWith ('P-'))) {
            return this.createExpiredOptionMarket (symbol);
        }
        throw new BadSymbol (this.id + ' does not have market symbol ' + symbol);
    }

    createExpiredOptionMarket (symbol: string): MarketInterface {
        throw new NotSupported (this.id + ' createExpiredOptionMarket () is not supported yet');
    }

    isLeveragedCurrency (currencyCode, checkBaseCoin: Bool = false, existingCurrencies: Dict = undefined): boolean {
        const leverageSuffixes = [
            '2L', '2S', '3L', '3S', '4L', '4S', '5L', '5S', // Leveraged Tokens (LT)
            'UP', 'DOWN', // exchange-specific (e.g. BLVT)
            'BULL', 'BEAR', // similar
        ];
        for (let i = 0; i < leverageSuffixes.length; i++) {
            const leverageSuffix = leverageSuffixes[i];
            if (currencyCode.endsWith (leverageSuffix)) {
                if (!checkBaseCoin) {
                    return true;
                } else {
                    // check if base currency is inside dict
                    const baseCurrencyCode = currencyCode.replace (leverageSuffix, '');
                    if (baseCurrencyCode in existingCurrencies) {
                        return true;
                    }
                }
            }
        }
        return false;
    }

    handleWithdrawTagAndParams (tag, params): any {
        if ((tag !== undefined) && (typeof tag === 'object')) {
            params = this.extend (tag, params);
            tag = undefined;
        }
        if (tag === undefined) {
            tag = this.safeString (params, 'tag');
            if (tag !== undefined) {
                params = this.omit (params, 'tag');
            }
        }
        return [ tag, params ];
    }

    async createLimitOrder (symbol: string, side: OrderSide, amount: number, price: number, params = {}): Promise<Order> {
        return await this.createOrder (symbol, 'limit', side, amount, price, params);
    }

    async createLimitOrderWs (symbol: string, side: OrderSide, amount: number, price: number, params = {}): Promise<Order> {
        return await this.createOrderWs (symbol, 'limit', side, amount, price, params);
    }

    async createMarketOrder (symbol: string, side: OrderSide, amount: number, price: Num = undefined, params = {}): Promise<Order> {
        return await this.createOrder (symbol, 'market', side, amount, price, params);
    }

    async createMarketOrderWs (symbol: string, side: OrderSide, amount: number, price: Num = undefined, params = {}): Promise<Order> {
        return await this.createOrderWs (symbol, 'market', side, amount, price, params);
    }

    async createLimitBuyOrder (symbol: string, amount: number, price: number, params = {}): Promise<Order> {
        return await this.createOrder (symbol, 'limit', 'buy', amount, price, params);
    }

    async createLimitBuyOrderWs (symbol: string, amount: number, price: number, params = {}): Promise<Order> {
        return await this.createOrderWs (symbol, 'limit', 'buy', amount, price, params);
    }

    async createLimitSellOrder (symbol: string, amount: number, price: number, params = {}): Promise<Order> {
        return await this.createOrder (symbol, 'limit', 'sell', amount, price, params);
    }

    async createLimitSellOrderWs (symbol: string, amount: number, price: number, params = {}): Promise<Order> {
        return await this.createOrderWs (symbol, 'limit', 'sell', amount, price, params);
    }

    async createMarketBuyOrder (symbol: string, amount: number, params = {}): Promise<Order> {
        return await this.createOrder (symbol, 'market', 'buy', amount, undefined, params);
    }

    async createMarketBuyOrderWs (symbol: string, amount: number, params = {}): Promise<Order> {
        return await this.createOrderWs (symbol, 'market', 'buy', amount, undefined, params);
    }

    async createMarketSellOrder (symbol: string, amount: number, params = {}): Promise<Order> {
        return await this.createOrder (symbol, 'market', 'sell', amount, undefined, params);
    }

    async createMarketSellOrderWs (symbol: string, amount: number, params = {}): Promise<Order> {
        return await this.createOrderWs (symbol, 'market', 'sell', amount, undefined, params);
    }

    costToPrecision (symbol: string, cost) {
        if (cost === undefined) {
            return undefined;
        }
        const market = this.market (symbol);
        return this.decimalToPrecision (cost, TRUNCATE, market['precision']['price'], this.precisionMode, this.paddingMode);
    }

    priceToPrecision (symbol: string, price): string {
        if (price === undefined) {
            return undefined;
        }
        const market = this.market (symbol);
        const result = this.decimalToPrecision (price, ROUND, market['precision']['price'], this.precisionMode, this.paddingMode);
        if (result === '0') {
            throw new InvalidOrder (this.id + ' price of ' + market['symbol'] + ' must be greater than minimum price precision of ' + this.numberToString (market['precision']['price']));
        }
        return result;
    }

    amountToPrecision (symbol: string, amount) {
        if (amount === undefined) {
            return undefined;
        }
        const market = this.market (symbol);
        const result = this.decimalToPrecision (amount, TRUNCATE, market['precision']['amount'], this.precisionMode, this.paddingMode);
        if (result === '0') {
            throw new InvalidOrder (this.id + ' amount of ' + market['symbol'] + ' must be greater than minimum amount precision of ' + this.numberToString (market['precision']['amount']));
        }
        return result;
    }

    feeToPrecision (symbol: string, fee) {
        if (fee === undefined) {
            return undefined;
        }
        const market = this.market (symbol);
        return this.decimalToPrecision (fee, ROUND, market['precision']['price'], this.precisionMode, this.paddingMode);
    }

    currencyToPrecision (code: string, fee, networkCode = undefined) {
        const currency = this.currencies[code];
        let precision = this.safeValue (currency, 'precision');
        if (networkCode !== undefined) {
            const networks = this.safeDict (currency, 'networks', {});
            const networkItem = this.safeDict (networks, networkCode, {});
            precision = this.safeValue (networkItem, 'precision', precision);
        }
        if (precision === undefined) {
            return this.forceString (fee);
        } else {
            const roundingMode = this.safeInteger (this.options, 'currencyToPrecisionRoundingMode', ROUND);
            return this.decimalToPrecision (fee, roundingMode, precision, this.precisionMode, this.paddingMode);
        }
    }

    forceString (value) {
        if (typeof value !== 'string') {
            return this.numberToString (value);
        }
        return value;
    }

    isTickPrecision () {
        return this.precisionMode === TICK_SIZE;
    }

    isDecimalPrecision () {
        return this.precisionMode === DECIMAL_PLACES;
    }

    isSignificantPrecision () {
        return this.precisionMode === SIGNIFICANT_DIGITS;
    }

    safeNumber (obj, key: IndexType, defaultNumber: Num = undefined): Num {
        const value = this.safeString (obj, key);
        return this.parseNumber (value, defaultNumber);
    }

    safeNumberN (obj: object, arr: IndexType[], defaultNumber: Num = undefined): Num {
        const value = this.safeStringN (obj, arr);
        return this.parseNumber (value, defaultNumber);
    }

    parsePrecision (precision?: string) {
        /**
         * @ignore
         * @method
         * @param {string} precision The number of digits to the right of the decimal
         * @returns {string} a string number equal to 1e-precision
         */
        if (precision === undefined) {
            return undefined;
        }
        const precisionNumber = parseInt (precision);
        if (precisionNumber === 0) {
            return '1';
        }
        let parsedPrecision = '0.';
        for (let i = 0; i < precisionNumber - 1; i++) {
            parsedPrecision = parsedPrecision + '0';
        }
        return parsedPrecision + '1';
    }

    integerPrecisionToAmount (precision: Str) {
        /**
         * @ignore
         * @method
         * @description handles positive & negative numbers too. parsePrecision() does not handle negative numbers, but this method handles
         * @param {string} precision The number of digits to the right of the decimal
         * @returns {string} a string number equal to 1e-precision
         */
        if (precision === undefined) {
            return undefined;
        }
        if (Precise.stringGe (precision, '0')) {
            return this.parsePrecision (precision);
        } else {
            const positivePrecisionString = Precise.stringAbs (precision);
            const positivePrecision = parseInt (positivePrecisionString);
            let parsedPrecision = '1';
            for (let i = 0; i < positivePrecision - 1; i++) {
                parsedPrecision = parsedPrecision + '0';
            }
            return parsedPrecision + '0';
        }
    }

    async loadTimeDifference (params = {}) {
        const serverTime = await this.fetchTime (params);
        const after = this.milliseconds ();
        this.options['timeDifference'] = after - serverTime;
        return this.options['timeDifference'];
    }

    implodeHostname (url: string) {
        return this.implodeParams (url, { 'hostname': this.hostname });
    }

    async fetchMarketLeverageTiers (symbol: string, params = {}): Promise<LeverageTier[]> {
        if (this.has['fetchLeverageTiers']) {
            const market = this.market (symbol);
            if (!market['contract']) {
                throw new BadSymbol (this.id + ' fetchMarketLeverageTiers() supports contract markets only');
            }
            const tiers = await this.fetchLeverageTiers ([ symbol ]);
            return this.safeValue (tiers, symbol);
        } else {
            throw new NotSupported (this.id + ' fetchMarketLeverageTiers() is not supported yet');
        }
    }

    async createPostOnlyOrder (symbol: string, type: OrderType, side: OrderSide, amount: number, price: Num = undefined, params = {}) {
        if (!this.has['createPostOnlyOrder']) {
            throw new NotSupported (this.id + ' createPostOnlyOrder() is not supported yet');
        }
        const query = this.extend (params, { 'postOnly': true });
        return await this.createOrder (symbol, type, side, amount, price, query);
    }

    async createPostOnlyOrderWs (symbol: string, type: OrderType, side: OrderSide, amount: number, price: Num = undefined, params = {}) {
        if (!this.has['createPostOnlyOrderWs']) {
            throw new NotSupported (this.id + ' createPostOnlyOrderWs() is not supported yet');
        }
        const query = this.extend (params, { 'postOnly': true });
        return await this.createOrderWs (symbol, type, side, amount, price, query);
    }

    async createReduceOnlyOrder (symbol: string, type: OrderType, side: OrderSide, amount: number, price: Num = undefined, params = {}) {
        if (!this.has['createReduceOnlyOrder']) {
            throw new NotSupported (this.id + ' createReduceOnlyOrder() is not supported yet');
        }
        const query = this.extend (params, { 'reduceOnly': true });
        return await this.createOrder (symbol, type, side, amount, price, query);
    }

    async createReduceOnlyOrderWs (symbol: string, type: OrderType, side: OrderSide, amount: number, price: Num = undefined, params = {}) {
        if (!this.has['createReduceOnlyOrderWs']) {
            throw new NotSupported (this.id + ' createReduceOnlyOrderWs() is not supported yet');
        }
        const query = this.extend (params, { 'reduceOnly': true });
        return await this.createOrderWs (symbol, type, side, amount, price, query);
    }

    async createStopOrder (symbol: string, type: OrderType, side: OrderSide, amount: number, price: Num = undefined, triggerPrice: Num = undefined, params = {}) {
        if (!this.has['createStopOrder']) {
            throw new NotSupported (this.id + ' createStopOrder() is not supported yet');
        }
        if (triggerPrice === undefined) {
            throw new ArgumentsRequired (this.id + ' create_stop_order() requires a stopPrice argument');
        }
        const query = this.extend (params, { 'stopPrice': triggerPrice });
        return await this.createOrder (symbol, type, side, amount, price, query);
    }

    async createStopOrderWs (symbol: string, type: OrderType, side: OrderSide, amount: number, price: Num = undefined, triggerPrice: Num = undefined, params = {}) {
        if (!this.has['createStopOrderWs']) {
            throw new NotSupported (this.id + ' createStopOrderWs() is not supported yet');
        }
        if (triggerPrice === undefined) {
            throw new ArgumentsRequired (this.id + ' createStopOrderWs() requires a stopPrice argument');
        }
        const query = this.extend (params, { 'stopPrice': triggerPrice });
        return await this.createOrderWs (symbol, type, side, amount, price, query);
    }

    async createStopLimitOrder (symbol: string, side: OrderSide, amount: number, price: number, triggerPrice: number, params = {}) {
        if (!this.has['createStopLimitOrder']) {
            throw new NotSupported (this.id + ' createStopLimitOrder() is not supported yet');
        }
        const query = this.extend (params, { 'stopPrice': triggerPrice });
        return await this.createOrder (symbol, 'limit', side, amount, price, query);
    }

    async createStopLimitOrderWs (symbol: string, side: OrderSide, amount: number, price: number, triggerPrice: number, params = {}) {
        if (!this.has['createStopLimitOrderWs']) {
            throw new NotSupported (this.id + ' createStopLimitOrderWs() is not supported yet');
        }
        const query = this.extend (params, { 'stopPrice': triggerPrice });
        return await this.createOrderWs (symbol, 'limit', side, amount, price, query);
    }

    async createStopMarketOrder (symbol: string, side: OrderSide, amount: number, triggerPrice: number, params = {}) {
        if (!this.has['createStopMarketOrder']) {
            throw new NotSupported (this.id + ' createStopMarketOrder() is not supported yet');
        }
        const query = this.extend (params, { 'stopPrice': triggerPrice });
        return await this.createOrder (symbol, 'market', side, amount, undefined, query);
    }

    async createStopMarketOrderWs (symbol: string, side: OrderSide, amount: number, triggerPrice: number, params = {}) {
        if (!this.has['createStopMarketOrderWs']) {
            throw new NotSupported (this.id + ' createStopMarketOrderWs() is not supported yet');
        }
        const query = this.extend (params, { 'stopPrice': triggerPrice });
        return await this.createOrderWs (symbol, 'market', side, amount, undefined, query);
    }

    safeCurrencyCode (currencyId: Str, currency: Currency = undefined): Str {
        currency = this.safeCurrency (currencyId, currency);
        return currency['code'];
    }

    filterBySymbolSinceLimit (array, symbol: Str = undefined, since: Int = undefined, limit: Int = undefined, tail = false) {
        return this.filterByValueSinceLimit (array, 'symbol', symbol, since, limit, 'timestamp', tail);
    }

    filterByCurrencySinceLimit (array, code = undefined, since: Int = undefined, limit: Int = undefined, tail = false) {
        return this.filterByValueSinceLimit (array, 'currency', code, since, limit, 'timestamp', tail);
    }

    filterBySymbolsSinceLimit (array, symbols: string[] = undefined, since: Int = undefined, limit: Int = undefined, tail = false) {
        const result = this.filterByArray (array, 'symbol', symbols, false);
        return this.filterBySinceLimit (result, since, limit, 'timestamp', tail);
    }

    parseLastPrices (pricesData, symbols: string[] = undefined, params = {}): LastPrices {
        //
        // the value of tickers is either a dict or a list
        //
        // dict
        //
        //     {
        //         'marketId1': { ... },
        //         'marketId2': { ... },
        //         ...
        //     }
        //
        // list
        //
        //     [
        //         { 'market': 'marketId1', ... },
        //         { 'market': 'marketId2', ... },
        //         ...
        //     ]
        //
        const results = [];
        if (Array.isArray (pricesData)) {
            for (let i = 0; i < pricesData.length; i++) {
                const priceData = this.extend (this.parseLastPrice (pricesData[i]), params);
                results.push (priceData);
            }
        } else {
            const marketIds = Object.keys (pricesData);
            for (let i = 0; i < marketIds.length; i++) {
                const marketId = marketIds[i];
                const market = this.safeMarket (marketId);
                const priceData = this.extend (this.parseLastPrice (pricesData[marketId], market), params);
                results.push (priceData);
            }
        }
        symbols = this.marketSymbols (symbols);
        return this.filterByArray (results, 'symbol', symbols);
    }

    parseTickers (tickers, symbols: Strings = undefined, params = {}): Tickers {
        //
        // the value of tickers is either a dict or a list
        //
        //
        // dict
        //
        //     {
        //         'marketId1': { ... },
        //         'marketId2': { ... },
        //         'marketId3': { ... },
        //         ...
        //     }
        //
        // list
        //
        //     [
        //         { 'market': 'marketId1', ... },
        //         { 'market': 'marketId2', ... },
        //         { 'market': 'marketId3', ... },
        //         ...
        //     ]
        //
        const results = [];
        if (Array.isArray (tickers)) {
            for (let i = 0; i < tickers.length; i++) {
                const parsedTicker = this.parseTicker (tickers[i]);
                const ticker = this.extend (parsedTicker, params);
                results.push (ticker);
            }
        } else {
            const marketIds = Object.keys (tickers);
            for (let i = 0; i < marketIds.length; i++) {
                const marketId = marketIds[i];
                const market = this.safeMarket (marketId);
                const parsed = this.parseTicker (tickers[marketId], market);
                const ticker = this.extend (parsed, params);
                results.push (ticker);
            }
        }
        symbols = this.marketSymbols (symbols);
        return this.filterByArray (results, 'symbol', symbols);
    }

    parseDepositAddresses (addresses, codes: Strings = undefined, indexed = true, params = {}): DepositAddress[] {
        let result = [];
        for (let i = 0; i < addresses.length; i++) {
            const address = this.extend (this.parseDepositAddress (addresses[i]), params);
            result.push (address);
        }
        if (codes !== undefined) {
            result = this.filterByArray (result, 'currency', codes, false);
        }
        if (indexed) {
            result = this.filterByArray (result, 'currency', undefined, indexed);
        }
        return result as DepositAddress[];
    }

    parseBorrowInterests (response, market: Market = undefined): BorrowInterest[] {
        const interests = [];
        for (let i = 0; i < response.length; i++) {
            const row = response[i];
            interests.push (this.parseBorrowInterest (row, market));
        }
        return interests as BorrowInterest[];
    }

    parseBorrowRate (info, currency: Currency = undefined): Dict {
        throw new NotSupported (this.id + ' parseBorrowRate() is not supported yet');
    }

    parseBorrowRateHistory (response, code: Str, since: Int, limit: Int) {
        const result = [];
        for (let i = 0; i < response.length; i++) {
            const item = response[i];
            const borrowRate = this.parseBorrowRate (item);
            result.push (borrowRate);
        }
        const sorted = this.sortBy (result, 'timestamp');
        return this.filterByCurrencySinceLimit (sorted, code, since, limit);
    }

    parseIsolatedBorrowRates (info: any): IsolatedBorrowRates {
        const result = {};
        for (let i = 0; i < info.length; i++) {
            const item = info[i];
            const borrowRate = this.parseIsolatedBorrowRate (item);
            const symbol = this.safeString (borrowRate, 'symbol');
            result[symbol] = borrowRate;
        }
        return result as any;
    }

    parseFundingRateHistories (response, market = undefined, since: Int = undefined, limit: Int = undefined): FundingRateHistory[] {
        const rates = [];
        for (let i = 0; i < response.length; i++) {
            const entry = response[i];
            rates.push (this.parseFundingRateHistory (entry, market));
        }
        const sorted = this.sortBy (rates, 'timestamp');
        const symbol = (market === undefined) ? undefined : market['symbol'];
        return this.filterBySymbolSinceLimit (sorted, symbol, since, limit) as FundingRateHistory[];
    }

    safeSymbol (marketId: Str, market: Market = undefined, delimiter: Str = undefined, marketType: Str = undefined): string {
        market = this.safeMarket (marketId, market, delimiter, marketType);
        return market['symbol'];
    }

    parseFundingRate (contract: string, market: Market = undefined): FundingRate {
        throw new NotSupported (this.id + ' parseFundingRate() is not supported yet');
    }

    parseFundingRates (response, symbols: Strings = undefined): FundingRates {
        const fundingRates = {};
        for (let i = 0; i < response.length; i++) {
            const entry = response[i];
            const parsed = this.parseFundingRate (entry);
            fundingRates[parsed['symbol']] = parsed;
        }
        return this.filterByArray (fundingRates, 'symbol', symbols);
    }

    parseLongShortRatio (info: Dict, market: Market = undefined): LongShortRatio {
        throw new NotSupported (this.id + ' parseLongShortRatio() is not supported yet');
    }

    parseLongShortRatioHistory (response, market = undefined, since: Int = undefined, limit: Int = undefined): LongShortRatio[] {
        const rates = [];
        for (let i = 0; i < response.length; i++) {
            const entry = response[i];
            rates.push (this.parseLongShortRatio (entry, market));
        }
        const sorted = this.sortBy (rates, 'timestamp');
        const symbol = (market === undefined) ? undefined : market['symbol'];
        return this.filterBySymbolSinceLimit (sorted, symbol, since, limit) as LongShortRatio[];
    }

    handleTriggerDirectionAndParams (params, exchangeSpecificKey: Str = undefined, allowEmpty: Bool = false) {
        /**
         * @ignore
         * @method
         * @returns {[string, object]} the trigger-direction value and omited params
         */
        let triggerDirection = this.safeString (params, 'triggerDirection');
        const exchangeSpecificDefined = (exchangeSpecificKey !== undefined) && (exchangeSpecificKey in params);
        if (triggerDirection !== undefined) {
            params = this.omit (params, 'triggerDirection');
        }
        // throw exception if:
        // A) if provided value is not unified (support old "up/down" strings too)
        // B) if exchange specific "trigger direction key" (eg. "stopPriceSide") was not provided
        if (!this.inArray (triggerDirection, [ 'ascending', 'descending', 'up', 'down', 'above', 'below' ]) && !exchangeSpecificDefined && !allowEmpty) {
            throw new ArgumentsRequired (this.id + ' createOrder() : trigger orders require params["triggerDirection"] to be either "ascending" or "descending"');
        }
        // if old format was provided, overwrite to new
        if (triggerDirection === 'up' || triggerDirection === 'above') {
            triggerDirection = 'ascending';
        } else if (triggerDirection === 'down' || triggerDirection === 'below') {
            triggerDirection = 'descending';
        }
        return [ triggerDirection, params ];
    }

    handleTriggerAndParams (params) {
        const isTrigger = this.safeBool2 (params, 'trigger', 'stop');
        if (isTrigger) {
            params = this.omit (params, [ 'trigger', 'stop' ]);
        }
        return [ isTrigger, params ];
    }

    isTriggerOrder (params) {
        // for backwards compatibility
        return this.handleTriggerAndParams (params);
    }

    isPostOnly (isMarketOrder: boolean, exchangeSpecificParam, params = {}) {
        /**
         * @ignore
         * @method
         * @param {string} type Order type
         * @param {boolean} exchangeSpecificParam exchange specific postOnly
         * @param {object} [params] exchange specific params
         * @returns {boolean} true if a post only order, false otherwise
         */
        const timeInForce = this.safeStringUpper (params, 'timeInForce');
        let postOnly = this.safeBool2 (params, 'postOnly', 'post_only', false);
        // we assume timeInForce is uppercase from safeStringUpper (params, 'timeInForce')
        const ioc = timeInForce === 'IOC';
        const fok = timeInForce === 'FOK';
        const timeInForcePostOnly = timeInForce === 'PO';
        postOnly = postOnly || timeInForcePostOnly || exchangeSpecificParam;
        if (postOnly) {
            if (ioc || fok) {
                throw new InvalidOrder (this.id + ' postOnly orders cannot have timeInForce equal to ' + timeInForce);
            } else if (isMarketOrder) {
                throw new InvalidOrder (this.id + ' market orders cannot be postOnly');
            } else {
                return true;
            }
        } else {
            return false;
        }
    }

    handlePostOnly (isMarketOrder: boolean, exchangeSpecificPostOnlyOption: boolean, params: any = {}) {
        /**
         * @ignore
         * @method
         * @param {string} type Order type
         * @param {boolean} exchangeSpecificBoolean exchange specific postOnly
         * @param {object} [params] exchange specific params
         * @returns {Array}
         */
        const timeInForce = this.safeStringUpper (params, 'timeInForce');
        let postOnly = this.safeBool (params, 'postOnly', false);
        const ioc = timeInForce === 'IOC';
        const fok = timeInForce === 'FOK';
        const po = timeInForce === 'PO';
        postOnly = postOnly || po || exchangeSpecificPostOnlyOption;
        if (postOnly) {
            if (ioc || fok) {
                throw new InvalidOrder (this.id + ' postOnly orders cannot have timeInForce equal to ' + timeInForce);
            } else if (isMarketOrder) {
                throw new InvalidOrder (this.id + ' market orders cannot be postOnly');
            } else {
                if (po) {
                    params = this.omit (params, 'timeInForce');
                }
                params = this.omit (params, 'postOnly');
                return [ true, params ];
            }
        }
        return [ false, params ];
    }

    async fetchLastPrices (symbols: Strings = undefined, params = {}): Promise<LastPrices> {
        throw new NotSupported (this.id + ' fetchLastPrices() is not supported yet');
    }

    async fetchTradingFees (params = {}): Promise<TradingFees> {
        throw new NotSupported (this.id + ' fetchTradingFees() is not supported yet');
    }

    async fetchTradingFeesWs (params = {}): Promise<TradingFees> {
        throw new NotSupported (this.id + ' fetchTradingFeesWs() is not supported yet');
    }

    async fetchTradingFee (symbol: string, params = {}): Promise<TradingFeeInterface> {
        if (!this.has['fetchTradingFees']) {
            throw new NotSupported (this.id + ' fetchTradingFee() is not supported yet');
        }
        const fees = await this.fetchTradingFees (params);
        return this.safeDict (fees, symbol) as TradingFeeInterface;
    }

    async fetchConvertCurrencies (params = {}): Promise<Currencies> {
        throw new NotSupported (this.id + ' fetchConvertCurrencies() is not supported yet');
    }

    parseOpenInterest (interest, market: Market = undefined): OpenInterest {
        throw new NotSupported (this.id + ' parseOpenInterest () is not supported yet');
    }

    parseOpenInterests (response, symbols: Strings = undefined): OpenInterests {
        const result = {};
        for (let i = 0; i < response.length; i++) {
            const entry = response[i];
            const parsed = this.parseOpenInterest (entry);
            result[parsed['symbol']] = parsed;
        }
        return this.filterByArray (result, 'symbol', symbols);
    }

    parseOpenInterestsHistory (response, market = undefined, since: Int = undefined, limit: Int = undefined): OpenInterest[] {
        const interests = [];
        for (let i = 0; i < response.length; i++) {
            const entry = response[i];
            const interest = this.parseOpenInterest (entry, market);
            interests.push (interest);
        }
        const sorted = this.sortBy (interests, 'timestamp');
        const symbol = this.safeString (market, 'symbol');
        return this.filterBySymbolSinceLimit (sorted, symbol, since, limit);
    }

    async fetchFundingRate (symbol: string, params = {}): Promise<FundingRate> {
        if (this.has['fetchFundingRates']) {
            await this.loadMarkets ();
            const market = this.market (symbol);
            symbol = market['symbol'];
            if (!market['contract']) {
                throw new BadSymbol (this.id + ' fetchFundingRate() supports contract markets only');
            }
            const rates = await this.fetchFundingRates ([ symbol ], params);
            const rate = this.safeValue (rates, symbol);
            if (rate === undefined) {
                throw new NullResponse (this.id + ' fetchFundingRate () returned no data for ' + symbol);
            } else {
                return rate;
            }
        } else {
            throw new NotSupported (this.id + ' fetchFundingRate () is not supported yet');
        }
    }

    async fetchFundingInterval (symbol: string, params = {}): Promise<FundingRate> {
        if (this.has['fetchFundingIntervals']) {
            await this.loadMarkets ();
            const market = this.market (symbol);
            symbol = market['symbol'];
            if (!market['contract']) {
                throw new BadSymbol (this.id + ' fetchFundingInterval() supports contract markets only');
            }
            const rates = await this.fetchFundingIntervals ([ symbol ], params);
            const rate = this.safeValue (rates, symbol);
            if (rate === undefined) {
                throw new NullResponse (this.id + ' fetchFundingInterval() returned no data for ' + symbol);
            } else {
                return rate;
            }
        } else {
            throw new NotSupported (this.id + ' fetchFundingInterval() is not supported yet');
        }
    }

    async fetchMarkOHLCV (symbol, timeframe = '1m', since: Int = undefined, limit: Int = undefined, params = {}): Promise<OHLCV[]> {
        /**
         * @method
         * @name exchange#fetchMarkOHLCV
         * @description fetches historical mark price candlestick data containing the open, high, low, and close price of a market
         * @param {string} symbol unified symbol of the market to fetch OHLCV data for
         * @param {string} timeframe the length of time each candle represents
         * @param {int} [since] timestamp in ms of the earliest candle to fetch
         * @param {int} [limit] the maximum amount of candles to fetch
         * @param {object} [params] extra parameters specific to the exchange API endpoint
         * @returns {float[][]} A list of candles ordered as timestamp, open, high, low, close, undefined
         */
        if (this.has['fetchMarkOHLCV']) {
            const request: Dict = {
                'price': 'mark',
            };
            return await this.fetchOHLCV (symbol, timeframe, since, limit, this.extend (request, params));
        } else {
            throw new NotSupported (this.id + ' fetchMarkOHLCV () is not supported yet');
        }
    }

    async fetchIndexOHLCV (symbol: string, timeframe = '1m', since: Int = undefined, limit: Int = undefined, params = {}): Promise<OHLCV[]> {
        /**
         * @method
         * @name exchange#fetchIndexOHLCV
         * @description fetches historical index price candlestick data containing the open, high, low, and close price of a market
         * @param {string} symbol unified symbol of the market to fetch OHLCV data for
         * @param {string} timeframe the length of time each candle represents
         * @param {int} [since] timestamp in ms of the earliest candle to fetch
         * @param {int} [limit] the maximum amount of candles to fetch
         * @param {object} [params] extra parameters specific to the exchange API endpoint
         * @returns {} A list of candles ordered as timestamp, open, high, low, close, undefined
         */
        if (this.has['fetchIndexOHLCV']) {
            const request: Dict = {
                'price': 'index',
            };
            return await this.fetchOHLCV (symbol, timeframe, since, limit, this.extend (request, params));
        } else {
            throw new NotSupported (this.id + ' fetchIndexOHLCV () is not supported yet');
        }
    }

    async fetchPremiumIndexOHLCV (symbol: string, timeframe = '1m', since: Int = undefined, limit: Int = undefined, params = {}): Promise<OHLCV[]> {
        /**
         * @method
         * @name exchange#fetchPremiumIndexOHLCV
         * @description fetches historical premium index price candlestick data containing the open, high, low, and close price of a market
         * @param {string} symbol unified symbol of the market to fetch OHLCV data for
         * @param {string} timeframe the length of time each candle represents
         * @param {int} [since] timestamp in ms of the earliest candle to fetch
         * @param {int} [limit] the maximum amount of candles to fetch
         * @param {object} [params] extra parameters specific to the exchange API endpoint
         * @returns {float[][]} A list of candles ordered as timestamp, open, high, low, close, undefined
         */
        if (this.has['fetchPremiumIndexOHLCV']) {
            const request: Dict = {
                'price': 'premiumIndex',
            };
            return await this.fetchOHLCV (symbol, timeframe, since, limit, this.extend (request, params));
        } else {
            throw new NotSupported (this.id + ' fetchPremiumIndexOHLCV () is not supported yet');
        }
    }

    handleTimeInForce (params = {}) {
        /**
         * @ignore
         * @method
         * Must add timeInForce to this.options to use this method
         * @returns {string} returns the exchange specific value for timeInForce
         */
        const timeInForce = this.safeStringUpper (params, 'timeInForce'); // supported values GTC, IOC, PO
        if (timeInForce !== undefined) {
            const exchangeValue = this.safeString (this.options['timeInForce'], timeInForce);
            if (exchangeValue === undefined) {
                throw new ExchangeError (this.id + ' does not support timeInForce "' + timeInForce + '"');
            }
            return exchangeValue;
        }
        return undefined;
    }

    convertTypeToAccount (account) {
        /**
         * @ignore
         * @method
         * Must add accountsByType to this.options to use this method
         * @param {string} account key for account name in this.options['accountsByType']
         * @returns the exchange specific account name or the isolated margin id for transfers
         */
        const accountsByType = this.safeDict (this.options, 'accountsByType', {});
        const lowercaseAccount = account.toLowerCase ();
        if (lowercaseAccount in accountsByType) {
            return accountsByType[lowercaseAccount];
        } else if ((account in this.markets) || (account in this.markets_by_id)) {
            const market = this.market (account);
            return market['id'];
        } else {
            return account;
        }
    }

    checkRequiredArgument (methodName: string, argument, argumentName, options = []) {
        /**
         * @ignore
         * @method
         * @param {string} methodName the name of the method that the argument is being checked for
         * @param {string} argument the argument's actual value provided
         * @param {string} argumentName the name of the argument being checked (for logging purposes)
         * @param {string[]} options a list of options that the argument can be
         * @returns {undefined}
         */
        const optionsLength = options.length;
        if ((argument === undefined) || ((optionsLength > 0) && (!(this.inArray (argument, options))))) {
            const messageOptions = options.join (', ');
            let message = this.id + ' ' + methodName + '() requires a ' + argumentName + ' argument';
            if (messageOptions !== '') {
                message += ', one of ' + '(' + messageOptions + ')';
            }
            throw new ArgumentsRequired (message);
        }
    }

    checkRequiredMarginArgument (methodName: string, symbol: Str, marginMode: string) {
        /**
         * @ignore
         * @method
         * @param {string} symbol unified symbol of the market
         * @param {string} methodName name of the method that requires a symbol
         * @param {string} marginMode is either 'isolated' or 'cross'
         */
        if ((marginMode === 'isolated') && (symbol === undefined)) {
            throw new ArgumentsRequired (this.id + ' ' + methodName + '() requires a symbol argument for isolated margin');
        } else if ((marginMode === 'cross') && (symbol !== undefined)) {
            throw new ArgumentsRequired (this.id + ' ' + methodName + '() cannot have a symbol argument for cross margin');
        }
    }

    parseDepositWithdrawFees (response, codes: Strings = undefined, currencyIdKey = undefined): any {
        /**
         * @ignore
         * @method
         * @param {object[]|object} response unparsed response from the exchange
         * @param {string[]|undefined} codes the unified currency codes to fetch transactions fees for, returns all currencies when undefined
         * @param {str} currencyIdKey *should only be undefined when response is a dictionary* the object key that corresponds to the currency id
         * @returns {object} objects with withdraw and deposit fees, indexed by currency codes
         */
        const depositWithdrawFees = {};
        const isArray = Array.isArray (response);
        let responseKeys = response;
        if (!isArray) {
            responseKeys = Object.keys (response);
        }
        for (let i = 0; i < responseKeys.length; i++) {
            const entry = responseKeys[i];
            const dictionary = isArray ? entry : response[entry];
            const currencyId = isArray ? this.safeString (dictionary, currencyIdKey) : entry;
            const currency = this.safeCurrency (currencyId);
            const code = this.safeString (currency, 'code');
            if ((codes === undefined) || (this.inArray (code, codes))) {
                depositWithdrawFees[code] = this.parseDepositWithdrawFee (dictionary, currency);
            }
        }
        return depositWithdrawFees;
    }

    parseDepositWithdrawFee (fee, currency: Currency = undefined): any {
        throw new NotSupported (this.id + ' parseDepositWithdrawFee() is not supported yet');
    }

    depositWithdrawFee (info): any {
        return {
            'info': info,
            'withdraw': {
                'fee': undefined,
                'percentage': undefined,
            },
            'deposit': {
                'fee': undefined,
                'percentage': undefined,
            },
            'networks': {},
        };
    }

    assignDefaultDepositWithdrawFees (fee, currency = undefined): any {
        /**
         * @ignore
         * @method
         * @description Takes a depositWithdrawFee structure and assigns the default values for withdraw and deposit
         * @param {object} fee A deposit withdraw fee structure
         * @param {object} currency A currency structure, the response from this.currency ()
         * @returns {object} A deposit withdraw fee structure
         */
        const networkKeys = Object.keys (fee['networks']);
        const numNetworks = networkKeys.length;
        if (numNetworks === 1) {
            fee['withdraw'] = fee['networks'][networkKeys[0]]['withdraw'];
            fee['deposit'] = fee['networks'][networkKeys[0]]['deposit'];
            return fee;
        }
        const currencyCode = this.safeString (currency, 'code');
        for (let i = 0; i < numNetworks; i++) {
            const network = networkKeys[i];
            if (network === currencyCode) {
                fee['withdraw'] = fee['networks'][networkKeys[i]]['withdraw'];
                fee['deposit'] = fee['networks'][networkKeys[i]]['deposit'];
            }
        }
        return fee;
    }

    parseIncome (info, market: Market = undefined): object {
        throw new NotSupported (this.id + ' parseIncome () is not supported yet');
    }

    parseIncomes (incomes, market = undefined, since: Int = undefined, limit: Int = undefined): FundingHistory[] {
        /**
         * @ignore
         * @method
         * @description parses funding fee info from exchange response
         * @param {object[]} incomes each item describes once instance of currency being received or paid
         * @param {object} market ccxt market
         * @param {int} [since] when defined, the response items are filtered to only include items after this timestamp
         * @param {int} [limit] limits the number of items in the response
         * @returns {object[]} an array of [funding history structures]{@link https://docs.ccxt.com/#/?id=funding-history-structure}
         */
        const result = [];
        for (let i = 0; i < incomes.length; i++) {
            const entry = incomes[i];
            const parsed = this.parseIncome (entry, market);
            result.push (parsed);
        }
        const sorted = this.sortBy (result, 'timestamp');
        const symbol = this.safeString (market, 'symbol');
        return this.filterBySymbolSinceLimit (sorted, symbol, since, limit);
    }

    getMarketFromSymbols (symbols: Strings = undefined) {
        if (symbols === undefined) {
            return undefined;
        }
        const firstMarket = this.safeString (symbols, 0);
        const market = this.market (firstMarket);
        return market;
    }

    parseWsOHLCVs (ohlcvs: object[], market: any = undefined, timeframe: string = '1m', since: Int = undefined, limit: Int = undefined) {
        const results = [];
        for (let i = 0; i < ohlcvs.length; i++) {
            results.push (this.parseWsOHLCV (ohlcvs[i], market));
        }
        return results;
    }

    async fetchTransactions (code: Str = undefined, since: Int = undefined, limit: Int = undefined, params = {}): Promise<Transaction[]> {
        /**
         * @method
         * @name exchange#fetchTransactions
         * @deprecated
         * @description *DEPRECATED* use fetchDepositsWithdrawals instead
         * @param {string} code unified currency code for the currency of the deposit/withdrawals, default is undefined
         * @param {int} [since] timestamp in ms of the earliest deposit/withdrawal, default is undefined
         * @param {int} [limit] max number of deposit/withdrawals to return, default is undefined
         * @param {object} [params] extra parameters specific to the exchange API endpoint
         * @returns {object} a list of [transaction structures]{@link https://docs.ccxt.com/#/?id=transaction-structure}
         */
        if (this.has['fetchDepositsWithdrawals']) {
            return await this.fetchDepositsWithdrawals (code, since, limit, params);
        } else {
            throw new NotSupported (this.id + ' fetchTransactions () is not supported yet');
        }
    }

    filterByArrayPositions (objects, key: IndexType, values = undefined, indexed = true): Position[] {
        /**
         * @ignore
         * @method
         * @description Typed wrapper for filterByArray that returns a list of positions
         */
        return this.filterByArray (objects, key, values, indexed) as Position[];
    }

    filterByArrayTickers (objects, key: IndexType, values = undefined, indexed = true): Dictionary<Ticker> {
        /**
         * @ignore
         * @method
         * @description Typed wrapper for filterByArray that returns a dictionary of tickers
         */
        return this.filterByArray (objects, key, values, indexed) as Dictionary<Ticker>;
    }

    createOHLCVObject (symbol: string, timeframe: string, data): Dictionary<Dictionary<OHLCV[]>> {
        const res = {};
        res[symbol] = {};
        res[symbol][timeframe] = data;
        return res;
    }

    handleMaxEntriesPerRequestAndParams (method: string, maxEntriesPerRequest: Int = undefined, params = {}): [Int, any] {
        let newMaxEntriesPerRequest = undefined;
        [ newMaxEntriesPerRequest, params ] = this.handleOptionAndParams (params, method, 'maxEntriesPerRequest');
        if ((newMaxEntriesPerRequest !== undefined) && (newMaxEntriesPerRequest !== maxEntriesPerRequest)) {
            maxEntriesPerRequest = newMaxEntriesPerRequest;
        }
        if (maxEntriesPerRequest === undefined) {
            maxEntriesPerRequest = 1000; // default to 1000
        }
        return [ maxEntriesPerRequest, params ];
    }

    async fetchPaginatedCallDynamic (method: string, symbol: Str = undefined, since: Int = undefined, limit: Int = undefined, params = {}, maxEntriesPerRequest: Int = undefined, removeRepeated = true): Promise<any> {
        let maxCalls = undefined;
        [ maxCalls, params ] = this.handleOptionAndParams (params, method, 'paginationCalls', 10);
        let maxRetries = undefined;
        [ maxRetries, params ] = this.handleOptionAndParams (params, method, 'maxRetries', 3);
        let paginationDirection = undefined;
        [ paginationDirection, params ] = this.handleOptionAndParams (params, method, 'paginationDirection', 'backward');
        let paginationTimestamp = undefined;
        let removeRepeatedOption = removeRepeated;
        [ removeRepeatedOption, params ] = this.handleOptionAndParams (params, method, 'removeRepeated', removeRepeated);
        let calls = 0;
        let result = [];
        let errors = 0;
        const until = this.safeInteger2 (params, 'untill', 'till'); // do not omit it from params here
        [ maxEntriesPerRequest, params ] = this.handleMaxEntriesPerRequestAndParams (method, maxEntriesPerRequest, params);
        if ((paginationDirection === 'forward')) {
            if (since === undefined) {
                throw new ArgumentsRequired (this.id + ' pagination requires a since argument when paginationDirection set to forward');
            }
            paginationTimestamp = since;
        }
        while ((calls < maxCalls)) {
            calls += 1;
            try {
                if (paginationDirection === 'backward') {
                    // do it backwards, starting from the last
                    // UNTIL filtering is required in order to work
                    if (paginationTimestamp !== undefined) {
                        params['until'] = paginationTimestamp - 1;
                    }
                    const response = await this[method] (symbol, undefined, maxEntriesPerRequest, params);
                    const responseLength = response.length;
                    if (this.verbose) {
                        let backwardMessage = 'Dynamic pagination call ' + this.numberToString (calls) + ' method ' + method + ' response length ' + this.numberToString (responseLength);
                        if (paginationTimestamp !== undefined) {
                            backwardMessage += ' timestamp ' + this.numberToString (paginationTimestamp);
                        }
                        this.log (backwardMessage);
                    }
                    if (responseLength === 0) {
                        break;
                    }
                    errors = 0;
                    result = this.arrayConcat (result, response);
                    const firstElement = this.safeValue (response, 0);
                    paginationTimestamp = this.safeInteger2 (firstElement, 'timestamp', 0);
                    if ((since !== undefined) && (paginationTimestamp <= since)) {
                        break;
                    }
                } else {
                    // do it forwards, starting from the since
                    const response = await this[method] (symbol, paginationTimestamp, maxEntriesPerRequest, params);
                    const responseLength = response.length;
                    if (this.verbose) {
                        let forwardMessage = 'Dynamic pagination call ' + this.numberToString (calls) + ' method ' + method + ' response length ' + this.numberToString (responseLength);
                        if (paginationTimestamp !== undefined) {
                            forwardMessage += ' timestamp ' + this.numberToString (paginationTimestamp);
                        }
                        this.log (forwardMessage);
                    }
                    if (responseLength === 0) {
                        break;
                    }
                    errors = 0;
                    result = this.arrayConcat (result, response);
                    const last = this.safeValue (response, responseLength - 1);
                    paginationTimestamp = this.safeInteger (last, 'timestamp') + 1;
                    if ((until !== undefined) && (paginationTimestamp >= until)) {
                        break;
                    }
                }
            } catch (e) {
                errors += 1;
                if (errors > maxRetries) {
                    throw e;
                }
            }
        }
        let uniqueResults = result;
        if (removeRepeatedOption) {
            uniqueResults = this.removeRepeatedElementsFromArray (result);
        }
        const key = (method === 'fetchOHLCV') ? 0 : 'timestamp';
        return this.filterBySinceLimit (uniqueResults, since, limit, key);
    }

    async safeDeterministicCall (method: string, symbol: Str = undefined, since: Int = undefined, limit: Int = undefined, timeframe: Str = undefined, params = {}) {
        let maxRetries = undefined;
        [ maxRetries, params ] = this.handleOptionAndParams (params, method, 'maxRetries', 3);
        let errors = 0;
        while (errors <= maxRetries) {
            try {
                if (timeframe && method !== 'fetchFundingRateHistory') {
                    return await this[method] (symbol, timeframe, since, limit, params);
                } else {
                    return await this[method] (symbol, since, limit, params);
                }
            } catch (e) {
                if (e instanceof RateLimitExceeded) {
                    throw e; // if we are rate limited, we should not retry and fail fast
                }
                errors += 1;
                if (errors > maxRetries) {
                    throw e;
                }
            }
        }
        return [];
    }

    async fetchPaginatedCallDeterministic (method: string, symbol: Str = undefined, since: Int = undefined, limit: Int = undefined, timeframe: Str = undefined, params = {}, maxEntriesPerRequest = undefined): Promise<any> {
        let maxCalls = undefined;
        [ maxCalls, params ] = this.handleOptionAndParams (params, method, 'paginationCalls', 10);
        [ maxEntriesPerRequest, params ] = this.handleMaxEntriesPerRequestAndParams (method, maxEntriesPerRequest, params);
        const current = this.milliseconds ();
        const tasks = [];
        const time = this.parseTimeframe (timeframe) * 1000;
        const step = time * maxEntriesPerRequest;
        let currentSince = current - (maxCalls * step) - 1;
        if (since !== undefined) {
            currentSince = Math.max (currentSince, since);
        } else {
            currentSince = Math.max (currentSince, 1241440531000); // avoid timestamps older than 2009
        }
        const until = this.safeInteger2 (params, 'until', 'till'); // do not omit it here
        if (until !== undefined) {
            const requiredCalls = Math.ceil ((until - since) / step);
            if (requiredCalls > maxCalls) {
                throw new BadRequest (this.id + ' the number of required calls is greater than the max number of calls allowed, either increase the paginationCalls or decrease the since-until gap. Current paginationCalls limit is ' + maxCalls.toString () + ' required calls is ' + requiredCalls.toString ());
            }
        }
        for (let i = 0; i < maxCalls; i++) {
            if ((until !== undefined) && (currentSince >= until)) {
                break;
            }
            if (currentSince >= current) {
                break;
            }
            tasks.push (this.safeDeterministicCall (method, symbol, currentSince, maxEntriesPerRequest, timeframe, params));
            currentSince = this.sum (currentSince, step) - 1;
        }
        const results = await Promise.all (tasks);
        let result = [];
        for (let i = 0; i < results.length; i++) {
            result = this.arrayConcat (result, results[i]);
        }
        const uniqueResults = this.removeRepeatedElementsFromArray (result) as any;
        const key = (method === 'fetchOHLCV') ? 0 : 'timestamp';
        return this.filterBySinceLimit (uniqueResults, since, limit, key);
    }

    async fetchPaginatedCallCursor (method: string, symbol: Str = undefined, since = undefined, limit = undefined, params = {}, cursorReceived = undefined, cursorSent = undefined, cursorIncrement = undefined, maxEntriesPerRequest = undefined): Promise<any> {
        let maxCalls = undefined;
        [ maxCalls, params ] = this.handleOptionAndParams (params, method, 'paginationCalls', 10);
        let maxRetries = undefined;
        [ maxRetries, params ] = this.handleOptionAndParams (params, method, 'maxRetries', 3);
        [ maxEntriesPerRequest, params ] = this.handleMaxEntriesPerRequestAndParams (method, maxEntriesPerRequest, params);
        let cursorValue = undefined;
        let i = 0;
        let errors = 0;
        let result = [];
        const timeframe = this.safeString (params, 'timeframe');
        params = this.omit (params, 'timeframe'); // reading the timeframe from the method arguments to avoid changing the signature
        while (i < maxCalls) {
            try {
                if (cursorValue !== undefined) {
                    if (cursorIncrement !== undefined) {
                        cursorValue = this.parseToInt (cursorValue) + cursorIncrement;
                    }
                    params[cursorSent] = cursorValue;
                }
                let response = undefined;
                if (method === 'fetchAccounts') {
                    response = await this[method] (params);
                } else if (method === 'getLeverageTiersPaginated' || method === 'fetchPositions') {
                    response = await this[method] (symbol, params);
                } else if (method === 'fetchOpenInterestHistory') {
                    response = await this[method] (symbol, timeframe, since, maxEntriesPerRequest, params);
                } else {
                    response = await this[method] (symbol, since, maxEntriesPerRequest, params);
                }
                errors = 0;
                const responseLength = response.length;
                if (this.verbose) {
                    const cursorString = (cursorValue === undefined) ? '' : cursorValue;
                    const iteration = (i + 1);
                    const cursorMessage = 'Cursor pagination call ' + iteration.toString () + ' method ' + method + ' response length ' + responseLength.toString () + ' cursor ' + cursorString;
                    this.log (cursorMessage);
                }
                if (responseLength === 0) {
                    break;
                }
                result = this.arrayConcat (result, response);
                const last = this.safeDict (response, responseLength - 1);
                // cursorValue = this.safeValue (last['info'], cursorReceived);
                cursorValue = undefined; // search for the cursor
                for (let j = 0; j < responseLength; j++) {
                    const index = responseLength - j - 1;
                    const entry = this.safeDict (response, index);
                    const info = this.safeDict (entry, 'info');
                    const cursor = this.safeValue (info, cursorReceived);
                    if (cursor !== undefined) {
                        cursorValue = cursor;
                        break;
                    }
                }
                if (cursorValue === undefined) {
                    break;
                }
                const lastTimestamp = this.safeInteger (last, 'timestamp');
                if (lastTimestamp !== undefined && lastTimestamp < since) {
                    break;
                }
            } catch (e) {
                errors += 1;
                if (errors > maxRetries) {
                    throw e;
                }
            }
            i += 1;
        }
        const sorted = this.sortCursorPaginatedResult (result);
        const key = (method === 'fetchOHLCV') ? 0 : 'timestamp';
        return this.filterBySinceLimit (sorted, since, limit, key);
    }

    async fetchPaginatedCallIncremental (method: string, symbol: Str = undefined, since = undefined, limit = undefined, params = {}, pageKey = undefined, maxEntriesPerRequest = undefined): Promise<any> {
        let maxCalls = undefined;
        [ maxCalls, params ] = this.handleOptionAndParams (params, method, 'paginationCalls', 10);
        let maxRetries = undefined;
        [ maxRetries, params ] = this.handleOptionAndParams (params, method, 'maxRetries', 3);
        [ maxEntriesPerRequest, params ] = this.handleMaxEntriesPerRequestAndParams (method, maxEntriesPerRequest, params);
        let i = 0;
        let errors = 0;
        let result = [];
        while (i < maxCalls) {
            try {
                params[pageKey] = i + 1;
                const response = await this[method] (symbol, since, maxEntriesPerRequest, params);
                errors = 0;
                const responseLength = response.length;
                if (this.verbose) {
                    const iteration = (i + 1).toString ();
                    const incrementalMessage = 'Incremental pagination call ' + iteration + ' method ' + method + ' response length ' + responseLength.toString ();
                    this.log (incrementalMessage);
                }
                if (responseLength === 0) {
                    break;
                }
                result = this.arrayConcat (result, response);
            } catch (e) {
                errors += 1;
                if (errors > maxRetries) {
                    throw e;
                }
            }
            i += 1;
        }
        const sorted = this.sortCursorPaginatedResult (result);
        const key = (method === 'fetchOHLCV') ? 0 : 'timestamp';
        return this.filterBySinceLimit (sorted, since, limit, key);
    }

    sortCursorPaginatedResult (result) {
        const first = this.safeValue (result, 0);
        if (first !== undefined) {
            if ('timestamp' in first) {
                return this.sortBy (result, 'timestamp', true);
            }
            if ('id' in first) {
                return this.sortBy (result, 'id', true);
            }
        }
        return result;
    }

    removeRepeatedElementsFromArray (input, fallbackToTimestamp: boolean = true) {
        const uniqueDic = {};
        const uniqueResult = [];
        for (let i = 0; i < input.length; i++) {
            const entry = input[i];
            const uniqValue = fallbackToTimestamp ? this.safeStringN (entry, [ 'id', 'timestamp', 0 ]) : this.safeString (entry, 'id');
            if (uniqValue !== undefined && !(uniqValue in uniqueDic)) {
                uniqueDic[uniqValue] = 1;
                uniqueResult.push (entry);
            }
        }
        const valuesLength = uniqueResult.length;
        if (valuesLength > 0) {
            return uniqueResult as any;
        }
        return input;
    }

    removeRepeatedTradesFromArray (input) {
        const uniqueResult = {};
        for (let i = 0; i < input.length; i++) {
            const entry = input[i];
            let id = this.safeString (entry, 'id');
            if (id === undefined) {
                const price = this.safeString (entry, 'price');
                const amount = this.safeString (entry, 'amount');
                const timestamp = this.safeString (entry, 'timestamp');
                const side = this.safeString (entry, 'side');
                // unique trade identifier
                id = 't_' + timestamp.toString () + '_' + side + '_' + price + '_' + amount;
            }
            if (id !== undefined && !(id in uniqueResult)) {
                uniqueResult[id] = entry;
            }
        }
        const values = Object.values (uniqueResult);
        return values as any;
    }

    handleUntilOption (key: string, request, params, multiplier = 1) {
        const until = this.safeInteger2 (params, 'until', 'till');
        if (until !== undefined) {
            request[key] = this.parseToInt (until * multiplier);
            params = this.omit (params, [ 'until', 'till' ]);
        }
        return [ request, params ];
    }

    safeOpenInterest (interest: Dict, market: Market = undefined): OpenInterest {
        let symbol = this.safeString (interest, 'symbol');
        if (symbol === undefined) {
            symbol = this.safeString (market, 'symbol');
        }
        return this.extend (interest, {
            'symbol': symbol,
            'baseVolume': this.safeNumber (interest, 'baseVolume'), // deprecated
            'quoteVolume': this.safeNumber (interest, 'quoteVolume'), // deprecated
            'openInterestAmount': this.safeNumber (interest, 'openInterestAmount'),
            'openInterestValue': this.safeNumber (interest, 'openInterestValue'),
            'timestamp': this.safeInteger (interest, 'timestamp'),
            'datetime': this.safeString (interest, 'datetime'),
            'info': this.safeValue (interest, 'info'),
        });
    }

    parseLiquidation (liquidation, market: Market = undefined): Liquidation {
        throw new NotSupported (this.id + ' parseLiquidation () is not supported yet');
    }

    parseLiquidations (liquidations: Dict[], market: Market = undefined, since: Int = undefined, limit: Int = undefined): Liquidation[] {
        /**
         * @ignore
         * @method
         * @description parses liquidation info from the exchange response
         * @param {object[]} liquidations each item describes an instance of a liquidation event
         * @param {object} market ccxt market
         * @param {int} [since] when defined, the response items are filtered to only include items after this timestamp
         * @param {int} [limit] limits the number of items in the response
         * @returns {object[]} an array of [liquidation structures]{@link https://docs.ccxt.com/#/?id=liquidation-structure}
         */
        const result = [];
        for (let i = 0; i < liquidations.length; i++) {
            const entry = liquidations[i];
            const parsed = this.parseLiquidation (entry, market);
            result.push (parsed);
        }
        const sorted = this.sortBy (result, 'timestamp');
        const symbol = this.safeString (market, 'symbol');
        return this.filterBySymbolSinceLimit (sorted, symbol, since, limit);
    }

    parseGreeks (greeks: Dict, market: Market = undefined): Greeks {
        throw new NotSupported (this.id + ' parseGreeks () is not supported yet');
    }

    parseOption (chain: Dict, currency: Currency = undefined, market: Market = undefined): Option {
        throw new NotSupported (this.id + ' parseOption () is not supported yet');
    }

    parseOptionChain (response: object[], currencyKey: Str = undefined, symbolKey: Str = undefined): OptionChain {
        const optionStructures = {};
        for (let i = 0; i < response.length; i++) {
            const info = response[i];
            const currencyId = this.safeString (info, currencyKey);
            const currency = this.safeCurrency (currencyId);
            const marketId = this.safeString (info, symbolKey);
            const market = this.safeMarket (marketId, undefined, undefined, 'option');
            optionStructures[market['symbol']] = this.parseOption (info, currency, market);
        }
        return optionStructures;
    }

    parseMarginModes (response: object[], symbols: string[] = undefined, symbolKey: Str = undefined, marketType: MarketType = undefined): MarginModes {
        const marginModeStructures = {};
        if (marketType === undefined) {
            marketType = 'swap'; // default to swap
        }
        for (let i = 0; i < response.length; i++) {
            const info = response[i];
            const marketId = this.safeString (info, symbolKey);
            const market = this.safeMarket (marketId, undefined, undefined, marketType);
            if ((symbols === undefined) || this.inArray (market['symbol'], symbols)) {
                marginModeStructures[market['symbol']] = this.parseMarginMode (info, market);
            }
        }
        return marginModeStructures;
    }

    parseMarginMode (marginMode: Dict, market: Market = undefined): MarginMode {
        throw new NotSupported (this.id + ' parseMarginMode () is not supported yet');
    }

    parseLeverages (response: object[], symbols: string[] = undefined, symbolKey: Str = undefined, marketType: MarketType = undefined): Leverages {
        const leverageStructures = {};
        if (marketType === undefined) {
            marketType = 'swap'; // default to swap
        }
        for (let i = 0; i < response.length; i++) {
            const info = response[i];
            const marketId = this.safeString (info, symbolKey);
            const market = this.safeMarket (marketId, undefined, undefined, marketType);
            if ((symbols === undefined) || this.inArray (market['symbol'], symbols)) {
                leverageStructures[market['symbol']] = this.parseLeverage (info, market);
            }
        }
        return leverageStructures;
    }

    parseLeverage (leverage: Dict, market: Market = undefined): Leverage {
        throw new NotSupported (this.id + ' parseLeverage () is not supported yet');
    }

    parseConversions (conversions: any[], code: Str = undefined, fromCurrencyKey: Str = undefined, toCurrencyKey: Str = undefined, since: Int = undefined, limit: Int = undefined, params = {}): Conversion[] {
        conversions = this.toArray (conversions);
        const result = [];
        let fromCurrency = undefined;
        let toCurrency = undefined;
        for (let i = 0; i < conversions.length; i++) {
            const entry = conversions[i];
            const fromId = this.safeString (entry, fromCurrencyKey);
            const toId = this.safeString (entry, toCurrencyKey);
            if (fromId !== undefined) {
                fromCurrency = this.safeCurrency (fromId);
            }
            if (toId !== undefined) {
                toCurrency = this.safeCurrency (toId);
            }
            const conversion = this.extend (this.parseConversion (entry, fromCurrency, toCurrency), params);
            result.push (conversion);
        }
        const sorted = this.sortBy (result, 'timestamp');
        let currency = undefined;
        if (code !== undefined) {
            currency = this.safeCurrency (code);
            code = currency['code'];
        }
        if (code === undefined) {
            return this.filterBySinceLimit (sorted, since, limit);
        }
        const fromConversion = this.filterBy (sorted, 'fromCurrency', code);
        const toConversion = this.filterBy (sorted, 'toCurrency', code);
        const both = this.arrayConcat (fromConversion, toConversion);
        return this.filterBySinceLimit (both, since, limit);
    }

    parseConversion (conversion: Dict, fromCurrency: Currency = undefined, toCurrency: Currency = undefined): Conversion {
        throw new NotSupported (this.id + ' parseConversion () is not supported yet');
    }

    convertExpireDate (date: string): string {
        // parse YYMMDD to datetime string
        const year = date.slice (0, 2);
        const month = date.slice (2, 4);
        const day = date.slice (4, 6);
        const reconstructedDate = '20' + year + '-' + month + '-' + day + 'T00:00:00Z';
        return reconstructedDate;
    }

    convertExpireDateToMarketIdDate (date: string): string {
        // parse 240119 to 19JAN24
        const year = date.slice (0, 2);
        const monthRaw = date.slice (2, 4);
        let month = undefined;
        const day = date.slice (4, 6);
        if (monthRaw === '01') {
            month = 'JAN';
        } else if (monthRaw === '02') {
            month = 'FEB';
        } else if (monthRaw === '03') {
            month = 'MAR';
        } else if (monthRaw === '04') {
            month = 'APR';
        } else if (monthRaw === '05') {
            month = 'MAY';
        } else if (monthRaw === '06') {
            month = 'JUN';
        } else if (monthRaw === '07') {
            month = 'JUL';
        } else if (monthRaw === '08') {
            month = 'AUG';
        } else if (monthRaw === '09') {
            month = 'SEP';
        } else if (monthRaw === '10') {
            month = 'OCT';
        } else if (monthRaw === '11') {
            month = 'NOV';
        } else if (monthRaw === '12') {
            month = 'DEC';
        }
        const reconstructedDate = day + month + year;
        return reconstructedDate;
    }

    convertMarketIdExpireDate (date: string): string {
        // parse 03JAN24 to 240103
        const monthMappping = {
            'JAN': '01',
            'FEB': '02',
            'MAR': '03',
            'APR': '04',
            'MAY': '05',
            'JUN': '06',
            'JUL': '07',
            'AUG': '08',
            'SEP': '09',
            'OCT': '10',
            'NOV': '11',
            'DEC': '12',
        };
        // if exchange omits first zero and provides i.e. '3JAN24' instead of '03JAN24'
        if (date.length === 6) {
            date = '0' + date;
        }
        const year = date.slice (0, 2);
        const monthName = date.slice (2, 5);
        const month = this.safeString (monthMappping, monthName);
        const day = date.slice (5, 7);
        const reconstructedDate = day + month + year;
        return reconstructedDate;
    }

    async fetchPositionHistory (symbol: string, since: Int = undefined, limit: Int = undefined, params = {}): Promise<Position[]> {
        /**
         * @method
         * @name exchange#fetchPositionHistory
         * @description fetches the history of margin added or reduced from contract isolated positions
         * @param {string} [symbol] unified market symbol
         * @param {int} [since] timestamp in ms of the position
         * @param {int} [limit] the maximum amount of candles to fetch, default=1000
         * @param {object} params extra parameters specific to the exchange api endpoint
         * @returns {object[]} a list of [position structures]{@link https://docs.ccxt.com/#/?id=position-structure}
         */
        if (this.has['fetchPositionsHistory']) {
            const positions = await this.fetchPositionsHistory ([ symbol ], since, limit, params);
            return positions as Position[];
        } else {
            throw new NotSupported (this.id + ' fetchPositionHistory () is not supported yet');
        }
    }

    async fetchPositionsHistory (symbols: Strings = undefined, since: Int = undefined, limit: Int = undefined, params = {}): Promise<Position[]> {
        /**
         * @method
         * @name exchange#fetchPositionsHistory
         * @description fetches the history of margin added or reduced from contract isolated positions
         * @param {string} [symbol] unified market symbol
         * @param {int} [since] timestamp in ms of the position
         * @param {int} [limit] the maximum amount of candles to fetch, default=1000
         * @param {object} params extra parameters specific to the exchange api endpoint
         * @returns {object[]} a list of [position structures]{@link https://docs.ccxt.com/#/?id=position-structure}
         */
        throw new NotSupported (this.id + ' fetchPositionsHistory () is not supported yet');
    }

    parseMarginModification (data: Dict, market: Market = undefined): MarginModification {
        throw new NotSupported (this.id + ' parseMarginModification() is not supported yet');
    }

    parseMarginModifications (response: object[], symbols: Strings = undefined, symbolKey: Str = undefined, marketType: MarketType = undefined): MarginModification[] {
        const marginModifications = [];
        for (let i = 0; i < response.length; i++) {
            const info = response[i];
            const marketId = this.safeString (info, symbolKey);
            const market = this.safeMarket (marketId, undefined, undefined, marketType);
            if ((symbols === undefined) || this.inArray (market['symbol'], symbols)) {
                marginModifications.push (this.parseMarginModification (info, market));
            }
        }
        return marginModifications;
    }

    async fetchTransfer (id: string, code: Str = undefined, params = {}): Promise<TransferEntry> {
        /**
         * @method
         * @name exchange#fetchTransfer
         * @description fetches a transfer
         * @param {string} id transfer id
         * @param {[string]} code unified currency code
         * @param {object} params extra parameters specific to the exchange api endpoint
         * @returns {object} a [transfer structure]{@link https://docs.ccxt.com/#/?id=transfer-structure}
         */
        throw new NotSupported (this.id + ' fetchTransfer () is not supported yet');
    }

    async fetchTransfers (code: Str = undefined, since: Int = undefined, limit: Int = undefined, params = {}): Promise<TransferEntry[]> {
        /**
         * @method
         * @name exchange#fetchTransfer
         * @description fetches a transfer
         * @param {string} id transfer id
         * @param {int} [since] timestamp in ms of the earliest transfer to fetch
         * @param {int} [limit] the maximum amount of transfers to fetch
         * @param {object} params extra parameters specific to the exchange api endpoint
         * @returns {object} a [transfer structure]{@link https://docs.ccxt.com/#/?id=transfer-structure}
         */
        throw new NotSupported (this.id + ' fetchTransfers () is not supported yet');
    }

    cleanUnsubscription (client, subHash: string, unsubHash: string) {
        if (unsubHash in client.subscriptions) {
            delete client.subscriptions[unsubHash];
        }
        if (subHash in client.subscriptions) {
            delete client.subscriptions[subHash];
        }
        if (subHash in client.futures) {
            const error = new UnsubscribeError (this.id + ' ' + subHash);
            client.reject (error, subHash);
        }
        client.resolve (true, unsubHash);
    }

    cleanCache (subscription: Dict) {
        const topic = this.safeString (subscription, 'topic');
        const symbols = this.safeList (subscription, 'symbols', []);
        const symbolsLength = symbols.length;
        if (topic === 'ohlcv') {
            const symbolsAndTimeFrames = this.safeList (subscription, 'symbolsAndTimeframes', []);
            for (let i = 0; i < symbolsAndTimeFrames.length; i++) {
                const symbolAndTimeFrame = symbolsAndTimeFrames[i];
                const symbol = this.safeString (symbolAndTimeFrame, 0);
                const timeframe = this.safeString (symbolAndTimeFrame, 1);
                if ((this.ohlcvs !== undefined) && (symbol in this.ohlcvs)) {
                    if (timeframe in this.ohlcvs[symbol]) {
                        delete this.ohlcvs[symbol][timeframe];
                    }
                }
            }
        } else if (symbolsLength > 0) {
            for (let i = 0; i < symbols.length; i++) {
                const symbol = symbols[i];
                if (topic === 'trades') {
                    if (symbol in this.trades) {
                        delete this.trades[symbol];
                    }
                } else if (topic === 'orderbook') {
                    if (symbol in this.orderbooks) {
                        delete this.orderbooks[symbol];
                    }
                } else if (topic === 'ticker') {
                    if (symbol in this.tickers) {
                        delete this.tickers[symbol];
                    }
                }
            }
        } else {
            if (topic === 'myTrades' && (this.myTrades !== undefined)) {
                // don't reset this.myTrades directly here
                // because in c# we need to use a different object (thread-safe dict)
                const keys = Object.keys (this.myTrades);
                for (let i = 0; i < keys.length; i++) {
                    const key = keys[i];
                    if (key in this.myTrades) {
                        delete this.myTrades[key];
                    }
                }
            } else if (topic === 'orders' && (this.orders !== undefined)) {
                const orderSymbols = Object.keys (this.orders);
                for (let i = 0; i < orderSymbols.length; i++) {
                    const orderSymbol = orderSymbols[i];
                    if (orderSymbol in this.orders) {
                        delete this.orders[orderSymbol];
                    }
                }
            } else if (topic === 'ticker' && (this.tickers !== undefined)) {
                const tickerSymbols = Object.keys (this.tickers);
                for (let i = 0; i < tickerSymbols.length; i++) {
                    const tickerSymbol = tickerSymbols[i];
                    if (tickerSymbol in this.tickers) {
                        delete this.tickers[tickerSymbol];
                    }
                }
            }
        }
    }
}

export {
    Exchange,
};<|MERGE_RESOLUTION|>--- conflicted
+++ resolved
@@ -1412,13 +1412,9 @@
             delete this.clients[client.url];
             closedClients.push(client.close ());
         }
-<<<<<<< HEAD
         // [REST]
         // todo if any
-        return;
-=======
         return Promise.all (closedClients);
->>>>>>> 6101e086
     }
 
     async loadOrderBook (client, messageHash: string, symbol: string, limit: Int = undefined, params = {}) {
