--- conflicted
+++ resolved
@@ -661,9 +661,8 @@
         this.requiresEddsa = false;
         this.requiresWeb3 = false;
         // response handling flags and properties
-<<<<<<< HEAD
         this.enableLastHttpResponse = true;
-        this.enableLastJsonResponse = true;
+        this.enableLastJsonResponse = false;
         this.enableLastResponseHeaders = true;
         this.last_http_response = undefined;
         this.last_json_response = undefined;
@@ -673,19 +672,6 @@
         this.last_request_url      = undefined;
         this.last_response_headers = undefined;
         this.lastRestRequestTimestamp = 0;
-=======
-        this.lastRestRequestTimestamp = 0
-        this.enableLastJsonResponse = false
-        this.enableLastHttpResponse = true
-        this.enableLastResponseHeaders = true
-        this.last_http_response    = undefined
-        this.last_json_response    = undefined
-        this.last_response_headers = undefined
-        this.last_request_headers  = undefined
-        this.last_request_body     = undefined
-        this.last_request_url      = undefined
-        this.last_request_path     = undefined
->>>>>>> 201e20cd
         // camelCase and snake_notation support
         const unCamelCaseProperties = (obj = this) => {
             if (obj !== null) {
