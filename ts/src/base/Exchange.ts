// ----------------------------------------------------------------------------
/* eslint-disable */

<<<<<<< HEAD
import * as functions from './functions.js';
import { inArray as inArrayFunc, keys as keysFunc, values as valuesFunc, vwap as vwapFunc } from './functions.js';
=======
import * as functions from './functions.js'
const {
    isNode
    , deepExtend
    , extend
    , clone
    , flatten
    , unique
    , indexBy
    , sortBy
    , sortBy2
    , safeFloat2
    , groupBy
    , aggregate
    , uuid
    , unCamelCase
    , precisionFromString
    , Throttler
    , capitalize
    , now
    , decimalToPrecision
    , safeValue
    , safeValue2
    , safeString
    , safeString2
    , seconds
    , milliseconds
    , binaryToBase16
    , numberToBE
    , base16ToBinary
    , iso8601
    , omit
    , isJsonEncodedObject
    , safeInteger
    , sum
    , omitZero
    , implodeParams
    , extractParams
    , json
    , merge
    , binaryConcat
    , hash
    , ecdsa
    , arrayConcat
    , encode
    , urlencode
    , hmac
    , numberToString
    , parseTimeframe
    , safeInteger2
    , safeStringLower
    , parse8601
    , yyyymmdd
    , safeStringUpper
    , safeTimestamp
    , binaryConcatArray
    , uuidv1
    , numberToLE
    , ymdhms
    , stringToBase64
    , decode
    , uuid22
    , safeIntegerProduct2
    , safeIntegerProduct
    , safeStringLower2
    , yymmdd
    , base58ToBinary
    , binaryToBase58
    , safeTimestamp2
    , rawencode
    , keysort
    , inArray
    , isEmpty
    , ordered
    , filterBy
    , uuid16
    , safeFloat
    , base64ToBinary
    , safeStringUpper2
    , urlencodeWithArrayRepeat
    , microseconds
    , binaryToBase64
    , strip
    , toArray
    , safeFloatN
    , safeIntegerN
    , safeIntegerProductN
    , safeTimestampN
    , safeValueN
    , safeStringN
    , safeStringLowerN
    , safeStringUpperN
    , urlencodeNested
    , parseDate
    , ymd
    , base64ToString
    , crc32
    , packb
    , TRUNCATE
    , ROUND
    , DECIMAL_PLACES
    , NO_PADDING
    , TICK_SIZE
    , SIGNIFICANT_DIGITS
} = functions

import {
    keys as keysFunc,
    values as valuesFunc,
    inArray as inArrayFunc,
    vwap as vwapFunc
} from './functions.js'
>>>>>>> 45d8e269
// import exceptions from "./errors.js"
import {
    ArgumentsRequired,
    AuthenticationError,
    BadRequest,
    BadResponse,
    BadSymbol,
    DDoSProtection,
    ExchangeClosedByUser,
    ExchangeError,
    ExchangeNotAvailable,
    InvalidAddress,
    InvalidOrder,
    NetworkError,
    NotSupported,
    NullResponse,
    ProxyError,
    RateLimitExceeded,
    RequestTimeout
} from "./errors.js";

import { Precise } from './Precise.js';


//-----------------------------------------------------------------------------
import WsClient from './ws/WsClient.js';
import { Future } from './ws/Future.js';
import { CountedOrderBook, IndexedOrderBook, OrderBook as WsOrderBook } from './ws/OrderBook.js';

// ----------------------------------------------------------------------------
//
import { axolotl } from './functions/crypto.js';
// import types
import type {
    Account,
    Balance,
    Balances,
    BorrowInterest,
    BorrowRate,
    Currency,
    CurrencyInterface,
    DepositAddressResponse,
    DepositWithdrawFeeNetwork,
    Dictionary,
    Fee,
    FundingHistory,
    FundingRate,
    FundingRateHistory,
    Greeks,
    IndexType,
    Int,
    LedgerEntry,
    Leverage,
    Leverages,
    LeverageTier,
    Liquidation,
    MarginMode,
    MarginModes,
    Market,
    MarketInterface,
    MarketType,
    MinMax,
    Num,
    OHLCV,
    OHLCVC,
    OpenInterest,
    Order,
    OrderBook,
    OrderRequest,
    OrderSide,
    OrderType,
    Position,
    Str,
    Ticker,
    Tickers,
    Trade,
    Transaction,
    TransferEntry,
} from './types.js';
// ----------------------------------------------------------------------------
// move this elsewhere
import {
    ArrayCache,
    ArrayCacheBySymbolById,
    ArrayCacheBySymbolBySide,
    ArrayCacheByTimestamp,
} from './ws/Cache.js'
import {OrderBook as Ob} from './ws/OrderBook.js';

import totp from './functions/totp.js';
<<<<<<< HEAD

const {
    aggregate,
    arrayConcat,
    base16ToBinary,
    base58ToBinary,
    base64ToBinary,
    base64ToString,
    binaryConcat,
    binaryConcatArray,
    binaryToBase16,
    binaryToBase58,
    binaryToBase64,
    capitalize,
    clone,
    crc32,
    DECIMAL_PLACES,
    decimalToPrecision,
    decode,
    deepExtend,
    ecdsa,
    encode,
    extend,
    extractParams,
    filterBy,
    flatten,
    groupBy,
    hash,
    hmac,
    implodeParams,
    inArray,
    indexBy,
    isEmpty,
    isJsonEncodedObject,
    isNode,
    iso8601,
    json,
    keysort,
    merge,
    microseconds,
    milliseconds,
    NO_PADDING,
    now,
    numberToBE,
    numberToLE,
    numberToString,
    omit,
    omitZero,
    ordered,
    parse8601,
    parseDate,
    parseTimeframe,
    precisionFromString,
    rawencode,
    ROUND,
    safeFloat,
    safeFloat2,
    safeFloatN,
    safeInteger,
    safeInteger2,
    safeIntegerN,
    safeIntegerProduct,
    safeIntegerProduct2,
    safeIntegerProductN,
    safeString,
    safeString2,
    safeStringLower,
    safeStringLower2,
    safeStringLowerN,
    safeStringN,
    safeStringUpper,
    safeStringUpper2,
    safeStringUpperN,
    safeTimestamp,
    safeTimestamp2,
    safeTimestampN,
    safeValue,
    safeValue2,
    safeValueN,
    seconds,
    SIGNIFICANT_DIGITS,
    sortBy,
    sortBy2,
    stringToBase64,
    strip,
    sum,
    Throttler,
    TICK_SIZE,
    toArray,
    TRUNCATE,
    unCamelCase,
    unique,
    urlencode,
    urlencodeNested,
    urlencodeWithArrayRepeat,
    uuid,
    uuid16,
    uuid22,
    uuidv1,
    ymd,
    ymdhms,
    yymmdd,
    yyyymmdd
} = functions;

export type {
    Balance,
    Balances,
    Currency,
    DepositAddressResponse,
    Dictionary,
    Fee,
    FundingHistory,
    FundingRateHistory,
    Greeks,
    IndexType,
    Int,
    Leverage,
    Leverages,
    Liquidation,
    Market,
    MinMax,
    OHLCV,
    OHLCVC,
    Order,
    OrderBook,
    OrderSide,
    OrderType,
    Position,
    Ticker,
    Trade,
    Transaction
} from './types.js';

=======
import ethers from '../static_dependencies/ethers/index.js';
import { TypedDataEncoder } from '../static_dependencies/ethers/hash/index.js';
>>>>>>> 45d8e269
// ----------------------------------------------------------------------------
/**
 * @class Exchange
 */
export default class Exchange {
    options: {
        [key: string]: any;
    };

    throttleProp = undefined;

    api = undefined;

    // PROXY & USER-AGENTS (see "examples/proxy-usage" file for explanation)
    http_proxy: string;
    http_proxy_callback: any;
    httpProxy: string;
    httpProxyCallback: any;
    https_proxy: string;
    https_proxy_callback: any;
    httpsProxy: string;
    httpsProxyCallback: any;
    proxy: any; // maintained for backwards compatibility, no-one should use it from now on
    proxy_url: string;
    proxy_url_callback: any;
    proxyUrl: string;
    proxyUrlCallback: any;
    socks_proxy: string;
    socks_proxy_callback: any;
    socksProxy: string;
    socksProxyCallback: any;
    user_agent: { 'User-Agent': string } | false = undefined;
    userAgent: { 'User-Agent': string } | false = undefined;
    ws_proxy: string;
    ws_socks_proxy: string;
    wsProxy: string;
    wss_proxy: string;
    wsSocksProxy: string;
    wssProxy: string;
    //
    userAgents: any = {
        'chrome': 'Mozilla/5.0 (Windows NT 10.0; Win64; x64) AppleWebKit/537.36 (KHTML, like Gecko) Chrome/62.0.3202.94 Safari/537.36',
        'chrome39': 'Mozilla/5.0 (Windows NT 6.1; WOW64) AppleWebKit/537.36 (KHTML, like Gecko) Chrome/39.0.2171.71 Safari/537.36',
        'chrome100': 'Mozilla/5.0 (Macintosh; Intel Mac OS X 10_15_7) AppleWebKit/537.36 (KHTML, like Gecko) Chrome/100.0.4896.75 Safari/537.36',
    };
    headers: any = {};
    origin = '*'; // CORS origin
    //
    agent = undefined; // maintained for backwards compatibility
    nodeHttpModuleLoaded = false;
    httpAgent = undefined;
    httpsAgent = undefined;

    handleContentTypeApplicationZip = false;
    minFundingAddressLength = 1; // used in checkAddress
    number: (numberString: string) => number = Number; // or String (a pointer to a function)
    quoteJsonNumbers = true; // treat numbers in json as quoted precise strings
    substituteCommonCurrencyCodes = true;  // reserved

    // whether fees should be summed by currency code
    reduceFees = true;

    // do not delete this line, it is needed for users to be able to define their own fetchImplementation
    AbortError: any;
    FetchError: any;
    fetchImplementation: any;

    validateClientSsl = false;
    validateServerSsl = true;

    timeout = 10000; // milliseconds
    twofa = undefined; // two-factor authentication (2FA)
    verbose = false;

    apiKey: string;
    login: string;
    password: string;
    privateKey: string;// a "0x"-prefixed hexstring private key for a wallet
    secret: string;
    token: string; // reserved for HTTP auth in some cases
    uid: string;
    walletAddress: string; // a wallet address "0x"-prefixed hexstring

    balance = {};
    bidsasks: Dictionary<Ticker> = {};
    myTrades: ArrayCache;
    ohlcvs: Dictionary<Dictionary<ArrayCacheByTimestamp>>;
    orderbooks: Dictionary<Ob> = {};
    orders: ArrayCache = undefined;
    positions: any;
    tickers: Dictionary<Ticker> = {};
    trades: Dictionary<ArrayCache>;
    transactions = {};
    triggerOrders: ArrayCache = undefined;
    urls: {
        api?: string | Dictionary<string>;
        api_management?: string;
        doc?: string[];
        fees?: string;
        logo?: string;
        referral?: string;
        test?: string | Dictionary<string>;
        www?: string;
    };

    precision: {
        amount: number | undefined,
        price: number | undefined
    };
    requiresEddsa = false;
    requiresWeb3 = false;

    enableLastHttpResponse = true;
    enableLastJsonResponse = true;
    enableLastResponseHeaders = true;
    last_http_response = undefined;
    last_json_response = undefined;
    last_request_body     = undefined;
    last_request_headers  = undefined;
    last_request_path     = undefined;
    last_request_url      = undefined;
    last_response_headers = undefined;

    id: string = undefined;

    has: Dictionary<boolean | 'emulated'>;
    markets: Dictionary<any> = undefined;

    status = undefined;

    requiredCredentials: {
        apiKey: boolean;
        login: boolean;
        password: boolean;
        privateKey: boolean;
        secret: boolean;
        token: boolean;
        twofa: boolean;
        uid: boolean;
        walletAddress: boolean;
    };
    enableRateLimit: boolean = undefined;
    rateLimit: number = undefined; // milliseconds
    throttler = undefined;
    tokenBucket = undefined;

    httpExceptions = undefined;

    limits: {
        amount?: MinMax,
        cost?: MinMax,
        leverage?: MinMax,
        price?: MinMax,
    };
    currencies: Dictionary<Currency> = undefined;
    fees: object;
    ids: string[] = undefined;
    markets_by_id: Dictionary<any> = undefined;
    symbols: string[] = undefined;

    baseCurrencies = undefined;
    codes = undefined;
    currencies_by_id = undefined;
    quoteCurrencies = undefined;

    marketsLoading = undefined;
    reloadingMarkets = undefined;

    accounts = undefined;
    accountsById = undefined;

    commonCurrencies = undefined;

    hostname: string = undefined;

    paddingMode = undefined;
    precisionMode: number = undefined;

    exceptions = {};
    timeframes: Dictionary<number | string> = {};

    version: string = undefined;

    marketsByAltname = undefined;

    name: string = undefined;

    lastRestRequestTimestamp: number;

    targetAccount = undefined;

    stablePairs = {};

    // WS/PRO options
    aggregate = aggregate;
    alias = false;
<<<<<<< HEAD
    arrayConcat = arrayConcat;
    base16ToBinary = base16ToBinary;
    base58ToBinary = base58ToBinary;
    base64ToBinary = base64ToBinary;
    base64ToString = base64ToString;
    binaryConcat = binaryConcat;
    binaryConcatArray = binaryConcatArray;
    binaryToBase16 = binaryToBase16;
    binaryToBase58 = binaryToBase58;
    binaryToBase64 = binaryToBase64;
    capitalize = capitalize;
    clients = {};
    clone = clone;
    crc32 = crc32;
    decimalToPrecision = decimalToPrecision;
    decode = decode;
    deepExtend = deepExtend;
    encode = encode;
    extend = extend;
    extractParams = extractParams;
    filterBy = filterBy;
    flatten = flatten;
    groupBy = groupBy;
    hash = hash;
    hmac = hmac;
    implodeParams = implodeParams;
    inArray = inArray;
    indexBy = indexBy;
    isEmpty = isEmpty;
    isJsonEncodedObject = isJsonEncodedObject;
    isNode = isNode;
    iso8601 = iso8601;
    json = json;
    keys = keysFunc;
    keysort = keysort;
    merge = merge;
    microseconds = microseconds;
    milliseconds = milliseconds;
    newUpdates = true;
    now = now;
    numberToBE = numberToBE;
    numberToLE = numberToLE;
    numberToString = numberToString;
    omit = omit;
    omitZero = omitZero;
    ordered = ordered;
    parse8601 = parse8601;
    parseDate = parseDate;
    parseTimeframe = parseTimeframe;
    precisionFromString = precisionFromString;
    rawencode = rawencode;
    safeFloat = safeFloat;
    safeFloat2 = safeFloat2;
    safeFloatN = safeFloatN;
    safeInteger = safeInteger;
    safeInteger2 = safeInteger2;
    safeIntegerN = safeIntegerN;
    safeIntegerProduct = safeIntegerProduct;
    safeIntegerProduct2 = safeIntegerProduct2;
    safeIntegerProductN = safeIntegerProductN;
    safeString = safeString;
    safeString2 = safeString2;
    safeStringLower = safeStringLower;
    safeStringLower2 = safeStringLower2;
    safeStringLowerN = safeStringLowerN;
    safeStringN = safeStringN;
    safeStringUpper = safeStringUpper;
    safeStringUpper2 = safeStringUpper2;
    safeStringUpperN = safeStringUpperN;
    safeTimestamp = safeTimestamp;
    safeTimestamp2 = safeTimestamp2;
    safeTimestampN = safeTimestampN;
    safeValue = safeValue;
    safeValue2 = safeValue2;
    safeValueN = safeValueN;
    seconds = seconds;
    sortBy = sortBy;
    sortBy2 = sortBy2;
    streaming = {};
    stringToBase64 = stringToBase64;
    strip = strip;
    sum = sum;
    toArray = toArray;
    unCamelCase = unCamelCase;
    unique = unique;
    urlencode = urlencode;
    urlencodeNested = urlencodeNested;
    urlencodeWithArrayRepeat = urlencodeWithArrayRepeat;
    uuid = uuid;
    uuid16 = uuid16;
    uuid22 = uuid22;
    uuidv1 = uuidv1;
    values = valuesFunc;
    vwap = vwapFunc;
    ymd = ymd;
    ymdhms = ymdhms;
    yymmdd = yymmdd;
    yyyymmdd = yyyymmdd;
=======

    deepExtend = deepExtend
    isNode = isNode
    keys = keysFunc
    values = valuesFunc
    extend = extend
    clone = clone
    flatten = flatten
    unique = unique
    indexBy = indexBy
    sortBy = sortBy
    sortBy2 = sortBy2
    groupBy = groupBy
    aggregate = aggregate
    uuid = uuid
    unCamelCase = unCamelCase
    precisionFromString = precisionFromString
    capitalize = capitalize
    now = now
    decimalToPrecision = decimalToPrecision
    safeValue = safeValue
    safeValue2 = safeValue2
    safeString = safeString
    safeString2 = safeString2
    safeFloat = safeFloat
    safeFloat2 = safeFloat2
    seconds = seconds
    milliseconds = milliseconds
    binaryToBase16 = binaryToBase16
    numberToBE = numberToBE
    base16ToBinary = base16ToBinary
    iso8601 = iso8601
    omit = omit
    isJsonEncodedObject = isJsonEncodedObject
    safeInteger = safeInteger
    sum = sum
    omitZero = omitZero
    implodeParams = implodeParams
    extractParams = extractParams
    json = json
    vwap = vwapFunc
    merge = merge
    binaryConcat = binaryConcat
    hash = hash
    arrayConcat = arrayConcat
    encode = encode
    urlencode = urlencode
    hmac = hmac
    numberToString = numberToString
    parseTimeframe = parseTimeframe
    safeInteger2 = safeInteger2
    safeStringLower = safeStringLower
    parse8601 = parse8601
    yyyymmdd = yyyymmdd
    safeStringUpper = safeStringUpper
    safeTimestamp = safeTimestamp
    binaryConcatArray = binaryConcatArray
    uuidv1 = uuidv1
    numberToLE = numberToLE
    ymdhms = ymdhms
    yymmdd = yymmdd
    stringToBase64 = stringToBase64
    decode = decode
    uuid22 = uuid22
    safeIntegerProduct2 = safeIntegerProduct2
    safeIntegerProduct = safeIntegerProduct
    binaryToBase58 = binaryToBase58
    base58ToBinary = base58ToBinary
    base64ToBinary = base64ToBinary
    safeTimestamp2 = safeTimestamp2
    rawencode = rawencode
    keysort = keysort
    inArray = inArray
    safeStringLower2 = safeStringLower2
    safeStringUpper2 = safeStringUpper2
    isEmpty = isEmpty
    ordered = ordered
    filterBy = filterBy
    uuid16 = uuid16
    urlencodeWithArrayRepeat = urlencodeWithArrayRepeat
    microseconds = microseconds
    binaryToBase64 = binaryToBase64
    strip = strip
    toArray = toArray
    safeFloatN = safeFloatN
    safeIntegerN = safeIntegerN
    safeIntegerProductN = safeIntegerProductN
    safeTimestampN = safeTimestampN
    safeValueN = safeValueN
    safeStringN = safeStringN
    safeStringLowerN = safeStringLowerN
    safeStringUpperN = safeStringUpperN
    urlencodeNested = urlencodeNested
    parseDate = parseDate
    ymd = ymd
    base64ToString = base64ToString
    crc32 = crc32
    packb = packb
>>>>>>> 45d8e269

    describe () {
        return {
            'alias': false, // whether this exchange is an alias to another exchange
            'api': undefined,
            'certified': false, // if certified by the CCXT dev team
            'commonCurrencies': { // gets extended/overwritten in subclasses
                'BCC': 'BCH',
                'BCHSV': 'BSV',
                'XBT': 'BTC',
            },
            'countries': undefined,
            'currencies': {}, // to be filled manually or by fetchMarkets
            'enableRateLimit': true,
            'exceptions': undefined,
            'fees': {
                'funding': {
                    'deposit': {},
                    'percentage': undefined,
                    'tierBased': undefined,
                    'withdraw': {},
                },
                'trading': {
                    'maker': undefined,
                    'percentage': undefined,
                    'taker': undefined,
                    'tierBased': undefined,
                },
            },
            'has': {
                'addMargin': undefined,
                'borrowCrossMargin': undefined,
                'borrowIsolatedMargin': undefined,
                'borrowMargin': undefined,
                'cancelAllOrders': undefined,
                'cancelAllOrdersWs': undefined,
                'cancelOrder': true,
                'cancelOrders': undefined,
                'cancelOrdersWs': undefined,
                'cancelOrderWs': undefined,
                'closeAllPositions': undefined,
                'closePosition': undefined,
                'CORS': undefined,
                'createDepositAddress': undefined,
                'createLimitBuyOrder': undefined,
                'createLimitOrder': true,
                'createLimitSellOrder': undefined,
                'createMarketBuyOrder': undefined,
                'createMarketBuyOrderWithCost': undefined,
                'createMarketOrder': true,
                'createMarketOrderWithCost': undefined,
                'createMarketSellOrder': undefined,
                'createMarketSellOrderWithCost': undefined,
                'createOrder': true,
                'createOrders': undefined,
                'createOrderWithTakeProfitAndStopLoss': undefined,
                'createOrderWs': undefined,
                'createPostOnlyOrder': undefined,
                'createReduceOnlyOrder': undefined,
                'createStopLimitOrder': undefined,
                'createStopLossOrder': undefined,
                'createStopMarketOrder': undefined,
                'createStopOrder': undefined,
                'createTakeProfitOrder': undefined,
                'createTrailingAmountOrder': undefined,
                'createTrailingPercentOrder': undefined,
                'createTriggerOrder': undefined,
                'deposit': undefined,
                'editOrder': 'emulated',
                'editOrderWs': undefined,
                'fetchAccounts': undefined,
                'fetchBalance': true,
                'fetchBalanceWs': undefined,
                'fetchBidsAsks': undefined,
                'fetchBorrowInterest': undefined,
                'fetchBorrowRate': undefined,
                'fetchBorrowRateHistories': undefined,
                'fetchBorrowRateHistory': undefined,
                'fetchBorrowRates': undefined,
                'fetchBorrowRatesPerSymbol': undefined,
                'fetchCanceledAndClosedOrders': undefined,
                'fetchCanceledOrders': undefined,
                'fetchClosedOrder': undefined,
                'fetchClosedOrders': undefined,
                'fetchClosedOrdersWs': undefined,
                'fetchCrossBorrowRate': undefined,
                'fetchCrossBorrowRates': undefined,
                'fetchCurrencies': 'emulated',
                'fetchCurrenciesWs': 'emulated',
                'fetchDeposit': undefined,
                'fetchDepositAddress': undefined,
                'fetchDepositAddresses': undefined,
                'fetchDepositAddressesByNetwork': undefined,
                'fetchDeposits': undefined,
                'fetchDepositsWithdrawals': undefined,
                'fetchDepositsWs': undefined,
                'fetchDepositWithdrawFee': undefined,
                'fetchDepositWithdrawFees': undefined,
                'fetchFundingHistory': undefined,
                'fetchFundingRate': undefined,
                'fetchFundingRateHistory': undefined,
                'fetchFundingRates': undefined,
                'fetchGreeks': undefined,
                'fetchIndexOHLCV': undefined,
                'fetchIsolatedBorrowRate': undefined,
                'fetchIsolatedBorrowRates': undefined,
                'fetchIsolatedPositions': undefined,
                'fetchL2OrderBook': true,
                'fetchL3OrderBook': undefined,
                'fetchLastPrices': undefined,
                'fetchLedger': undefined,
                'fetchLedgerEntry': undefined,
                'fetchLeverage': undefined,
                'fetchLeverages': undefined,
                'fetchLeverageTiers': undefined,
                'fetchLiquidations': undefined,
                'fetchMarginMode': undefined,
                'fetchMarginModes': undefined,
                'fetchMarketLeverageTiers': undefined,
                'fetchMarkets': true,
                'fetchMarketsWs': undefined,
                'fetchMarkOHLCV': undefined,
                'fetchMyLiquidations': undefined,
                'fetchMySettlementHistory': undefined,
                'fetchMyTrades': undefined,
                'fetchMyTradesWs': undefined,
                'fetchOHLCV': undefined,
                'fetchOHLCVWs': undefined,
                'fetchOpenInterest': undefined,
                'fetchOpenInterestHistory': undefined,
                'fetchOpenOrder': undefined,
                'fetchOpenOrders': undefined,
                'fetchOpenOrdersWs': undefined,
                'fetchOrder': undefined,
                'fetchOrderBook': true,
                'fetchOrderBooks': undefined,
                'fetchOrderBookWs': undefined,
                'fetchOrders': undefined,
                'fetchOrdersByStatus': undefined,
                'fetchOrdersWs': undefined,
                'fetchOrderTrades': undefined,
                'fetchOrderWs': undefined,
                'fetchPermissions': undefined,
                'fetchPosition': undefined,
                'fetchPositionMode': undefined,
                'fetchPositions': undefined,
                'fetchPositionsForSymbol': undefined,
                'fetchPositionsRisk': undefined,
                'fetchPremiumIndexOHLCV': undefined,
                'fetchSettlementHistory': undefined,
                'fetchStatus': undefined,
                'fetchTicker': true,
                'fetchTickers': undefined,
                'fetchTickerWs': undefined,
                'fetchTime': undefined,
                'fetchTrades': true,
                'fetchTradesWs': undefined,
                'fetchTradingFee': undefined,
                'fetchTradingFees': undefined,
                'fetchTradingFeesWs': undefined,
                'fetchTradingLimits': undefined,
                'fetchTransactionFee': undefined,
                'fetchTransactionFees': undefined,
                'fetchTransactions': undefined,
                'fetchTransfer': undefined,
                'fetchTransfers': undefined,
                'fetchUnderlyingAssets': undefined,
                'fetchVolatilityHistory': undefined,
                'fetchWithdrawAddresses': undefined,
                'fetchWithdrawal': undefined,
                'fetchWithdrawals': undefined,
                'fetchWithdrawalsWs': undefined,
                'fetchWithdrawalWhitelist': undefined,
                'future': undefined,
                'margin': undefined,
                'option': undefined,
                'privateAPI': true,
                'publicAPI': true,
                'reduceMargin': undefined,
                'repayCrossMargin': undefined,
                'repayIsolatedMargin': undefined,
                'setLeverage': undefined,
                'setMargin': undefined,
                'setMarginMode': undefined,
                'setPositionMode': undefined,
                'signIn': undefined,
                'spot': undefined,
                'swap': undefined,
                'transfer': undefined,
                'watchBalance': undefined,
                'watchMyTrades': undefined,
                'watchOHLCV': undefined,
                'watchOHLCVForSymbols': undefined,
                'watchOrderBook': undefined,
                'watchOrderBookForSymbols': undefined,
                'watchOrders': undefined,
                'watchOrdersForSymbols': undefined,
                'watchPosition': undefined,
                'watchPositions': undefined,
                'watchStatus': undefined,
                'watchTicker': undefined,
                'watchTickers': undefined,
                'watchTrades': undefined,
                'watchTradesForSymbols': undefined,
                'withdraw': undefined,
                'ws': undefined,
            },
            'httpExceptions': {
                '400': ExchangeNotAvailable,
                '401': AuthenticationError,
                '403': ExchangeNotAvailable,
                '404': ExchangeNotAvailable,
                '405': ExchangeNotAvailable,
                '407': AuthenticationError,
                '408': RequestTimeout,
                '409': ExchangeNotAvailable,
                '410': ExchangeNotAvailable,
                '418': DDoSProtection,
                '422': ExchangeError,
                '429': RateLimitExceeded,
                '451': ExchangeNotAvailable,
                '500': ExchangeNotAvailable,
                '501': ExchangeNotAvailable,
                '502': ExchangeNotAvailable,
                '503': ExchangeNotAvailable,
                '504': RequestTimeout,
                '511': AuthenticationError,
                '520': ExchangeNotAvailable,
                '521': ExchangeNotAvailable,
                '522': ExchangeNotAvailable,
                '525': ExchangeNotAvailable,
                '526': ExchangeNotAvailable,
                '530': ExchangeNotAvailable,
            },
            'id': undefined,
            'limits': {
                'amount': { 'min': undefined, 'max': undefined },
                'cost': { 'min': undefined, 'max': undefined },
                'leverage': { 'min': undefined, 'max': undefined },
                'price': { 'min': undefined, 'max': undefined },
            },
            'markets': undefined, // to be filled manually or by fetchMarkets
            'name': undefined,
            'paddingMode': NO_PADDING,
            'precisionMode': DECIMAL_PLACES,
            'pro': false, // if it is integrated with CCXT Pro for WebSocket support
            'rateLimit': 2000, // milliseconds = seconds * 1000
            'requiredCredentials': {
                'apiKey': true,
                'login': false,
                'password': false,
                'privateKey': false, // a "0x"-prefixed hexstring private key for a wallet
                'secret': true,
                'token': false, // reserved for HTTP auth in some cases
                'twofa': false, // 2-factor authentication (one-time password key)
                'uid': false,
                'walletAddress': false, // the wallet address "0x"-prefixed hexstring
            },
            'status': {
                'eta': undefined,
                'status': 'ok',
                'updated': undefined,
                'url': undefined,
            },
            'timeframes': undefined, // redefine if the exchange has.fetchOHLCV
            'urls': {
                'api': undefined,
                'doc': undefined,
                'fees': undefined,
                'logo': undefined,
                'www': undefined,
            },
        }; // return
    } // describe ()

    constructor (userConfig = {}) {
        Object.assign (this, functions);
        //
        //     if (isNode) {
        //         this.nodeVersion = process.version.match (/\d+\.\d+\.\d+/)[0]
        //         this.userAgent = {
        //             'User-Agent': 'ccxt/' + (Exchange as any).ccxtVersion +
        //                 ' (+https://github.com/ccxt/ccxt)' +
        //                 ' Node.js/' + this.nodeVersion + ' (JavaScript)'
        //         }
        //     }
        //
        this.options = this.getDefaultOptions (); // exchange-specific options, if any
        // fetch implementation options (JS only)
        // http properties
        this.headers = {};
        this.origin = '*'; // CORS origin
        // underlying properties
        this.handleContentTypeApplicationZip = false;
        this.minFundingAddressLength = 1; // used in checkAddress
        this.number = Number; // or String (a pointer to a function)
        this.quoteJsonNumbers = true; // treat numbers in json as quoted precise strings
        this.substituteCommonCurrencyCodes = true;  // reserved
        // whether fees should be summed by currency code
        this.reduceFees = true;
        // do not delete this line, it is needed for users to be able to define their own fetchImplementation
        this.fetchImplementation = undefined;
        this.validateClientSsl = false;
        this.validateServerSsl = true;
        // default property values
        this.timeout = 10000; // milliseconds
        this.twofa = undefined; // two-factor authentication (2FA)
        this.verbose = false;
        // default credentials
        this.apiKey = undefined;
        this.login = undefined;
        this.password = undefined;
        this.privateKey = undefined; // a "0x"-prefixed hexstring private key for a wallet
        this.secret = undefined;
        this.token = undefined; // reserved for HTTP auth in some cases
        this.uid = undefined;
        this.walletAddress = undefined; // a wallet address "0x"-prefixed hexstring
        // placeholders for cached data
        this.balance = {};
        this.myTrades = undefined;
        this.ohlcvs = {};
        this.orderbooks = {};
        this.orders = undefined;
        this.positions = {};
        this.tickers = {};
        this.trades = {};
        this.transactions = undefined;
        // web3 and cryptography flags
        this.requiresEddsa = false;
        this.requiresWeb3 = false;
        // response handling flags and properties
        this.enableLastHttpResponse = true;
        this.enableLastJsonResponse = true;
        this.enableLastResponseHeaders = true;
        this.last_http_response = undefined;
        this.last_json_response = undefined;
        this.last_request_body     = undefined;
        this.last_request_headers  = undefined;
        this.last_request_path     = undefined;
        this.last_request_url      = undefined;
        this.last_response_headers = undefined;
        this.lastRestRequestTimestamp = 0;
        // camelCase and snake_notation support
        const unCamelCaseProperties = (obj = this) => {
            if (obj !== null) {
                const ownPropertyNames = Object.getOwnPropertyNames (obj);
                for (let i = 0; i < ownPropertyNames.length; i++) {
                    const k = ownPropertyNames[i];
                    this[unCamelCase (k)] = this[k];
                }
                unCamelCaseProperties (Object.getPrototypeOf (obj));
            }
        };
        unCamelCaseProperties ();
        // merge constructor overrides to this instance
        const configEntries = Object.entries (this.describe ()).concat (Object.entries (userConfig));
        for (let i = 0; i < configEntries.length; i++) {
            const [ property, value ] = configEntries[i];
            if (value && Object.getPrototypeOf (value) === Object.prototype) {
                this[property] = this.deepExtend (this[property], value);
            } else {
                this[property] = value;
            }
        }
        // http client options
        const agentOptions = {
            'keepAlive': true,
        };
        // ssl options
        if (!this.validateServerSsl) {
            agentOptions['rejectUnauthorized'] = false;
        }
        // generate old metainfo interface
        const hasKeys = Object.keys (this.has);
        for (let i = 0; i < hasKeys.length; i++) {
            const k = hasKeys[i];
            this['has' + this.capitalize (k)] = !!this.has[k]; // converts 'emulated' to true
        }
        // generate implicit api
        if (this.api) {
            this.defineRestApi (this.api, 'request');
        }
        // init the request rate limiter
        this.initRestRateLimiter ();
        // init predefined markets if any
        if (this.markets) {
            this.setMarkets (this.markets);
        }
        this.newUpdates = ((this.options as any).newUpdates !== undefined) ? (this.options as any).newUpdates : true;

        this.afterConstruct ();
    }

    encodeURIComponent (... args) {
        // @ts-expect-error
        return encodeURIComponent (... args);
    }

    checkRequiredVersion (requiredVersion, error = true) {
        let result = true;
        const [ major1, minor1, patch1 ] = requiredVersion.split ('.')
            , [ major2, minor2, patch2 ] = (Exchange as any).ccxtVersion.split ('.')
            , intMajor1 = this.parseToInt (major1)
            , intMinor1 = this.parseToInt (minor1)
            , intPatch1 = this.parseToInt (patch1)
            , intMajor2 = this.parseToInt (major2)
            , intMinor2 = this.parseToInt (minor2)
            , intPatch2 = this.parseToInt (patch2);
        if (intMajor1 > intMajor2) {
            result = false;
        }
        if (intMajor1 === intMajor2) {
            if (intMinor1 > intMinor2) {
                result = false;
            } else if (intMinor1 === intMinor2 && intPatch1 > intPatch2) {
                result = false;
            }
        }
        if (!result) {
            if (error) {
                throw new NotSupported ('Your current version of CCXT is ' + (Exchange as any).ccxtVersion + ', a newer version ' + requiredVersion + ' is required, please, upgrade your version of CCXT');
            } else {
                return error;
            }
        }
        return result;
    }

    checkAddress (address) {
        if (address === undefined) {
            throw new InvalidAddress (this.id + ' address is undefined');
        }
        // check the address is not the same letter like 'aaaaa' nor too short nor has a space
        if ((this.unique (address).length === 1) || address.length < this.minFundingAddressLength || address.includes (' ')) {
            throw new InvalidAddress (this.id + ' address is invalid or has less than ' + this.minFundingAddressLength.toString () + ' characters: "' + this.json (address) + '"');
        }
        return address;
    }

    initRestRateLimiter () {
        if (this.rateLimit === undefined) {
            throw new Error (this.id + '.rateLimit property is not configured');
        }
        this.tokenBucket = this.extend ({
            delay: 0.001,
            capacity: 1,
            cost: 1,
            maxCapacity: 1000,
            refillRate: (this.rateLimit > 0) ? 1 / this.rateLimit : Number.MAX_VALUE,
        }, this.tokenBucket);
        this.throttler = new Throttler (this.tokenBucket);
    }

    throttle (cost = undefined) {
        return this.throttler.throttle (cost);
    }

    defineRestApiEndpoint (methodName, uppercaseMethod, lowercaseMethod, camelcaseMethod, path, paths, config = {}) {
        const splitPath = path.split (/[^a-zA-Z0-9]/);
        const camelcaseSuffix = splitPath.map (this.capitalize).join ('');
        const underscoreSuffix = splitPath.map ((x) => x.trim ().toLowerCase ()).filter ((x) => x.length > 0).join ('_');
        const camelcasePrefix = [ paths[0] ].concat (paths.slice (1).map (this.capitalize)).join ('');
        const underscorePrefix = [ paths[0] ].concat (paths.slice (1).map ((x) => x.trim ()).filter ((x) => x.length > 0)).join ('_');
        const camelcase = camelcasePrefix + camelcaseMethod + this.capitalize (camelcaseSuffix);
        const underscore = underscorePrefix + '_' + lowercaseMethod + '_' + underscoreSuffix;
        const typeArgument = (paths.length > 1) ? paths : paths[0];
        // handle call costs here
        const partial = async (params = {}, context = {}) => this[methodName] (path, typeArgument, uppercaseMethod, params, undefined, undefined, config, context);
        // const partial = async (params) => this[methodName] (path, typeArgument, uppercaseMethod, params || {})
        this[camelcase] = partial;
        this[underscore] = partial;
    }

    defineRestApi (api, methodName, paths = []) {
        const keys = Object.keys (api);
        for (let i = 0; i < keys.length; i++) {
            const key = keys[i];
            const value = api[key];
            const uppercaseMethod = key.toUpperCase ();
            const lowercaseMethod = key.toLowerCase ();
            const camelcaseMethod = this.capitalize (lowercaseMethod);
            if (Array.isArray (value)) {
                for (let k = 0; k < value.length; k++) {
                    const path = value[k].trim ();
                    this.defineRestApiEndpoint (methodName, uppercaseMethod, lowercaseMethod, camelcaseMethod, path, paths);
                }
                // the options HTTP method conflicts with the 'options' API url path
                // } else if (key.match (/^(?:get|post|put|delete|options|head|patch)$/i)) {
            } else if (key.match (/^(?:get|post|put|delete|head|patch)$/i)) {
                const endpoints = Object.keys (value);
                for (let j = 0; j < endpoints.length; j++) {
                    const endpoint = endpoints[j];
                    const path = endpoint.trim ();
                    const config = value[endpoint];
                    if (typeof config === 'object') {
                        this.defineRestApiEndpoint (methodName, uppercaseMethod, lowercaseMethod, camelcaseMethod, path, paths, config);
                    } else if (typeof config === 'number') {
                        this.defineRestApiEndpoint (methodName, uppercaseMethod, lowercaseMethod, camelcaseMethod, path, paths, { cost: config });
                    } else {
                        throw new NotSupported (this.id + ' defineRestApi() API format is not supported, API leafs must strings, objects or numbers');
                    }
                }
            } else {
                this.defineRestApi (value, methodName, paths.concat ([ key ]));
            }
        }
    }

    log (... args) {
        console.log (... args);
    }

    httpProxyAgentModule:any = undefined;
    httpsProxyAgentModule:any = undefined;
    socksProxyAgentModule:any = undefined;
    socksProxyAgentModuleChecked:boolean = false;
    proxyDictionaries:any = {};
    proxyModulesLoaded:boolean = false;

    async loadProxyModules () {
        if (this.proxyModulesLoaded) {
            return;
        }
        this.proxyModulesLoaded = true;
        // we have to handle it with below nested way, because of dynamic
        // import issues (https://github.com/ccxt/ccxt/pull/20687)
        try {
            // todo: possible sync alternatives: https://stackoverflow.com/questions/51069002/convert-import-to-synchronous
            this.httpProxyAgentModule = await import (/* webpackIgnore: true */ '../static_dependencies/proxies/http-proxy-agent/index.js');
            this.httpsProxyAgentModule = await import (/* webpackIgnore: true */ '../static_dependencies/proxies/https-proxy-agent/index.js');
        } catch (e) {
            // if several users are using those frameworks which cause exceptions,
            // let them to be able to load modules still, by installing them
            try {
                // @ts-ignore
                this.httpProxyAgentModule = await import (/* webpackIgnore: true */ 'http-proxy-agent');
                // @ts-ignore
                this.httpProxyAgentModule = await import (/* webpackIgnore: true */ 'https-proxy-agent');
            } catch (e) { }
        }
        if (this.socksProxyAgentModuleChecked === false) {
            this.socksProxyAgentModuleChecked = true;
            try {
                // @ts-ignore
                this.socksProxyAgentModule = await import (/* webpackIgnore: true */ 'socks-proxy-agent');
            } catch (e) {}
        }
    }

    setProxyAgents (httpProxy, httpsProxy, socksProxy) {
        let chosenAgent = undefined;
        if (httpProxy) {
            if (this.httpProxyAgentModule === undefined) {
                throw new NotSupported (this.id + ' you need to load JS proxy modules with `.loadProxyModules()` method at first to use proxies');
            }
            if (!(httpProxy in this.proxyDictionaries)) {
                this.proxyDictionaries[httpProxy] = new this.httpProxyAgentModule.HttpProxyAgent(httpProxy);
            }
            chosenAgent = this.proxyDictionaries[httpProxy];
        } else if (httpsProxy) {
            if (this.httpsProxyAgentModule === undefined) {
                throw new NotSupported (this.id + ' you need to load JS proxy modules with `.loadProxyModules()` method at first to use proxies');
            }
            if (!(httpsProxy in this.proxyDictionaries)) {
                this.proxyDictionaries[httpsProxy] = new this.httpsProxyAgentModule.HttpsProxyAgent(httpsProxy);
            }
            chosenAgent = this.proxyDictionaries[httpsProxy];
            chosenAgent.keepAlive = true;
        } else if (socksProxy) {
            if (this.socksProxyAgentModule === undefined) {
                throw new NotSupported (this.id + ' - to use SOCKS proxy with ccxt, at first you need install module "npm i socks-proxy-agent" and then initialize proxies with `.loadProxyModules()` method');
            }
            if (!(socksProxy in this.proxyDictionaries)) {
                this.proxyDictionaries[socksProxy] = new this.socksProxyAgentModule.SocksProxyAgent(socksProxy);
            }
            chosenAgent = this.proxyDictionaries[socksProxy];
        }
        return chosenAgent;
    }

    async loadHttpProxyAgent () {
        // for `http://` protocol proxy-urls, we need to load `http` module only on first call
        if (!this.httpAgent) {
            const httpModule = await import (/* webpackIgnore: true */'node:http')
            this.httpAgent = new httpModule.Agent ();
        }
        return this.httpAgent;
    }

    getHttpAgentIfNeeded (url) {
        if (isNode) {
            // only for non-ssl proxy
            if (url.substring(0, 5) === 'ws://') {
                if (this.httpAgent === undefined) {
                    throw new NotSupported (this.id + ' to use proxy with non-ssl ws:// urls, at first run  `await exchange.loadHttpProxyAgent()` method');
                }
                return this.httpAgent;
            }
        }
        return undefined;
    }


    async fetch (url, method = 'GET', headers: any = undefined, body: any = undefined) {

        // load node-http(s) modules only on first call
        if (isNode) {
            if (!this.nodeHttpModuleLoaded) {
                this.nodeHttpModuleLoaded = true;
                const httpsModule = await import (/* webpackIgnore: true */'node:https')
                this.httpsAgent = new httpsModule.Agent ({ keepAlive: true });
            }
        }

        // ##### PROXY & HEADERS #####
        headers = this.extend (this.headers, headers);
        // proxy-url
        const proxyUrl = this.checkProxyUrlSettings (url, method, headers, body);
        let httpProxyAgent = false;
        if (proxyUrl !== undefined) {
            // part only for node-js
            if (isNode) {
                // in node we need to set header to *
                headers = this.extend ({ 'Origin': this.origin }, headers);
                // only for http proxy
                if (proxyUrl.substring(0, 5) === 'http:') {
                    await this.loadHttpProxyAgent ();
                    httpProxyAgent = this.httpAgent;
                }
            }
            url = proxyUrl + url;
        }
        // proxy agents
        const [ httpProxy, httpsProxy, socksProxy ] = this.checkProxySettings (url, method, headers, body);
        this.checkConflictingProxies (httpProxy || httpsProxy || socksProxy, proxyUrl);
        // skip proxies on the browser
        if (isNode) {
            // this is needed in JS, independently whether proxy properties were set or not, we have to load them because of necessity in WS, which would happen beyond 'fetch' method (WS/etc)
            await this.loadProxyModules ();
        }
        const chosenAgent = this.setProxyAgents (httpProxy, httpsProxy, socksProxy);
        // user-agent
        const userAgent = (this.userAgent !== undefined) ? this.userAgent : this.user_agent;
        if (userAgent && isNode) {
            if (typeof userAgent === 'string') {
                headers = this.extend ({ 'User-Agent': userAgent }, headers);
            } else if ((typeof userAgent === 'object') && ('User-Agent' in userAgent)) {
                headers = this.extend (userAgent, headers);
            }
        }
        // set final headers
        headers = this.setHeaders (headers);
        // log
        if (this.verbose) {
            this.log ("fetch Request:\n", this.id, method, url, "\nRequestHeaders:\n", headers, "\nRequestBody:\n", body, "\n");
        }
        // end of proxies & headers

        if (this.fetchImplementation === undefined) {
            if (isNode) {
                if (this.agent === undefined) {
                    this.agent = this.httpsAgent;
                }
                try {
                    const module = await import (/* webpackIgnore: true */'../static_dependencies/node-fetch/index.js')
                    this.AbortError = module.AbortError
                    this.fetchImplementation = module.default
                    this.FetchError = module.FetchError
                }
                catch (e) {
                    // some users having issues with dynamic imports (https://github.com/ccxt/ccxt/pull/20687)
                    // so let them to fallback to node's native fetch
                    if (typeof fetch === 'function') {
                        this.fetchImplementation = fetch
                        // as it's browser-compatible implementation ( https://nodejs.org/dist/latest-v20.x/docs/api/globals.html#fetch )
                        // it throws same error types
                        this.AbortError = DOMException
                        this.FetchError = TypeError
                    } else {
                        throw new Error ('Seems, "fetch" function is not available in your node-js version, please use latest node-js version');
                    }
                }
            } else {
                this.fetchImplementation = self.fetch;
                this.AbortError = DOMException;
                this.FetchError = TypeError;
            }
        }
        // fetchImplementation cannot be called on this. in browsers:
        // TypeError Failed to execute 'fetch' on 'Window': Illegal invocation
        const fetchImplementation = this.fetchImplementation;
        const params = { method, headers, body, timeout: this.timeout };
        if (this.agent) {
            params['agent'] = this.agent;
        }
        // override agent, if needed
        if (httpProxyAgent) {
            // if proxyUrl is being used, then specifically in nodejs, we need http module, not https
            params['agent'] = httpProxyAgent;
        } else if (chosenAgent) {
            // if http(s)Proxy is being used
            params['agent'] = chosenAgent;
        }
        const controller = new AbortController ()
        params['signal'] = controller.signal
        const timeout = setTimeout (() => {
            controller.abort ();
        }, this.timeout);
        try {
            const response = await fetchImplementation (url, params);
            clearTimeout (timeout);
            return this.handleRestResponse (response, url, method, headers, body);
        } catch (e) {
            if (e instanceof this.AbortError) {
                throw new RequestTimeout (this.id + ' ' + method + ' ' + url + ' request timed out (' + this.timeout + ' ms)');
            } else if (e instanceof this.FetchError) {
                throw new NetworkError (this.id + ' ' + method + ' ' + url + ' fetch failed');
            }
            throw e;
        }
    }

    parseJson (jsonString) {
        try {
            if (this.isJsonEncodedObject (jsonString)) {
                return JSON.parse (this.onJsonResponse (jsonString));
            }
        } catch (e) {
            // SyntaxError
            return undefined;
        }
    }

    getResponseHeaders (response) {
        const result = {};
        response.headers.forEach ((value, key) => {
            key = key.split ('-').map ((word) => this.capitalize (word)).join ('-');
            result[key] = value;
        });
        return result;
    }

    handleRestResponse (response, url, method = 'GET', requestHeaders = undefined, requestBody = undefined) {
        const responseHeaders = this.getResponseHeaders (response);
        if (this.handleContentTypeApplicationZip && (responseHeaders['Content-Type'] === 'application/zip')) {
            const responseBuffer = response.buffer ();
            if (this.enableLastResponseHeaders) {
                this.last_response_headers = responseHeaders;
            }
            if (this.enableLastHttpResponse) {
                this.last_http_response = responseBuffer;
            }
            if (this.verbose) {
                this.log ("handleRestResponse:\n", this.id, method, url, response.status, response.statusText, "\nResponseHeaders:\n", responseHeaders, "ZIP redacted", "\n");
            }
            // no error handler needed, because it would not be a zip response in case of an error
            return responseBuffer;
        }
        return response.text ().then ((responseBody) => {
            const bodyText = this.onRestResponse (response.status, response.statusText, url, method, responseHeaders, responseBody, requestHeaders, requestBody);
            const json = this.parseJson (bodyText);
            if (this.enableLastResponseHeaders) {
                this.last_response_headers = responseHeaders;
            }
            if (this.enableLastHttpResponse) {
                this.last_http_response = responseBody;
            }
            if (this.enableLastJsonResponse) {
                this.last_json_response = json;
            }
            if (this.verbose) {
                this.log ("handleRestResponse:\n", this.id, method, url, response.status, response.statusText, "\nResponseHeaders:\n", responseHeaders, "\nResponseBody:\n", responseBody, "\n");
            }
            const skipFurtherErrorHandling = this.handleErrors (response.status, response.statusText, url, method, responseHeaders, responseBody, json, requestHeaders, requestBody);
            if (!skipFurtherErrorHandling) {
                this.handleHttpStatusCode (response.status, response.statusText, url, method, responseBody);
            }
            return json || responseBody;
        });
    }

    onRestResponse (statusCode, statusText, url, method, responseHeaders, responseBody, requestHeaders, requestBody) {
        return responseBody.trim ();
    }

    onJsonResponse (responseBody) {
        return this.quoteJsonNumbers ? responseBody.replace (/":([+.0-9eE-]+)([,}])/g, '":"$1"$2') : responseBody;
    }

    async loadMarketsHelper (reload = false, params = {}) {
        if (!reload && this.markets) {
            if (!this.markets_by_id) {
                return this.setMarkets (this.markets);
            }
            return this.markets;
        }
        let currencies = undefined;
        // only call if exchange API provides endpoint (true), thus avoid emulated versions ('emulated')
        if (this.has['fetchCurrencies'] === true) {
            currencies = await this.fetchCurrencies ();
        }
        const markets = await this.fetchMarkets (params);
        return this.setMarkets (markets, currencies);
    }

    async loadMarkets (reload = false, params = {}): Promise<Dictionary<Market>> {
        // this method is async, it returns a promise
        if ((reload && !this.reloadingMarkets) || !this.marketsLoading) {
            this.reloadingMarkets = true;
            this.marketsLoading = this.loadMarketsHelper (reload, params).then ((resolved) => {
                this.reloadingMarkets = false;
                return resolved;
            }, (error) => {
                this.reloadingMarkets = false;
                throw error;
            });
        }
        return this.marketsLoading;
    }

    async fetchCurrencies (params = {}) {
        // markets are returned as a list
        // currencies are returned as a dict
        // this is for historical reasons
        // and may be changed for consistency later
        return new Promise ((resolve, reject) => resolve (this.currencies));
    }

    async fetchCurrenciesWs (params = {}) {
        // markets are returned as a list
        // currencies are returned as a dict
        // this is for historical reasons
        // and may be changed for consistency later
        return new Promise ((resolve, reject) => resolve (this.currencies));
    }

    async fetchMarkets (params = {}): Promise<Market[]> {
        // markets are returned as a list
        // currencies are returned as a dict
        // this is for historical reasons
        // and may be changed for consistency later
        return new Promise ((resolve, reject) => resolve (Object.values (this.markets)));
    }

    async fetchMarketsWs (params = {}): Promise<Market[]> {
        // markets are returned as a list
        // currencies are returned as a dict
        // this is for historical reasons
        // and may be changed for consistency later
        return new Promise ((resolve, reject) => resolve (Object.values (this.markets)))
    }

    checkRequiredDependencies () {
        return;
    }

    parseNumber (value, d: number = undefined): number {
        if (value === undefined) {
            return d;
        } else {
            try {
                return this.number (value);
            } catch (e) {
                return d;
            }
        }
    }

    checkOrderArguments (market, type, side, amount, price, params) {
        if (price === undefined) {
            if (type === 'limit') {
                throw new ArgumentsRequired (this.id + ' createOrder() requires a price argument for a limit order');
            }
        }
        if (amount <= 0) {
            throw new ArgumentsRequired (this.id + ' createOrder() amount should be above 0');
        }
    }

    handleHttpStatusCode (code, reason, url, method, body) {
        const codeAsString = code.toString ();
        if (codeAsString in this.httpExceptions) {
            const ErrorClass = this.httpExceptions[codeAsString];
            throw new ErrorClass (this.id + ' ' + method + ' ' + url + ' ' + codeAsString + ' ' + reason + ' ' + body);
        }
    }

    remove0xPrefix (hexData) {
        if (hexData.slice (0, 2) === '0x') {
            return hexData.slice (2);
        } else {
            return hexData;
        }
    }

    spawn(method, ...args) {
        const future = Future();
        // using setTimeout 0 to force the execution to run after the future is returned
        setTimeout(() => {
            method.apply(this, args).then(future.resolve).catch(future.reject);
        }, 0);
        return future;
    }

    delay (timeout, method, ... args) {
        setTimeout (() => {
            this.spawn (method, ... args);
        }, timeout);
    }

    // -----------------------------------------------------------------------
    // -----------------------------------------------------------------------
    // WS/PRO methods

    orderBook (snapshot = {}, depth = Number.MAX_SAFE_INTEGER) {
        return new WsOrderBook (snapshot, depth);
    }

    indexedOrderBook (snapshot = {}, depth = Number.MAX_SAFE_INTEGER) {
        return new IndexedOrderBook (snapshot, depth);
    }

    countedOrderBook (snapshot = {}, depth = Number.MAX_SAFE_INTEGER) {
        return new CountedOrderBook (snapshot, depth);
    }

    handleMessage (client, message) {
    } // stub to override

    // ping (client) {} // stub to override

    ping (client) {
        return undefined;
    }

    client (url: string): WsClient {
        this.clients = this.clients || {};
        if (!this.clients[url]) {
            const onMessage = this.handleMessage.bind (this);
            const onError = this.onError.bind (this);
            const onClose = this.onClose.bind (this);
            const onConnected = this.onConnected.bind (this);
            // decide client type here: ws / signalr / socketio
            const wsOptions = this.safeValue (this.options, 'ws', {});
            // proxy agents
            const [ httpProxy, httpsProxy, socksProxy ] = this.checkWsProxySettings ();
            const chosenAgent = this.setProxyAgents (httpProxy, httpsProxy, socksProxy);
            // part only for node-js
            const httpProxyAgent = this.getHttpAgentIfNeeded (url);
            const finalAgent = chosenAgent ? chosenAgent : (httpProxyAgent ? httpProxyAgent : this.agent);
            //
            const options = this.deepExtend (this.streaming, {
                'log': this.log ? this.log.bind (this) : this.log,
                'ping': (this as any).ping ? (this as any).ping.bind (this) : (this as any).ping,
                'verbose': this.verbose,
                'throttler': new Throttler (this.tokenBucket),
                // add support for proxies
                'options': {
                    'agent': finalAgent,
                }
            }, wsOptions);
            this.clients[url] = new WsClient (url, onMessage, onError, onClose, onConnected, options);
        }
        return this.clients[url];
    }

    watchMultiple (url: string, messageHashes: string[], message = undefined, subscribeHashes = undefined, subscription = undefined) {
        //
        // Without comments the code of this method is short and easy:
        //
        //     const client = this.client (url)
        //     const backoffDelay = 0
        //     const future = client.future (messageHash)
        //     const connected = client.connect (backoffDelay)
        //     connected.then (() => {
        //         if (message && !client.subscriptions[subscribeHash]) {
        //             client.subscriptions[subscribeHash] = true
        //             client.send (message)
        //         }
        //     }).catch ((error) => {})
        //     return future
        //
        // The following is a longer version of this method with comments
        //
        const client = this.client (url) as WsClient;
        // todo: calculate the backoff using the clients cache
        const backoffDelay = 0;
        //
        //  watchOrderBook ---- future ----+---------------+----→ user
        //                                 |               |
        //                                 ↓               ↑
        //                                 |               |
        //                              connect ......→ resolve
        //                                 |               |
        //                                 ↓               ↑
        //                                 |               |
        //                             subscribe -----→ receive
        //
        const future = Future.race (messageHashes.map (messageHash => client.future (messageHash)))
        // read and write subscription, this is done before connecting the client
        // to avoid race conditions when other parts of the code read or write to the client.subscriptions
        let missingSubscriptions = []
        if (subscribeHashes !== undefined) {
            for (let i = 0; i < subscribeHashes.length; i++) {
                const subscribeHash = subscribeHashes[i];
                if (!client.subscriptions[subscribeHash]) {
                    missingSubscriptions.push (subscribeHash)
                    client.subscriptions[subscribeHash] = subscription || true
                }
            }
        }
        // we intentionally do not use await here to avoid unhandled exceptions
        // the policy is to make sure that 100% of promises are resolved or rejected
        // either with a call to client.resolve or client.reject with
        //  a proper exception class instance
        const connected = client.connect (backoffDelay);
        // the following is executed only if the catch-clause does not
        // catch any connection-level exceptions from the client
        // (connection established successfully)
        if ((subscribeHashes === undefined) || missingSubscriptions.length) {
            connected.then (() => {
                const options = this.safeValue (this.options, 'ws');
                const cost = this.safeValue (options, 'cost', 1);
                if (message) {
                    if (this.enableRateLimit && client.throttle) {
                        // add cost here |
                        //               |
                        //               V
                        client.throttle (cost).then (() => {
                            client.send (message);
                        }).catch ((e) => {
                            for (let i = 0; i < missingSubscriptions.length; i++) {
                                const subscribeHash = missingSubscriptions[i];
                                delete client.subscriptions[subscribeHash]
                            }
                            future.reject (e);
                        });
                    } else {
                        client.send (message)
                        .catch ((e) => {
                            for (let i = 0; i < missingSubscriptions.length; i++) {
                                const subscribeHash = missingSubscriptions[i];
                                delete client.subscriptions[subscribeHash]
                            }
                            future.reject (e);
                        });
                    }
                }
            }).catch ((e)=> {
                for (let i = 0; i < missingSubscriptions.length; i++) {
                    const subscribeHash = missingSubscriptions[i];
                    delete client.subscriptions[subscribeHash]
                }
                future.reject (e);
            });
        }
        return future;
    }

    watch (url: string, messageHash: string, message = undefined, subscribeHash = undefined, subscription = undefined) {
        //
        // Without comments the code of this method is short and easy:
        //
        //     const client = this.client (url)
        //     const backoffDelay = 0
        //     const future = client.future (messageHash)
        //     const connected = client.connect (backoffDelay)
        //     connected.then (() => {
        //         if (message && !client.subscriptions[subscribeHash]) {
        //             client.subscriptions[subscribeHash] = true
        //             client.send (message)
        //         }
        //     }).catch ((error) => {})
        //     return future
        //
        // The following is a longer version of this method with comments
        //
        const client = this.client (url) as WsClient;
        // todo: calculate the backoff using the clients cache
        const backoffDelay = 0;
        //
        //  watchOrderBook ---- future ----+---------------+----→ user
        //                                 |               |
        //                                 ↓               ↑
        //                                 |               |
        //                              connect ......→ resolve
        //                                 |               |
        //                                 ↓               ↑
        //                                 |               |
        //                             subscribe -----→ receive
        //
        if ((subscribeHash === undefined) && (messageHash in client.futures)) {
            return client.futures[messageHash];
        }
        const future = client.future (messageHash);
        // read and write subscription, this is done before connecting the client
        // to avoid race conditions when other parts of the code read or write to the client.subscriptions
        const clientSubscription = client.subscriptions[subscribeHash];
        if (!clientSubscription) {
            client.subscriptions[subscribeHash] = subscription || true;
        }
        // we intentionally do not use await here to avoid unhandled exceptions
        // the policy is to make sure that 100% of promises are resolved or rejected
        // either with a call to client.resolve or client.reject with
        //  a proper exception class instance
        const connected = client.connect (backoffDelay);
        // the following is executed only if the catch-clause does not
        // catch any connection-level exceptions from the client
        // (connection established successfully)
        if (!clientSubscription) {
            connected.then (() => {
                const options = this.safeValue (this.options, 'ws');
                const cost = this.safeValue (options, 'cost', 1);
                if (message) {
                    if (this.enableRateLimit && client.throttle) {
                        // add cost here |
                        //               |
                        //               V
                        client.throttle (cost).then (() => {
                            client.send (message);
                        }).catch ((e) => {
                            client.onError (e);
                        });
                    } else {
                        client.send (message)
                        .catch ((e) => {
                            client.onError (e);
                        });
                    }
                }
            }).catch ((e)=> {
                delete client.subscriptions[subscribeHash];
                future.reject (e);
            });
        }
        return future;
    }

    onConnected (client, message = undefined) {
        // for user hooks
        // console.log ('Connected to', client.url)
    }

    onError (client, error) {
        if ((client.url in this.clients) && (this.clients[client.url].error)) {
            delete this.clients[client.url];
        }
    }

    onClose (client, error) {
        if (client.error) {
            // connection closed due to an error, do nothing
        } else {
            // server disconnected a working connection
            if (this.clients[client.url]) {
                delete this.clients[client.url];
            }
        }
    }

    async close () {
        const clients = Object.values (this.clients || {});
        const closedClients = [];
        for (let i = 0; i < clients.length; i++) {
            const client = clients[i] as WsClient;
            client.error = new ExchangeClosedByUser (this.id + ' closedByUser');
            closedClients.push(client.close ());
        }
        await Promise.all (closedClients);
        for (let i = 0; i < clients.length; i++) {
            const client = clients[i] as WsClient;
            delete this.clients[client.url];
        }
        return;
    }

    async loadOrderBook (client, messageHash: string, symbol: string, limit: Int = undefined, params = {}) {
        if (!(symbol in this.orderbooks)) {
            client.reject (new ExchangeError (this.id + ' loadOrderBook() orderbook is not initiated'), messageHash);
            return;
        }
        const maxRetries = this.handleOption ('watchOrderBook', 'snapshotMaxRetries', 3);
        let tries = 0;
        try {
            const stored = this.orderbooks[symbol];
            while (tries < maxRetries) {
                const cache = stored.cache;
                const orderBook = await this.fetchRestOrderBookSafe (symbol, limit, params);
                const index = this.getCacheIndex (orderBook, cache);
                if (index >= 0) {
                    stored.reset (orderBook);
                    this.handleDeltas (stored, cache.slice (index));
                    stored.cache.length = 0;
                    client.resolve (stored, messageHash);
                    return;
                }
                tries++;
            }
            client.reject (new ExchangeError (this.id + ' nonce is behind the cache after ' + maxRetries.toString () + ' tries.'), messageHash);
            delete this.clients[client.url];
        } catch (e) {
            client.reject (e, messageHash);
            await this.loadOrderBook (client, messageHash, symbol, limit, params);
        }
    }

    convertToBigInt (value: string) {
        return BigInt (value); // used on XT
    }

    stringToCharsArray (value) {
        return value.split ('');
    }

    valueIsDefined (value) {
        return value !== undefined && value !== null;
    }

    arraySlice (array, first, second = undefined) {
        if (second === undefined) {
            return array.slice (first);
        }
        return array.slice (first, second);
    }

    getProperty (obj, property, defaultValue = undefined) {
        return (property in obj ? obj[property] : defaultValue);
    }

    setProperty (obj, property, defaultValue = undefined) {
        obj[property] = defaultValue;
    }

    axolotl(payload, hexKey, ed25519) {
        return axolotl(payload, hexKey, ed25519);
    }

    fixStringifiedJsonMembers (content: string) {
        // used for instance in bingx
        // when stringified json has members with their values also stringified, like:
        // '{"code":0, "data":{"order":{"orderId":1742968678528512345,"symbol":"BTC-USDT", "takeProfit":"{\"type\":\"TAKE_PROFIT\",\"stopPrice\":43320.1}","reduceOnly":false}}}'
        // we can fix with below manipulations
        // @ts-ignore
        let modifiedContent = content.replaceAll ('\\', '');
        modifiedContent = modifiedContent.replaceAll ('"{', '{');
        modifiedContent = modifiedContent.replaceAll ('}"', '}');
        return modifiedContent;
    }

    ethAbiEncode (types, args) {
        return this.base16ToBinary (ethers.encode (types, args).slice (2));
    }

    ethEncodeStructuredData (domain, messageTypes, messageData) {
        return this.base16ToBinary (TypedDataEncoder.encode (domain, messageTypes, messageData).slice (-132));
    }

    intToBase16(elem): string {
        return elem.toString(16);
    }

    /* eslint-enable */
    // ------------------------------------------------------------------------

    // ########################################################################
    // ########################################################################
    // ########################################################################
    // ########################################################################
    // ########                        ########                        ########
    // ########                        ########                        ########
    // ########                        ########                        ########
    // ########                        ########                        ########
    // ########        ########################        ########################
    // ########        ########################        ########################
    // ########        ########################        ########################
    // ########        ########################        ########################
    // ########                        ########                        ########
    // ########                        ########                        ########
    // ########                        ########                        ########
    // ########                        ########                        ########
    // ########################################################################
    // ########################################################################
    // ########################################################################
    // ########################################################################
    // ########        ########        ########                        ########
    // ########        ########        ########                        ########
    // ########        ########        ########                        ########
    // ########        ########        ########                        ########
    // ################        ########################        ################
    // ################        ########################        ################
    // ################        ########################        ################
    // ################        ########################        ################
    // ########        ########        ################        ################
    // ########        ########        ################        ################
    // ########        ########        ################        ################
    // ########        ########        ################        ################
    // ########################################################################
    // ########################################################################
    // ########################################################################
    // ########################################################################

    // ------------------------------------------------------------------------
    // METHODS BELOW THIS LINE ARE TRANSPILED FROM JAVASCRIPT TO PYTHON AND PHP

    safeBoolN (dictionaryOrList, keys: IndexType[], defaultValue: boolean = undefined): boolean | undefined {
        /**
         * @ignore
         * @method
         * @description safely extract boolean value from dictionary or list
         * @returns {bool | undefined}
         */
        const value = this.safeValueN (dictionaryOrList, keys, defaultValue);
        if (typeof value === 'boolean') {
            return value;
        }
        return defaultValue;
    }

    safeBool2 (dictionary, key1: IndexType, key2: IndexType, defaultValue: boolean = undefined): boolean | undefined {
        /**
         * @ignore
         * @method
         * @description safely extract boolean value from dictionary or list
         * @returns {bool | undefined}
         */
        return this.safeBoolN (dictionary, [ key1, key2 ], defaultValue);
    }

    safeBool (dictionary, key: IndexType, defaultValue: boolean = undefined): boolean | undefined {
        /**
         * @ignore
         * @method
         * @description safely extract boolean value from dictionary or list
         * @returns {bool | undefined}
         */
        return this.safeBoolN (dictionary, [ key ], defaultValue);
    }

    safeDictN (dictionaryOrList, keys: IndexType[], defaultValue: Dictionary<any> = undefined): Dictionary<any> | undefined {
        /**
         * @ignore
         * @method
         * @description safely extract a dictionary from dictionary or list
         * @returns {object | undefined}
         */
        const value = this.safeValueN (dictionaryOrList, keys, defaultValue);
        if (value === undefined) {
            return defaultValue;
        }
        if (typeof value === 'object') {
            return value;
        }
        return defaultValue;
    }

    safeDict (dictionary, key: IndexType, defaultValue: Dictionary<any> = undefined): Dictionary<any> | undefined {
        /**
         * @ignore
         * @method
         * @description safely extract a dictionary from dictionary or list
         * @returns {object | undefined}
         */
        return this.safeDictN (dictionary, [ key ], defaultValue);
    }

    safeDict2 (dictionary, key1: IndexType, key2: string, defaultValue: Dictionary<any> = undefined): Dictionary<any> | undefined {
        /**
         * @ignore
         * @method
         * @description safely extract a dictionary from dictionary or list
         * @returns {object | undefined}
         */
        return this.safeDictN (dictionary, [ key1, key2 ], defaultValue);
    }

    safeListN (dictionaryOrList, keys: IndexType[], defaultValue: any[] = undefined): any[] | undefined {
        /**
         * @ignore
         * @method
         * @description safely extract an Array from dictionary or list
         * @returns {Array | undefined}
         */
        const value = this.safeValueN (dictionaryOrList, keys, defaultValue);
        if (value === undefined) {
            return defaultValue;
        }
        if (Array.isArray (value)) {
            return value;
        }
        return defaultValue;
    }

    safeList2 (dictionaryOrList, key1: IndexType, key2: string, defaultValue: any[] = undefined): any[] | undefined {
        /**
         * @ignore
         * @method
         * @description safely extract an Array from dictionary or list
         * @returns {Array | undefined}
         */
        return this.safeListN (dictionaryOrList, [ key1, key2 ], defaultValue);
    }

    safeList (dictionaryOrList, key: IndexType, defaultValue: any[] = undefined): any[] | undefined {
        /**
         * @ignore
         * @method
         * @description safely extract an Array from dictionary or list
         * @returns {Array | undefined}
         */
        return this.safeListN (dictionaryOrList, [ key ], defaultValue);
    }

    handleDeltas (orderbook, deltas) {
        for (let i = 0; i < deltas.length; i++) {
            this.handleDelta (orderbook, deltas[i]);
        }
    }

    handleDelta (bookside, delta) {
        throw new NotSupported (this.id + ' handleDelta not supported yet');
    }

    getCacheIndex (orderbook, deltas) {
        // return the first index of the cache that can be applied to the orderbook or -1 if not possible
        return -1;
    }

    findTimeframe (timeframe, timeframes = undefined) {
        if (timeframes === undefined) {
            timeframes = this.timeframes;
        }
        const keys = Object.keys (timeframes);
        for (let i = 0; i < keys.length; i++) {
            const key = keys[i];
            if (timeframes[key] === timeframe) {
                return key;
            }
        }
        return undefined;
    }

    checkProxyUrlSettings (url: string = undefined, method: string = undefined, headers = undefined, body = undefined) {
        const usedProxies = [];
        let proxyUrl = undefined;
        if (this.proxyUrl !== undefined) {
            usedProxies.push ('proxyUrl');
            proxyUrl = this.proxyUrl;
        }
        if (this.proxy_url !== undefined) {
            usedProxies.push ('proxy_url');
            proxyUrl = this.proxy_url;
        }
        if (this.proxyUrlCallback !== undefined) {
            usedProxies.push ('proxyUrlCallback');
            proxyUrl = this.proxyUrlCallback (url, method, headers, body);
        }
        if (this.proxy_url_callback !== undefined) {
            usedProxies.push ('proxy_url_callback');
            proxyUrl = this.proxy_url_callback (url, method, headers, body);
        }
        // backwards-compatibility
        if (this.proxy !== undefined) {
            usedProxies.push ('proxy');
            if (typeof this.proxy === 'function') {
                proxyUrl = this.proxy (url, method, headers, body);
            } else {
                proxyUrl = this.proxy;
            }
        }
        const length = usedProxies.length;
        if (length > 1) {
            const joinedProxyNames = usedProxies.join (',');
            throw new ProxyError (this.id + ' you have multiple conflicting proxy settings (' + joinedProxyNames + '), please use only one from : proxyUrl, proxy_url, proxyUrlCallback, proxy_url_callback');
        }
        return proxyUrl;
    }

    checkProxySettings (url: string = undefined, method: string = undefined, headers = undefined, body = undefined) {
        const usedProxies = [];
        let httpProxy = undefined;
        let httpsProxy = undefined;
        let socksProxy = undefined;
        // httpProxy
        if (this.valueIsDefined (this.httpProxy)) {
            usedProxies.push ('httpProxy');
            httpProxy = this.httpProxy;
        }
        if (this.valueIsDefined (this.http_proxy)) {
            usedProxies.push ('http_proxy');
            httpProxy = this.http_proxy;
        }
        if (this.httpProxyCallback !== undefined) {
            usedProxies.push ('httpProxyCallback');
            httpProxy = this.httpProxyCallback (url, method, headers, body);
        }
        if (this.http_proxy_callback !== undefined) {
            usedProxies.push ('http_proxy_callback');
            httpProxy = this.http_proxy_callback (url, method, headers, body);
        }
        // httpsProxy
        if (this.valueIsDefined (this.httpsProxy)) {
            usedProxies.push ('httpsProxy');
            httpsProxy = this.httpsProxy;
        }
        if (this.valueIsDefined (this.https_proxy)) {
            usedProxies.push ('https_proxy');
            httpsProxy = this.https_proxy;
        }
        if (this.httpsProxyCallback !== undefined) {
            usedProxies.push ('httpsProxyCallback');
            httpsProxy = this.httpsProxyCallback (url, method, headers, body);
        }
        if (this.https_proxy_callback !== undefined) {
            usedProxies.push ('https_proxy_callback');
            httpsProxy = this.https_proxy_callback (url, method, headers, body);
        }
        // socksProxy
        if (this.valueIsDefined (this.socksProxy)) {
            usedProxies.push ('socksProxy');
            socksProxy = this.socksProxy;
        }
        if (this.valueIsDefined (this.socks_proxy)) {
            usedProxies.push ('socks_proxy');
            socksProxy = this.socks_proxy;
        }
        if (this.socksProxyCallback !== undefined) {
            usedProxies.push ('socksProxyCallback');
            socksProxy = this.socksProxyCallback (url, method, headers, body);
        }
        if (this.socks_proxy_callback !== undefined) {
            usedProxies.push ('socks_proxy_callback');
            socksProxy = this.socks_proxy_callback (url, method, headers, body);
        }
        // check
        const length = usedProxies.length;
        if (length > 1) {
            const joinedProxyNames = usedProxies.join (',');
            throw new ProxyError (this.id + ' you have multiple conflicting proxy settings (' + joinedProxyNames + '), please use only one from: httpProxy, httpsProxy, httpProxyCallback, httpsProxyCallback, socksProxy, socksProxyCallback');
        }
        return [ httpProxy, httpsProxy, socksProxy ];
    }

    checkWsProxySettings () {
        const usedProxies = [];
        let wsProxy = undefined;
        let wssProxy = undefined;
        let wsSocksProxy = undefined;
        // ws proxy
        if (this.valueIsDefined (this.wsProxy)) {
            usedProxies.push ('wsProxy');
            wsProxy = this.wsProxy;
        }
        if (this.valueIsDefined (this.ws_proxy)) {
            usedProxies.push ('ws_proxy');
            wsProxy = this.ws_proxy;
        }
        // wss proxy
        if (this.valueIsDefined (this.wssProxy)) {
            usedProxies.push ('wssProxy');
            wssProxy = this.wssProxy;
        }
        if (this.valueIsDefined (this.wss_proxy)) {
            usedProxies.push ('wss_proxy');
            wssProxy = this.wss_proxy;
        }
        // ws socks proxy
        if (this.valueIsDefined (this.wsSocksProxy)) {
            usedProxies.push ('wsSocksProxy');
            wsSocksProxy = this.wsSocksProxy;
        }
        if (this.valueIsDefined (this.ws_socks_proxy)) {
            usedProxies.push ('ws_socks_proxy');
            wsSocksProxy = this.ws_socks_proxy;
        }
        // check
        const length = usedProxies.length;
        if (length > 1) {
            const joinedProxyNames = usedProxies.join (',');
            throw new ProxyError (this.id + ' you have multiple conflicting proxy settings (' + joinedProxyNames + '), please use only one from: wsProxy, wssProxy, wsSocksProxy');
        }
        return [ wsProxy, wssProxy, wsSocksProxy ];
    }

    checkConflictingProxies (proxyAgentSet, proxyUrlSet) {
        if (proxyAgentSet && proxyUrlSet) {
            throw new ProxyError (this.id + ' you have multiple conflicting proxy settings, please use only one from : proxyUrl, httpProxy, httpsProxy, socksProxy');
        }
    }

    findMessageHashes (client, element: string): string[] {
        const result = [];
        const messageHashes = Object.keys (client.futures);
        for (let i = 0; i < messageHashes.length; i++) {
            const messageHash = messageHashes[i];
            if (messageHash.indexOf (element) >= 0) {
                result.push (messageHash);
            }
        }
        return result;
    }

    filterByLimit (array: object[], limit: Int = undefined, key: IndexType = 'timestamp', fromStart: boolean = false): any {
        if (this.valueIsDefined (limit)) {
            const arrayLength = array.length;
            if (arrayLength > 0) {
                let ascending = true;
                if ((key in array[0])) {
                    const first = array[0][key];
                    const last = array[arrayLength - 1][key];
                    if (first !== undefined && last !== undefined) {
                        ascending = first <= last;  // true if array is sorted in ascending order based on 'timestamp'
                    }
                }
                if (fromStart) {
                    if (limit > arrayLength) {
                        limit = arrayLength;
                    }
                    array = ascending ? this.arraySlice (array, 0, limit) : this.arraySlice (array, -limit);
                } else {
                    array = ascending ? this.arraySlice (array, -limit) : this.arraySlice (array, 0, limit);
                }
            }
        }
        return array;
    }

    filterBySinceLimit (array: object[], since: Int = undefined, limit: Int = undefined, key: IndexType = 'timestamp', tail = false): any {
        const sinceIsDefined = this.valueIsDefined (since);
        const parsedArray = this.toArray (array) as any;
        let result = parsedArray;
        if (sinceIsDefined) {
            result = [];
            for (let i = 0; i < parsedArray.length; i++) {
                const entry = parsedArray[i];
                const value = this.safeValue (entry, key);
                if (value && (value >= since)) {
                    result.push (entry);
                }
            }
        }
        if (tail && limit !== undefined) {
            return this.arraySlice (result, -limit);
        }
        // if the user provided a 'since' argument
        // we want to limit the result starting from the 'since'
        const shouldFilterFromStart = !tail && sinceIsDefined;
        return this.filterByLimit (result, limit, key, shouldFilterFromStart);
    }

    filterByValueSinceLimit (array: object[], field: IndexType, value = undefined, since: Int = undefined, limit: Int = undefined, key = 'timestamp', tail = false): any {
        const valueIsDefined = this.valueIsDefined (value);
        const sinceIsDefined = this.valueIsDefined (since);
        const parsedArray = this.toArray (array) as any;
        let result = parsedArray;
        // single-pass filter for both symbol and since
        if (valueIsDefined || sinceIsDefined) {
            result = [];
            for (let i = 0; i < parsedArray.length; i++) {
                const entry = parsedArray[i];
                const entryFiledEqualValue = entry[field] === value;
                const firstCondition = valueIsDefined ? entryFiledEqualValue : true;
                const entryKeyValue = this.safeValue (entry, key);
                const entryKeyGESince = (entryKeyValue) && since && (entryKeyValue >= since);
                const secondCondition = sinceIsDefined ? entryKeyGESince : true;
                if (firstCondition && secondCondition) {
                    result.push (entry);
                }
            }
        }
        if (tail && limit !== undefined) {
            return this.arraySlice (result, -limit);
        }
        return this.filterByLimit (result, limit, key, sinceIsDefined);
    }

    setSandboxMode (enabled: boolean) {
        if (enabled) {
            if ('test' in this.urls) {
                if (typeof this.urls['api'] === 'string') {
                    this.urls['apiBackup'] = this.urls['api'];
                    this.urls['api'] = this.urls['test'];
                } else {
                    this.urls['apiBackup'] = this.clone (this.urls['api']);
                    this.urls['api'] = this.clone (this.urls['test']);
                }
            } else {
                throw new NotSupported (this.id + ' does not have a sandbox URL');
            }
        } else if ('apiBackup' in this.urls) {
            if (typeof this.urls['api'] === 'string') {
                this.urls['api'] = this.urls['apiBackup'] as any;
            } else {
                this.urls['api'] = this.clone (this.urls['apiBackup']);
            }
            const newUrls = this.omit (this.urls, 'apiBackup');
            this.urls = newUrls;
        }
    }

    sign (path, api: any = 'public', method = 'GET', params = {}, headers: any = undefined, body: any = undefined) {
        return {};
    }

    async fetchAccounts (params = {}): Promise<{}> {
        throw new NotSupported (this.id + ' fetchAccounts() is not supported yet');
    }

    async fetchTrades (symbol: string, since: Int = undefined, limit: Int = undefined, params = {}): Promise<Trade[]> {
        throw new NotSupported (this.id + ' fetchTrades() is not supported yet');
    }

    async fetchTradesWs (symbol: string, since: Int = undefined, limit: Int = undefined, params = {}): Promise<Trade[]> {
        throw new NotSupported (this.id + ' fetchTradesWs() is not supported yet');
    }

    async watchTrades (symbol: string, since: Int = undefined, limit: Int = undefined, params = {}): Promise<Trade[]> {
        throw new NotSupported (this.id + ' watchTrades() is not supported yet');
    }

    async watchTradesForSymbols (symbols: string[], since: Int = undefined, limit: Int = undefined, params = {}): Promise<Trade[]> {
        throw new NotSupported (this.id + ' watchTradesForSymbols() is not supported yet');
    }

    async watchMyTradesForSymbols (symbols: string[], since: Int = undefined, limit: Int = undefined, params = {}): Promise<Trade[]> {
        throw new NotSupported (this.id + ' watchMyTradesForSymbols() is not supported yet');
    }

    async watchOrdersForSymbols (symbols: string[], since: Int = undefined, limit: Int = undefined, params = {}): Promise<Order[]> {
        throw new NotSupported (this.id + ' watchOrdersForSymbols() is not supported yet');
    }

    async watchOHLCVForSymbols (symbolsAndTimeframes: string[][], since: Int = undefined, limit: Int = undefined, params = {}): Promise<Dictionary<Dictionary<OHLCV[]>>> {
        throw new NotSupported (this.id + ' watchOHLCVForSymbols() is not supported yet');
    }

    async watchOrderBookForSymbols (symbols: string[], limit: Int = undefined, params = {}): Promise<OrderBook> {
        throw new NotSupported (this.id + ' watchOrderBookForSymbols() is not supported yet');
    }

    async fetchDepositAddresses (codes: string[] = undefined, params = {}): Promise<{}> {
        throw new NotSupported (this.id + ' fetchDepositAddresses() is not supported yet');
    }

    async fetchOrderBook (symbol: string, limit: Int = undefined, params = {}): Promise<OrderBook> {
        throw new NotSupported (this.id + ' fetchOrderBook() is not supported yet');
    }

    async fetchMarginMode (symbol: string, params = {}): Promise<MarginMode> {
        if (this.has['fetchMarginModes']) {
            const marginModes = await this.fetchMarginModes ([ symbol ], params);
            return this.safeDict (marginModes, symbol) as MarginMode;
        } else {
            throw new NotSupported (this.id + ' fetchMarginMode() is not supported yet');
        }
    }

    async fetchMarginModes (symbols: string[] = undefined, params = {}): Promise<MarginModes> {
        throw new NotSupported (this.id + ' fetchMarginModes () is not supported yet');
    }

    async fetchRestOrderBookSafe (symbol, limit = undefined, params = {}) {
        const fetchSnapshotMaxRetries = this.handleOption ('watchOrderBook', 'maxRetries', 3);
        for (let i = 0; i < fetchSnapshotMaxRetries; i++) {
            try {
                const orderBook = await this.fetchOrderBook (symbol, limit, params);
                return orderBook;
            } catch (e) {
                if ((i + 1) === fetchSnapshotMaxRetries) {
                    throw e;
                }
            }
        }
        return undefined;
    }

    async watchOrderBook (symbol: string, limit: Int = undefined, params = {}): Promise<OrderBook> {
        throw new NotSupported (this.id + ' watchOrderBook() is not supported yet');
    }

    async fetchTime (params = {}): Promise<Int> {
        throw new NotSupported (this.id + ' fetchTime() is not supported yet');
    }

    async fetchTradingLimits (symbols: string[] = undefined, params = {}): Promise<{}> {
        throw new NotSupported (this.id + ' fetchTradingLimits() is not supported yet');
    }

    parseMarket (market): Market {
        throw new NotSupported (this.id + ' parseMarket() is not supported yet');
    }

    parseMarkets (markets): Market[] {
        const result = [];
        for (let i = 0; i < markets.length; i++) {
            result.push (this.parseMarket (markets[i]));
        }
        return result;
    }

    parseTicker (ticker: object, market: Market = undefined): Ticker {
        throw new NotSupported (this.id + ' parseTicker() is not supported yet');
    }

    parseDepositAddress (depositAddress, currency: Currency = undefined): object {
        throw new NotSupported (this.id + ' parseDepositAddress() is not supported yet');
    }

    parseTrade (trade: object, market: Market = undefined): Trade {
        throw new NotSupported (this.id + ' parseTrade() is not supported yet');
    }

    parseTransaction (transaction, currency: Currency = undefined): Transaction {
        throw new NotSupported (this.id + ' parseTransaction() is not supported yet');
    }

    parseTransfer (transfer, currency: Currency = undefined): object {
        throw new NotSupported (this.id + ' parseTransfer() is not supported yet');
    }

    parseAccount (account): {} {
        throw new NotSupported (this.id + ' parseAccount() is not supported yet');
    }

    parseLedgerEntry (item, currency: Currency = undefined): object {
        throw new NotSupported (this.id + ' parseLedgerEntry() is not supported yet');
    }

    parseOrder (order, market: Market = undefined): Order {
        throw new NotSupported (this.id + ' parseOrder() is not supported yet');
    }

    async fetchCrossBorrowRates (params = {}): Promise<{}> {
        throw new NotSupported (this.id + ' fetchCrossBorrowRates() is not supported yet');
    }

    async fetchIsolatedBorrowRates (params = {}): Promise<{}> {
        throw new NotSupported (this.id + ' fetchIsolatedBorrowRates() is not supported yet');
    }

    parseMarketLeverageTiers (info, market: Market = undefined): object {
        throw new NotSupported (this.id + ' parseMarketLeverageTiers() is not supported yet');
    }

    async fetchLeverageTiers (symbols: string[] = undefined, params = {}): Promise<Dictionary<LeverageTier>> {
        throw new NotSupported (this.id + ' fetchLeverageTiers() is not supported yet');
    }

    parsePosition (position, market: Market = undefined): Position {
        throw new NotSupported (this.id + ' parsePosition() is not supported yet');
    }

    parseFundingRateHistory (info, market: Market = undefined): FundingRateHistory {
        throw new NotSupported (this.id + ' parseFundingRateHistory() is not supported yet');
    }

    parseBorrowInterest (info, market: Market = undefined): BorrowInterest {
        throw new NotSupported (this.id + ' parseBorrowInterest() is not supported yet');
    }

    parseWsTrade (trade, market: Market = undefined): Trade {
        throw new NotSupported (this.id + ' parseWsTrade() is not supported yet');
    }

    parseWsOrder (order, market: Market = undefined): Order {
        throw new NotSupported (this.id + ' parseWsOrder() is not supported yet');
    }

    parseWsOrderTrade (trade, market: Market = undefined): Trade {
        throw new NotSupported (this.id + ' parseWsOrderTrade() is not supported yet');
    }

    parseWsOHLCV (ohlcv, market: Market = undefined): OHLCV {
        return this.parseOHLCV (ohlcv, market);
    }

    async fetchFundingRates (symbols: string[] = undefined, params = {}): Promise<{}> {
        throw new NotSupported (this.id + ' fetchFundingRates() is not supported yet');
    }

    async transfer (code: string, amount: number, fromAccount: string, toAccount: string, params = {}): Promise<TransferEntry> {
        throw new NotSupported (this.id + ' transfer() is not supported yet');
    }

    async withdraw (code: string, amount: number, address: string, tag = undefined, params = {}): Promise<Transaction> {
        throw new NotSupported (this.id + ' withdraw() is not supported yet');
    }

    async createDepositAddress (code: string, params = {}): Promise<DepositAddressResponse> {
        throw new NotSupported (this.id + ' createDepositAddress() is not supported yet');
    }

    async setLeverage (leverage: Int, symbol: string = undefined, params = {}): Promise<{}> {
        throw new NotSupported (this.id + ' setLeverage() is not supported yet');
    }

    async fetchLeverage (symbol: string, params = {}): Promise<Leverage> {
        if (this.has['fetchLeverages']) {
            const leverages = await this.fetchLeverages ([ symbol ], params);
            return this.safeDict (leverages, symbol) as Leverage;
        } else {
            throw new NotSupported (this.id + ' fetchLeverage() is not supported yet');
        }
    }

    async fetchLeverages (symbols: string[] = undefined, params = {}): Promise<Leverages> {
        throw new NotSupported (this.id + ' fetchLeverages() is not supported yet');
    }

    async setPositionMode (hedged: boolean, symbol: Str = undefined, params = {}): Promise<{}> {
        throw new NotSupported (this.id + ' setPositionMode() is not supported yet');
    }

    async addMargin (symbol: string, amount: number, params = {}): Promise<{}> {
        throw new NotSupported (this.id + ' addMargin() is not supported yet');
    }

    async reduceMargin (symbol: string, amount: number, params = {}): Promise<{}> {
        throw new NotSupported (this.id + ' reduceMargin() is not supported yet');
    }

    async setMargin (symbol: string, amount: number, params = {}): Promise<{}> {
        throw new NotSupported (this.id + ' setMargin() is not supported yet');
    }

    async setMarginMode (marginMode: string, symbol: Str = undefined, params = {}): Promise<{}> {
        throw new NotSupported (this.id + ' setMarginMode() is not supported yet');
    }

    async fetchDepositAddressesByNetwork (code: string, params = {}): Promise<{}> {
        throw new NotSupported (this.id + ' fetchDepositAddressesByNetwork() is not supported yet');
    }

    async fetchOpenInterestHistory (symbol: string, timeframe = '1h', since: Int = undefined, limit: Int = undefined, params = {}): Promise<OpenInterest[]> {
        throw new NotSupported (this.id + ' fetchOpenInterestHistory() is not supported yet');
    }

    async fetchOpenInterest (symbol: string, params = {}): Promise<OpenInterest> {
        throw new NotSupported (this.id + ' fetchOpenInterest() is not supported yet');
    }

    async signIn (params = {}): Promise<{}> {
        throw new NotSupported (this.id + ' signIn() is not supported yet');
    }

    async fetchPaymentMethods (params = {}): Promise<{}> {
        throw new NotSupported (this.id + ' fetchPaymentMethods() is not supported yet');
    }

    parseToInt (number) {
        // Solve Common parseInt misuse ex: parseInt ((since / 1000).toString ())
        // using a number as parameter which is not valid in ts
        const stringifiedNumber = number.toString ();
        const convertedNumber = parseFloat (stringifiedNumber) as any;
        return parseInt (convertedNumber);
    }

    parseToNumeric (number) {
        const stringVersion = this.numberToString (number); // this will convert 1.0 and 1 to "1" and 1.1 to "1.1"
        // keep this in mind:
        // in JS: 1 == 1.0 is true;  1 === 1.0 is true
        // in Python: 1 == 1.0 is true
        // in PHP 1 == 1.0 is true, but 1 === 1.0 is false
        if (stringVersion.indexOf ('.') >= 0) {
            return parseFloat (stringVersion);
        }
        return parseInt (stringVersion);
    }

    isRoundNumber (value) {
        // this method is similar to isInteger, but this is more loyal and does not check for types.
        // i.e. isRoundNumber(1.000) returns true, while isInteger(1.000) returns false
        const res = this.parseToNumeric ((value % 1));
        return res === 0;
    }

    afterConstruct () {
        this.createNetworksByIdObject ();
    }

    createNetworksByIdObject () {
        // automatically generate network-id-to-code mappings
        const networkIdsToCodesGenerated = this.invertFlatStringDictionary (this.safeValue (this.options, 'networks', {})); // invert defined networks dictionary
        this.options['networksById'] = this.extend (networkIdsToCodesGenerated, this.safeValue (this.options, 'networksById', {})); // support manually overriden "networksById" dictionary too
    }

    getDefaultOptions () {
        return {
            'defaultNetworkCodeReplacements': {
                'ETH': { 'ERC20': 'ETH' },
                'TRX': { 'TRC20': 'TRX' },
                'CRO': { 'CRC20': 'CRONOS' },
            },
        };
    }

    safeLedgerEntry (entry: object, currency: Currency = undefined) {
        currency = this.safeCurrency (undefined, currency);
        let direction = this.safeString (entry, 'direction');
        let before = this.safeString (entry, 'before');
        let after = this.safeString (entry, 'after');
        const amount = this.safeString (entry, 'amount');
        if (amount !== undefined) {
            if (before === undefined && after !== undefined) {
                before = Precise.stringSub (after, amount);
            } else if (before !== undefined && after === undefined) {
                after = Precise.stringAdd (before, amount);
            }
        }
        if (before !== undefined && after !== undefined) {
            if (direction === undefined) {
                if (Precise.stringGt (before, after)) {
                    direction = 'out';
                }
                if (Precise.stringGt (after, before)) {
                    direction = 'in';
                }
            }
        }
        const fee = this.safeValue (entry, 'fee');
        if (fee !== undefined) {
            fee['cost'] = this.safeNumber (fee, 'cost');
        }
        const timestamp = this.safeInteger (entry, 'timestamp');
        const info = this.safeDict (entry, 'info', {});
        return {
            'id': this.safeString (entry, 'id'),
            'timestamp': timestamp,
            'datetime': this.iso8601 (timestamp),
            'direction': direction,
            'account': this.safeString (entry, 'account'),
            'referenceId': this.safeString (entry, 'referenceId'),
            'referenceAccount': this.safeString (entry, 'referenceAccount'),
            'type': this.safeString (entry, 'type'),
            'currency': currency['code'],
            'amount': this.parseNumber (amount),
            'before': this.parseNumber (before),
            'after': this.parseNumber (after),
            'status': this.safeString (entry, 'status'),
            'fee': fee,
            'info': info,
        };
    }

    safeCurrencyStructure (currency: object) {
        return this.extend ({
            'active': undefined,
            'code': undefined,
            'deposit': undefined,
            'fee': undefined,
            'fees': {},
            'id': undefined,
            'info': undefined,
            'limits': {
                'deposit': {
                    'min': undefined,
                    'max': undefined,
                },
                'withdraw': {
                    'min': undefined,
                    'max': undefined,
                },
            },
            'name': undefined,
            'networks': {},
            'numericId': undefined,
            'precision': undefined,
            'type': undefined,
            'withdraw': undefined,
        }, currency);
    }

    safeMarketStructure (market = undefined): MarketInterface {
        const cleanStructure = {
            'active': undefined,
            'base': undefined,
            'baseId': undefined,
            'contract': undefined,
            'contractSize': undefined,
            'expiry': undefined,
            'expiryDatetime': undefined,
            'future': undefined,
            'id': undefined,
            'index': undefined,
            'inverse': undefined,
            'limits': {
                'leverage': {
                    'max': undefined,
                    'min': undefined,
                },
                'amount': {
                    'max': undefined,
                    'min': undefined,
                },
                'price': {
                    'max': undefined,
                    'min': undefined,
                },
                'cost': {
                    'max': undefined,
                    'min': undefined,
                },
            },
            'linear': undefined,
            'lowercaseId': undefined,
            'maker': undefined,
            'margin': undefined,
            'option': undefined,
            'optionType': undefined,
            'precision': {
                'amount': undefined,
                'base': undefined,
                'cost': undefined,
                'price': undefined,
                'quote': undefined,
            },
            'quote': undefined,
            'quoteId': undefined,
            'settle': undefined,
            'settleId': undefined,
            'spot': undefined,
            'strike': undefined,
            'subType': undefined,
            'swap': undefined,
            'symbol': undefined,
            'taker': undefined,
            'type': undefined,
            'created': undefined,
            'info': undefined,
        };
        if (market !== undefined) {
            const result = this.extend (cleanStructure, market);
            // set undefined swap/future/etc
            if (result['spot']) {
                if (result['contract'] === undefined) {
                    result['contract'] = false;
                }
                if (result['swap'] === undefined) {
                    result['swap'] = false;
                }
                if (result['future'] === undefined) {
                    result['future'] = false;
                }
                if (result['option'] === undefined) {
                    result['option'] = false;
                }
                if (result['index'] === undefined) {
                    result['index'] = false;
                }
            }
            return result;
        }
        return cleanStructure;
    }

    setMarkets (markets, currencies = undefined) {
        const values = [];
        this.markets_by_id = {};
        // handle marketId conflicts
        // we insert spot markets first
        const marketValues = this.sortBy (this.toArray (markets), 'spot', true, true);
        for (let i = 0; i < marketValues.length; i++) {
            const value = marketValues[i];
            if (value['id'] in this.markets_by_id) {
                (this.markets_by_id[value['id']] as any).push (value);
            } else {
                this.markets_by_id[value['id']] = [ value ] as any;
            }
            const market = this.deepExtend (this.safeMarketStructure (), {
                'precision': this.precision,
                'limits': this.limits,
            }, this.fees['trading'], value);
            if (market['linear']) {
                market['subType'] = 'linear';
            } else if (market['inverse']) {
                market['subType'] = 'inverse';
            } else {
                market['subType'] = undefined;
            }
            values.push (market);
        }
        this.markets = this.indexBy (values, 'symbol') as any;
        const marketsSortedBySymbol = this.keysort (this.markets);
        const marketsSortedById = this.keysort (this.markets_by_id);
        this.symbols = Object.keys (marketsSortedBySymbol);
        this.ids = Object.keys (marketsSortedById);
        if (currencies !== undefined) {
            // currencies is always undefined when called in constructor but not when called from loadMarkets
            this.currencies = this.deepExtend (this.currencies, currencies);
        } else {
            let baseCurrencies = [];
            let quoteCurrencies = [];
            for (let i = 0; i < values.length; i++) {
                const market = values[i];
                const defaultCurrencyPrecision = (this.precisionMode === DECIMAL_PLACES) ? 8 : this.parseNumber ('1e-8');
                const marketPrecision = this.safeDict (market, 'precision', {});
                if ('base' in market) {
                    const currency = this.safeCurrencyStructure ({
                        'id': this.safeString2 (market, 'baseId', 'base'),
                        'numericId': this.safeInteger (market, 'baseNumericId'),
                        'code': this.safeString (market, 'base'),
                        'precision': this.safeValue2 (marketPrecision, 'base', 'amount', defaultCurrencyPrecision),
                    });
                    baseCurrencies.push (currency);
                }
                if ('quote' in market) {
                    const currency = this.safeCurrencyStructure ({
                        'id': this.safeString2 (market, 'quoteId', 'quote'),
                        'numericId': this.safeInteger (market, 'quoteNumericId'),
                        'code': this.safeString (market, 'quote'),
                        'precision': this.safeValue2 (marketPrecision, 'quote', 'price', defaultCurrencyPrecision),
                    });
                    quoteCurrencies.push (currency);
                }
            }
            baseCurrencies = this.sortBy (baseCurrencies, 'code', false, '');
            quoteCurrencies = this.sortBy (quoteCurrencies, 'code', false, '');
            this.baseCurrencies = this.indexBy (baseCurrencies, 'code');
            this.quoteCurrencies = this.indexBy (quoteCurrencies, 'code');
            const allCurrencies = this.arrayConcat (baseCurrencies, quoteCurrencies);
            const groupedCurrencies = this.groupBy (allCurrencies, 'code');
            const codes = Object.keys (groupedCurrencies);
            const resultingCurrencies = [];
            for (let i = 0; i < codes.length; i++) {
                const code = codes[i];
                const groupedCurrenciesCode = this.safeList (groupedCurrencies, code, []);
                let highestPrecisionCurrency = this.safeValue (groupedCurrenciesCode, 0);
                for (let j = 1; j < groupedCurrenciesCode.length; j++) {
                    const currentCurrency = groupedCurrenciesCode[j];
                    if (this.precisionMode === TICK_SIZE) {
                        highestPrecisionCurrency = (currentCurrency['precision'] < highestPrecisionCurrency['precision']) ? currentCurrency : highestPrecisionCurrency;
                    } else {
                        highestPrecisionCurrency = (currentCurrency['precision'] > highestPrecisionCurrency['precision']) ? currentCurrency : highestPrecisionCurrency;
                    }
                }
                resultingCurrencies.push (highestPrecisionCurrency);
            }
            const sortedCurrencies = this.sortBy (resultingCurrencies, 'code');
            this.currencies = this.deepExtend (this.currencies, this.indexBy (sortedCurrencies, 'code'));
        }
        this.currencies_by_id = this.indexBy (this.currencies, 'id');
        const currenciesSortedByCode = this.keysort (this.currencies);
        this.codes = Object.keys (currenciesSortedByCode);
        return this.markets;
    }

    getDescribeForExtendedWsExchange (currentRestInstance: any, parentRestInstance: any, wsBaseDescribe: Dictionary<any>) {
        const extendedRestDescribe = this.deepExtend (parentRestInstance.describe (), currentRestInstance.describe ());
        const superWithRestDescribe = this.deepExtend (extendedRestDescribe, wsBaseDescribe);
        return superWithRestDescribe;
    }

    safeBalance (balance: object): Balances {
        const balances = this.omit (balance, [ 'info', 'timestamp', 'datetime', 'free', 'used', 'total' ]);
        const codes = Object.keys (balances);
        balance['free'] = {};
        balance['used'] = {};
        balance['total'] = {};
        const debtBalance = {};
        for (let i = 0; i < codes.length; i++) {
            const code = codes[i];
            let total = this.safeString (balance[code], 'total');
            let free = this.safeString (balance[code], 'free');
            let used = this.safeString (balance[code], 'used');
            const debt = this.safeString (balance[code], 'debt');
            if ((total === undefined) && (free !== undefined) && (used !== undefined)) {
                total = Precise.stringAdd (free, used);
            }
            if ((free === undefined) && (total !== undefined) && (used !== undefined)) {
                free = Precise.stringSub (total, used);
            }
            if ((used === undefined) && (total !== undefined) && (free !== undefined)) {
                used = Precise.stringSub (total, free);
            }
            balance[code]['free'] = this.parseNumber (free);
            balance[code]['used'] = this.parseNumber (used);
            balance[code]['total'] = this.parseNumber (total);
            balance['free'][code] = balance[code]['free'];
            balance['used'][code] = balance[code]['used'];
            balance['total'][code] = balance[code]['total'];
            if (debt !== undefined) {
                balance[code]['debt'] = this.parseNumber (debt);
                debtBalance[code] = balance[code]['debt'];
            }
        }
        const debtBalanceArray = Object.keys (debtBalance);
        const length = debtBalanceArray.length;
        if (length) {
            balance['debt'] = debtBalance;
        }
        return balance as any;
    }

    safeOrder (order: object, market: Market = undefined): Order {
        // parses numbers as strings
        // * it is important pass the trades as unparsed rawTrades
        let amount = this.omitZero (this.safeString (order, 'amount'));
        let remaining = this.safeString (order, 'remaining');
        let filled = this.safeString (order, 'filled');
        let cost = this.safeString (order, 'cost');
        let average = this.omitZero (this.safeString (order, 'average'));
        let price = this.omitZero (this.safeString (order, 'price'));
        let lastTradeTimeTimestamp = this.safeInteger (order, 'lastTradeTimestamp');
        let symbol = this.safeString (order, 'symbol');
        let side = this.safeString (order, 'side');
        const status = this.safeString (order, 'status');
        const parseFilled = (filled === undefined);
        const parseCost = (cost === undefined);
        const parseLastTradeTimeTimestamp = (lastTradeTimeTimestamp === undefined);
        const fee = this.safeValue (order, 'fee');
        const parseFee = (fee === undefined);
        const parseFees = this.safeValue (order, 'fees') === undefined;
        const parseSymbol = symbol === undefined;
        const parseSide = side === undefined;
        const shouldParseFees = parseFee || parseFees;
        const fees = this.safeList (order, 'fees', []);
        let trades = [];
        if (parseFilled || parseCost || shouldParseFees) {
            const rawTrades = this.safeValue (order, 'trades', trades);
            const oldNumber = this.number;
            // we parse trades as strings here!
            (this as any).number = String;
            const firstTrade = this.safeValue (rawTrades, 0);
            // parse trades if they haven't already been parsed
            const tradesAreParsed = ((firstTrade !== undefined) && ('info' in firstTrade) && ('id' in firstTrade));
            if (!tradesAreParsed) {
                trades = this.parseTrades (rawTrades, market);
            } else {
                trades = rawTrades;
            }
            this.number = oldNumber;
            let tradesLength = 0;
            const isArray = Array.isArray (trades);
            if (isArray) {
                tradesLength = trades.length;
            }
            if (isArray && (tradesLength > 0)) {
                // move properties that are defined in trades up into the order
                if (order['symbol'] === undefined) {
                    order['symbol'] = trades[0]['symbol'];
                }
                if (order['side'] === undefined) {
                    order['side'] = trades[0]['side'];
                }
                if (order['type'] === undefined) {
                    order['type'] = trades[0]['type'];
                }
                if (order['id'] === undefined) {
                    order['id'] = trades[0]['order'];
                }
                if (parseFilled) {
                    filled = '0';
                }
                if (parseCost) {
                    cost = '0';
                }
                for (let i = 0; i < trades.length; i++) {
                    const trade = trades[i];
                    const tradeAmount = this.safeString (trade, 'amount');
                    if (parseFilled && (tradeAmount !== undefined)) {
                        filled = Precise.stringAdd (filled, tradeAmount);
                    }
                    const tradeCost = this.safeString (trade, 'cost');
                    if (parseCost && (tradeCost !== undefined)) {
                        cost = Precise.stringAdd (cost, tradeCost);
                    }
                    if (parseSymbol) {
                        symbol = this.safeString (trade, 'symbol');
                    }
                    if (parseSide) {
                        side = this.safeString (trade, 'side');
                    }
                    const tradeTimestamp = this.safeValue (trade, 'timestamp');
                    if (parseLastTradeTimeTimestamp && (tradeTimestamp !== undefined)) {
                        if (lastTradeTimeTimestamp === undefined) {
                            lastTradeTimeTimestamp = tradeTimestamp;
                        } else {
                            lastTradeTimeTimestamp = Math.max (lastTradeTimeTimestamp, tradeTimestamp);
                        }
                    }
                    if (shouldParseFees) {
                        const tradeFees = this.safeValue (trade, 'fees');
                        if (tradeFees !== undefined) {
                            for (let j = 0; j < tradeFees.length; j++) {
                                const tradeFee = tradeFees[j];
                                fees.push (this.extend ({}, tradeFee));
                            }
                        } else {
                            const tradeFee = this.safeValue (trade, 'fee');
                            if (tradeFee !== undefined) {
                                fees.push (this.extend ({}, tradeFee));
                            }
                        }
                    }
                }
            }
        }
        if (shouldParseFees) {
            const reducedFees = this.reduceFees ? this.reduceFeesByCurrency (fees) : fees;
            const reducedLength = reducedFees.length;
            for (let i = 0; i < reducedLength; i++) {
                reducedFees[i]['cost'] = this.safeNumber (reducedFees[i], 'cost');
                if ('rate' in reducedFees[i]) {
                    reducedFees[i]['rate'] = this.safeNumber (reducedFees[i], 'rate');
                }
            }
            if (!parseFee && (reducedLength === 0)) {
                // copy fee to avoid modification by reference
                const feeCopy = this.deepExtend (fee);
                feeCopy['cost'] = this.safeNumber (feeCopy, 'cost');
                if ('rate' in feeCopy) {
                    feeCopy['rate'] = this.safeNumber (feeCopy, 'rate');
                }
                reducedFees.push (feeCopy);
            }
            order['fees'] = reducedFees;
            if (parseFee && (reducedLength === 1)) {
                order['fee'] = reducedFees[0];
            }
        }
        if (amount === undefined) {
            // ensure amount = filled + remaining
            if (filled !== undefined && remaining !== undefined) {
                amount = Precise.stringAdd (filled, remaining);
            } else if (status === 'closed') {
                amount = filled;
            }
        }
        if (filled === undefined) {
            if (amount !== undefined && remaining !== undefined) {
                filled = Precise.stringSub (amount, remaining);
            } else if (status === 'closed' && amount !== undefined) {
                filled = amount;
            }
        }
        if (remaining === undefined) {
            if (amount !== undefined && filled !== undefined) {
                remaining = Precise.stringSub (amount, filled);
            } else if (status === 'closed') {
                remaining = '0';
            }
        }
        // ensure that the average field is calculated correctly
        const inverse = this.safeBool (market, 'inverse', false);
        const contractSize = this.numberToString (this.safeValue (market, 'contractSize', 1));
        // inverse
        // price = filled * contract size / cost
        //
        // linear
        // price = cost / (filled * contract size)
        if (average === undefined) {
            if ((filled !== undefined) && (cost !== undefined) && Precise.stringGt (filled, '0')) {
                const filledTimesContractSize = Precise.stringMul (filled, contractSize);
                if (inverse) {
                    average = Precise.stringDiv (filledTimesContractSize, cost);
                } else {
                    average = Precise.stringDiv (cost, filledTimesContractSize);
                }
            }
        }
        // similarly
        // inverse
        // cost = filled * contract size / price
        //
        // linear
        // cost = filled * contract size * price
        const costPriceExists = (average !== undefined) || (price !== undefined);
        if (parseCost && (filled !== undefined) && costPriceExists) {
            let multiplyPrice = undefined;
            if (average === undefined) {
                multiplyPrice = price;
            } else {
                multiplyPrice = average;
            }
            // contract trading
            const filledTimesContractSize = Precise.stringMul (filled, contractSize);
            if (inverse) {
                cost = Precise.stringDiv (filledTimesContractSize, multiplyPrice);
            } else {
                cost = Precise.stringMul (filledTimesContractSize, multiplyPrice);
            }
        }
        // support for market orders
        const orderType = this.safeValue (order, 'type');
        const emptyPrice = (price === undefined) || Precise.stringEquals (price, '0');
        if (emptyPrice && (orderType === 'market')) {
            price = average;
        }
        // we have trades with string values at this point so we will mutate them
        for (let i = 0; i < trades.length; i++) {
            const entry = trades[i];
            entry['amount'] = this.safeNumber (entry, 'amount');
            entry['price'] = this.safeNumber (entry, 'price');
            entry['cost'] = this.safeNumber (entry, 'cost');
            const tradeFee = this.safeDict (entry, 'fee', {});
            tradeFee['cost'] = this.safeNumber (tradeFee, 'cost');
            if ('rate' in tradeFee) {
                tradeFee['rate'] = this.safeNumber (tradeFee, 'rate');
            }
            const entryFees = this.safeList (entry, 'fees', []);
            for (let j = 0; j < entryFees.length; j++) {
                entryFees[j]['cost'] = this.safeNumber (entryFees[j], 'cost');
            }
            entry['fees'] = entryFees;
            entry['fee'] = tradeFee;
        }
        let timeInForce = this.safeString (order, 'timeInForce');
        let postOnly = this.safeValue (order, 'postOnly');
        // timeInForceHandling
        if (timeInForce === undefined) {
            if (this.safeString (order, 'type') === 'market') {
                timeInForce = 'IOC';
            }
            // allow postOnly override
            if (postOnly) {
                timeInForce = 'PO';
            }
        } else if (postOnly === undefined) {
            // timeInForce is not undefined here
            postOnly = timeInForce === 'PO';
        }
        const timestamp = this.safeInteger (order, 'timestamp');
        const lastUpdateTimestamp = this.safeInteger (order, 'lastUpdateTimestamp');
        let datetime = this.safeString (order, 'datetime');
        if (datetime === undefined) {
            datetime = this.iso8601 (timestamp);
        }
        const triggerPrice = this.parseNumber (this.safeString2 (order, 'triggerPrice', 'stopPrice'));
        const takeProfitPrice = this.parseNumber (this.safeString (order, 'takeProfitPrice'));
        const stopLossPrice = this.parseNumber (this.safeString (order, 'stopLossPrice'));
        return this.extend (order, {
            'amount': this.parseNumber (amount),
            'average': this.parseNumber (average),
            'clientOrderId': this.safeString (order, 'clientOrderId'),
            'cost': this.parseNumber (cost),
            'datetime': datetime,
            'fee': this.safeValue (order, 'fee'),
            'filled': this.parseNumber (filled),
            'id': this.safeString (order, 'id'),
            'lastTradeTimestamp': lastTradeTimeTimestamp,
            'lastUpdateTimestamp': lastUpdateTimestamp,
            'postOnly': postOnly,
            'price': this.parseNumber (price),
            'reduceOnly': this.safeValue (order, 'reduceOnly'),
            'remaining': this.parseNumber (remaining),
            'side': side,
            'status': status,
            'stopLossPrice': stopLossPrice,
            'stopPrice': triggerPrice, // ! deprecated, use triggerPrice instead
            'symbol': symbol,
            'takeProfitPrice': takeProfitPrice,
            'timeInForce': timeInForce,
            'timestamp': timestamp,
            'trades': trades,
            'triggerPrice': triggerPrice,
            'type': this.safeString (order, 'type'),
        });
    }

    parseOrders (orders: object, market: Market = undefined, since: Int = undefined, limit: Int = undefined, params = {}): Order[] {
        //
        // the value of orders is either a dict or a list
        //
        // dict
        //
        //     {
        //         'id1': { ... },
        //         'id2': { ... },
        //         'id3': { ... },
        //         ...
        //     }
        //
        // list
        //
        //     [
        //         { 'id': 'id1', ... },
        //         { 'id': 'id2', ... },
        //         { 'id': 'id3', ... },
        //         ...
        //     ]
        //
        let results = [];
        if (Array.isArray (orders)) {
            for (let i = 0; i < orders.length; i++) {
                const order = this.extend (this.parseOrder (orders[i], market), params);
                results.push (order);
            }
        } else {
            const ids = Object.keys (orders);
            for (let i = 0; i < ids.length; i++) {
                const id = ids[i];
                const order = this.extend (this.parseOrder (this.extend ({ 'id': id }, orders[id]), market), params);
                results.push (order);
            }
        }
        results = this.sortBy (results, 'timestamp');
        const symbol = (market !== undefined) ? market['symbol'] : undefined;
        return this.filterBySymbolSinceLimit (results, symbol, since, limit) as Order[];
    }

    calculateFee (symbol: string, type: string, side: string, amount: number, price: number, takerOrMaker = 'taker', params = {}) {
        if (type === 'market' && takerOrMaker === 'maker') {
            throw new ArgumentsRequired (this.id + ' calculateFee() - you have provided incompatible arguments - "market" type order can not be "maker". Change either the "type" or the "takerOrMaker" argument to calculate the fee.');
        }
        const market = this.markets[symbol];
        const feeSide = this.safeString (market, 'feeSide', 'quote');
        let useQuote = undefined;
        if (feeSide === 'get') {
            // the fee is always in the currency you get
            useQuote = side === 'sell';
        } else if (feeSide === 'give') {
            // the fee is always in the currency you give
            useQuote = side === 'buy';
        } else {
            // the fee is always in feeSide currency
            useQuote = feeSide === 'quote';
        }
        let cost = this.numberToString (amount);
        let key = undefined;
        if (useQuote) {
            const priceString = this.numberToString (price);
            cost = Precise.stringMul (cost, priceString);
            key = 'quote';
        } else {
            key = 'base';
        }
        // for derivatives, the fee is in 'settle' currency
        if (!market['spot']) {
            key = 'settle';
        }
        // even if `takerOrMaker` argument was set to 'maker', for 'market' orders we should forcefully override it to 'taker'
        if (type === 'market') {
            takerOrMaker = 'taker';
        }
        const rate = this.safeString (market, takerOrMaker);
        cost = Precise.stringMul (cost, rate);
        return {
            'cost': this.parseNumber (cost),
            'currency': market[key],
            'rate': this.parseNumber (rate),
            'type': takerOrMaker,
        };
    }

    safeLiquidation (liquidation: object, market: Market = undefined): Liquidation {
        const contracts = this.safeString (liquidation, 'contracts');
        const contractSize = this.safeString (market, 'contractSize');
        const price = this.safeString (liquidation, 'price');
        let baseValue = this.safeString (liquidation, 'baseValue');
        let quoteValue = this.safeString (liquidation, 'quoteValue');
        if ((baseValue === undefined) && (contracts !== undefined) && (contractSize !== undefined) && (price !== undefined)) {
            baseValue = Precise.stringMul (contracts, contractSize);
        }
        if ((quoteValue === undefined) && (baseValue !== undefined) && (price !== undefined)) {
            quoteValue = Precise.stringMul (baseValue, price);
        }
        liquidation['contracts'] = this.parseNumber (contracts);
        liquidation['contractSize'] = this.parseNumber (contractSize);
        liquidation['price'] = this.parseNumber (price);
        liquidation['baseValue'] = this.parseNumber (baseValue);
        liquidation['quoteValue'] = this.parseNumber (quoteValue);
        return liquidation as Liquidation;
    }

    safeTrade (trade: object, market: Market = undefined): Trade {
        const amount = this.safeString (trade, 'amount');
        const price = this.safeString (trade, 'price');
        let cost = this.safeString (trade, 'cost');
        if (cost === undefined) {
            // contract trading
            const contractSize = this.safeString (market, 'contractSize');
            let multiplyPrice = price;
            if (contractSize !== undefined) {
                const inverse = this.safeBool (market, 'inverse', false);
                if (inverse) {
                    multiplyPrice = Precise.stringDiv ('1', price);
                }
                multiplyPrice = Precise.stringMul (multiplyPrice, contractSize);
            }
            cost = Precise.stringMul (multiplyPrice, amount);
        }
        const parseFee = this.safeValue (trade, 'fee') === undefined;
        const parseFees = this.safeValue (trade, 'fees') === undefined;
        const shouldParseFees = parseFee || parseFees;
        const fees = [];
        const fee = this.safeValue (trade, 'fee');
        if (shouldParseFees) {
            const reducedFees = this.reduceFees ? this.reduceFeesByCurrency (fees) : fees;
            const reducedLength = reducedFees.length;
            for (let i = 0; i < reducedLength; i++) {
                reducedFees[i]['cost'] = this.safeNumber (reducedFees[i], 'cost');
                if ('rate' in reducedFees[i]) {
                    reducedFees[i]['rate'] = this.safeNumber (reducedFees[i], 'rate');
                }
            }
            if (!parseFee && (reducedLength === 0)) {
                // copy fee to avoid modification by reference
                const feeCopy = this.deepExtend (fee);
                feeCopy['cost'] = this.safeNumber (feeCopy, 'cost');
                if ('rate' in feeCopy) {
                    feeCopy['rate'] = this.safeNumber (feeCopy, 'rate');
                }
                reducedFees.push (feeCopy);
            }
            if (parseFees) {
                trade['fees'] = reducedFees;
            }
            if (parseFee && (reducedLength === 1)) {
                trade['fee'] = reducedFees[0];
            }
            const tradeFee = this.safeValue (trade, 'fee');
            if (tradeFee !== undefined) {
                tradeFee['cost'] = this.safeNumber (tradeFee, 'cost');
                if ('rate' in tradeFee) {
                    tradeFee['rate'] = this.safeNumber (tradeFee, 'rate');
                }
                trade['fee'] = tradeFee;
            }
        }
        trade['amount'] = this.parseNumber (amount);
        trade['cost'] = this.parseNumber (cost);
        trade['price'] = this.parseNumber (price);
        return trade as Trade;
    }

    invertFlatStringDictionary (dict) {
        const reversed = {};
        const keys = Object.keys (dict);
        for (let i = 0; i < keys.length; i++) {
            const key = keys[i];
            const value = dict[key];
            if (typeof value === 'string') {
                reversed[value] = key;
            }
        }
        return reversed;
    }

    reduceFeesByCurrency (fees) {
        //
        // this function takes a list of fee structures having the following format
        //
        //     string = true
        //
        //     [
        //         { 'currency': 'BTC', 'cost': '0.1' },
        //         { 'currency': 'BTC', 'cost': '0.2'  },
        //         { 'currency': 'BTC', 'cost': '0.2', 'rate': '0.00123' },
        //         { 'currency': 'BTC', 'cost': '0.4', 'rate': '0.00123' },
        //         { 'currency': 'BTC', 'cost': '0.5', 'rate': '0.00456' },
        //         { 'currency': 'USDT', 'cost': '12.3456' },
        //     ]
        //
        //     string = false
        //
        //     [
        //         { 'currency': 'BTC', 'cost': 0.1 },
        //         { 'currency': 'BTC', 'cost': 0.2 },
        //         { 'currency': 'BTC', 'cost': 0.2, 'rate': 0.00123 },
        //         { 'currency': 'BTC', 'cost': 0.4, 'rate': 0.00123 },
        //         { 'currency': 'BTC', 'cost': 0.5, 'rate': 0.00456 },
        //         { 'currency': 'USDT', 'cost': 12.3456 },
        //     ]
        //
        // and returns a reduced fee list, where fees are summed per currency and rate (if any)
        //
        //     string = true
        //
        //     [
        //         { 'currency': 'BTC', 'cost': '0.4'  },
        //         { 'currency': 'BTC', 'cost': '0.6', 'rate': '0.00123' },
        //         { 'currency': 'BTC', 'cost': '0.5', 'rate': '0.00456' },
        //         { 'currency': 'USDT', 'cost': '12.3456' },
        //     ]
        //
        //     string  = false
        //
        //     [
        //         { 'currency': 'BTC', 'cost': 0.3  },
        //         { 'currency': 'BTC', 'cost': 0.6, 'rate': 0.00123 },
        //         { 'currency': 'BTC', 'cost': 0.5, 'rate': 0.00456 },
        //         { 'currency': 'USDT', 'cost': 12.3456 },
        //     ]
        //
        const reduced = {};
        for (let i = 0; i < fees.length; i++) {
            const fee = fees[i];
            const feeCurrencyCode = this.safeString (fee, 'currency');
            if (feeCurrencyCode !== undefined) {
                const rate = this.safeString (fee, 'rate');
                const cost = this.safeValue (fee, 'cost');
                if (Precise.stringEq (cost, '0')) {
                    // omit zero cost fees
                    continue;
                }
                if (!(feeCurrencyCode in reduced)) {
                    reduced[feeCurrencyCode] = {};
                }
                const rateKey = (rate === undefined) ? '' : rate;
                if (rateKey in reduced[feeCurrencyCode]) {
                    reduced[feeCurrencyCode][rateKey]['cost'] = Precise.stringAdd (reduced[feeCurrencyCode][rateKey]['cost'], cost);
                } else {
                    reduced[feeCurrencyCode][rateKey] = {
                        'cost': cost,
                        'currency': feeCurrencyCode,
                    };
                    if (rate !== undefined) {
                        reduced[feeCurrencyCode][rateKey]['rate'] = rate;
                    }
                }
            }
        }
        let result = [];
        const feeValues = Object.values (reduced);
        for (let i = 0; i < feeValues.length; i++) {
            const reducedFeeValues = Object.values (feeValues[i]);
            result = this.arrayConcat (result, reducedFeeValues);
        }
        return result;
    }

    safeTicker (ticker: object, market: Market = undefined): Ticker {
        let open = this.omitZero (this.safeString (ticker, 'open'));
        let close = this.omitZero (this.safeString (ticker, 'close'));
        let last = this.omitZero (this.safeString (ticker, 'last'));
        let change = this.omitZero (this.safeString (ticker, 'change'));
        let percentage = this.omitZero (this.safeString (ticker, 'percentage'));
        let average = this.omitZero (this.safeString (ticker, 'average'));
        let vwap = this.omitZero (this.safeString (ticker, 'vwap'));
        const baseVolume = this.safeString (ticker, 'baseVolume');
        const quoteVolume = this.safeString (ticker, 'quoteVolume');
        if (vwap === undefined) {
            vwap = Precise.stringDiv (this.omitZero (quoteVolume), baseVolume);
        }
        if ((last !== undefined) && (close === undefined)) {
            close = last;
        } else if ((last === undefined) && (close !== undefined)) {
            last = close;
        }
        if ((last !== undefined) && (open !== undefined)) {
            if (change === undefined) {
                change = Precise.stringSub (last, open);
            }
            if (average === undefined) {
                average = Precise.stringDiv (Precise.stringAdd (last, open), '2');
            }
        }
        if ((percentage === undefined) && (change !== undefined) && (open !== undefined) && Precise.stringGt (open, '0')) {
            percentage = Precise.stringMul (Precise.stringDiv (change, open), '100');
        }
        if ((change === undefined) && (percentage !== undefined) && (open !== undefined)) {
            change = Precise.stringDiv (Precise.stringMul (percentage, open), '100');
        }
        if ((open === undefined) && (last !== undefined) && (change !== undefined)) {
            open = Precise.stringSub (last, change);
        }
        // timestamp and symbol operations don't belong in safeTicker
        // they should be done in the derived classes
        return this.extend (ticker, {
            'ask': this.parseNumber (this.omitZero (this.safeNumber (ticker, 'ask'))),
            'askVolume': this.safeNumber (ticker, 'askVolume'),
            'average': this.parseNumber (average),
            'baseVolume': this.parseNumber (baseVolume),
            'bid': this.parseNumber (this.omitZero (this.safeNumber (ticker, 'bid'))),
            'bidVolume': this.safeNumber (ticker, 'bidVolume'),
            'change': this.parseNumber (change),
            'close': this.parseNumber (this.omitZero (this.parseNumber (close))),
            'high': this.parseNumber (this.omitZero (this.safeString (ticker, 'high'))),
            'last': this.parseNumber (this.omitZero (this.parseNumber (last))),
            'low': this.parseNumber (this.omitZero (this.safeNumber (ticker, 'low'))),
            'open': this.parseNumber (this.omitZero (this.parseNumber (open))),
            'percentage': this.parseNumber (percentage),
            'previousClose': this.safeNumber (ticker, 'previousClose'),
            'quoteVolume': this.parseNumber (quoteVolume),
            'vwap': this.parseNumber (vwap),
        });
    }

    async fetchBorrowRate (code: string, amount, params = {}): Promise<{}> {
        throw new NotSupported (this.id + ' fetchBorrowRate is deprecated, please use fetchCrossBorrowRate or fetchIsolatedBorrowRate instead');
    }

    async repayCrossMargin (code: string, amount, params = {}): Promise<{}> {
        throw new NotSupported (this.id + ' repayCrossMargin is not support yet');
    }

    async repayIsolatedMargin (symbol: string, code: string, amount, params = {}): Promise<{}> {
        throw new NotSupported (this.id + ' repayIsolatedMargin is not support yet');
    }

    async borrowCrossMargin (code: string, amount: number, params = {}): Promise<{}> {
        throw new NotSupported (this.id + ' borrowCrossMargin is not support yet');
    }

    async borrowIsolatedMargin (symbol: string, code: string, amount: number, params = {}): Promise<{}> {
        throw new NotSupported (this.id + ' borrowIsolatedMargin is not support yet');
    }

    async borrowMargin (code: string, amount, symbol: Str = undefined, params = {}): Promise<{}> {
        throw new NotSupported (this.id + ' borrowMargin is deprecated, please use borrowCrossMargin or borrowIsolatedMargin instead');
    }

    async repayMargin (code: string, amount, symbol: Str = undefined, params = {}): Promise<{}> {
        throw new NotSupported (this.id + ' repayMargin is deprecated, please use repayCrossMargin or repayIsolatedMargin instead');
    }

    async fetchOHLCV (symbol: string, timeframe = '1m', since: Int = undefined, limit: Int = undefined, params = {}): Promise<OHLCV[]> {
        let message = '';
        if (this.has['fetchTrades']) {
            message = '. If you want to build OHLCV candles from trade executions data, visit https://github.com/ccxt/ccxt/tree/master/examples/ and see "build-ohlcv-bars" file';
        }
        throw new NotSupported (this.id + ' fetchOHLCV() is not supported yet' + message);
    }

    async fetchOHLCVWs (symbol: string, timeframe = '1m', since: Int = undefined, limit: Int = undefined, params = {}): Promise<OHLCV[]> {
        let message = '';
        if (this.has['fetchTradesWs']) {
            message = '. If you want to build OHLCV candles from trade executions data, visit https://github.com/ccxt/ccxt/tree/master/examples/ and see "build-ohlcv-bars" file';
        }
        throw new NotSupported (this.id + ' fetchOHLCVWs() is not supported yet. Try using fetchOHLCV instead.' + message);
    }

    async watchOHLCV (symbol: string, timeframe = '1m', since: Int = undefined, limit: Int = undefined, params = {}): Promise<OHLCV[]> {
        throw new NotSupported (this.id + ' watchOHLCV() is not supported yet');
    }

    convertTradingViewToOHLCV (ohlcvs, timestamp = 't', open = 'o', high = 'h', low = 'l', close = 'c', volume = 'v', ms = false) {
        const result = [];
        const timestamps = this.safeList (ohlcvs, timestamp, []);
        const opens = this.safeList (ohlcvs, open, []);
        const highs = this.safeList (ohlcvs, high, []);
        const lows = this.safeList (ohlcvs, low, []);
        const closes = this.safeList (ohlcvs, close, []);
        const volumes = this.safeList (ohlcvs, volume, []);
        for (let i = 0; i < timestamps.length; i++) {
            result.push ([
                ms ? this.safeInteger (timestamps, i) : this.safeTimestamp (timestamps, i),
                this.safeValue (opens, i),
                this.safeValue (highs, i),
                this.safeValue (lows, i),
                this.safeValue (closes, i),
                this.safeValue (volumes, i),
            ]);
        }
        return result;
    }

    convertOHLCVToTradingView (ohlcvs, timestamp = 't', open = 'o', high = 'h', low = 'l', close = 'c', volume = 'v', ms = false) {
        const result = {};
        result[close] = [];
        result[high] = [];
        result[low] = [];
        result[open] = [];
        result[timestamp] = [];
        result[volume] = [];
        for (let i = 0; i < ohlcvs.length; i++) {
            const ts = ms ? ohlcvs[i][0] : this.parseToInt (ohlcvs[i][0] / 1000);
            result[timestamp].push (ts);
            result[open].push (ohlcvs[i][1]);
            result[high].push (ohlcvs[i][2]);
            result[low].push (ohlcvs[i][3]);
            result[close].push (ohlcvs[i][4]);
            result[volume].push (ohlcvs[i][5]);
        }
        return result;
    }

    async fetchWebEndpoint (method, endpointMethod, returnAsJson, startRegex = undefined, endRegex = undefined) {
        let errorMessage = '';
        const options = this.safeValue (this.options, method, {});
        const muteOnFailure = this.safeBool (options, 'webApiMuteFailure', true);
        try {
            // if it was not explicitly disabled, then don't fetch
            if (this.safeBool (options, 'webApiEnable', true) !== true) {
                return undefined;
            }
            const maxRetries = this.safeValue (options, 'webApiRetries', 10);
            let response = undefined;
            let retry = 0;
            while (retry < maxRetries) {
                try {
                    response = await this[endpointMethod] ({});
                    break;
                } catch (e) {
                    retry = retry + 1;
                    if (retry === maxRetries) {
                        throw e;
                    }
                }
            }
            let content = response;
            if (startRegex !== undefined) {
                const splitted_by_start = content.split (startRegex);
                content = splitted_by_start[1]; // we need second part after start
            }
            if (endRegex !== undefined) {
                const splitted_by_end = content.split (endRegex);
                content = splitted_by_end[0]; // we need first part after start
            }
            if (returnAsJson && (typeof content === 'string')) {
                const jsoned = this.parseJson (content.trim ()); // content should be trimmed before json parsing
                if (jsoned) {
                    return jsoned; // if parsing was not successfull, exception should be thrown
                } else {
                    throw new BadResponse ('could not parse the response into json');
                }
            } else {
                return content;
            }
        } catch (e) {
            errorMessage = this.id + ' ' + method + '() failed to fetch correct data from website. Probably webpage markup has been changed, breaking the page custom parser.';
        }
        if (muteOnFailure) {
            return undefined;
        } else {
            throw new BadResponse (errorMessage);
        }
    }

    marketIds (symbols) {
        if (symbols === undefined) {
            return symbols;
        }
        const result = [];
        for (let i = 0; i < symbols.length; i++) {
            result.push (this.marketId (symbols[i]));
        }
        return result;
    }

    marketSymbols (symbols, type: string = undefined, allowEmpty = true, sameTypeOnly = false, sameSubTypeOnly = false) {
        if (symbols === undefined) {
            if (!allowEmpty) {
                throw new ArgumentsRequired (this.id + ' empty list of symbols is not supported');
            }
            return symbols;
        }
        const symbolsLength = symbols.length;
        if (symbolsLength === 0) {
            if (!allowEmpty) {
                throw new ArgumentsRequired (this.id + ' empty list of symbols is not supported');
            }
            return symbols;
        }
        const result = [];
        let marketType = undefined;
        let isLinearSubType = undefined;
        for (let i = 0; i < symbols.length; i++) {
            const market = this.market (symbols[i]);
            if (sameTypeOnly && (marketType !== undefined)) {
                if (market['type'] !== marketType) {
                    throw new BadRequest (this.id + ' symbols must be of the same type, either ' + marketType + ' or ' + market['type'] + '.');
                }
            }
            if (sameSubTypeOnly && (isLinearSubType !== undefined)) {
                if (market['linear'] !== isLinearSubType) {
                    throw new BadRequest (this.id + ' symbols must be of the same subType, either linear or inverse.');
                }
            }
            if (type !== undefined && market['type'] !== type) {
                throw new BadRequest (this.id + ' symbols must be of the same type ' + type + '. If the type is incorrect you can change it in options or the params of the request');
            }
            marketType = market['type'];
            if (!market['spot']) {
                isLinearSubType = market['linear'];
            }
            const symbol = this.safeString (market, 'symbol', symbols[i]);
            result.push (symbol);
        }
        return result;
    }

    marketCodes (codes) {
        if (codes === undefined) {
            return codes;
        }
        const result = [];
        for (let i = 0; i < codes.length; i++) {
            result.push (this.commonCurrencyCode (codes[i]));
        }
        return result;
    }

    parseBidsAsks (bidasks, priceKey: IndexType = 0, amountKey: IndexType = 1, countOrIdKey: IndexType = 2) {
        bidasks = this.toArray (bidasks);
        const result = [];
        for (let i = 0; i < bidasks.length; i++) {
            result.push (this.parseBidAsk (bidasks[i], priceKey, amountKey, countOrIdKey));
        }
        return result;
    }

    async fetchL2OrderBook (symbol: string, limit: Int = undefined, params = {}) {
        const orderbook = await this.fetchOrderBook (symbol, limit, params);
        return this.extend (orderbook, {
            'asks': this.sortBy (this.aggregate (orderbook['asks']), 0),
            'bids': this.sortBy (this.aggregate (orderbook['bids']), 0, true),
        });
    }

    filterBySymbol (objects, symbol: string = undefined) {
        if (symbol === undefined) {
            return objects;
        }
        const result = [];
        for (let i = 0; i < objects.length; i++) {
            const objectSymbol = this.safeString (objects[i], 'symbol');
            if (objectSymbol === symbol) {
                result.push (objects[i]);
            }
        }
        return result;
    }

    parseOHLCV (ohlcv, market: Market = undefined) : OHLCV {
        if (Array.isArray (ohlcv)) {
            return [
                this.safeInteger (ohlcv, 0), // timestamp
                this.safeNumber (ohlcv, 1), // open
                this.safeNumber (ohlcv, 2), // high
                this.safeNumber (ohlcv, 3), // low
                this.safeNumber (ohlcv, 4), // close
                this.safeNumber (ohlcv, 5), // volume
            ];
        }
        return ohlcv;
    }

    networkCodeToId (networkCode: string, currencyCode: string = undefined): string {
        /**
         * @ignore
         * @method
         * @name exchange#networkCodeToId
         * @description tries to convert the provided networkCode (which is expected to be an unified network code) to a network id. In order to achieve this, derived class needs to have 'options->networks' defined.
         * @param {string} networkCode unified network code
         * @param {string} currencyCode unified currency code, but this argument is not required by default, unless there is an exchange (like huobi) that needs an override of the method to be able to pass currencyCode argument additionally
         * @returns {string|undefined} exchange-specific network id
         */
        if (networkCode === undefined) {
            return undefined;
        }
        const networkIdsByCodes = this.safeValue (this.options, 'networks', {});
        let networkId = this.safeString (networkIdsByCodes, networkCode);
        // for example, if 'ETH' is passed for networkCode, but 'ETH' key not defined in `options->networks` object
        if (networkId === undefined) {
            if (currencyCode === undefined) {
                // if currencyCode was not provided, then we just set passed value to networkId
                networkId = networkCode;
            } else {
                // if currencyCode was provided, then we try to find if that currencyCode has a replacement (i.e. ERC20 for ETH)
                const defaultNetworkCodeReplacements = this.safeValue (this.options, 'defaultNetworkCodeReplacements', {});
                if (currencyCode in defaultNetworkCodeReplacements) {
                    // if there is a replacement for the passed networkCode, then we use it to find network-id in `options->networks` object
                    const replacementObject = defaultNetworkCodeReplacements[currencyCode]; // i.e. { 'ERC20': 'ETH' }
                    const keys = Object.keys (replacementObject);
                    for (let i = 0; i < keys.length; i++) {
                        const key = keys[i];
                        const value = replacementObject[key];
                        // if value matches to provided unified networkCode, then we use it's key to find network-id in `options->networks` object
                        if (value === networkCode) {
                            networkId = this.safeString (networkIdsByCodes, key);
                            break;
                        }
                    }
                }
                // if it wasn't found, we just set the provided value to network-id
                if (networkId === undefined) {
                    networkId = networkCode;
                }
            }
        }
        return networkId;
    }

    networkIdToCode (networkId: string, currencyCode: string = undefined): string {
        /**
         * @ignore
         * @method
         * @name exchange#networkIdToCode
         * @description tries to convert the provided exchange-specific networkId to an unified network Code. In order to achieve this, derived class needs to have "options['networksById']" defined.
         * @param {string} networkId exchange specific network id/title, like: TRON, Trc-20, usdt-erc20, etc
         * @param {string|undefined} currencyCode unified currency code, but this argument is not required by default, unless there is an exchange (like huobi) that needs an override of the method to be able to pass currencyCode argument additionally
         * @returns {string|undefined} unified network code
         */
        if (networkId === undefined) {
            return undefined;
        }
        const networkCodesByIds = this.safeDict (this.options, 'networksById', {});
        let networkCode = this.safeString (networkCodesByIds, networkId, networkId);
        // replace mainnet network-codes (i.e. ERC20->ETH)
        if (currencyCode !== undefined) {
            const defaultNetworkCodeReplacements = this.safeDict (this.options, 'defaultNetworkCodeReplacements', {});
            if (currencyCode in defaultNetworkCodeReplacements) {
                const replacementObject = this.safeDict (defaultNetworkCodeReplacements, currencyCode, {});
                networkCode = this.safeString (replacementObject, networkCode, networkCode);
            }
        }
        return networkCode;
    }

    handleNetworkCodeAndParams (params) {
        const networkCodeInParams = this.safeString2 (params, 'networkCode', 'network');
        if (networkCodeInParams !== undefined) {
            params = this.omit (params, [ 'networkCode', 'network' ]);
        }
        // if it was not defined by user, we should not set it from 'defaultNetworks', because handleNetworkCodeAndParams is for only request-side and thus we do not fill it with anything. We can only use 'defaultNetworks' after parsing response-side
        return [ networkCodeInParams, params ];
    }

    defaultNetworkCode (currencyCode: string) {
        let defaultNetworkCode = undefined;
        const defaultNetworks = this.safeDict (this.options, 'defaultNetworks', {});
        if (currencyCode in defaultNetworks) {
            // if currency had set its network in "defaultNetworks", use it
            defaultNetworkCode = defaultNetworks[currencyCode];
        } else {
            // otherwise, try to use the global-scope 'defaultNetwork' value (even if that network is not supported by currency, it doesn't make any problem, this will be just used "at first" if currency supports this network at all)
            const defaultNetwork = this.safeDict (this.options, 'defaultNetwork');
            if (defaultNetwork !== undefined) {
                defaultNetworkCode = defaultNetwork;
            }
        }
        return defaultNetworkCode;
    }

    selectNetworkCodeFromUnifiedNetworks (currencyCode, networkCode, indexedNetworkEntries) {
        return this.selectNetworkKeyFromNetworks (currencyCode, networkCode, indexedNetworkEntries, true);
    }

    selectNetworkIdFromRawNetworks (currencyCode, networkCode, indexedNetworkEntries) {
        return this.selectNetworkKeyFromNetworks (currencyCode, networkCode, indexedNetworkEntries, false);
    }

    selectNetworkKeyFromNetworks (currencyCode, networkCode, indexedNetworkEntries, isIndexedByUnifiedNetworkCode = false) {
        // this method is used against raw & unparse network entries, which are just indexed by network id
        let chosenNetworkId = undefined;
        const availableNetworkIds = Object.keys (indexedNetworkEntries);
        const responseNetworksLength = availableNetworkIds.length;
        if (networkCode !== undefined) {
            if (responseNetworksLength === 0) {
                throw new NotSupported (this.id + ' - ' + networkCode + ' network did not return any result for ' + currencyCode);
            } else {
                // if networkCode was provided by user, we should check it after response, as the referenced exchange doesn't support network-code during request
                const networkId = isIndexedByUnifiedNetworkCode ? networkCode : this.networkCodeToId (networkCode, currencyCode);
                if (networkId in indexedNetworkEntries) {
                    chosenNetworkId = networkId;
                } else {
                    throw new NotSupported (this.id + ' - ' + networkId + ' network was not found for ' + currencyCode + ', use one of ' + availableNetworkIds.join (', '));
                }
            }
        } else {
            if (responseNetworksLength === 0) {
                throw new NotSupported (this.id + ' - no networks were returned for ' + currencyCode);
            } else {
                // if networkCode was not provided by user, then we try to use the default network (if it was defined in "defaultNetworks"), otherwise, we just return the first network entry
                const defaultNetworkCode = this.defaultNetworkCode (currencyCode);
                const defaultNetworkId = isIndexedByUnifiedNetworkCode ? defaultNetworkCode : this.networkCodeToId (defaultNetworkCode, currencyCode);
                chosenNetworkId = (defaultNetworkId in indexedNetworkEntries) ? defaultNetworkId : availableNetworkIds[0];
            }
        }
        return chosenNetworkId;
    }

    safeNumber2 (dictionary: object, key1: IndexType, key2: IndexType, d = undefined) {
        const value = this.safeString2 (dictionary, key1, key2);
        return this.parseNumber (value, d);
    }

    parseOrderBook (orderbook: object, symbol: string, timestamp: Int = undefined, bidsKey = 'bids', asksKey = 'asks', priceKey: IndexType = 0, amountKey: IndexType = 1, countOrIdKey: IndexType = 2): OrderBook {
        const bids = this.parseBidsAsks (this.safeValue (orderbook, bidsKey, []), priceKey, amountKey, countOrIdKey);
        const asks = this.parseBidsAsks (this.safeValue (orderbook, asksKey, []), priceKey, amountKey, countOrIdKey);
        return {
            'asks': this.sortBy (asks, 0),
            'bids': this.sortBy (bids, 0, true),
            'datetime': this.iso8601 (timestamp),
            'nonce': undefined,
            'symbol': symbol,
            'timestamp': timestamp,
        } as any;
    }

    parseOHLCVs (ohlcvs: object[], market: any = undefined, timeframe: string = '1m', since: Int = undefined, limit: Int = undefined): OHLCV[] {
        const results = [];
        for (let i = 0; i < ohlcvs.length; i++) {
            results.push (this.parseOHLCV (ohlcvs[i], market));
        }
        const sorted = this.sortBy (results, 0);
        return this.filterBySinceLimit (sorted, since, limit, 0) as any;
    }

    parseLeverageTiers (response: object[], symbols: string[] = undefined, marketIdKey = undefined) {
        // marketIdKey should only be undefined when response is a dictionary
        symbols = this.marketSymbols (symbols);
        const tiers = {};
        for (let i = 0; i < response.length; i++) {
            const item = response[i];
            const id = this.safeString (item, marketIdKey);
            const market = this.safeMarket (id, undefined, undefined, 'swap');
            const symbol = market['symbol'];
            const contract = this.safeBool (market, 'contract', false);
            if (contract && ((symbols === undefined) || this.inArray (symbol, symbols))) {
                tiers[symbol] = this.parseMarketLeverageTiers (item, market);
            }
        }
        return tiers;
    }

    async loadTradingLimits (symbols: string[] = undefined, reload = false, params = {}) {
        if (this.has['fetchTradingLimits']) {
            if (reload || !('limitsLoaded' in this.options)) {
                const response = await this.fetchTradingLimits (symbols);
                for (let i = 0; i < symbols.length; i++) {
                    const symbol = symbols[i];
                    this.markets[symbol] = this.deepExtend (this.markets[symbol], response[symbol]);
                }
                this.options['limitsLoaded'] = this.milliseconds ();
            }
        }
        return this.markets;
    }

    safePosition (position): Position {
        // simplified version of: /pull/12765/
        const unrealizedPnlString = this.safeString (position, 'unrealisedPnl');
        const initialMarginString = this.safeString (position, 'initialMargin');
        //
        // PERCENTAGE
        //
        const percentage = this.safeValue (position, 'percentage');
        if ((percentage === undefined) && (unrealizedPnlString !== undefined) && (initialMarginString !== undefined)) {
            // as it was done in all implementations ( aax, btcex, bybit, deribit, ftx, gate, kucoinfutures, phemex )
            const percentageString = Precise.stringMul (Precise.stringDiv (unrealizedPnlString, initialMarginString, 4), '100');
            position['percentage'] = this.parseNumber (percentageString);
        }
        // if contractSize is undefined get from market
        let contractSize = this.safeNumber (position, 'contractSize');
        const symbol = this.safeString (position, 'symbol');
        let market = undefined;
        if (symbol !== undefined) {
            market = this.safeValue (this.markets, symbol);
        }
        if (contractSize === undefined && market !== undefined) {
            contractSize = this.safeNumber (market, 'contractSize');
            position['contractSize'] = contractSize;
        }
        return position as Position;
    }

    parsePositions (positions: any[], symbols: string[] = undefined, params = {}): Position[] {
        symbols = this.marketSymbols (symbols);
        positions = this.toArray (positions);
        const result = [];
        for (let i = 0; i < positions.length; i++) {
            const position = this.extend (this.parsePosition (positions[i], undefined), params);
            result.push (position);
        }
        return this.filterByArrayPositions (result, 'symbol', symbols, false);
    }

    parseAccounts (accounts: any[], params = {}) {
        accounts = this.toArray (accounts);
        const result = [];
        for (let i = 0; i < accounts.length; i++) {
            const account = this.extend (this.parseAccount (accounts[i]), params);
            result.push (account);
        }
        return result;
    }

    parseTrades (trades: any[], market: Market = undefined, since: Int = undefined, limit: Int = undefined, params = {}): Trade[] {
        trades = this.toArray (trades);
        let result = [];
        for (let i = 0; i < trades.length; i++) {
            const trade = this.extend (this.parseTrade (trades[i], market), params);
            result.push (trade);
        }
        result = this.sortBy2 (result, 'timestamp', 'id');
        const symbol = (market !== undefined) ? market['symbol'] : undefined;
        return this.filterBySymbolSinceLimit (result, symbol, since, limit) as Trade[];
    }

    parseTransactions (transactions: any[], currency: Currency = undefined, since: Int = undefined, limit: Int = undefined, params = {}): Transaction[] {
        transactions = this.toArray (transactions);
        let result = [];
        for (let i = 0; i < transactions.length; i++) {
            const transaction = this.extend (this.parseTransaction (transactions[i], currency), params);
            result.push (transaction);
        }
        result = this.sortBy (result, 'timestamp');
        const code = (currency !== undefined) ? currency['code'] : undefined;
        return this.filterByCurrencySinceLimit (result, code, since, limit);
    }

    parseTransfers (transfers: any[], currency: Currency = undefined, since: Int = undefined, limit: Int = undefined, params = {}) {
        transfers = this.toArray (transfers);
        let result = [];
        for (let i = 0; i < transfers.length; i++) {
            const transfer = this.extend (this.parseTransfer (transfers[i], currency), params);
            result.push (transfer);
        }
        result = this.sortBy (result, 'timestamp');
        const code = (currency !== undefined) ? currency['code'] : undefined;
        return this.filterByCurrencySinceLimit (result, code, since, limit);
    }

    parseLedger (data, currency: Currency = undefined, since: Int = undefined, limit: Int = undefined, params = {}) {
        let result = [];
        const arrayData = this.toArray (data);
        for (let i = 0; i < arrayData.length; i++) {
            const itemOrItems = this.parseLedgerEntry (arrayData[i], currency);
            if (Array.isArray (itemOrItems)) {
                for (let j = 0; j < itemOrItems.length; j++) {
                    result.push (this.extend (itemOrItems[j], params));
                }
            } else {
                result.push (this.extend (itemOrItems, params));
            }
        }
        result = this.sortBy (result, 'timestamp');
        const code = (currency !== undefined) ? currency['code'] : undefined;
        return this.filterByCurrencySinceLimit (result, code, since, limit);
    }

    nonce () {
        return this.seconds ();
    }

    setHeaders (headers) {
        return headers;
    }

    marketId (symbol: string): string {
        const market = this.market (symbol);
        if (market !== undefined) {
            return market['id'];
        }
        return symbol;
    }

    symbol (symbol: string): string {
        const market = this.market (symbol);
        return this.safeString (market, 'symbol', symbol);
    }

    handleParamString (params: object, paramName: string, defaultValue = undefined): [string, object] {
        const value = this.safeString (params, paramName, defaultValue);
        if (value !== undefined) {
            params = this.omit (params, paramName);
        }
        return [ value, params ];
    }

    resolvePath (path, params) {
        return [
            this.implodeParams (path, params),
            this.omit (params, this.extractParams (path)),
        ];
    }

    getListFromObjectValues (objects, key: IndexType) {
        const newArray = this.toArray (objects);
        const results = [];
        for (let i = 0; i < newArray.length; i++) {
            results.push (newArray[i][key]);
        }
        return results;
    }

    getSymbolsForMarketType (marketType: string = undefined, subType: string = undefined, symbolWithActiveStatus: boolean = true, symbolWithUnknownStatus: boolean = true) {
        let filteredMarkets = this.markets;
        if (marketType !== undefined) {
            filteredMarkets = this.filterBy (filteredMarkets, 'type', marketType);
        }
        if (subType !== undefined) {
            this.checkRequiredArgument ('getSymbolsForMarketType', subType, 'subType', [ 'linear', 'inverse', 'quanto' ]);
            filteredMarkets = this.filterBy (filteredMarkets, 'subType', subType);
        }
        const activeStatuses = [];
        if (symbolWithActiveStatus) {
            activeStatuses.push (true);
        }
        if (symbolWithUnknownStatus) {
            activeStatuses.push (undefined);
        }
        filteredMarkets = this.filterByArray (filteredMarkets, 'active', activeStatuses, false);
        return this.getListFromObjectValues (filteredMarkets, 'symbol');
    }

    filterByArray (objects, key: IndexType, values = undefined, indexed = true) {
        objects = this.toArray (objects);
        // return all of them if no values were passed
        if (values === undefined || !values) {
            return indexed ? this.indexBy (objects, key) : objects;
        }
        const results = [];
        for (let i = 0; i < objects.length; i++) {
            if (this.inArray (objects[i][key], values)) {
                results.push (objects[i]);
            }
        }
        return indexed ? this.indexBy (results, key) : results;
    }

    async fetch2 (path, api: any = 'public', method = 'GET', params = {}, headers: any = undefined, body: any = undefined, config = {}) {
        if (this.enableRateLimit) {
            const cost = this.calculateRateLimiterCost (api, method, path, params, config);
            await this.throttle (cost);
        }
        this.lastRestRequestTimestamp = this.milliseconds ();
        const request = this.sign (path, api, method, params, headers, body);
        this.last_request_headers = request['headers'];
        this.last_request_body = request['body'];
        this.last_request_url = request['url'];
        return await this.fetch (request['url'], request['method'], request['headers'], request['body']);
    }

    async request (path, api: any = 'public', method = 'GET', params = {}, headers: any = undefined, body: any = undefined, config = {}) {
        return await this.fetch2 (path, api, method, params, headers, body, config);
    }

    async loadAccounts (reload = false, params = {}) {
        if (reload) {
            this.accounts = await this.fetchAccounts (params);
        } else {
            if (this.accounts) {
                return this.accounts;
            } else {
                this.accounts = await this.fetchAccounts (params);
            }
        }
        this.accountsById = this.indexBy (this.accounts, 'id') as any;
        return this.accounts;
    }

    buildOHLCVC (trades: Trade[], timeframe: string = '1m', since: number = 0, limit: number = 2147483647): OHLCVC[] {
        // given a sorted arrays of trades (recent last) and a timeframe builds an array of OHLCV candles
        // note, default limit value (2147483647) is max int32 value
        const ms = this.parseTimeframe (timeframe) * 1000;
        const ohlcvs = [];
        const i_timestamp = 0;
        // const open = 1;
        const i_high = 2;
        const i_low = 3;
        const i_close = 4;
        const i_volume = 5;
        const i_count = 6;
        const tradesLength = trades.length;
        const oldest = Math.min (tradesLength, limit);
        for (let i = 0; i < oldest; i++) {
            const trade = trades[i];
            const ts = trade['timestamp'];
            if (ts < since) {
                continue;
            }
            const openingTime = Math.floor (ts / ms) * ms; // shift to the edge of m/h/d (but not M)
            if (openingTime < since) { // we don't need bars, that have opening time earlier than requested
                continue;
            }
            const ohlcv_length = ohlcvs.length;
            const candle = ohlcv_length - 1;
            if ((candle === -1) || (openingTime >= this.sum (ohlcvs[candle][i_timestamp], ms))) {
                // moved to a new timeframe -> create a new candle from opening trade
                ohlcvs.push ([
                    openingTime, // timestamp
                    trade['price'], // O
                    trade['price'], // H
                    trade['price'], // L
                    trade['price'], // C
                    trade['amount'], // V
                    1, // count
                ]);
            } else {
                // still processing the same timeframe -> update opening trade
                ohlcvs[candle][i_high] = Math.max (ohlcvs[candle][i_high], trade['price']);
                ohlcvs[candle][i_low] = Math.min (ohlcvs[candle][i_low], trade['price']);
                ohlcvs[candle][i_close] = trade['price'];
                ohlcvs[candle][i_volume] = this.sum (ohlcvs[candle][i_volume], trade['amount']);
                ohlcvs[candle][i_count] = this.sum (ohlcvs[candle][i_count], 1);
            }
        }
        return ohlcvs;
    }

    parseTradingViewOHLCV (ohlcvs, market = undefined, timeframe = '1m', since: Int = undefined, limit: Int = undefined) {
        const result = this.convertTradingViewToOHLCV (ohlcvs);
        return this.parseOHLCVs (result, market, timeframe, since, limit);
    }

    async editLimitBuyOrder (id: string, symbol: string, amount: number, price: number = undefined, params = {}) {
        return await this.editLimitOrder (id, symbol, 'buy', amount, price, params);
    }

    async editLimitSellOrder (id: string, symbol: string, amount: number, price: number = undefined, params = {}) {
        return await this.editLimitOrder (id, symbol, 'sell', amount, price, params);
    }

    async editLimitOrder (id: string, symbol: string, side: OrderSide, amount: number, price: number = undefined, params = {}) {
        return await this.editOrder (id, symbol, 'limit', side, amount, price, params);
    }

    async editOrder (id: string, symbol: string, type: OrderType, side: OrderSide, amount: number = undefined, price: number = undefined, params = {}): Promise<Order> {
        await this.cancelOrder (id, symbol);
        return await this.createOrder (symbol, type, side, amount, price, params);
    }

    async editOrderWs (id: string, symbol: string, type: OrderType, side: OrderSide, amount: number, price: number = undefined, params = {}): Promise<Order> {
        await this.cancelOrderWs (id, symbol);
        return await this.createOrderWs (symbol, type, side, amount, price, params);
    }

    async fetchPermissions (params = {}): Promise<{}> {
        throw new NotSupported (this.id + ' fetchPermissions() is not supported yet');
    }

    async fetchPosition (symbol: string, params = {}): Promise<Position> {
        throw new NotSupported (this.id + ' fetchPosition() is not supported yet');
    }

    async watchPosition (symbol: string = undefined, params = {}): Promise<Position> {
        throw new NotSupported (this.id + ' watchPosition() is not supported yet');
    }

    async watchPositions (symbols: string[] = undefined, since: Int = undefined, limit: Int = undefined, params = {}): Promise<Position[]> {
        throw new NotSupported (this.id + ' watchPositions() is not supported yet');
    }

    async watchPositionForSymbols (symbols: string[] = undefined, since: Int = undefined, limit: Int = undefined, params = {}): Promise<Position[]> {
        return await this.watchPositions (symbols, since, limit, params);
    }

    async fetchPositionsForSymbol (symbol: string, params = {}): Promise<Position[]> {
        /**
         * @method
         * @name exchange#fetchPositionsForSymbol
         * @description fetches all open positions for specific symbol, unlike fetchPositions (which is designed to work with multiple symbols) so this method might be preffered for one-market position, because of less rate-limit consumption and speed
         * @param {string} symbol unified market symbol
         * @param {object} params extra parameters specific to the endpoint
         * @returns {object[]} a list of [position structure]{@link https://docs.ccxt.com/#/?id=position-structure} with maximum 3 items - possible one position for "one-way" mode, and possible two positions (long & short) for "two-way" (a.k.a. hedge) mode
         */
        throw new NotSupported (this.id + ' fetchPositionsForSymbol() is not supported yet');
    }

    async fetchPositions (symbols: string[] = undefined, params = {}): Promise<Position[]> {
        throw new NotSupported (this.id + ' fetchPositions() is not supported yet');
    }

    async fetchPositionsRisk (symbols: string[] = undefined, params = {}): Promise<Position[]> {
        throw new NotSupported (this.id + ' fetchPositionsRisk() is not supported yet');
    }

    async fetchBidsAsks (symbols: string[] = undefined, params = {}): Promise<Dictionary<Ticker>> {
        throw new NotSupported (this.id + ' fetchBidsAsks() is not supported yet');
    }

    async fetchBorrowInterest (code: string = undefined, symbol: string = undefined, since: Int = undefined, limit: Int = undefined, params = {}): Promise<BorrowInterest[]> {
        throw new NotSupported (this.id + ' fetchBorrowInterest() is not supported yet');
    }

    async fetchLedger (code: string = undefined, since: Int = undefined, limit: Int = undefined, params = {}): Promise<LedgerEntry[]> {
        throw new NotSupported (this.id + ' fetchLedger() is not supported yet');
    }

    async fetchLedgerEntry (id: string, code: string = undefined, params = {}): Promise<LedgerEntry> {
        throw new NotSupported (this.id + ' fetchLedgerEntry() is not supported yet');
    }

    parseBidAsk (bidask, priceKey: IndexType = 0, amountKey: IndexType = 1, countOrIdKey: IndexType = 2) {
        const price = this.safeNumber (bidask, priceKey);
        const amount = this.safeNumber (bidask, amountKey);
        const countOrId = this.safeInteger (bidask, countOrIdKey);
        const bidAsk = [ price, amount ];
        if (countOrId !== undefined) {
            bidAsk.push (countOrId);
        }
        return bidAsk;
    }

    safeCurrency (currencyId: Str, currency: Currency = undefined): CurrencyInterface {
        if ((currencyId === undefined) && (currency !== undefined)) {
            return currency;
        }
        if ((this.currencies_by_id !== undefined) && (currencyId in this.currencies_by_id) && (this.currencies_by_id[currencyId] !== undefined)) {
            return this.currencies_by_id[currencyId];
        }
        let code = currencyId;
        if (currencyId !== undefined) {
            code = this.commonCurrencyCode (currencyId.toUpperCase ());
        }
        return {
            'id': currencyId,
            'code': code,
            'precision': undefined,
        };
    }

    safeMarket (marketId: Str, market: Market = undefined, delimiter: Str = undefined, marketType: Str = undefined): MarketInterface {
        const result = this.safeMarketStructure ({
            'symbol': marketId,
            'marketId': marketId,
        });
        if (marketId !== undefined) {
            if ((this.markets_by_id !== undefined) && (marketId in this.markets_by_id)) {
                const markets = this.markets_by_id[marketId];
                const numMarkets = markets.length;
                if (numMarkets === 1) {
                    return markets[0];
                } else {
                    if (marketType === undefined) {
                        if (market === undefined) {
                            throw new ArgumentsRequired (this.id + ' safeMarket() requires a fourth argument for ' + marketId + ' to disambiguate between different markets with the same market id');
                        } else {
                            marketType = market['type'];
                        }
                    }
                    for (let i = 0; i < markets.length; i++) {
                        const currentMarket = markets[i];
                        if (currentMarket[marketType]) {
                            return currentMarket;
                        }
                    }
                }
            } else if (delimiter !== undefined && delimiter !== '') {
                const parts = marketId.split (delimiter);
                const partsLength = parts.length;
                if (partsLength === 2) {
                    result['baseId'] = this.safeString (parts, 0);
                    result['quoteId'] = this.safeString (parts, 1);
                    result['base'] = this.safeCurrencyCode (result['baseId']);
                    result['quote'] = this.safeCurrencyCode (result['quoteId']);
                    result['symbol'] = result['base'] + '/' + result['quote'];
                    return result;
                } else {
                    return result;
                }
            }
        }
        if (market !== undefined) {
            return market;
        }
        return result;
    }

    checkRequiredCredentials (error = true) {
        const keys = Object.keys (this.requiredCredentials);
        for (let i = 0; i < keys.length; i++) {
            const key = keys[i];
            if (this.requiredCredentials[key] && !this[key]) {
                if (error) {
                    throw new AuthenticationError (this.id + ' requires "' + key + '" credential');
                } else {
                    return false;
                }
            }
        }
        return true;
    }

    oath () {
        if (this.twofa !== undefined) {
            return totp (this.twofa);
        } else {
            throw new ExchangeError (this.id + ' exchange.twofa has not been set for 2FA Two-Factor Authentication');
        }
    }

    async fetchBalance (params = {}): Promise<Balances> {
        throw new NotSupported (this.id + ' fetchBalance() is not supported yet');
    }

    async fetchBalanceWs (params = {}): Promise<Balances> {
        throw new NotSupported (this.id + ' fetchBalanceWs() is not supported yet');
    }

    parseBalance (response): Balances {
        throw new NotSupported (this.id + ' parseBalance() is not supported yet');
    }

    async watchBalance (params = {}): Promise<Balances> {
        throw new NotSupported (this.id + ' watchBalance() is not supported yet');
    }

    async fetchPartialBalance (part, params = {}) {
        const balance = await this.fetchBalance (params);
        return balance[part];
    }

    async fetchFreeBalance (params = {}) {
        return await this.fetchPartialBalance ('free', params);
    }

    async fetchUsedBalance (params = {}) {
        return await this.fetchPartialBalance ('used', params);
    }

    async fetchTotalBalance (params = {}) {
        return await this.fetchPartialBalance ('total', params);
    }

    async fetchStatus (params = {}): Promise<any> {
        throw new NotSupported (this.id + ' fetchStatus() is not supported yet');
    }

    async fetchFundingFee (code: string, params = {}) {
        const warnOnFetchFundingFee = this.safeBool (this.options, 'warnOnFetchFundingFee', true);
        if (warnOnFetchFundingFee) {
            throw new NotSupported (this.id + ' fetchFundingFee() method is deprecated, it will be removed in July 2022, please, use fetchTransactionFee() or set exchange.options["warnOnFetchFundingFee"] = false to suppress this warning');
        }
        return await this.fetchTransactionFee (code, params);
    }

    async fetchFundingFees (codes: string[] = undefined, params = {}) {
        const warnOnFetchFundingFees = this.safeBool (this.options, 'warnOnFetchFundingFees', true);
        if (warnOnFetchFundingFees) {
            throw new NotSupported (this.id + ' fetchFundingFees() method is deprecated, it will be removed in July 2022. Please, use fetchTransactionFees() or set exchange.options["warnOnFetchFundingFees"] = false to suppress this warning');
        }
        return await this.fetchTransactionFees (codes, params);
    }

    async fetchTransactionFee (code: string, params = {}) {
        if (!this.has['fetchTransactionFees']) {
            throw new NotSupported (this.id + ' fetchTransactionFee() is not supported yet');
        }
        return await this.fetchTransactionFees ([ code ], params);
    }

    async fetchTransactionFees (codes: string[] = undefined, params = {}): Promise<{}> {
        throw new NotSupported (this.id + ' fetchTransactionFees() is not supported yet');
    }

    async fetchDepositWithdrawFees (codes: string[] = undefined, params = {}): Promise<Dictionary<DepositWithdrawFeeNetwork>> {
        throw new NotSupported (this.id + ' fetchDepositWithdrawFees() is not supported yet');
    }

    async fetchDepositWithdrawFee (code: string, params = {}): Promise<DepositWithdrawFeeNetwork> {
        if (!this.has['fetchDepositWithdrawFees']) {
            throw new NotSupported (this.id + ' fetchDepositWithdrawFee() is not supported yet');
        }
        const fees = await this.fetchDepositWithdrawFees ([ code ], params);
        return this.safeValue (fees, code);
    }

    getSupportedMapping (key, mapping = {}) {
        if (key in mapping) {
            return mapping[key];
        } else {
            throw new NotSupported (this.id + ' ' + key + ' does not have a value in mapping');
        }
    }

    async fetchCrossBorrowRate (code: string, params = {}): Promise<{}> {
        await this.loadMarkets ();
        if (!this.has['fetchBorrowRates']) {
            throw new NotSupported (this.id + ' fetchCrossBorrowRate() is not supported yet');
        }
        const borrowRates = await this.fetchCrossBorrowRates (params);
        const rate = this.safeValue (borrowRates, code);
        if (rate === undefined) {
            throw new ExchangeError (this.id + ' fetchCrossBorrowRate() could not find the borrow rate for currency code ' + code);
        }
        return rate;
    }

    async fetchIsolatedBorrowRate (symbol: string, params = {}): Promise<{}> {
        await this.loadMarkets ();
        if (!this.has['fetchBorrowRates']) {
            throw new NotSupported (this.id + ' fetchIsolatedBorrowRate() is not supported yet');
        }
        const borrowRates = await this.fetchIsolatedBorrowRates (params);
        const rate = this.safeDict (borrowRates, symbol);
        if (rate === undefined) {
            throw new ExchangeError (this.id + ' fetchIsolatedBorrowRate() could not find the borrow rate for market symbol ' + symbol);
        }
        return rate;
    }

    handleOptionAndParams (params: object, methodName: string, optionName: string, defaultValue = undefined) {
        // This method can be used to obtain method specific properties, i.e: this.handleOptionAndParams (params, 'fetchPosition', 'marginMode', 'isolated')
        const defaultOptionName = 'default' + this.capitalize (optionName); // we also need to check the 'defaultXyzWhatever'
        // check if params contain the key
        let value = this.safeValue2 (params, optionName, defaultOptionName);
        if (value !== undefined) {
            params = this.omit (params, [ optionName, defaultOptionName ]);
        } else {
            // handle routed methods like "watchTrades > watchTradesForSymbols" (or "watchTicker > watchTickers")
            [ methodName, params ] = this.handleParamString (params, 'callerMethodName', methodName);
            // check if exchange has properties for this method
            const exchangeWideMethodOptions = this.safeValue (this.options, methodName);
            if (exchangeWideMethodOptions !== undefined) {
                // check if the option is defined inside this method's props
                value = this.safeValue2 (exchangeWideMethodOptions, optionName, defaultOptionName);
            }
            if (value === undefined) {
                // if it's still undefined, check if global exchange-wide option exists
                value = this.safeValue2 (this.options, optionName, defaultOptionName);
            }
            // if it's still undefined, use the default value
            value = (value !== undefined) ? value : defaultValue;
        }
        return [ value, params ];
    }

    handleOptionAndParams2 (params: object, methodName: string, methodName2: string, optionName: string, defaultValue = undefined) {
        // This method can be used to obtain method specific properties, i.e: this.handleOptionAndParams (params, 'fetchPosition', 'marginMode', 'isolated')
        const defaultOptionName = 'default' + this.capitalize (optionName); // we also need to check the 'defaultXyzWhatever'
        // check if params contain the key
        let value = this.safeValue2 (params, optionName, defaultOptionName);
        if (value !== undefined) {
            params = this.omit (params, [ optionName, defaultOptionName ]);
        } else {
            // check if exchange has properties for this method
            const exchangeWideMethodOptions = this.safeValue2 (this.options, methodName, methodName2);
            if (exchangeWideMethodOptions !== undefined) {
                // check if the option is defined inside this method's props
                value = this.safeValue2 (exchangeWideMethodOptions, optionName, defaultOptionName);
            }
            if (value === undefined) {
                // if it's still undefined, check if global exchange-wide option exists
                value = this.safeValue2 (this.options, optionName, defaultOptionName);
            }
            // if it's still undefined, use the default value
            value = (value !== undefined) ? value : defaultValue;
        }
        return [ value, params ];
    }

    handleOption (methodName: string, optionName: string, defaultValue = undefined) {
        // eslint-disable-next-line no-unused-vars
        const [ result, empty ] = this.handleOptionAndParams ({}, methodName, optionName, defaultValue);
        return result;
    }

    handleMarketTypeAndParams (methodName: string, market: Market = undefined, params = {}): any {
        const defaultType = this.safeString2 (this.options, 'defaultType', 'type', 'spot');
        const methodOptions = this.safeDict (this.options, methodName);
        let methodType = defaultType;
        if (methodOptions !== undefined) {
            if (typeof methodOptions === 'string') {
                methodType = methodOptions;
            } else {
                methodType = this.safeString2 (methodOptions, 'defaultType', 'type', methodType);
            }
        }
        const marketType = (market === undefined) ? methodType : market['type'];
        const type = this.safeString2 (params, 'defaultType', 'type', marketType);
        params = this.omit (params, [ 'defaultType', 'type' ]);
        return [ type, params ];
    }

    handleSubTypeAndParams (methodName: string, market = undefined, params = {}, defaultValue = undefined) {
        let subType = undefined;
        // if set in params, it takes precedence
        const subTypeInParams = this.safeString2 (params, 'subType', 'defaultSubType');
        // avoid omitting if it's not present
        if (subTypeInParams !== undefined) {
            subType = subTypeInParams;
            params = this.omit (params, [ 'subType', 'defaultSubType' ]);
        } else {
            // at first, check from market object
            if (market !== undefined) {
                if (market['linear']) {
                    subType = 'linear';
                } else if (market['inverse']) {
                    subType = 'inverse';
                }
            }
            // if it was not defined in market object
            if (subType === undefined) {
                const values = this.handleOptionAndParams ({}, methodName, 'subType', defaultValue); // no need to re-test params here
                subType = values[0];
            }
        }
        return [ subType, params ];
    }

    handleMarginModeAndParams (methodName: string, params = {}, defaultValue = undefined) {
        /**
         * @ignore
         * @method
         * @param {object} [params] extra parameters specific to the exchange API endpoint
         * @returns {Array} the marginMode in lowercase as specified by params["marginMode"], params["defaultMarginMode"] this.options["marginMode"] or this.options["defaultMarginMode"]
         */
        return this.handleOptionAndParams (params, methodName, 'marginMode', defaultValue);
    }

    throwExactlyMatchedException (exact, string, message) {
        if (string === undefined) {
            return;
        }
        if (string in exact) {
            throw new exact[string] (message);
        }
    }

    throwBroadlyMatchedException (broad, string, message) {
        const broadKey = this.findBroadlyMatchedKey (broad, string);
        if (broadKey !== undefined) {
            throw new broad[broadKey] (message);
        }
    }

    findBroadlyMatchedKey (broad, string) {
        // a helper for matching error strings exactly vs broadly
        const keys = Object.keys (broad);
        for (let i = 0; i < keys.length; i++) {
            const key = keys[i];
            if (string !== undefined) { // #issues/12698
                if (string.indexOf (key) >= 0) {
                    return key;
                }
            }
        }
        return undefined;
    }

    handleErrors (statusCode, statusText, url, method, responseHeaders, responseBody, response, requestHeaders, requestBody) {
        // it is a stub method that must be overrided in the derived exchange classes
        // throw new NotSupported (this.id + ' handleErrors() not implemented yet');
        return undefined;
    }

    calculateRateLimiterCost (api, method, path, params, config = {}) {
        return this.safeValue (config, 'cost', 1);
    }

    async fetchTicker (symbol: string, params = {}): Promise<Ticker> {
        if (this.has['fetchTickers']) {
            await this.loadMarkets ();
            const market = this.market (symbol);
            symbol = market['symbol'];
            const tickers = await this.fetchTickers ([ symbol ], params);
            const ticker = this.safeDict (tickers, symbol);
            if (ticker === undefined) {
                throw new NullResponse (this.id + ' fetchTickers() could not find a ticker for ' + symbol);
            } else {
                return ticker as Ticker;
            }
        } else {
            throw new NotSupported (this.id + ' fetchTicker() is not supported yet');
        }
    }

    async watchTicker (symbol: string, params = {}): Promise<Ticker> {
        throw new NotSupported (this.id + ' watchTicker() is not supported yet');
    }

    async fetchTickers (symbols: string[] = undefined, params = {}): Promise<Tickers> {
        throw new NotSupported (this.id + ' fetchTickers() is not supported yet');
    }

    async fetchOrderBooks (symbols: string[] = undefined, limit: Int = undefined, params = {}): Promise<Dictionary<OrderBook>> {
        throw new NotSupported (this.id + ' fetchOrderBooks() is not supported yet');
    }

    async watchTickers (symbols: string[] = undefined, params = {}): Promise<Tickers> {
        throw new NotSupported (this.id + ' watchTickers() is not supported yet');
    }

    async fetchOrder (id: string, symbol: string = undefined, params = {}): Promise<Order> {
        throw new NotSupported (this.id + ' fetchOrder() is not supported yet');
    }

    async fetchOrderWs (id: string, symbol: string = undefined, params = {}): Promise<Order> {
        throw new NotSupported (this.id + ' fetchOrderWs() is not supported yet');
    }

    async fetchOrderStatus (id: string, symbol: string = undefined, params = {}): Promise<string> {
        // TODO: TypeScript: change method signature by replacing
        // Promise<string> with Promise<Order['status']>.
        const order = await this.fetchOrder (id, symbol, params);
        return order['status'];
    }

    async fetchUnifiedOrder (order, params = {}): Promise<Order> {
        return await this.fetchOrder (this.safeString (order, 'id'), this.safeString (order, 'symbol'), params);
    }

    async createOrder (symbol: string, type: OrderType, side: OrderSide, amount: number, price: number = undefined, params = {}): Promise<Order> {
        throw new NotSupported (this.id + ' createOrder() is not supported yet');
    }

    async createTrailingAmountOrder (symbol: string, type: OrderType, side: OrderSide, amount, price = undefined, trailingAmount = undefined, trailingTriggerPrice = undefined, params = {}): Promise<Order> {
        /**
         * @method
         * @name createTrailingAmountOrder
         * @description create a trailing order by providing the symbol, type, side, amount, price and trailingAmount
         * @param {string} symbol unified symbol of the market to create an order in
         * @param {string} type 'market' or 'limit'
         * @param {string} side 'buy' or 'sell'
         * @param {float} amount how much you want to trade in units of the base currency, or number of contracts
         * @param {float} [price] the price for the order to be filled at, in units of the quote currency, ignored in market orders
         * @param {float} trailingAmount the quote amount to trail away from the current market price
         * @param {float} [trailingTriggerPrice] the price to activate a trailing order, default uses the price argument
         * @param {object} [params] extra parameters specific to the exchange API endpoint
         * @returns {object} an [order structure]{@link https://docs.ccxt.com/#/?id=order-structure}
         */
        if (trailingAmount === undefined) {
            throw new ArgumentsRequired (this.id + ' createTrailingAmountOrder() requires a trailingAmount argument');
        }
        params['trailingAmount'] = trailingAmount;
        if (trailingTriggerPrice !== undefined) {
            params['trailingTriggerPrice'] = trailingTriggerPrice;
        }
        if (this.has['createTrailingAmountOrder']) {
            return await this.createOrder (symbol, type, side, amount, price, params);
        }
        throw new NotSupported (this.id + ' createTrailingAmountOrder() is not supported yet');
    }

    async createTrailingPercentOrder (symbol: string, type: OrderType, side: OrderSide, amount, price = undefined, trailingPercent = undefined, trailingTriggerPrice = undefined, params = {}): Promise<Order> {
        /**
         * @method
         * @name createTrailingPercentOrder
         * @description create a trailing order by providing the symbol, type, side, amount, price and trailingPercent
         * @param {string} symbol unified symbol of the market to create an order in
         * @param {string} type 'market' or 'limit'
         * @param {string} side 'buy' or 'sell'
         * @param {float} amount how much you want to trade in units of the base currency, or number of contracts
         * @param {float} [price] the price for the order to be filled at, in units of the quote currency, ignored in market orders
         * @param {float} trailingPercent the percent to trail away from the current market price
         * @param {float} [trailingTriggerPrice] the price to activate a trailing order, default uses the price argument
         * @param {object} [params] extra parameters specific to the exchange API endpoint
         * @returns {object} an [order structure]{@link https://docs.ccxt.com/#/?id=order-structure}
         */
        if (trailingPercent === undefined) {
            throw new ArgumentsRequired (this.id + ' createTrailingPercentOrder() requires a trailingPercent argument');
        }
        params['trailingPercent'] = trailingPercent;
        if (trailingTriggerPrice !== undefined) {
            params['trailingTriggerPrice'] = trailingTriggerPrice;
        }
        if (this.has['createTrailingPercentOrder']) {
            return await this.createOrder (symbol, type, side, amount, price, params);
        }
        throw new NotSupported (this.id + ' createTrailingPercentOrder() is not supported yet');
    }

    async createMarketOrderWithCost (symbol: string, side: OrderSide, cost: number, params = {}) {
        /**
         * @method
         * @name createMarketOrderWithCost
         * @description create a market order by providing the symbol, side and cost
         * @param {string} symbol unified symbol of the market to create an order in
         * @param {string} side 'buy' or 'sell'
         * @param {float} cost how much you want to trade in units of the quote currency
         * @param {object} [params] extra parameters specific to the exchange API endpoint
         * @returns {object} an [order structure]{@link https://docs.ccxt.com/#/?id=order-structure}
         */
        if (this.has['createMarketOrderWithCost'] || (this.has['createMarketBuyOrderWithCost'] && this.has['createMarketSellOrderWithCost'])) {
            return await this.createOrder (symbol, 'market', side, cost, 1, params);
        }
        throw new NotSupported (this.id + ' createMarketOrderWithCost() is not supported yet');
    }

    async createMarketBuyOrderWithCost (symbol: string, cost: number, params = {}): Promise<Order> {
        /**
         * @method
         * @name createMarketBuyOrderWithCost
         * @description create a market buy order by providing the symbol and cost
         * @param {string} symbol unified symbol of the market to create an order in
         * @param {float} cost how much you want to trade in units of the quote currency
         * @param {object} [params] extra parameters specific to the exchange API endpoint
         * @returns {object} an [order structure]{@link https://docs.ccxt.com/#/?id=order-structure}
         */
        if (this.options['createMarketBuyOrderRequiresPrice'] || this.has['createMarketBuyOrderWithCost']) {
            return await this.createOrder (symbol, 'market', 'buy', cost, 1, params);
        }
        throw new NotSupported (this.id + ' createMarketBuyOrderWithCost() is not supported yet');
    }

    async createMarketSellOrderWithCost (symbol: string, cost: number, params = {}): Promise<Order> {
        /**
         * @method
         * @name createMarketSellOrderWithCost
         * @description create a market sell order by providing the symbol and cost
         * @param {string} symbol unified symbol of the market to create an order in
         * @param {float} cost how much you want to trade in units of the quote currency
         * @param {object} [params] extra parameters specific to the exchange API endpoint
         * @returns {object} an [order structure]{@link https://docs.ccxt.com/#/?id=order-structure}
         */
        if (this.options['createMarketSellOrderRequiresPrice'] || this.has['createMarketSellOrderWithCost']) {
            return await this.createOrder (symbol, 'market', 'sell', cost, 1, params);
        }
        throw new NotSupported (this.id + ' createMarketSellOrderWithCost() is not supported yet');
    }

    async createTriggerOrder (symbol: string, type: OrderType, side: OrderSide, amount, price = undefined, triggerPrice = undefined, params = {}): Promise<Order> {
        /**
         * @method
         * @name createTriggerOrder
         * @description create a trigger stop order (type 1)
         * @param {string} symbol unified symbol of the market to create an order in
         * @param {string} type 'market' or 'limit'
         * @param {string} side 'buy' or 'sell'
         * @param {float} amount how much you want to trade in units of the base currency or the number of contracts
         * @param {float} [price] the price to fulfill the order, in units of the quote currency, ignored in market orders
         * @param {float} triggerPrice the price to trigger the stop order, in units of the quote currency
         * @param {object} [params] extra parameters specific to the exchange API endpoint
         * @returns {object} an [order structure]{@link https://docs.ccxt.com/#/?id=order-structure}
         */
        if (triggerPrice === undefined) {
            throw new ArgumentsRequired (this.id + ' createTriggerOrder() requires a triggerPrice argument');
        }
        params['triggerPrice'] = triggerPrice;
        if (this.has['createTriggerOrder']) {
            return await this.createOrder (symbol, type, side, amount, price, params);
        }
        throw new NotSupported (this.id + ' createTriggerOrder() is not supported yet');
    }

    async createStopLossOrder (symbol: string, type: OrderType, side: OrderSide, amount: number, price: number = undefined, stopLossPrice: number = undefined, params = {}): Promise<Order> {
        /**
         * @method
         * @name createStopLossOrder
         * @description create a trigger stop loss order (type 2)
         * @param {string} symbol unified symbol of the market to create an order in
         * @param {string} type 'market' or 'limit'
         * @param {string} side 'buy' or 'sell'
         * @param {float} amount how much you want to trade in units of the base currency or the number of contracts
         * @param {float} [price] the price to fulfill the order, in units of the quote currency, ignored in market orders
         * @param {float} stopLossPrice the price to trigger the stop loss order, in units of the quote currency
         * @param {object} [params] extra parameters specific to the exchange API endpoint
         * @returns {object} an [order structure]{@link https://docs.ccxt.com/#/?id=order-structure}
         */
        if (stopLossPrice === undefined) {
            throw new ArgumentsRequired (this.id + ' createStopLossOrder() requires a stopLossPrice argument');
        }
        params['stopLossPrice'] = stopLossPrice;
        if (this.has['createStopLossOrder']) {
            return await this.createOrder (symbol, type, side, amount, price, params);
        }
        throw new NotSupported (this.id + ' createStopLossOrder() is not supported yet');
    }

    async createTakeProfitOrder (symbol: string, type: OrderType, side: OrderSide, amount: number, price: number = undefined, takeProfitPrice: number = undefined, params = {}): Promise<Order> {
        /**
         * @method
         * @name createTakeProfitOrder
         * @description create a trigger take profit order (type 2)
         * @param {string} symbol unified symbol of the market to create an order in
         * @param {string} type 'market' or 'limit'
         * @param {string} side 'buy' or 'sell'
         * @param {float} amount how much you want to trade in units of the base currency or the number of contracts
         * @param {float} [price] the price to fulfill the order, in units of the quote currency, ignored in market orders
         * @param {float} takeProfitPrice the price to trigger the take profit order, in units of the quote currency
         * @param {object} [params] extra parameters specific to the exchange API endpoint
         * @returns {object} an [order structure]{@link https://docs.ccxt.com/#/?id=order-structure}
         */
        if (takeProfitPrice === undefined) {
            throw new ArgumentsRequired (this.id + ' createTakeProfitOrder() requires a takeProfitPrice argument');
        }
        params['takeProfitPrice'] = takeProfitPrice;
        if (this.has['createTakeProfitOrder']) {
            return await this.createOrder (symbol, type, side, amount, price, params);
        }
        throw new NotSupported (this.id + ' createTakeProfitOrder() is not supported yet');
    }

    async createOrderWithTakeProfitAndStopLoss (symbol: string, type: OrderType, side: OrderSide, amount: number, price: number = undefined, takeProfit: number = undefined, stopLoss: number = undefined, params = {}): Promise<Order> {
        /**
         * @method
         * @name createOrderWithTakeProfitAndStopLoss
         * @description create an order with a stop loss or take profit attached (type 3)
         * @param {string} symbol unified symbol of the market to create an order in
         * @param {string} type 'market' or 'limit'
         * @param {string} side 'buy' or 'sell'
         * @param {float} amount how much you want to trade in units of the base currency or the number of contracts
         * @param {float} [price] the price to fulfill the order, in units of the quote currency, ignored in market orders
         * @param {float} [takeProfit] the take profit price, in units of the quote currency
         * @param {float} [stopLoss] the stop loss price, in units of the quote currency
         * @param {object} [params] extra parameters specific to the exchange API endpoint
         * @param {string} [params.takeProfitType] *not available on all exchanges* 'limit' or 'market'
         * @param {string} [params.stopLossType] *not available on all exchanges* 'limit' or 'market'
         * @param {string} [params.takeProfitPriceType] *not available on all exchanges* 'last', 'mark' or 'index'
         * @param {string} [params.stopLossPriceType] *not available on all exchanges* 'last', 'mark' or 'index'
         * @param {float} [params.takeProfitLimitPrice] *not available on all exchanges* limit price for a limit take profit order
         * @param {float} [params.stopLossLimitPrice] *not available on all exchanges* stop loss for a limit stop loss order
         * @param {float} [params.takeProfitAmount] *not available on all exchanges* the amount for a take profit
         * @param {float} [params.stopLossAmount] *not available on all exchanges* the amount for a stop loss
         * @returns {object} an [order structure]{@link https://docs.ccxt.com/#/?id=order-structure}
         */
        if ((takeProfit === undefined) && (stopLoss === undefined)) {
            throw new ArgumentsRequired (this.id + ' createOrderWithTakeProfitAndStopLoss() requires either a takeProfit or stopLoss argument');
        }
        if (takeProfit !== undefined) {
            params['takeProfit'] = {
                'triggerPrice': takeProfit,
            };
        }
        if (stopLoss !== undefined) {
            params['stopLoss'] = {
                'triggerPrice': stopLoss,
            };
        }
        const takeProfitType = this.safeString (params, 'takeProfitType');
        const takeProfitPriceType = this.safeString (params, 'takeProfitPriceType');
        const takeProfitLimitPrice = this.safeString (params, 'takeProfitLimitPrice');
        const takeProfitAmount = this.safeString (params, 'takeProfitAmount');
        const stopLossType = this.safeString (params, 'stopLossType');
        const stopLossPriceType = this.safeString (params, 'stopLossPriceType');
        const stopLossLimitPrice = this.safeString (params, 'stopLossLimitPrice');
        const stopLossAmount = this.safeString (params, 'stopLossAmount');
        if (takeProfitType !== undefined) {
            params['takeProfit']['type'] = takeProfitType;
        }
        if (takeProfitPriceType !== undefined) {
            params['takeProfit']['priceType'] = takeProfitPriceType;
        }
        if (takeProfitLimitPrice !== undefined) {
            params['takeProfit']['price'] = this.parseToNumeric (takeProfitLimitPrice);
        }
        if (takeProfitAmount !== undefined) {
            params['takeProfit']['amount'] = this.parseToNumeric (takeProfitAmount);
        }
        if (stopLossType !== undefined) {
            params['stopLoss']['type'] = stopLossType;
        }
        if (stopLossPriceType !== undefined) {
            params['stopLoss']['priceType'] = stopLossPriceType;
        }
        if (stopLossLimitPrice !== undefined) {
            params['stopLoss']['price'] = this.parseToNumeric (stopLossLimitPrice);
        }
        if (stopLossAmount !== undefined) {
            params['stopLoss']['amount'] = this.parseToNumeric (stopLossAmount);
        }
        params = this.omit (params, [ 'takeProfitType', 'takeProfitPriceType', 'takeProfitLimitPrice', 'takeProfitAmount', 'stopLossType', 'stopLossPriceType', 'stopLossLimitPrice', 'stopLossAmount' ]);
        if (this.has['createOrderWithTakeProfitAndStopLoss']) {
            return await this.createOrder (symbol, type, side, amount, price, params);
        }
        throw new NotSupported (this.id + ' createOrderWithTakeProfitAndStopLoss() is not supported yet');
    }

    async createOrders (orders: OrderRequest[], params = {}): Promise<Order[]> {
        throw new NotSupported (this.id + ' createOrders() is not supported yet');
    }

    async createOrderWs (symbol: string, type: OrderType, side: OrderSide, amount: number, price: number = undefined, params = {}): Promise<Order> {
        throw new NotSupported (this.id + ' createOrderWs() is not supported yet');
    }

    async cancelOrder (id: string, symbol: string = undefined, params = {}): Promise<{}> {
        throw new NotSupported (this.id + ' cancelOrder() is not supported yet');
    }

    async cancelOrderWs (id: string, symbol: string = undefined, params = {}): Promise<{}> {
        throw new NotSupported (this.id + ' cancelOrderWs() is not supported yet');
    }

    async cancelOrdersWs (ids: string[], symbol: string = undefined, params = {}): Promise<{}> {
        throw new NotSupported (this.id + ' cancelOrdersWs() is not supported yet');
    }

    async cancelAllOrders (symbol: string = undefined, params = {}): Promise<{}> {
        throw new NotSupported (this.id + ' cancelAllOrders() is not supported yet');
    }

    async cancelAllOrdersWs (symbol: string = undefined, params = {}): Promise<{}> {
        throw new NotSupported (this.id + ' cancelAllOrdersWs() is not supported yet');
    }

    async cancelUnifiedOrder (order, params = {}): Promise<{}> {
        return this.cancelOrder (this.safeString (order, 'id'), this.safeString (order, 'symbol'), params);
    }

    async fetchOrders (symbol: string = undefined, since: Int = undefined, limit: Int = undefined, params = {}): Promise<Order[]> {
        if (this.has['fetchOpenOrders'] && this.has['fetchClosedOrders']) {
            throw new NotSupported (this.id + ' fetchOrders() is not supported yet, consider using fetchOpenOrders() and fetchClosedOrders() instead');
        }
        throw new NotSupported (this.id + ' fetchOrders() is not supported yet');
    }

    async fetchOrdersWs (symbol: string = undefined, since: Int = undefined, limit: Int = undefined, params = {}): Promise<Order[]> {
        throw new NotSupported (this.id + ' fetchOrdersWs() is not supported yet');
    }

    async fetchOrderTrades (id: string, symbol: string = undefined, since: Int = undefined, limit: Int = undefined, params = {}): Promise<Trade[]> {
        throw new NotSupported (this.id + ' fetchOrderTrades() is not supported yet');
    }

    async watchOrders (symbol: string = undefined, since: Int = undefined, limit: Int = undefined, params = {}): Promise<Order[]> {
        throw new NotSupported (this.id + ' watchOrders() is not supported yet');
    }

    async fetchOpenOrders (symbol: string = undefined, since: Int = undefined, limit: Int = undefined, params = {}): Promise<Order[]> {
        if (this.has['fetchOrders']) {
            const orders = await this.fetchOrders (symbol, since, limit, params);
            return this.filterBy (orders, 'status', 'open') as Order[];
        }
        throw new NotSupported (this.id + ' fetchOpenOrders() is not supported yet');
    }

    async fetchOpenOrdersWs (symbol: string = undefined, since: Int = undefined, limit: Int = undefined, params = {}): Promise<Order[]> {
        if (this.has['fetchOrdersWs']) {
            const orders = await this.fetchOrdersWs (symbol, since, limit, params);
            return this.filterBy (orders, 'status', 'open') as Order[];
        }
        throw new NotSupported (this.id + ' fetchOpenOrdersWs() is not supported yet');
    }

    async fetchClosedOrders (symbol: string = undefined, since: Int = undefined, limit: Int = undefined, params = {}): Promise<Order[]> {
        if (this.has['fetchOrders']) {
            const orders = await this.fetchOrders (symbol, since, limit, params);
            return this.filterBy (orders, 'status', 'closed') as Order[];
        }
        throw new NotSupported (this.id + ' fetchClosedOrders() is not supported yet');
    }

    async fetchCanceledAndClosedOrders (symbol: Str = undefined, since: Int = undefined, limit: Int = undefined, params = {}): Promise<Order[]> {
        throw new NotSupported (this.id + ' fetchCanceledAndClosedOrders() is not supported yet');
    }

    async fetchClosedOrdersWs (symbol: string = undefined, since: Int = undefined, limit: Int = undefined, params = {}): Promise<Order[]> {
        if (this.has['fetchOrdersWs']) {
            const orders = await this.fetchOrdersWs (symbol, since, limit, params);
            return this.filterBy (orders, 'status', 'closed') as Order[];
        }
        throw new NotSupported (this.id + ' fetchClosedOrdersWs() is not supported yet');
    }

    async fetchMyTrades (symbol: string = undefined, since: Int = undefined, limit: Int = undefined, params = {}): Promise<Trade[]> {
        throw new NotSupported (this.id + ' fetchMyTrades() is not supported yet');
    }

    async fetchMyLiquidations (symbol: string = undefined, since: Int = undefined, limit: Int = undefined, params = {}): Promise<Liquidation[]> {
        throw new NotSupported (this.id + ' fetchMyLiquidations() is not supported yet');
    }

    async fetchLiquidations (symbol: string, since: Int = undefined, limit: Int = undefined, params = {}): Promise<Liquidation[]> {
        throw new NotSupported (this.id + ' fetchLiquidations() is not supported yet');
    }

    async fetchMyTradesWs (symbol: string = undefined, since: Int = undefined, limit: Int = undefined, params = {}): Promise<Trade[]> {
        throw new NotSupported (this.id + ' fetchMyTradesWs() is not supported yet');
    }

    async watchMyTrades (symbol: string = undefined, since: Int = undefined, limit: Int = undefined, params = {}): Promise<Trade[]> {
        throw new NotSupported (this.id + ' watchMyTrades() is not supported yet');
    }

    async fetchGreeks (symbol: string, params = {}): Promise<Greeks> {
        throw new NotSupported (this.id + ' fetchGreeks() is not supported yet');
    }

    async fetchDepositsWithdrawals (code: string = undefined, since: Int = undefined, limit: Int = undefined, params = {}): Promise<Transaction[]> {
        /**
         * @method
         * @name exchange#fetchDepositsWithdrawals
         * @description fetch history of deposits and withdrawals
         * @param {string} [code] unified currency code for the currency of the deposit/withdrawals, default is undefined
         * @param {int} [since] timestamp in ms of the earliest deposit/withdrawal, default is undefined
         * @param {int} [limit] max number of deposit/withdrawals to return, default is undefined
         * @param {object} [params] extra parameters specific to the exchange API endpoint
         * @returns {object} a list of [transaction structures]{@link https://docs.ccxt.com/#/?id=transaction-structure}
         */
        throw new NotSupported (this.id + ' fetchDepositsWithdrawals() is not supported yet');
    }

    async fetchDeposits (symbol: string = undefined, since: Int = undefined, limit: Int = undefined, params = {}): Promise<Transaction[]> {
        throw new NotSupported (this.id + ' fetchDeposits() is not supported yet');
    }

    async fetchWithdrawals (symbol: string = undefined, since: Int = undefined, limit: Int = undefined, params = {}): Promise<Transaction[]> {
        throw new NotSupported (this.id + ' fetchWithdrawals() is not supported yet');
    }

    async fetchDepositsWs (code: string = undefined, since: Int = undefined, limit: Int = undefined, params = {}): Promise<{}> {
        throw new NotSupported (this.id + ' fetchDepositsWs() is not supported yet');
    }

    async fetchWithdrawalsWs (code: string = undefined, since: Int = undefined, limit: Int = undefined, params = {}): Promise<{}> {
        throw new NotSupported (this.id + ' fetchWithdrawalsWs() is not supported yet');
    }

    async fetchFundingRateHistory (symbol: string = undefined, since: Int = undefined, limit: Int = undefined, params = {}): Promise<FundingRateHistory[]> {
        throw new NotSupported (this.id + ' fetchFundingRateHistory() is not supported yet');
    }

    async fetchFundingHistory (symbol: string = undefined, since: Int = undefined, limit: Int = undefined, params = {}): Promise<FundingHistory[]> {
        throw new NotSupported (this.id + ' fetchFundingHistory() is not supported yet');
    }

    async closePosition (symbol: string, side: OrderSide = undefined, params = {}): Promise<Order> {
        throw new NotSupported (this.id + ' closePosition() is not supported yet');
    }

    async closeAllPositions (params = {}): Promise<Position[]> {
        throw new NotSupported (this.id + ' closeAllPositions() is not supported yet');
    }

    async fetchL3OrderBook (symbol: string, limit: Int = undefined, params = {}): Promise<OrderBook> {
        throw new BadRequest (this.id + ' fetchL3OrderBook() is not supported yet');
    }

    parseLastPrice (price, market: Market = undefined): any {
        throw new NotSupported (this.id + ' parseLastPrice() is not supported yet');
    }

    async fetchDepositAddress (code: string, params = {}) {
        if (this.has['fetchDepositAddresses']) {
            const depositAddresses = await this.fetchDepositAddresses ([ code ], params);
            const depositAddress = this.safeValue (depositAddresses, code);
            if (depositAddress === undefined) {
                throw new InvalidAddress (this.id + ' fetchDepositAddress() could not find a deposit address for ' + code + ', make sure you have created a corresponding deposit address in your wallet on the exchange website');
            } else {
                return depositAddress;
            }
        } else if (this.has['fetchDepositAddressesByNetwork']) {
            const network = this.safeString (params, 'network');
            params = this.omit (params, 'network');
            const addressStructures = await this.fetchDepositAddressesByNetwork (code, params);
            if (network !== undefined) {
                return this.safeDict (addressStructures, network);
            } else {
                const keys = Object.keys (addressStructures);
                const key = this.safeString (keys, 0);
                return this.safeDict (addressStructures, key);
            }
        } else {
            throw new NotSupported (this.id + ' fetchDepositAddress() is not supported yet');
        }
    }

    account (): Account {
        return {
            'free': undefined,
            'used': undefined,
            'total': undefined,
        };
    }

    commonCurrencyCode (currency: string) {
        if (!this.substituteCommonCurrencyCodes) {
            return currency;
        }
        return this.safeString (this.commonCurrencies, currency, currency);
    }

    currency (code: string) {
        if (this.currencies === undefined) {
            throw new ExchangeError (this.id + ' currencies not loaded');
        }
        if (typeof code === 'string') {
            if (code in this.currencies) {
                return this.currencies[code];
            } else if (code in this.currencies_by_id) {
                return this.currencies_by_id[code];
            }
        }
        throw new ExchangeError (this.id + ' does not have currency code ' + code);
    }

    market (symbol: string): MarketInterface {
        if (this.markets === undefined) {
            throw new ExchangeError (this.id + ' markets not loaded');
        }
        if (symbol in this.markets) {
            return this.markets[symbol];
        } else if (symbol in this.markets_by_id) {
            const markets = this.markets_by_id[symbol];
            const defaultType = this.safeString2 (this.options, 'defaultType', 'defaultSubType', 'spot');
            for (let i = 0; i < markets.length; i++) {
                const market = markets[i];
                if (market[defaultType]) {
                    return market;
                }
            }
            return markets[0];
        } else if ((symbol.endsWith ('-C')) || (symbol.endsWith ('-P')) || (symbol.startsWith ('C-')) || (symbol.startsWith ('P-'))) {
            return this.createExpiredOptionMarket (symbol);
        }
        throw new BadSymbol (this.id + ' does not have market symbol ' + symbol);
    }

    createExpiredOptionMarket (symbol: string): MarketInterface {
        throw new NotSupported (this.id + ' createExpiredOptionMarket () is not supported yet');
    }

    handleWithdrawTagAndParams (tag, params): any {
        if ((tag !== undefined) && (typeof tag === 'object')) {
            params = this.extend (tag, params);
            tag = undefined;
        }
        if (tag === undefined) {
            tag = this.safeString (params, 'tag');
            if (tag !== undefined) {
                params = this.omit (params, 'tag');
            }
        }
        return [ tag, params ];
    }

    async createLimitOrder (symbol: string, side: OrderSide, amount: number, price: number, params = {}): Promise<Order> {
        return await this.createOrder (symbol, 'limit', side, amount, price, params);
    }

    async createMarketOrder (symbol: string, side: OrderSide, amount: number, price: number = undefined, params = {}): Promise<Order> {
        return await this.createOrder (symbol, 'market', side, amount, price, params);
    }

    async createLimitBuyOrder (symbol: string, amount: number, price: number, params = {}): Promise<Order> {
        return await this.createOrder (symbol, 'limit', 'buy', amount, price, params);
    }

    async createLimitSellOrder (symbol: string, amount: number, price: number, params = {}): Promise<Order> {
        return await this.createOrder (symbol, 'limit', 'sell', amount, price, params);
    }

    async createMarketBuyOrder (symbol: string, amount: number, params = {}): Promise<Order> {
        return await this.createOrder (symbol, 'market', 'buy', amount, undefined, params);
    }

    async createMarketSellOrder (symbol: string, amount: number, params = {}): Promise<Order> {
        return await this.createOrder (symbol, 'market', 'sell', amount, undefined, params);
    }

    costToPrecision (symbol: string, cost) {
        const market = this.market (symbol);
        return this.decimalToPrecision (cost, TRUNCATE, market['precision']['price'], this.precisionMode, this.paddingMode);
    }

    priceToPrecision (symbol: string, price): string {
        const market = this.market (symbol);
        const result = this.decimalToPrecision (price, ROUND, market['precision']['price'], this.precisionMode, this.paddingMode);
        if (result === '0') {
            throw new InvalidOrder (this.id + ' price of ' + market['symbol'] + ' must be greater than minimum price precision of ' + this.numberToString (market['precision']['price']));
        }
        return result;
    }

    amountToPrecision (symbol: string, amount) {
        const market = this.market (symbol);
        const result = this.decimalToPrecision (amount, TRUNCATE, market['precision']['amount'], this.precisionMode, this.paddingMode);
        if (result === '0') {
            throw new InvalidOrder (this.id + ' amount of ' + market['symbol'] + ' must be greater than minimum amount precision of ' + this.numberToString (market['precision']['amount']));
        }
        return result;
    }

    feeToPrecision (symbol: string, fee) {
        const market = this.market (symbol);
        return this.decimalToPrecision (fee, ROUND, market['precision']['price'], this.precisionMode, this.paddingMode);
    }

    currencyToPrecision (code: string, fee, networkCode = undefined) {
        const currency = this.currencies[code];
        let precision = this.safeValue (currency, 'precision');
        if (networkCode !== undefined) {
            const networks = this.safeDict (currency, 'networks', {});
            const networkItem = this.safeDict (networks, networkCode, {});
            precision = this.safeValue (networkItem, 'precision', precision);
        }
        if (precision === undefined) {
            return this.forceString (fee);
        } else {
            return this.decimalToPrecision (fee, ROUND, precision, this.precisionMode, this.paddingMode);
        }
    }

    forceString (value) {
        if (typeof value !== 'string') {
            return this.numberToString (value);
        }
        return value;
    }

    isTickPrecision () {
        return this.precisionMode === TICK_SIZE;
    }

    isDecimalPrecision () {
        return this.precisionMode === DECIMAL_PLACES;
    }

    isSignificantPrecision () {
        return this.precisionMode === SIGNIFICANT_DIGITS;
    }

    safeNumber (obj: object, key: IndexType, defaultNumber: number = undefined): Num {
        const value = this.safeString (obj, key);
        return this.parseNumber (value, defaultNumber);
    }

    safeNumberN (obj: object, arr: IndexType[], defaultNumber: number = undefined): Num {
        const value = this.safeStringN (obj, arr);
        return this.parseNumber (value, defaultNumber);
    }

    parsePrecision (precision?: string) {
        /**
         * @ignore
         * @method
         * @param {string} precision The number of digits to the right of the decimal
         * @returns {string} a string number equal to 1e-precision
         */
        if (precision === undefined) {
            return undefined;
        }
        const precisionNumber = parseInt (precision);
        if (precisionNumber === 0) {
            return '1';
        }
        let parsedPrecision = '0.';
        for (let i = 0; i < precisionNumber - 1; i++) {
            parsedPrecision = parsedPrecision + '0';
        }
        return parsedPrecision + '1';
    }

    async loadTimeDifference (params = {}) {
        const serverTime = await this.fetchTime (params);
        const after = this.milliseconds ();
        this.options['timeDifference'] = after - serverTime;
        return this.options['timeDifference'];
    }

    implodeHostname (url: string) {
        return this.implodeParams (url, { 'hostname': this.hostname });
    }

    async fetchMarketLeverageTiers (symbol: string, params = {}) {
        if (this.has['fetchLeverageTiers']) {
            const market = this.market (symbol);
            if (!market['contract']) {
                throw new BadSymbol (this.id + ' fetchMarketLeverageTiers() supports contract markets only');
            }
            const tiers = await this.fetchLeverageTiers ([ symbol ]);
            return this.safeValue (tiers, symbol);
        } else {
            throw new NotSupported (this.id + ' fetchMarketLeverageTiers() is not supported yet');
        }
    }

    async createPostOnlyOrder (symbol: string, type: OrderType, side: OrderSide, amount: number, price: number = undefined, params = {}) {
        if (!this.has['createPostOnlyOrder']) {
            throw new NotSupported (this.id + 'createPostOnlyOrder() is not supported yet');
        }
        const query = this.extend (params, { 'postOnly': true });
        return await this.createOrder (symbol, type, side, amount, price, query);
    }

    async createReduceOnlyOrder (symbol: string, type: OrderType, side: OrderSide, amount: number, price: number = undefined, params = {}) {
        if (!this.has['createReduceOnlyOrder']) {
            throw new NotSupported (this.id + 'createReduceOnlyOrder() is not supported yet');
        }
        const query = this.extend (params, { 'reduceOnly': true });
        return await this.createOrder (symbol, type, side, amount, price, query);
    }

    async createStopOrder (symbol: string, type: OrderType, side: OrderSide, amount: number, price: number = undefined, stopPrice: number = undefined, params = {}) {
        if (!this.has['createStopOrder']) {
            throw new NotSupported (this.id + ' createStopOrder() is not supported yet');
        }
        if (stopPrice === undefined) {
            throw new ArgumentsRequired (this.id + ' create_stop_order() requires a stopPrice argument');
        }
        const query = this.extend (params, { 'stopPrice': stopPrice });
        return await this.createOrder (symbol, type, side, amount, price, query);
    }

    async createStopLimitOrder (symbol: string, side: OrderSide, amount: number, price: number, stopPrice: number, params = {}) {
        if (!this.has['createStopLimitOrder']) {
            throw new NotSupported (this.id + ' createStopLimitOrder() is not supported yet');
        }
        const query = this.extend (params, { 'stopPrice': stopPrice });
        return await this.createOrder (symbol, 'limit', side, amount, price, query);
    }

    async createStopMarketOrder (symbol: string, side: OrderSide, amount: number, stopPrice: number, params = {}) {
        if (!this.has['createStopMarketOrder']) {
            throw new NotSupported (this.id + ' createStopMarketOrder() is not supported yet');
        }
        const query = this.extend (params, { 'stopPrice': stopPrice });
        return await this.createOrder (symbol, 'market', side, amount, undefined, query);
    }

    safeCurrencyCode (currencyId: Str, currency: Currency = undefined): string {
        currency = this.safeCurrency (currencyId, currency);
        return currency['code'];
    }

    filterBySymbolSinceLimit (array, symbol: string = undefined, since: Int = undefined, limit: Int = undefined, tail = false) {
        return this.filterByValueSinceLimit (array, 'symbol', symbol, since, limit, 'timestamp', tail);
    }

    filterByCurrencySinceLimit (array, code = undefined, since: Int = undefined, limit: Int = undefined, tail = false) {
        return this.filterByValueSinceLimit (array, 'currency', code, since, limit, 'timestamp', tail);
    }

    filterBySymbolsSinceLimit (array, symbols: string[] = undefined, since: Int = undefined, limit: Int = undefined, tail = false) {
        const result = this.filterByArray (array, 'symbol', symbols, false);
        return this.filterBySinceLimit (result, since, limit, 'timestamp', tail);
    }

    parseLastPrices (pricesData, symbols: string[] = undefined, params = {}) {
        //
        // the value of tickers is either a dict or a list
        //
        // dict
        //
        //     {
        //         'marketId1': { ... },
        //         'marketId2': { ... },
        //         ...
        //     }
        //
        // list
        //
        //     [
        //         { 'market': 'marketId1', ... },
        //         { 'market': 'marketId2', ... },
        //         ...
        //     ]
        //
        const results = [];
        if (Array.isArray (pricesData)) {
            for (let i = 0; i < pricesData.length; i++) {
                const priceData = this.extend (this.parseLastPrice (pricesData[i]), params);
                results.push (priceData);
            }
        } else {
            const marketIds = Object.keys (pricesData);
            for (let i = 0; i < marketIds.length; i++) {
                const marketId = marketIds[i];
                const market = this.safeMarket (marketId);
                const priceData = this.extend (this.parseLastPrice (pricesData[marketId], market), params);
                results.push (priceData);
            }
        }
        symbols = this.marketSymbols (symbols);
        return this.filterByArray (results, 'symbol', symbols);
    }

    parseTickers (tickers, symbols: string[] = undefined, params = {}): Dictionary<Ticker> {
        //
        // the value of tickers is either a dict or a list
        //
        // dict
        //
        //     {
        //         'marketId1': { ... },
        //         'marketId2': { ... },
        //         'marketId3': { ... },
        //         ...
        //     }
        //
        // list
        //
        //     [
        //         { 'market': 'marketId1', ... },
        //         { 'market': 'marketId2', ... },
        //         { 'market': 'marketId3', ... },
        //         ...
        //     ]
        //
        const results = [];
        if (Array.isArray (tickers)) {
            for (let i = 0; i < tickers.length; i++) {
                const ticker = this.extend (this.parseTicker (tickers[i]), params);
                results.push (ticker);
            }
        } else {
            const marketIds = Object.keys (tickers);
            for (let i = 0; i < marketIds.length; i++) {
                const marketId = marketIds[i];
                const market = this.safeMarket (marketId);
                const ticker = this.extend (this.parseTicker (tickers[marketId], market), params);
                results.push (ticker);
            }
        }
        symbols = this.marketSymbols (symbols);
        return this.filterByArray (results, 'symbol', symbols);
    }

    parseDepositAddresses (addresses, codes: string[] = undefined, indexed = true, params = {}) {
        let result = [];
        for (let i = 0; i < addresses.length; i++) {
            const address = this.extend (this.parseDepositAddress (addresses[i]), params);
            result.push (address);
        }
        if (codes !== undefined) {
            result = this.filterByArray (result, 'currency', codes, false);
        }
        if (indexed) {
            return this.indexBy (result, 'currency');
        }
        return result;
    }

    parseBorrowInterests (response, market: Market = undefined) {
        const interests = [];
        for (let i = 0; i < response.length; i++) {
            const row = response[i];
            interests.push (this.parseBorrowInterest (row, market));
        }
        return interests;
    }

    parseFundingRateHistories (response, market = undefined, since: Int = undefined, limit: Int = undefined): FundingRateHistory[] {
        const rates = [];
        for (let i = 0; i < response.length; i++) {
            const entry = response[i];
            rates.push (this.parseFundingRateHistory (entry, market));
        }
        const sorted = this.sortBy (rates, 'timestamp');
        const symbol = (market === undefined) ? undefined : market['symbol'];
        return this.filterBySymbolSinceLimit (sorted, symbol, since, limit) as FundingRateHistory[];
    }

    safeSymbol (marketId: Str, market: Market = undefined, delimiter: Str = undefined, marketType: Str = undefined): string {
        market = this.safeMarket (marketId, market, delimiter, marketType);
        return market['symbol'];
    }

    parseFundingRate (contract: string, market: Market = undefined): object {
        throw new NotSupported (this.id + ' parseFundingRate() is not supported yet');
    }

    parseFundingRates (response, market: Market = undefined) {
        const result = {};
        for (let i = 0; i < response.length; i++) {
            const parsed = this.parseFundingRate (response[i], market);
            result[parsed['symbol']] = parsed;
        }
        return result;
    }

    isTriggerOrder (params) {
        const isTrigger = this.safeBool2 (params, 'trigger', 'stop');
        if (isTrigger) {
            params = this.omit (params, [ 'trigger', 'stop' ]);
        }
        return [ isTrigger, params ];
    }

    isPostOnly (isMarketOrder: boolean, exchangeSpecificParam, params = {}) {
        /**
         * @ignore
         * @method
         * @param {string} type Order type
         * @param {boolean} exchangeSpecificParam exchange specific postOnly
         * @param {object} [params] exchange specific params
         * @returns {boolean} true if a post only order, false otherwise
         */
        const timeInForce = this.safeStringUpper (params, 'timeInForce');
        let postOnly = this.safeBool2 (params, 'postOnly', 'post_only', false);
        // we assume timeInForce is uppercase from safeStringUpper (params, 'timeInForce')
        const ioc = timeInForce === 'IOC';
        const fok = timeInForce === 'FOK';
        const timeInForcePostOnly = timeInForce === 'PO';
        postOnly = postOnly || timeInForcePostOnly || exchangeSpecificParam;
        if (postOnly) {
            if (ioc || fok) {
                throw new InvalidOrder (this.id + ' postOnly orders cannot have timeInForce equal to ' + timeInForce);
            } else if (isMarketOrder) {
                throw new InvalidOrder (this.id + ' market orders cannot be postOnly');
            } else {
                return true;
            }
        } else {
            return false;
        }
    }

    handlePostOnly (isMarketOrder: boolean, exchangeSpecificPostOnlyOption: boolean, params: any = {}) {
        /**
         * @ignore
         * @method
         * @param {string} type Order type
         * @param {boolean} exchangeSpecificBoolean exchange specific postOnly
         * @param {object} [params] exchange specific params
         * @returns {Array}
         */
        const timeInForce = this.safeStringUpper (params, 'timeInForce');
        let postOnly = this.safeBool (params, 'postOnly', false);
        const ioc = timeInForce === 'IOC';
        const fok = timeInForce === 'FOK';
        const po = timeInForce === 'PO';
        postOnly = postOnly || po || exchangeSpecificPostOnlyOption;
        if (postOnly) {
            if (ioc || fok) {
                throw new InvalidOrder (this.id + ' postOnly orders cannot have timeInForce equal to ' + timeInForce);
            } else if (isMarketOrder) {
                throw new InvalidOrder (this.id + ' market orders cannot be postOnly');
            } else {
                if (po) {
                    params = this.omit (params, 'timeInForce');
                }
                params = this.omit (params, 'postOnly');
                return [ true, params ];
            }
        }
        return [ false, params ];
    }

    async fetchLastPrices (symbols: string[] = undefined, params = {}): Promise<{}> {
        throw new NotSupported (this.id + ' fetchLastPrices() is not supported yet');
    }

    async fetchTradingFees (params = {}): Promise<{}> {
        throw new NotSupported (this.id + ' fetchTradingFees() is not supported yet');
    }

    async fetchTradingFeesWs (params = {}): Promise<{}> {
        throw new NotSupported (this.id + ' fetchTradingFeesWs() is not supported yet');
    }

    async fetchTradingFee (symbol: string, params = {}): Promise<{}> {
        if (!this.has['fetchTradingFees']) {
            throw new NotSupported (this.id + ' fetchTradingFee() is not supported yet');
        }
        return await this.fetchTradingFees (params);
    }

    parseOpenInterest (interest, market: Market = undefined): OpenInterest {
        throw new NotSupported (this.id + ' parseOpenInterest () is not supported yet');
    }

    parseOpenInterests (response, market = undefined, since: Int = undefined, limit: Int = undefined): OpenInterest[] {
        const interests = [];
        for (let i = 0; i < response.length; i++) {
            const entry = response[i];
            const interest = this.parseOpenInterest (entry, market);
            interests.push (interest);
        }
        const sorted = this.sortBy (interests, 'timestamp');
        const symbol = this.safeString (market, 'symbol');
        return this.filterBySymbolSinceLimit (sorted, symbol, since, limit);
    }

    async fetchFundingRate (symbol: string, params = {}): Promise<FundingRate> {
        if (this.has['fetchFundingRates']) {
            await this.loadMarkets ();
            const market = this.market (symbol);
            symbol = market['symbol'];
            if (!market['contract']) {
                throw new BadSymbol (this.id + ' fetchFundingRate() supports contract markets only');
            }
            const rates = await this.fetchFundingRates ([ symbol ], params);
            const rate = this.safeValue (rates, symbol);
            if (rate === undefined) {
                throw new NullResponse (this.id + ' fetchFundingRate () returned no data for ' + symbol);
            } else {
                return rate;
            }
        } else {
            throw new NotSupported (this.id + ' fetchFundingRate () is not supported yet');
        }
    }

    async fetchMarkOHLCV (symbol, timeframe = '1m', since: Int = undefined, limit: Int = undefined, params = {}): Promise<OHLCV[]> {
        /**
         * @method
         * @name exchange#fetchMarkOHLCV
         * @description fetches historical mark price candlestick data containing the open, high, low, and close price of a market
         * @param {string} symbol unified symbol of the market to fetch OHLCV data for
         * @param {string} timeframe the length of time each candle represents
         * @param {int} [since] timestamp in ms of the earliest candle to fetch
         * @param {int} [limit] the maximum amount of candles to fetch
         * @param {object} [params] extra parameters specific to the exchange API endpoint
         * @returns {float[][]} A list of candles ordered as timestamp, open, high, low, close, undefined
         */
        if (this.has['fetchMarkOHLCV']) {
            const request = {
                'price': 'mark',
            };
            return await this.fetchOHLCV (symbol, timeframe, since, limit, this.extend (request, params));
        } else {
            throw new NotSupported (this.id + ' fetchMarkOHLCV () is not supported yet');
        }
    }

    async fetchIndexOHLCV (symbol: string, timeframe = '1m', since: Int = undefined, limit: Int = undefined, params = {}): Promise<OHLCV[]> {
        /**
         * @method
         * @name exchange#fetchIndexOHLCV
         * @description fetches historical index price candlestick data containing the open, high, low, and close price of a market
         * @param {string} symbol unified symbol of the market to fetch OHLCV data for
         * @param {string} timeframe the length of time each candle represents
         * @param {int} [since] timestamp in ms of the earliest candle to fetch
         * @param {int} [limit] the maximum amount of candles to fetch
         * @param {object} [params] extra parameters specific to the exchange API endpoint
         * @returns {} A list of candles ordered as timestamp, open, high, low, close, undefined
         */
        if (this.has['fetchIndexOHLCV']) {
            const request = {
                'price': 'index',
            };
            return await this.fetchOHLCV (symbol, timeframe, since, limit, this.extend (request, params));
        } else {
            throw new NotSupported (this.id + ' fetchIndexOHLCV () is not supported yet');
        }
    }

    async fetchPremiumIndexOHLCV (symbol: string, timeframe = '1m', since: Int = undefined, limit: Int = undefined, params = {}): Promise<OHLCV[]> {
        /**
         * @method
         * @name exchange#fetchPremiumIndexOHLCV
         * @description fetches historical premium index price candlestick data containing the open, high, low, and close price of a market
         * @param {string} symbol unified symbol of the market to fetch OHLCV data for
         * @param {string} timeframe the length of time each candle represents
         * @param {int} [since] timestamp in ms of the earliest candle to fetch
         * @param {int} [limit] the maximum amount of candles to fetch
         * @param {object} [params] extra parameters specific to the exchange API endpoint
         * @returns {float[][]} A list of candles ordered as timestamp, open, high, low, close, undefined
         */
        if (this.has['fetchPremiumIndexOHLCV']) {
            const request = {
                'price': 'premiumIndex',
            };
            return await this.fetchOHLCV (symbol, timeframe, since, limit, this.extend (request, params));
        } else {
            throw new NotSupported (this.id + ' fetchPremiumIndexOHLCV () is not supported yet');
        }
    }

    handleTimeInForce (params = {}) {
        /**
         * @ignore
         * @method
         * Must add timeInForce to this.options to use this method
         * @returns {string} returns the exchange specific value for timeInForce
         */
        const timeInForce = this.safeStringUpper (params, 'timeInForce'); // supported values GTC, IOC, PO
        if (timeInForce !== undefined) {
            const exchangeValue = this.safeString (this.options['timeInForce'], timeInForce);
            if (exchangeValue === undefined) {
                throw new ExchangeError (this.id + ' does not support timeInForce "' + timeInForce + '"');
            }
            return exchangeValue;
        }
        return undefined;
    }

    convertTypeToAccount (account) {
        /**
         * @ignore
         * @method
         * Must add accountsByType to this.options to use this method
         * @param {string} account key for account name in this.options['accountsByType']
         * @returns the exchange specific account name or the isolated margin id for transfers
         */
        const accountsByType = this.safeDict (this.options, 'accountsByType', {});
        const lowercaseAccount = account.toLowerCase ();
        if (lowercaseAccount in accountsByType) {
            return accountsByType[lowercaseAccount];
        } else if ((account in this.markets) || (account in this.markets_by_id)) {
            const market = this.market (account);
            return market['id'];
        } else {
            return account;
        }
    }

    checkRequiredArgument (methodName: string, argument, argumentName, options = []) {
        /**
         * @ignore
         * @method
         * @param {string} methodName the name of the method that the argument is being checked for
         * @param {string} argument the argument's actual value provided
         * @param {string} argumentName the name of the argument being checked (for logging purposes)
         * @param {string[]} options a list of options that the argument can be
         * @returns {undefined}
         */
        const optionsLength = options.length;
        if ((argument === undefined) || ((optionsLength > 0) && (!(this.inArray (argument, options))))) {
            const messageOptions = options.join (', ');
            let message = this.id + ' ' + methodName + '() requires a ' + argumentName + ' argument';
            if (messageOptions !== '') {
                message += ', one of ' + '(' + messageOptions + ')';
            }
            throw new ArgumentsRequired (message);
        }
    }

    checkRequiredMarginArgument (methodName: string, symbol: Str, marginMode: string) {
        /**
         * @ignore
         * @method
         * @param {string} symbol unified symbol of the market
         * @param {string} methodName name of the method that requires a symbol
         * @param {string} marginMode is either 'isolated' or 'cross'
         */
        if ((marginMode === 'isolated') && (symbol === undefined)) {
            throw new ArgumentsRequired (this.id + ' ' + methodName + '() requires a symbol argument for isolated margin');
        } else if ((marginMode === 'cross') && (symbol !== undefined)) {
            throw new ArgumentsRequired (this.id + ' ' + methodName + '() cannot have a symbol argument for cross margin');
        }
    }

    parseDepositWithdrawFees (response, codes: string[] = undefined, currencyIdKey = undefined): any {
        /**
         * @ignore
         * @method
         * @param {object[]|object} response unparsed response from the exchange
         * @param {string[]|undefined} codes the unified currency codes to fetch transactions fees for, returns all currencies when undefined
         * @param {str} currencyIdKey *should only be undefined when response is a dictionary* the object key that corresponds to the currency id
         * @returns {object} objects with withdraw and deposit fees, indexed by currency codes
         */
        const depositWithdrawFees = {};
        codes = this.marketCodes (codes);
        const isArray = Array.isArray (response);
        let responseKeys = response;
        if (!isArray) {
            responseKeys = Object.keys (response);
        }
        for (let i = 0; i < responseKeys.length; i++) {
            const entry = responseKeys[i];
            const dictionary = isArray ? entry : response[entry];
            const currencyId = isArray ? this.safeString (dictionary, currencyIdKey) : entry;
            const currency = this.safeValue (this.currencies_by_id, currencyId);
            const code = this.safeString (currency, 'code', currencyId);
            if ((codes === undefined) || (this.inArray (code, codes))) {
                depositWithdrawFees[code] = this.parseDepositWithdrawFee (dictionary, currency);
            }
        }
        return depositWithdrawFees;
    }

    parseDepositWithdrawFee (fee, currency: Currency = undefined): any {
        throw new NotSupported (this.id + ' parseDepositWithdrawFee() is not supported yet');
    }

    depositWithdrawFee (info): any {
        return {
            'deposit': {
                'fee': undefined,
                'percentage': undefined,
            },
            'info': info,
            'networks': {},
            'withdraw': {
                'fee': undefined,
                'percentage': undefined,
            },
        };
    }

    assignDefaultDepositWithdrawFees (fee, currency = undefined): any {
        /**
         * @ignore
         * @method
         * @description Takes a depositWithdrawFee structure and assigns the default values for withdraw and deposit
         * @param {object} fee A deposit withdraw fee structure
         * @param {object} currency A currency structure, the response from this.currency ()
         * @returns {object} A deposit withdraw fee structure
         */
        const networkKeys = Object.keys (fee['networks']);
        const numNetworks = networkKeys.length;
        if (numNetworks === 1) {
            fee['withdraw'] = fee['networks'][networkKeys[0]]['withdraw'];
            fee['deposit'] = fee['networks'][networkKeys[0]]['deposit'];
            return fee;
        }
        const currencyCode = this.safeString (currency, 'code');
        for (let i = 0; i < numNetworks; i++) {
            const network = networkKeys[i];
            if (network === currencyCode) {
                fee['deposit'] = fee['networks'][networkKeys[i]]['deposit'];
                fee['withdraw'] = fee['networks'][networkKeys[i]]['withdraw'];
            }
        }
        return fee;
    }

    parseIncome (info, market: Market = undefined): object {
        throw new NotSupported (this.id + ' parseIncome () is not supported yet');
    }

    parseIncomes (incomes, market = undefined, since: Int = undefined, limit: Int = undefined): FundingHistory[] {
        /**
         * @ignore
         * @method
         * @description parses funding fee info from exchange response
         * @param {object[]} incomes each item describes once instance of currency being received or paid
         * @param {object} market ccxt market
         * @param {int} [since] when defined, the response items are filtered to only include items after this timestamp
         * @param {int} [limit] limits the number of items in the response
         * @returns {object[]} an array of [funding history structures]{@link https://docs.ccxt.com/#/?id=funding-history-structure}
         */
        const result = [];
        for (let i = 0; i < incomes.length; i++) {
            const entry = incomes[i];
            const parsed = this.parseIncome (entry, market);
            result.push (parsed);
        }
        const sorted = this.sortBy (result, 'timestamp');
        return this.filterBySinceLimit (sorted, since, limit);
    }

    getMarketFromSymbols (symbols: string[] = undefined) {
        if (symbols === undefined) {
            return undefined;
        }
        const firstMarket = this.safeString (symbols, 0);
        const market = this.market (firstMarket);
        return market;
    }

    parseWsOHLCVs (ohlcvs: object[], market: any = undefined, timeframe: string = '1m', since: Int = undefined, limit: Int = undefined) {
        const results = [];
        for (let i = 0; i < ohlcvs.length; i++) {
            results.push (this.parseWsOHLCV (ohlcvs[i], market));
        }
        return results;
    }

    async fetchTransactions (code: string = undefined, since: Int = undefined, limit: Int = undefined, params = {}): Promise<Transaction[]> {
        /**
         * @method
         * @name exchange#fetchTransactions
         * @deprecated
         * @description *DEPRECATED* use fetchDepositsWithdrawals instead
         * @param {string} code unified currency code for the currency of the deposit/withdrawals, default is undefined
         * @param {int} [since] timestamp in ms of the earliest deposit/withdrawal, default is undefined
         * @param {int} [limit] max number of deposit/withdrawals to return, default is undefined
         * @param {object} [params] extra parameters specific to the exchange API endpoint
         * @returns {object} a list of [transaction structures]{@link https://docs.ccxt.com/#/?id=transaction-structure}
         */
        if (this.has['fetchDepositsWithdrawals']) {
            return await this.fetchDepositsWithdrawals (code, since, limit, params);
        } else {
            throw new NotSupported (this.id + ' fetchTransactions () is not supported yet');
        }
    }

    filterByArrayPositions (objects, key: IndexType, values = undefined, indexed = true): Position[] {
        /**
         * @ignore
         * @method
         * @description Typed wrapper for filterByArray that returns a list of positions
         */
        return this.filterByArray (objects, key, values, indexed) as Position[];
    }

    filterByArrayTickers (objects, key: IndexType, values = undefined, indexed = true): Dictionary<Ticker> {
        /**
         * @ignore
         * @method
         * @description Typed wrapper for filterByArray that returns a dictionary of tickers
         */
        return this.filterByArray (objects, key, values, indexed) as Dictionary<Ticker>;
    }

    createOHLCVObject (symbol: string, timeframe: string, data): Dictionary<Dictionary<OHLCV[]>> {
        const res = {};
        res[symbol] = {};
        res[symbol][timeframe] = data;
        return res;
    }

    handleMaxEntriesPerRequestAndParams (method: string, maxEntriesPerRequest: Int = undefined, params = {}): [ Int, any ] {
        let newMaxEntriesPerRequest = undefined;
        [ newMaxEntriesPerRequest, params ] = this.handleOptionAndParams (params, method, 'maxEntriesPerRequest');
        if ((newMaxEntriesPerRequest !== undefined) && (newMaxEntriesPerRequest !== maxEntriesPerRequest)) {
            maxEntriesPerRequest = newMaxEntriesPerRequest;
        }
        if (maxEntriesPerRequest === undefined) {
            maxEntriesPerRequest = 1000; // default to 1000
        }
        return [ maxEntriesPerRequest, params ];
    }

    async fetchPaginatedCallDynamic (method: string, symbol: string = undefined, since: Int = undefined, limit: Int = undefined, params = {}, maxEntriesPerRequest: Int = undefined): Promise<any> {
        let maxCalls = undefined;
        [ maxCalls, params ] = this.handleOptionAndParams (params, method, 'paginationCalls', 10);
        let maxRetries = undefined;
        [ maxRetries, params ] = this.handleOptionAndParams (params, method, 'maxRetries', 3);
        let paginationDirection = undefined;
        [ paginationDirection, params ] = this.handleOptionAndParams (params, method, 'paginationDirection', 'backward');
        let paginationTimestamp = undefined;
        let calls = 0;
        let result = [];
        let errors = 0;
        const until = this.safeInteger2 (params, 'untill', 'till'); // do not omit it from params here
        [ maxEntriesPerRequest, params ] = this.handleMaxEntriesPerRequestAndParams (method, maxEntriesPerRequest, params);
        if ((paginationDirection === 'forward')) {
            if (since === undefined) {
                throw new ArgumentsRequired (this.id + ' pagination requires a since argument when paginationDirection set to forward');
            }
            paginationTimestamp = since;
        }
        while ((calls < maxCalls)) {
            calls += 1;
            try {
                if (paginationDirection === 'backward') {
                    // do it backwards, starting from the last
                    // UNTIL filtering is required in order to work
                    if (paginationTimestamp !== undefined) {
                        params['until'] = paginationTimestamp - 1;
                    }
                    const response = await this[method] (symbol, undefined, maxEntriesPerRequest, params);
                    const responseLength = response.length;
                    if (this.verbose) {
                        const backwardMessage = 'Dynamic pagination call ' + calls + ' method ' + method + ' response length ' + responseLength + ' timestamp ' + paginationTimestamp;
                        this.log (backwardMessage);
                    }
                    if (responseLength === 0) {
                        break;
                    }
                    errors = 0;
                    result = this.arrayConcat (result, response);
                    const firstElement = this.safeValue (response, 0);
                    paginationTimestamp = this.safeInteger2 (firstElement, 'timestamp', 0);
                    if ((since !== undefined) && (paginationTimestamp <= since)) {
                        break;
                    }
                } else {
                    // do it forwards, starting from the since
                    const response = await this[method] (symbol, paginationTimestamp, maxEntriesPerRequest, params);
                    const responseLength = response.length;
                    if (this.verbose) {
                        const forwardMessage = 'Dynamic pagination call ' + calls + ' method ' + method + ' response length ' + responseLength + ' timestamp ' + paginationTimestamp;
                        this.log (forwardMessage);
                    }
                    if (responseLength === 0) {
                        break;
                    }
                    errors = 0;
                    result = this.arrayConcat (result, response);
                    const last = this.safeValue (response, responseLength - 1);
                    paginationTimestamp = this.safeInteger (last, 'timestamp') - 1;
                    if ((until !== undefined) && (paginationTimestamp >= until)) {
                        break;
                    }
                }
            } catch (e) {
                errors += 1;
                if (errors > maxRetries) {
                    throw e;
                }
            }
        }
        const uniqueResults = this.removeRepeatedElementsFromArray (result);
        const key = (method === 'fetchOHLCV') ? 0 : 'timestamp';
        return this.filterBySinceLimit (uniqueResults, since, limit, key);
    }

    async safeDeterministicCall (method: string, symbol: string = undefined, since: Int = undefined, limit: Int = undefined, timeframe: string = undefined, params = {}) {
        let maxRetries = undefined;
        [ maxRetries, params ] = this.handleOptionAndParams (params, method, 'maxRetries', 3);
        let errors = 0;
        try {
            if (timeframe && method !== 'fetchFundingRateHistory') {
                return await this[method] (symbol, timeframe, since, limit, params);
            } else {
                return await this[method] (symbol, since, limit, params);
            }
        } catch (e) {
            if (e instanceof RateLimitExceeded) {
                throw e; // if we are rate limited, we should not retry and fail fast
            }
            errors += 1;
            if (errors > maxRetries) {
                throw e;
            }
        }
        return undefined;
    }

    async fetchPaginatedCallDeterministic (method: string, symbol: string = undefined, since: Int = undefined, limit: Int = undefined, timeframe: string = undefined, params = {}, maxEntriesPerRequest = undefined): Promise<any> {
        let maxCalls = undefined;
        [ maxCalls, params ] = this.handleOptionAndParams (params, method, 'paginationCalls', 10);
        [ maxEntriesPerRequest, params ] = this.handleMaxEntriesPerRequestAndParams (method, maxEntriesPerRequest, params);
        const current = this.milliseconds ();
        const tasks = [];
        const time = this.parseTimeframe (timeframe) * 1000;
        const step = time * maxEntriesPerRequest;
        let currentSince = current - (maxCalls * step) - 1;
        if (since !== undefined) {
            currentSince = Math.max (currentSince, since);
        }
        const until = this.safeInteger2 (params, 'until', 'till'); // do not omit it here
        if (until !== undefined) {
            const requiredCalls = Math.ceil ((until - since) / step);
            if (requiredCalls > maxCalls) {
                throw new BadRequest (this.id + ' the number of required calls is greater than the max number of calls allowed, either increase the paginationCalls or decrease the since-until gap. Current paginationCalls limit is ' + maxCalls.toString () + ' required calls is ' + requiredCalls.toString ());
            }
        }
        for (let i = 0; i < maxCalls; i++) {
            if ((until !== undefined) && (currentSince >= until)) {
                break;
            }
            tasks.push (this.safeDeterministicCall (method, symbol, currentSince, maxEntriesPerRequest, timeframe, params));
            currentSince = this.sum (currentSince, step) - 1;
        }
        const results = await Promise.all (tasks);
        let result = [];
        for (let i = 0; i < results.length; i++) {
            result = this.arrayConcat (result, results[i]);
        }
        const uniqueResults = this.removeRepeatedElementsFromArray (result) as any;
        const key = (method === 'fetchOHLCV') ? 0 : 'timestamp';
        return this.filterBySinceLimit (uniqueResults, since, limit, key);
    }

    async fetchPaginatedCallCursor (method: string, symbol: string = undefined, since = undefined, limit = undefined, params = {}, cursorReceived = undefined, cursorSent = undefined, cursorIncrement = undefined, maxEntriesPerRequest = undefined): Promise<any> {
        let maxCalls = undefined;
        [ maxCalls, params ] = this.handleOptionAndParams (params, method, 'paginationCalls', 10);
        let maxRetries = undefined;
        [ maxRetries, params ] = this.handleOptionAndParams (params, method, 'maxRetries', 3);
        [ maxEntriesPerRequest, params ] = this.handleMaxEntriesPerRequestAndParams (method, maxEntriesPerRequest, params);
        let cursorValue = undefined;
        let i = 0;
        let errors = 0;
        let result = [];
        while (i < maxCalls) {
            try {
                if (cursorValue !== undefined) {
                    if (cursorIncrement !== undefined) {
                        cursorValue = this.parseToInt (cursorValue) + cursorIncrement;
                    }
                    params[cursorSent] = cursorValue;
                }
                let response = undefined;
                if (method === 'fetchAccounts') {
                    response = await this[method] (params);
                } else {
                    response = await this[method] (symbol, since, maxEntriesPerRequest, params);
                }
                errors = 0;
                const responseLength = response.length;
                if (this.verbose) {
                    const iteration = (i + 1).toString ();
                    const cursorMessage = 'Cursor pagination call ' + iteration + ' method ' + method + ' response length ' + responseLength.toString () + ' cursor ' + cursorValue;
                    this.log (cursorMessage);
                }
                if (responseLength === 0) {
                    break;
                }
                result = this.arrayConcat (result, response);
                const last = this.safeValue (response, responseLength - 1);
                cursorValue = this.safeValue (last['info'], cursorReceived);
                if (cursorValue === undefined) {
                    break;
                }
                const lastTimestamp = this.safeInteger (last, 'timestamp');
                if (lastTimestamp !== undefined && lastTimestamp < since) {
                    break;
                }
            } catch (e) {
                errors += 1;
                if (errors > maxRetries) {
                    throw e;
                }
            }
            i += 1;
        }
        const sorted = this.sortCursorPaginatedResult (result);
        const key = (method === 'fetchOHLCV') ? 0 : 'timestamp';
        return this.filterBySinceLimit (sorted, since, limit, key);
    }

    async fetchPaginatedCallIncremental (method: string, symbol: string = undefined, since = undefined, limit = undefined, params = {}, pageKey = undefined, maxEntriesPerRequest = undefined): Promise<any> {
        let maxCalls = undefined;
        [ maxCalls, params ] = this.handleOptionAndParams (params, method, 'paginationCalls', 10);
        let maxRetries = undefined;
        [ maxRetries, params ] = this.handleOptionAndParams (params, method, 'maxRetries', 3);
        [ maxEntriesPerRequest, params ] = this.handleMaxEntriesPerRequestAndParams (method, maxEntriesPerRequest, params);
        let i = 0;
        let errors = 0;
        let result = [];
        while (i < maxCalls) {
            try {
                params[pageKey] = i + 1;
                const response = await this[method] (symbol, since, maxEntriesPerRequest, params);
                errors = 0;
                const responseLength = response.length;
                if (this.verbose) {
                    const iteration = (i + 1).toString ();
                    const incrementalMessage = 'Incremental pagination call ' + iteration + ' method ' + method + ' response length ' + responseLength.toString ();
                    this.log (incrementalMessage);
                }
                if (responseLength === 0) {
                    break;
                }
                result = this.arrayConcat (result, response);
            } catch (e) {
                errors += 1;
                if (errors > maxRetries) {
                    throw e;
                }
            }
            i += 1;
        }
        const sorted = this.sortCursorPaginatedResult (result);
        const key = (method === 'fetchOHLCV') ? 0 : 'timestamp';
        return this.filterBySinceLimit (sorted, since, limit, key);
    }

    sortCursorPaginatedResult (result) {
        const first = this.safeValue (result, 0);
        if (first !== undefined) {
            if ('timestamp' in first) {
                return this.sortBy (result, 'timestamp', true);
            }
            if ('id' in first) {
                return this.sortBy (result, 'id', true);
            }
        }
        return result;
    }

    removeRepeatedElementsFromArray (input) {
        const uniqueResult = {};
        for (let i = 0; i < input.length; i++) {
            const entry = input[i];
            const id = this.safeString (entry, 'id');
            if (id !== undefined) {
                if (this.safeString (uniqueResult, id) === undefined) {
                    uniqueResult[id] = entry;
                }
            } else {
                const timestamp = this.safeInteger2 (entry, 'timestamp', 0);
                if (timestamp !== undefined) {
                    if (this.safeString (uniqueResult, timestamp) === undefined) {
                        uniqueResult[timestamp] = entry;
                    }
                }
            }
        }
        const values = Object.values (uniqueResult);
        const valuesLength = values.length;
        if (valuesLength > 0) {
            return values as any;
        }
        return input;
    }

    handleUntilOption (key: string, request, params, multiplier = 1) {
        const until = this.safeInteger2 (params, 'until', 'till');
        if (until !== undefined) {
            request[key] = this.parseToInt (until * multiplier);
            params = this.omit (params, [ 'until', 'till' ]);
        }
        return [ request, params ];
    }

    safeOpenInterest (interest, market: Market = undefined): OpenInterest {
        return this.extend (interest, {
            'baseVolume': this.safeNumber (interest, 'baseVolume'), // deprecated
            'datetime': this.safeString (interest, 'datetime'),
            'info': this.safeValue (interest, 'info'),
            'openInterestAmount': this.safeNumber (interest, 'openInterestAmount'),
            'openInterestValue': this.safeNumber (interest, 'openInterestValue'),
            'quoteVolume': this.safeNumber (interest, 'quoteVolume'), // deprecated
            'symbol': this.safeString (market, 'symbol'),
            'timestamp': this.safeInteger (interest, 'timestamp'),
        });
    }

    parseLiquidation (liquidation, market: Market = undefined): Liquidation {
        throw new NotSupported (this.id + ' parseLiquidation () is not supported yet');
    }

    parseLiquidations (liquidations, market = undefined, since: Int = undefined, limit: Int = undefined): Liquidation[] {
        /**
         * @ignore
         * @method
         * @description parses liquidation info from the exchange response
         * @param {object[]} liquidations each item describes an instance of a liquidation event
         * @param {object} market ccxt market
         * @param {int} [since] when defined, the response items are filtered to only include items after this timestamp
         * @param {int} [limit] limits the number of items in the response
         * @returns {object[]} an array of [liquidation structures]{@link https://docs.ccxt.com/#/?id=liquidation-structure}
         */
        const result = [];
        for (let i = 0; i < liquidations.length; i++) {
            const entry = liquidations[i];
            const parsed = this.parseLiquidation (entry, market);
            result.push (parsed);
        }
        const sorted = this.sortBy (result, 'timestamp');
        const symbol = this.safeString (market, 'symbol');
        return this.filterBySymbolSinceLimit (sorted, symbol, since, limit);
    }

    parseGreeks (greeks, market: Market = undefined): Greeks {
        throw new NotSupported (this.id + ' parseGreeks () is not supported yet');
    }

    parseMarginModes (response: object[], symbols: string[] = undefined, symbolKey: string = undefined, marketType: MarketType = undefined): MarginModes {
        const marginModeStructures = {};
        for (let i = 0; i < response.length; i++) {
            const info = response[i];
            const marketId = this.safeString (info, symbolKey);
            const market = this.safeMarket (marketId, undefined, undefined, marketType);
            if ((symbols === undefined) || this.inArray (market['symbol'], symbols)) {
                marginModeStructures[market['symbol']] = this.parseMarginMode (info, market);
            }
        }
        return marginModeStructures;
    }

    parseMarginMode (marginMode, market: Market = undefined): MarginMode {
        throw new NotSupported (this.id + ' parseMarginMode () is not supported yet');
    }

    parseLeverages (response: object[], symbols: string[] = undefined, symbolKey: string = undefined, marketType: MarketType = undefined): Leverages {
        const leverageStructures = {};
        for (let i = 0; i < response.length; i++) {
            const info = response[i];
            const marketId = this.safeString (info, symbolKey);
            const market = this.safeMarket (marketId, undefined, undefined, marketType);
            if ((symbols === undefined) || this.inArray (market['symbol'], symbols)) {
                leverageStructures[market['symbol']] = this.parseLeverage (info, market);
            }
        }
        return leverageStructures;
    }

    parseLeverage (leverage, market: Market = undefined): Leverage {
        throw new NotSupported (this.id + ' parseLeverage() is not supported yet');
    }
}

export {
    Exchange,
};<|MERGE_RESOLUTION|>--- conflicted
+++ resolved
@@ -1,123 +1,8 @@
 // ----------------------------------------------------------------------------
 /* eslint-disable */
 
-<<<<<<< HEAD
 import * as functions from './functions.js';
 import { inArray as inArrayFunc, keys as keysFunc, values as valuesFunc, vwap as vwapFunc } from './functions.js';
-=======
-import * as functions from './functions.js'
-const {
-    isNode
-    , deepExtend
-    , extend
-    , clone
-    , flatten
-    , unique
-    , indexBy
-    , sortBy
-    , sortBy2
-    , safeFloat2
-    , groupBy
-    , aggregate
-    , uuid
-    , unCamelCase
-    , precisionFromString
-    , Throttler
-    , capitalize
-    , now
-    , decimalToPrecision
-    , safeValue
-    , safeValue2
-    , safeString
-    , safeString2
-    , seconds
-    , milliseconds
-    , binaryToBase16
-    , numberToBE
-    , base16ToBinary
-    , iso8601
-    , omit
-    , isJsonEncodedObject
-    , safeInteger
-    , sum
-    , omitZero
-    , implodeParams
-    , extractParams
-    , json
-    , merge
-    , binaryConcat
-    , hash
-    , ecdsa
-    , arrayConcat
-    , encode
-    , urlencode
-    , hmac
-    , numberToString
-    , parseTimeframe
-    , safeInteger2
-    , safeStringLower
-    , parse8601
-    , yyyymmdd
-    , safeStringUpper
-    , safeTimestamp
-    , binaryConcatArray
-    , uuidv1
-    , numberToLE
-    , ymdhms
-    , stringToBase64
-    , decode
-    , uuid22
-    , safeIntegerProduct2
-    , safeIntegerProduct
-    , safeStringLower2
-    , yymmdd
-    , base58ToBinary
-    , binaryToBase58
-    , safeTimestamp2
-    , rawencode
-    , keysort
-    , inArray
-    , isEmpty
-    , ordered
-    , filterBy
-    , uuid16
-    , safeFloat
-    , base64ToBinary
-    , safeStringUpper2
-    , urlencodeWithArrayRepeat
-    , microseconds
-    , binaryToBase64
-    , strip
-    , toArray
-    , safeFloatN
-    , safeIntegerN
-    , safeIntegerProductN
-    , safeTimestampN
-    , safeValueN
-    , safeStringN
-    , safeStringLowerN
-    , safeStringUpperN
-    , urlencodeNested
-    , parseDate
-    , ymd
-    , base64ToString
-    , crc32
-    , packb
-    , TRUNCATE
-    , ROUND
-    , DECIMAL_PLACES
-    , NO_PADDING
-    , TICK_SIZE
-    , SIGNIFICANT_DIGITS
-} = functions
-
-import {
-    keys as keysFunc,
-    values as valuesFunc,
-    inArray as inArrayFunc,
-    vwap as vwapFunc
-} from './functions.js'
->>>>>>> 45d8e269
 // import exceptions from "./errors.js"
 import {
     ArgumentsRequired,
@@ -208,7 +93,9 @@
 import {OrderBook as Ob} from './ws/OrderBook.js';
 
 import totp from './functions/totp.js';
-<<<<<<< HEAD
+
+import ethers from '../static_dependencies/ethers/index.js';
+import { TypedDataEncoder } from '../static_dependencies/ethers/hash/index.js';
 
 const {
     aggregate,
@@ -258,6 +145,7 @@
     omit,
     omitZero,
     ordered,
+    packb,
     parse8601,
     parseDate,
     parseTimeframe,
@@ -342,11 +230,6 @@
     Trade,
     Transaction
 } from './types.js';
-
-=======
-import ethers from '../static_dependencies/ethers/index.js';
-import { TypedDataEncoder } from '../static_dependencies/ethers/hash/index.js';
->>>>>>> 45d8e269
 // ----------------------------------------------------------------------------
 /**
  * @class Exchange
@@ -543,7 +426,6 @@
     // WS/PRO options
     aggregate = aggregate;
     alias = false;
-<<<<<<< HEAD
     arrayConcat = arrayConcat;
     base16ToBinary = base16ToBinary;
     base58ToBinary = base58ToBinary;
@@ -590,6 +472,7 @@
     omit = omit;
     omitZero = omitZero;
     ordered = ordered;
+    packb = packb
     parse8601 = parse8601;
     parseDate = parseDate;
     parseTimeframe = parseTimeframe;
@@ -642,106 +525,6 @@
     ymdhms = ymdhms;
     yymmdd = yymmdd;
     yyyymmdd = yyyymmdd;
-=======
-
-    deepExtend = deepExtend
-    isNode = isNode
-    keys = keysFunc
-    values = valuesFunc
-    extend = extend
-    clone = clone
-    flatten = flatten
-    unique = unique
-    indexBy = indexBy
-    sortBy = sortBy
-    sortBy2 = sortBy2
-    groupBy = groupBy
-    aggregate = aggregate
-    uuid = uuid
-    unCamelCase = unCamelCase
-    precisionFromString = precisionFromString
-    capitalize = capitalize
-    now = now
-    decimalToPrecision = decimalToPrecision
-    safeValue = safeValue
-    safeValue2 = safeValue2
-    safeString = safeString
-    safeString2 = safeString2
-    safeFloat = safeFloat
-    safeFloat2 = safeFloat2
-    seconds = seconds
-    milliseconds = milliseconds
-    binaryToBase16 = binaryToBase16
-    numberToBE = numberToBE
-    base16ToBinary = base16ToBinary
-    iso8601 = iso8601
-    omit = omit
-    isJsonEncodedObject = isJsonEncodedObject
-    safeInteger = safeInteger
-    sum = sum
-    omitZero = omitZero
-    implodeParams = implodeParams
-    extractParams = extractParams
-    json = json
-    vwap = vwapFunc
-    merge = merge
-    binaryConcat = binaryConcat
-    hash = hash
-    arrayConcat = arrayConcat
-    encode = encode
-    urlencode = urlencode
-    hmac = hmac
-    numberToString = numberToString
-    parseTimeframe = parseTimeframe
-    safeInteger2 = safeInteger2
-    safeStringLower = safeStringLower
-    parse8601 = parse8601
-    yyyymmdd = yyyymmdd
-    safeStringUpper = safeStringUpper
-    safeTimestamp = safeTimestamp
-    binaryConcatArray = binaryConcatArray
-    uuidv1 = uuidv1
-    numberToLE = numberToLE
-    ymdhms = ymdhms
-    yymmdd = yymmdd
-    stringToBase64 = stringToBase64
-    decode = decode
-    uuid22 = uuid22
-    safeIntegerProduct2 = safeIntegerProduct2
-    safeIntegerProduct = safeIntegerProduct
-    binaryToBase58 = binaryToBase58
-    base58ToBinary = base58ToBinary
-    base64ToBinary = base64ToBinary
-    safeTimestamp2 = safeTimestamp2
-    rawencode = rawencode
-    keysort = keysort
-    inArray = inArray
-    safeStringLower2 = safeStringLower2
-    safeStringUpper2 = safeStringUpper2
-    isEmpty = isEmpty
-    ordered = ordered
-    filterBy = filterBy
-    uuid16 = uuid16
-    urlencodeWithArrayRepeat = urlencodeWithArrayRepeat
-    microseconds = microseconds
-    binaryToBase64 = binaryToBase64
-    strip = strip
-    toArray = toArray
-    safeFloatN = safeFloatN
-    safeIntegerN = safeIntegerN
-    safeIntegerProductN = safeIntegerProductN
-    safeTimestampN = safeTimestampN
-    safeValueN = safeValueN
-    safeStringN = safeStringN
-    safeStringLowerN = safeStringLowerN
-    safeStringUpperN = safeStringUpperN
-    urlencodeNested = urlencodeNested
-    parseDate = parseDate
-    ymd = ymd
-    base64ToString = base64ToString
-    crc32 = crc32
-    packb = packb
->>>>>>> 45d8e269
 
     describe () {
         return {
