// ----------------------------------------------------------------------------
/* eslint-disable */

import * as functions from './functions.js'
const {
    isNode
    , deepExtend
    , extend
    , clone
    , flatten
    , unique
    , indexBy
    , sortBy
    , sortBy2
    , safeFloat2
    , groupBy
    , aggregate
    , uuid
    , unCamelCase
    , precisionFromString
    , Throttler
    , capitalize
    , now
    , decimalToPrecision
    , safeValue
    , safeValue2
    , safeString
    , safeString2
    , seconds
    , milliseconds
    , binaryToBase16
    , numberToBE
    , base16ToBinary
    , iso8601
    , omit
    , isJsonEncodedObject
    , safeInteger
    , sum
    , omitZero
    , implodeParams
    , extractParams
    , json
    , merge
    , binaryConcat
    , hash
    , ecdsa
    , arrayConcat
    , encode
    , urlencode
    , hmac
    , numberToString
    , parseTimeframe
    , safeInteger2
    , safeStringLower
    , parse8601
    , yyyymmdd
    , safeStringUpper
    , safeTimestamp
    , binaryConcatArray
    , uuidv1
    , numberToLE
    , ymdhms
    , stringToBase64
    , decode
    , uuid22
    , safeIntegerProduct2
    , safeIntegerProduct
    , safeStringLower2
    , yymmdd
    , base58ToBinary
    , binaryToBase58
    , safeTimestamp2
    , rawencode
    , keysort
    , inArray
    , isEmpty
    , ordered
    , filterBy
    , uuid16
    , safeFloat
    , base64ToBinary
    , safeStringUpper2
    , urlencodeWithArrayRepeat
    , microseconds
    , binaryToBase64
    , strip
    , toArray
    , safeFloatN
    , safeIntegerN
    , safeIntegerProductN
    , safeTimestampN
    , safeValueN
    , safeStringN
    , safeStringLowerN
    , safeStringUpperN
    , urlencodeNested
    , parseDate
    , ymd
    , base64ToString
    , crc32
    , packb
    , TRUNCATE
    , ROUND
    , DECIMAL_PLACES
    , NO_PADDING
    , TICK_SIZE
    , SIGNIFICANT_DIGITS
} = functions

import {
    keys as keysFunc,
    values as valuesFunc,
    inArray as inArrayFunc,
    vwap as vwapFunc
} from './functions.js'
// import exceptions from "./errors.js"

 import { // eslint-disable-line object-curly-newline
    ExchangeError
    , BadSymbol
    , NullResponse
    , InvalidAddress
    , InvalidOrder
    , NotSupported
    , BadResponse
    , AuthenticationError
    , DDoSProtection
    , RequestTimeout
    , NetworkError
    , ProxyError
    , ExchangeNotAvailable
    , ArgumentsRequired
    , RateLimitExceeded,
    BadRequest,
    ExchangeClosedByUser} from "./errors.js"

import { Precise } from './Precise.js'


//-----------------------------------------------------------------------------
import WsClient from './ws/WsClient.js';
import { Future } from './ws/Future.js';
import { OrderBook as WsOrderBook, IndexedOrderBook, CountedOrderBook } from './ws/OrderBook.js';

// ----------------------------------------------------------------------------
//
import { axolotl } from './functions/crypto.js';
// import types
import type { Market, Trade, Fee, Ticker, OHLCV, OHLCVC, Order, OrderBook, Balance, Balances, Dictionary, Transaction, DepositAddressResponse, Currency, MinMax, IndexType, Int, OrderType, OrderSide, Position, FundingRate, DepositWithdrawFeeNetwork, LedgerEntry, BorrowInterest, OpenInterest, LeverageTier, TransferEntry, BorrowRate, FundingRateHistory, Liquidation, FundingHistory, OrderRequest, MarginMode, Tickers, Greeks,  Str, Num, MarketInterface, CurrencyInterface, BalanceAccount, MarginModes, MarketType, Leverage, Leverages, LastPrice, LastPrices, Account } from './types.js';
// export {Market, Trade, Fee, Ticker, OHLCV, OHLCVC, Order, OrderBook, Balance, Balances, Dictionary, Transaction, DepositAddressResponse, Currency, MinMax, IndexType, Int, OrderType, OrderSide, Position, FundingRateHistory, Liquidation, FundingHistory} from './types.js'
// import { Market, Trade, Fee, Ticker, OHLCV, OHLCVC, Order, OrderBook, Balance, Balances, Dictionary, Transaction, DepositAddressResponse, Currency, MinMax, IndexType, Int, OrderType, OrderSide, Position, FundingRateHistory, OpenInterest, Liquidation, OrderRequest, FundingHistory, MarginMode, Tickers, Greeks, Str, Num, MarketInterface, CurrencyInterface, Account } from './types.js';
export type { Market, Trade, Fee, Ticker, OHLCV, OHLCVC, Order, OrderBook, Balance, Balances, Dictionary, Transaction, DepositAddressResponse, Currency, MinMax, IndexType, Int, OrderType, OrderSide, Position, FundingRateHistory, Liquidation, FundingHistory, Greeks, Leverage, Leverages, Str } from './types.js'

// ----------------------------------------------------------------------------
// move this elsewhere.
import { ArrayCache, ArrayCacheByTimestamp, ArrayCacheBySymbolById, ArrayCacheBySymbolBySide } from './ws/Cache.js'
import {OrderBook as Ob} from './ws/OrderBook.js';

import totp from './functions/totp.js';
import ethers from '../static_dependencies/ethers/index.js';
import { TypedDataEncoder } from '../static_dependencies/ethers/hash/index.js';
// ----------------------------------------------------------------------------
/**
 * @class Exchange
 */
export default class Exchange {
    options: {
        [key: string]: any;
    }

    throttleProp = undefined

    api = undefined

    // PROXY & USER-AGENTS (see "examples/proxy-usage" file for explanation)
    proxy: any; // maintained for backwards compatibility, no-one should use it from now on
    proxyUrl: string;
    proxy_url: string;
    proxyUrlCallback: any;
    proxy_url_callback: any;
    httpProxy: string;
    http_proxy: string;
    httpProxyCallback: any;
    http_proxy_callback: any;
    httpsProxy: string;
    https_proxy: string;
    httpsProxyCallback: any;
    https_proxy_callback: any;
    socksProxy: string;
    socks_proxy: string;
    socksProxyCallback: any;
    socks_proxy_callback: any;
    userAgent: { 'User-Agent': string } | false = undefined;
    user_agent: { 'User-Agent': string } | false = undefined;
    wsProxy: string;
    ws_proxy: string;
    wssProxy: string;
    wss_proxy: string;
    wsSocksProxy: string;
    ws_socks_proxy: string;
    //
    userAgents: any = {
        'chrome': 'Mozilla/5.0 (Windows NT 10.0; Win64; x64) AppleWebKit/537.36 (KHTML, like Gecko) Chrome/62.0.3202.94 Safari/537.36',
        'chrome39': 'Mozilla/5.0 (Windows NT 6.1; WOW64) AppleWebKit/537.36 (KHTML, like Gecko) Chrome/39.0.2171.71 Safari/537.36',
        'chrome100': 'Mozilla/5.0 (Macintosh; Intel Mac OS X 10_15_7) AppleWebKit/537.36 (KHTML, like Gecko) Chrome/100.0.4896.75 Safari/537.36',
    };
    headers: any = {};
    origin = '*' // CORS origin
    //
    agent = undefined; // maintained for backwards compatibility
    nodeHttpModuleLoaded = false;
    httpAgent = undefined;
    httpsAgent = undefined;

    minFundingAddressLength = 1 // used in checkAddress
    substituteCommonCurrencyCodes = true  // reserved
    quoteJsonNumbers = true // treat numbers in json as quoted precise strings
    number: (numberString: string) => number = Number // or String (a pointer to a function)
    handleContentTypeApplicationZip = false

    // whether fees should be summed by currency code
    reduceFees = true

    // do not delete this line, it is needed for users to be able to define their own fetchImplementation
    fetchImplementation: any
    AbortError: any
    FetchError: any

    validateServerSsl = true
    validateClientSsl = false

    timeout       = 10000 // milliseconds
    verbose       = false
    twofa         = undefined // two-factor authentication (2FA)

    apiKey: string;
    secret: string;
    uid: string;
    login:string;
    password: string;
    privateKey: string;// a "0x"-prefixed hexstring private key for a wallet
    walletAddress: string; // a wallet address "0x"-prefixed hexstring
    token: string; // reserved for HTTP auth in some cases

    balance      = {}
    orderbooks: Dictionary<Ob>   = {}
    tickers: Dictionary<Ticker>      = {}
    bidsasks: Dictionary<Ticker>     = {}
    orders: ArrayCache       = undefined
    triggerOrders: ArrayCache = undefined
    trades: Dictionary<ArrayCache>
    transactions = {}
    ohlcvs: Dictionary<Dictionary<ArrayCacheByTimestamp>>
    myTrades: ArrayCache;
    positions: any;
    urls: {
        logo?: string;
        api?: string | Dictionary<string>;
        test?: string | Dictionary<string>;
        www?: string;
        doc?: string[];
        api_management?: string;
        fees?: string;
        referral?: string;
    };

    requiresWeb3 = false
    requiresEddsa = false
    precision: {
        amount: number | undefined,
        price: number | undefined
    };

    enableLastJsonResponse = true
    enableLastHttpResponse = true
    enableLastResponseHeaders = true
    last_http_response    = undefined
    last_json_response    = undefined
    last_response_headers = undefined
    last_request_headers  = undefined
    last_request_body     = undefined
    last_request_url      = undefined
    last_request_path     = undefined

    id: string = 'Exchange';

    markets: Dictionary<any> = undefined
    has: Dictionary<boolean | 'emulated'>

    status = undefined

    requiredCredentials: {
        apiKey: boolean;
        secret: boolean;
        uid: boolean;
        login: boolean;
        password: boolean;
        twofa: boolean;
        privateKey: boolean;
        walletAddress: boolean;
        token: boolean;
    };
    rateLimit: Num = undefined; // milliseconds
    tokenBucket = undefined
    throttler = undefined
    enableRateLimit: boolean = undefined;

    httpExceptions = undefined

    limits: {
        amount?: MinMax,
        cost?: MinMax,
        leverage?: MinMax,
        price?: MinMax,
    };
    fees: object;
    markets_by_id: Dictionary<any> = undefined;
    symbols: string[] = undefined;
    ids: string[] = undefined;
    currencies: Dictionary<Currency> = undefined;

    baseCurrencies = undefined
    quoteCurrencies = undefined
    currencies_by_id = undefined
    codes = undefined

    reloadingMarkets = undefined
    marketsLoading = undefined

    accounts = undefined
    accountsById = undefined

    commonCurrencies = undefined

    hostname: Str = undefined;

    precisionMode: Num = undefined;
    paddingMode = undefined

    exceptions = {}
    timeframes: Dictionary<number | string> = {}

    version: Str = undefined;

    marketsByAltname = undefined

    name:Str = undefined

    lastRestRequestTimestamp:number;

    targetAccount = undefined

    stablePairs = {}

    // WS/PRO options
    clients = {}
    newUpdates = true
    streaming = {}

    alias = false;

    deepExtend = deepExtend
    isNode = isNode
    keys = keysFunc
    values = valuesFunc
    extend = extend
    clone = clone
    flatten = flatten
    unique = unique
    indexBy = indexBy
    sortBy = sortBy
    sortBy2 = sortBy2
    groupBy = groupBy
    aggregate = aggregate
    uuid = uuid
    unCamelCase = unCamelCase
    precisionFromString = precisionFromString
    capitalize = capitalize
    now = now
    decimalToPrecision = decimalToPrecision
    safeValue = safeValue
    safeValue2 = safeValue2
    safeString = safeString
    safeString2 = safeString2
    safeFloat = safeFloat
    safeFloat2 = safeFloat2
    seconds = seconds
    milliseconds = milliseconds
    binaryToBase16 = binaryToBase16
    numberToBE = numberToBE
    base16ToBinary = base16ToBinary
    iso8601 = iso8601
    omit = omit
    isJsonEncodedObject = isJsonEncodedObject
    safeInteger = safeInteger
    sum = sum
    omitZero = omitZero
    implodeParams = implodeParams
    extractParams = extractParams
    json = json
    vwap = vwapFunc
    merge = merge
    binaryConcat = binaryConcat
    hash = hash
    arrayConcat = arrayConcat
    encode = encode
    urlencode = urlencode
    hmac = hmac
    numberToString = numberToString
    parseTimeframe = parseTimeframe
    safeInteger2 = safeInteger2
    safeStringLower = safeStringLower
    parse8601 = parse8601
    yyyymmdd = yyyymmdd
    safeStringUpper = safeStringUpper
    safeTimestamp = safeTimestamp
    binaryConcatArray = binaryConcatArray
    uuidv1 = uuidv1
    numberToLE = numberToLE
    ymdhms = ymdhms
    yymmdd = yymmdd
    stringToBase64 = stringToBase64
    decode = decode
    uuid22 = uuid22
    safeIntegerProduct2 = safeIntegerProduct2
    safeIntegerProduct = safeIntegerProduct
    binaryToBase58 = binaryToBase58
    base58ToBinary = base58ToBinary
    base64ToBinary = base64ToBinary
    safeTimestamp2 = safeTimestamp2
    rawencode = rawencode
    keysort = keysort
    inArray = inArray
    safeStringLower2 = safeStringLower2
    safeStringUpper2 = safeStringUpper2
    isEmpty = isEmpty
    ordered = ordered
    filterBy = filterBy
    uuid16 = uuid16
    urlencodeWithArrayRepeat = urlencodeWithArrayRepeat
    microseconds = microseconds
    binaryToBase64 = binaryToBase64
    strip = strip
    toArray = toArray
    safeFloatN = safeFloatN
    safeIntegerN = safeIntegerN
    safeIntegerProductN = safeIntegerProductN
    safeTimestampN = safeTimestampN
    safeValueN = safeValueN
    safeStringN = safeStringN
    safeStringLowerN = safeStringLowerN
    safeStringUpperN = safeStringUpperN
    urlencodeNested = urlencodeNested
    parseDate = parseDate
    ymd = ymd
    base64ToString = base64ToString
    crc32 = crc32
    packb = packb

    describe () {
        return {
            'id': undefined,
            'name': undefined,
            'countries': undefined,
            'enableRateLimit': true,
            'rateLimit': 2000, // milliseconds = seconds * 1000
            'certified': false, // if certified by the CCXT dev team
            'pro': false, // if it is integrated with CCXT Pro for WebSocket support
            'alias': false, // whether this exchange is an alias to another exchange
            'has': {
                'publicAPI': true,
                'privateAPI': true,
                'CORS': undefined,
                'spot': undefined,
                'margin': undefined,
                'swap': undefined,
                'future': undefined,
                'option': undefined,
                'addMargin': undefined,
                'borrowCrossMargin': undefined,
                'borrowIsolatedMargin': undefined,
                'borrowMargin': undefined,
                'cancelAllOrders': undefined,
                'cancelAllOrdersWs': undefined,
                'cancelOrder': true,
                'cancelOrders': undefined,
                'cancelOrdersWs': undefined,
                'cancelOrderWs': undefined,
                'closeAllPositions': undefined,
                'closePosition': undefined,
                'createDepositAddress': undefined,
                'createLimitBuyOrder': undefined,
                'createLimitOrder': true,
                'createLimitSellOrder': undefined,
                'createMarketBuyOrder': undefined,
                'createMarketBuyOrderWithCost': undefined,
                'createMarketOrder': true,
                'createMarketOrderWithCost': undefined,
                'createMarketSellOrder': undefined,
                'createMarketSellOrderWithCost': undefined,
                'createOrder': true,
                'createOrders': undefined,
                'createOrderWithTakeProfitAndStopLoss': undefined,
                'createOrderWs': undefined,
                'createPostOnlyOrder': undefined,
                'createReduceOnlyOrder': undefined,
                'createStopLimitOrder': undefined,
                'createStopLossOrder': undefined,
                'createStopMarketOrder': undefined,
                'createStopOrder': undefined,
                'createTakeProfitOrder': undefined,
                'createTrailingAmountOrder': undefined,
                'createTrailingPercentOrder': undefined,
                'createTriggerOrder': undefined,
                'deposit': undefined,
                'editOrder': 'emulated',
                'editOrderWs': undefined,
                'fetchAccounts': undefined,
                'fetchBalance': true,
                'fetchBalanceWs': undefined,
                'fetchBidsAsks': undefined,
                'fetchBorrowInterest': undefined,
                'fetchBorrowRate': undefined,
                'fetchBorrowRateHistories': undefined,
                'fetchBorrowRateHistory': undefined,
                'fetchBorrowRates': undefined,
                'fetchBorrowRatesPerSymbol': undefined,
                'fetchCanceledAndClosedOrders': undefined,
                'fetchCanceledOrders': undefined,
                'fetchClosedOrder': undefined,
                'fetchClosedOrders': undefined,
                'fetchClosedOrdersWs': undefined,
                'fetchCrossBorrowRate': undefined,
                'fetchCrossBorrowRates': undefined,
                'fetchCurrencies': 'emulated',
                'fetchCurrenciesWs': 'emulated',
                'fetchDeposit': undefined,
                'fetchDepositAddress': undefined,
                'fetchDepositAddresses': undefined,
                'fetchDepositAddressesByNetwork': undefined,
                'fetchDeposits': undefined,
                'fetchDepositsWithdrawals': undefined,
                'fetchDepositsWs': undefined,
                'fetchDepositWithdrawFee': undefined,
                'fetchDepositWithdrawFees': undefined,
                'fetchFundingHistory': undefined,
                'fetchFundingRate': undefined,
                'fetchFundingRateHistory': undefined,
                'fetchFundingRates': undefined,
                'fetchGreeks': undefined,
                'fetchIndexOHLCV': undefined,
                'fetchIsolatedBorrowRate': undefined,
                'fetchIsolatedBorrowRates': undefined,
                'fetchIsolatedPositions': undefined,
                'fetchL2OrderBook': true,
                'fetchL3OrderBook': undefined,
                'fetchLastPrices': undefined,
                'fetchLedger': undefined,
                'fetchLedgerEntry': undefined,
                'fetchLeverage': undefined,
                'fetchLeverages': undefined,
                'fetchLeverageTiers': undefined,
                'fetchLiquidations': undefined,
                'fetchMarginMode': undefined,
                'fetchMarginModes': undefined,
                'fetchMarketLeverageTiers': undefined,
                'fetchMarkets': true,
                'fetchMarketsWs': undefined,
                'fetchMarkOHLCV': undefined,
                'fetchMyLiquidations': undefined,
                'fetchMySettlementHistory': undefined,
                'fetchMyTrades': undefined,
                'fetchMyTradesWs': undefined,
                'fetchOHLCV': undefined,
                'fetchOHLCVWs': undefined,
                'fetchOpenInterest': undefined,
                'fetchOpenInterestHistory': undefined,
                'fetchOpenOrder': undefined,
                'fetchOpenOrders': undefined,
                'fetchOpenOrdersWs': undefined,
                'fetchOrder': undefined,
                'fetchOrderBook': true,
                'fetchOrderBooks': undefined,
                'fetchOrderBookWs': undefined,
                'fetchOrders': undefined,
                'fetchOrdersByStatus': undefined,
                'fetchOrdersWs': undefined,
                'fetchOrderTrades': undefined,
                'fetchOrderWs': undefined,
                'fetchPermissions': undefined,
                'fetchPosition': undefined,
                'fetchPositionMode': undefined,
                'fetchPositions': undefined,
                'fetchPositionsForSymbol': undefined,
                'fetchPositionsRisk': undefined,
                'fetchPremiumIndexOHLCV': undefined,
                'fetchSettlementHistory': undefined,
                'fetchStatus': undefined,
                'fetchTicker': true,
                'fetchTickers': undefined,
                'fetchTickerWs': undefined,
                'fetchTime': undefined,
                'fetchTrades': true,
                'fetchTradesWs': undefined,
                'fetchTradingFee': undefined,
                'fetchTradingFees': undefined,
                'fetchTradingFeesWs': undefined,
                'fetchTradingLimits': undefined,
                'fetchTransactionFee': undefined,
                'fetchTransactionFees': undefined,
                'fetchTransactions': undefined,
                'fetchTransfer': undefined,
                'fetchTransfers': undefined,
                'fetchUnderlyingAssets': undefined,
                'fetchVolatilityHistory': undefined,
                'fetchWithdrawAddresses': undefined,
                'fetchWithdrawal': undefined,
                'fetchWithdrawals': undefined,
                'fetchWithdrawalsWs': undefined,
                'fetchWithdrawalWhitelist': undefined,
                'reduceMargin': undefined,
                'repayCrossMargin': undefined,
                'repayIsolatedMargin': undefined,
                'setLeverage': undefined,
                'setMargin': undefined,
                'setMarginMode': undefined,
                'setPositionMode': undefined,
                'signIn': undefined,
                'transfer': undefined,
                'watchBalance': undefined,
                'watchMyTrades': undefined,
                'watchOHLCV': undefined,
                'watchOHLCVForSymbols': undefined,
                'watchOrderBook': undefined,
                'watchOrderBookForSymbols': undefined,
                'watchOrders': undefined,
                'watchOrdersForSymbols': undefined,
                'watchPosition': undefined,
                'watchPositions': undefined,
                'watchStatus': undefined,
                'watchTicker': undefined,
                'watchTickers': undefined,
                'watchTrades': undefined,
                'watchTradesForSymbols': undefined,
                'withdraw': undefined,
                'ws': undefined,
            },
            'urls': {
                'logo': undefined,
                'api': undefined,
                'www': undefined,
                'doc': undefined,
                'fees': undefined,
            },
            'api': undefined,
            'requiredCredentials': {
                'apiKey':     true,
                'secret':     true,
                'uid':        false,
                'login':      false,
                'password':   false,
                'twofa':      false, // 2-factor authentication (one-time password key)
                'privateKey': false, // a "0x"-prefixed hexstring private key for a wallet
                'walletAddress': false, // the wallet address "0x"-prefixed hexstring
                'token':      false, // reserved for HTTP auth in some cases
            },
            'markets': undefined, // to be filled manually or by fetchMarkets
            'currencies': {}, // to be filled manually or by fetchMarkets
            'timeframes': undefined, // redefine if the exchange has.fetchOHLCV
            'fees': {
                'trading': {
                    'tierBased': undefined,
                    'percentage': undefined,
                    'taker': undefined,
                    'maker': undefined,
                },
                'funding': {
                    'tierBased': undefined,
                    'percentage': undefined,
                    'withdraw': {},
                    'deposit': {},
                },
            },
            'status': {
                'status': 'ok',
                'updated': undefined,
                'eta': undefined,
                'url': undefined,
            },
            'exceptions': undefined,
            'httpExceptions': {
                '422': ExchangeError,
                '418': DDoSProtection,
                '429': RateLimitExceeded,
                '404': ExchangeNotAvailable,
                '409': ExchangeNotAvailable,
                '410': ExchangeNotAvailable,
                '451': ExchangeNotAvailable,
                '500': ExchangeNotAvailable,
                '501': ExchangeNotAvailable,
                '502': ExchangeNotAvailable,
                '520': ExchangeNotAvailable,
                '521': ExchangeNotAvailable,
                '522': ExchangeNotAvailable,
                '525': ExchangeNotAvailable,
                '526': ExchangeNotAvailable,
                '400': ExchangeNotAvailable,
                '403': ExchangeNotAvailable,
                '405': ExchangeNotAvailable,
                '503': ExchangeNotAvailable,
                '530': ExchangeNotAvailable,
                '408': RequestTimeout,
                '504': RequestTimeout,
                '401': AuthenticationError,
                '407': AuthenticationError,
                '511': AuthenticationError,
            },
            'commonCurrencies': { // gets extended/overwritten in subclasses
                'XBT': 'BTC',
                'BCC': 'BCH',
                'BCHSV': 'BSV',
            },
            'precisionMode': DECIMAL_PLACES,
            'paddingMode': NO_PADDING,
            'limits': {
                'leverage': { 'min': undefined, 'max': undefined },
                'amount': { 'min': undefined, 'max': undefined },
                'price': { 'min': undefined, 'max': undefined },
                'cost': { 'min': undefined, 'max': undefined },
            },
        } // return
    } // describe ()

    constructor (userConfig = {}) {
        Object.assign (this, functions)
        //
        //     if (isNode) {
        //         this.nodeVersion = process.version.match (/\d+\.\d+\.\d+/)[0]
        //         this.userAgent = {
        //             'User-Agent': 'ccxt/' + (Exchange as any).ccxtVersion +
        //                 ' (+https://github.com/ccxt/ccxt)' +
        //                 ' Node.js/' + this.nodeVersion + ' (JavaScript)'
        //         }
        //     }
        //
        this.options = this.getDefaultOptions(); // exchange-specific options, if any
        // fetch implementation options (JS only)
        // http properties
        this.headers = {}
        this.origin = '*' // CORS origin
        // underlying properties
        this.minFundingAddressLength = 1 // used in checkAddress
        this.substituteCommonCurrencyCodes = true  // reserved
        this.quoteJsonNumbers = true // treat numbers in json as quoted precise strings
        this.number = Number // or String (a pointer to a function)
        this.handleContentTypeApplicationZip = false
        // whether fees should be summed by currency code
        this.reduceFees = true
        // do not delete this line, it is needed for users to be able to define their own fetchImplementation
        this.fetchImplementation = undefined
        this.validateServerSsl = true
        this.validateClientSsl = false
        // default property values
        this.timeout       = 10000 // milliseconds
        this.verbose       = false
        this.twofa         = undefined // two-factor authentication (2FA)
        // default credentials
        this.apiKey        = undefined
        this.secret        = undefined
        this.uid           = undefined
        this.login         = undefined
        this.password      = undefined
        this.privateKey    = undefined // a "0x"-prefixed hexstring private key for a wallet
        this.walletAddress = undefined // a wallet address "0x"-prefixed hexstring
        this.token         = undefined // reserved for HTTP auth in some cases
        // placeholders for cached data
        this.balance      = {}
        this.orderbooks   = {}
        this.tickers      = {}
        this.orders       = undefined
        this.trades       = {}
        this.transactions = {}
        this.ohlcvs       = {}
        this.myTrades     = undefined
        this.positions    = undefined
        // web3 and cryptography flags
        this.requiresWeb3 = false
        this.requiresEddsa = false
        // response handling flags and properties
        this.lastRestRequestTimestamp = 0
        this.enableLastJsonResponse = true
        this.enableLastHttpResponse = true
        this.enableLastResponseHeaders = true
        this.last_http_response    = undefined
        this.last_json_response    = undefined
        this.last_response_headers = undefined
        this.last_request_headers  = undefined
        this.last_request_body     = undefined
        this.last_request_url      = undefined
        this.last_request_path     = undefined
        // camelCase and snake_notation support
        const unCamelCaseProperties = (obj = this) => {
            if (obj !== null) {
                const ownPropertyNames = Object.getOwnPropertyNames (obj)
                for (let i = 0; i < ownPropertyNames.length; i++) {
                    const k = ownPropertyNames[i]
                    this[unCamelCase (k)] = this[k]
                }
                unCamelCaseProperties (Object.getPrototypeOf (obj))
            }
        }
        unCamelCaseProperties ()
        // merge constructor overrides to this instance
        const configEntries = Object.entries (this.describe ()).concat (Object.entries (userConfig))
        for (let i = 0; i < configEntries.length; i++) {
            const [property, value] = configEntries[i]
            if (value && Object.getPrototypeOf (value) === Object.prototype) {
                this[property] = this.deepExtend (this[property], value)
            } else {
                this[property] = value
            }
        }
        // http client options
        const agentOptions = {
            'keepAlive': true,
        }
        // ssl options
        if (!this.validateServerSsl) {
            agentOptions['rejectUnauthorized'] = false;
        }
        // generate old metainfo interface
        const hasKeys = Object.keys (this.has)
        for (let i = 0; i < hasKeys.length; i++) {
            const k = hasKeys[i]
            this['has' + this.capitalize (k)] = !!this.has[k] // converts 'emulated' to true
        }
        // generate implicit api
        if (this.api) {
            this.defineRestApi (this.api, 'request')
        }
        // init the request rate limiter
        this.initRestRateLimiter ()
        // init predefined markets if any
        if (this.markets) {
            this.setMarkets (this.markets)
        }
        this.newUpdates = ((this.options as any).newUpdates !== undefined) ? (this.options as any).newUpdates : true;

        this.afterConstruct ();
    }

    encodeURIComponent (...args) {
        // @ts-expect-error
        return encodeURIComponent (...args)
    }

    checkRequiredVersion (requiredVersion, error = true) {
        let result = true
        const [ major1, minor1, patch1 ] = requiredVersion.split ('.')
            , [ major2, minor2, patch2 ] = (Exchange as any).ccxtVersion.split ('.')
            , intMajor1 = this.parseToInt (major1)
            , intMinor1 = this.parseToInt (minor1)
            , intPatch1 = this.parseToInt (patch1)
            , intMajor2 = this.parseToInt (major2)
            , intMinor2 = this.parseToInt (minor2)
            , intPatch2 = this.parseToInt (patch2)
        if (intMajor1 > intMajor2) {
            result = false
        }
        if (intMajor1 === intMajor2) {
            if (intMinor1 > intMinor2) {
                result = false
            } else if (intMinor1 === intMinor2 && intPatch1 > intPatch2) {
                result = false
            }
        }
        if (!result) {
            if (error) {
                throw new NotSupported ('Your current version of CCXT is ' + (Exchange as any).ccxtVersion + ', a newer version ' + requiredVersion + ' is required, please, upgrade your version of CCXT')
            } else {
                return error
            }
        }
        return result
    }

    checkAddress (address) {
        if (address === undefined) {
            throw new InvalidAddress (this.id + ' address is undefined')
        }
        // check the address is not the same letter like 'aaaaa' nor too short nor has a space
        if ((this.unique (address).length === 1) || address.length < this.minFundingAddressLength || address.includes (' ')) {
            throw new InvalidAddress (this.id + ' address is invalid or has less than ' + this.minFundingAddressLength.toString () + ' characters: "' + this.json (address) + '"')
        }
        return address
    }

    initRestRateLimiter () {
        if (this.rateLimit === undefined) {
            throw new Error (this.id + '.rateLimit property is not configured');
        }
        this.tokenBucket = this.extend ({
            delay: 0.001,
            capacity: 1,
            cost: 1,
            maxCapacity: 1000,
            refillRate: (this.rateLimit > 0) ? 1 / this.rateLimit : Number.MAX_VALUE,
        }, this.tokenBucket);
        this.throttler = new Throttler (this.tokenBucket);
    }

    throttle (cost = undefined) {
        return this.throttler.throttle (cost)
    }

    defineRestApiEndpoint (methodName, uppercaseMethod, lowercaseMethod, camelcaseMethod, path, paths, config = {}) {
        const splitPath = path.split (/[^a-zA-Z0-9]/)
        const camelcaseSuffix  = splitPath.map (this.capitalize).join ('')
        const underscoreSuffix = splitPath.map ((x) => x.trim ().toLowerCase ()).filter ((x) => x.length > 0).join ('_')
        const camelcasePrefix = [ paths[0] ].concat (paths.slice (1).map (this.capitalize)).join ('')
        const underscorePrefix = [ paths[0] ].concat (paths.slice (1).map ((x) => x.trim ()).filter ((x) => x.length > 0)).join ('_')
        const camelcase  = camelcasePrefix + camelcaseMethod + this.capitalize (camelcaseSuffix)
        const underscore = underscorePrefix + '_' + lowercaseMethod + '_' + underscoreSuffix
        const typeArgument = (paths.length > 1) ? paths : paths[0]
        // handle call costs here
        const partial = async (params = {}, context = {}) => this[methodName] (path, typeArgument, uppercaseMethod, params, undefined, undefined, config, context)
        // const partial = async (params) => this[methodName] (path, typeArgument, uppercaseMethod, params || {})
        this[camelcase]  = partial
        this[underscore] = partial
    }

    defineRestApi (api, methodName, paths = []) {
        const keys = Object.keys (api)
        for (let i = 0; i < keys.length; i++) {
            const key = keys[i]
            const value = api[key]
            const uppercaseMethod = key.toUpperCase ()
            const lowercaseMethod = key.toLowerCase ()
            const camelcaseMethod = this.capitalize (lowercaseMethod)
            if (Array.isArray (value)) {
                for (let k = 0; k < value.length; k++) {
                    const path = value[k].trim ()
                    this.defineRestApiEndpoint (methodName, uppercaseMethod, lowercaseMethod, camelcaseMethod, path, paths)
                }
            // the options HTTP method conflicts with the 'options' API url path
            // } else if (key.match (/^(?:get|post|put|delete|options|head|patch)$/i)) {
            } else if (key.match (/^(?:get|post|put|delete|head|patch)$/i)) {
                const endpoints = Object.keys (value);
                for (let j = 0; j < endpoints.length; j++) {
                    const endpoint = endpoints[j]
                    const path = endpoint.trim ()
                    const config = value[endpoint]
                    if (typeof config === 'object') {
                        this.defineRestApiEndpoint (methodName, uppercaseMethod, lowercaseMethod, camelcaseMethod, path, paths, config)
                    } else if (typeof config === 'number') {
                        this.defineRestApiEndpoint (methodName, uppercaseMethod, lowercaseMethod, camelcaseMethod, path, paths, { cost: config })
                    } else {
                        throw new NotSupported (this.id + ' defineRestApi() API format is not supported, API leafs must strings, objects or numbers');
                    }
                }
            } else {
                this.defineRestApi (value, methodName, paths.concat ([ key ]))
            }
        }
    }

    log (... args) {
        console.log (... args)
    }

    httpProxyAgentModule:any = undefined;
    httpsProxyAgentModule:any = undefined;
    socksProxyAgentModule:any = undefined;
    socksProxyAgentModuleChecked:boolean = false;
    proxyDictionaries:any = {};
    proxiesModulesLoading:Promise<any> = undefined

    async loadProxyModules () {
        // when loading markets, multiple parallel calls are made, so need one promise
        if (this.proxiesModulesLoading === undefined) {
            this.proxiesModulesLoading = (async () => {
                // we have to handle it with below nested way, because of dynamic
                // import issues (https://github.com/ccxt/ccxt/pull/20687)
                try {
                    // todo: possible sync alternatives: https://stackoverflow.com/questions/51069002/convert-import-to-synchronous
                    this.httpProxyAgentModule = await import (/* webpackIgnore: true */ '../static_dependencies/proxies/http-proxy-agent/index.js');
                    this.httpsProxyAgentModule = await import (/* webpackIgnore: true */ '../static_dependencies/proxies/https-proxy-agent/index.js');
                } catch (e) {
                    // if several users are using those frameworks which cause exceptions,
                    // let them to be able to load modules still, by installing them
                    try {
                        // @ts-ignore
                        this.httpProxyAgentModule = await import (/* webpackIgnore: true */ 'http-proxy-agent');
                        // @ts-ignore
                        this.httpProxyAgentModule = await import (/* webpackIgnore: true */ 'https-proxy-agent');
                    } catch (e) { }
                }
                if (this.socksProxyAgentModuleChecked === false) {
                    try {
                        // @ts-ignore
                        this.socksProxyAgentModule = await import (/* webpackIgnore: true */ 'socks-proxy-agent');
                    } catch (e) {}
                    this.socksProxyAgentModuleChecked = true;
                }
            })();
        }
        return await this.proxiesModulesLoading;
    }

    setProxyAgents (httpProxy, httpsProxy, socksProxy) {
        let chosenAgent = undefined;
        if (httpProxy) {
            if (this.httpProxyAgentModule === undefined) {
                throw new NotSupported (this.id + ' you need to load JS proxy modules with `.loadProxyModules()` method at first to use proxies');
            }
            if (!(httpProxy in this.proxyDictionaries)) {
                this.proxyDictionaries[httpProxy] = new this.httpProxyAgentModule.HttpProxyAgent(httpProxy);
            }
            chosenAgent = this.proxyDictionaries[httpProxy];
        } else if (httpsProxy) {
            if (this.httpsProxyAgentModule === undefined) {
                throw new NotSupported (this.id + ' you need to load JS proxy modules with `.loadProxyModules()` method at first to use proxies');
            }
            if (!(httpsProxy in this.proxyDictionaries)) {
                this.proxyDictionaries[httpsProxy] = new this.httpsProxyAgentModule.HttpsProxyAgent(httpsProxy);
            }
            chosenAgent = this.proxyDictionaries[httpsProxy];
            chosenAgent.keepAlive = true;
        } else if (socksProxy) {
            if (this.socksProxyAgentModule === undefined) {
                throw new NotSupported (this.id + ' - to use SOCKS proxy with ccxt, at first you need install module "npm i socks-proxy-agent" and then initialize proxies with `.loadProxyModules()` method');
            }
            if (!(socksProxy in this.proxyDictionaries)) {
                this.proxyDictionaries[socksProxy] = new this.socksProxyAgentModule.SocksProxyAgent(socksProxy);
            }
            chosenAgent = this.proxyDictionaries[socksProxy];
        }
        return chosenAgent;
    }

    async loadHttpProxyAgent () {
        // for `http://` protocol proxy-urls, we need to load `http` module only on first call
        if (!this.httpAgent) {
            const httpModule = await import (/* webpackIgnore: true */'node:http')
            this.httpAgent = new httpModule.Agent ();
        }
        return this.httpAgent;
    }

    getHttpAgentIfNeeded (url) {
        if (isNode) {
            // only for non-ssl proxy
            if (url.substring(0, 5) === 'ws://') {
                if (this.httpAgent === undefined) {
                    throw new NotSupported (this.id + ' to use proxy with non-ssl ws:// urls, at first run  `await exchange.loadHttpProxyAgent()` method');
                }
                return this.httpAgent;
            }
        }
        return undefined;
    }


    async fetch (url, method = 'GET', headers: any = undefined, body: any = undefined) {

        // load node-http(s) modules only on first call
        if (isNode) {
            if (!this.nodeHttpModuleLoaded) {
                this.nodeHttpModuleLoaded = true;
                const httpsModule = await import (/* webpackIgnore: true */'node:https')
                this.httpsAgent = new httpsModule.Agent ({ keepAlive: true });
            }
        }

        // ##### PROXY & HEADERS #####
        headers = this.extend (this.headers, headers);
        // proxy-url
        const proxyUrl = this.checkProxyUrlSettings (url, method, headers, body);
        let httpProxyAgent = false;
        if (proxyUrl !== undefined) {
            // part only for node-js
            if (isNode) {
                // in node we need to set header to *
                headers = this.extend ({ 'Origin': this.origin }, headers);
                // only for http proxy
                if (proxyUrl.substring(0, 5) === 'http:') {
                    await this.loadHttpProxyAgent ();
                    httpProxyAgent = this.httpAgent;
                }
            }
            url = proxyUrl + url;
        }
        // proxy agents
        const [ httpProxy, httpsProxy, socksProxy ] = this.checkProxySettings (url, method, headers, body);
        this.checkConflictingProxies (httpProxy || httpsProxy || socksProxy, proxyUrl);
        // skip proxies on the browser
        if (isNode) {
            // this is needed in JS, independently whether proxy properties were set or not, we have to load them because of necessity in WS, which would happen beyond 'fetch' method (WS/etc)
            await this.loadProxyModules ();
        }
        const chosenAgent = this.setProxyAgents (httpProxy, httpsProxy, socksProxy);
        // user-agent
        const userAgent = (this.userAgent !== undefined) ? this.userAgent : this.user_agent;
        if (userAgent && isNode) {
            if (typeof userAgent === 'string') {
                headers = this.extend ({ 'User-Agent': userAgent }, headers);
            } else if ((typeof userAgent === 'object') && ('User-Agent' in userAgent)) {
                headers = this.extend (userAgent, headers);
            }
        }
        // set final headers
        headers = this.setHeaders (headers);
        // log
        if (this.verbose) {
            this.log ("fetch Request:\n", this.id, method, url, "\nRequestHeaders:\n", headers, "\nRequestBody:\n", body, "\n")
        }
        // end of proxies & headers

        if (this.fetchImplementation === undefined) {
            if (isNode) {
                if (this.agent === undefined) {
                    this.agent = this.httpsAgent;
                }
                try {
                    const module = await import (/* webpackIgnore: true */'../static_dependencies/node-fetch/index.js')
                    this.AbortError = module.AbortError
                    this.fetchImplementation = module.default
                    this.FetchError = module.FetchError
                }
                catch (e) {
                    // some users having issues with dynamic imports (https://github.com/ccxt/ccxt/pull/20687)
                    // so let them to fallback to node's native fetch
                    if (typeof fetch === 'function') {
                        this.fetchImplementation = fetch
                        // as it's browser-compatible implementation ( https://nodejs.org/dist/latest-v20.x/docs/api/globals.html#fetch )
                        // it throws same error types
                        this.AbortError = DOMException
                        this.FetchError = TypeError
                    } else {
                        throw new Error ('Seems, "fetch" function is not available in your node-js version, please use latest node-js version');
                    }
                }
            } else {
                this.fetchImplementation = self.fetch
                this.AbortError = DOMException
                this.FetchError = TypeError
            }
        }
        // fetchImplementation cannot be called on this. in browsers:
        // TypeError Failed to execute 'fetch' on 'Window': Illegal invocation
        const fetchImplementation = this.fetchImplementation;
        const params = { method, headers, body, timeout: this.timeout };
        if (this.agent) {
            params['agent'] = this.agent;
        }
        // override agent, if needed
        if (httpProxyAgent) {
            // if proxyUrl is being used, then specifically in nodejs, we need http module, not https
            params['agent'] = httpProxyAgent;
        } else if (chosenAgent) {
            // if http(s)Proxy is being used
            params['agent'] = chosenAgent;
        }
        const controller = new AbortController ()
        params['signal'] = controller.signal
        const timeout = setTimeout (() => {
            controller.abort ()
        }, this.timeout)
        try {
            const response = await fetchImplementation (url, params)
            clearTimeout (timeout)
            return this.handleRestResponse (response, url, method, headers, body);
        } catch (e) {
            if (e instanceof this.AbortError) {
                throw new RequestTimeout (this.id + ' ' + method + ' ' + url + ' request timed out (' + this.timeout + ' ms)');
            } else if (e instanceof this.FetchError) {
                throw new NetworkError (this.id + ' ' + method + ' ' + url + ' fetch failed');
            }
            throw e
        }
    }

    parseJson (jsonString) {
        try {
            if (this.isJsonEncodedObject (jsonString)) {
                return JSON.parse (this.onJsonResponse (jsonString))
            }
        } catch (e) {
            // SyntaxError
            return undefined
        }
    }

    getResponseHeaders (response) {
        const result = {}
        response.headers.forEach ((value, key) => {
            key = key.split ('-').map ((word) => this.capitalize (word)).join ('-')
            result[key] = value
        })
        return result
    }

    handleRestResponse (response, url, method = 'GET', requestHeaders = undefined, requestBody = undefined) {
        const responseHeaders = this.getResponseHeaders (response)
        if (this.handleContentTypeApplicationZip && (responseHeaders['Content-Type'] === 'application/zip')) {
            const responseBuffer = response.buffer ();
            if (this.enableLastResponseHeaders) {
                this.last_response_headers = responseHeaders
            }
            if (this.enableLastHttpResponse) {
                this.last_http_response = responseBuffer
            }
            if (this.verbose) {
                this.log ("handleRestResponse:\n", this.id, method, url, response.status, response.statusText, "\nResponseHeaders:\n", responseHeaders, "ZIP redacted", "\n")
            }
            // no error handler needed, because it would not be a zip response in case of an error
            return responseBuffer;
        }
        return response.text ().then ((responseBody) => {
            const bodyText = this.onRestResponse (response.status, response.statusText, url, method, responseHeaders, responseBody, requestHeaders, requestBody);
            const json = this.parseJson (bodyText)
            if (this.enableLastResponseHeaders) {
                this.last_response_headers = responseHeaders
            }
            if (this.enableLastHttpResponse) {
                this.last_http_response = responseBody
            }
            if (this.enableLastJsonResponse) {
                this.last_json_response = json
            }
            if (this.verbose) {
                this.log ("handleRestResponse:\n", this.id, method, url, response.status, response.statusText, "\nResponseHeaders:\n", responseHeaders, "\nResponseBody:\n", responseBody, "\n")
            }
            const skipFurtherErrorHandling = this.handleErrors (response.status, response.statusText, url, method, responseHeaders, responseBody, json, requestHeaders, requestBody)
            if (!skipFurtherErrorHandling) {
                this.handleHttpStatusCode (response.status, response.statusText, url, method, responseBody)
            }
            return json || responseBody
        })
    }

    onRestResponse (statusCode, statusText, url, method, responseHeaders, responseBody, requestHeaders, requestBody) {
        return responseBody.trim ()
    }

    onJsonResponse (responseBody) {
        return this.quoteJsonNumbers ? responseBody.replace (/":([+.0-9eE-]+)([,}])/g, '":"$1"$2') : responseBody;
    }

    async loadMarketsHelper (reload = false, params = {}) {
        if (!reload && this.markets) {
            if (!this.markets_by_id) {
                return this.setMarkets (this.markets)
            }
            return this.markets
        }
        let currencies = undefined
        // only call if exchange API provides endpoint (true), thus avoid emulated versions ('emulated')
        if (this.has['fetchCurrencies'] === true) {
            currencies = await this.fetchCurrencies ()
        }
        const markets = await this.fetchMarkets (params)
        return this.setMarkets (markets, currencies)
    }

    async loadMarkets (reload = false, params = {}): Promise<Dictionary<Market>> {
        // this method is async, it returns a promise
        if ((reload && !this.reloadingMarkets) || !this.marketsLoading) {
            this.reloadingMarkets = true
            this.marketsLoading = this.loadMarketsHelper (reload, params).then ((resolved) => {
                this.reloadingMarkets = false
                return resolved
            }, (error) => {
                this.reloadingMarkets = false
                throw error
            })
        }
        return this.marketsLoading
    }

    async fetchCurrencies (params = {}) {
        // markets are returned as a list
        // currencies are returned as a dict
        // this is for historical reasons
        // and may be changed for consistency later
        return new Promise ((resolve, reject) => resolve (this.currencies));
    }

    async fetchCurrenciesWs (params = {}) {
        // markets are returned as a list
        // currencies are returned as a dict
        // this is for historical reasons
        // and may be changed for consistency later
        return new Promise ((resolve, reject) => resolve (this.currencies));
    }

    async fetchMarkets (params = {}): Promise<Market[]> {
        // markets are returned as a list
        // currencies are returned as a dict
        // this is for historical reasons
        // and may be changed for consistency later
        return new Promise ((resolve, reject) => resolve (Object.values (this.markets)))
    }

    async fetchMarketsWs (params = {}): Promise<Market[]> {
        // markets are returned as a list
        // currencies are returned as a dict
        // this is for historical reasons
        // and may be changed for consistency later
        return new Promise ((resolve, reject) => resolve (Object.values (this.markets)))
    }

    checkRequiredDependencies () {
        return
    }

    parseNumber (value, d: Num = undefined): number {
        if (value === undefined) {
            return d
        } else {
            try {
                return this.number (value)
            } catch (e) {
                return d
            }
        }
    }

    checkOrderArguments (market, type, side, amount, price, params) {
        if (price === undefined) {
            if (type === 'limit') {
                  throw new ArgumentsRequired (this.id + ' createOrder() requires a price argument for a limit order');
            }
        }
        if (amount <= 0) {
            throw new ArgumentsRequired (this.id + ' createOrder() amount should be above 0');
        }
    }

    handleHttpStatusCode (code, reason, url, method, body) {
        const codeAsString = code.toString ();
        if (codeAsString in this.httpExceptions) {
            const ErrorClass = this.httpExceptions[codeAsString];
            throw new ErrorClass (this.id + ' ' + method + ' ' + url + ' ' + codeAsString + ' ' + reason + ' ' + body);
        }
    }

    remove0xPrefix (hexData) {
        if (hexData.slice (0, 2) === '0x') {
            return hexData.slice (2);
        } else {
            return hexData;
        }
    }

    spawn(method, ...args) {
        const future = Future();
        // using setTimeout 0 to force the execution to run after the future is returned
        setTimeout(() => {
            method.apply(this, args).then(future.resolve).catch(future.reject);
        }, 0);
        return future;
    }

    delay (timeout, method, ... args) {
        setTimeout (() => {
            this.spawn (method, ... args)
        }, timeout);
    }

    // -----------------------------------------------------------------------
    // -----------------------------------------------------------------------
    // WS/PRO methods

    orderBook (snapshot = {}, depth = Number.MAX_SAFE_INTEGER) {
        return new WsOrderBook (snapshot, depth);
    }

    indexedOrderBook (snapshot = {}, depth = Number.MAX_SAFE_INTEGER) {
        return new IndexedOrderBook (snapshot, depth);
    }

    countedOrderBook (snapshot = {}, depth = Number.MAX_SAFE_INTEGER) {
        return new CountedOrderBook (snapshot, depth);
    }

    handleMessage (client, message) {} // stub to override

    // ping (client) {} // stub to override

    ping (client) {
        return undefined;
    }

    client (url: string): WsClient {
        this.clients = this.clients || {};
        if (!this.clients[url]) {
            const onMessage = this.handleMessage.bind (this);
            const onError = this.onError.bind (this);
            const onClose = this.onClose.bind (this);
            const onConnected = this.onConnected.bind (this);
            // decide client type here: ws / signalr / socketio
            const wsOptions = this.safeValue (this.options, 'ws', {});
            // proxy agents
            const [ httpProxy, httpsProxy, socksProxy ] = this.checkWsProxySettings ();
            const chosenAgent = this.setProxyAgents (httpProxy, httpsProxy, socksProxy);
            // part only for node-js
            const httpProxyAgent = this.getHttpAgentIfNeeded (url);
            const finalAgent = chosenAgent ? chosenAgent : (httpProxyAgent ? httpProxyAgent : this.agent);
            //
            const options = this.deepExtend (this.streaming, {
                'log': this.log ? this.log.bind (this) : this.log,
                'ping': (this as any).ping ? (this as any).ping.bind (this) : (this as any).ping,
                'verbose': this.verbose,
                'throttler': new Throttler (this.tokenBucket),
                // add support for proxies
                'options': {
                    'agent': finalAgent,
                }
            }, wsOptions);
            this.clients[url] = new WsClient (url, onMessage, onError, onClose, onConnected, options);
        }
        return this.clients[url];
    }

    watchMultiple (url: string, messageHashes: string[], message = undefined, subscribeHashes = undefined, subscription = undefined) {
        //
        // Without comments the code of this method is short and easy:
        //
        //     const client = this.client (url)
        //     const backoffDelay = 0
        //     const future = client.future (messageHash)
        //     const connected = client.connect (backoffDelay)
        //     connected.then (() => {
        //         if (message && !client.subscriptions[subscribeHash]) {
        //             client.subscriptions[subscribeHash] = true
        //             client.send (message)
        //         }
        //     }).catch ((error) => {})
        //     return future
        //
        // The following is a longer version of this method with comments
        //
        const client = this.client (url) as WsClient;
        // todo: calculate the backoff using the clients cache
        const backoffDelay = 0;
        //
        //  watchOrderBook ---- future ----+---------------+----→ user
        //                                 |               |
        //                                 ↓               ↑
        //                                 |               |
        //                              connect ......→ resolve
        //                                 |               |
        //                                 ↓               ↑
        //                                 |               |
        //                             subscribe -----→ receive
        //
        const future = Future.race (messageHashes.map (messageHash => client.future (messageHash)))
        // read and write subscription, this is done before connecting the client
        // to avoid race conditions when other parts of the code read or write to the client.subscriptions
        let missingSubscriptions = []
        if (subscribeHashes !== undefined) {
            for (let i = 0; i < subscribeHashes.length; i++) {
                const subscribeHash = subscribeHashes[i];
                if (!client.subscriptions[subscribeHash]) {
                    missingSubscriptions.push (subscribeHash)
                    client.subscriptions[subscribeHash] = subscription || true
                }
            }
        }
        // we intentionally do not use await here to avoid unhandled exceptions
        // the policy is to make sure that 100% of promises are resolved or rejected
        // either with a call to client.resolve or client.reject with
        //  a proper exception class instance
        const connected = client.connect (backoffDelay);
        // the following is executed only if the catch-clause does not
        // catch any connection-level exceptions from the client
        // (connection established successfully)
        if ((subscribeHashes === undefined) || missingSubscriptions.length) {
            connected.then (() => {
                const options = this.safeValue (this.options, 'ws');
                const cost = this.safeValue (options, 'cost', 1);
                if (message) {
                    if (this.enableRateLimit && client.throttle) {
                        // add cost here |
                        //               |
                        //               V
                        client.throttle (cost).then (() => {
                            client.send (message);
                        }).catch ((e) => {
                            for (let i = 0; i < missingSubscriptions.length; i++) {
                                const subscribeHash = missingSubscriptions[i];
                                delete client.subscriptions[subscribeHash]
                            }
                            future.reject (e);
                        });
                    } else {
                        client.send (message)
                        .catch ((e) => {
                            for (let i = 0; i < missingSubscriptions.length; i++) {
                                const subscribeHash = missingSubscriptions[i];
                                delete client.subscriptions[subscribeHash]
                            }
                            future.reject (e);
                        });
                    }
                }
            }).catch ((e)=> {
                for (let i = 0; i < missingSubscriptions.length; i++) {
                    const subscribeHash = missingSubscriptions[i];
                    delete client.subscriptions[subscribeHash]
                }
                future.reject (e);
            });
        }
        return future;
    }

    watch (url: string, messageHash: string, message = undefined, subscribeHash = undefined, subscription = undefined) {
        //
        // Without comments the code of this method is short and easy:
        //
        //     const client = this.client (url)
        //     const backoffDelay = 0
        //     const future = client.future (messageHash)
        //     const connected = client.connect (backoffDelay)
        //     connected.then (() => {
        //         if (message && !client.subscriptions[subscribeHash]) {
        //             client.subscriptions[subscribeHash] = true
        //             client.send (message)
        //         }
        //     }).catch ((error) => {})
        //     return future
        //
        // The following is a longer version of this method with comments
        //
        const client = this.client (url) as WsClient;
        // todo: calculate the backoff using the clients cache
        const backoffDelay = 0;
        //
        //  watchOrderBook ---- future ----+---------------+----→ user
        //                                 |               |
        //                                 ↓               ↑
        //                                 |               |
        //                              connect ......→ resolve
        //                                 |               |
        //                                 ↓               ↑
        //                                 |               |
        //                             subscribe -----→ receive
        //
        if ((subscribeHash === undefined) && (messageHash in client.futures)) {
            return client.futures[messageHash];
        }
        const future = client.future (messageHash);
        // read and write subscription, this is done before connecting the client
        // to avoid race conditions when other parts of the code read or write to the client.subscriptions
        const clientSubscription = client.subscriptions[subscribeHash];
        if (!clientSubscription) {
            client.subscriptions[subscribeHash] = subscription || true;
        }
        // we intentionally do not use await here to avoid unhandled exceptions
        // the policy is to make sure that 100% of promises are resolved or rejected
        // either with a call to client.resolve or client.reject with
        //  a proper exception class instance
        const connected = client.connect (backoffDelay);
        // the following is executed only if the catch-clause does not
        // catch any connection-level exceptions from the client
        // (connection established successfully)
        if (!clientSubscription) {
            connected.then (() => {
                const options = this.safeValue (this.options, 'ws');
                const cost = this.safeValue (options, 'cost', 1);
                if (message) {
                    if (this.enableRateLimit && client.throttle) {
                        // add cost here |
                        //               |
                        //               V
                        client.throttle (cost).then (() => {
                            client.send (message);
                        }).catch ((e) => {
                            client.onError (e);
                        });
                    } else {
                        client.send (message)
                        .catch ((e) => {
                            client.onError (e);
                        });
                    }
                }
            }).catch ((e)=> {
                delete client.subscriptions[subscribeHash];
                future.reject (e);
            });
        }
        return future;
    }

    onConnected (client, message = undefined) {
        // for user hooks
        // console.log ('Connected to', client.url)
    }

    onError (client, error) {
        if ((client.url in this.clients) && (this.clients[client.url].error)) {
            delete this.clients[client.url];
        }
    }

    onClose (client, error) {
        if (client.error) {
            // connection closed due to an error, do nothing
        } else {
            // server disconnected a working connection
            if (this.clients[client.url]) {
                delete this.clients[client.url];
            }
        }
    }

    async close () {
        const clients = Object.values (this.clients || {});
        const closedClients = [];
        for (let i = 0; i < clients.length; i++) {
            const client = clients[i] as WsClient;
            client.error = new ExchangeClosedByUser (this.id + ' closedByUser');
            closedClients.push(client.close ());
        }
        await Promise.all (closedClients);
        for (let i = 0; i < clients.length; i++) {
            const client = clients[i] as WsClient;
            delete this.clients[client.url];
        }
        return;
    }

    async loadOrderBook (client, messageHash: string, symbol: string, limit: Int = undefined, params = {}) {
        if (!(symbol in this.orderbooks)) {
            client.reject (new ExchangeError (this.id + ' loadOrderBook() orderbook is not initiated'), messageHash);
            return;
        }
        const maxRetries = this.handleOption ('watchOrderBook', 'snapshotMaxRetries', 3);
        let tries = 0;
        try {
            const stored = this.orderbooks[symbol];
            while (tries < maxRetries) {
                const cache = stored.cache;
                const orderBook = await this.fetchRestOrderBookSafe (symbol, limit, params);
                const index = this.getCacheIndex (orderBook, cache);
                if (index >= 0) {
                    stored.reset (orderBook);
                    this.handleDeltas (stored, cache.slice (index));
                    stored.cache.length = 0;
                    client.resolve (stored, messageHash);
                    return;
                }
                tries++;
            }
            client.reject (new ExchangeError (this.id + ' nonce is behind the cache after ' + maxRetries.toString () + ' tries.'), messageHash);
            delete this.clients[client.url];
        } catch (e) {
            client.reject (e, messageHash);
            await this.loadOrderBook (client, messageHash, symbol, limit, params);
        }
    }

    convertToBigInt(value: string) {
        return BigInt(value); // used on XT
    }

    stringToCharsArray (value) {
        return value.split ('');
    }

    valueIsDefined (value){
        return value !== undefined && value !== null;
    }

    arraySlice(array, first, second = undefined) {
        if (second === undefined) {
            return array.slice(first);
        }
        return array.slice(first, second);
    }

    getProperty (obj, property, defaultValue = undefined) {
        return (property in obj ? obj[property] : defaultValue);
    }

    setProperty (obj, property, defaultValue = undefined) {
        obj[property] = defaultValue;
    }

    axolotl(payload, hexKey, ed25519) {
        return axolotl(payload, hexKey, ed25519);
    }

    fixStringifiedJsonMembers (content: string) {
        // used for instance in bingx
        // when stringified json has members with their values also stringified, like:
        // '{"code":0, "data":{"order":{"orderId":1742968678528512345,"symbol":"BTC-USDT", "takeProfit":"{\"type\":\"TAKE_PROFIT\",\"stopPrice\":43320.1}","reduceOnly":false}}}'
        // we can fix with below manipulations
        // @ts-ignore
        let modifiedContent = content.replaceAll ('\\', '');
        modifiedContent = modifiedContent.replaceAll ('"{', '{');
        modifiedContent = modifiedContent.replaceAll ('}"', '}');
        return modifiedContent;
    }

    ethAbiEncode (types, args) {
        return this.base16ToBinary (ethers.encode (types, args).slice (2));
    }

    ethEncodeStructuredData (domain, messageTypes, messageData) {
        return this.base16ToBinary (TypedDataEncoder.encode (domain, messageTypes, messageData).slice (-132));
    }

    intToBase16(elem): string {
        return elem.toString(16);
    }

    /* eslint-enable */
    // ------------------------------------------------------------------------

    // ########################################################################
    // ########################################################################
    // ########################################################################
    // ########################################################################
    // ########                        ########                        ########
    // ########                        ########                        ########
    // ########                        ########                        ########
    // ########                        ########                        ########
    // ########        ########################        ########################
    // ########        ########################        ########################
    // ########        ########################        ########################
    // ########        ########################        ########################
    // ########                        ########                        ########
    // ########                        ########                        ########
    // ########                        ########                        ########
    // ########                        ########                        ########
    // ########################################################################
    // ########################################################################
    // ########################################################################
    // ########################################################################
    // ########        ########        ########                        ########
    // ########        ########        ########                        ########
    // ########        ########        ########                        ########
    // ########        ########        ########                        ########
    // ################        ########################        ################
    // ################        ########################        ################
    // ################        ########################        ################
    // ################        ########################        ################
    // ########        ########        ################        ################
    // ########        ########        ################        ################
    // ########        ########        ################        ################
    // ########        ########        ################        ################
    // ########################################################################
    // ########################################################################
    // ########################################################################
    // ########################################################################

    // ------------------------------------------------------------------------
    // METHODS BELOW THIS LINE ARE TRANSPILED FROM JAVASCRIPT TO PYTHON AND PHP

    safeBoolN (dictionaryOrList, keys: IndexType[], defaultValue: boolean = undefined): boolean | undefined {
        /**
         * @ignore
         * @method
         * @description safely extract boolean value from dictionary or list
         * @returns {bool | undefined}
         */
        const value = this.safeValueN (dictionaryOrList, keys, defaultValue);
        if (typeof value === 'boolean') {
            return value;
        }
        return defaultValue;
    }

    safeBool2 (dictionary, key1: IndexType, key2: IndexType, defaultValue: boolean = undefined): boolean | undefined {
        /**
         * @ignore
         * @method
         * @description safely extract boolean value from dictionary or list
         * @returns {bool | undefined}
         */
        return this.safeBoolN (dictionary, [ key1, key2 ], defaultValue);
    }

    safeBool (dictionary, key: IndexType, defaultValue: boolean = undefined): boolean | undefined {
        /**
         * @ignore
         * @method
         * @description safely extract boolean value from dictionary or list
         * @returns {bool | undefined}
         */
        return this.safeBoolN (dictionary, [ key ], defaultValue);
    }

    safeDictN (dictionaryOrList, keys: IndexType[], defaultValue: Dictionary<any> = undefined): Dictionary<any> | undefined {
        /**
         * @ignore
         * @method
         * @description safely extract a dictionary from dictionary or list
         * @returns {object | undefined}
         */
        const value = this.safeValueN (dictionaryOrList, keys, defaultValue);
        if (value === undefined) {
            return defaultValue;
        }
        if (typeof value === 'object') {
            return value;
        }
        return defaultValue;
    }

    safeDict (dictionary, key: IndexType, defaultValue: Dictionary<any> = undefined): Dictionary<any> | undefined {
        /**
         * @ignore
         * @method
         * @description safely extract a dictionary from dictionary or list
         * @returns {object | undefined}
         */
        return this.safeDictN (dictionary, [ key ], defaultValue);
    }

    safeDict2 (dictionary, key1: IndexType, key2: string, defaultValue: Dictionary<any> = undefined): Dictionary<any> | undefined {
        /**
         * @ignore
         * @method
         * @description safely extract a dictionary from dictionary or list
         * @returns {object | undefined}
         */
        return this.safeDictN (dictionary, [ key1, key2 ], defaultValue);
    }

    safeListN (dictionaryOrList, keys: IndexType[], defaultValue: any[] = undefined): any[] | undefined {
        /**
         * @ignore
         * @method
         * @description safely extract an Array from dictionary or list
         * @returns {Array | undefined}
         */
        const value = this.safeValueN (dictionaryOrList, keys, defaultValue);
        if (value === undefined) {
            return defaultValue;
        }
        if (Array.isArray (value)) {
            return value;
        }
        return defaultValue;
    }

    safeList2 (dictionaryOrList, key1: IndexType, key2: string, defaultValue: any[] = undefined): any[] | undefined {
        /**
         * @ignore
         * @method
         * @description safely extract an Array from dictionary or list
         * @returns {Array | undefined}
         */
        return this.safeListN (dictionaryOrList, [ key1, key2 ], defaultValue);
    }

    safeList (dictionaryOrList, key: IndexType, defaultValue: any[] = undefined): any[] | undefined {
        /**
         * @ignore
         * @method
         * @description safely extract an Array from dictionary or list
         * @returns {Array | undefined}
         */
        return this.safeListN (dictionaryOrList, [ key ], defaultValue);
    }

    handleDeltas (orderbook, deltas) {
        for (let i = 0; i < deltas.length; i++) {
            this.handleDelta (orderbook, deltas[i]);
        }
    }

    handleDelta (bookside, delta) {
        throw new NotSupported (this.id + ' handleDelta not supported yet');
    }

    getCacheIndex (orderbook, deltas) {
        // return the first index of the cache that can be applied to the orderbook or -1 if not possible
        return -1;
    }

    findTimeframe (timeframe, timeframes = undefined) {
        if (timeframes === undefined) {
            timeframes = this.timeframes;
        }
        const keys = Object.keys (timeframes);
        for (let i = 0; i < keys.length; i++) {
            const key = keys[i];
            if (timeframes[key] === timeframe) {
                return key;
            }
        }
        return undefined;
    }

    checkProxyUrlSettings (url: Str = undefined, method: Str = undefined, headers = undefined, body = undefined) {
        const usedProxies = [];
        let proxyUrl = undefined;
        if (this.proxyUrl !== undefined) {
            usedProxies.push ('proxyUrl');
            proxyUrl = this.proxyUrl;
        }
        if (this.proxy_url !== undefined) {
            usedProxies.push ('proxy_url');
            proxyUrl = this.proxy_url;
        }
        if (this.proxyUrlCallback !== undefined) {
            usedProxies.push ('proxyUrlCallback');
            proxyUrl = this.proxyUrlCallback (url, method, headers, body);
        }
        if (this.proxy_url_callback !== undefined) {
            usedProxies.push ('proxy_url_callback');
            proxyUrl = this.proxy_url_callback (url, method, headers, body);
        }
        // backwards-compatibility
        if (this.proxy !== undefined) {
            usedProxies.push ('proxy');
            if (typeof this.proxy === 'function') {
                proxyUrl = this.proxy (url, method, headers, body);
            } else {
                proxyUrl = this.proxy;
            }
        }
        const length = usedProxies.length;
        if (length > 1) {
            const joinedProxyNames = usedProxies.join (',');
            throw new ProxyError (this.id + ' you have multiple conflicting proxy settings (' + joinedProxyNames + '), please use only one from : proxyUrl, proxy_url, proxyUrlCallback, proxy_url_callback');
        }
        return proxyUrl;
    }

    checkProxySettings (url: Str = undefined, method: Str = undefined, headers = undefined, body = undefined) {
        const usedProxies = [];
        let httpProxy = undefined;
        let httpsProxy = undefined;
        let socksProxy = undefined;
        // httpProxy
        if (this.valueIsDefined (this.httpProxy)) {
            usedProxies.push ('httpProxy');
            httpProxy = this.httpProxy;
        }
        if (this.valueIsDefined (this.http_proxy)) {
            usedProxies.push ('http_proxy');
            httpProxy = this.http_proxy;
        }
        if (this.httpProxyCallback !== undefined) {
            usedProxies.push ('httpProxyCallback');
            httpProxy = this.httpProxyCallback (url, method, headers, body);
        }
        if (this.http_proxy_callback !== undefined) {
            usedProxies.push ('http_proxy_callback');
            httpProxy = this.http_proxy_callback (url, method, headers, body);
        }
        // httpsProxy
        if (this.valueIsDefined (this.httpsProxy)) {
            usedProxies.push ('httpsProxy');
            httpsProxy = this.httpsProxy;
        }
        if (this.valueIsDefined (this.https_proxy)) {
            usedProxies.push ('https_proxy');
            httpsProxy = this.https_proxy;
        }
        if (this.httpsProxyCallback !== undefined) {
            usedProxies.push ('httpsProxyCallback');
            httpsProxy = this.httpsProxyCallback (url, method, headers, body);
        }
        if (this.https_proxy_callback !== undefined) {
            usedProxies.push ('https_proxy_callback');
            httpsProxy = this.https_proxy_callback (url, method, headers, body);
        }
        // socksProxy
        if (this.valueIsDefined (this.socksProxy)) {
            usedProxies.push ('socksProxy');
            socksProxy = this.socksProxy;
        }
        if (this.valueIsDefined (this.socks_proxy)) {
            usedProxies.push ('socks_proxy');
            socksProxy = this.socks_proxy;
        }
        if (this.socksProxyCallback !== undefined) {
            usedProxies.push ('socksProxyCallback');
            socksProxy = this.socksProxyCallback (url, method, headers, body);
        }
        if (this.socks_proxy_callback !== undefined) {
            usedProxies.push ('socks_proxy_callback');
            socksProxy = this.socks_proxy_callback (url, method, headers, body);
        }
        // check
        const length = usedProxies.length;
        if (length > 1) {
            const joinedProxyNames = usedProxies.join (',');
            throw new ProxyError (this.id + ' you have multiple conflicting proxy settings (' + joinedProxyNames + '), please use only one from: httpProxy, httpsProxy, httpProxyCallback, httpsProxyCallback, socksProxy, socksProxyCallback');
        }
        return [ httpProxy, httpsProxy, socksProxy ];
    }

    checkWsProxySettings () {
        const usedProxies = [];
        let wsProxy = undefined;
        let wssProxy = undefined;
        let wsSocksProxy = undefined;
        // ws proxy
        if (this.valueIsDefined (this.wsProxy)) {
            usedProxies.push ('wsProxy');
            wsProxy = this.wsProxy;
        }
        if (this.valueIsDefined (this.ws_proxy)) {
            usedProxies.push ('ws_proxy');
            wsProxy = this.ws_proxy;
        }
        // wss proxy
        if (this.valueIsDefined (this.wssProxy)) {
            usedProxies.push ('wssProxy');
            wssProxy = this.wssProxy;
        }
        if (this.valueIsDefined (this.wss_proxy)) {
            usedProxies.push ('wss_proxy');
            wssProxy = this.wss_proxy;
        }
        // ws socks proxy
        if (this.valueIsDefined (this.wsSocksProxy)) {
            usedProxies.push ('wsSocksProxy');
            wsSocksProxy = this.wsSocksProxy;
        }
        if (this.valueIsDefined (this.ws_socks_proxy)) {
            usedProxies.push ('ws_socks_proxy');
            wsSocksProxy = this.ws_socks_proxy;
        }
        // check
        const length = usedProxies.length;
        if (length > 1) {
            const joinedProxyNames = usedProxies.join (',');
            throw new ProxyError (this.id + ' you have multiple conflicting proxy settings (' + joinedProxyNames + '), please use only one from: wsProxy, wssProxy, wsSocksProxy');
        }
        return [ wsProxy, wssProxy, wsSocksProxy ];
    }

    checkConflictingProxies (proxyAgentSet, proxyUrlSet) {
        if (proxyAgentSet && proxyUrlSet) {
            throw new ProxyError (this.id + ' you have multiple conflicting proxy settings, please use only one from : proxyUrl, httpProxy, httpsProxy, socksProxy');
        }
    }

    findMessageHashes (client, element: string): string[] {
        const result = [];
        const messageHashes = Object.keys (client.futures);
        for (let i = 0; i < messageHashes.length; i++) {
            const messageHash = messageHashes[i];
            if (messageHash.indexOf (element) >= 0) {
                result.push (messageHash);
            }
        }
        return result;
    }

    filterByLimit (array: object[], limit: Int = undefined, key: IndexType = 'timestamp', fromStart: boolean = false): any {
        if (this.valueIsDefined (limit)) {
            const arrayLength = array.length;
            if (arrayLength > 0) {
                let ascending = true;
                if ((key in array[0])) {
                    const first = array[0][key];
                    const last = array[arrayLength - 1][key];
                    if (first !== undefined && last !== undefined) {
                        ascending = first <= last;  // true if array is sorted in ascending order based on 'timestamp'
                    }
                }
                if (fromStart) {
                    if (limit > arrayLength) {
                        limit = arrayLength;
                    }
                    array = ascending ? this.arraySlice (array, 0, limit) : this.arraySlice (array, -limit);
                } else {
                    array = ascending ? this.arraySlice (array, -limit) : this.arraySlice (array, 0, limit);
                }
            }
        }
        return array;
    }

    filterBySinceLimit (array, since: Int = undefined, limit: Int = undefined, key: IndexType = 'timestamp', tail = false): any {
        const sinceIsDefined = this.valueIsDefined (since);
        const parsedArray = this.toArray (array) as any;
        let result = parsedArray;
        if (sinceIsDefined) {
            result = [ ];
            for (let i = 0; i < parsedArray.length; i++) {
                const entry = parsedArray[i];
                const value = this.safeValue (entry, key);
                if (value && (value >= since)) {
                    result.push (entry);
                }
            }
        }
        if (tail && limit !== undefined) {
            return this.arraySlice (result, -limit);
        }
        // if the user provided a 'since' argument
        // we want to limit the result starting from the 'since'
        const shouldFilterFromStart = !tail && sinceIsDefined;
        return this.filterByLimit (result, limit, key, shouldFilterFromStart);
    }

    filterByValueSinceLimit (array, field: IndexType, value = undefined, since: Int = undefined, limit: Int = undefined, key = 'timestamp', tail = false): any {
        const valueIsDefined = this.valueIsDefined (value);
        const sinceIsDefined = this.valueIsDefined (since);
        const parsedArray = this.toArray (array) as any;
        let result = parsedArray;
        // single-pass filter for both symbol and since
        if (valueIsDefined || sinceIsDefined) {
            result = [ ];
            for (let i = 0; i < parsedArray.length; i++) {
                const entry = parsedArray[i];
                const entryFiledEqualValue = entry[field] === value;
                const firstCondition = valueIsDefined ? entryFiledEqualValue : true;
                const entryKeyValue = this.safeValue (entry, key);
                const entryKeyGESince = (entryKeyValue) && since && (entryKeyValue >= since);
                const secondCondition = sinceIsDefined ? entryKeyGESince : true;
                if (firstCondition && secondCondition) {
                    result.push (entry);
                }
            }
        }
        if (tail && limit !== undefined) {
            return this.arraySlice (result, -limit);
        }
        return this.filterByLimit (result, limit, key, sinceIsDefined);
    }

    setSandboxMode (enabled: boolean) {
        if (enabled) {
            if ('test' in this.urls) {
                if (typeof this.urls['api'] === 'string') {
                    this.urls['apiBackup'] = this.urls['api'];
                    this.urls['api'] = this.urls['test'];
                } else {
                    this.urls['apiBackup'] = this.clone (this.urls['api']);
                    this.urls['api'] = this.clone (this.urls['test']);
                }
            } else {
                throw new NotSupported (this.id + ' does not have a sandbox URL');
            }
        } else if ('apiBackup' in this.urls) {
            if (typeof this.urls['api'] === 'string') {
                this.urls['api'] = this.urls['apiBackup'] as any;
            } else {
                this.urls['api'] = this.clone (this.urls['apiBackup']);
            }
            const newUrls = this.omit (this.urls, 'apiBackup');
            this.urls = newUrls;
        }
    }

    sign (path, api: any = 'public', method = 'GET', params = {}, headers: any = undefined, body: any = undefined) {
        return {};
    }

    async fetchAccounts (params = {}): Promise<Account[]> {
        throw new NotSupported (this.id + ' fetchAccounts() is not supported yet');
    }

    async fetchTrades (symbol: string, since: Int = undefined, limit: Int = undefined, params = {}): Promise<Trade[]> {
        throw new NotSupported (this.id + ' fetchTrades() is not supported yet');
    }

    async fetchTradesWs (symbol: string, since: Int = undefined, limit: Int = undefined, params = {}): Promise<Trade[]> {
        throw new NotSupported (this.id + ' fetchTradesWs() is not supported yet');
    }

    async watchTrades (symbol: string, since: Int = undefined, limit: Int = undefined, params = {}): Promise<Trade[]> {
        throw new NotSupported (this.id + ' watchTrades() is not supported yet');
    }

    async watchTradesForSymbols (symbols: string[], since: Int = undefined, limit: Int = undefined, params = {}): Promise<Trade[]> {
        throw new NotSupported (this.id + ' watchTradesForSymbols() is not supported yet');
    }

    async watchMyTradesForSymbols (symbols: string[], since: Int = undefined, limit: Int = undefined, params = {}): Promise<Trade[]> {
        throw new NotSupported (this.id + ' watchMyTradesForSymbols() is not supported yet');
    }

    async watchOrdersForSymbols (symbols: string[], since: Int = undefined, limit: Int = undefined, params = {}): Promise<Order[]> {
        throw new NotSupported (this.id + ' watchOrdersForSymbols() is not supported yet');
    }

    async watchOHLCVForSymbols (symbolsAndTimeframes: string[][], since: Int = undefined, limit: Int = undefined, params = {}): Promise<Dictionary<Dictionary<OHLCV[]>>> {
        throw new NotSupported (this.id + ' watchOHLCVForSymbols() is not supported yet');
    }

    async watchOrderBookForSymbols (symbols: string[], limit: Int = undefined, params = {}): Promise<OrderBook> {
        throw new NotSupported (this.id + ' watchOrderBookForSymbols() is not supported yet');
    }

    async fetchDepositAddresses (codes: string[] = undefined, params = {}): Promise<{}> {
        throw new NotSupported (this.id + ' fetchDepositAddresses() is not supported yet');
    }

    async fetchOrderBook (symbol: string, limit: Int = undefined, params = {}): Promise<OrderBook> {
        throw new NotSupported (this.id + ' fetchOrderBook() is not supported yet');
    }

    async fetchMarginMode (symbol: string, params = {}): Promise<MarginMode> {
        if (this.has['fetchMarginModes']) {
            const marginModes = await this.fetchMarginModes ([ symbol ], params);
            return this.safeDict (marginModes, symbol) as MarginMode;
        } else {
            throw new NotSupported (this.id + ' fetchMarginMode() is not supported yet');
        }
    }

    async fetchMarginModes (symbols: string[] = undefined, params = {}): Promise<MarginModes> {
        throw new NotSupported (this.id + ' fetchMarginModes () is not supported yet');
    }

    async fetchRestOrderBookSafe (symbol, limit = undefined, params = {}) {
        const fetchSnapshotMaxRetries = this.handleOption ('watchOrderBook', 'maxRetries', 3);
        for (let i = 0; i < fetchSnapshotMaxRetries; i++) {
            try {
                const orderBook = await this.fetchOrderBook (symbol, limit, params);
                return orderBook;
            } catch (e) {
                if ((i + 1) === fetchSnapshotMaxRetries) {
                    throw e;
                }
            }
        }
        return undefined;
    }

    async watchOrderBook (symbol: string, limit: Int = undefined, params = {}): Promise<OrderBook> {
        throw new NotSupported (this.id + ' watchOrderBook() is not supported yet');
    }

    async fetchTime (params = {}): Promise<Int> {
        throw new NotSupported (this.id + ' fetchTime() is not supported yet');
    }

    async fetchTradingLimits (symbols: string[] = undefined, params = {}): Promise<{}> {
        throw new NotSupported (this.id + ' fetchTradingLimits() is not supported yet');
    }

    parseMarket (market: object): Market {
        throw new NotSupported (this.id + ' parseMarket() is not supported yet');
    }

    parseMarkets (markets: object[]): Market[] {
        const result = [];
        for (let i = 0; i < markets.length; i++) {
            result.push (this.parseMarket (markets[i]));
        }
        return result;
    }

    parseTicker (ticker: object, market: Market = undefined): Ticker {
        throw new NotSupported (this.id + ' parseTicker() is not supported yet');
    }

    parseDepositAddress (depositAddress: object, currency: Currency = undefined): object {
        throw new NotSupported (this.id + ' parseDepositAddress() is not supported yet');
    }

    parseTrade (trade: object, market: Market = undefined): Trade {
        throw new NotSupported (this.id + ' parseTrade() is not supported yet');
    }

    parseTransaction (transaction: object, currency: Currency = undefined): Transaction {
        throw new NotSupported (this.id + ' parseTransaction() is not supported yet');
    }

    parseTransfer (transfer: object, currency: Currency = undefined): object {
        throw new NotSupported (this.id + ' parseTransfer() is not supported yet');
    }

<<<<<<< HEAD
    parseAccount (account: object): {} {
=======
    parseAccount (account): Account {
>>>>>>> d8325cfa
        throw new NotSupported (this.id + ' parseAccount() is not supported yet');
    }

    parseLedgerEntry (item: object, currency: Currency = undefined): object {
        throw new NotSupported (this.id + ' parseLedgerEntry() is not supported yet');
    }

    parseOrder (order: object, market: Market = undefined): Order {
        throw new NotSupported (this.id + ' parseOrder() is not supported yet');
    }

    async fetchCrossBorrowRates (params = {}): Promise<{}> {
        throw new NotSupported (this.id + ' fetchCrossBorrowRates() is not supported yet');
    }

    async fetchIsolatedBorrowRates (params = {}): Promise<{}> {
        throw new NotSupported (this.id + ' fetchIsolatedBorrowRates() is not supported yet');
    }

    parseMarketLeverageTiers (info: object[], market: Market = undefined): object {
        throw new NotSupported (this.id + ' parseMarketLeverageTiers() is not supported yet');
    }

    async fetchLeverageTiers (symbols: string[] = undefined, params = {}): Promise<Dictionary<LeverageTier>> {
        throw new NotSupported (this.id + ' fetchLeverageTiers() is not supported yet');
    }

    parsePosition (position: object, market: Market = undefined): Position {
        throw new NotSupported (this.id + ' parsePosition() is not supported yet');
    }

    parseFundingRateHistory (info: object, market: Market = undefined): FundingRateHistory {
        throw new NotSupported (this.id + ' parseFundingRateHistory() is not supported yet');
    }

    parseBorrowInterest (info: object, market: Market = undefined): BorrowInterest {
        throw new NotSupported (this.id + ' parseBorrowInterest() is not supported yet');
    }

    parseWsTrade (trade: object, market: Market = undefined): Trade {
        throw new NotSupported (this.id + ' parseWsTrade() is not supported yet');
    }

    parseWsOrder (order: object, market: Market = undefined): Order {
        throw new NotSupported (this.id + ' parseWsOrder() is not supported yet');
    }

    parseWsOrderTrade (trade: object, market: Market = undefined): Trade {
        throw new NotSupported (this.id + ' parseWsOrderTrade() is not supported yet');
    }

    parseWsOHLCV (ohlcv: object, market: Market = undefined): OHLCV {
        return this.parseOHLCV (ohlcv, market);
    }

    async fetchFundingRates (symbols: string[] = undefined, params = {}): Promise<{}> {
        throw new NotSupported (this.id + ' fetchFundingRates() is not supported yet');
    }

    async watchFundingRate (symbol: string, params = {}): Promise<{}> {
        throw new NotSupported (this.id + ' watchFundingRate() is not supported yet');
    }

    async watchFundingRates (symbols: string[], params = {}): Promise<{}> {
        throw new NotSupported (this.id + ' watchFundingRates() is not supported yet');
    }

    async watchFundingRatesForSymbols (symbols: string[], params = {}): Promise<{}> {
        return await this.watchFundingRates (symbols, params);
    }

    async transfer (code: string, amount: number, fromAccount: string, toAccount: string, params = {}): Promise<TransferEntry> {
        throw new NotSupported (this.id + ' transfer() is not supported yet');
    }

    async withdraw (code: string, amount: number, address: string, tag = undefined, params = {}): Promise<Transaction> {
        throw new NotSupported (this.id + ' withdraw() is not supported yet');
    }

    async createDepositAddress (code: string, params = {}): Promise<DepositAddressResponse> {
        throw new NotSupported (this.id + ' createDepositAddress() is not supported yet');
    }

    async setLeverage (leverage: Int, symbol: Str = undefined, params = {}): Promise<{}> {
        throw new NotSupported (this.id + ' setLeverage() is not supported yet');
    }

    async fetchLeverage (symbol: string, params = {}): Promise<Leverage> {
        if (this.has['fetchLeverages']) {
            const leverages = await this.fetchLeverages ([ symbol ], params);
            return this.safeDict (leverages, symbol) as Leverage;
        } else {
            throw new NotSupported (this.id + ' fetchLeverage() is not supported yet');
        }
    }

    async fetchLeverages (symbols: string[] = undefined, params = {}): Promise<Leverages> {
        throw new NotSupported (this.id + ' fetchLeverages() is not supported yet');
    }

    async setPositionMode (hedged: boolean, symbol: Str = undefined, params = {}): Promise<{}> {
        throw new NotSupported (this.id + ' setPositionMode() is not supported yet');
    }

    async addMargin (symbol: string, amount: number, params = {}): Promise<{}> {
        throw new NotSupported (this.id + ' addMargin() is not supported yet');
    }

    async reduceMargin (symbol: string, amount: number, params = {}): Promise<{}> {
        throw new NotSupported (this.id + ' reduceMargin() is not supported yet');
    }

    async setMargin (symbol: string, amount: number, params = {}): Promise<{}> {
        throw new NotSupported (this.id + ' setMargin() is not supported yet');
    }

    async setMarginMode (marginMode: string, symbol: Str = undefined, params = {}): Promise<{}> {
        throw new NotSupported (this.id + ' setMarginMode() is not supported yet');
    }

    async fetchDepositAddressesByNetwork (code: string, params = {}): Promise<{}> {
        throw new NotSupported (this.id + ' fetchDepositAddressesByNetwork() is not supported yet');
    }

    async fetchOpenInterestHistory (symbol: string, timeframe = '1h', since: Int = undefined, limit: Int = undefined, params = {}): Promise<OpenInterest[]> {
        throw new NotSupported (this.id + ' fetchOpenInterestHistory() is not supported yet');
    }

    async fetchOpenInterest (symbol: string, params = {}): Promise<OpenInterest> {
        throw new NotSupported (this.id + ' fetchOpenInterest() is not supported yet');
    }

    async signIn (params = {}): Promise<{}> {
        throw new NotSupported (this.id + ' signIn() is not supported yet');
    }

    async fetchPaymentMethods (params = {}): Promise<{}> {
        throw new NotSupported (this.id + ' fetchPaymentMethods() is not supported yet');
    }

    parseToInt (number) {
        // Solve Common parseInt misuse ex: parseInt ((since / 1000).toString ())
        // using a number as parameter which is not valid in ts
        const stringifiedNumber = number.toString ();
        const convertedNumber = parseFloat (stringifiedNumber) as any;
        return parseInt (convertedNumber);
    }

    parseToNumeric (number) {
        const stringVersion = this.numberToString (number); // this will convert 1.0 and 1 to "1" and 1.1 to "1.1"
        // keep this in mind:
        // in JS: 1 == 1.0 is true;  1 === 1.0 is true
        // in Python: 1 == 1.0 is true
        // in PHP 1 == 1.0 is true, but 1 === 1.0 is false
        if (stringVersion.indexOf ('.') >= 0) {
            return parseFloat (stringVersion);
        }
        return parseInt (stringVersion);
    }

    isRoundNumber (value) {
        // this method is similar to isInteger, but this is more loyal and does not check for types.
        // i.e. isRoundNumber(1.000) returns true, while isInteger(1.000) returns false
        const res = this.parseToNumeric ((value % 1));
        return res === 0;
    }

    afterConstruct () {
        this.createNetworksByIdObject ();
    }

    createNetworksByIdObject () {
        // automatically generate network-id-to-code mappings
        const networkIdsToCodesGenerated = this.invertFlatStringDictionary (this.safeValue (this.options, 'networks', {})); // invert defined networks dictionary
        this.options['networksById'] = this.extend (networkIdsToCodesGenerated, this.safeValue (this.options, 'networksById', {})); // support manually overriden "networksById" dictionary too
    }

    getDefaultOptions () {
        return {
            'defaultNetworkCodeReplacements': {
                'ETH': { 'ERC20': 'ETH' },
                'TRX': { 'TRC20': 'TRX' },
                'CRO': { 'CRC20': 'CRONOS' },
            },
        };
    }

    safeLedgerEntry (entry: object, currency: Currency = undefined) {
        currency = this.safeCurrency (undefined, currency);
        let direction = this.safeString (entry, 'direction');
        let before = this.safeString (entry, 'before');
        let after = this.safeString (entry, 'after');
        const amount = this.safeString (entry, 'amount');
        if (amount !== undefined) {
            if (before === undefined && after !== undefined) {
                before = Precise.stringSub (after, amount);
            } else if (before !== undefined && after === undefined) {
                after = Precise.stringAdd (before, amount);
            }
        }
        if (before !== undefined && after !== undefined) {
            if (direction === undefined) {
                if (Precise.stringGt (before, after)) {
                    direction = 'out';
                }
                if (Precise.stringGt (after, before)) {
                    direction = 'in';
                }
            }
        }
        const fee = this.safeValue (entry, 'fee');
        if (fee !== undefined) {
            fee['cost'] = this.safeNumber (fee, 'cost');
        }
        const timestamp = this.safeInteger (entry, 'timestamp');
        const info = this.safeDict (entry, 'info', {});
        return {
            'id': this.safeString (entry, 'id'),
            'timestamp': timestamp,
            'datetime': this.iso8601 (timestamp),
            'direction': direction,
            'account': this.safeString (entry, 'account'),
            'referenceId': this.safeString (entry, 'referenceId'),
            'referenceAccount': this.safeString (entry, 'referenceAccount'),
            'type': this.safeString (entry, 'type'),
            'currency': currency['code'],
            'amount': this.parseNumber (amount),
            'before': this.parseNumber (before),
            'after': this.parseNumber (after),
            'status': this.safeString (entry, 'status'),
            'fee': fee,
            'info': info,
        };
    }

    safeCurrencyStructure (currency: object) {
        return this.extend ({
            'info': undefined,
            'id': undefined,
            'numericId': undefined,
            'code': undefined,
            'precision': undefined,
            'type': undefined,
            'name': undefined,
            'active': undefined,
            'deposit': undefined,
            'withdraw': undefined,
            'fee': undefined,
            'fees': {},
            'networks': {},
            'limits': {
                'deposit': {
                    'min': undefined,
                    'max': undefined,
                },
                'withdraw': {
                    'min': undefined,
                    'max': undefined,
                },
            },
        }, currency);
    }

    safeMarketStructure (market = undefined): MarketInterface {
        const cleanStructure = {
            'id': undefined,
            'lowercaseId': undefined,
            'symbol': undefined,
            'base': undefined,
            'quote': undefined,
            'settle': undefined,
            'baseId': undefined,
            'quoteId': undefined,
            'settleId': undefined,
            'type': undefined,
            'spot': undefined,
            'margin': undefined,
            'swap': undefined,
            'future': undefined,
            'option': undefined,
            'index': undefined,
            'active': undefined,
            'contract': undefined,
            'linear': undefined,
            'inverse': undefined,
            'subType': undefined,
            'taker': undefined,
            'maker': undefined,
            'contractSize': undefined,
            'expiry': undefined,
            'expiryDatetime': undefined,
            'strike': undefined,
            'optionType': undefined,
            'precision': {
                'amount': undefined,
                'price': undefined,
                'cost': undefined,
                'base': undefined,
                'quote': undefined,
            },
            'limits': {
                'leverage': {
                    'min': undefined,
                    'max': undefined,
                },
                'amount': {
                    'min': undefined,
                    'max': undefined,
                },
                'price': {
                    'min': undefined,
                    'max': undefined,
                },
                'cost': {
                    'min': undefined,
                    'max': undefined,
                },
            },
            'created': undefined,
            'info': undefined,
        };
        if (market !== undefined) {
            const result = this.extend (cleanStructure, market);
            // set undefined swap/future/etc
            if (result['spot']) {
                if (result['contract'] === undefined) {
                    result['contract'] = false;
                }
                if (result['swap'] === undefined) {
                    result['swap'] = false;
                }
                if (result['future'] === undefined) {
                    result['future'] = false;
                }
                if (result['option'] === undefined) {
                    result['option'] = false;
                }
                if (result['index'] === undefined) {
                    result['index'] = false;
                }
            }
            return result;
        }
        return cleanStructure;
    }

    setMarkets (markets, currencies = undefined) {
        const values = [];
        this.markets_by_id = {};
        // handle marketId conflicts
        // we insert spot markets first
        const marketValues = this.sortBy (this.toArray (markets), 'spot', true, true);
        for (let i = 0; i < marketValues.length; i++) {
            const value = marketValues[i];
            if (value['id'] in this.markets_by_id) {
                (this.markets_by_id[value['id']] as any).push (value);
            } else {
                this.markets_by_id[value['id']] = [ value ] as any;
            }
            const market = this.deepExtend (this.safeMarketStructure (), {
                'precision': this.precision,
                'limits': this.limits,
            }, this.fees['trading'], value);
            if (market['linear']) {
                market['subType'] = 'linear';
            } else if (market['inverse']) {
                market['subType'] = 'inverse';
            } else {
                market['subType'] = undefined;
            }
            values.push (market);
        }
        this.markets = this.indexBy (values, 'symbol') as any;
        const marketsSortedBySymbol = this.keysort (this.markets);
        const marketsSortedById = this.keysort (this.markets_by_id);
        this.symbols = Object.keys (marketsSortedBySymbol);
        this.ids = Object.keys (marketsSortedById);
        if (currencies !== undefined) {
            // currencies is always undefined when called in constructor but not when called from loadMarkets
            this.currencies = this.deepExtend (this.currencies, currencies);
        } else {
            let baseCurrencies = [];
            let quoteCurrencies = [];
            for (let i = 0; i < values.length; i++) {
                const market = values[i];
                const defaultCurrencyPrecision = (this.precisionMode === DECIMAL_PLACES) ? 8 : this.parseNumber ('1e-8');
                const marketPrecision = this.safeDict (market, 'precision', {});
                if ('base' in market) {
                    const currency = this.safeCurrencyStructure ({
                        'id': this.safeString2 (market, 'baseId', 'base'),
                        'numericId': this.safeInteger (market, 'baseNumericId'),
                        'code': this.safeString (market, 'base'),
                        'precision': this.safeValue2 (marketPrecision, 'base', 'amount', defaultCurrencyPrecision),
                    });
                    baseCurrencies.push (currency);
                }
                if ('quote' in market) {
                    const currency = this.safeCurrencyStructure ({
                        'id': this.safeString2 (market, 'quoteId', 'quote'),
                        'numericId': this.safeInteger (market, 'quoteNumericId'),
                        'code': this.safeString (market, 'quote'),
                        'precision': this.safeValue2 (marketPrecision, 'quote', 'price', defaultCurrencyPrecision),
                    });
                    quoteCurrencies.push (currency);
                }
            }
            baseCurrencies = this.sortBy (baseCurrencies, 'code', false, '');
            quoteCurrencies = this.sortBy (quoteCurrencies, 'code', false, '');
            this.baseCurrencies = this.indexBy (baseCurrencies, 'code');
            this.quoteCurrencies = this.indexBy (quoteCurrencies, 'code');
            const allCurrencies = this.arrayConcat (baseCurrencies, quoteCurrencies);
            const groupedCurrencies = this.groupBy (allCurrencies, 'code');
            const codes = Object.keys (groupedCurrencies);
            const resultingCurrencies = [];
            for (let i = 0; i < codes.length; i++) {
                const code = codes[i];
                const groupedCurrenciesCode = this.safeList (groupedCurrencies, code, []);
                let highestPrecisionCurrency = this.safeValue (groupedCurrenciesCode, 0);
                for (let j = 1; j < groupedCurrenciesCode.length; j++) {
                    const currentCurrency = groupedCurrenciesCode[j];
                    if (this.precisionMode === TICK_SIZE) {
                        highestPrecisionCurrency = (currentCurrency['precision'] < highestPrecisionCurrency['precision']) ? currentCurrency : highestPrecisionCurrency;
                    } else {
                        highestPrecisionCurrency = (currentCurrency['precision'] > highestPrecisionCurrency['precision']) ? currentCurrency : highestPrecisionCurrency;
                    }
                }
                resultingCurrencies.push (highestPrecisionCurrency);
            }
            const sortedCurrencies = this.sortBy (resultingCurrencies, 'code');
            this.currencies = this.deepExtend (this.currencies, this.indexBy (sortedCurrencies, 'code'));
        }
        this.currencies_by_id = this.indexBy (this.currencies, 'id');
        const currenciesSortedByCode = this.keysort (this.currencies);
        this.codes = Object.keys (currenciesSortedByCode);
        return this.markets;
    }

    getDescribeForExtendedWsExchange (currentRestInstance: any, parentRestInstance: any, wsBaseDescribe: Dictionary<any>) {
        const extendedRestDescribe = this.deepExtend (parentRestInstance.describe (), currentRestInstance.describe ());
        const superWithRestDescribe = this.deepExtend (extendedRestDescribe, wsBaseDescribe);
        return superWithRestDescribe;
    }

    safeBalance (balance: object): Balances {
        const balances = this.omit (balance, [ 'info', 'timestamp', 'datetime', 'free', 'used', 'total' ]);
        const codes = Object.keys (balances);
        balance['free'] = {};
        balance['used'] = {};
        balance['total'] = {};
        const debtBalance = {};
        for (let i = 0; i < codes.length; i++) {
            const code = codes[i];
            let total = this.safeString (balance[code], 'total');
            let free = this.safeString (balance[code], 'free');
            let used = this.safeString (balance[code], 'used');
            const debt = this.safeString (balance[code], 'debt');
            if ((total === undefined) && (free !== undefined) && (used !== undefined)) {
                total = Precise.stringAdd (free, used);
            }
            if ((free === undefined) && (total !== undefined) && (used !== undefined)) {
                free = Precise.stringSub (total, used);
            }
            if ((used === undefined) && (total !== undefined) && (free !== undefined)) {
                used = Precise.stringSub (total, free);
            }
            balance[code]['free'] = this.parseNumber (free);
            balance[code]['used'] = this.parseNumber (used);
            balance[code]['total'] = this.parseNumber (total);
            balance['free'][code] = balance[code]['free'];
            balance['used'][code] = balance[code]['used'];
            balance['total'][code] = balance[code]['total'];
            if (debt !== undefined) {
                balance[code]['debt'] = this.parseNumber (debt);
                debtBalance[code] = balance[code]['debt'];
            }
        }
        const debtBalanceArray = Object.keys (debtBalance);
        const length = debtBalanceArray.length;
        if (length) {
            balance['debt'] = debtBalance;
        }
        return balance as any;
    }

    safeOrder (order: object, market: Market = undefined): Order {
        // parses numbers as strings
        // * it is important pass the trades as unparsed rawTrades
        let amount = this.omitZero (this.safeString (order, 'amount'));
        let remaining = this.safeString (order, 'remaining');
        let filled = this.safeString (order, 'filled');
        let cost = this.safeString (order, 'cost');
        let average = this.omitZero (this.safeString (order, 'average'));
        let price = this.omitZero (this.safeString (order, 'price'));
        let lastTradeTimeTimestamp = this.safeInteger (order, 'lastTradeTimestamp');
        let symbol = this.safeString (order, 'symbol');
        let side = this.safeString (order, 'side');
        const status = this.safeString (order, 'status');
        const parseFilled = (filled === undefined);
        const parseCost = (cost === undefined);
        const parseLastTradeTimeTimestamp = (lastTradeTimeTimestamp === undefined);
        const fee = this.safeValue (order, 'fee');
        const parseFee = (fee === undefined);
        const parseFees = this.safeValue (order, 'fees') === undefined;
        const parseSymbol = symbol === undefined;
        const parseSide = side === undefined;
        const shouldParseFees = parseFee || parseFees;
        const fees = this.safeList (order, 'fees', []);
        let trades = [];
        if (parseFilled || parseCost || shouldParseFees) {
            const rawTrades = this.safeValue (order, 'trades', trades);
            const oldNumber = this.number;
            // we parse trades as strings here!
            (this as any).number = String;
            const firstTrade = this.safeValue (rawTrades, 0);
            // parse trades if they haven't already been parsed
            const tradesAreParsed = ((firstTrade !== undefined) && ('info' in firstTrade) && ('id' in firstTrade));
            if (!tradesAreParsed) {
                trades = this.parseTrades (rawTrades, market);
            } else {
                trades = rawTrades;
            }
            this.number = oldNumber;
            let tradesLength = 0;
            const isArray = Array.isArray (trades);
            if (isArray) {
                tradesLength = trades.length;
            }
            if (isArray && (tradesLength > 0)) {
                // move properties that are defined in trades up into the order
                if (order['symbol'] === undefined) {
                    order['symbol'] = trades[0]['symbol'];
                }
                if (order['side'] === undefined) {
                    order['side'] = trades[0]['side'];
                }
                if (order['type'] === undefined) {
                    order['type'] = trades[0]['type'];
                }
                if (order['id'] === undefined) {
                    order['id'] = trades[0]['order'];
                }
                if (parseFilled) {
                    filled = '0';
                }
                if (parseCost) {
                    cost = '0';
                }
                for (let i = 0; i < trades.length; i++) {
                    const trade = trades[i];
                    const tradeAmount = this.safeString (trade, 'amount');
                    if (parseFilled && (tradeAmount !== undefined)) {
                        filled = Precise.stringAdd (filled, tradeAmount);
                    }
                    const tradeCost = this.safeString (trade, 'cost');
                    if (parseCost && (tradeCost !== undefined)) {
                        cost = Precise.stringAdd (cost, tradeCost);
                    }
                    if (parseSymbol) {
                        symbol = this.safeString (trade, 'symbol');
                    }
                    if (parseSide) {
                        side = this.safeString (trade, 'side');
                    }
                    const tradeTimestamp = this.safeValue (trade, 'timestamp');
                    if (parseLastTradeTimeTimestamp && (tradeTimestamp !== undefined)) {
                        if (lastTradeTimeTimestamp === undefined) {
                            lastTradeTimeTimestamp = tradeTimestamp;
                        } else {
                            lastTradeTimeTimestamp = Math.max (lastTradeTimeTimestamp, tradeTimestamp);
                        }
                    }
                    if (shouldParseFees) {
                        const tradeFees = this.safeValue (trade, 'fees');
                        if (tradeFees !== undefined) {
                            for (let j = 0; j < tradeFees.length; j++) {
                                const tradeFee = tradeFees[j];
                                fees.push (this.extend ({}, tradeFee));
                            }
                        } else {
                            const tradeFee = this.safeValue (trade, 'fee');
                            if (tradeFee !== undefined) {
                                fees.push (this.extend ({}, tradeFee));
                            }
                        }
                    }
                }
            }
        }
        if (shouldParseFees) {
            const reducedFees = this.reduceFees ? this.reduceFeesByCurrency (fees) : fees;
            const reducedLength = reducedFees.length;
            for (let i = 0; i < reducedLength; i++) {
                reducedFees[i]['cost'] = this.safeNumber (reducedFees[i], 'cost');
                if ('rate' in reducedFees[i]) {
                    reducedFees[i]['rate'] = this.safeNumber (reducedFees[i], 'rate');
                }
            }
            if (!parseFee && (reducedLength === 0)) {
                // copy fee to avoid modification by reference
                const feeCopy = this.deepExtend (fee);
                feeCopy['cost'] = this.safeNumber (feeCopy, 'cost');
                if ('rate' in feeCopy) {
                    feeCopy['rate'] = this.safeNumber (feeCopy, 'rate');
                }
                reducedFees.push (feeCopy);
            }
            order['fees'] = reducedFees;
            if (parseFee && (reducedLength === 1)) {
                order['fee'] = reducedFees[0];
            }
        }
        if (amount === undefined) {
            // ensure amount = filled + remaining
            if (filled !== undefined && remaining !== undefined) {
                amount = Precise.stringAdd (filled, remaining);
            } else if (status === 'closed') {
                amount = filled;
            }
        }
        if (filled === undefined) {
            if (amount !== undefined && remaining !== undefined) {
                filled = Precise.stringSub (amount, remaining);
            } else if (status === 'closed' && amount !== undefined) {
                filled = amount;
            }
        }
        if (remaining === undefined) {
            if (amount !== undefined && filled !== undefined) {
                remaining = Precise.stringSub (amount, filled);
            } else if (status === 'closed') {
                remaining = '0';
            }
        }
        // ensure that the average field is calculated correctly
        const inverse = this.safeBool (market, 'inverse', false);
        const contractSize = this.numberToString (this.safeValue (market, 'contractSize', 1));
        // inverse
        // price = filled * contract size / cost
        //
        // linear
        // price = cost / (filled * contract size)
        if (average === undefined) {
            if ((filled !== undefined) && (cost !== undefined) && Precise.stringGt (filled, '0')) {
                const filledTimesContractSize = Precise.stringMul (filled, contractSize);
                if (inverse) {
                    average = Precise.stringDiv (filledTimesContractSize, cost);
                } else {
                    average = Precise.stringDiv (cost, filledTimesContractSize);
                }
            }
        }
        // similarly
        // inverse
        // cost = filled * contract size / price
        //
        // linear
        // cost = filled * contract size * price
        const costPriceExists = (average !== undefined) || (price !== undefined);
        if (parseCost && (filled !== undefined) && costPriceExists) {
            let multiplyPrice = undefined;
            if (average === undefined) {
                multiplyPrice = price;
            } else {
                multiplyPrice = average;
            }
            // contract trading
            const filledTimesContractSize = Precise.stringMul (filled, contractSize);
            if (inverse) {
                cost = Precise.stringDiv (filledTimesContractSize, multiplyPrice);
            } else {
                cost = Precise.stringMul (filledTimesContractSize, multiplyPrice);
            }
        }
        // support for market orders
        const orderType = this.safeValue (order, 'type');
        const emptyPrice = (price === undefined) || Precise.stringEquals (price, '0');
        if (emptyPrice && (orderType === 'market')) {
            price = average;
        }
        // we have trades with string values at this point so we will mutate them
        for (let i = 0; i < trades.length; i++) {
            const entry = trades[i];
            entry['amount'] = this.safeNumber (entry, 'amount');
            entry['price'] = this.safeNumber (entry, 'price');
            entry['cost'] = this.safeNumber (entry, 'cost');
            const tradeFee = this.safeDict (entry, 'fee', {});
            tradeFee['cost'] = this.safeNumber (tradeFee, 'cost');
            if ('rate' in tradeFee) {
                tradeFee['rate'] = this.safeNumber (tradeFee, 'rate');
            }
            const entryFees = this.safeList (entry, 'fees', []);
            for (let j = 0; j < entryFees.length; j++) {
                entryFees[j]['cost'] = this.safeNumber (entryFees[j], 'cost');
            }
            entry['fees'] = entryFees;
            entry['fee'] = tradeFee;
        }
        let timeInForce = this.safeString (order, 'timeInForce');
        let postOnly = this.safeValue (order, 'postOnly');
        // timeInForceHandling
        if (timeInForce === undefined) {
            if (this.safeString (order, 'type') === 'market') {
                timeInForce = 'IOC';
            }
            // allow postOnly override
            if (postOnly) {
                timeInForce = 'PO';
            }
        } else if (postOnly === undefined) {
            // timeInForce is not undefined here
            postOnly = timeInForce === 'PO';
        }
        const timestamp = this.safeInteger (order, 'timestamp');
        const lastUpdateTimestamp = this.safeInteger (order, 'lastUpdateTimestamp');
        let datetime = this.safeString (order, 'datetime');
        if (datetime === undefined) {
            datetime = this.iso8601 (timestamp);
        }
        const triggerPrice = this.parseNumber (this.safeString2 (order, 'triggerPrice', 'stopPrice'));
        const takeProfitPrice = this.parseNumber (this.safeString (order, 'takeProfitPrice'));
        const stopLossPrice = this.parseNumber (this.safeString (order, 'stopLossPrice'));
        return this.extend (order, {
            'id': this.safeString (order, 'id'),
            'clientOrderId': this.safeString (order, 'clientOrderId'),
            'timestamp': timestamp,
            'datetime': datetime,
            'symbol': symbol,
            'type': this.safeString (order, 'type'),
            'side': side,
            'lastTradeTimestamp': lastTradeTimeTimestamp,
            'lastUpdateTimestamp': lastUpdateTimestamp,
            'price': this.parseNumber (price),
            'amount': this.parseNumber (amount),
            'cost': this.parseNumber (cost),
            'average': this.parseNumber (average),
            'filled': this.parseNumber (filled),
            'remaining': this.parseNumber (remaining),
            'timeInForce': timeInForce,
            'postOnly': postOnly,
            'trades': trades,
            'reduceOnly': this.safeValue (order, 'reduceOnly'),
            'stopPrice': triggerPrice,  // ! deprecated, use triggerPrice instead
            'triggerPrice': triggerPrice,
            'takeProfitPrice': takeProfitPrice,
            'stopLossPrice': stopLossPrice,
            'status': status,
            'fee': this.safeValue (order, 'fee'),
        });
    }

    parseOrders (orders: object|object[], market: Market = undefined, since: Int = undefined, limit: Int = undefined, params = {}): Order[] {
        //
        // the value of orders is either a dict or a list
        //
        // dict
        //
        //     {
        //         'id1': { ... },
        //         'id2': { ... },
        //         'id3': { ... },
        //         ...
        //     }
        //
        // list
        //
        //     [
        //         { 'id': 'id1', ... },
        //         { 'id': 'id2', ... },
        //         { 'id': 'id3', ... },
        //         ...
        //     ]
        //
        let results = [];
        if (Array.isArray (orders)) {
            for (let i = 0; i < orders.length; i++) {
                const order = this.extend (this.parseOrder (orders[i], market), params);
                results.push (order);
            }
        } else {
            const ids = Object.keys (orders);
            for (let i = 0; i < ids.length; i++) {
                const id = ids[i];
                const order = this.extend (this.parseOrder (this.extend ({ 'id': id }, orders[id]), market), params);
                results.push (order);
            }
        }
        results = this.sortBy (results, 'timestamp');
        const symbol = (market !== undefined) ? market['symbol'] : undefined;
        return this.filterBySymbolSinceLimit (results, symbol, since, limit) as Order[];
    }

    calculateFee (symbol: string, type: string, side: string, amount: number, price: number, takerOrMaker = 'taker', params = {}) {
        /**
         * @method
         * @description calculates the presumptive fee that would be charged for an order
         * @param {string} symbol unified market symbol
         * @param {string} type 'market' or 'limit'
         * @param {string} side 'buy' or 'sell'
         * @param {float} amount how much you want to trade, in units of the base currency on most exchanges, or number of contracts
         * @param {float} price the price for the order to be filled at, in units of the quote currency
         * @param {string} takerOrMaker 'taker' or 'maker'
         * @param {object} params
         * @returns {object} contains the rate, the percentage multiplied to the order amount to obtain the fee amount, and cost, the total value of the fee in units of the quote currency, for the order
         */
        if (type === 'market' && takerOrMaker === 'maker') {
            throw new ArgumentsRequired (this.id + ' calculateFee() - you have provided incompatible arguments - "market" type order can not be "maker". Change either the "type" or the "takerOrMaker" argument to calculate the fee.');
        }
        const market = this.markets[symbol];
        const feeSide = this.safeString (market, 'feeSide', 'quote');
        let useQuote = undefined;
        if (feeSide === 'get') {
            // the fee is always in the currency you get
            useQuote = side === 'sell';
        } else if (feeSide === 'give') {
            // the fee is always in the currency you give
            useQuote = side === 'buy';
        } else {
            // the fee is always in feeSide currency
            useQuote = feeSide === 'quote';
        }
        let cost = this.numberToString (amount);
        let key = undefined;
        if (useQuote) {
            const priceString = this.numberToString (price);
            cost = Precise.stringMul (cost, priceString);
            key = 'quote';
        } else {
            key = 'base';
        }
        // for derivatives, the fee is in 'settle' currency
        if (!market['spot']) {
            key = 'settle';
        }
        // even if `takerOrMaker` argument was set to 'maker', for 'market' orders we should forcefully override it to 'taker'
        if (type === 'market') {
            takerOrMaker = 'taker';
        }
        const rate = this.safeString (market, takerOrMaker);
        cost = Precise.stringMul (cost, rate);
        return {
            'type': takerOrMaker,
            'currency': market[key],
            'rate': this.parseNumber (rate),
            'cost': this.parseNumber (cost),
        };
    }

    safeLiquidation (liquidation: object, market: Market = undefined): Liquidation {
        const contracts = this.safeString (liquidation, 'contracts');
        const contractSize = this.safeString (market, 'contractSize');
        const price = this.safeString (liquidation, 'price');
        let baseValue = this.safeString (liquidation, 'baseValue');
        let quoteValue = this.safeString (liquidation, 'quoteValue');
        if ((baseValue === undefined) && (contracts !== undefined) && (contractSize !== undefined) && (price !== undefined)) {
            baseValue = Precise.stringMul (contracts, contractSize);
        }
        if ((quoteValue === undefined) && (baseValue !== undefined) && (price !== undefined)) {
            quoteValue = Precise.stringMul (baseValue, price);
        }
        liquidation['contracts'] = this.parseNumber (contracts);
        liquidation['contractSize'] = this.parseNumber (contractSize);
        liquidation['price'] = this.parseNumber (price);
        liquidation['baseValue'] = this.parseNumber (baseValue);
        liquidation['quoteValue'] = this.parseNumber (quoteValue);
        return liquidation as Liquidation;
    }

    safeTrade (trade: object, market: Market = undefined): Trade {
        const amount = this.safeString (trade, 'amount');
        const price = this.safeString (trade, 'price');
        let cost = this.safeString (trade, 'cost');
        if (cost === undefined) {
            // contract trading
            const contractSize = this.safeString (market, 'contractSize');
            let multiplyPrice = price;
            if (contractSize !== undefined) {
                const inverse = this.safeBool (market, 'inverse', false);
                if (inverse) {
                    multiplyPrice = Precise.stringDiv ('1', price);
                }
                multiplyPrice = Precise.stringMul (multiplyPrice, contractSize);
            }
            cost = Precise.stringMul (multiplyPrice, amount);
        }
        const parseFee = this.safeValue (trade, 'fee') === undefined;
        const parseFees = this.safeValue (trade, 'fees') === undefined;
        const shouldParseFees = parseFee || parseFees;
        const fees = [];
        const fee = this.safeValue (trade, 'fee');
        if (shouldParseFees) {
            const reducedFees = this.reduceFees ? this.reduceFeesByCurrency (fees) : fees;
            const reducedLength = reducedFees.length;
            for (let i = 0; i < reducedLength; i++) {
                reducedFees[i]['cost'] = this.safeNumber (reducedFees[i], 'cost');
                if ('rate' in reducedFees[i]) {
                    reducedFees[i]['rate'] = this.safeNumber (reducedFees[i], 'rate');
                }
            }
            if (!parseFee && (reducedLength === 0)) {
                // copy fee to avoid modification by reference
                const feeCopy = this.deepExtend (fee);
                feeCopy['cost'] = this.safeNumber (feeCopy, 'cost');
                if ('rate' in feeCopy) {
                    feeCopy['rate'] = this.safeNumber (feeCopy, 'rate');
                }
                reducedFees.push (feeCopy);
            }
            if (parseFees) {
                trade['fees'] = reducedFees;
            }
            if (parseFee && (reducedLength === 1)) {
                trade['fee'] = reducedFees[0];
            }
            const tradeFee = this.safeValue (trade, 'fee');
            if (tradeFee !== undefined) {
                tradeFee['cost'] = this.safeNumber (tradeFee, 'cost');
                if ('rate' in tradeFee) {
                    tradeFee['rate'] = this.safeNumber (tradeFee, 'rate');
                }
                trade['fee'] = tradeFee;
            }
        }
        trade['amount'] = this.parseNumber (amount);
        trade['price'] = this.parseNumber (price);
        trade['cost'] = this.parseNumber (cost);
        return trade as Trade;
    }

    invertFlatStringDictionary (dict) {
        const reversed = {};
        const keys = Object.keys (dict);
        for (let i = 0; i < keys.length; i++) {
            const key = keys[i];
            const value = dict[key];
            if (typeof value === 'string') {
                reversed[value] = key;
            }
        }
        return reversed;
    }

    reduceFeesByCurrency (fees) {
        //
        // this function takes a list of fee structures having the following format
        //
        //     string = true
        //
        //     [
        //         { 'currency': 'BTC', 'cost': '0.1' },
        //         { 'currency': 'BTC', 'cost': '0.2'  },
        //         { 'currency': 'BTC', 'cost': '0.2', 'rate': '0.00123' },
        //         { 'currency': 'BTC', 'cost': '0.4', 'rate': '0.00123' },
        //         { 'currency': 'BTC', 'cost': '0.5', 'rate': '0.00456' },
        //         { 'currency': 'USDT', 'cost': '12.3456' },
        //     ]
        //
        //     string = false
        //
        //     [
        //         { 'currency': 'BTC', 'cost': 0.1 },
        //         { 'currency': 'BTC', 'cost': 0.2 },
        //         { 'currency': 'BTC', 'cost': 0.2, 'rate': 0.00123 },
        //         { 'currency': 'BTC', 'cost': 0.4, 'rate': 0.00123 },
        //         { 'currency': 'BTC', 'cost': 0.5, 'rate': 0.00456 },
        //         { 'currency': 'USDT', 'cost': 12.3456 },
        //     ]
        //
        // and returns a reduced fee list, where fees are summed per currency and rate (if any)
        //
        //     string = true
        //
        //     [
        //         { 'currency': 'BTC', 'cost': '0.4'  },
        //         { 'currency': 'BTC', 'cost': '0.6', 'rate': '0.00123' },
        //         { 'currency': 'BTC', 'cost': '0.5', 'rate': '0.00456' },
        //         { 'currency': 'USDT', 'cost': '12.3456' },
        //     ]
        //
        //     string  = false
        //
        //     [
        //         { 'currency': 'BTC', 'cost': 0.3  },
        //         { 'currency': 'BTC', 'cost': 0.6, 'rate': 0.00123 },
        //         { 'currency': 'BTC', 'cost': 0.5, 'rate': 0.00456 },
        //         { 'currency': 'USDT', 'cost': 12.3456 },
        //     ]
        //
        const reduced = {};
        for (let i = 0; i < fees.length; i++) {
            const fee = fees[i];
            const feeCurrencyCode = this.safeString (fee, 'currency');
            if (feeCurrencyCode !== undefined) {
                const rate = this.safeString (fee, 'rate');
                const cost = this.safeValue (fee, 'cost');
                if (Precise.stringEq (cost, '0')) {
                    // omit zero cost fees
                    continue;
                }
                if (!(feeCurrencyCode in reduced)) {
                    reduced[feeCurrencyCode] = {};
                }
                const rateKey = (rate === undefined) ? '' : rate;
                if (rateKey in reduced[feeCurrencyCode]) {
                    reduced[feeCurrencyCode][rateKey]['cost'] = Precise.stringAdd (reduced[feeCurrencyCode][rateKey]['cost'], cost);
                } else {
                    reduced[feeCurrencyCode][rateKey] = {
                        'currency': feeCurrencyCode,
                        'cost': cost,
                    };
                    if (rate !== undefined) {
                        reduced[feeCurrencyCode][rateKey]['rate'] = rate;
                    }
                }
            }
        }
        let result = [];
        const feeValues = Object.values (reduced);
        for (let i = 0; i < feeValues.length; i++) {
            const reducedFeeValues = Object.values (feeValues[i]);
            result = this.arrayConcat (result, reducedFeeValues);
        }
        return result;
    }

    safeTicker (ticker: object, market: Market = undefined): Ticker {
        let open = this.omitZero (this.safeString (ticker, 'open'));
        let close = this.omitZero (this.safeString (ticker, 'close'));
        let last = this.omitZero (this.safeString (ticker, 'last'));
        let change = this.omitZero (this.safeString (ticker, 'change'));
        let percentage = this.omitZero (this.safeString (ticker, 'percentage'));
        let average = this.omitZero (this.safeString (ticker, 'average'));
        let vwap = this.omitZero (this.safeString (ticker, 'vwap'));
        const baseVolume = this.safeString (ticker, 'baseVolume');
        const quoteVolume = this.safeString (ticker, 'quoteVolume');
        if (vwap === undefined) {
            vwap = Precise.stringDiv (this.omitZero (quoteVolume), baseVolume);
        }
        if ((last !== undefined) && (close === undefined)) {
            close = last;
        } else if ((last === undefined) && (close !== undefined)) {
            last = close;
        }
        if ((last !== undefined) && (open !== undefined)) {
            if (change === undefined) {
                change = Precise.stringSub (last, open);
            }
            if (average === undefined) {
                average = Precise.stringDiv (Precise.stringAdd (last, open), '2');
            }
        }
        if ((percentage === undefined) && (change !== undefined) && (open !== undefined) && Precise.stringGt (open, '0')) {
            percentage = Precise.stringMul (Precise.stringDiv (change, open), '100');
        }
        if ((change === undefined) && (percentage !== undefined) && (open !== undefined)) {
            change = Precise.stringDiv (Precise.stringMul (percentage, open), '100');
        }
        if ((open === undefined) && (last !== undefined) && (change !== undefined)) {
            open = Precise.stringSub (last, change);
        }
        // timestamp and symbol operations don't belong in safeTicker
        // they should be done in the derived classes
        return this.extend (ticker, {
            'bid': this.parseNumber (this.omitZero (this.safeNumber (ticker, 'bid'))),
            'bidVolume': this.safeNumber (ticker, 'bidVolume'),
            'ask': this.parseNumber (this.omitZero (this.safeNumber (ticker, 'ask'))),
            'askVolume': this.safeNumber (ticker, 'askVolume'),
            'high': this.parseNumber (this.omitZero (this.safeString (ticker, 'high'))),
            'low': this.parseNumber (this.omitZero (this.safeNumber (ticker, 'low'))),
            'open': this.parseNumber (this.omitZero (this.parseNumber (open))),
            'close': this.parseNumber (this.omitZero (this.parseNumber (close))),
            'last': this.parseNumber (this.omitZero (this.parseNumber (last))),
            'change': this.parseNumber (change),
            'percentage': this.parseNumber (percentage),
            'average': this.parseNumber (average),
            'vwap': this.parseNumber (vwap),
            'baseVolume': this.parseNumber (baseVolume),
            'quoteVolume': this.parseNumber (quoteVolume),
            'previousClose': this.safeNumber (ticker, 'previousClose'),
        });
    }

    async fetchBorrowRate (code: string, amount, params = {}): Promise<{}> {
        throw new NotSupported (this.id + ' fetchBorrowRate is deprecated, please use fetchCrossBorrowRate or fetchIsolatedBorrowRate instead');
    }

    async repayCrossMargin (code: string, amount, params = {}): Promise<{}> {
        throw new NotSupported (this.id + ' repayCrossMargin is not support yet');
    }

    async repayIsolatedMargin (symbol: string, code: string, amount, params = {}): Promise<{}> {
        throw new NotSupported (this.id + ' repayIsolatedMargin is not support yet');
    }

    async borrowCrossMargin (code: string, amount: number, params = {}): Promise<{}> {
        throw new NotSupported (this.id + ' borrowCrossMargin is not support yet');
    }

    async borrowIsolatedMargin (symbol: string, code: string, amount: number, params = {}): Promise<{}> {
        throw new NotSupported (this.id + ' borrowIsolatedMargin is not support yet');
    }

    async borrowMargin (code: string, amount, symbol: Str = undefined, params = {}): Promise<{}> {
        throw new NotSupported (this.id + ' borrowMargin is deprecated, please use borrowCrossMargin or borrowIsolatedMargin instead');
    }

    async repayMargin (code: string, amount, symbol: Str = undefined, params = {}): Promise<{}> {
        throw new NotSupported (this.id + ' repayMargin is deprecated, please use repayCrossMargin or repayIsolatedMargin instead');
    }

    async fetchOHLCV (symbol: string, timeframe = '1m', since: Int = undefined, limit: Int = undefined, params = {}): Promise<OHLCV[]> {
        let message = '';
        if (this.has['fetchTrades']) {
            message = '. If you want to build OHLCV candles from trade executions data, visit https://github.com/ccxt/ccxt/tree/master/examples/ and see "build-ohlcv-bars" file';
        }
        throw new NotSupported (this.id + ' fetchOHLCV() is not supported yet' + message);
    }

    async fetchOHLCVWs (symbol: string, timeframe = '1m', since: Int = undefined, limit: Int = undefined, params = {}): Promise<OHLCV[]> {
        let message = '';
        if (this.has['fetchTradesWs']) {
            message = '. If you want to build OHLCV candles from trade executions data, visit https://github.com/ccxt/ccxt/tree/master/examples/ and see "build-ohlcv-bars" file';
        }
        throw new NotSupported (this.id + ' fetchOHLCVWs() is not supported yet. Try using fetchOHLCV instead.' + message);
    }

    async watchOHLCV (symbol: string, timeframe = '1m', since: Int = undefined, limit: Int = undefined, params = {}): Promise<OHLCV[]> {
        throw new NotSupported (this.id + ' watchOHLCV() is not supported yet');
    }

    convertTradingViewToOHLCV (ohlcvs, timestamp = 't', open = 'o', high = 'h', low = 'l', close = 'c', volume = 'v', ms = false) {
        const result = [];
        const timestamps = this.safeList (ohlcvs, timestamp, []);
        const opens = this.safeList (ohlcvs, open, []);
        const highs = this.safeList (ohlcvs, high, []);
        const lows = this.safeList (ohlcvs, low, []);
        const closes = this.safeList (ohlcvs, close, []);
        const volumes = this.safeList (ohlcvs, volume, []);
        for (let i = 0; i < timestamps.length; i++) {
            result.push ([
                ms ? this.safeInteger (timestamps, i) : this.safeTimestamp (timestamps, i),
                this.safeValue (opens, i),
                this.safeValue (highs, i),
                this.safeValue (lows, i),
                this.safeValue (closes, i),
                this.safeValue (volumes, i),
            ]);
        }
        return result;
    }

    convertOHLCVToTradingView (ohlcvs, timestamp = 't', open = 'o', high = 'h', low = 'l', close = 'c', volume = 'v', ms = false) {
        const result = {};
        result[timestamp] = [];
        result[open] = [];
        result[high] = [];
        result[low] = [];
        result[close] = [];
        result[volume] = [];
        for (let i = 0; i < ohlcvs.length; i++) {
            const ts = ms ? ohlcvs[i][0] : this.parseToInt (ohlcvs[i][0] / 1000);
            result[timestamp].push (ts);
            result[open].push (ohlcvs[i][1]);
            result[high].push (ohlcvs[i][2]);
            result[low].push (ohlcvs[i][3]);
            result[close].push (ohlcvs[i][4]);
            result[volume].push (ohlcvs[i][5]);
        }
        return result;
    }

    async fetchWebEndpoint (method, endpointMethod, returnAsJson, startRegex = undefined, endRegex = undefined) {
        let errorMessage = '';
        const options = this.safeValue (this.options, method, {});
        const muteOnFailure = this.safeBool (options, 'webApiMuteFailure', true);
        try {
            // if it was not explicitly disabled, then don't fetch
            if (this.safeBool (options, 'webApiEnable', true) !== true) {
                return undefined;
            }
            const maxRetries = this.safeValue (options, 'webApiRetries', 10);
            let response = undefined;
            let retry = 0;
            while (retry < maxRetries) {
                try {
                    response = await this[endpointMethod] ({});
                    break;
                } catch (e) {
                    retry = retry + 1;
                    if (retry === maxRetries) {
                        throw e;
                    }
                }
            }
            let content = response;
            if (startRegex !== undefined) {
                const splitted_by_start = content.split (startRegex);
                content = splitted_by_start[1]; // we need second part after start
            }
            if (endRegex !== undefined) {
                const splitted_by_end = content.split (endRegex);
                content = splitted_by_end[0]; // we need first part after start
            }
            if (returnAsJson && (typeof content === 'string')) {
                const jsoned = this.parseJson (content.trim ()); // content should be trimmed before json parsing
                if (jsoned) {
                    return jsoned; // if parsing was not successfull, exception should be thrown
                } else {
                    throw new BadResponse ('could not parse the response into json');
                }
            } else {
                return content;
            }
        } catch (e) {
            errorMessage = this.id + ' ' + method + '() failed to fetch correct data from website. Probably webpage markup has been changed, breaking the page custom parser.';
        }
        if (muteOnFailure) {
            return undefined;
        } else {
            throw new BadResponse (errorMessage);
        }
    }

    marketIds (symbols) {
        if (symbols === undefined) {
            return symbols;
        }
        const result = [];
        for (let i = 0; i < symbols.length; i++) {
            result.push (this.marketId (symbols[i]));
        }
        return result;
    }

    marketSymbols (symbols, type: Str = undefined, allowEmpty = true, sameTypeOnly = false, sameSubTypeOnly = false) {
        if (symbols === undefined) {
            if (!allowEmpty) {
                throw new ArgumentsRequired (this.id + ' empty list of symbols is not supported');
            }
            return symbols;
        }
        const symbolsLength = symbols.length;
        if (symbolsLength === 0) {
            if (!allowEmpty) {
                throw new ArgumentsRequired (this.id + ' empty list of symbols is not supported');
            }
            return symbols;
        }
        const result = [];
        let marketType = undefined;
        let isLinearSubType = undefined;
        for (let i = 0; i < symbols.length; i++) {
            const market = this.market (symbols[i]);
            if (sameTypeOnly && (marketType !== undefined)) {
                if (market['type'] !== marketType) {
                    throw new BadRequest (this.id + ' symbols must be of the same type, either ' + marketType + ' or ' + market['type'] + '.');
                }
            }
            if (sameSubTypeOnly && (isLinearSubType !== undefined)) {
                if (market['linear'] !== isLinearSubType) {
                    throw new BadRequest (this.id + ' symbols must be of the same subType, either linear or inverse.');
                }
            }
            if (type !== undefined && market['type'] !== type) {
                throw new BadRequest (this.id + ' symbols must be of the same type ' + type + '. If the type is incorrect you can change it in options or the params of the request');
            }
            marketType = market['type'];
            if (!market['spot']) {
                isLinearSubType = market['linear'];
            }
            const symbol = this.safeString (market, 'symbol', symbols[i]);
            result.push (symbol);
        }
        return result;
    }

    marketCodes (codes) {
        if (codes === undefined) {
            return codes;
        }
        const result = [];
        for (let i = 0; i < codes.length; i++) {
            result.push (this.commonCurrencyCode (codes[i]));
        }
        return result;
    }

    parseBidsAsks (bidasks: object[], priceKey: IndexType = 0, amountKey: IndexType = 1, countOrIdKey: IndexType = 2) {
        bidasks = this.toArray (bidasks);
        const result = [];
        for (let i = 0; i < bidasks.length; i++) {
            result.push (this.parseBidAsk (bidasks[i], priceKey, amountKey, countOrIdKey));
        }
        return result;
    }

    async fetchL2OrderBook (symbol: string, limit: Int = undefined, params = {}) {
        const orderbook = await this.fetchOrderBook (symbol, limit, params);
        return this.extend (orderbook, {
            'asks': this.sortBy (this.aggregate (orderbook['asks']), 0),
            'bids': this.sortBy (this.aggregate (orderbook['bids']), 0, true),
        });
    }

    filterBySymbol (objects, symbol: Str = undefined) {
        if (symbol === undefined) {
            return objects;
        }
        const result = [];
        for (let i = 0; i < objects.length; i++) {
            const objectSymbol = this.safeString (objects[i], 'symbol');
            if (objectSymbol === symbol) {
                result.push (objects[i]);
            }
        }
        return result;
    }

    parseOHLCV (ohlcv, market: Market = undefined) : OHLCV {
        if (Array.isArray (ohlcv)) {
            return [
                this.safeInteger (ohlcv, 0), // timestamp
                this.safeNumber (ohlcv, 1), // open
                this.safeNumber (ohlcv, 2), // high
                this.safeNumber (ohlcv, 3), // low
                this.safeNumber (ohlcv, 4), // close
                this.safeNumber (ohlcv, 5), // volume
            ];
        }
        return ohlcv;
    }

    networkCodeToId (networkCode: string, currencyCode: Str = undefined): string {
        /**
         * @ignore
         * @method
         * @name exchange#networkCodeToId
         * @description tries to convert the provided networkCode (which is expected to be an unified network code) to a network id. In order to achieve this, derived class needs to have 'options->networks' defined.
         * @param {string} networkCode unified network code
         * @param {string} currencyCode unified currency code, but this argument is not required by default, unless there is an exchange (like huobi) that needs an override of the method to be able to pass currencyCode argument additionally
         * @returns {string|undefined} exchange-specific network id
         */
        if (networkCode === undefined) {
            return undefined;
        }
        const networkIdsByCodes = this.safeValue (this.options, 'networks', {});
        let networkId = this.safeString (networkIdsByCodes, networkCode);
        // for example, if 'ETH' is passed for networkCode, but 'ETH' key not defined in `options->networks` object
        if (networkId === undefined) {
            if (currencyCode === undefined) {
                const currencies = Object.values (this.currencies);
                for (let i = 0; i < currencies.length; i++) {
                    const currency = [ i ];
                    const networks = this.safeDict (currency, 'networks');
                    const network = this.safeDict (networks, networkCode);
                    networkId = this.safeString (network, 'id');
                    if (networkId !== undefined) {
                        break;
                    }
                }
            } else {
                // if currencyCode was provided, then we try to find if that currencyCode has a replacement (i.e. ERC20 for ETH) or is in the currency
                const defaultNetworkCodeReplacements = this.safeValue (this.options, 'defaultNetworkCodeReplacements', {});
                if (currencyCode in defaultNetworkCodeReplacements) {
                    // if there is a replacement for the passed networkCode, then we use it to find network-id in `options->networks` object
                    const replacementObject = defaultNetworkCodeReplacements[currencyCode]; // i.e. { 'ERC20': 'ETH' }
                    const keys = Object.keys (replacementObject);
                    for (let i = 0; i < keys.length; i++) {
                        const key = keys[i];
                        const value = replacementObject[key];
                        // if value matches to provided unified networkCode, then we use it's key to find network-id in `options->networks` object
                        if (value === networkCode) {
                            networkId = this.safeString (networkIdsByCodes, key);
                            break;
                        }
                    }
                } else {
                    // serach for network inside currency
                    const currency = this.safeDict (this.currencies, currencyCode);
                    const networks = this.safeDict (currency, 'networks');
                    const network = this.safeDict (networks, networkCode);
                    networkId = this.safeString (network, 'id');
                }
            }
            // if it wasn't found, we just set the provided value to network-id
            if (networkId === undefined) {
                networkId = networkCode;
            }
        }
        return networkId;
    }

    networkIdToCode (networkId: string, currencyCode: Str = undefined): string {
        /**
         * @ignore
         * @method
         * @name exchange#networkIdToCode
         * @description tries to convert the provided exchange-specific networkId to an unified network Code. In order to achieve this, derived class needs to have "options['networksById']" defined.
         * @param {string} networkId exchange specific network id/title, like: TRON, Trc-20, usdt-erc20, etc
         * @param {string|undefined} currencyCode unified currency code, but this argument is not required by default, unless there is an exchange (like huobi) that needs an override of the method to be able to pass currencyCode argument additionally
         * @returns {string|undefined} unified network code
         */
        if (networkId === undefined) {
            return undefined;
        }
        const networkCodesByIds = this.safeDict (this.options, 'networksById', {});
        let networkCode = this.safeString (networkCodesByIds, networkId, networkId);
        // replace mainnet network-codes (i.e. ERC20->ETH)
        if (currencyCode !== undefined) {
            const defaultNetworkCodeReplacements = this.safeDict (this.options, 'defaultNetworkCodeReplacements', {});
            if (currencyCode in defaultNetworkCodeReplacements) {
                const replacementObject = this.safeDict (defaultNetworkCodeReplacements, currencyCode, {});
                networkCode = this.safeString (replacementObject, networkCode, networkCode);
            }
        }
        return networkCode;
    }

    handleNetworkCodeAndParams (params) {
        const networkCodeInParams = this.safeString2 (params, 'networkCode', 'network');
        if (networkCodeInParams !== undefined) {
            params = this.omit (params, [ 'networkCode', 'network' ]);
        }
        // if it was not defined by user, we should not set it from 'defaultNetworks', because handleNetworkCodeAndParams is for only request-side and thus we do not fill it with anything. We can only use 'defaultNetworks' after parsing response-side
        return [ networkCodeInParams, params ];
    }

    defaultNetworkCode (currencyCode: string) {
        let defaultNetworkCode = undefined;
        const defaultNetworks = this.safeDict (this.options, 'defaultNetworks', {});
        if (currencyCode in defaultNetworks) {
            // if currency had set its network in "defaultNetworks", use it
            defaultNetworkCode = defaultNetworks[currencyCode];
        } else {
            // otherwise, try to use the global-scope 'defaultNetwork' value (even if that network is not supported by currency, it doesn't make any problem, this will be just used "at first" if currency supports this network at all)
            const defaultNetwork = this.safeDict (this.options, 'defaultNetwork');
            if (defaultNetwork !== undefined) {
                defaultNetworkCode = defaultNetwork;
            }
        }
        return defaultNetworkCode;
    }

    selectNetworkCodeFromUnifiedNetworks (currencyCode, networkCode, indexedNetworkEntries) {
        return this.selectNetworkKeyFromNetworks (currencyCode, networkCode, indexedNetworkEntries, true);
    }

    selectNetworkIdFromRawNetworks (currencyCode, networkCode, indexedNetworkEntries) {
        return this.selectNetworkKeyFromNetworks (currencyCode, networkCode, indexedNetworkEntries, false);
    }

    selectNetworkKeyFromNetworks (currencyCode, networkCode, indexedNetworkEntries, isIndexedByUnifiedNetworkCode = false) {
        // this method is used against raw & unparse network entries, which are just indexed by network id
        let chosenNetworkId = undefined;
        const availableNetworkIds = Object.keys (indexedNetworkEntries);
        const responseNetworksLength = availableNetworkIds.length;
        if (networkCode !== undefined) {
            if (responseNetworksLength === 0) {
                throw new NotSupported (this.id + ' - ' + networkCode + ' network did not return any result for ' + currencyCode);
            } else {
                // if networkCode was provided by user, we should check it after response, as the referenced exchange doesn't support network-code during request
                const networkId = isIndexedByUnifiedNetworkCode ? networkCode : this.networkCodeToId (networkCode, currencyCode);
                if (networkId in indexedNetworkEntries) {
                    chosenNetworkId = networkId;
                } else {
                    throw new NotSupported (this.id + ' - ' + networkId + ' network was not found for ' + currencyCode + ', use one of ' + availableNetworkIds.join (', '));
                }
            }
        } else {
            if (responseNetworksLength === 0) {
                throw new NotSupported (this.id + ' - no networks were returned for ' + currencyCode);
            } else {
                // if networkCode was not provided by user, then we try to use the default network (if it was defined in "defaultNetworks"), otherwise, we just return the first network entry
                const defaultNetworkCode = this.defaultNetworkCode (currencyCode);
                const defaultNetworkId = isIndexedByUnifiedNetworkCode ? defaultNetworkCode : this.networkCodeToId (defaultNetworkCode, currencyCode);
                chosenNetworkId = (defaultNetworkId in indexedNetworkEntries) ? defaultNetworkId : availableNetworkIds[0];
            }
        }
        return chosenNetworkId;
    }

    safeNumber2 (dictionary: object, key1: IndexType, key2: IndexType, d = undefined) {
        const value = this.safeString2 (dictionary, key1, key2);
        return this.parseNumber (value, d);
    }

    parseOrderBook (orderbook: object, symbol: string, timestamp: Int = undefined, bidsKey = 'bids', asksKey = 'asks', priceKey: IndexType = 0, amountKey: IndexType = 1, countOrIdKey: IndexType = 2): OrderBook {
        const bids = this.parseBidsAsks (this.safeValue (orderbook, bidsKey, []), priceKey, amountKey, countOrIdKey);
        const asks = this.parseBidsAsks (this.safeValue (orderbook, asksKey, []), priceKey, amountKey, countOrIdKey);
        return {
            'symbol': symbol,
            'bids': this.sortBy (bids, 0, true),
            'asks': this.sortBy (asks, 0),
            'timestamp': timestamp,
            'datetime': this.iso8601 (timestamp),
            'nonce': undefined,
        } as any;
    }

    parseOHLCVs (ohlcvs: object[], market: any = undefined, timeframe: string = '1m', since: Int = undefined, limit: Int = undefined): OHLCV[] {
        const results = [];
        for (let i = 0; i < ohlcvs.length; i++) {
            results.push (this.parseOHLCV (ohlcvs[i], market));
        }
        const sorted = this.sortBy (results, 0);
        return this.filterBySinceLimit (sorted, since, limit, 0) as any;
    }

    parseLeverageTiers (response: object[][], symbols: string[] = undefined, marketIdKey = undefined) {
        // marketIdKey should only be undefined when response is a dictionary
        symbols = this.marketSymbols (symbols);
        const tiers = {};
        for (let i = 0; i < response.length; i++) {
            const item = response[i];
            const id = this.safeString (item, marketIdKey);
            const market = this.safeMarket (id, undefined, undefined, 'swap');
            const symbol = market['symbol'];
            const contract = this.safeBool (market, 'contract', false);
            if (contract && ((symbols === undefined) || this.inArray (symbol, symbols))) {
                tiers[symbol] = this.parseMarketLeverageTiers (item, market);
            }
        }
        return tiers;
    }

    async loadTradingLimits (symbols: string[] = undefined, reload = false, params = {}) {
        if (this.has['fetchTradingLimits']) {
            if (reload || !('limitsLoaded' in this.options)) {
                const response = await this.fetchTradingLimits (symbols);
                for (let i = 0; i < symbols.length; i++) {
                    const symbol = symbols[i];
                    this.markets[symbol] = this.deepExtend (this.markets[symbol], response[symbol]);
                }
                this.options['limitsLoaded'] = this.milliseconds ();
            }
        }
        return this.markets;
    }

    safePosition (position): Position {
        // simplified version of: /pull/12765/
        const unrealizedPnlString = this.safeString (position, 'unrealisedPnl');
        const initialMarginString = this.safeString (position, 'initialMargin');
        //
        // PERCENTAGE
        //
        const percentage = this.safeValue (position, 'percentage');
        if ((percentage === undefined) && (unrealizedPnlString !== undefined) && (initialMarginString !== undefined)) {
            // as it was done in all implementations ( aax, btcex, bybit, deribit, ftx, gate, kucoinfutures, phemex )
            const percentageString = Precise.stringMul (Precise.stringDiv (unrealizedPnlString, initialMarginString, 4), '100');
            position['percentage'] = this.parseNumber (percentageString);
        }
        // if contractSize is undefined get from market
        let contractSize = this.safeNumber (position, 'contractSize');
        const symbol = this.safeString (position, 'symbol');
        let market = undefined;
        if (symbol !== undefined) {
            market = this.safeValue (this.markets, symbol);
        }
        if (contractSize === undefined && market !== undefined) {
            contractSize = this.safeNumber (market, 'contractSize');
            position['contractSize'] = contractSize;
        }
        return position as Position;
    }

    parsePositions (positions: object|object[], symbols: string[] = undefined, params = {}): Position[] {
        symbols = this.marketSymbols (symbols);
        const arrPositions = this.toArray (positions);
        const result = [];
        for (let i = 0; i < arrPositions.length; i++) {
            const position = this.extend (this.parsePosition (positions[i], undefined), params);
            result.push (position);
        }
        return this.filterByArrayPositions (result, 'symbol', symbols, false);
    }

<<<<<<< HEAD
    parseAccounts (accounts: object|object[], params = {}) {
        const arrAccounts = this.toArray (accounts);
=======
    parseAccounts (accounts: any[], params = {}): Account[] {
        accounts = this.toArray (accounts);
>>>>>>> d8325cfa
        const result = [];
        for (let i = 0; i < arrAccounts.length; i++) {
            const account = this.extend (this.parseAccount (accounts[i]), params);
            result.push (account);
        }
        return result;
    }

    parseTrades (trades: object|object[], market: Market = undefined, since: Int = undefined, limit: Int = undefined, params = {}): Trade[] {
        const arrTrades = this.toArray (trades);
        let result = [];
        for (let i = 0; i < arrTrades.length; i++) {
            const trade = this.extend (this.parseTrade (trades[i], market), params);
            result.push (trade);
        }
        result = this.sortBy2 (result, 'timestamp', 'id');
        const symbol = (market !== undefined) ? market['symbol'] : undefined;
        return this.filterBySymbolSinceLimit (result, symbol, since, limit) as Trade[];
    }

    parseTransactions (transactions: object|object[], currency: Currency = undefined, since: Int = undefined, limit: Int = undefined, params = {}): Transaction[] {
        const arrTransactions = this.toArray (transactions);
        let result = [];
        for (let i = 0; i < arrTransactions.length; i++) {
            const transaction = this.extend (this.parseTransaction (transactions[i], currency), params);
            result.push (transaction);
        }
        result = this.sortBy (result, 'timestamp');
        const code = (currency !== undefined) ? currency['code'] : undefined;
        return this.filterByCurrencySinceLimit (result, code, since, limit);
    }

    parseTransfers (transfers: object|object[], currency: Currency = undefined, since: Int = undefined, limit: Int = undefined, params = {}) {
        const arrTransfers = this.toArray (transfers);
        let result = [];
        for (let i = 0; i < arrTransfers.length; i++) {
            const transfer = this.extend (this.parseTransfer (transfers[i], currency), params);
            result.push (transfer);
        }
        result = this.sortBy (result, 'timestamp');
        const code = (currency !== undefined) ? currency['code'] : undefined;
        return this.filterByCurrencySinceLimit (result, code, since, limit);
    }

    parseLedger (data: object|object[], currency: Currency = undefined, since: Int = undefined, limit: Int = undefined, params = {}) {
        let result = [];
        const arrayData = this.toArray (data);
        for (let i = 0; i < arrayData.length; i++) {
            const itemOrItems = this.parseLedgerEntry (arrayData[i], currency);
            if (Array.isArray (itemOrItems)) {
                for (let j = 0; j < itemOrItems.length; j++) {
                    result.push (this.extend (itemOrItems[j], params));
                }
            } else {
                result.push (this.extend (itemOrItems, params));
            }
        }
        result = this.sortBy (result, 'timestamp');
        const code = (currency !== undefined) ? currency['code'] : undefined;
        return this.filterByCurrencySinceLimit (result, code, since, limit);
    }

    nonce () {
        return this.seconds ();
    }

    setHeaders (headers) {
        return headers;
    }

    marketId (symbol: string): string {
        const market = this.market (symbol);
        if (market !== undefined) {
            return market['id'];
        }
        return symbol;
    }

    symbol (symbol: string): string {
        const market = this.market (symbol);
        return this.safeString (market, 'symbol', symbol);
    }

    handleParamString (params: object, paramName: string, defaultValue: Str = undefined): [string, object] {
        const value = this.safeString (params, paramName, defaultValue);
        if (value !== undefined) {
            params = this.omit (params, paramName);
        }
        return [ value, params ];
    }

    handleParamInteger (params: object, paramName: string, defaultValue: Int = undefined): [Int, object] {
        const value = this.safeInteger (params, paramName, defaultValue);
        if (value !== undefined) {
            params = this.omit (params, paramName);
        }
        return [ value, params ];
    }

    resolvePath (path, params) {
        return [
            this.implodeParams (path, params),
            this.omit (params, this.extractParams (path)),
        ];
    }

    getListFromObjectValues (objects, key: IndexType) {
        const newArray = this.toArray (objects);
        const results = [];
        for (let i = 0; i < newArray.length; i++) {
            results.push (newArray[i][key]);
        }
        return results;
    }

    getSymbolsForMarketType (marketType: Str = undefined, subType: Str = undefined, symbolWithActiveStatus: boolean = true, symbolWithUnknownStatus: boolean = true) {
        let filteredMarkets = this.markets;
        if (marketType !== undefined) {
            filteredMarkets = this.filterBy (filteredMarkets, 'type', marketType);
        }
        if (subType !== undefined) {
            this.checkRequiredArgument ('getSymbolsForMarketType', subType, 'subType', [ 'linear', 'inverse', 'quanto' ]);
            filteredMarkets = this.filterBy (filteredMarkets, 'subType', subType);
        }
        const activeStatuses = [];
        if (symbolWithActiveStatus) {
            activeStatuses.push (true);
        }
        if (symbolWithUnknownStatus) {
            activeStatuses.push (undefined);
        }
        filteredMarkets = this.filterByArray (filteredMarkets, 'active', activeStatuses, false);
        return this.getListFromObjectValues (filteredMarkets, 'symbol');
    }

    filterByArray (objects, key: IndexType, values = undefined, indexed = true) {
        objects = this.toArray (objects);
        // return all of them if no values were passed
        if (values === undefined || !values) {
            return indexed ? this.indexBy (objects, key) : objects;
        }
        const results = [];
        for (let i = 0; i < objects.length; i++) {
            if (this.inArray (objects[i][key], values)) {
                results.push (objects[i]);
            }
        }
        return indexed ? this.indexBy (results, key) : results;
    }

    async fetch2 (path, api: any = 'public', method = 'GET', params = {}, headers: any = undefined, body: any = undefined, config = {}) {
        if (this.enableRateLimit) {
            const cost = this.calculateRateLimiterCost (api, method, path, params, config);
            await this.throttle (cost);
        }
        this.lastRestRequestTimestamp = this.milliseconds ();
        const request = this.sign (path, api, method, params, headers, body);
        this.last_request_headers = request['headers'];
        this.last_request_body = request['body'];
        this.last_request_url = request['url'];
        return await this.fetch (request['url'], request['method'], request['headers'], request['body']);
    }

    async request (path, api: any = 'public', method = 'GET', params = {}, headers: any = undefined, body: any = undefined, config = {}) {
        return await this.fetch2 (path, api, method, params, headers, body, config);
    }

    async loadAccounts (reload = false, params = {}) {
        if (reload) {
            this.accounts = await this.fetchAccounts (params);
        } else {
            if (this.accounts) {
                return this.accounts;
            } else {
                this.accounts = await this.fetchAccounts (params);
            }
        }
        this.accountsById = this.indexBy (this.accounts, 'id') as any;
        return this.accounts;
    }

    buildOHLCVC (trades: Trade[], timeframe: string = '1m', since: number = 0, limit: number = 2147483647): OHLCVC[] {
        // given a sorted arrays of trades (recent last) and a timeframe builds an array of OHLCV candles
        // note, default limit value (2147483647) is max int32 value
        const ms = this.parseTimeframe (timeframe) * 1000;
        const ohlcvs = [];
        const i_timestamp = 0;
        // const open = 1;
        const i_high = 2;
        const i_low = 3;
        const i_close = 4;
        const i_volume = 5;
        const i_count = 6;
        const tradesLength = trades.length;
        const oldest = Math.min (tradesLength, limit);
        for (let i = 0; i < oldest; i++) {
            const trade = trades[i];
            const ts = trade['timestamp'];
            if (ts < since) {
                continue;
            }
            const openingTime = Math.floor (ts / ms) * ms; // shift to the edge of m/h/d (but not M)
            if (openingTime < since) { // we don't need bars, that have opening time earlier than requested
                continue;
            }
            const ohlcv_length = ohlcvs.length;
            const candle = ohlcv_length - 1;
            if ((candle === -1) || (openingTime >= this.sum (ohlcvs[candle][i_timestamp], ms))) {
                // moved to a new timeframe -> create a new candle from opening trade
                ohlcvs.push ([
                    openingTime, // timestamp
                    trade['price'], // O
                    trade['price'], // H
                    trade['price'], // L
                    trade['price'], // C
                    trade['amount'], // V
                    1, // count
                ]);
            } else {
                // still processing the same timeframe -> update opening trade
                ohlcvs[candle][i_high] = Math.max (ohlcvs[candle][i_high], trade['price']);
                ohlcvs[candle][i_low] = Math.min (ohlcvs[candle][i_low], trade['price']);
                ohlcvs[candle][i_close] = trade['price'];
                ohlcvs[candle][i_volume] = this.sum (ohlcvs[candle][i_volume], trade['amount']);
                ohlcvs[candle][i_count] = this.sum (ohlcvs[candle][i_count], 1);
            }
        }
        return ohlcvs;
    }

    parseTradingViewOHLCV (ohlcvs: object[], market = undefined, timeframe = '1m', since: Int = undefined, limit: Int = undefined) {
        const result = this.convertTradingViewToOHLCV (ohlcvs);
        return this.parseOHLCVs (result, market, timeframe, since, limit);
    }

    async editLimitBuyOrder (id: string, symbol: string, amount: number, price: Num = undefined, params = {}) {
        return await this.editLimitOrder (id, symbol, 'buy', amount, price, params);
    }

    async editLimitSellOrder (id: string, symbol: string, amount: number, price: Num = undefined, params = {}) {
        return await this.editLimitOrder (id, symbol, 'sell', amount, price, params);
    }

    async editLimitOrder (id: string, symbol: string, side: OrderSide, amount: number, price: Num = undefined, params = {}) {
        return await this.editOrder (id, symbol, 'limit', side, amount, price, params);
    }

    async editOrder (id: string, symbol: string, type: OrderType, side: OrderSide, amount: Num = undefined, price: Num = undefined, params = {}): Promise<Order> {
        await this.cancelOrder (id, symbol);
        return await this.createOrder (symbol, type, side, amount, price, params);
    }

    async editOrderWs (id: string, symbol: string, type: OrderType, side: OrderSide, amount: number, price: Num = undefined, params = {}): Promise<Order> {
        await this.cancelOrderWs (id, symbol);
        return await this.createOrderWs (symbol, type, side, amount, price, params);
    }

    async fetchPermissions (params = {}): Promise<{}> {
        throw new NotSupported (this.id + ' fetchPermissions() is not supported yet');
    }

    async fetchPosition (symbol: string, params = {}): Promise<Position> {
        throw new NotSupported (this.id + ' fetchPosition() is not supported yet');
    }

    async watchPosition (symbol: Str = undefined, params = {}): Promise<Position> {
        throw new NotSupported (this.id + ' watchPosition() is not supported yet');
    }

    async watchPositions (symbols: string[] = undefined, since: Int = undefined, limit: Int = undefined, params = {}): Promise<Position[]> {
        throw new NotSupported (this.id + ' watchPositions() is not supported yet');
    }

    async watchPositionForSymbols (symbols: string[] = undefined, since: Int = undefined, limit: Int = undefined, params = {}): Promise<Position[]> {
        return await this.watchPositions (symbols, since, limit, params);
    }

    async fetchPositionsForSymbol (symbol: string, params = {}): Promise<Position[]> {
        /**
         * @method
         * @name exchange#fetchPositionsForSymbol
         * @description fetches all open positions for specific symbol, unlike fetchPositions (which is designed to work with multiple symbols) so this method might be preffered for one-market position, because of less rate-limit consumption and speed
         * @param {string} symbol unified market symbol
         * @param {object} params extra parameters specific to the endpoint
         * @returns {object[]} a list of [position structure]{@link https://docs.ccxt.com/#/?id=position-structure} with maximum 3 items - possible one position for "one-way" mode, and possible two positions (long & short) for "two-way" (a.k.a. hedge) mode
         */
        throw new NotSupported (this.id + ' fetchPositionsForSymbol() is not supported yet');
    }

    async fetchPositions (symbols: string[] = undefined, params = {}): Promise<Position[]> {
        throw new NotSupported (this.id + ' fetchPositions() is not supported yet');
    }

    async fetchPositionsRisk (symbols: string[] = undefined, params = {}): Promise<Position[]> {
        throw new NotSupported (this.id + ' fetchPositionsRisk() is not supported yet');
    }

    async fetchBidsAsks (symbols: string[] = undefined, params = {}): Promise<Dictionary<Ticker>> {
        throw new NotSupported (this.id + ' fetchBidsAsks() is not supported yet');
    }

    async fetchBorrowInterest (code: Str = undefined, symbol: Str = undefined, since: Int = undefined, limit: Int = undefined, params = {}): Promise<BorrowInterest[]> {
        throw new NotSupported (this.id + ' fetchBorrowInterest() is not supported yet');
    }

    async fetchLedger (code: Str = undefined, since: Int = undefined, limit: Int = undefined, params = {}): Promise<LedgerEntry[]> {
        throw new NotSupported (this.id + ' fetchLedger() is not supported yet');
    }

    async fetchLedgerEntry (id: string, code: Str = undefined, params = {}): Promise<LedgerEntry> {
        throw new NotSupported (this.id + ' fetchLedgerEntry() is not supported yet');
    }

    parseBidAsk (bidask: object, priceKey: IndexType = 0, amountKey: IndexType = 1, countOrIdKey: IndexType = 2) {
        const price = this.safeNumber (bidask, priceKey);
        const amount = this.safeNumber (bidask, amountKey);
        const countOrId = this.safeInteger (bidask, countOrIdKey);
        const bidAsk = [ price, amount ];
        if (countOrId !== undefined) {
            bidAsk.push (countOrId);
        }
        return bidAsk;
    }

    safeCurrency (currencyId: Str, currency: Currency = undefined): CurrencyInterface {
        if ((currencyId === undefined) && (currency !== undefined)) {
            return currency;
        }
        if ((this.currencies_by_id !== undefined) && (currencyId in this.currencies_by_id) && (this.currencies_by_id[currencyId] !== undefined)) {
            return this.currencies_by_id[currencyId];
        }
        let code = currencyId;
        if (currencyId !== undefined) {
            code = this.commonCurrencyCode (currencyId.toUpperCase ());
        }
        return {
            'id': currencyId,
            'code': code,
            'precision': undefined,
        };
    }

    safeMarket (marketId: Str, market: Market = undefined, delimiter: Str = undefined, marketType: Str = undefined): MarketInterface {
        const result = this.safeMarketStructure ({
            'symbol': marketId,
            'marketId': marketId,
        });
        if (marketId !== undefined) {
            if ((this.markets_by_id !== undefined) && (marketId in this.markets_by_id)) {
                const markets = this.markets_by_id[marketId];
                const numMarkets = markets.length;
                if (numMarkets === 1) {
                    return markets[0];
                } else {
                    if (marketType === undefined) {
                        if (market === undefined) {
                            throw new ArgumentsRequired (this.id + ' safeMarket() requires a fourth argument for ' + marketId + ' to disambiguate between different markets with the same market id');
                        } else {
                            marketType = market['type'];
                        }
                    }
                    for (let i = 0; i < markets.length; i++) {
                        const currentMarket = markets[i];
                        if (currentMarket[marketType]) {
                            return currentMarket;
                        }
                    }
                }
            } else if (delimiter !== undefined && delimiter !== '') {
                const parts = marketId.split (delimiter);
                const partsLength = parts.length;
                if (partsLength === 2) {
                    result['baseId'] = this.safeString (parts, 0);
                    result['quoteId'] = this.safeString (parts, 1);
                    result['base'] = this.safeCurrencyCode (result['baseId']);
                    result['quote'] = this.safeCurrencyCode (result['quoteId']);
                    result['symbol'] = result['base'] + '/' + result['quote'];
                    return result;
                } else {
                    return result;
                }
            }
        }
        if (market !== undefined) {
            return market;
        }
        return result;
    }

    checkRequiredCredentials (error = true) {
        const keys = Object.keys (this.requiredCredentials);
        for (let i = 0; i < keys.length; i++) {
            const key = keys[i];
            if (this.requiredCredentials[key] && !this[key]) {
                if (error) {
                    throw new AuthenticationError (this.id + ' requires "' + key + '" credential');
                } else {
                    return false;
                }
            }
        }
        return true;
    }

    oath () {
        if (this.twofa !== undefined) {
            return totp (this.twofa);
        } else {
            throw new ExchangeError (this.id + ' exchange.twofa has not been set for 2FA Two-Factor Authentication');
        }
    }

    async fetchBalance (params = {}): Promise<Balances> {
        throw new NotSupported (this.id + ' fetchBalance() is not supported yet');
    }

    async fetchBalanceWs (params = {}): Promise<Balances> {
        throw new NotSupported (this.id + ' fetchBalanceWs() is not supported yet');
    }

    parseBalance (response: object): Balances {
        throw new NotSupported (this.id + ' parseBalance() is not supported yet');
    }

    async watchBalance (params = {}): Promise<Balances> {
        throw new NotSupported (this.id + ' watchBalance() is not supported yet');
    }

    async fetchPartialBalance (part, params = {}) {
        const balance = await this.fetchBalance (params);
        return balance[part];
    }

    async fetchFreeBalance (params = {}) {
        return await this.fetchPartialBalance ('free', params);
    }

    async fetchUsedBalance (params = {}) {
        return await this.fetchPartialBalance ('used', params);
    }

    async fetchTotalBalance (params = {}) {
        return await this.fetchPartialBalance ('total', params);
    }

    async fetchStatus (params = {}): Promise<any> {
        throw new NotSupported (this.id + ' fetchStatus() is not supported yet');
    }

    async fetchFundingFee (code: string, params = {}) {
        const warnOnFetchFundingFee = this.safeBool (this.options, 'warnOnFetchFundingFee', true);
        if (warnOnFetchFundingFee) {
            throw new NotSupported (this.id + ' fetchFundingFee() method is deprecated, it will be removed in July 2022, please, use fetchTransactionFee() or set exchange.options["warnOnFetchFundingFee"] = false to suppress this warning');
        }
        return await this.fetchTransactionFee (code, params);
    }

    async fetchFundingFees (codes: string[] = undefined, params = {}) {
        const warnOnFetchFundingFees = this.safeBool (this.options, 'warnOnFetchFundingFees', true);
        if (warnOnFetchFundingFees) {
            throw new NotSupported (this.id + ' fetchFundingFees() method is deprecated, it will be removed in July 2022. Please, use fetchTransactionFees() or set exchange.options["warnOnFetchFundingFees"] = false to suppress this warning');
        }
        return await this.fetchTransactionFees (codes, params);
    }

    async fetchTransactionFee (code: string, params = {}) {
        if (!this.has['fetchTransactionFees']) {
            throw new NotSupported (this.id + ' fetchTransactionFee() is not supported yet');
        }
        return await this.fetchTransactionFees ([ code ], params);
    }

    async fetchTransactionFees (codes: string[] = undefined, params = {}): Promise<{}> {
        throw new NotSupported (this.id + ' fetchTransactionFees() is not supported yet');
    }

    async fetchDepositWithdrawFees (codes: string[] = undefined, params = {}): Promise<Dictionary<DepositWithdrawFeeNetwork>> {
        throw new NotSupported (this.id + ' fetchDepositWithdrawFees() is not supported yet');
    }

    async fetchDepositWithdrawFee (code: string, params = {}): Promise<DepositWithdrawFeeNetwork> {
        if (!this.has['fetchDepositWithdrawFees']) {
            throw new NotSupported (this.id + ' fetchDepositWithdrawFee() is not supported yet');
        }
        const fees = await this.fetchDepositWithdrawFees ([ code ], params);
        return this.safeValue (fees, code);
    }

    getSupportedMapping (key, mapping = {}) {
        if (key in mapping) {
            return mapping[key];
        } else {
            throw new NotSupported (this.id + ' ' + key + ' does not have a value in mapping');
        }
    }

    async fetchCrossBorrowRate (code: string, params = {}): Promise<{}> {
        await this.loadMarkets ();
        if (!this.has['fetchBorrowRates']) {
            throw new NotSupported (this.id + ' fetchCrossBorrowRate() is not supported yet');
        }
        const borrowRates = await this.fetchCrossBorrowRates (params);
        const rate = this.safeValue (borrowRates, code);
        if (rate === undefined) {
            throw new ExchangeError (this.id + ' fetchCrossBorrowRate() could not find the borrow rate for currency code ' + code);
        }
        return rate;
    }

    async fetchIsolatedBorrowRate (symbol: string, params = {}): Promise<{}> {
        await this.loadMarkets ();
        if (!this.has['fetchBorrowRates']) {
            throw new NotSupported (this.id + ' fetchIsolatedBorrowRate() is not supported yet');
        }
        const borrowRates = await this.fetchIsolatedBorrowRates (params);
        const rate = this.safeDict (borrowRates, symbol);
        if (rate === undefined) {
            throw new ExchangeError (this.id + ' fetchIsolatedBorrowRate() could not find the borrow rate for market symbol ' + symbol);
        }
        return rate;
    }

    handleOptionAndParams (params: object, methodName: string, optionName: string, defaultValue = undefined) {
        // This method can be used to obtain method specific properties, i.e: this.handleOptionAndParams (params, 'fetchPosition', 'marginMode', 'isolated')
        const defaultOptionName = 'default' + this.capitalize (optionName); // we also need to check the 'defaultXyzWhatever'
        // check if params contain the key
        let value = this.safeValue2 (params, optionName, defaultOptionName);
        if (value !== undefined) {
            params = this.omit (params, [ optionName, defaultOptionName ]);
        } else {
            // handle routed methods like "watchTrades > watchTradesForSymbols" (or "watchTicker > watchTickers")
            [ methodName, params ] = this.handleParamString (params, 'callerMethodName', methodName);
            // check if exchange has properties for this method
            const exchangeWideMethodOptions = this.safeValue (this.options, methodName);
            if (exchangeWideMethodOptions !== undefined) {
                // check if the option is defined inside this method's props
                value = this.safeValue2 (exchangeWideMethodOptions, optionName, defaultOptionName);
            }
            if (value === undefined) {
                // if it's still undefined, check if global exchange-wide option exists
                value = this.safeValue2 (this.options, optionName, defaultOptionName);
            }
            // if it's still undefined, use the default value
            value = (value !== undefined) ? value : defaultValue;
        }
        return [ value, params ];
    }

    handleOptionAndParams2 (params: object, methodName: string, methodName2: string, optionName: string, defaultValue = undefined) {
        // This method can be used to obtain method specific properties, i.e: this.handleOptionAndParams (params, 'fetchPosition', 'marginMode', 'isolated')
        const defaultOptionName = 'default' + this.capitalize (optionName); // we also need to check the 'defaultXyzWhatever'
        // check if params contain the key
        let value = this.safeValue2 (params, optionName, defaultOptionName);
        if (value !== undefined) {
            params = this.omit (params, [ optionName, defaultOptionName ]);
        } else {
            // check if exchange has properties for this method
            const exchangeWideMethodOptions = this.safeValue2 (this.options, methodName, methodName2);
            if (exchangeWideMethodOptions !== undefined) {
                // check if the option is defined inside this method's props
                value = this.safeValue2 (exchangeWideMethodOptions, optionName, defaultOptionName);
            }
            if (value === undefined) {
                // if it's still undefined, check if global exchange-wide option exists
                value = this.safeValue2 (this.options, optionName, defaultOptionName);
            }
            // if it's still undefined, use the default value
            value = (value !== undefined) ? value : defaultValue;
        }
        return [ value, params ];
    }

    handleOption (methodName: string, optionName: string, defaultValue = undefined) {
        // eslint-disable-next-line no-unused-vars
        const [ result, empty ] = this.handleOptionAndParams ({}, methodName, optionName, defaultValue);
        return result;
    }

    handleMarketTypeAndParams (methodName: string, market: Market = undefined, params = {}): any {
        const defaultType = this.safeString2 (this.options, 'defaultType', 'type', 'spot');
        const methodOptions = this.safeDict (this.options, methodName);
        let methodType = defaultType;
        if (methodOptions !== undefined) {
            if (typeof methodOptions === 'string') {
                methodType = methodOptions;
            } else {
                methodType = this.safeString2 (methodOptions, 'defaultType', 'type', methodType);
            }
        }
        const marketType = (market === undefined) ? methodType : market['type'];
        const type = this.safeString2 (params, 'defaultType', 'type', marketType);
        params = this.omit (params, [ 'defaultType', 'type' ]);
        return [ type, params ];
    }

    handleSubTypeAndParams (methodName: string, market = undefined, params = {}, defaultValue = undefined) {
        let subType = undefined;
        // if set in params, it takes precedence
        const subTypeInParams = this.safeString2 (params, 'subType', 'defaultSubType');
        // avoid omitting if it's not present
        if (subTypeInParams !== undefined) {
            subType = subTypeInParams;
            params = this.omit (params, [ 'subType', 'defaultSubType' ]);
        } else {
            // at first, check from market object
            if (market !== undefined) {
                if (market['linear']) {
                    subType = 'linear';
                } else if (market['inverse']) {
                    subType = 'inverse';
                }
            }
            // if it was not defined in market object
            if (subType === undefined) {
                const values = this.handleOptionAndParams ({}, methodName, 'subType', defaultValue); // no need to re-test params here
                subType = values[0];
            }
        }
        return [ subType, params ];
    }

    handleMarginModeAndParams (methodName: string, params = {}, defaultValue = undefined) {
        /**
         * @ignore
         * @method
         * @param {object} [params] extra parameters specific to the exchange API endpoint
         * @returns {Array} the marginMode in lowercase as specified by params["marginMode"], params["defaultMarginMode"] this.options["marginMode"] or this.options["defaultMarginMode"]
         */
        return this.handleOptionAndParams (params, methodName, 'marginMode', defaultValue);
    }

    throwExactlyMatchedException (exact, string, message) {
        if (string === undefined) {
            return;
        }
        if (string in exact) {
            throw new exact[string] (message);
        }
    }

    throwBroadlyMatchedException (broad, string, message) {
        const broadKey = this.findBroadlyMatchedKey (broad, string);
        if (broadKey !== undefined) {
            throw new broad[broadKey] (message);
        }
    }

    findBroadlyMatchedKey (broad, string) {
        // a helper for matching error strings exactly vs broadly
        const keys = Object.keys (broad);
        for (let i = 0; i < keys.length; i++) {
            const key = keys[i];
            if (string !== undefined) { // #issues/12698
                if (string.indexOf (key) >= 0) {
                    return key;
                }
            }
        }
        return undefined;
    }

    handleErrors (statusCode, statusText, url, method, responseHeaders, responseBody, response, requestHeaders, requestBody) {
        // it is a stub method that must be overrided in the derived exchange classes
        // throw new NotSupported (this.id + ' handleErrors() not implemented yet');
        return undefined;
    }

    calculateRateLimiterCost (api, method, path, params, config = {}) {
        return this.safeValue (config, 'cost', 1);
    }

    async fetchTicker (symbol: string, params = {}): Promise<Ticker> {
        if (this.has['fetchTickers']) {
            await this.loadMarkets ();
            const market = this.market (symbol);
            symbol = market['symbol'];
            const tickers = await this.fetchTickers ([ symbol ], params);
            const ticker = this.safeDict (tickers, symbol);
            if (ticker === undefined) {
                throw new NullResponse (this.id + ' fetchTickers() could not find a ticker for ' + symbol);
            } else {
                return ticker as Ticker;
            }
        } else {
            throw new NotSupported (this.id + ' fetchTicker() is not supported yet');
        }
    }

    async watchTicker (symbol: string, params = {}): Promise<Ticker> {
        throw new NotSupported (this.id + ' watchTicker() is not supported yet');
    }

    async fetchTickers (symbols: string[] = undefined, params = {}): Promise<Tickers> {
        throw new NotSupported (this.id + ' fetchTickers() is not supported yet');
    }

    async fetchOrderBooks (symbols: string[] = undefined, limit: Int = undefined, params = {}): Promise<Dictionary<OrderBook>> {
        throw new NotSupported (this.id + ' fetchOrderBooks() is not supported yet');
    }

    async watchTickers (symbols: string[] = undefined, params = {}): Promise<Tickers> {
        throw new NotSupported (this.id + ' watchTickers() is not supported yet');
    }

    async fetchOrder (id: string, symbol: Str = undefined, params = {}): Promise<Order> {
        throw new NotSupported (this.id + ' fetchOrder() is not supported yet');
    }

    async fetchOrderWs (id: string, symbol: Str = undefined, params = {}): Promise<Order> {
        throw new NotSupported (this.id + ' fetchOrderWs() is not supported yet');
    }

    async fetchOrderStatus (id: string, symbol: Str = undefined, params = {}): Promise<string> {
        // TODO: TypeScript: change method signature by replacing
        // Promise<string> with Promise<Order['status']>.
        const order = await this.fetchOrder (id, symbol, params);
        return order['status'];
    }

    async fetchUnifiedOrder (order, params = {}): Promise<Order> {
        return await this.fetchOrder (this.safeString (order, 'id'), this.safeString (order, 'symbol'), params);
    }

    async createOrder (symbol: string, type: OrderType, side: OrderSide, amount: number, price: Num = undefined, params = {}): Promise<Order> {
        throw new NotSupported (this.id + ' createOrder() is not supported yet');
    }

    async createTrailingAmountOrder (symbol: string, type: OrderType, side: OrderSide, amount: number, price: Num = undefined, trailingAmount = undefined, trailingTriggerPrice = undefined, params = {}): Promise<Order> {
        /**
         * @method
         * @name createTrailingAmountOrder
         * @description create a trailing order by providing the symbol, type, side, amount, price and trailingAmount
         * @param {string} symbol unified symbol of the market to create an order in
         * @param {string} type 'market' or 'limit'
         * @param {string} side 'buy' or 'sell'
         * @param {float} amount how much you want to trade in units of the base currency, or number of contracts
         * @param {float} [price] the price for the order to be filled at, in units of the quote currency, ignored in market orders
         * @param {float} trailingAmount the quote amount to trail away from the current market price
         * @param {float} [trailingTriggerPrice] the price to activate a trailing order, default uses the price argument
         * @param {object} [params] extra parameters specific to the exchange API endpoint
         * @returns {object} an [order structure]{@link https://docs.ccxt.com/#/?id=order-structure}
         */
        if (trailingAmount === undefined) {
            throw new ArgumentsRequired (this.id + ' createTrailingAmountOrder() requires a trailingAmount argument');
        }
        params['trailingAmount'] = trailingAmount;
        if (trailingTriggerPrice !== undefined) {
            params['trailingTriggerPrice'] = trailingTriggerPrice;
        }
        if (this.has['createTrailingAmountOrder']) {
            return await this.createOrder (symbol, type, side, amount, price, params);
        }
        throw new NotSupported (this.id + ' createTrailingAmountOrder() is not supported yet');
    }

    async createTrailingPercentOrder (symbol: string, type: OrderType, side: OrderSide, amount: number, price: Num = undefined, trailingPercent = undefined, trailingTriggerPrice = undefined, params = {}): Promise<Order> {
        /**
         * @method
         * @name createTrailingPercentOrder
         * @description create a trailing order by providing the symbol, type, side, amount, price and trailingPercent
         * @param {string} symbol unified symbol of the market to create an order in
         * @param {string} type 'market' or 'limit'
         * @param {string} side 'buy' or 'sell'
         * @param {float} amount how much you want to trade in units of the base currency, or number of contracts
         * @param {float} [price] the price for the order to be filled at, in units of the quote currency, ignored in market orders
         * @param {float} trailingPercent the percent to trail away from the current market price
         * @param {float} [trailingTriggerPrice] the price to activate a trailing order, default uses the price argument
         * @param {object} [params] extra parameters specific to the exchange API endpoint
         * @returns {object} an [order structure]{@link https://docs.ccxt.com/#/?id=order-structure}
         */
        if (trailingPercent === undefined) {
            throw new ArgumentsRequired (this.id + ' createTrailingPercentOrder() requires a trailingPercent argument');
        }
        params['trailingPercent'] = trailingPercent;
        if (trailingTriggerPrice !== undefined) {
            params['trailingTriggerPrice'] = trailingTriggerPrice;
        }
        if (this.has['createTrailingPercentOrder']) {
            return await this.createOrder (symbol, type, side, amount, price, params);
        }
        throw new NotSupported (this.id + ' createTrailingPercentOrder() is not supported yet');
    }

    async createMarketOrderWithCost (symbol: string, side: OrderSide, cost: number, params = {}) {
        /**
         * @method
         * @name createMarketOrderWithCost
         * @description create a market order by providing the symbol, side and cost
         * @param {string} symbol unified symbol of the market to create an order in
         * @param {string} side 'buy' or 'sell'
         * @param {float} cost how much you want to trade in units of the quote currency
         * @param {object} [params] extra parameters specific to the exchange API endpoint
         * @returns {object} an [order structure]{@link https://docs.ccxt.com/#/?id=order-structure}
         */
        if (this.has['createMarketOrderWithCost'] || (this.has['createMarketBuyOrderWithCost'] && this.has['createMarketSellOrderWithCost'])) {
            return await this.createOrder (symbol, 'market', side, cost, 1, params);
        }
        throw new NotSupported (this.id + ' createMarketOrderWithCost() is not supported yet');
    }

    async createMarketBuyOrderWithCost (symbol: string, cost: number, params = {}): Promise<Order> {
        /**
         * @method
         * @name createMarketBuyOrderWithCost
         * @description create a market buy order by providing the symbol and cost
         * @param {string} symbol unified symbol of the market to create an order in
         * @param {float} cost how much you want to trade in units of the quote currency
         * @param {object} [params] extra parameters specific to the exchange API endpoint
         * @returns {object} an [order structure]{@link https://docs.ccxt.com/#/?id=order-structure}
         */
        if (this.options['createMarketBuyOrderRequiresPrice'] || this.has['createMarketBuyOrderWithCost']) {
            return await this.createOrder (symbol, 'market', 'buy', cost, 1, params);
        }
        throw new NotSupported (this.id + ' createMarketBuyOrderWithCost() is not supported yet');
    }

    async createMarketSellOrderWithCost (symbol: string, cost: number, params = {}): Promise<Order> {
        /**
         * @method
         * @name createMarketSellOrderWithCost
         * @description create a market sell order by providing the symbol and cost
         * @param {string} symbol unified symbol of the market to create an order in
         * @param {float} cost how much you want to trade in units of the quote currency
         * @param {object} [params] extra parameters specific to the exchange API endpoint
         * @returns {object} an [order structure]{@link https://docs.ccxt.com/#/?id=order-structure}
         */
        if (this.options['createMarketSellOrderRequiresPrice'] || this.has['createMarketSellOrderWithCost']) {
            return await this.createOrder (symbol, 'market', 'sell', cost, 1, params);
        }
        throw new NotSupported (this.id + ' createMarketSellOrderWithCost() is not supported yet');
    }

    async createTriggerOrder (symbol: string, type: OrderType, side: OrderSide, amount: number, price: Num = undefined, triggerPrice: Num = undefined, params = {}): Promise<Order> {
        /**
         * @method
         * @name createTriggerOrder
         * @description create a trigger stop order (type 1)
         * @param {string} symbol unified symbol of the market to create an order in
         * @param {string} type 'market' or 'limit'
         * @param {string} side 'buy' or 'sell'
         * @param {float} amount how much you want to trade in units of the base currency or the number of contracts
         * @param {float} [price] the price to fulfill the order, in units of the quote currency, ignored in market orders
         * @param {float} triggerPrice the price to trigger the stop order, in units of the quote currency
         * @param {object} [params] extra parameters specific to the exchange API endpoint
         * @returns {object} an [order structure]{@link https://docs.ccxt.com/#/?id=order-structure}
         */
        if (triggerPrice === undefined) {
            throw new ArgumentsRequired (this.id + ' createTriggerOrder() requires a triggerPrice argument');
        }
        params['triggerPrice'] = triggerPrice;
        if (this.has['createTriggerOrder']) {
            return await this.createOrder (symbol, type, side, amount, price, params);
        }
        throw new NotSupported (this.id + ' createTriggerOrder() is not supported yet');
    }

    async createStopLossOrder (symbol: string, type: OrderType, side: OrderSide, amount: number, price: Num = undefined, stopLossPrice: Num = undefined, params = {}): Promise<Order> {
        /**
         * @method
         * @name createStopLossOrder
         * @description create a trigger stop loss order (type 2)
         * @param {string} symbol unified symbol of the market to create an order in
         * @param {string} type 'market' or 'limit'
         * @param {string} side 'buy' or 'sell'
         * @param {float} amount how much you want to trade in units of the base currency or the number of contracts
         * @param {float} [price] the price to fulfill the order, in units of the quote currency, ignored in market orders
         * @param {float} stopLossPrice the price to trigger the stop loss order, in units of the quote currency
         * @param {object} [params] extra parameters specific to the exchange API endpoint
         * @returns {object} an [order structure]{@link https://docs.ccxt.com/#/?id=order-structure}
         */
        if (stopLossPrice === undefined) {
            throw new ArgumentsRequired (this.id + ' createStopLossOrder() requires a stopLossPrice argument');
        }
        params['stopLossPrice'] = stopLossPrice;
        if (this.has['createStopLossOrder']) {
            return await this.createOrder (symbol, type, side, amount, price, params);
        }
        throw new NotSupported (this.id + ' createStopLossOrder() is not supported yet');
    }

    async createTakeProfitOrder (symbol: string, type: OrderType, side: OrderSide, amount: number, price: Num = undefined, takeProfitPrice: Num = undefined, params = {}): Promise<Order> {
        /**
         * @method
         * @name createTakeProfitOrder
         * @description create a trigger take profit order (type 2)
         * @param {string} symbol unified symbol of the market to create an order in
         * @param {string} type 'market' or 'limit'
         * @param {string} side 'buy' or 'sell'
         * @param {float} amount how much you want to trade in units of the base currency or the number of contracts
         * @param {float} [price] the price to fulfill the order, in units of the quote currency, ignored in market orders
         * @param {float} takeProfitPrice the price to trigger the take profit order, in units of the quote currency
         * @param {object} [params] extra parameters specific to the exchange API endpoint
         * @returns {object} an [order structure]{@link https://docs.ccxt.com/#/?id=order-structure}
         */
        if (takeProfitPrice === undefined) {
            throw new ArgumentsRequired (this.id + ' createTakeProfitOrder() requires a takeProfitPrice argument');
        }
        params['takeProfitPrice'] = takeProfitPrice;
        if (this.has['createTakeProfitOrder']) {
            return await this.createOrder (symbol, type, side, amount, price, params);
        }
        throw new NotSupported (this.id + ' createTakeProfitOrder() is not supported yet');
    }

    async createOrderWithTakeProfitAndStopLoss (symbol: string, type: OrderType, side: OrderSide, amount: number, price: Num = undefined, takeProfit: Num = undefined, stopLoss: Num = undefined, params = {}): Promise<Order> {
        /**
         * @method
         * @name createOrderWithTakeProfitAndStopLoss
         * @description create an order with a stop loss or take profit attached (type 3)
         * @param {string} symbol unified symbol of the market to create an order in
         * @param {string} type 'market' or 'limit'
         * @param {string} side 'buy' or 'sell'
         * @param {float} amount how much you want to trade in units of the base currency or the number of contracts
         * @param {float} [price] the price to fulfill the order, in units of the quote currency, ignored in market orders
         * @param {float} [takeProfit] the take profit price, in units of the quote currency
         * @param {float} [stopLoss] the stop loss price, in units of the quote currency
         * @param {object} [params] extra parameters specific to the exchange API endpoint
         * @param {string} [params.takeProfitType] *not available on all exchanges* 'limit' or 'market'
         * @param {string} [params.stopLossType] *not available on all exchanges* 'limit' or 'market'
         * @param {string} [params.takeProfitPriceType] *not available on all exchanges* 'last', 'mark' or 'index'
         * @param {string} [params.stopLossPriceType] *not available on all exchanges* 'last', 'mark' or 'index'
         * @param {float} [params.takeProfitLimitPrice] *not available on all exchanges* limit price for a limit take profit order
         * @param {float} [params.stopLossLimitPrice] *not available on all exchanges* stop loss for a limit stop loss order
         * @param {float} [params.takeProfitAmount] *not available on all exchanges* the amount for a take profit
         * @param {float} [params.stopLossAmount] *not available on all exchanges* the amount for a stop loss
         * @returns {object} an [order structure]{@link https://docs.ccxt.com/#/?id=order-structure}
         */
        if ((takeProfit === undefined) && (stopLoss === undefined)) {
            throw new ArgumentsRequired (this.id + ' createOrderWithTakeProfitAndStopLoss() requires either a takeProfit or stopLoss argument');
        }
        if (takeProfit !== undefined) {
            params['takeProfit'] = {
                'triggerPrice': takeProfit,
            };
        }
        if (stopLoss !== undefined) {
            params['stopLoss'] = {
                'triggerPrice': stopLoss,
            };
        }
        const takeProfitType = this.safeString (params, 'takeProfitType');
        const takeProfitPriceType = this.safeString (params, 'takeProfitPriceType');
        const takeProfitLimitPrice = this.safeString (params, 'takeProfitLimitPrice');
        const takeProfitAmount = this.safeString (params, 'takeProfitAmount');
        const stopLossType = this.safeString (params, 'stopLossType');
        const stopLossPriceType = this.safeString (params, 'stopLossPriceType');
        const stopLossLimitPrice = this.safeString (params, 'stopLossLimitPrice');
        const stopLossAmount = this.safeString (params, 'stopLossAmount');
        if (takeProfitType !== undefined) {
            params['takeProfit']['type'] = takeProfitType;
        }
        if (takeProfitPriceType !== undefined) {
            params['takeProfit']['priceType'] = takeProfitPriceType;
        }
        if (takeProfitLimitPrice !== undefined) {
            params['takeProfit']['price'] = this.parseToNumeric (takeProfitLimitPrice);
        }
        if (takeProfitAmount !== undefined) {
            params['takeProfit']['amount'] = this.parseToNumeric (takeProfitAmount);
        }
        if (stopLossType !== undefined) {
            params['stopLoss']['type'] = stopLossType;
        }
        if (stopLossPriceType !== undefined) {
            params['stopLoss']['priceType'] = stopLossPriceType;
        }
        if (stopLossLimitPrice !== undefined) {
            params['stopLoss']['price'] = this.parseToNumeric (stopLossLimitPrice);
        }
        if (stopLossAmount !== undefined) {
            params['stopLoss']['amount'] = this.parseToNumeric (stopLossAmount);
        }
        params = this.omit (params, [ 'takeProfitType', 'takeProfitPriceType', 'takeProfitLimitPrice', 'takeProfitAmount', 'stopLossType', 'stopLossPriceType', 'stopLossLimitPrice', 'stopLossAmount' ]);
        if (this.has['createOrderWithTakeProfitAndStopLoss']) {
            return await this.createOrder (symbol, type, side, amount, price, params);
        }
        throw new NotSupported (this.id + ' createOrderWithTakeProfitAndStopLoss() is not supported yet');
    }

    async createOrders (orders: OrderRequest[], params = {}): Promise<Order[]> {
        throw new NotSupported (this.id + ' createOrders() is not supported yet');
    }

    async createOrderWs (symbol: string, type: OrderType, side: OrderSide, amount: number, price: Num = undefined, params = {}): Promise<Order> {
        throw new NotSupported (this.id + ' createOrderWs() is not supported yet');
    }

    async cancelOrder (id: string, symbol: Str = undefined, params = {}): Promise<{}> {
        throw new NotSupported (this.id + ' cancelOrder() is not supported yet');
    }

    async cancelOrderWs (id: string, symbol: Str = undefined, params = {}): Promise<{}> {
        throw new NotSupported (this.id + ' cancelOrderWs() is not supported yet');
    }

    async cancelOrdersWs (ids: string[], symbol: Str = undefined, params = {}): Promise<{}> {
        throw new NotSupported (this.id + ' cancelOrdersWs() is not supported yet');
    }

    async cancelAllOrders (symbol: Str = undefined, params = {}): Promise<{}> {
        throw new NotSupported (this.id + ' cancelAllOrders() is not supported yet');
    }

    async cancelAllOrdersWs (symbol: Str = undefined, params = {}): Promise<{}> {
        throw new NotSupported (this.id + ' cancelAllOrdersWs() is not supported yet');
    }

    async cancelUnifiedOrder (order, params = {}): Promise<{}> {
        return this.cancelOrder (this.safeString (order, 'id'), this.safeString (order, 'symbol'), params);
    }

    async fetchOrders (symbol: Str = undefined, since: Int = undefined, limit: Int = undefined, params = {}): Promise<Order[]> {
        if (this.has['fetchOpenOrders'] && this.has['fetchClosedOrders']) {
            throw new NotSupported (this.id + ' fetchOrders() is not supported yet, consider using fetchOpenOrders() and fetchClosedOrders() instead');
        }
        throw new NotSupported (this.id + ' fetchOrders() is not supported yet');
    }

    async fetchOrdersWs (symbol: Str = undefined, since: Int = undefined, limit: Int = undefined, params = {}): Promise<Order[]> {
        throw new NotSupported (this.id + ' fetchOrdersWs() is not supported yet');
    }

    async fetchOrderTrades (id: string, symbol: Str = undefined, since: Int = undefined, limit: Int = undefined, params = {}): Promise<Trade[]> {
        throw new NotSupported (this.id + ' fetchOrderTrades() is not supported yet');
    }

    async watchOrders (symbol: Str = undefined, since: Int = undefined, limit: Int = undefined, params = {}): Promise<Order[]> {
        throw new NotSupported (this.id + ' watchOrders() is not supported yet');
    }

    async fetchOpenOrders (symbol: Str = undefined, since: Int = undefined, limit: Int = undefined, params = {}): Promise<Order[]> {
        if (this.has['fetchOrders']) {
            const orders = await this.fetchOrders (symbol, since, limit, params);
            return this.filterBy (orders, 'status', 'open') as Order[];
        }
        throw new NotSupported (this.id + ' fetchOpenOrders() is not supported yet');
    }

    async fetchOpenOrdersWs (symbol: Str = undefined, since: Int = undefined, limit: Int = undefined, params = {}): Promise<Order[]> {
        if (this.has['fetchOrdersWs']) {
            const orders = await this.fetchOrdersWs (symbol, since, limit, params);
            return this.filterBy (orders, 'status', 'open') as Order[];
        }
        throw new NotSupported (this.id + ' fetchOpenOrdersWs() is not supported yet');
    }

    async fetchClosedOrders (symbol: Str = undefined, since: Int = undefined, limit: Int = undefined, params = {}): Promise<Order[]> {
        if (this.has['fetchOrders']) {
            const orders = await this.fetchOrders (symbol, since, limit, params);
            return this.filterBy (orders, 'status', 'closed') as Order[];
        }
        throw new NotSupported (this.id + ' fetchClosedOrders() is not supported yet');
    }

    async fetchCanceledAndClosedOrders (symbol: Str = undefined, since: Int = undefined, limit: Int = undefined, params = {}): Promise<Order[]> {
        throw new NotSupported (this.id + ' fetchCanceledAndClosedOrders() is not supported yet');
    }

    async fetchClosedOrdersWs (symbol: Str = undefined, since: Int = undefined, limit: Int = undefined, params = {}): Promise<Order[]> {
        if (this.has['fetchOrdersWs']) {
            const orders = await this.fetchOrdersWs (symbol, since, limit, params);
            return this.filterBy (orders, 'status', 'closed') as Order[];
        }
        throw new NotSupported (this.id + ' fetchClosedOrdersWs() is not supported yet');
    }

    async fetchMyTrades (symbol: Str = undefined, since: Int = undefined, limit: Int = undefined, params = {}): Promise<Trade[]> {
        throw new NotSupported (this.id + ' fetchMyTrades() is not supported yet');
    }

    async fetchMyLiquidations (symbol: Str = undefined, since: Int = undefined, limit: Int = undefined, params = {}): Promise<Liquidation[]> {
        throw new NotSupported (this.id + ' fetchMyLiquidations() is not supported yet');
    }

    async fetchLiquidations (symbol: string, since: Int = undefined, limit: Int = undefined, params = {}): Promise<Liquidation[]> {
        throw new NotSupported (this.id + ' fetchLiquidations() is not supported yet');
    }

    async fetchMyTradesWs (symbol: Str = undefined, since: Int = undefined, limit: Int = undefined, params = {}): Promise<Trade[]> {
        throw new NotSupported (this.id + ' fetchMyTradesWs() is not supported yet');
    }

    async watchMyTrades (symbol: Str = undefined, since: Int = undefined, limit: Int = undefined, params = {}): Promise<Trade[]> {
        throw new NotSupported (this.id + ' watchMyTrades() is not supported yet');
    }

    async fetchGreeks (symbol: string, params = {}): Promise<Greeks> {
        throw new NotSupported (this.id + ' fetchGreeks() is not supported yet');
    }

    async fetchDepositsWithdrawals (code: Str = undefined, since: Int = undefined, limit: Int = undefined, params = {}): Promise<Transaction[]> {
        /**
         * @method
         * @name exchange#fetchDepositsWithdrawals
         * @description fetch history of deposits and withdrawals
         * @param {string} [code] unified currency code for the currency of the deposit/withdrawals, default is undefined
         * @param {int} [since] timestamp in ms of the earliest deposit/withdrawal, default is undefined
         * @param {int} [limit] max number of deposit/withdrawals to return, default is undefined
         * @param {object} [params] extra parameters specific to the exchange API endpoint
         * @returns {object} a list of [transaction structures]{@link https://docs.ccxt.com/#/?id=transaction-structure}
         */
        throw new NotSupported (this.id + ' fetchDepositsWithdrawals() is not supported yet');
    }

    async fetchDeposits (symbol: Str = undefined, since: Int = undefined, limit: Int = undefined, params = {}): Promise<Transaction[]> {
        throw new NotSupported (this.id + ' fetchDeposits() is not supported yet');
    }

    async fetchWithdrawals (symbol: Str = undefined, since: Int = undefined, limit: Int = undefined, params = {}): Promise<Transaction[]> {
        throw new NotSupported (this.id + ' fetchWithdrawals() is not supported yet');
    }

    async fetchDepositsWs (code: Str = undefined, since: Int = undefined, limit: Int = undefined, params = {}): Promise<{}> {
        throw new NotSupported (this.id + ' fetchDepositsWs() is not supported yet');
    }

    async fetchWithdrawalsWs (code: Str = undefined, since: Int = undefined, limit: Int = undefined, params = {}): Promise<{}> {
        throw new NotSupported (this.id + ' fetchWithdrawalsWs() is not supported yet');
    }

    async fetchFundingRateHistory (symbol: Str = undefined, since: Int = undefined, limit: Int = undefined, params = {}): Promise<FundingRateHistory[]> {
        throw new NotSupported (this.id + ' fetchFundingRateHistory() is not supported yet');
    }

    async fetchFundingHistory (symbol: Str = undefined, since: Int = undefined, limit: Int = undefined, params = {}): Promise<FundingHistory[]> {
        throw new NotSupported (this.id + ' fetchFundingHistory() is not supported yet');
    }

    async closePosition (symbol: string, side: OrderSide = undefined, params = {}): Promise<Order> {
        throw new NotSupported (this.id + ' closePosition() is not supported yet');
    }

    async closeAllPositions (params = {}): Promise<Position[]> {
        throw new NotSupported (this.id + ' closeAllPositions() is not supported yet');
    }

    async fetchL3OrderBook (symbol: string, limit: Int = undefined, params = {}): Promise<OrderBook> {
        throw new BadRequest (this.id + ' fetchL3OrderBook() is not supported yet');
    }

    parseLastPrice (price: object, market: Market = undefined): LastPrice {
        throw new NotSupported (this.id + ' parseLastPrice() is not supported yet');
    }

    async fetchDepositAddress (code: string, params = {}) {
        if (this.has['fetchDepositAddresses']) {
            const depositAddresses = await this.fetchDepositAddresses ([ code ], params);
            const depositAddress = this.safeValue (depositAddresses, code);
            if (depositAddress === undefined) {
                throw new InvalidAddress (this.id + ' fetchDepositAddress() could not find a deposit address for ' + code + ', make sure you have created a corresponding deposit address in your wallet on the exchange website');
            } else {
                return depositAddress;
            }
        } else if (this.has['fetchDepositAddressesByNetwork']) {
            const network = this.safeString (params, 'network');
            params = this.omit (params, 'network');
            const addressStructures = await this.fetchDepositAddressesByNetwork (code, params);
            if (network !== undefined) {
                return this.safeDict (addressStructures, network);
            } else {
                const keys = Object.keys (addressStructures);
                const key = this.safeString (keys, 0);
                return this.safeDict (addressStructures, key);
            }
        } else {
            throw new NotSupported (this.id + ' fetchDepositAddress() is not supported yet');
        }
    }

    account (): BalanceAccount {
        return {
            'free': undefined,
            'used': undefined,
            'total': undefined,
        };
    }

    commonCurrencyCode (currency: string) {
        if (!this.substituteCommonCurrencyCodes) {
            return currency;
        }
        return this.safeString (this.commonCurrencies, currency, currency);
    }

    currency (code: string) {
        if (this.currencies === undefined) {
            throw new ExchangeError (this.id + ' currencies not loaded');
        }
        if (typeof code === 'string') {
            if (code in this.currencies) {
                return this.currencies[code];
            } else if (code in this.currencies_by_id) {
                return this.currencies_by_id[code];
            }
        }
        throw new ExchangeError (this.id + ' does not have currency code ' + code);
    }

    market (symbol: string): MarketInterface {
        if (this.markets === undefined) {
            throw new ExchangeError (this.id + ' markets not loaded');
        }
        if (symbol in this.markets) {
            return this.markets[symbol];
        } else if (symbol in this.markets_by_id) {
            const markets = this.markets_by_id[symbol];
            const defaultType = this.safeString2 (this.options, 'defaultType', 'defaultSubType', 'spot');
            for (let i = 0; i < markets.length; i++) {
                const market = markets[i];
                if (market[defaultType]) {
                    return market;
                }
            }
            return markets[0];
        } else if ((symbol.endsWith ('-C')) || (symbol.endsWith ('-P')) || (symbol.startsWith ('C-')) || (symbol.startsWith ('P-'))) {
            return this.createExpiredOptionMarket (symbol);
        }
        throw new BadSymbol (this.id + ' does not have market symbol ' + symbol);
    }

    createExpiredOptionMarket (symbol: string): MarketInterface {
        throw new NotSupported (this.id + ' createExpiredOptionMarket () is not supported yet');
    }

    handleWithdrawTagAndParams (tag, params): any {
        if ((tag !== undefined) && (typeof tag === 'object')) {
            params = this.extend (tag, params);
            tag = undefined;
        }
        if (tag === undefined) {
            tag = this.safeString (params, 'tag');
            if (tag !== undefined) {
                params = this.omit (params, 'tag');
            }
        }
        return [ tag, params ];
    }

    async createLimitOrder (symbol: string, side: OrderSide, amount: number, price: number, params = {}): Promise<Order> {
        return await this.createOrder (symbol, 'limit', side, amount, price, params);
    }

    async createMarketOrder (symbol: string, side: OrderSide, amount: number, price: Num = undefined, params = {}): Promise<Order> {
        return await this.createOrder (symbol, 'market', side, amount, price, params);
    }

    async createLimitBuyOrder (symbol: string, amount: number, price: number, params = {}): Promise<Order> {
        return await this.createOrder (symbol, 'limit', 'buy', amount, price, params);
    }

    async createLimitSellOrder (symbol: string, amount: number, price: number, params = {}): Promise<Order> {
        return await this.createOrder (symbol, 'limit', 'sell', amount, price, params);
    }

    async createMarketBuyOrder (symbol: string, amount: number, params = {}): Promise<Order> {
        return await this.createOrder (symbol, 'market', 'buy', amount, undefined, params);
    }

    async createMarketSellOrder (symbol: string, amount: number, params = {}): Promise<Order> {
        return await this.createOrder (symbol, 'market', 'sell', amount, undefined, params);
    }

    costToPrecision (symbol: string, cost) {
        const market = this.market (symbol);
        return this.decimalToPrecision (cost, TRUNCATE, market['precision']['price'], this.precisionMode, this.paddingMode);
    }

    priceToPrecision (symbol: string, price): string {
        const market = this.market (symbol);
        const result = this.decimalToPrecision (price, ROUND, market['precision']['price'], this.precisionMode, this.paddingMode);
        if (result === '0') {
            throw new InvalidOrder (this.id + ' price of ' + market['symbol'] + ' must be greater than minimum price precision of ' + this.numberToString (market['precision']['price']));
        }
        return result;
    }

    amountToPrecision (symbol: string, amount) {
        const market = this.market (symbol);
        const result = this.decimalToPrecision (amount, TRUNCATE, market['precision']['amount'], this.precisionMode, this.paddingMode);
        if (result === '0') {
            throw new InvalidOrder (this.id + ' amount of ' + market['symbol'] + ' must be greater than minimum amount precision of ' + this.numberToString (market['precision']['amount']));
        }
        return result;
    }

    feeToPrecision (symbol: string, fee) {
        const market = this.market (symbol);
        return this.decimalToPrecision (fee, ROUND, market['precision']['price'], this.precisionMode, this.paddingMode);
    }

    currencyToPrecision (code: string, fee, networkCode = undefined) {
        const currency = this.currencies[code];
        let precision = this.safeValue (currency, 'precision');
        if (networkCode !== undefined) {
            const networks = this.safeDict (currency, 'networks', {});
            const networkItem = this.safeDict (networks, networkCode, {});
            precision = this.safeValue (networkItem, 'precision', precision);
        }
        if (precision === undefined) {
            return this.forceString (fee);
        } else {
            return this.decimalToPrecision (fee, ROUND, precision, this.precisionMode, this.paddingMode);
        }
    }

    forceString (value) {
        if (typeof value !== 'string') {
            return this.numberToString (value);
        }
        return value;
    }

    isTickPrecision () {
        return this.precisionMode === TICK_SIZE;
    }

    isDecimalPrecision () {
        return this.precisionMode === DECIMAL_PLACES;
    }

    isSignificantPrecision () {
        return this.precisionMode === SIGNIFICANT_DIGITS;
    }

    safeNumber (obj: object, key: IndexType, defaultNumber: Num = undefined): Num {
        const value = this.safeString (obj, key);
        return this.parseNumber (value, defaultNumber);
    }

    safeNumberN (obj: object, arr: IndexType[], defaultNumber: Num = undefined): Num {
        const value = this.safeStringN (obj, arr);
        return this.parseNumber (value, defaultNumber);
    }

    parsePrecision (precision?: string) {
        /**
         * @ignore
         * @method
         * @param {string} precision The number of digits to the right of the decimal
         * @returns {string} a string number equal to 1e-precision
         */
        if (precision === undefined) {
            return undefined;
        }
        const precisionNumber = parseInt (precision);
        if (precisionNumber === 0) {
            return '1';
        }
        let parsedPrecision = '0.';
        for (let i = 0; i < precisionNumber - 1; i++) {
            parsedPrecision = parsedPrecision + '0';
        }
        return parsedPrecision + '1';
    }

    async loadTimeDifference (params = {}) {
        const serverTime = await this.fetchTime (params);
        const after = this.milliseconds ();
        this.options['timeDifference'] = after - serverTime;
        return this.options['timeDifference'];
    }

    implodeHostname (url: string) {
        return this.implodeParams (url, { 'hostname': this.hostname });
    }

    async fetchMarketLeverageTiers (symbol: string, params = {}) {
        if (this.has['fetchLeverageTiers']) {
            const market = this.market (symbol);
            if (!market['contract']) {
                throw new BadSymbol (this.id + ' fetchMarketLeverageTiers() supports contract markets only');
            }
            const tiers = await this.fetchLeverageTiers ([ symbol ]);
            return this.safeValue (tiers, symbol);
        } else {
            throw new NotSupported (this.id + ' fetchMarketLeverageTiers() is not supported yet');
        }
    }

    async createPostOnlyOrder (symbol: string, type: OrderType, side: OrderSide, amount: number, price: Num = undefined, params = {}) {
        if (!this.has['createPostOnlyOrder']) {
            throw new NotSupported (this.id + 'createPostOnlyOrder() is not supported yet');
        }
        const query = this.extend (params, { 'postOnly': true });
        return await this.createOrder (symbol, type, side, amount, price, query);
    }

    async createReduceOnlyOrder (symbol: string, type: OrderType, side: OrderSide, amount: number, price: Num = undefined, params = {}) {
        if (!this.has['createReduceOnlyOrder']) {
            throw new NotSupported (this.id + 'createReduceOnlyOrder() is not supported yet');
        }
        const query = this.extend (params, { 'reduceOnly': true });
        return await this.createOrder (symbol, type, side, amount, price, query);
    }

    async createStopOrder (symbol: string, type: OrderType, side: OrderSide, amount: number, price: Num = undefined, stopPrice: Num = undefined, params = {}) {
        if (!this.has['createStopOrder']) {
            throw new NotSupported (this.id + ' createStopOrder() is not supported yet');
        }
        if (stopPrice === undefined) {
            throw new ArgumentsRequired (this.id + ' create_stop_order() requires a stopPrice argument');
        }
        const query = this.extend (params, { 'stopPrice': stopPrice });
        return await this.createOrder (symbol, type, side, amount, price, query);
    }

    async createStopLimitOrder (symbol: string, side: OrderSide, amount: number, price: number, stopPrice: number, params = {}) {
        if (!this.has['createStopLimitOrder']) {
            throw new NotSupported (this.id + ' createStopLimitOrder() is not supported yet');
        }
        const query = this.extend (params, { 'stopPrice': stopPrice });
        return await this.createOrder (symbol, 'limit', side, amount, price, query);
    }

    async createStopMarketOrder (symbol: string, side: OrderSide, amount: number, stopPrice: number, params = {}) {
        if (!this.has['createStopMarketOrder']) {
            throw new NotSupported (this.id + ' createStopMarketOrder() is not supported yet');
        }
        const query = this.extend (params, { 'stopPrice': stopPrice });
        return await this.createOrder (symbol, 'market', side, amount, undefined, query);
    }

    safeCurrencyCode (currencyId: Str, currency: Currency = undefined): string {
        currency = this.safeCurrency (currencyId, currency);
        return currency['code'];
    }

    filterBySymbolSinceLimit (array, symbol: Str = undefined, since: Int = undefined, limit: Int = undefined, tail = false) {
        return this.filterByValueSinceLimit (array, 'symbol', symbol, since, limit, 'timestamp', tail);
    }

    filterByCurrencySinceLimit (array, code = undefined, since: Int = undefined, limit: Int = undefined, tail = false) {
        return this.filterByValueSinceLimit (array, 'currency', code, since, limit, 'timestamp', tail);
    }

    filterBySymbolsSinceLimit (array, symbols: string[] = undefined, since: Int = undefined, limit: Int = undefined, tail = false) {
        const result = this.filterByArray (array, 'symbol', symbols, false);
        return this.filterBySinceLimit (result, since, limit, 'timestamp', tail);
    }

    parseLastPrices (pricesData: object[], symbols: string[] = undefined, params = {}): LastPrices {
        //
        // the value of tickers is either a dict or a list
        //
        // dict
        //
        //     {
        //         'marketId1': { ... },
        //         'marketId2': { ... },
        //         ...
        //     }
        //
        // list
        //
        //     [
        //         { 'market': 'marketId1', ... },
        //         { 'market': 'marketId2', ... },
        //         ...
        //     ]
        //
        const results = [];
        if (Array.isArray (pricesData)) {
            for (let i = 0; i < pricesData.length; i++) {
                const priceData = this.extend (this.parseLastPrice (pricesData[i]), params);
                results.push (priceData);
            }
        } else {
            const marketIds = Object.keys (pricesData);
            for (let i = 0; i < marketIds.length; i++) {
                const marketId = marketIds[i];
                const market = this.safeMarket (marketId);
                const priceData = this.extend (this.parseLastPrice (pricesData[marketId], market), params);
                results.push (priceData);
            }
        }
        symbols = this.marketSymbols (symbols);
        return this.filterByArray (results, 'symbol', symbols);
    }

    parseTickers (tickers: object|object[], symbols: string[] = undefined, params = {}): Dictionary<Ticker> {
        //
        // the value of tickers is either a dict or a list
        //
        // dict
        //
        //     {
        //         'marketId1': { ... },
        //         'marketId2': { ... },
        //         'marketId3': { ... },
        //         ...
        //     }
        //
        // list
        //
        //     [
        //         { 'market': 'marketId1', ... },
        //         { 'market': 'marketId2', ... },
        //         { 'market': 'marketId3', ... },
        //         ...
        //     ]
        //
        const results = [];
        if (Array.isArray (tickers)) {
            for (let i = 0; i < tickers.length; i++) {
                const ticker = this.extend (this.parseTicker (tickers[i]), params);
                results.push (ticker);
            }
        } else {
            const marketIds = Object.keys (tickers);
            for (let i = 0; i < marketIds.length; i++) {
                const marketId = marketIds[i];
                const market = this.safeMarket (marketId);
                const ticker = this.extend (this.parseTicker (tickers[marketId], market), params);
                results.push (ticker);
            }
        }
        symbols = this.marketSymbols (symbols);
        return this.filterByArray (results, 'symbol', symbols);
    }

    parseDepositAddresses (addresses: object[], codes: string[] = undefined, indexed = true, params = {}) {
        let result = [];
        for (let i = 0; i < addresses.length; i++) {
            const address = this.extend (this.parseDepositAddress (addresses[i]), params);
            result.push (address);
        }
        if (codes !== undefined) {
            result = this.filterByArray (result, 'currency', codes, false);
        }
        if (indexed) {
            return this.indexBy (result, 'currency');
        }
        return result;
    }

    parseBorrowInterests (response: object[], market: Market = undefined) {
        const interests = [];
        for (let i = 0; i < response.length; i++) {
            const row = response[i];
            interests.push (this.parseBorrowInterest (row, market));
        }
        return interests;
    }

    parseFundingRateHistories (response: object[], market = undefined, since: Int = undefined, limit: Int = undefined): FundingRateHistory[] {
        const rates = [];
        for (let i = 0; i < response.length; i++) {
            const entry = response[i];
            rates.push (this.parseFundingRateHistory (entry, market));
        }
        const sorted = this.sortBy (rates, 'timestamp');
        const symbol = (market === undefined) ? undefined : market['symbol'];
        return this.filterBySymbolSinceLimit (sorted, symbol, since, limit) as FundingRateHistory[];
    }

    safeSymbol (marketId: Str, market: Market = undefined, delimiter: Str = undefined, marketType: Str = undefined): string {
        market = this.safeMarket (marketId, market, delimiter, marketType);
        return market['symbol'];
    }

    parseFundingRate (contract: object, market: Market = undefined): object {
        throw new NotSupported (this.id + ' parseFundingRate() is not supported yet');
    }

    parseFundingRates (response: object[], market: Market = undefined) {
        const result = {};
        for (let i = 0; i < response.length; i++) {
            const parsed = this.parseFundingRate (response[i], market);
            result[parsed['symbol']] = parsed;
        }
        return result;
    }

    isTriggerOrder (params) {
        const isTrigger = this.safeBool2 (params, 'trigger', 'stop');
        if (isTrigger) {
            params = this.omit (params, [ 'trigger', 'stop' ]);
        }
        return [ isTrigger, params ];
    }

    isPostOnly (isMarketOrder: boolean, exchangeSpecificParam, params = {}) {
        /**
         * @ignore
         * @method
         * @param {string} type Order type
         * @param {boolean} exchangeSpecificParam exchange specific postOnly
         * @param {object} [params] exchange specific params
         * @returns {boolean} true if a post only order, false otherwise
         */
        const timeInForce = this.safeStringUpper (params, 'timeInForce');
        let postOnly = this.safeBool2 (params, 'postOnly', 'post_only', false);
        // we assume timeInForce is uppercase from safeStringUpper (params, 'timeInForce')
        const ioc = timeInForce === 'IOC';
        const fok = timeInForce === 'FOK';
        const timeInForcePostOnly = timeInForce === 'PO';
        postOnly = postOnly || timeInForcePostOnly || exchangeSpecificParam;
        if (postOnly) {
            if (ioc || fok) {
                throw new InvalidOrder (this.id + ' postOnly orders cannot have timeInForce equal to ' + timeInForce);
            } else if (isMarketOrder) {
                throw new InvalidOrder (this.id + ' market orders cannot be postOnly');
            } else {
                return true;
            }
        } else {
            return false;
        }
    }

    handlePostOnly (isMarketOrder: boolean, exchangeSpecificPostOnlyOption: boolean, params: any = {}) {
        /**
         * @ignore
         * @method
         * @param {string} type Order type
         * @param {boolean} exchangeSpecificBoolean exchange specific postOnly
         * @param {object} [params] exchange specific params
         * @returns {Array}
         */
        const timeInForce = this.safeStringUpper (params, 'timeInForce');
        let postOnly = this.safeBool (params, 'postOnly', false);
        const ioc = timeInForce === 'IOC';
        const fok = timeInForce === 'FOK';
        const po = timeInForce === 'PO';
        postOnly = postOnly || po || exchangeSpecificPostOnlyOption;
        if (postOnly) {
            if (ioc || fok) {
                throw new InvalidOrder (this.id + ' postOnly orders cannot have timeInForce equal to ' + timeInForce);
            } else if (isMarketOrder) {
                throw new InvalidOrder (this.id + ' market orders cannot be postOnly');
            } else {
                if (po) {
                    params = this.omit (params, 'timeInForce');
                }
                params = this.omit (params, 'postOnly');
                return [ true, params ];
            }
        }
        return [ false, params ];
    }

    async fetchLastPrices (symbols: string[] = undefined, params = {}): Promise<LastPrices> {
        throw new NotSupported (this.id + ' fetchLastPrices() is not supported yet');
    }

    async fetchTradingFees (params = {}): Promise<{}> {
        throw new NotSupported (this.id + ' fetchTradingFees() is not supported yet');
    }

    async fetchTradingFeesWs (params = {}): Promise<{}> {
        throw new NotSupported (this.id + ' fetchTradingFeesWs() is not supported yet');
    }

    async fetchTradingFee (symbol: string, params = {}): Promise<{}> {
        if (!this.has['fetchTradingFees']) {
            throw new NotSupported (this.id + ' fetchTradingFee() is not supported yet');
        }
        return await this.fetchTradingFees (params);
    }

    parseOpenInterest (interest: object, market: Market = undefined): OpenInterest {
        throw new NotSupported (this.id + ' parseOpenInterest () is not supported yet');
    }

    parseOpenInterests (response: object[], market = undefined, since: Int = undefined, limit: Int = undefined): OpenInterest[] {
        const interests = [];
        for (let i = 0; i < response.length; i++) {
            const entry = response[i];
            const interest = this.parseOpenInterest (entry, market);
            interests.push (interest);
        }
        const sorted = this.sortBy (interests, 'timestamp');
        const symbol = this.safeString (market, 'symbol');
        return this.filterBySymbolSinceLimit (sorted, symbol, since, limit);
    }

    async fetchFundingRate (symbol: string, params = {}): Promise<FundingRate> {
        if (this.has['fetchFundingRates']) {
            await this.loadMarkets ();
            const market = this.market (symbol);
            symbol = market['symbol'];
            if (!market['contract']) {
                throw new BadSymbol (this.id + ' fetchFundingRate() supports contract markets only');
            }
            const rates = await this.fetchFundingRates ([ symbol ], params);
            const rate = this.safeValue (rates, symbol);
            if (rate === undefined) {
                throw new NullResponse (this.id + ' fetchFundingRate () returned no data for ' + symbol);
            } else {
                return rate;
            }
        } else {
            throw new NotSupported (this.id + ' fetchFundingRate () is not supported yet');
        }
    }

    async fetchMarkOHLCV (symbol, timeframe = '1m', since: Int = undefined, limit: Int = undefined, params = {}): Promise<OHLCV[]> {
        /**
         * @method
         * @name exchange#fetchMarkOHLCV
         * @description fetches historical mark price candlestick data containing the open, high, low, and close price of a market
         * @param {string} symbol unified symbol of the market to fetch OHLCV data for
         * @param {string} timeframe the length of time each candle represents
         * @param {int} [since] timestamp in ms of the earliest candle to fetch
         * @param {int} [limit] the maximum amount of candles to fetch
         * @param {object} [params] extra parameters specific to the exchange API endpoint
         * @returns {float[][]} A list of candles ordered as timestamp, open, high, low, close, undefined
         */
        if (this.has['fetchMarkOHLCV']) {
            const request = {
                'price': 'mark',
            };
            return await this.fetchOHLCV (symbol, timeframe, since, limit, this.extend (request, params));
        } else {
            throw new NotSupported (this.id + ' fetchMarkOHLCV () is not supported yet');
        }
    }

    async fetchIndexOHLCV (symbol: string, timeframe = '1m', since: Int = undefined, limit: Int = undefined, params = {}): Promise<OHLCV[]> {
        /**
         * @method
         * @name exchange#fetchIndexOHLCV
         * @description fetches historical index price candlestick data containing the open, high, low, and close price of a market
         * @param {string} symbol unified symbol of the market to fetch OHLCV data for
         * @param {string} timeframe the length of time each candle represents
         * @param {int} [since] timestamp in ms of the earliest candle to fetch
         * @param {int} [limit] the maximum amount of candles to fetch
         * @param {object} [params] extra parameters specific to the exchange API endpoint
         * @returns {} A list of candles ordered as timestamp, open, high, low, close, undefined
         */
        if (this.has['fetchIndexOHLCV']) {
            const request = {
                'price': 'index',
            };
            return await this.fetchOHLCV (symbol, timeframe, since, limit, this.extend (request, params));
        } else {
            throw new NotSupported (this.id + ' fetchIndexOHLCV () is not supported yet');
        }
    }

    async fetchPremiumIndexOHLCV (symbol: string, timeframe = '1m', since: Int = undefined, limit: Int = undefined, params = {}): Promise<OHLCV[]> {
        /**
         * @method
         * @name exchange#fetchPremiumIndexOHLCV
         * @description fetches historical premium index price candlestick data containing the open, high, low, and close price of a market
         * @param {string} symbol unified symbol of the market to fetch OHLCV data for
         * @param {string} timeframe the length of time each candle represents
         * @param {int} [since] timestamp in ms of the earliest candle to fetch
         * @param {int} [limit] the maximum amount of candles to fetch
         * @param {object} [params] extra parameters specific to the exchange API endpoint
         * @returns {float[][]} A list of candles ordered as timestamp, open, high, low, close, undefined
         */
        if (this.has['fetchPremiumIndexOHLCV']) {
            const request = {
                'price': 'premiumIndex',
            };
            return await this.fetchOHLCV (symbol, timeframe, since, limit, this.extend (request, params));
        } else {
            throw new NotSupported (this.id + ' fetchPremiumIndexOHLCV () is not supported yet');
        }
    }

    handleTimeInForce (params = {}) {
        /**
         * @ignore
         * @method
         * Must add timeInForce to this.options to use this method
         * @returns {string} returns the exchange specific value for timeInForce
         */
        const timeInForce = this.safeStringUpper (params, 'timeInForce'); // supported values GTC, IOC, PO
        if (timeInForce !== undefined) {
            const exchangeValue = this.safeString (this.options['timeInForce'], timeInForce);
            if (exchangeValue === undefined) {
                throw new ExchangeError (this.id + ' does not support timeInForce "' + timeInForce + '"');
            }
            return exchangeValue;
        }
        return undefined;
    }

    convertTypeToAccount (account) {
        /**
         * @ignore
         * @method
         * Must add accountsByType to this.options to use this method
         * @param {string} account key for account name in this.options['accountsByType']
         * @returns the exchange specific account name or the isolated margin id for transfers
         */
        const accountsByType = this.safeDict (this.options, 'accountsByType', {});
        const lowercaseAccount = account.toLowerCase ();
        if (lowercaseAccount in accountsByType) {
            return accountsByType[lowercaseAccount];
        } else if ((account in this.markets) || (account in this.markets_by_id)) {
            const market = this.market (account);
            return market['id'];
        } else {
            return account;
        }
    }

    checkRequiredArgument (methodName: string, argument, argumentName, options = []) {
        /**
         * @ignore
         * @method
         * @param {string} methodName the name of the method that the argument is being checked for
         * @param {string} argument the argument's actual value provided
         * @param {string} argumentName the name of the argument being checked (for logging purposes)
         * @param {string[]} options a list of options that the argument can be
         * @returns {undefined}
         */
        const optionsLength = options.length;
        if ((argument === undefined) || ((optionsLength > 0) && (!(this.inArray (argument, options))))) {
            const messageOptions = options.join (', ');
            let message = this.id + ' ' + methodName + '() requires a ' + argumentName + ' argument';
            if (messageOptions !== '') {
                message += ', one of ' + '(' + messageOptions + ')';
            }
            throw new ArgumentsRequired (message);
        }
    }

    checkRequiredMarginArgument (methodName: string, symbol: Str, marginMode: string) {
        /**
         * @ignore
         * @method
         * @param {string} symbol unified symbol of the market
         * @param {string} methodName name of the method that requires a symbol
         * @param {string} marginMode is either 'isolated' or 'cross'
         */
        if ((marginMode === 'isolated') && (symbol === undefined)) {
            throw new ArgumentsRequired (this.id + ' ' + methodName + '() requires a symbol argument for isolated margin');
        } else if ((marginMode === 'cross') && (symbol !== undefined)) {
            throw new ArgumentsRequired (this.id + ' ' + methodName + '() cannot have a symbol argument for cross margin');
        }
    }

    parseDepositWithdrawFees (response, codes: string[] = undefined, currencyIdKey = undefined): any {
        /**
         * @ignore
         * @method
         * @param {object[]|object} response unparsed response from the exchange
         * @param {string[]|undefined} codes the unified currency codes to fetch transactions fees for, returns all currencies when undefined
         * @param {str} currencyIdKey *should only be undefined when response is a dictionary* the object key that corresponds to the currency id
         * @returns {object} objects with withdraw and deposit fees, indexed by currency codes
         */
        const depositWithdrawFees = {};
        codes = this.marketCodes (codes);
        const isArray = Array.isArray (response);
        let responseKeys = response;
        if (!isArray) {
            responseKeys = Object.keys (response);
        }
        for (let i = 0; i < responseKeys.length; i++) {
            const entry = responseKeys[i];
            const dictionary = isArray ? entry : response[entry];
            const currencyId = isArray ? this.safeString (dictionary, currencyIdKey) : entry;
            const currency = this.safeValue (this.currencies_by_id, currencyId);
            const code = this.safeString (currency, 'code', currencyId);
            if ((codes === undefined) || (this.inArray (code, codes))) {
                depositWithdrawFees[code] = this.parseDepositWithdrawFee (dictionary, currency);
            }
        }
        return depositWithdrawFees;
    }

    parseDepositWithdrawFee (fee: object, currency: Currency = undefined): any {
        throw new NotSupported (this.id + ' parseDepositWithdrawFee() is not supported yet');
    }

    depositWithdrawFee (info): any {
        return {
            'info': info,
            'withdraw': {
                'fee': undefined,
                'percentage': undefined,
            },
            'deposit': {
                'fee': undefined,
                'percentage': undefined,
            },
            'networks': {},
        };
    }

    assignDefaultDepositWithdrawFees (fee, currency = undefined): any {
        /**
         * @ignore
         * @method
         * @description Takes a depositWithdrawFee structure and assigns the default values for withdraw and deposit
         * @param {object} fee A deposit withdraw fee structure
         * @param {object} currency A currency structure, the response from this.currency ()
         * @returns {object} A deposit withdraw fee structure
         */
        const networkKeys = Object.keys (fee['networks']);
        const numNetworks = networkKeys.length;
        if (numNetworks === 1) {
            fee['withdraw'] = fee['networks'][networkKeys[0]]['withdraw'];
            fee['deposit'] = fee['networks'][networkKeys[0]]['deposit'];
            return fee;
        }
        const currencyCode = this.safeString (currency, 'code');
        for (let i = 0; i < numNetworks; i++) {
            const network = networkKeys[i];
            if (network === currencyCode) {
                fee['withdraw'] = fee['networks'][networkKeys[i]]['withdraw'];
                fee['deposit'] = fee['networks'][networkKeys[i]]['deposit'];
            }
        }
        return fee;
    }

    parseIncome (info: object, market: Market = undefined): object {
        throw new NotSupported (this.id + ' parseIncome () is not supported yet');
    }

    parseIncomes (incomes: object[], market = undefined, since: Int = undefined, limit: Int = undefined): FundingHistory[] {
        /**
         * @ignore
         * @method
         * @description parses funding fee info from exchange response
         * @param {object[]} incomes each item describes once instance of currency being received or paid
         * @param {object} market ccxt market
         * @param {int} [since] when defined, the response items are filtered to only include items after this timestamp
         * @param {int} [limit] limits the number of items in the response
         * @returns {object[]} an array of [funding history structures]{@link https://docs.ccxt.com/#/?id=funding-history-structure}
         */
        const result = [];
        for (let i = 0; i < incomes.length; i++) {
            const entry = incomes[i];
            const parsed = this.parseIncome (entry, market);
            result.push (parsed);
        }
        const sorted = this.sortBy (result, 'timestamp');
        return this.filterBySinceLimit (sorted, since, limit);
    }

    getMarketFromSymbols (symbols: string[] = undefined) {
        if (symbols === undefined) {
            return undefined;
        }
        const firstMarket = this.safeString (symbols, 0);
        const market = this.market (firstMarket);
        return market;
    }

    parseWsOHLCVs (ohlcvs: object[], market: any = undefined, timeframe: string = '1m', since: Int = undefined, limit: Int = undefined) {
        const results = [];
        for (let i = 0; i < ohlcvs.length; i++) {
            results.push (this.parseWsOHLCV (ohlcvs[i], market));
        }
        return results;
    }

    async fetchTransactions (code: Str = undefined, since: Int = undefined, limit: Int = undefined, params = {}): Promise<Transaction[]> {
        /**
         * @method
         * @name exchange#fetchTransactions
         * @deprecated
         * @description *DEPRECATED* use fetchDepositsWithdrawals instead
         * @param {string} code unified currency code for the currency of the deposit/withdrawals, default is undefined
         * @param {int} [since] timestamp in ms of the earliest deposit/withdrawal, default is undefined
         * @param {int} [limit] max number of deposit/withdrawals to return, default is undefined
         * @param {object} [params] extra parameters specific to the exchange API endpoint
         * @returns {object} a list of [transaction structures]{@link https://docs.ccxt.com/#/?id=transaction-structure}
         */
        if (this.has['fetchDepositsWithdrawals']) {
            return await this.fetchDepositsWithdrawals (code, since, limit, params);
        } else {
            throw new NotSupported (this.id + ' fetchTransactions () is not supported yet');
        }
    }

    filterByArrayPositions (objects, key: IndexType, values = undefined, indexed = true): Position[] {
        /**
         * @ignore
         * @method
         * @description Typed wrapper for filterByArray that returns a list of positions
         */
        return this.filterByArray (objects, key, values, indexed) as Position[];
    }

    filterByArrayTickers (objects, key: IndexType, values = undefined, indexed = true): Dictionary<Ticker> {
        /**
         * @ignore
         * @method
         * @description Typed wrapper for filterByArray that returns a dictionary of tickers
         */
        return this.filterByArray (objects, key, values, indexed) as Dictionary<Ticker>;
    }

    createOHLCVObject (symbol: string, timeframe: string, data): Dictionary<Dictionary<OHLCV[]>> {
        const res = {};
        res[symbol] = {};
        res[symbol][timeframe] = data;
        return res;
    }

    handleMaxEntriesPerRequestAndParams (method: string, maxEntriesPerRequest: Int = undefined, params = {}): [Int, any] {
        let newMaxEntriesPerRequest = undefined;
        [ newMaxEntriesPerRequest, params ] = this.handleOptionAndParams (params, method, 'maxEntriesPerRequest');
        if ((newMaxEntriesPerRequest !== undefined) && (newMaxEntriesPerRequest !== maxEntriesPerRequest)) {
            maxEntriesPerRequest = newMaxEntriesPerRequest;
        }
        if (maxEntriesPerRequest === undefined) {
            maxEntriesPerRequest = 1000; // default to 1000
        }
        return [ maxEntriesPerRequest, params ];
    }

    async fetchPaginatedCallDynamic (method: string, symbol: Str = undefined, since: Int = undefined, limit: Int = undefined, params = {}, maxEntriesPerRequest: Int = undefined): Promise<any> {
        let maxCalls = undefined;
        [ maxCalls, params ] = this.handleOptionAndParams (params, method, 'paginationCalls', 10);
        let maxRetries = undefined;
        [ maxRetries, params ] = this.handleOptionAndParams (params, method, 'maxRetries', 3);
        let paginationDirection = undefined;
        [ paginationDirection, params ] = this.handleOptionAndParams (params, method, 'paginationDirection', 'backward');
        let paginationTimestamp = undefined;
        let calls = 0;
        let result = [];
        let errors = 0;
        const until = this.safeInteger2 (params, 'untill', 'till'); // do not omit it from params here
        [ maxEntriesPerRequest, params ] = this.handleMaxEntriesPerRequestAndParams (method, maxEntriesPerRequest, params);
        if ((paginationDirection === 'forward')) {
            if (since === undefined) {
                throw new ArgumentsRequired (this.id + ' pagination requires a since argument when paginationDirection set to forward');
            }
            paginationTimestamp = since;
        }
        while ((calls < maxCalls)) {
            calls += 1;
            try {
                if (paginationDirection === 'backward') {
                    // do it backwards, starting from the last
                    // UNTIL filtering is required in order to work
                    if (paginationTimestamp !== undefined) {
                        params['until'] = paginationTimestamp - 1;
                    }
                    const response = await this[method] (symbol, undefined, maxEntriesPerRequest, params);
                    const responseLength = response.length;
                    if (this.verbose) {
                        let backwardMessage = 'Dynamic pagination call ' + this.numberToString (calls) + ' method ' + method + ' response length ' + this.numberToString (responseLength);
                        if (paginationTimestamp !== undefined) {
                            backwardMessage += ' timestamp ' + this.numberToString (paginationTimestamp);
                        }
                        this.log (backwardMessage);
                    }
                    if (responseLength === 0) {
                        break;
                    }
                    errors = 0;
                    result = this.arrayConcat (result, response);
                    const firstElement = this.safeValue (response, 0);
                    paginationTimestamp = this.safeInteger2 (firstElement, 'timestamp', 0);
                    if ((since !== undefined) && (paginationTimestamp <= since)) {
                        break;
                    }
                } else {
                    // do it forwards, starting from the since
                    const response = await this[method] (symbol, paginationTimestamp, maxEntriesPerRequest, params);
                    const responseLength = response.length;
                    if (this.verbose) {
                        let forwardMessage = 'Dynamic pagination call ' + this.numberToString (calls) + ' method ' + method + ' response length ' + this.numberToString (responseLength);
                        if (paginationTimestamp !== undefined) {
                            forwardMessage += ' timestamp ' + this.numberToString (paginationTimestamp);
                        }
                        this.log (forwardMessage);
                    }
                    if (responseLength === 0) {
                        break;
                    }
                    errors = 0;
                    result = this.arrayConcat (result, response);
                    const last = this.safeValue (response, responseLength - 1);
                    paginationTimestamp = this.safeInteger (last, 'timestamp') - 1;
                    if ((until !== undefined) && (paginationTimestamp >= until)) {
                        break;
                    }
                }
            } catch (e) {
                errors += 1;
                if (errors > maxRetries) {
                    throw e;
                }
            }
        }
        const uniqueResults = this.removeRepeatedElementsFromArray (result);
        const key = (method === 'fetchOHLCV') ? 0 : 'timestamp';
        return this.filterBySinceLimit (uniqueResults, since, limit, key);
    }

    async safeDeterministicCall (method: string, symbol: Str = undefined, since: Int = undefined, limit: Int = undefined, timeframe: Str = undefined, params = {}) {
        let maxRetries = undefined;
        [ maxRetries, params ] = this.handleOptionAndParams (params, method, 'maxRetries', 3);
        let errors = 0;
        try {
            if (timeframe && method !== 'fetchFundingRateHistory') {
                return await this[method] (symbol, timeframe, since, limit, params);
            } else {
                return await this[method] (symbol, since, limit, params);
            }
        } catch (e) {
            if (e instanceof RateLimitExceeded) {
                throw e; // if we are rate limited, we should not retry and fail fast
            }
            errors += 1;
            if (errors > maxRetries) {
                throw e;
            }
        }
        return undefined;
    }

    async fetchPaginatedCallDeterministic (method: string, symbol: Str = undefined, since: Int = undefined, limit: Int = undefined, timeframe: Str = undefined, params = {}, maxEntriesPerRequest = undefined): Promise<any> {
        let maxCalls = undefined;
        [ maxCalls, params ] = this.handleOptionAndParams (params, method, 'paginationCalls', 10);
        [ maxEntriesPerRequest, params ] = this.handleMaxEntriesPerRequestAndParams (method, maxEntriesPerRequest, params);
        const current = this.milliseconds ();
        const tasks = [];
        const time = this.parseTimeframe (timeframe) * 1000;
        const step = time * maxEntriesPerRequest;
        let currentSince = current - (maxCalls * step) - 1;
        if (since !== undefined) {
            currentSince = Math.max (currentSince, since);
        }
        const until = this.safeInteger2 (params, 'until', 'till'); // do not omit it here
        if (until !== undefined) {
            const requiredCalls = Math.ceil ((until - since) / step);
            if (requiredCalls > maxCalls) {
                throw new BadRequest (this.id + ' the number of required calls is greater than the max number of calls allowed, either increase the paginationCalls or decrease the since-until gap. Current paginationCalls limit is ' + maxCalls.toString () + ' required calls is ' + requiredCalls.toString ());
            }
        }
        for (let i = 0; i < maxCalls; i++) {
            if ((until !== undefined) && (currentSince >= until)) {
                break;
            }
            tasks.push (this.safeDeterministicCall (method, symbol, currentSince, maxEntriesPerRequest, timeframe, params));
            currentSince = this.sum (currentSince, step) - 1;
        }
        const results = await Promise.all (tasks);
        let result = [];
        for (let i = 0; i < results.length; i++) {
            result = this.arrayConcat (result, results[i]);
        }
        const uniqueResults = this.removeRepeatedElementsFromArray (result) as any;
        const key = (method === 'fetchOHLCV') ? 0 : 'timestamp';
        return this.filterBySinceLimit (uniqueResults, since, limit, key);
    }

    async fetchPaginatedCallCursor (method: string, symbol: Str = undefined, since = undefined, limit = undefined, params = {}, cursorReceived = undefined, cursorSent = undefined, cursorIncrement = undefined, maxEntriesPerRequest = undefined): Promise<any> {
        let maxCalls = undefined;
        [ maxCalls, params ] = this.handleOptionAndParams (params, method, 'paginationCalls', 10);
        let maxRetries = undefined;
        [ maxRetries, params ] = this.handleOptionAndParams (params, method, 'maxRetries', 3);
        [ maxEntriesPerRequest, params ] = this.handleMaxEntriesPerRequestAndParams (method, maxEntriesPerRequest, params);
        let cursorValue = undefined;
        let i = 0;
        let errors = 0;
        let result = [];
        while (i < maxCalls) {
            try {
                if (cursorValue !== undefined) {
                    if (cursorIncrement !== undefined) {
                        cursorValue = this.parseToInt (cursorValue) + cursorIncrement;
                    }
                    params[cursorSent] = cursorValue;
                }
                let response = undefined;
                if (method === 'fetchAccounts') {
                    response = await this[method] (params);
                } else {
                    response = await this[method] (symbol, since, maxEntriesPerRequest, params);
                }
                errors = 0;
                const responseLength = response.length;
                if (this.verbose) {
                    const iteration = (i + 1).toString ();
                    const cursorMessage = 'Cursor pagination call ' + iteration + ' method ' + method + ' response length ' + responseLength.toString () + ' cursor ' + cursorValue;
                    this.log (cursorMessage);
                }
                if (responseLength === 0) {
                    break;
                }
                result = this.arrayConcat (result, response);
                const last = this.safeValue (response, responseLength - 1);
                cursorValue = this.safeValue (last['info'], cursorReceived);
                if (cursorValue === undefined) {
                    break;
                }
                const lastTimestamp = this.safeInteger (last, 'timestamp');
                if (lastTimestamp !== undefined && lastTimestamp < since) {
                    break;
                }
            } catch (e) {
                errors += 1;
                if (errors > maxRetries) {
                    throw e;
                }
            }
            i += 1;
        }
        const sorted = this.sortCursorPaginatedResult (result);
        const key = (method === 'fetchOHLCV') ? 0 : 'timestamp';
        return this.filterBySinceLimit (sorted, since, limit, key);
    }

    async fetchPaginatedCallIncremental (method: string, symbol: Str = undefined, since = undefined, limit = undefined, params = {}, pageKey = undefined, maxEntriesPerRequest = undefined): Promise<any> {
        let maxCalls = undefined;
        [ maxCalls, params ] = this.handleOptionAndParams (params, method, 'paginationCalls', 10);
        let maxRetries = undefined;
        [ maxRetries, params ] = this.handleOptionAndParams (params, method, 'maxRetries', 3);
        [ maxEntriesPerRequest, params ] = this.handleMaxEntriesPerRequestAndParams (method, maxEntriesPerRequest, params);
        let i = 0;
        let errors = 0;
        let result = [];
        while (i < maxCalls) {
            try {
                params[pageKey] = i + 1;
                const response = await this[method] (symbol, since, maxEntriesPerRequest, params);
                errors = 0;
                const responseLength = response.length;
                if (this.verbose) {
                    const iteration = (i + 1).toString ();
                    const incrementalMessage = 'Incremental pagination call ' + iteration + ' method ' + method + ' response length ' + responseLength.toString ();
                    this.log (incrementalMessage);
                }
                if (responseLength === 0) {
                    break;
                }
                result = this.arrayConcat (result, response);
            } catch (e) {
                errors += 1;
                if (errors > maxRetries) {
                    throw e;
                }
            }
            i += 1;
        }
        const sorted = this.sortCursorPaginatedResult (result);
        const key = (method === 'fetchOHLCV') ? 0 : 'timestamp';
        return this.filterBySinceLimit (sorted, since, limit, key);
    }

    sortCursorPaginatedResult (result) {
        const first = this.safeValue (result, 0);
        if (first !== undefined) {
            if ('timestamp' in first) {
                return this.sortBy (result, 'timestamp', true);
            }
            if ('id' in first) {
                return this.sortBy (result, 'id', true);
            }
        }
        return result;
    }

    removeRepeatedElementsFromArray (input) {
        const uniqueResult = {};
        for (let i = 0; i < input.length; i++) {
            const entry = input[i];
            const id = this.safeString (entry, 'id');
            if (id !== undefined) {
                if (this.safeString (uniqueResult, id) === undefined) {
                    uniqueResult[id] = entry;
                }
            } else {
                const timestamp = this.safeInteger2 (entry, 'timestamp', 0);
                if (timestamp !== undefined) {
                    if (this.safeString (uniqueResult, timestamp) === undefined) {
                        uniqueResult[timestamp] = entry;
                    }
                }
            }
        }
        const values = Object.values (uniqueResult);
        const valuesLength = values.length;
        if (valuesLength > 0) {
            return values as any;
        }
        return input;
    }

    handleUntilOption (key: string, request, params, multiplier = 1) {
        const until = this.safeInteger2 (params, 'until', 'till');
        if (until !== undefined) {
            request[key] = this.parseToInt (until * multiplier);
            params = this.omit (params, [ 'until', 'till' ]);
        }
        return [ request, params ];
    }

    safeOpenInterest (interest, market: Market = undefined): OpenInterest {
        return this.extend (interest, {
            'symbol': this.safeString (market, 'symbol'),
            'baseVolume': this.safeNumber (interest, 'baseVolume'), // deprecated
            'quoteVolume': this.safeNumber (interest, 'quoteVolume'), // deprecated
            'openInterestAmount': this.safeNumber (interest, 'openInterestAmount'),
            'openInterestValue': this.safeNumber (interest, 'openInterestValue'),
            'timestamp': this.safeInteger (interest, 'timestamp'),
            'datetime': this.safeString (interest, 'datetime'),
            'info': this.safeValue (interest, 'info'),
        });
    }

    parseLiquidation (liquidation: object, market: Market = undefined): Liquidation {
        throw new NotSupported (this.id + ' parseLiquidation () is not supported yet');
    }

    parseLiquidations (liquidations: object[], market = undefined, since: Int = undefined, limit: Int = undefined): Liquidation[] {
        /**
         * @ignore
         * @method
         * @description parses liquidation info from the exchange response
         * @param {object[]} liquidations each item describes an instance of a liquidation event
         * @param {object} market ccxt market
         * @param {int} [since] when defined, the response items are filtered to only include items after this timestamp
         * @param {int} [limit] limits the number of items in the response
         * @returns {object[]} an array of [liquidation structures]{@link https://docs.ccxt.com/#/?id=liquidation-structure}
         */
        const result = [];
        for (let i = 0; i < liquidations.length; i++) {
            const entry = liquidations[i];
            const parsed = this.parseLiquidation (entry, market);
            result.push (parsed);
        }
        const sorted = this.sortBy (result, 'timestamp');
        const symbol = this.safeString (market, 'symbol');
        return this.filterBySymbolSinceLimit (sorted, symbol, since, limit);
    }

    parseGreeks (greeks, market: Market = undefined): Greeks {
        throw new NotSupported (this.id + ' parseGreeks () is not supported yet');
    }

    parseMarginModes (response: object[], symbols: string[] = undefined, symbolKey: Str = undefined, marketType: MarketType = undefined): MarginModes {
        const marginModeStructures = {};
        for (let i = 0; i < response.length; i++) {
            const info = response[i];
            const marketId = this.safeString (info, symbolKey);
            const market = this.safeMarket (marketId, undefined, undefined, marketType);
            if ((symbols === undefined) || this.inArray (market['symbol'], symbols)) {
                marginModeStructures[market['symbol']] = this.parseMarginMode (info, market);
            }
        }
        return marginModeStructures;
    }

    parseMarginMode (marginMode: object, market: Market = undefined): MarginMode {
        throw new NotSupported (this.id + ' parseMarginMode () is not supported yet');
    }

    parseLeverages (response: object[], symbols: string[] = undefined, symbolKey: Str = undefined, marketType: MarketType = undefined): Leverages {
        const leverageStructures = {};
        for (let i = 0; i < response.length; i++) {
            const info = response[i];
            const marketId = this.safeString (info, symbolKey);
            const market = this.safeMarket (marketId, undefined, undefined, marketType);
            if ((symbols === undefined) || this.inArray (market['symbol'], symbols)) {
                leverageStructures[market['symbol']] = this.parseLeverage (info, market);
            }
        }
        return leverageStructures;
    }

    parseLeverage (leverage: object, market: Market = undefined): Leverage {
        throw new NotSupported (this.id + ' parseLeverage() is not supported yet');
    }
}

export {
    Exchange,
};<|MERGE_RESOLUTION|>--- conflicted
+++ resolved
@@ -2276,11 +2276,7 @@
         throw new NotSupported (this.id + ' parseTransfer() is not supported yet');
     }
 
-<<<<<<< HEAD
-    parseAccount (account: object): {} {
-=======
-    parseAccount (account): Account {
->>>>>>> d8325cfa
+    parseAccount (account: object): Account {
         throw new NotSupported (this.id + ' parseAccount() is not supported yet');
     }
 
@@ -3857,13 +3853,8 @@
         return this.filterByArrayPositions (result, 'symbol', symbols, false);
     }
 
-<<<<<<< HEAD
-    parseAccounts (accounts: object|object[], params = {}) {
+    parseAccounts (accounts: object|object[], params = {}): Account[] {
         const arrAccounts = this.toArray (accounts);
-=======
-    parseAccounts (accounts: any[], params = {}): Account[] {
-        accounts = this.toArray (accounts);
->>>>>>> d8325cfa
         const result = [];
         for (let i = 0; i < arrAccounts.length; i++) {
             const account = this.extend (this.parseAccount (accounts[i]), params);
