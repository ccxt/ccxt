// ----------------------------------------------------------------------------
/* eslint-disable */

import * as functions from './functions.js'
const {
    isNode
    , keys
    , values
    , deepExtend
    , extend
    , clone
    , flatten
    , unique
    , indexBy
    , sortBy
    , sortBy2
    , safeFloat2
    , groupBy
    , aggregate
    , uuid
    , unCamelCase
    , precisionFromString
    , Throttler
    , capitalize
    , now
    , decimalToPrecision
    , safeValue
    , safeValue2
    , safeString
    , safeString2
    , seconds
    , milliseconds
    , binaryToBase16
    , numberToBE
    , base16ToBinary
    , iso8601
    , omit
    , isJsonEncodedObject
    , safeInteger
    , sum
    , omitZero
    , implodeParams
    , extractParams
    , json
    , vwap
    , merge
    , binaryConcat
    , hash
    , ecdsa
    , arrayConcat
    , encode
    , urlencode
    , hmac
    , numberToString
    , parseTimeframe
    , safeInteger2
    , safeStringLower
    , parse8601
    , yyyymmdd
    , safeStringUpper
    , safeTimestamp
    , binaryConcatArray
    , uuidv1
    , numberToLE
    , ymdhms
    , stringToBase64
    , decode
    , uuid22
    , safeIntegerProduct2
    , safeIntegerProduct
    , safeStringLower2
    , yymmdd
    , base58ToBinary
    , safeTimestamp2
    , rawencode
    , keysort
    , inArray
    , isEmpty
    , ordered
    , filterBy
    , uuid16
    , safeFloat
    , base64ToBinary
    , safeStringUpper2
    , urlencodeWithArrayRepeat
    , microseconds
    , binaryToBase64
    , strip
    , toArray
    , safeFloatN
    , safeIntegerN
    , safeIntegerProductN
    , safeTimestampN
    , safeValueN
    , safeStringN
    , safeStringLowerN
    , safeStringUpperN
    , urlencodeNested
    , parseDate
    , ymd
    , isArray
    , base64ToString
    , crc32
    , TRUNCATE
    , ROUND
    , DECIMAL_PLACES
    , NO_PADDING
    , TICK_SIZE
    , SIGNIFICANT_DIGITS
} = functions

// import exceptions from "./errors.js"

 import { // eslint-disable-line object-curly-newline
    ExchangeError
    , BadSymbol
    , NullResponse
    , InvalidAddress
    , InvalidOrder
    , NotSupported
    , BadResponse
    , AuthenticationError
    , DDoSProtection
    , RequestTimeout
    , NetworkError
    , ExchangeNotAvailable
    , ArgumentsRequired
    , RateLimitExceeded,
    BadRequest} from "./errors.js"

import { Precise } from './Precise.js'

//-----------------------------------------------------------------------------
import WsClient from './ws/WsClient.js';
import { createFuture, Future } from './ws/Future.js';
import { OrderBook as WsOrderBook, IndexedOrderBook, CountedOrderBook } from './ws/OrderBook.js';

// ----------------------------------------------------------------------------
//

// import types
import { Market, Trade, Fee, Ticker, OHLCV, OHLCVC, Order, OrderBook, Balance, Balances, Dictionary, Transaction, DepositAddressResponse, Currency, MinMax, IndexType, Int, OrderType, OrderSide, Position } from './types.js';
export {Market, Trade, Fee, Ticker} from './types.js'

// ----------------------------------------------------------------------------
// move this elsewhere
import { ArrayCache, ArrayCacheByTimestamp, ArrayCacheBySymbolById } from './ws/Cache.js'
import totp from './functions/totp.js';

// ----------------------------------------------------------------------------
/**
 * @class Exchange
 */
export default class Exchange {
    options: {
        [key: string]: any;
    }

    api = undefined

    // PROXY & USER-AGENTS (see "examples/proxy-usage" file for explanation)
    proxy: any; // maintained for backwards compatibility, no-one should use it from now on
    proxyUrl: string;
    proxy_url: string;
    proxyUrlCallback: any;
    proxy_url_callback: any;
    httpProxy: string;
    http_proxy: string;
    httpProxyCallback: any;
    http_proxy_callback: any;
    httpsProxy: string;
    https_proxy: string;
    httpsProxyCallback: any;
    https_proxy_callback: any;
    socksProxy: string;
    socks_proxy: string;
    socksProxyCallback: any;
    socks_proxy_callback: any;
    userAgent: { 'User-Agent': string } | false = undefined;
    user_agent: { 'User-Agent': string } | false = undefined;
    //
    userAgents: any = {
        'chrome': 'Mozilla/5.0 (Windows NT 10.0; Win64; x64) AppleWebKit/537.36 (KHTML, like Gecko) Chrome/62.0.3202.94 Safari/537.36',
        'chrome39': 'Mozilla/5.0 (Windows NT 6.1; WOW64) AppleWebKit/537.36 (KHTML, like Gecko) Chrome/39.0.2171.71 Safari/537.36',
        'chrome100': 'Mozilla/5.0 (Macintosh; Intel Mac OS X 10_15_7) AppleWebKit/537.36 (KHTML, like Gecko) Chrome/100.0.4896.75 Safari/537.36',
    };
    headers: any = {};
    origin = '*' // CORS origin
    //
    agent = undefined; // maintained for backwards compatibility

    minFundingAddressLength = 1 // used in checkAddress
    substituteCommonCurrencyCodes = true  // reserved
    quoteJsonNumbers = true // treat numbers in json as quoted precise strings
    number = Number // or String (a pointer to a function)
    handleContentTypeApplicationZip = false

    // whether fees should be summed by currency code
    reduceFees = true

    // do not delete this line, it is needed for users to be able to define their own fetchImplementation
    fetchImplementation: any
    AbortError: any
    FetchError: any

    validateServerSsl = true
    validateClientSsl = false

    timeout       = 10000 // milliseconds
    verbose       = false
    twofa         = undefined // two-factor authentication (2FA)

    apiKey: string;
    secret: string;
    uid: string;
    login:string;
    password: string;
    privateKey: string;// a "0x"-prefixed hexstring private key for a wallet
    walletAddress: string; // a wallet address "0x"-prefixed hexstring
    token: string; // reserved for HTTP auth in some cases

    balance      = {}
    orderbooks   = {}
    tickers      = {}
    orders       = undefined
    trades: any
    transactions = {}
    ohlcvs: any
    myTrades: any
    positions    = {}
    urls: {
        logo?: string;
        api?: string | Dictionary<string>;
        test?: string | Dictionary<string>;
        www?: string;
        doc?: string[];
        api_management?: string;
        fees?: string;
        referral?: string;
    };

    requiresWeb3 = false
    requiresEddsa = false
    precision: {
        amount: number | undefined,
        price: number | undefined
    };

    enableLastJsonResponse = true
    enableLastHttpResponse = true
    enableLastResponseHeaders = true
    last_http_response    = undefined
    last_json_response    = undefined
    last_response_headers = undefined

    id: string = undefined

    markets: Dictionary<any> = undefined
    has: Dictionary<boolean | 'emulated'>

    status = undefined

    requiredCredentials: {
        apiKey: boolean;
        secret: boolean;
        uid: boolean;
        login: boolean;
        password: boolean;
        twofa: boolean;
        privateKey: boolean;
        walletAddress: boolean;
        token: boolean;
    };
    rateLimit: number = undefined; // milliseconds
    tokenBucket = undefined
    throttler = undefined
    enableRateLimit: boolean = undefined;

    httpExceptions = undefined

    limits: {
        amount?: MinMax,
        cost?: MinMax,
        leverage?: MinMax,
        price?: MinMax,
    };
    fees: object;
    markets_by_id: Dictionary<any> = undefined;
    symbols: string[] = undefined;
    ids: string[] = undefined;
    currencies: Dictionary<Currency> = undefined;

    baseCurrencies = undefined
    quoteCurrencies = undefined
    currencies_by_id = undefined
    codes = undefined

    reloadingMarkets = undefined
    marketsLoading = undefined

    accounts = undefined
    accountsById = undefined

    commonCurrencies = undefined

    hostname: string = undefined;

    precisionMode: number = undefined;
    paddingMode = undefined

    exceptions = {}
    timeframes: Dictionary<number | string> = {}

    version: string = undefined;

    marketsByAltname = undefined

    name:string = undefined

    lastRestRequestTimestamp:number;

    targetAccount = undefined

    stablePairs = {}

    // WS/PRO options
    clients = {}
    newUpdates = true
    streaming = {}

    deepExtend = deepExtend
    isNode = isNode
    keys = keys
    values = values
    extend = extend
    clone = clone
    flatten = flatten
    unique = unique
    indexBy = indexBy
    sortBy = sortBy
    sortBy2 = sortBy2
    groupBy = groupBy
    aggregate = aggregate
    uuid = uuid
    unCamelCase = unCamelCase
    precisionFromString = precisionFromString
    capitalize = capitalize
    now = now
    decimalToPrecision = decimalToPrecision
    safeValue = safeValue
    safeValue2 = safeValue2
    safeString = safeString
    safeString2 = safeString2
    safeFloat = safeFloat
    safeFloat2 = safeFloat2
    seconds = seconds
    milliseconds = milliseconds
    binaryToBase16 = binaryToBase16
    numberToBE = numberToBE
    base16ToBinary = base16ToBinary
    iso8601 = iso8601
    omit = omit
    isJsonEncodedObject = isJsonEncodedObject
    safeInteger = safeInteger
    sum = sum
    omitZero = omitZero
    implodeParams = implodeParams
    extractParams = extractParams
    json = json
    vwap = vwap
    merge = merge
    binaryConcat = binaryConcat
    hash = hash
    arrayConcat = arrayConcat
    encode = encode
    urlencode = urlencode
    hmac = hmac
    numberToString = numberToString
    parseTimeframe = parseTimeframe
    safeInteger2 = safeInteger2
    safeStringLower = safeStringLower
    parse8601 = parse8601
    yyyymmdd = yyyymmdd
    safeStringUpper = safeStringUpper
    safeTimestamp = safeTimestamp
    binaryConcatArray = binaryConcatArray
    uuidv1 = uuidv1
    numberToLE = numberToLE
    ymdhms = ymdhms
    yymmdd = yymmdd
    stringToBase64 = stringToBase64
    decode = decode
    uuid22 = uuid22
    safeIntegerProduct2 = safeIntegerProduct2
    safeIntegerProduct = safeIntegerProduct
    base58ToBinary = base58ToBinary
    base64ToBinary = base64ToBinary
    safeTimestamp2 = safeTimestamp2
    rawencode = rawencode
    keysort = keysort
    inArray = inArray
    safeStringLower2 = safeStringLower2
    safeStringUpper2 = safeStringUpper2
    isEmpty = isEmpty
    ordered = ordered
    filterBy = filterBy
    uuid16 = uuid16
    urlencodeWithArrayRepeat = urlencodeWithArrayRepeat
    microseconds = microseconds
    binaryToBase64 = binaryToBase64
    strip = strip
    toArray = toArray
    safeFloatN = safeFloatN
    safeIntegerN = safeIntegerN
    safeIntegerProductN = safeIntegerProductN
    safeTimestampN = safeTimestampN
    safeValueN = safeValueN
    safeStringN = safeStringN
    safeStringLowerN = safeStringLowerN
    safeStringUpperN = safeStringUpperN
    urlencodeNested = urlencodeNested
    parseDate = parseDate
    ymd = ymd
    isArray = isArray
    base64ToString = base64ToString
    crc32 = crc32

    describe () {
        return {
            'id': undefined,
            'name': undefined,
            'countries': undefined,
            'enableRateLimit': true,
            'rateLimit': 2000, // milliseconds = seconds * 1000
            'certified': false, // if certified by the CCXT dev team
            'pro': false, // if it is integrated with CCXT Pro for WebSocket support
            'alias': false, // whether this exchange is an alias to another exchange
            'has': {
                'publicAPI': true,
                'privateAPI': true,
                'CORS': undefined,
                'spot': undefined,
                'margin': undefined,
                'swap': undefined,
                'future': undefined,
                'option': undefined,
                'addMargin': undefined,
                'cancelAllOrders': undefined,
                'cancelOrder': true,
                'cancelOrders': undefined,
                'createDepositAddress': undefined,
                'createLimitOrder': true,
                'createMarketOrder': true,
                'createOrder': true,
                'createPostOnlyOrder': undefined,
                'createReduceOnlyOrder': undefined,
                'createStopOrder': undefined,
                'createStopLimitOrder': undefined,
                'createStopMarketOrder': undefined,
                'createOrderWs': undefined,
                'editOrderWs': undefined,
                'fetchOpenOrdersWs': undefined,
                'fetchOrderWs': undefined,
                'cancelOrderWs': undefined,
                'cancelOrdersWs': undefined,
                'cancelAllOrdersWs': undefined,
                'fetchTradesWs': undefined,
                'fetchBalanceWs': undefined,
                'editOrder': 'emulated',
                'fetchAccounts': undefined,
                'fetchBalance': true,
                'fetchBidsAsks': undefined,
                'fetchBorrowInterest': undefined,
                'fetchBorrowRate': undefined,
                'fetchBorrowRateHistory': undefined,
                'fetchBorrowRatesPerSymbol': undefined,
                'fetchBorrowRates': undefined,
                'fetchCanceledOrders': undefined,
                'fetchClosedOrder': undefined,
                'fetchClosedOrders': undefined,
                'fetchCurrencies': 'emulated',
                'fetchDeposit': undefined,
                'fetchDepositAddress': undefined,
                'fetchDepositAddresses': undefined,
                'fetchDepositAddressesByNetwork': undefined,
                'fetchDeposits': undefined,
                'fetchDepositsWithdrawals': undefined,
                'fetchTransactionFee': undefined,
                'fetchTransactionFees': undefined,
                'fetchFundingHistory': undefined,
                'fetchFundingRate': undefined,
                'fetchFundingRateHistory': undefined,
                'fetchFundingRates': undefined,
                'fetchIndexOHLCV': undefined,
                'fetchL2OrderBook': true,
                'fetchLastPrices': undefined,
                'fetchLedger': undefined,
                'fetchLedgerEntry': undefined,
                'fetchLeverageTiers': undefined,
                'fetchMarketLeverageTiers': undefined,
                'fetchMarkets': true,
                'fetchMarkOHLCV': undefined,
                'fetchMyTrades': undefined,
                'fetchOHLCV': undefined,
                'fetchOpenInterest': undefined,
                'fetchOpenInterestHistory': undefined,
                'fetchOpenOrder': undefined,
                'fetchOpenOrders': undefined,
                'fetchOrder': undefined,
                'fetchOrderBook': true,
                'fetchOrderBooks': undefined,
                'fetchOrders': undefined,
                'fetchOrderTrades': undefined,
                'fetchPermissions': undefined,
                'fetchPosition': undefined,
                'fetchPositions': undefined,
                'fetchPositionsBySymbol': undefined,
                'fetchPositionsRisk': undefined,
                'fetchPremiumIndexOHLCV': undefined,
                'fetchStatus': 'emulated',
                'fetchTicker': true,
                'fetchTickers': undefined,
                'fetchTime': undefined,
                'fetchTrades': true,
                'fetchTradingFee': undefined,
                'fetchTradingFees': undefined,
                'fetchTradingLimits': undefined,
                'fetchTransactions': undefined,
                'fetchTransfers': undefined,
                'fetchWithdrawAddresses': undefined,
                'fetchWithdrawal': undefined,
                'fetchWithdrawals': undefined,
                'reduceMargin': undefined,
                'setLeverage': undefined,
                'setMargin': undefined,
                'setMarginMode': undefined,
                'setPositionMode': undefined,
                'signIn': undefined,
                'transfer': undefined,
                'withdraw': undefined,
            },
            'urls': {
                'logo': undefined,
                'api': undefined,
                'www': undefined,
                'doc': undefined,
                'fees': undefined,
            },
            'api': undefined,
            'requiredCredentials': {
                'apiKey':     true,
                'secret':     true,
                'uid':        false,
                'login':      false,
                'password':   false,
                'twofa':      false, // 2-factor authentication (one-time password key)
                'privateKey': false, // a "0x"-prefixed hexstring private key for a wallet
                'walletAddress': false, // the wallet address "0x"-prefixed hexstring
                'token':      false, // reserved for HTTP auth in some cases
            },
            'markets': undefined, // to be filled manually or by fetchMarkets
            'currencies': {}, // to be filled manually or by fetchMarkets
            'timeframes': undefined, // redefine if the exchange has.fetchOHLCV
            'fees': {
                'trading': {
                    'tierBased': undefined,
                    'percentage': undefined,
                    'taker': undefined,
                    'maker': undefined,
                },
                'funding': {
                    'tierBased': undefined,
                    'percentage': undefined,
                    'withdraw': {},
                    'deposit': {},
                },
            },
            'status': {
                'status': 'ok',
                'updated': undefined,
                'eta': undefined,
                'url': undefined,
            },
            'exceptions': undefined,
            'httpExceptions': {
                '422': ExchangeError,
                '418': DDoSProtection,
                '429': RateLimitExceeded,
                '404': ExchangeNotAvailable,
                '409': ExchangeNotAvailable,
                '410': ExchangeNotAvailable,
                '451': ExchangeNotAvailable,
                '500': ExchangeNotAvailable,
                '501': ExchangeNotAvailable,
                '502': ExchangeNotAvailable,
                '520': ExchangeNotAvailable,
                '521': ExchangeNotAvailable,
                '522': ExchangeNotAvailable,
                '525': ExchangeNotAvailable,
                '526': ExchangeNotAvailable,
                '400': ExchangeNotAvailable,
                '403': ExchangeNotAvailable,
                '405': ExchangeNotAvailable,
                '503': ExchangeNotAvailable,
                '530': ExchangeNotAvailable,
                '408': RequestTimeout,
                '504': RequestTimeout,
                '401': AuthenticationError,
                '407': AuthenticationError,
                '511': AuthenticationError,
            },
            'commonCurrencies': { // gets extended/overwritten in subclasses
                'XBT': 'BTC',
                'BCC': 'BCH',
                'BCHABC': 'BCH',
                'BCHSV': 'BSV',
            },
            'precisionMode': DECIMAL_PLACES,
            'paddingMode': NO_PADDING,
            'limits': {
                'leverage': { 'min': undefined, 'max': undefined },
                'amount': { 'min': undefined, 'max': undefined },
                'price': { 'min': undefined, 'max': undefined },
                'cost': { 'min': undefined, 'max': undefined },
            },
        } // return
    } // describe ()

    constructor (userConfig = {}) {
        Object.assign (this, functions)
        //
        //     if (isNode) {
        //         this.nodeVersion = process.version.match (/\d+\.\d+\.\d+/)[0]
        //         this.userAgent = {
        //             'User-Agent': 'ccxt/' + (Exchange as any).ccxtVersion +
        //                 ' (+https://github.com/ccxt/ccxt)' +
        //                 ' Node.js/' + this.nodeVersion + ' (JavaScript)'
        //         }
        //     }
        //
        this.options = this.getDefaultOptions(); // exchange-specific options, if any
        // fetch implementation options (JS only)
        // http properties
        this.headers = {}
        this.origin = '*' // CORS origin
        // underlying properties
        this.minFundingAddressLength = 1 // used in checkAddress
        this.substituteCommonCurrencyCodes = true  // reserved
        this.quoteJsonNumbers = true // treat numbers in json as quoted precise strings
        this.number = Number // or String (a pointer to a function)
        this.handleContentTypeApplicationZip = false
        // whether fees should be summed by currency code
        this.reduceFees = true
        // do not delete this line, it is needed for users to be able to define their own fetchImplementation
        this.fetchImplementation = undefined
        this.validateServerSsl = true
        this.validateClientSsl = false
        // default property values
        this.timeout       = 10000 // milliseconds
        this.verbose       = false
        this.twofa         = undefined // two-factor authentication (2FA)
        // default credentials
        this.apiKey        = undefined
        this.secret        = undefined
        this.uid           = undefined
        this.login         = undefined
        this.password      = undefined
        this.privateKey    = undefined // a "0x"-prefixed hexstring private key for a wallet
        this.walletAddress = undefined // a wallet address "0x"-prefixed hexstring
        this.token         = undefined // reserved for HTTP auth in some cases
        // placeholders for cached data
        this.balance      = {}
        this.orderbooks   = {}
        this.tickers      = {}
        this.orders       = undefined
        this.trades       = {}
        this.transactions = {}
        this.ohlcvs       = {}
        this.myTrades     = undefined
        this.positions    = {}
        // web3 and cryptography flags
        this.requiresWeb3 = false
        this.requiresEddsa = false
        // response handling flags and properties
        this.lastRestRequestTimestamp = 0
        this.enableLastJsonResponse = true
        this.enableLastHttpResponse = true
        this.enableLastResponseHeaders = true
        this.last_http_response    = undefined
        this.last_json_response    = undefined
        this.last_response_headers = undefined
        // camelCase and snake_notation support
        const unCamelCaseProperties = (obj = this) => {
            if (obj !== null) {
                const ownPropertyNames = Object.getOwnPropertyNames (obj)
                for (let i = 0; i < ownPropertyNames.length; i++) {
                    const k = ownPropertyNames[i]
                    this[unCamelCase (k)] = this[k]
                }
                unCamelCaseProperties (Object.getPrototypeOf (obj))
            }
        }
        unCamelCaseProperties ()
        // merge constructor overrides to this instance
        const configEntries = Object.entries (this.describe ()).concat (Object.entries (userConfig))
        for (let i = 0; i < configEntries.length; i++) {
            const [property, value] = configEntries[i]
            if (value && Object.getPrototypeOf (value) === Object.prototype) {
                this[property] = this.deepExtend (this[property], value)
            } else {
                this[property] = value
            }
        }
        // http client options
        const agentOptions = {
            'keepAlive': true,
        }
        // ssl options
        if (!this.validateServerSsl) {
            agentOptions['rejectUnauthorized'] = false;
        }
        // generate old metainfo interface
        const hasKeys = Object.keys (this.has)
        for (let i = 0; i < hasKeys.length; i++) {
            const k = hasKeys[i]
            this['has' + this.capitalize (k)] = !!this.has[k] // converts 'emulated' to true
        }
        // generate implicit api
        if (this.api) {
            this.defineRestApi (this.api, 'request')
        }
        // init the request rate limiter
        this.initRestRateLimiter ()
        // init predefined markets if any
        if (this.markets) {
            this.setMarkets (this.markets)
        }
        this.newUpdates = ((this.options as any).newUpdates !== undefined) ? (this.options as any).newUpdates : true;

        this.afterConstruct ();
    }

    encodeURIComponent (...args) {
        // @ts-expect-error
        return encodeURIComponent (...args)
    }

    checkRequiredVersion (requiredVersion, error = true) {
        let result = true
        const [ major1, minor1, patch1 ] = requiredVersion.split ('.')
            , [ major2, minor2, patch2 ] = (Exchange as any).ccxtVersion.split ('.')
            , intMajor1 = this.parseToInt (major1)
            , intMinor1 = this.parseToInt (minor1)
            , intPatch1 = this.parseToInt (patch1)
            , intMajor2 = this.parseToInt (major2)
            , intMinor2 = this.parseToInt (minor2)
            , intPatch2 = this.parseToInt (patch2)
        if (intMajor1 > intMajor2) {
            result = false
        }
        if (intMajor1 === intMajor2) {
            if (intMinor1 > intMinor2) {
                result = false
            } else if (intMinor1 === intMinor2 && intPatch1 > intPatch2) {
                result = false
            }
        }
        if (!result) {
            if (error) {
                throw new NotSupported ('Your current version of CCXT is ' + (Exchange as any).ccxtVersion + ', a newer version ' + requiredVersion + ' is required, please, upgrade your version of CCXT')
            } else {
                return error
            }
        }
        return result
    }

    checkAddress (address) {
        if (address === undefined) {
            throw new InvalidAddress (this.id + ' address is undefined')
        }
        // check the address is not the same letter like 'aaaaa' nor too short nor has a space
        if ((this.unique (address).length === 1) || address.length < this.minFundingAddressLength || address.includes (' ')) {
            throw new InvalidAddress (this.id + ' address is invalid or has less than ' + this.minFundingAddressLength.toString () + ' characters: "' + this.json (address) + '"')
        }
        return address
    }

    initRestRateLimiter () {
        if (this.rateLimit === undefined) {
            throw new Error (this.id + '.rateLimit property is not configured');
        }
        this.tokenBucket = this.extend ({
            delay: 0.001,
            capacity: 1,
            cost: 1,
            maxCapacity: 1000,
            refillRate: (this.rateLimit > 0) ? 1 / this.rateLimit : Number.MAX_VALUE,
        }, this.tokenBucket);
        this.throttler = new Throttler (this.tokenBucket);
    }

    throttle (cost = undefined) {
        return this.throttler.throttle (cost)
    }

    defineRestApiEndpoint (methodName, uppercaseMethod, lowercaseMethod, camelcaseMethod, path, paths, config = {}) {
        const splitPath = path.split (/[^a-zA-Z0-9]/)
        const camelcaseSuffix  = splitPath.map (this.capitalize).join ('')
        const underscoreSuffix = splitPath.map ((x) => x.trim ().toLowerCase ()).filter ((x) => x.length > 0).join ('_')
        const camelcasePrefix = [ paths[0] ].concat (paths.slice (1).map (this.capitalize)).join ('')
        const underscorePrefix = [ paths[0] ].concat (paths.slice (1).map ((x) => x.trim ()).filter ((x) => x.length > 0)).join ('_')
        const camelcase  = camelcasePrefix + camelcaseMethod + this.capitalize (camelcaseSuffix)
        const underscore = underscorePrefix + '_' + lowercaseMethod + '_' + underscoreSuffix
        const typeArgument = (paths.length > 1) ? paths : paths[0]
        // handle call costs here
        const partial = async (params = {}, context = {}) => this[methodName] (path, typeArgument, uppercaseMethod, params, undefined, undefined, config, context)
        // const partial = async (params) => this[methodName] (path, typeArgument, uppercaseMethod, params || {})
        this[camelcase]  = partial
        this[underscore] = partial
    }

    defineRestApi (api, methodName, paths = []) {
        const keys = Object.keys (api)
        for (let i = 0; i < keys.length; i++) {
            const key = keys[i]
            const value = api[key]
            const uppercaseMethod = key.toUpperCase ()
            const lowercaseMethod = key.toLowerCase ()
            const camelcaseMethod = this.capitalize (lowercaseMethod)
            if (Array.isArray (value)) {
                for (let k = 0; k < value.length; k++) {
                    const path = value[k].trim ()
                    this.defineRestApiEndpoint (methodName, uppercaseMethod, lowercaseMethod, camelcaseMethod, path, paths)
                }
            // the options HTTP method conflicts with the 'options' API url path
            // } else if (key.match (/^(?:get|post|put|delete|options|head|patch)$/i)) {
            } else if (key.match (/^(?:get|post|put|delete|head|patch)$/i)) {
                const endpoints = Object.keys (value);
                for (let j = 0; j < endpoints.length; j++) {
                    const endpoint = endpoints[j]
                    const path = endpoint.trim ()
                    const config = value[endpoint]
                    if (typeof config === 'object') {
                        this.defineRestApiEndpoint (methodName, uppercaseMethod, lowercaseMethod, camelcaseMethod, path, paths, config)
                    } else if (typeof config === 'number') {
                        this.defineRestApiEndpoint (methodName, uppercaseMethod, lowercaseMethod, camelcaseMethod, path, paths, { cost: config })
                    } else {
                        throw new NotSupported (this.id + ' defineRestApi() API format is not supported, API leafs must strings, objects or numbers');
                    }
                }
            } else {
                this.defineRestApi (value, methodName, paths.concat ([ key ]))
            }
        }
    }

    log (... args) {
        console.log (... args)
    }

    async fetch (url, method = 'GET', headers: any = undefined, body: any = undefined) {


        // ##### PROXY & HEADERS #####
        headers = this.extend (this.headers, headers);
        const [ proxyUrl, httpProxy, httpsProxy, socksProxy ] = this.checkProxySettings (url, method, headers, body);
        if (proxyUrl !== undefined) {
            // in node we need to set header to *
            if (isNode) {
                headers = this.extend ({ 'Origin': this.origin }, headers)
            }
            url = proxyUrl + url;
        } else if (httpProxy !== undefined) {
            const module = await import (/* webpackIgnore: true */ '../static_dependencies/proxies/http-proxy-agent/index.js')
            const proxyAgent = new module.HttpProxyAgent(httpProxy);
            this.agent = proxyAgent;
        }  else if (httpsProxy !== undefined) {
            const module = await import (/* webpackIgnore: true */ '../static_dependencies/proxies/https-proxy-agent/index.js')
            const proxyAgent = new module.HttpsProxyAgent(httpsProxy);
            proxyAgent.keepAlive = true;
            this.agent = proxyAgent;
        } else if (socksProxy !== undefined) {
            let module = undefined;
            try {
                // @ts-ignore
                module = await import (/* webpackIgnore: true */ 'socks-proxy-agent');
            } catch (e) {
                throw new NotSupported (this.id + ' - to use SOCKS proxy with ccxt, at first you need install module "npm i socks-proxy-agent" ');
            }
            this.agent = new module.SocksProxyAgent(socksProxy);
        }

        const userAgent = (this.userAgent !== undefined) ? this.userAgent : this.user_agent;
        if (userAgent && isNode) {
            if (typeof userAgent === 'string') {
                headers = this.extend ({ 'User-Agent': userAgent }, headers)
            } else if ((typeof userAgent === 'object') && ('User-Agent' in userAgent)) {
                headers = this.extend (userAgent, headers)
            }
        }
        headers = this.setHeaders (headers)
        // ######## end of proxies ########

        if (this.verbose) {
            this.log ("fetch Request:\n", this.id, method, url, "\nRequestHeaders:\n", headers, "\nRequestBody:\n", body, "\n")
        }
        if (this.fetchImplementation === undefined) {
            if (isNode) {
                const module = await import (/* webpackIgnore: true */'../static_dependencies/node-fetch/index.js')
                if (this.agent === undefined) {
                    const { Agent } = await import (/* webpackIgnore: true */'node:https')
                    this.agent = new Agent ({ keepAlive: true })
                }
                this.AbortError = module.AbortError
                this.fetchImplementation = module.default
                this.FetchError = module.FetchError
            } else {
                this.fetchImplementation = self.fetch
                this.AbortError = DOMException
                this.FetchError = TypeError
            }
        }
        // fetchImplementation cannot be called on this. in browsers:
        // TypeError Failed to execute 'fetch' on 'Window': Illegal invocation
        const fetchImplementation = this.fetchImplementation;
        const params = { method, headers, body, timeout: this.timeout };
        if (this.agent) {
            params['agent'] = this.agent;
        }
        const controller = new AbortController ()
        params['signal'] = controller.signal
        const timeout = setTimeout (() => {
            controller.abort ()
        }, this.timeout)
        try {
            const response = await fetchImplementation (url, params)
            clearTimeout (timeout)
            return this.handleRestResponse (response, url, method, headers, body);
        } catch (e) {
            if (e instanceof this.AbortError) {
                throw new RequestTimeout (this.id + ' ' + method + ' ' + url + ' request timed out (' + this.timeout + ' ms)');
            } else if (e instanceof this.FetchError) {
                throw new NetworkError (this.id + ' ' + method + ' ' + url + ' fetch failed');
            }
            throw e
        }
    }

    parseJson (jsonString) {
        try {
            if (this.isJsonEncodedObject (jsonString)) {
                return JSON.parse (this.onJsonResponse (jsonString))
            }
        } catch (e) {
            // SyntaxError
            return undefined
        }
    }

    getResponseHeaders (response) {
        const result = {}
        response.headers.forEach ((value, key) => {
            key = key.split ('-').map ((word) => this.capitalize (word)).join ('-')
            result[key] = value
        })
        return result
    }

    handleRestResponse (response, url, method = 'GET', requestHeaders = undefined, requestBody = undefined) {
        const responseHeaders = this.getResponseHeaders (response)
        if (this.handleContentTypeApplicationZip && (responseHeaders['Content-Type'] === 'application/zip')) {
            const responseBuffer = response.buffer ();
            if (this.enableLastResponseHeaders) {
                this.last_response_headers = responseHeaders
            }
            if (this.enableLastHttpResponse) {
                this.last_http_response = responseBuffer
            }
            if (this.verbose) {
                this.log ("handleRestResponse:\n", this.id, method, url, response.status, response.statusText, "\nResponseHeaders:\n", responseHeaders, "ZIP redacted", "\n")
            }
            // no error handler needed, because it would not be a zip response in case of an error
            return responseBuffer;
        }
        return response.text ().then ((responseBody) => {
            const bodyText = this.onRestResponse (response.status, response.statusText, url, method, responseHeaders, responseBody, requestHeaders, requestBody);
            const json = this.parseJson (bodyText)
            if (this.enableLastResponseHeaders) {
                this.last_response_headers = responseHeaders
            }
            if (this.enableLastHttpResponse) {
                this.last_http_response = responseBody
            }
            if (this.enableLastJsonResponse) {
                this.last_json_response = json
            }
            if (this.verbose) {
                this.log ("handleRestResponse:\n", this.id, method, url, response.status, response.statusText, "\nResponseHeaders:\n", responseHeaders, "\nResponseBody:\n", responseBody, "\n")
            }
            const skipFurtherErrorHandling = this.handleErrors (response.status, response.statusText, url, method, responseHeaders, responseBody, json, requestHeaders, requestBody)
            if (!skipFurtherErrorHandling) {
                this.handleHttpStatusCode (response.status, response.statusText, url, method, responseBody)
            }
            return json || responseBody
        })
    }

    onRestResponse (statusCode, statusText, url, method, responseHeaders, responseBody, requestHeaders, requestBody) {
        return responseBody.trim ()
    }

    onJsonResponse (responseBody) {
        return this.quoteJsonNumbers ? responseBody.replace (/":([+.0-9eE-]+)([,}])/g, '":"$1"$2') : responseBody;
    }

    async loadMarketsHelper (reload = false, params = {}) {
        if (!reload && this.markets) {
            if (!this.markets_by_id) {
                return this.setMarkets (this.markets)
            }
            return this.markets
        }
        let currencies = undefined
        // only call if exchange API provides endpoint (true), thus avoid emulated versions ('emulated')
        if (this.has['fetchCurrencies'] === true) {
            currencies = await this.fetchCurrencies ()
        }
        const markets = await this.fetchMarkets (params)
        return this.setMarkets (markets, currencies)
    }

    loadMarkets (reload = false, params = {}): Promise<Dictionary<Market>> {
        // this method is async, it returns a promise
        if ((reload && !this.reloadingMarkets) || !this.marketsLoading) {
            this.reloadingMarkets = true
            this.marketsLoading = this.loadMarketsHelper (reload, params).then ((resolved) => {
                this.reloadingMarkets = false
                return resolved
            }, (error) => {
                this.reloadingMarkets = false
                throw error
            })
        }
        return this.marketsLoading
    }

    fetchCurrencies (params = {}) {
        // markets are returned as a list
        // currencies are returned as a dict
        // this is for historical reasons
        // and may be changed for consistency later
        return new Promise ((resolve, reject) => resolve (this.currencies));
    }

    fetchMarkets (params = {}): Promise<Market[]> {
        // markets are returned as a list
        // currencies are returned as a dict
        // this is for historical reasons
        // and may be changed for consistency later
        return new Promise ((resolve, reject) => resolve (Object.values (this.markets)))
    }

    checkRequiredDependencies () {
        return
    }

    parseNumber (value, d: number = undefined): number {
        if (value === undefined) {
            return d
        } else {
            try {
                return this.number (value)
            } catch (e) {
                return d
            }
        }
    }

    checkOrderArguments (market, type, side, amount, price, params) {
        if (price === undefined) {
            if (type === 'limit') {
                  throw new ArgumentsRequired (this.id + ' createOrder() requires a price argument for a limit order');
            }
        }
        if (amount <= 0) {
            throw new ArgumentsRequired (this.id + ' createOrder() amount should be above 0');
        }
    }

    handleHttpStatusCode (code, reason, url, method, body) {
        const codeAsString = code.toString ();
        if (codeAsString in this.httpExceptions) {
            const ErrorClass = this.httpExceptions[codeAsString];
            throw new ErrorClass (this.id + ' ' + method + ' ' + url + ' ' + codeAsString + ' ' + reason + ' ' + body);
        }
    }

    remove0xPrefix (hexData) {
        if (hexData.slice (0, 2) === '0x') {
            return hexData.slice (2);
        } else {
            return hexData;
        }
    }

    spawn (method, ... args): Future {
        const future = createFuture ()
        method.apply (this, args).then (future.resolve).catch (future.reject)
        return future
    }

    delay (timeout, method, ... args) {
        setTimeout (() => {
            this.spawn (method, ... args)
        }, timeout);
    }

    // -----------------------------------------------------------------------
    // -----------------------------------------------------------------------
    // WS/PRO methods

    orderBook (snapshot = {}, depth = Number.MAX_SAFE_INTEGER) {
        return new WsOrderBook (snapshot, depth);
    }

    indexedOrderBook (snapshot = {}, depth = Number.MAX_SAFE_INTEGER) {
        return new IndexedOrderBook (snapshot, depth);
    }

    countedOrderBook (snapshot = {}, depth = Number.MAX_SAFE_INTEGER) {
        return new CountedOrderBook (snapshot, depth);
    }

    handleMessage (client, message) {} // stub to override

    // ping (client) {} // stub to override

    client (url): WsClient {
        this.clients = this.clients || {};
        if (!this.clients[url]) {
            const onMessage = this.handleMessage.bind (this);
            const onError = this.onError.bind (this);
            const onClose = this.onClose.bind (this);
            const onConnected = this.onConnected.bind (this);
            // decide client type here: ws / signalr / socketio
            const wsOptions = this.safeValue (this.options, 'ws', {});
            const options = this.deepExtend (this.streaming, {
                'log': this.log ? this.log.bind (this) : this.log,
                'ping': (this as any).ping ? (this as any).ping.bind (this) : (this as any).ping,
                'verbose': this.verbose,
                'throttler': new Throttler (this.tokenBucket),
                // add support for proxies
                'options': {
                    'agent': this.agent,
                }
            }, wsOptions);
            this.clients[url] = new WsClient (url, onMessage, onError, onClose, onConnected, options);
        }
        return this.clients[url];
    }

    watch (url, messageHash, message = undefined, subscribeHash = undefined, subscription = undefined) {
        //
        // Without comments the code of this method is short and easy:
        //
        //     const client = this.client (url)
        //     const backoffDelay = 0
        //     const future = client.future (messageHash)
        //     const connected = client.connect (backoffDelay)
        //     connected.then (() => {
        //         if (message && !client.subscriptions[subscribeHash]) {
        //             client.subscriptions[subscribeHash] = true
        //             client.send (message)
        //         }
        //     }).catch ((error) => {})
        //     return future
        //
        // The following is a longer version of this method with comments
        //
        const client = this.client (url) as WsClient;
        // todo: calculate the backoff using the clients cache
        const backoffDelay = 0;
        //
        //  watchOrderBook ---- future ----+---------------+----→ user
        //                                 |               |
        //                                 ↓               ↑
        //                                 |               |
        //                              connect ......→ resolve
        //                                 |               |
        //                                 ↓               ↑
        //                                 |               |
        //                             subscribe -----→ receive
        //
        if ((subscribeHash === undefined) && (messageHash in client.futures)) {
            return client.futures[messageHash];
        }
        const future = client.future (messageHash);
        // read and write subscription, this is done before connecting the client
        // to avoid race conditions when other parts of the code read or write to the client.subscriptions
        const clientSubscription = client.subscriptions[subscribeHash];
        if (!clientSubscription) {
            client.subscriptions[subscribeHash] = subscription || true;
        }
        // we intentionally do not use await here to avoid unhandled exceptions
        // the policy is to make sure that 100% of promises are resolved or rejected
        // either with a call to client.resolve or client.reject with
        //  a proper exception class instance
        const connected = client.connect (backoffDelay);
        // the following is executed only if the catch-clause does not
        // catch any connection-level exceptions from the client
        // (connection established successfully)
        if (!clientSubscription) {
            connected.then (() => {
                    const options = this.safeValue (this.options, 'ws');
                    const cost = this.safeValue (options, 'cost', 1);
                    if (message) {
                        if (this.enableRateLimit && client.throttle) {
                            // add cost here |
                            //               |
                            //               V
                            client.throttle (cost).then (() => {
                                client.send (message);
                            }).catch ((e) => { throw e });
                        } else {
                            client.send (message)
                            .catch ((e) => { throw e });
                        }
                    }
                }).catch ((e)=> {
                    delete client.subscriptions[subscribeHash];
                    future.reject (e);
            });
        }
        return future;
    }

    onConnected (client, message = undefined) {
        // for user hooks
        // console.log ('Connected to', client.url)
    }

    onError (client, error) {
        if ((client.url in this.clients) && (this.clients[client.url].error)) {
            delete this.clients[client.url];
        }
    }

    onClose (client, error) {
        if (client.error) {
            // connection closed due to an error, do nothing
        } else {
            // server disconnected a working connection
            if (this.clients[client.url]) {
                delete this.clients[client.url];
            }
        }
    }

    async close () {
        const clients = Object.values (this.clients || {});
        for (let i = 0; i < clients.length; i++) {
            const client = clients[i] as WsClient;
            delete this.clients[client.url];
            await client.close ();
        }
    }

    async loadOrderBook (client, messageHash, symbol, limit = undefined, params = {}) {
        if (!(symbol in this.orderbooks)) {
            client.reject (new ExchangeError (this.id + ' loadOrderBook() orderbook is not initiated'), messageHash);
            return;
        }
        const maxRetries = this.handleOption ('watchOrderBook', 'maxRetries', 3);
        let tries = 0;
        try {
            const stored = this.orderbooks[symbol];
            while (tries < maxRetries) {
                const cache = stored.cache;
                const orderBook = await this.fetchOrderBook (symbol, limit, params);
                const index = this.getCacheIndex (orderBook, cache);
                if (index >= 0) {
                    stored.reset (orderBook);
                    this.handleDeltas (stored, cache.slice (index));
                    stored.cache.length = 0;
                    client.resolve (stored, messageHash);
                    return;
                }
                tries++;
            }
            client.reject (new ExchangeError (this.id + ' nonce is behind the cache after ' + maxRetries.toString () + ' tries.'), messageHash);
            delete this.clients[client.url];
        } catch (e) {
            client.reject (e, messageHash);
            await this.loadOrderBook (client, messageHash, symbol, limit, params);
        }
    }

    convertToBigInt(value: string) {
        return BigInt(value); // used on XT
    }

    valueIsDefined(value){
        return value !== undefined && value !== null;
    }

    arraySlice(array, first, second = undefined) {
        if (second === undefined) {
            return array.slice(first);
        }
        return array.slice(first, second);
    }

    getProperty (obj, property, defaultValue = undefined) {
        return (property in obj ? obj[property] : defaultValue);
    }

    /* eslint-enable */
    // ------------------------------------------------------------------------

    // ########################################################################
    // ########################################################################
    // ########################################################################
    // ########################################################################
    // ########                        ########                        ########
    // ########                        ########                        ########
    // ########                        ########                        ########
    // ########                        ########                        ########
    // ########        ########################        ########################
    // ########        ########################        ########################
    // ########        ########################        ########################
    // ########        ########################        ########################
    // ########                        ########                        ########
    // ########                        ########                        ########
    // ########                        ########                        ########
    // ########                        ########                        ########
    // ########################################################################
    // ########################################################################
    // ########################################################################
    // ########################################################################
    // ########        ########        ########                        ########
    // ########        ########        ########                        ########
    // ########        ########        ########                        ########
    // ########        ########        ########                        ########
    // ################        ########################        ################
    // ################        ########################        ################
    // ################        ########################        ################
    // ################        ########################        ################
    // ########        ########        ################        ################
    // ########        ########        ################        ################
    // ########        ########        ################        ################
    // ########        ########        ################        ################
    // ########################################################################
    // ########################################################################
    // ########################################################################
    // ########################################################################

    // ------------------------------------------------------------------------
    // METHODS BELOW THIS LINE ARE TRANSPILED FROM JAVASCRIPT TO PYTHON AND PHP

    handleDeltas (orderbook, deltas) {
        for (let i = 0; i < deltas.length; i++) {
            this.handleDelta (orderbook, deltas[i]);
        }
    }

    handleDelta (bookside, delta) {
        throw new NotSupported (this.id + ' handleDelta not supported yet');
    }

    getCacheIndex (orderbook, deltas) {
        // return the first index of the cache that can be applied to the orderbook or -1 if not possible
        return -1;
    }

    findTimeframe (timeframe, timeframes = undefined) {
        if (timeframes === undefined) {
            timeframes = this.timeframes;
        }
        const keys = Object.keys (timeframes);
        for (let i = 0; i < keys.length; i++) {
            const key = keys[i];
            if (timeframes[key] === timeframe) {
                return key;
            }
        }
        return undefined;
    }

    checkProxySettings (url, method, headers, body) {
        let proxyUrl = (this.proxyUrl !== undefined) ? this.proxyUrl : this.proxy_url;
        const proxyUrlCallback = (this.proxyUrlCallback !== undefined) ? this.proxyUrlCallback : this.proxy_url_callback;
        if (proxyUrlCallback !== undefined) {
            proxyUrl = proxyUrlCallback (url, method, headers, body);
        }
        // backwards-compatibility
        if (this.proxy !== undefined) {
            if (typeof this.proxy === 'function') {
                proxyUrl = this.proxy (url, method, headers, body);
            } else {
                proxyUrl = this.proxy;
            }
        }
        let httpProxy = (this.httpProxy !== undefined) ? this.httpProxy : this.http_proxy;
        const httpProxyCallback = (this.httpProxyCallback !== undefined) ? this.httpProxyCallback : this.http_proxy_callback;
        if (httpProxyCallback !== undefined) {
            httpProxy = httpProxyCallback (url, method, headers, body);
        }
        let httpsProxy = (this.httpsProxy !== undefined) ? this.httpsProxy : this.https_proxy;
        const httpsProxyCallback = (this.httpsProxyCallback !== undefined) ? this.httpsProxyCallback : this.https_proxy_callback;
        if (httpsProxyCallback !== undefined) {
            httpsProxy = httpsProxyCallback (url, method, headers, body);
        }
        let socksProxy = (this.socksProxy !== undefined) ? this.socksProxy : this.socks_proxy;
        const socksProxyCallback = (this.socksProxyCallback !== undefined) ? this.socksProxyCallback : this.socks_proxy_callback;
        if (socksProxyCallback !== undefined) {
            socksProxy = socksProxyCallback (url, method, headers, body);
        }
        let val = 0;
        if (proxyUrl !== undefined) {
            val = val + 1;
        }
        if (proxyUrlCallback !== undefined) {
            val = val + 1;
        }
        if (httpProxy !== undefined) {
            val = val + 1;
        }
        if (httpProxyCallback !== undefined) {
            val = val + 1;
        }
        if (httpsProxy !== undefined) {
            val = val + 1;
        }
        if (httpsProxyCallback !== undefined) {
            val = val + 1;
        }
        if (socksProxy !== undefined) {
            val = val + 1;
        }
        if (socksProxyCallback !== undefined) {
            val = val + 1;
        }
        if (val > 1) {
            throw new ExchangeError (this.id + ' you have multiple conflicting proxy settings, please use only one from : proxyUrl, httpProxy, httpsProxy, socksProxy, userAgent');
        }
        return [ proxyUrl, httpProxy, httpsProxy, socksProxy ];
    }

    findMessageHashes (client, element: string): string[] {
        const result = [];
        const messageHashes = Object.keys (client.futures);
        for (let i = 0; i < messageHashes.length; i++) {
            const messageHash = messageHashes[i];
            if (messageHash.indexOf (element) >= 0) {
                result.push (messageHash);
            }
        }
        return result;
    }

    filterByLimit (array: object[], limit: Int = undefined, key: IndexType = 'timestamp'): any {
        if (this.valueIsDefined (limit)) {
            const arrayLength = array.length;
            if (arrayLength > 0) {
                let ascending = true;
                if ((key in array[0])) {
                    const first = array[0][key];
                    const last = array[arrayLength - 1][key];
                    if (first !== undefined && last !== undefined) {
                        ascending = first <= last;  // true if array is sorted in ascending order based on 'timestamp'
                    }
                }
                array = ascending ? this.arraySlice (array, -limit) : this.arraySlice (array, 0, limit);
            }
        }
        return array;
    }

    filterBySinceLimit (array: object[], since: Int = undefined, limit: Int = undefined, key: IndexType = 'timestamp', tail = false): any {
        const sinceIsDefined = this.valueIsDefined (since);
        const parsedArray = this.toArray (array) as any;
        let result = parsedArray;
        if (sinceIsDefined) {
            result = [ ];
            for (let i = 0; i < parsedArray.length; i++) {
                const entry = parsedArray[i];
                const value = this.safeValue (entry, key);
                if (value && (value >= since)) {
                    result.push (entry);
                }
            }
        }
        if (tail && limit !== undefined) {
            return this.arraySlice (result, -limit);
        }
        return this.filterByLimit (result, limit, key);
    }

    filterByValueSinceLimit (array: object[], field: IndexType, value = undefined, since: Int = undefined, limit: Int = undefined, key = 'timestamp', tail = false): any {
        const valueIsDefined = this.valueIsDefined (value);
        const sinceIsDefined = this.valueIsDefined (since);
        const parsedArray = this.toArray (array) as any;
        let result = parsedArray;
        // single-pass filter for both symbol and since
        if (valueIsDefined || sinceIsDefined) {
            result = [ ];
            for (let i = 0; i < parsedArray.length; i++) {
                const entry = parsedArray[i];
                const entryFiledEqualValue = entry[field] === value;
                const firstCondition = valueIsDefined ? entryFiledEqualValue : true;
                const entryKeyValue = this.safeValue (entry, key);
                const entryKeyGESince = (entryKeyValue) && since && (entryKeyValue >= since);
                const secondCondition = sinceIsDefined ? entryKeyGESince : true;
                if (firstCondition && secondCondition) {
                    result.push (entry);
                }
            }
        }
        if (tail && limit !== undefined) {
            return this.arraySlice (result, -limit);
        }
        return this.filterByLimit (result, limit, key);
    }

    setSandboxMode (enabled) {
        if (enabled) {
            if ('test' in this.urls) {
                if (typeof this.urls['api'] === 'string') {
                    this.urls['apiBackup'] = this.urls['api'];
                    this.urls['api'] = this.urls['test'];
                } else {
                    this.urls['apiBackup'] = this.clone (this.urls['api']);
                    this.urls['api'] = this.clone (this.urls['test']);
                }
            } else {
                throw new NotSupported (this.id + ' does not have a sandbox URL');
            }
        } else if ('apiBackup' in this.urls) {
            if (typeof this.urls['api'] === 'string') {
                this.urls['api'] = this.urls['apiBackup'] as any;
            } else {
                this.urls['api'] = this.clone (this.urls['apiBackup']);
            }
            const newUrls = this.omit (this.urls, 'apiBackup');
            this.urls = newUrls;
        }
    }

    sign (path, api: any = 'public', method = 'GET', params = {}, headers: any = undefined, body: any = undefined) {
        return {};
    }

    async fetchAccounts (params = {}): Promise<any> {
        throw new NotSupported (this.id + ' fetchAccounts() is not supported yet');
    }

    async fetchTrades (symbol: string, since: Int = undefined, limit: Int = undefined, params = {}): Promise<Trade[]> {
        throw new NotSupported (this.id + ' fetchTrades() is not supported yet');
    }

    async fetchTradesWs (symbol: string, since: Int = undefined, limit: Int = undefined, params = {}): Promise<Trade[]> {
        throw new NotSupported (this.id + ' fetchTradesWs() is not supported yet');
    }

    async watchTrades (symbol: string, since: Int = undefined, limit: Int = undefined, params = {}): Promise<Trade[]> {
        throw new NotSupported (this.id + ' watchTrades() is not supported yet');
    }

    async fetchDepositAddresses (codes: string[] = undefined, params = {}): Promise<any> {
        throw new NotSupported (this.id + ' fetchDepositAddresses() is not supported yet');
    }

    async fetchOrderBook (symbol: string, limit: Int = undefined, params = {}): Promise<OrderBook> {
        throw new NotSupported (this.id + ' fetchOrderBook() is not supported yet');
    }

    async watchOrderBook (symbol: string, limit: Int = undefined, params = {}): Promise<OrderBook> {
        throw new NotSupported (this.id + ' watchOrderBook() is not supported yet');
    }

    async fetchTime (params = {}): Promise<number> {
        throw new NotSupported (this.id + ' fetchTime() is not supported yet');
    }

    async fetchTradingLimits (symbols: string[] = undefined, params = {}): Promise<any> {
        throw new NotSupported (this.id + ' fetchTradingLimits() is not supported yet');
    }

    parseTicker (ticker: object, market = undefined): Ticker {
        throw new NotSupported (this.id + ' parseTicker() is not supported yet');
    }

    parseDepositAddress (depositAddress, currency = undefined) {
        throw new NotSupported (this.id + ' parseDepositAddress() is not supported yet');
    }

    parseTrade (trade: object, market = undefined): Trade {
        throw new NotSupported (this.id + ' parseTrade() is not supported yet');
    }

    parseTransaction (transaction, currency = undefined) {
        throw new NotSupported (this.id + ' parseTransaction() is not supported yet');
    }

    parseTransfer (transfer, currency = undefined) {
        throw new NotSupported (this.id + ' parseTransfer() is not supported yet');
    }

    parseAccount (account) {
        throw new NotSupported (this.id + ' parseAccount() is not supported yet');
    }

    parseLedgerEntry (item, currency = undefined) {
        throw new NotSupported (this.id + ' parseLedgerEntry() is not supported yet');
    }

    parseOrder (order, market = undefined): Order {
        throw new NotSupported (this.id + ' parseOrder() is not supported yet');
    }

    async fetchBorrowRates (params = {}): Promise<any> {
        throw new NotSupported (this.id + ' fetchBorrowRates() is not supported yet');
    }

    parseMarketLeverageTiers (info, market = undefined) {
        throw new NotSupported (this.id + ' parseMarketLeverageTiers() is not supported yet');
    }

    async fetchLeverageTiers (symbols: string[] = undefined, params = {}): Promise<any> {
        throw new NotSupported (this.id + ' fetchLeverageTiers() is not supported yet');
    }

    parsePosition (position, market = undefined) {
        throw new NotSupported (this.id + ' parsePosition() is not supported yet');
    }

    parseFundingRateHistory (info, market = undefined) {
        throw new NotSupported (this.id + ' parseFundingRateHistory() is not supported yet');
    }

    parseBorrowInterest (info, market = undefined) {
        throw new NotSupported (this.id + ' parseBorrowInterest() is not supported yet');
    }

    parseWsTrade (trade, market = undefined): Trade {
        throw new NotSupported (this.id + ' parseWsTrade() is not supported yet');
    }

    parseWsOrder (order, market = undefined): Order {
        throw new NotSupported (this.id + ' parseWsOrder() is not supported yet');
    }

    parseWsOrderTrade (trade, market = undefined): Trade {
        throw new NotSupported (this.id + ' parseWsOrderTrade() is not supported yet');
    }

    parseWsOHLCV (ohlcv, market = undefined) {
        throw new NotSupported (this.id + ' parseWsOHLCV() is not supported yet');
    }

    async fetchFundingRates (symbols: string[] = undefined, params = {}): Promise<any> {
        throw new NotSupported (this.id + ' fetchFundingRates() is not supported yet');
    }

    async transfer (code: string, amount, fromAccount, toAccount, params = {}): Promise<any> {
        throw new NotSupported (this.id + ' transfer() is not supported yet');
    }

    async withdraw (code: string, amount, address, tag = undefined, params = {}): Promise<any> {
        throw new NotSupported (this.id + ' withdraw() is not supported yet');
    }

    async createDepositAddress (code: string, params = {}): Promise<DepositAddressResponse> {
        throw new NotSupported (this.id + ' createDepositAddress() is not supported yet');
    }

    async setLeverage (leverage, symbol: string = undefined, params = {}): Promise<any> {
        throw new NotSupported (this.id + ' setLeverage() is not supported yet');
    }

    parseToInt (number) {
        // Solve Common parseInt misuse ex: parseInt ((since / 1000).toString ())
        // using a number as parameter which is not valid in ts
        const stringifiedNumber = number.toString ();
        const convertedNumber = parseFloat (stringifiedNumber) as any;
        return parseInt (convertedNumber);
    }

    afterConstruct () {
        this.createNetworksByIdObject ();
    }

    createNetworksByIdObject () {
        // automatically generate network-id-to-code mappings
        const networkIdsToCodesGenerated = this.invertFlatStringDictionary (this.safeValue (this.options, 'networks', {})); // invert defined networks dictionary
        this.options['networksById'] = this.extend (networkIdsToCodesGenerated, this.safeValue (this.options, 'networksById', {})); // support manually overriden "networksById" dictionary too
    }

    getDefaultOptions () {
        return {
            'defaultNetworkCodeReplacements': {
                'ETH': { 'ERC20': 'ETH' },
                'TRX': { 'TRC20': 'TRX' },
                'CRO': { 'CRC20': 'CRONOS' },
            },
        };
    }

    safeLedgerEntry (entry: object, currency: object = undefined) {
        currency = this.safeCurrency (undefined, currency);
        let direction = this.safeString (entry, 'direction');
        let before = this.safeString (entry, 'before');
        let after = this.safeString (entry, 'after');
        const amount = this.safeString (entry, 'amount');
        if (amount !== undefined) {
            if (before === undefined && after !== undefined) {
                before = Precise.stringSub (after, amount);
            } else if (before !== undefined && after === undefined) {
                after = Precise.stringAdd (before, amount);
            }
        }
        if (before !== undefined && after !== undefined) {
            if (direction === undefined) {
                if (Precise.stringGt (before, after)) {
                    direction = 'out';
                }
                if (Precise.stringGt (after, before)) {
                    direction = 'in';
                }
            }
        }
        const fee = this.safeValue (entry, 'fee');
        if (fee !== undefined) {
            fee['cost'] = this.safeNumber (fee, 'cost');
        }
        const timestamp = this.safeInteger (entry, 'timestamp');
        return {
            'id': this.safeString (entry, 'id'),
            'timestamp': timestamp,
            'datetime': this.iso8601 (timestamp),
            'direction': direction,
            'account': this.safeString (entry, 'account'),
            'referenceId': this.safeString (entry, 'referenceId'),
            'referenceAccount': this.safeString (entry, 'referenceAccount'),
            'type': this.safeString (entry, 'type'),
            'currency': currency['code'],
            'amount': this.parseNumber (amount),
            'before': this.parseNumber (before),
            'after': this.parseNumber (after),
            'status': this.safeString (entry, 'status'),
            'fee': fee,
            'info': entry,
        };
    }

    safeCurrencyStructure (currency: object) {
        return this.extend ({
            'info': undefined,
            'id': undefined,
            'numericId': undefined,
            'code': undefined,
            'precision': undefined,
            'type': undefined,
            'name': undefined,
            'active': undefined,
            'deposit': undefined,
            'withdraw': undefined,
            'fee': undefined,
            'fees': {},
            'networks': {},
            'limits': {
                'deposit': {
                    'min': undefined,
                    'max': undefined,
                },
                'withdraw': {
                    'min': undefined,
                    'max': undefined,
                },
            },
        }, currency);
    }

    setMarkets (markets, currencies = undefined) {
        const values = [];
        this.markets_by_id = {};
        // handle marketId conflicts
        // we insert spot markets first
        const marketValues = this.sortBy (this.toArray (markets), 'spot', true);
        for (let i = 0; i < marketValues.length; i++) {
            const value = marketValues[i];
            if (value['id'] in this.markets_by_id) {
                (this.markets_by_id[value['id']] as any).push (value);
            } else {
                this.markets_by_id[value['id']] = [ value ] as any;
            }
            const market = this.deepExtend (this.safeMarket (), {
                'precision': this.precision,
                'limits': this.limits,
            }, this.fees['trading'], value);
            values.push (market);
        }
        this.markets = this.indexBy (values, 'symbol') as any;
        const marketsSortedBySymbol = this.keysort (this.markets);
        const marketsSortedById = this.keysort (this.markets_by_id);
        this.symbols = Object.keys (marketsSortedBySymbol);
        this.ids = Object.keys (marketsSortedById);
        if (currencies !== undefined) {
            // currencies is always undefined when called in constructor but not when called from loadMarkets
            this.currencies = this.deepExtend (this.currencies, currencies);
        } else {
            let baseCurrencies = [];
            let quoteCurrencies = [];
            for (let i = 0; i < values.length; i++) {
                const market = values[i];
                const defaultCurrencyPrecision = (this.precisionMode === DECIMAL_PLACES) ? 8 : this.parseNumber ('1e-8');
                const marketPrecision = this.safeValue (market, 'precision', {});
                if ('base' in market) {
                    const currency = this.safeCurrencyStructure ({
                        'id': this.safeString2 (market, 'baseId', 'base'),
                        'numericId': this.safeInteger (market, 'baseNumericId'),
                        'code': this.safeString (market, 'base'),
                        'precision': this.safeValue2 (marketPrecision, 'base', 'amount', defaultCurrencyPrecision),
                    });
                    baseCurrencies.push (currency);
                }
                if ('quote' in market) {
                    const currency = this.safeCurrencyStructure ({
                        'id': this.safeString2 (market, 'quoteId', 'quote'),
                        'numericId': this.safeInteger (market, 'quoteNumericId'),
                        'code': this.safeString (market, 'quote'),
                        'precision': this.safeValue2 (marketPrecision, 'quote', 'price', defaultCurrencyPrecision),
                    });
                    quoteCurrencies.push (currency);
                }
            }
            baseCurrencies = this.sortBy (baseCurrencies, 'code');
            quoteCurrencies = this.sortBy (quoteCurrencies, 'code');
            this.baseCurrencies = this.indexBy (baseCurrencies, 'code');
            this.quoteCurrencies = this.indexBy (quoteCurrencies, 'code');
            const allCurrencies = this.arrayConcat (baseCurrencies, quoteCurrencies);
            const groupedCurrencies = this.groupBy (allCurrencies, 'code');
            const codes = Object.keys (groupedCurrencies);
            const resultingCurrencies = [];
            for (let i = 0; i < codes.length; i++) {
                const code = codes[i];
                const groupedCurrenciesCode = this.safeValue (groupedCurrencies, code, []);
                let highestPrecisionCurrency = this.safeValue (groupedCurrenciesCode, 0);
                for (let j = 1; j < groupedCurrenciesCode.length; j++) {
                    const currentCurrency = groupedCurrenciesCode[j];
                    if (this.precisionMode === TICK_SIZE) {
                        highestPrecisionCurrency = (currentCurrency['precision'] < highestPrecisionCurrency['precision']) ? currentCurrency : highestPrecisionCurrency;
                    } else {
                        highestPrecisionCurrency = (currentCurrency['precision'] > highestPrecisionCurrency['precision']) ? currentCurrency : highestPrecisionCurrency;
                    }
                }
                resultingCurrencies.push (highestPrecisionCurrency);
            }
            const sortedCurrencies = this.sortBy (resultingCurrencies, 'code');
            this.currencies = this.deepExtend (this.currencies, this.indexBy (sortedCurrencies, 'code'));
        }
        this.currencies_by_id = this.indexBy (this.currencies, 'id');
        const currenciesSortedByCode = this.keysort (this.currencies);
        this.codes = Object.keys (currenciesSortedByCode);
        return this.markets;
    }

    safeBalance (balance: object): Balances {
        const balances = this.omit (balance, [ 'info', 'timestamp', 'datetime', 'free', 'used', 'total' ]);
        const codes = Object.keys (balances);
        balance['free'] = {};
        balance['used'] = {};
        balance['total'] = {};
        const debtBalance = {};
        for (let i = 0; i < codes.length; i++) {
            const code = codes[i];
            let total = this.safeString (balance[code], 'total');
            let free = this.safeString (balance[code], 'free');
            let used = this.safeString (balance[code], 'used');
            const debt = this.safeString (balance[code], 'debt');
            if ((total === undefined) && (free !== undefined) && (used !== undefined)) {
                total = Precise.stringAdd (free, used);
            }
            if ((free === undefined) && (total !== undefined) && (used !== undefined)) {
                free = Precise.stringSub (total, used);
            }
            if ((used === undefined) && (total !== undefined) && (free !== undefined)) {
                used = Precise.stringSub (total, free);
            }
            balance[code]['free'] = this.parseNumber (free);
            balance[code]['used'] = this.parseNumber (used);
            balance[code]['total'] = this.parseNumber (total);
            balance['free'][code] = balance[code]['free'];
            balance['used'][code] = balance[code]['used'];
            balance['total'][code] = balance[code]['total'];
            if (debt !== undefined) {
                balance[code]['debt'] = this.parseNumber (debt);
                debtBalance[code] = balance[code]['debt'];
            }
        }
        const debtBalanceArray = Object.keys (debtBalance);
        const length = debtBalanceArray.length;
        if (length) {
            balance['debt'] = debtBalance;
        }
        return balance as any;
    }

    safeOrder (order: object, market: object = undefined): Order {
        // parses numbers as strings
        // * it is important pass the trades as unparsed rawTrades
        let amount = this.omitZero (this.safeString (order, 'amount'));
        let remaining = this.safeString (order, 'remaining');
        let filled = this.safeString (order, 'filled');
        let cost = this.safeString (order, 'cost');
        let average = this.omitZero (this.safeString (order, 'average'));
        let price = this.omitZero (this.safeString (order, 'price'));
        let lastTradeTimeTimestamp = this.safeInteger (order, 'lastTradeTimestamp');
        let symbol = this.safeString (order, 'symbol');
        let side = this.safeString (order, 'side');
        const status = this.safeString (order, 'status');
        const parseFilled = (filled === undefined);
        const parseCost = (cost === undefined);
        const parseLastTradeTimeTimestamp = (lastTradeTimeTimestamp === undefined);
        const fee = this.safeValue (order, 'fee');
        const parseFee = (fee === undefined);
        const parseFees = this.safeValue (order, 'fees') === undefined;
        const parseSymbol = symbol === undefined;
        const parseSide = side === undefined;
        const shouldParseFees = parseFee || parseFees;
        const fees = this.safeValue (order, 'fees', []);
        let trades = [];
        if (parseFilled || parseCost || shouldParseFees) {
            const rawTrades = this.safeValue (order, 'trades', trades);
            const oldNumber = this.number;
            // we parse trades as strings here!
            (this as any).number = String;
            trades = this.parseTrades (rawTrades, market);
            this.number = oldNumber;
            let tradesLength = 0;
            const isArray = Array.isArray (trades);
            if (isArray) {
                tradesLength = trades.length;
            }
            if (isArray && (tradesLength > 0)) {
                // move properties that are defined in trades up into the order
                if (order['symbol'] === undefined) {
                    order['symbol'] = trades[0]['symbol'];
                }
                if (order['side'] === undefined) {
                    order['side'] = trades[0]['side'];
                }
                if (order['type'] === undefined) {
                    order['type'] = trades[0]['type'];
                }
                if (order['id'] === undefined) {
                    order['id'] = trades[0]['order'];
                }
                if (parseFilled) {
                    filled = '0';
                }
                if (parseCost) {
                    cost = '0';
                }
                for (let i = 0; i < trades.length; i++) {
                    const trade = trades[i];
                    const tradeAmount = this.safeString (trade, 'amount');
                    if (parseFilled && (tradeAmount !== undefined)) {
                        filled = Precise.stringAdd (filled, tradeAmount);
                    }
                    const tradeCost = this.safeString (trade, 'cost');
                    if (parseCost && (tradeCost !== undefined)) {
                        cost = Precise.stringAdd (cost, tradeCost);
                    }
                    if (parseSymbol) {
                        symbol = this.safeString (trade, 'symbol');
                    }
                    if (parseSide) {
                        side = this.safeString (trade, 'side');
                    }
                    const tradeTimestamp = this.safeValue (trade, 'timestamp');
                    if (parseLastTradeTimeTimestamp && (tradeTimestamp !== undefined)) {
                        if (lastTradeTimeTimestamp === undefined) {
                            lastTradeTimeTimestamp = tradeTimestamp;
                        } else {
                            lastTradeTimeTimestamp = Math.max (lastTradeTimeTimestamp, tradeTimestamp);
                        }
                    }
                    if (shouldParseFees) {
                        const tradeFees = this.safeValue (trade, 'fees');
                        if (tradeFees !== undefined) {
                            for (let j = 0; j < tradeFees.length; j++) {
                                const tradeFee = tradeFees[j];
                                fees.push (this.extend ({}, tradeFee));
                            }
                        } else {
                            const tradeFee = this.safeValue (trade, 'fee');
                            if (tradeFee !== undefined) {
                                fees.push (this.extend ({}, tradeFee));
                            }
                        }
                    }
                }
            }
        }
        if (shouldParseFees) {
            const reducedFees = this.reduceFees ? this.reduceFeesByCurrency (fees) : fees;
            const reducedLength = reducedFees.length;
            for (let i = 0; i < reducedLength; i++) {
                reducedFees[i]['cost'] = this.safeNumber (reducedFees[i], 'cost');
                if ('rate' in reducedFees[i]) {
                    reducedFees[i]['rate'] = this.safeNumber (reducedFees[i], 'rate');
                }
            }
            if (!parseFee && (reducedLength === 0)) {
                fee['cost'] = this.safeNumber (fee, 'cost');
                if ('rate' in fee) {
                    fee['rate'] = this.safeNumber (fee, 'rate');
                }
                reducedFees.push (fee);
            }
            order['fees'] = reducedFees;
            if (parseFee && (reducedLength === 1)) {
                order['fee'] = reducedFees[0];
            }
        }
        if (amount === undefined) {
            // ensure amount = filled + remaining
            if (filled !== undefined && remaining !== undefined) {
                amount = Precise.stringAdd (filled, remaining);
            } else if (status === 'closed') {
                amount = filled;
            }
        }
        if (filled === undefined) {
            if (amount !== undefined && remaining !== undefined) {
                filled = Precise.stringSub (amount, remaining);
            } else if (status === 'closed' && amount !== undefined) {
                filled = amount;
            }
        }
        if (remaining === undefined) {
            if (amount !== undefined && filled !== undefined) {
                remaining = Precise.stringSub (amount, filled);
            } else if (status === 'closed') {
                remaining = '0';
            }
        }
        // ensure that the average field is calculated correctly
        const inverse = this.safeValue (market, 'inverse', false);
        const contractSize = this.numberToString (this.safeValue (market, 'contractSize', 1));
        // inverse
        // price = filled * contract size / cost
        //
        // linear
        // price = cost / (filled * contract size)
        if (average === undefined) {
            if ((filled !== undefined) && (cost !== undefined) && Precise.stringGt (filled, '0')) {
                const filledTimesContractSize = Precise.stringMul (filled, contractSize);
                if (inverse) {
                    average = Precise.stringDiv (filledTimesContractSize, cost);
                } else {
                    average = Precise.stringDiv (cost, filledTimesContractSize);
                }
            }
        }
        // similarly
        // inverse
        // cost = filled * contract size / price
        //
        // linear
        // cost = filled * contract size * price
        const costPriceExists = (average !== undefined) || (price !== undefined);
        if (parseCost && (filled !== undefined) && costPriceExists) {
            let multiplyPrice = undefined;
            if (average === undefined) {
                multiplyPrice = price;
            } else {
                multiplyPrice = average;
            }
            // contract trading
            const filledTimesContractSize = Precise.stringMul (filled, contractSize);
            if (inverse) {
                cost = Precise.stringDiv (filledTimesContractSize, multiplyPrice);
            } else {
                cost = Precise.stringMul (filledTimesContractSize, multiplyPrice);
            }
        }
        // support for market orders
        const orderType = this.safeValue (order, 'type');
        const emptyPrice = (price === undefined) || Precise.stringEquals (price, '0');
        if (emptyPrice && (orderType === 'market')) {
            price = average;
        }
        // we have trades with string values at this point so we will mutate them
        for (let i = 0; i < trades.length; i++) {
            const entry = trades[i];
            entry['amount'] = this.safeNumber (entry, 'amount');
            entry['price'] = this.safeNumber (entry, 'price');
            entry['cost'] = this.safeNumber (entry, 'cost');
            const fee = this.safeValue (entry, 'fee', {});
            fee['cost'] = this.safeNumber (fee, 'cost');
            if ('rate' in fee) {
                fee['rate'] = this.safeNumber (fee, 'rate');
            }
            entry['fee'] = fee;
        }
        let timeInForce = this.safeString (order, 'timeInForce');
        let postOnly = this.safeValue (order, 'postOnly');
        // timeInForceHandling
        if (timeInForce === undefined) {
            if (this.safeString (order, 'type') === 'market') {
                timeInForce = 'IOC';
            }
            // allow postOnly override
            if (postOnly) {
                timeInForce = 'PO';
            }
        } else if (postOnly === undefined) {
            // timeInForce is not undefined here
            postOnly = timeInForce === 'PO';
        }
        const timestamp = this.safeInteger (order, 'timestamp');
        const lastUpdateTimestamp = this.safeInteger (order, 'lastUpdateTimestamp');
        let datetime = this.safeString (order, 'datetime');
        if (datetime === undefined) {
            datetime = this.iso8601 (timestamp);
        }
        const triggerPrice = this.parseNumber (this.safeString2 (order, 'triggerPrice', 'stopPrice'));
        const takeProfitPrice = this.parseNumber (this.safeString (order, 'takeProfitPrice'));
        const stopLossPrice = this.parseNumber (this.safeString (order, 'stopLossPrice'));
        return this.extend (order, {
            'id': this.safeString (order, 'id'),
            'clientOrderId': this.safeString (order, 'clientOrderId'),
            'timestamp': timestamp,
            'datetime': datetime,
            'symbol': symbol,
            'type': this.safeString (order, 'type'),
            'side': side,
            'lastTradeTimestamp': lastTradeTimeTimestamp,
            'lastUpdateTimestamp': lastUpdateTimestamp,
            'price': this.parseNumber (price),
            'amount': this.parseNumber (amount),
            'cost': this.parseNumber (cost),
            'average': this.parseNumber (average),
            'filled': this.parseNumber (filled),
            'remaining': this.parseNumber (remaining),
            'timeInForce': timeInForce,
            'postOnly': postOnly,
            'trades': trades,
            'reduceOnly': this.safeValue (order, 'reduceOnly'),
            'stopPrice': triggerPrice,  // ! deprecated, use triggerPrice instead
            'triggerPrice': triggerPrice,
            'takeProfitPrice': takeProfitPrice,
            'stopLossPrice': stopLossPrice,
            'status': status,
            'fee': this.safeValue (order, 'fee'),
        });
    }

    parseOrders (orders: object, market: object = undefined, since: Int = undefined, limit: Int = undefined, params = {}): Order[] {
        //
        // the value of orders is either a dict or a list
        //
        // dict
        //
        //     {
        //         'id1': { ... },
        //         'id2': { ... },
        //         'id3': { ... },
        //         ...
        //     }
        //
        // list
        //
        //     [
        //         { 'id': 'id1', ... },
        //         { 'id': 'id2', ... },
        //         { 'id': 'id3', ... },
        //         ...
        //     ]
        //
        let results = [];
        if (Array.isArray (orders)) {
            for (let i = 0; i < orders.length; i++) {
                const order = this.extend (this.parseOrder (orders[i], market), params);
                results.push (order);
            }
        } else {
            const ids = Object.keys (orders);
            for (let i = 0; i < ids.length; i++) {
                const id = ids[i];
                const order = this.extend (this.parseOrder (this.extend ({ 'id': id }, orders[id]), market), params);
                results.push (order);
            }
        }
        results = this.sortBy (results, 'timestamp');
        const symbol = (market !== undefined) ? market['symbol'] : undefined;
        return this.filterBySymbolSinceLimit (results, symbol, since, limit) as Order[];
    }

    calculateFee (symbol: string, type: string, side: string, amount: number, price: number, takerOrMaker = 'taker', params = {}) {
        if (type === 'market' && takerOrMaker === 'maker') {
            throw new ArgumentsRequired (this.id + ' calculateFee() - you have provided incompatible arguments - "market" type order can not be "maker". Change either the "type" or the "takerOrMaker" argument to calculate the fee.');
        }
        const market = this.markets[symbol];
        const feeSide = this.safeString (market, 'feeSide', 'quote');
        let useQuote = undefined;
        if (feeSide === 'get') {
            // the fee is always in the currency you get
            useQuote = side === 'sell';
        } else if (feeSide === 'give') {
            // the fee is always in the currency you give
            useQuote = side === 'buy';
        } else {
            // the fee is always in feeSide currency
            useQuote = feeSide === 'quote';
        }
        let cost = this.numberToString (amount);
        let key = undefined;
        if (useQuote) {
            const priceString = this.numberToString (price);
            cost = Precise.stringMul (cost, priceString);
            key = 'quote';
        } else {
            key = 'base';
        }
        // for derivatives, the fee is in 'settle' currency
        if (!market['spot']) {
            key = 'settle';
        }
        // even if `takerOrMaker` argument was set to 'maker', for 'market' orders we should forcefully override it to 'taker'
        if (type === 'market') {
            takerOrMaker = 'taker';
        }
        const rate = this.safeString (market, takerOrMaker);
        cost = Precise.stringMul (cost, rate);
        return {
            'type': takerOrMaker,
            'currency': market[key],
            'rate': this.parseNumber (rate),
            'cost': this.parseNumber (cost),
        };
    }

    safeTrade (trade: object, market: object = undefined): Trade {
        const amount = this.safeString (trade, 'amount');
        const price = this.safeString (trade, 'price');
        let cost = this.safeString (trade, 'cost');
        if (cost === undefined) {
            // contract trading
            const contractSize = this.safeString (market, 'contractSize');
            let multiplyPrice = price;
            if (contractSize !== undefined) {
                const inverse = this.safeValue (market, 'inverse', false);
                if (inverse) {
                    multiplyPrice = Precise.stringDiv ('1', price);
                }
                multiplyPrice = Precise.stringMul (multiplyPrice, contractSize);
            }
            cost = Precise.stringMul (multiplyPrice, amount);
        }
        const parseFee = this.safeValue (trade, 'fee') === undefined;
        const parseFees = this.safeValue (trade, 'fees') === undefined;
        const shouldParseFees = parseFee || parseFees;
        const fees = [];
        const fee = this.safeValue (trade, 'fee');
        if (shouldParseFees) {
            const reducedFees = this.reduceFees ? this.reduceFeesByCurrency (fees) : fees;
            const reducedLength = reducedFees.length;
            for (let i = 0; i < reducedLength; i++) {
                reducedFees[i]['cost'] = this.safeNumber (reducedFees[i], 'cost');
                if ('rate' in reducedFees[i]) {
                    reducedFees[i]['rate'] = this.safeNumber (reducedFees[i], 'rate');
                }
            }
            if (!parseFee && (reducedLength === 0)) {
                fee['cost'] = this.safeNumber (fee, 'cost');
                if ('rate' in fee) {
                    fee['rate'] = this.safeNumber (fee, 'rate');
                }
                reducedFees.push (fee);
            }
            if (parseFees) {
                trade['fees'] = reducedFees;
            }
            if (parseFee && (reducedLength === 1)) {
                trade['fee'] = reducedFees[0];
            }
            const tradeFee = this.safeValue (trade, 'fee');
            if (tradeFee !== undefined) {
                tradeFee['cost'] = this.safeNumber (tradeFee, 'cost');
                if ('rate' in tradeFee) {
                    tradeFee['rate'] = this.safeNumber (tradeFee, 'rate');
                }
                trade['fee'] = tradeFee;
            }
        }
        trade['amount'] = this.parseNumber (amount);
        trade['price'] = this.parseNumber (price);
        trade['cost'] = this.parseNumber (cost);
        return trade as Trade;
    }

    invertFlatStringDictionary (dict) {
        const reversed = {};
        const keys = Object.keys (dict);
        for (let i = 0; i < keys.length; i++) {
            const key = keys[i];
            const value = dict[key];
            if (typeof value === 'string') {
                reversed[value] = key;
            }
        }
        return reversed;
    }

    reduceFeesByCurrency (fees) {
        //
        // this function takes a list of fee structures having the following format
        //
        //     string = true
        //
        //     [
        //         { 'currency': 'BTC', 'cost': '0.1' },
        //         { 'currency': 'BTC', 'cost': '0.2'  },
        //         { 'currency': 'BTC', 'cost': '0.2', 'rate': '0.00123' },
        //         { 'currency': 'BTC', 'cost': '0.4', 'rate': '0.00123' },
        //         { 'currency': 'BTC', 'cost': '0.5', 'rate': '0.00456' },
        //         { 'currency': 'USDT', 'cost': '12.3456' },
        //     ]
        //
        //     string = false
        //
        //     [
        //         { 'currency': 'BTC', 'cost': 0.1 },
        //         { 'currency': 'BTC', 'cost': 0.2 },
        //         { 'currency': 'BTC', 'cost': 0.2, 'rate': 0.00123 },
        //         { 'currency': 'BTC', 'cost': 0.4, 'rate': 0.00123 },
        //         { 'currency': 'BTC', 'cost': 0.5, 'rate': 0.00456 },
        //         { 'currency': 'USDT', 'cost': 12.3456 },
        //     ]
        //
        // and returns a reduced fee list, where fees are summed per currency and rate (if any)
        //
        //     string = true
        //
        //     [
        //         { 'currency': 'BTC', 'cost': '0.3'  },
        //         { 'currency': 'BTC', 'cost': '0.6', 'rate': '0.00123' },
        //         { 'currency': 'BTC', 'cost': '0.5', 'rate': '0.00456' },
        //         { 'currency': 'USDT', 'cost': '12.3456' },
        //     ]
        //
        //     string  = false
        //
        //     [
        //         { 'currency': 'BTC', 'cost': 0.3  },
        //         { 'currency': 'BTC', 'cost': 0.6, 'rate': 0.00123 },
        //         { 'currency': 'BTC', 'cost': 0.5, 'rate': 0.00456 },
        //         { 'currency': 'USDT', 'cost': 12.3456 },
        //     ]
        //
        const reduced = {};
        for (let i = 0; i < fees.length; i++) {
            const fee = fees[i];
            const feeCurrencyCode = this.safeString (fee, 'currency');
            if (feeCurrencyCode !== undefined) {
                const rate = this.safeString (fee, 'rate');
                const cost = this.safeValue (fee, 'cost');
                if (Precise.stringEq (cost, '0')) {
                    // omit zero cost fees
                    continue;
                }
                if (!(feeCurrencyCode in reduced)) {
                    reduced[feeCurrencyCode] = {};
                }
                const rateKey = (rate === undefined) ? '' : rate;
                if (rateKey in reduced[feeCurrencyCode]) {
                    reduced[feeCurrencyCode][rateKey]['cost'] = Precise.stringAdd (reduced[feeCurrencyCode][rateKey]['cost'], cost);
                } else {
                    reduced[feeCurrencyCode][rateKey] = {
                        'currency': feeCurrencyCode,
                        'cost': cost,
                    };
                    if (rate !== undefined) {
                        reduced[feeCurrencyCode][rateKey]['rate'] = rate;
                    }
                }
            }
        }
        let result = [];
        const feeValues = Object.values (reduced);
        for (let i = 0; i < feeValues.length; i++) {
            const reducedFeeValues = Object.values (feeValues[i]);
            result = this.arrayConcat (result, reducedFeeValues);
        }
        return result;
    }

    safeTicker (ticker: object, market = undefined): Ticker {
        let open = this.safeValue (ticker, 'open');
        let close = this.safeValue (ticker, 'close');
        let last = this.safeValue (ticker, 'last');
        let change = this.safeValue (ticker, 'change');
        let percentage = this.safeValue (ticker, 'percentage');
        let average = this.safeValue (ticker, 'average');
        let vwap = this.safeValue (ticker, 'vwap');
        const baseVolume = this.safeString (ticker, 'baseVolume');
        const quoteVolume = this.safeString (ticker, 'quoteVolume');
        if (vwap === undefined) {
            vwap = Precise.stringDiv (quoteVolume, baseVolume);
        }
        if ((last !== undefined) && (close === undefined)) {
            close = last;
        } else if ((last === undefined) && (close !== undefined)) {
            last = close;
        }
        if ((last !== undefined) && (open !== undefined)) {
            if (change === undefined) {
                change = Precise.stringSub (last, open);
            }
            if (average === undefined) {
                average = Precise.stringDiv (Precise.stringAdd (last, open), '2');
            }
        }
        if ((percentage === undefined) && (change !== undefined) && (open !== undefined) && Precise.stringGt (open, '0')) {
            percentage = Precise.stringMul (Precise.stringDiv (change, open), '100');
        }
        if ((change === undefined) && (percentage !== undefined) && (open !== undefined)) {
            change = Precise.stringDiv (Precise.stringMul (percentage, open), '100');
        }
        if ((open === undefined) && (last !== undefined) && (change !== undefined)) {
            open = Precise.stringSub (last, change);
        }
        // timestamp and symbol operations don't belong in safeTicker
        // they should be done in the derived classes
        return this.extend (ticker, {
            'bid': this.omitZero (this.safeNumber (ticker, 'bid')),
            'bidVolume': this.safeNumber (ticker, 'bidVolume'),
            'ask': this.omitZero (this.safeNumber (ticker, 'ask')),
            'askVolume': this.safeNumber (ticker, 'askVolume'),
            'high': this.omitZero (this.safeNumber (ticker, 'high')),
            'low': this.omitZero (this.safeNumber (ticker, 'low')),
            'open': this.omitZero (this.parseNumber (open)),
            'close': this.omitZero (this.parseNumber (close)),
            'last': this.omitZero (this.parseNumber (last)),
            'change': this.parseNumber (change),
            'percentage': this.parseNumber (percentage),
            'average': this.omitZero (this.parseNumber (average)),
            'vwap': this.omitZero (this.parseNumber (vwap)),
            'baseVolume': this.parseNumber (baseVolume),
            'quoteVolume': this.parseNumber (quoteVolume),
            'previousClose': this.safeNumber (ticker, 'previousClose'),
        });
    }

    async fetchOHLCV (symbol: string, timeframe = '1m', since: Int = undefined, limit: Int = undefined, params = {}): Promise<OHLCV[]> {
        let message = '';
        if (this.has['fetchTrades']) {
            message = '. If you want to build OHLCV candles from trade executions data, visit https://github.com/ccxt/ccxt/tree/master/examples/ and see "build-ohlcv-bars" file';
        }
        throw new NotSupported (this.id + ' fetchOHLCV() is not supported yet' + message);
    }

    async watchOHLCV (symbol: string, timeframe = '1m', since: Int = undefined, limit: Int = undefined, params = {}): Promise<OHLCV[]> {
        throw new NotSupported (this.id + ' watchOHLCV() is not supported yet');
    }

    convertTradingViewToOHLCV (ohlcvs, timestamp = 't', open = 'o', high = 'h', low = 'l', close = 'c', volume = 'v', ms = false) {
        const result = [];
        const timestamps = this.safeValue (ohlcvs, timestamp, []);
        const opens = this.safeValue (ohlcvs, open, []);
        const highs = this.safeValue (ohlcvs, high, []);
        const lows = this.safeValue (ohlcvs, low, []);
        const closes = this.safeValue (ohlcvs, close, []);
        const volumes = this.safeValue (ohlcvs, volume, []);
        for (let i = 0; i < timestamps.length; i++) {
            result.push ([
                ms ? this.safeInteger (timestamps, i) : this.safeTimestamp (timestamps, i),
                this.safeValue (opens, i),
                this.safeValue (highs, i),
                this.safeValue (lows, i),
                this.safeValue (closes, i),
                this.safeValue (volumes, i),
            ]);
        }
        return result;
    }

    convertOHLCVToTradingView (ohlcvs, timestamp = 't', open = 'o', high = 'h', low = 'l', close = 'c', volume = 'v', ms = false) {
        const result = {};
        result[timestamp] = [];
        result[open] = [];
        result[high] = [];
        result[low] = [];
        result[close] = [];
        result[volume] = [];
        for (let i = 0; i < ohlcvs.length; i++) {
            const ts = ms ? ohlcvs[i][0] : this.parseToInt (ohlcvs[i][0] / 1000);
            result[timestamp].push (ts);
            result[open].push (ohlcvs[i][1]);
            result[high].push (ohlcvs[i][2]);
            result[low].push (ohlcvs[i][3]);
            result[close].push (ohlcvs[i][4]);
            result[volume].push (ohlcvs[i][5]);
        }
        return result;
    }

    async fetchWebEndpoint (method, endpointMethod, returnAsJson, startRegex = undefined, endRegex = undefined) {
        let errorMessage = '';
        const options = this.safeValue (this.options, method, {});
        const muteOnFailure = this.safeValue (options, 'webApiMuteFailure', true);
        try {
            // if it was not explicitly disabled, then don't fetch
            if (this.safeValue (options, 'webApiEnable', true) !== true) {
                return undefined;
            }
            const maxRetries = this.safeValue (options, 'webApiRetries', 10);
            let response = undefined;
            let retry = 0;
            while (retry < maxRetries) {
                try {
                    response = await this[endpointMethod] ({});
                    break;
                } catch (e) {
                    retry = retry + 1;
                    if (retry === maxRetries) {
                        throw e;
                    }
                }
            }
            let content = response;
            if (startRegex !== undefined) {
                const splitted_by_start = content.split (startRegex);
                content = splitted_by_start[1]; // we need second part after start
            }
            if (endRegex !== undefined) {
                const splitted_by_end = content.split (endRegex);
                content = splitted_by_end[0]; // we need first part after start
            }
            if (returnAsJson && (typeof content === 'string')) {
                const jsoned = this.parseJson (content.trim ()); // content should be trimmed before json parsing
                if (jsoned) {
                    return jsoned; // if parsing was not successfull, exception should be thrown
                } else {
                    throw new BadResponse ('could not parse the response into json');
                }
            } else {
                return content;
            }
        } catch (e) {
            errorMessage = this.id + ' ' + method + '() failed to fetch correct data from website. Probably webpage markup has been changed, breaking the page custom parser.';
        }
        if (muteOnFailure) {
            return undefined;
        } else {
            throw new BadResponse (errorMessage);
        }
    }

    marketIds (symbols) {
        if (symbols === undefined) {
            return symbols;
        }
        const result = [];
        for (let i = 0; i < symbols.length; i++) {
            result.push (this.marketId (symbols[i]));
        }
        return result;
    }

    marketSymbols (symbols, type: string = undefined) {
        if (symbols === undefined) {
            return symbols;
        }
        const result = [];
        for (let i = 0; i < symbols.length; i++) {
            const market = this.market (symbols[i]);
            if (type !== undefined && market['type'] !== type) {
                throw new BadRequest (this.id + ' symbols must be of same type ' + type + '. If the type is incorrect you can change it in options or the params of the request');
            }
            const symbol = this.safeString (market, 'symbol', symbols[i]);
            result.push (symbol);
        }
        return result;
    }

    marketCodes (codes) {
        if (codes === undefined) {
            return codes;
        }
        const result = [];
        for (let i = 0; i < codes.length; i++) {
            result.push (this.commonCurrencyCode (codes[i]));
        }
        return result;
    }

    parseBidsAsks (bidasks, priceKey: IndexType = 0, amountKey: IndexType = 1) {
        bidasks = this.toArray (bidasks);
        const result = [];
        for (let i = 0; i < bidasks.length; i++) {
            result.push (this.parseBidAsk (bidasks[i], priceKey, amountKey));
        }
        return result;
    }

    async fetchL2OrderBook (symbol: string, limit: Int = undefined, params = {}) {
        const orderbook = await this.fetchOrderBook (symbol, limit, params);
        return this.extend (orderbook, {
            'asks': this.sortBy (this.aggregate (orderbook['asks']), 0),
            'bids': this.sortBy (this.aggregate (orderbook['bids']), 0, true),
        });
    }

    filterBySymbol (objects, symbol: string = undefined) {
        if (symbol === undefined) {
            return objects;
        }
        const result = [];
        for (let i = 0; i < objects.length; i++) {
            const objectSymbol = this.safeString (objects[i], 'symbol');
            if (objectSymbol === symbol) {
                result.push (objects[i]);
            }
        }
        return result;
    }

    parseOHLCV (ohlcv, market = undefined) {
        if (Array.isArray (ohlcv)) {
            return [
                this.safeInteger (ohlcv, 0), // timestamp
                this.safeNumber (ohlcv, 1), // open
                this.safeNumber (ohlcv, 2), // high
                this.safeNumber (ohlcv, 3), // low
                this.safeNumber (ohlcv, 4), // close
                this.safeNumber (ohlcv, 5), // volume
            ];
        }
        return ohlcv;
    }

    networkCodeToId (networkCode, currencyCode = undefined) {
        /**
         * @ignore
         * @method
         * @name exchange#networkCodeToId
         * @description tries to convert the provided networkCode (which is expected to be an unified network code) to a network id. In order to achieve this, derived class needs to have 'options->networks' defined.
         * @param {string} networkCode unified network code
         * @param {string} currencyCode unified currency code, but this argument is not required by default, unless there is an exchange (like huobi) that needs an override of the method to be able to pass currencyCode argument additionally
         * @returns {string|undefined} exchange-specific network id
         */
        const networkIdsByCodes = this.safeValue (this.options, 'networks', {});
        let networkId = this.safeString (networkIdsByCodes, networkCode);
        // for example, if 'ETH' is passed for networkCode, but 'ETH' key not defined in `options->networks` object
        if (networkId === undefined) {
            if (currencyCode === undefined) {
                // if currencyCode was not provided, then we just set passed value to networkId
                networkId = networkCode;
            } else {
                // if currencyCode was provided, then we try to find if that currencyCode has a replacement (i.e. ERC20 for ETH)
                const defaultNetworkCodeReplacements = this.safeValue (this.options, 'defaultNetworkCodeReplacements', {});
                if (currencyCode in defaultNetworkCodeReplacements) {
                    // if there is a replacement for the passed networkCode, then we use it to find network-id in `options->networks` object
                    const replacementObject = defaultNetworkCodeReplacements[currencyCode]; // i.e. { 'ERC20': 'ETH' }
                    const keys = Object.keys (replacementObject);
                    for (let i = 0; i < keys.length; i++) {
                        const key = keys[i];
                        const value = replacementObject[key];
                        // if value matches to provided unified networkCode, then we use it's key to find network-id in `options->networks` object
                        if (value === networkCode) {
                            networkId = this.safeString (networkIdsByCodes, key);
                            break;
                        }
                    }
                }
                // if it wasn't found, we just set the provided value to network-id
                if (networkId === undefined) {
                    networkId = networkCode;
                }
            }
        }
        return networkId;
    }

    networkIdToCode (networkId, currencyCode = undefined) {
        /**
         * @ignore
         * @method
         * @name exchange#networkIdToCode
         * @description tries to convert the provided exchange-specific networkId to an unified network Code. In order to achieve this, derived class needs to have "options['networksById']" defined.
         * @param {string} networkId exchange specific network id/title, like: TRON, Trc-20, usdt-erc20, etc
         * @param {string|undefined} currencyCode unified currency code, but this argument is not required by default, unless there is an exchange (like huobi) that needs an override of the method to be able to pass currencyCode argument additionally
         * @returns {string|undefined} unified network code
         */
        const networkCodesByIds = this.safeValue (this.options, 'networksById', {});
        let networkCode = this.safeString (networkCodesByIds, networkId, networkId);
        // replace mainnet network-codes (i.e. ERC20->ETH)
        if (currencyCode !== undefined) {
            const defaultNetworkCodeReplacements = this.safeValue (this.options, 'defaultNetworkCodeReplacements', {});
            if (currencyCode in defaultNetworkCodeReplacements) {
                const replacementObject = this.safeValue (defaultNetworkCodeReplacements, currencyCode, {});
                networkCode = this.safeString (replacementObject, networkCode, networkCode);
            }
        }
        return networkCode;
    }

    handleNetworkCodeAndParams (params) {
        const networkCodeInParams = this.safeString2 (params, 'networkCode', 'network');
        if (networkCodeInParams !== undefined) {
            params = this.omit (params, [ 'networkCode', 'network' ]);
        }
        // if it was not defined by user, we should not set it from 'defaultNetworks', because handleNetworkCodeAndParams is for only request-side and thus we do not fill it with anything. We can only use 'defaultNetworks' after parsing response-side
        return [ networkCodeInParams, params ];
    }

    defaultNetworkCode (currencyCode) {
        let defaultNetworkCode = undefined;
        const defaultNetworks = this.safeValue (this.options, 'defaultNetworks', {});
        if (currencyCode in defaultNetworks) {
            // if currency had set its network in "defaultNetworks", use it
            defaultNetworkCode = defaultNetworks[currencyCode];
        } else {
            // otherwise, try to use the global-scope 'defaultNetwork' value (even if that network is not supported by currency, it doesn't make any problem, this will be just used "at first" if currency supports this network at all)
            const defaultNetwork = this.safeValue (this.options, 'defaultNetwork');
            if (defaultNetwork !== undefined) {
                defaultNetworkCode = defaultNetwork;
            }
        }
        return defaultNetworkCode;
    }

    selectNetworkCodeFromUnifiedNetworks (currencyCode, networkCode, indexedNetworkEntries) {
        return this.selectNetworkKeyFromNetworks (currencyCode, networkCode, indexedNetworkEntries, true);
    }

    selectNetworkIdFromRawNetworks (currencyCode, networkCode, indexedNetworkEntries) {
        return this.selectNetworkKeyFromNetworks (currencyCode, networkCode, indexedNetworkEntries, false);
    }

    selectNetworkKeyFromNetworks (currencyCode, networkCode, indexedNetworkEntries, isIndexedByUnifiedNetworkCode = false) {
        // this method is used against raw & unparse network entries, which are just indexed by network id
        let chosenNetworkId = undefined;
        const availableNetworkIds = Object.keys (indexedNetworkEntries);
        const responseNetworksLength = availableNetworkIds.length;
        if (networkCode !== undefined) {
            if (responseNetworksLength === 0) {
                throw new NotSupported (this.id + ' - ' + networkCode + ' network did not return any result for ' + currencyCode);
            } else {
                // if networkCode was provided by user, we should check it after response, as the referenced exchange doesn't support network-code during request
                const networkId = isIndexedByUnifiedNetworkCode ? networkCode : this.networkCodeToId (networkCode, currencyCode);
                if (networkId in indexedNetworkEntries) {
                    chosenNetworkId = networkId;
                } else {
                    throw new NotSupported (this.id + ' - ' + networkId + ' network was not found for ' + currencyCode + ', use one of ' + availableNetworkIds.join (', '));
                }
            }
        } else {
            if (responseNetworksLength === 0) {
                throw new NotSupported (this.id + ' - no networks were returned for ' + currencyCode);
            } else {
                // if networkCode was not provided by user, then we try to use the default network (if it was defined in "defaultNetworks"), otherwise, we just return the first network entry
                const defaultNetworkCode = this.defaultNetworkCode (currencyCode);
                const defaultNetworkId = isIndexedByUnifiedNetworkCode ? defaultNetworkCode : this.networkCodeToId (defaultNetworkCode, currencyCode);
                chosenNetworkId = (defaultNetworkId in indexedNetworkEntries) ? defaultNetworkId : availableNetworkIds[0];
            }
        }
        return chosenNetworkId;
    }

    safeNumber2 (dictionary, key1, key2, d = undefined) {
        const value = this.safeString2 (dictionary, key1, key2);
        return this.parseNumber (value, d);
    }

    parseOrderBook (orderbook: object, symbol: string, timestamp: number = undefined, bidsKey = 'bids', asksKey = 'asks', priceKey: IndexType = 0, amountKey: IndexType = 1): OrderBook {
        const bids = this.parseBidsAsks (this.safeValue (orderbook, bidsKey, []), priceKey, amountKey);
        const asks = this.parseBidsAsks (this.safeValue (orderbook, asksKey, []), priceKey, amountKey);
        return {
            'symbol': symbol,
            'bids': this.sortBy (bids, 0, true),
            'asks': this.sortBy (asks, 0),
            'timestamp': timestamp,
            'datetime': this.iso8601 (timestamp),
            'nonce': undefined,
        } as any;
    }

    parseOHLCVs (ohlcvs: object[], market: any = undefined, timeframe: string = '1m', since: Int = undefined, limit: Int = undefined): OHLCV[] {
        const results = [];
        for (let i = 0; i < ohlcvs.length; i++) {
            results.push (this.parseOHLCV (ohlcvs[i], market));
        }
        const sorted = this.sortBy (results, 0);
        return this.filterBySinceLimit (sorted, since, limit, 0) as any;
    }

    parseLeverageTiers (response, symbols: string[] = undefined, marketIdKey = undefined) {
        // marketIdKey should only be undefined when response is a dictionary
        symbols = this.marketSymbols (symbols);
        const tiers = {};
        for (let i = 0; i < response.length; i++) {
            const item = response[i];
            const id = this.safeString (item, marketIdKey);
            const market = this.safeMarket (id, undefined, undefined, this.safeString (this.options, 'defaultType'));
            const symbol = market['symbol'];
            const contract = this.safeValue (market, 'contract', false);
            if (contract && ((symbols === undefined) || this.inArray (symbol, symbols))) {
                tiers[symbol] = this.parseMarketLeverageTiers (item, market);
            }
        }
        return tiers;
    }

    async loadTradingLimits (symbols: string[] = undefined, reload = false, params = {}) {
        if (this.has['fetchTradingLimits']) {
            if (reload || !('limitsLoaded' in this.options)) {
                const response = await this.fetchTradingLimits (symbols);
                for (let i = 0; i < symbols.length; i++) {
                    const symbol = symbols[i];
                    this.markets[symbol] = this.deepExtend (this.markets[symbol], response[symbol]);
                }
                this.options['limitsLoaded'] = this.milliseconds ();
            }
        }
        return this.markets;
    }

    safePosition (position): Position {
        // simplified version of: /pull/12765/
        const unrealizedPnlString = this.safeString (position, 'unrealisedPnl');
        const initialMarginString = this.safeString (position, 'initialMargin');
        //
        // PERCENTAGE
        //
        const percentage = this.safeValue (position, 'percentage');
        if ((percentage === undefined) && (unrealizedPnlString !== undefined) && (initialMarginString !== undefined)) {
            // as it was done in all implementations ( aax, btcex, bybit, deribit, ftx, gate, kucoinfutures, phemex )
            const percentageString = Precise.stringMul (Precise.stringDiv (unrealizedPnlString, initialMarginString, 4), '100');
            position['percentage'] = this.parseNumber (percentageString);
        }
        return position as any;
    }

    parsePositions (positions, symbols: string[] = undefined, params = {}): Position[] {
        symbols = this.marketSymbols (symbols);
        positions = this.toArray (positions);
        const result = [];
        for (let i = 0; i < positions.length; i++) {
            const position = this.extend (this.parsePosition (positions[i], undefined), params);
            result.push (position);
        }
        return this.filterByArrayPositions (result, 'symbol', symbols, false);
    }

    parseAccounts (accounts, params = {}) {
        accounts = this.toArray (accounts);
        const result = [];
        for (let i = 0; i < accounts.length; i++) {
            const account = this.extend (this.parseAccount (accounts[i]), params);
            result.push (account);
        }
        return result;
    }

    parseTrades (trades, market: object = undefined, since: Int = undefined, limit: Int = undefined, params = {}): Trade[] {
        trades = this.toArray (trades);
        let result = [];
        for (let i = 0; i < trades.length; i++) {
            const trade = this.extend (this.parseTrade (trades[i], market), params);
            result.push (trade);
        }
        result = this.sortBy2 (result, 'timestamp', 'id');
        const symbol = (market !== undefined) ? market['symbol'] : undefined;
        return this.filterBySymbolSinceLimit (result, symbol, since, limit) as Trade[];
    }

    parseTransactions (transactions, currency: object = undefined, since: Int = undefined, limit: Int = undefined, params = {}) {
        transactions = this.toArray (transactions);
        let result = [];
        for (let i = 0; i < transactions.length; i++) {
            const transaction = this.extend (this.parseTransaction (transactions[i], currency), params);
            result.push (transaction);
        }
        result = this.sortBy (result, 'timestamp');
        const code = (currency !== undefined) ? currency['code'] : undefined;
        return this.filterByCurrencySinceLimit (result, code, since, limit);
    }

    parseTransfers (transfers, currency: object = undefined, since: Int = undefined, limit: Int = undefined, params = {}) {
        transfers = this.toArray (transfers);
        let result = [];
        for (let i = 0; i < transfers.length; i++) {
            const transfer = this.extend (this.parseTransfer (transfers[i], currency), params);
            result.push (transfer);
        }
        result = this.sortBy (result, 'timestamp');
        const code = (currency !== undefined) ? currency['code'] : undefined;
        return this.filterByCurrencySinceLimit (result, code, since, limit);
    }

    parseLedger (data, currency: object = undefined, since: Int = undefined, limit: Int = undefined, params = {}) {
        let result = [];
        const arrayData = this.toArray (data);
        for (let i = 0; i < arrayData.length; i++) {
            const itemOrItems = this.parseLedgerEntry (arrayData[i], currency);
            if (Array.isArray (itemOrItems)) {
                for (let j = 0; j < itemOrItems.length; j++) {
                    result.push (this.extend (itemOrItems[j], params));
                }
            } else {
                result.push (this.extend (itemOrItems, params));
            }
        }
        result = this.sortBy (result, 'timestamp');
        const code = (currency !== undefined) ? currency['code'] : undefined;
        return this.filterByCurrencySinceLimit (result, code, since, limit);
    }

    nonce () {
        return this.seconds ();
    }

    setHeaders (headers) {
        return headers;
    }

    marketId (symbol: string): string {
        const market = this.market (symbol);
        if (market !== undefined) {
            return market['id'];
        }
        return symbol;
    }

    symbol (symbol: string): string {
        const market = this.market (symbol);
        return this.safeString (market, 'symbol', symbol);
    }

    resolvePath (path, params) {
        return [
            this.implodeParams (path, params),
            this.omit (params, this.extractParams (path)),
        ];
    }

    filterByArray (objects, key: IndexType, values = undefined, indexed = true) {
        objects = this.toArray (objects);
        // return all of them if no values were passed
        if (values === undefined || !values) {
            return indexed ? this.indexBy (objects, key) : objects;
        }
        const results = [];
        for (let i = 0; i < objects.length; i++) {
            if (this.inArray (objects[i][key], values)) {
                results.push (objects[i]);
            }
        }
        return indexed ? this.indexBy (results, key) : results;
    }

    async fetch2 (path, api: any = 'public', method = 'GET', params = {}, headers: any = undefined, body: any = undefined, config = {}) {
        if (this.enableRateLimit) {
            const cost = this.calculateRateLimiterCost (api, method, path, params, config);
            await this.throttle (cost);
        }
        this.lastRestRequestTimestamp = this.milliseconds ();
        const request = this.sign (path, api, method, params, headers, body);
        return await this.fetch (request['url'], request['method'], request['headers'], request['body']);
    }

    async request (path, api: any = 'public', method = 'GET', params = {}, headers: any = undefined, body: any = undefined, config = {}) {
        return await this.fetch2 (path, api, method, params, headers, body, config);
    }

    async loadAccounts (reload = false, params = {}) {
        if (reload) {
            this.accounts = await this.fetchAccounts (params);
        } else {
            if (this.accounts) {
                return this.accounts;
            } else {
                this.accounts = await this.fetchAccounts (params);
            }
        }
        this.accountsById = this.indexBy (this.accounts, 'id') as any;
        return this.accounts;
    }

    buildOHLCVC (trades: Trade[], timeframe: string = '1m', since: number = 0, limit: number = 2147483647): OHLCVC[] {
        // given a sorted arrays of trades (recent last) and a timeframe builds an array of OHLCV candles
        // note, default limit value (2147483647) is max int32 value
        const ms = this.parseTimeframe (timeframe) * 1000;
        const ohlcvs = [];
        const i_timestamp = 0;
        // const open = 1;
        const i_high = 2;
        const i_low = 3;
        const i_close = 4;
        const i_volume = 5;
        const i_count = 6;
        const tradesLength = trades.length;
        const oldest = Math.min (tradesLength, limit);
        for (let i = 0; i < oldest; i++) {
            const trade = trades[i];
            const ts = trade['timestamp'];
            if (ts < since) {
                continue;
            }
            const openingTime = Math.floor (ts / ms) * ms; // shift to the edge of m/h/d (but not M)
            if (openingTime < since) { // we don't need bars, that have opening time earlier than requested
                continue;
            }
            const ohlcv_length = ohlcvs.length;
            const candle = ohlcv_length - 1;
            if ((candle === -1) || (openingTime >= this.sum (ohlcvs[candle][i_timestamp], ms))) {
                // moved to a new timeframe -> create a new candle from opening trade
                ohlcvs.push ([
                    openingTime, // timestamp
                    trade['price'], // O
                    trade['price'], // H
                    trade['price'], // L
                    trade['price'], // C
                    trade['amount'], // V
                    1, // count
                ]);
            } else {
                // still processing the same timeframe -> update opening trade
                ohlcvs[candle][i_high] = Math.max (ohlcvs[candle][i_high], trade['price']);
                ohlcvs[candle][i_low] = Math.min (ohlcvs[candle][i_low], trade['price']);
                ohlcvs[candle][i_close] = trade['price'];
                ohlcvs[candle][i_volume] = this.sum (ohlcvs[candle][i_volume], trade['amount']);
                ohlcvs[candle][i_count] = this.sum (ohlcvs[candle][i_count], 1);
            }
        }
        return ohlcvs;
    }

    parseTradingViewOHLCV (ohlcvs, market = undefined, timeframe = '1m', since: Int = undefined, limit: Int = undefined) {
        const result = this.convertTradingViewToOHLCV (ohlcvs);
        return this.parseOHLCVs (result, market, timeframe, since, limit);
    }

    async editLimitBuyOrder (id, symbol, amount, price = undefined, params = {}) {
        return await this.editLimitOrder (id, symbol, 'buy', amount, price, params);
    }

    async editLimitSellOrder (id, symbol, amount, price = undefined, params = {}) {
        return await this.editLimitOrder (id, symbol, 'sell', amount, price, params);
    }

    async editLimitOrder (id, symbol, side, amount, price = undefined, params = {}) {
        return await this.editOrder (id, symbol, 'limit', side, amount, price, params);
    }

    async editOrder (id: string, symbol, type, side, amount = undefined, price = undefined, params = {}): Promise<Order> {
        await this.cancelOrder (id, symbol);
        return await this.createOrder (symbol, type, side, amount, price, params);
    }

    async editOrderWs (id: string, symbol: string, type: OrderType, side: OrderSide, amount: number, price: number = undefined, params = {}): Promise<Order> {
        await this.cancelOrderWs (id, symbol);
        return await this.createOrderWs (symbol, type, side, amount, price, params);
    }

    async fetchPermissions (params = {}) {
        throw new NotSupported (this.id + ' fetchPermissions() is not supported yet');
    }

    async fetchPosition (symbol: string, params = {}): Promise<Position> {
        throw new NotSupported (this.id + ' fetchPosition() is not supported yet');
    }

    async fetchPositionsBySymbol (symbol: string, params = {}): Promise<Position[]> {
        /**
         * @method
         * @name exchange#fetchPositionsBySymbol
         * @description specifically fetches positions for specific symbol, unlike fetchPositions (which can work with multiple symbols, but because of that, it might be slower & more rate-limit consuming)
         * @param {string} symbol unified market symbol of the market the position is held in
         * @param {object} params extra parameters specific to the endpoint
         * @returns {object[]} a list of [position structure]{@link https://docs.ccxt.com/#/?id=position-structure} with maximum 3 items - one position for "one-way" mode, and two positions (long & short) for "two-way" (a.k.a. hedge) mode
         */
        throw new NotSupported (this.id + ' fetchPositionsBySymbol() is not supported yet');
    }

    async fetchPositions (symbols: string[] = undefined, params = {}): Promise<Position[]> {
        throw new NotSupported (this.id + ' fetchPositions() is not supported yet');
    }

    async fetchPositionsRisk (symbols: string[] = undefined, params = {}): Promise<Position[]> {
        throw new NotSupported (this.id + ' fetchPositionsRisk() is not supported yet');
    }

    async fetchBidsAsks (symbols: string[] = undefined, params = {}): Promise<Dictionary<Ticker>> {
        throw new NotSupported (this.id + ' fetchBidsAsks() is not supported yet');
    }

    parseBidAsk (bidask, priceKey: IndexType = 0, amountKey: IndexType = 1) {
        const price = this.safeNumber (bidask, priceKey);
        const amount = this.safeNumber (bidask, amountKey);
        return [ price, amount ];
    }

    safeCurrency (currencyId?: string, currency: any = undefined) {
        if ((currencyId === undefined) && (currency !== undefined)) {
            return currency;
        }
        if ((this.currencies_by_id !== undefined) && (currencyId in this.currencies_by_id) && (this.currencies_by_id[currencyId] !== undefined)) {
            return this.currencies_by_id[currencyId];
        }
        let code = currencyId;
        if (currencyId !== undefined) {
            code = this.commonCurrencyCode (currencyId.toUpperCase ());
        }
        return {
            'id': currencyId,
            'code': code,
        };
    }

    safeMarket (marketId = undefined, market = undefined, delimiter = undefined, marketType = undefined) {
        const result = {
            'id': marketId,
            'symbol': marketId,
            'base': undefined,
            'quote': undefined,
            'baseId': undefined,
            'quoteId': undefined,
            'active': undefined,
            'type': undefined,
            'linear': undefined,
            'inverse': undefined,
            'spot': false,
            'swap': false,
            'future': false,
            'option': false,
            'margin': false,
            'contract': false,
            'contractSize': undefined,
            'expiry': undefined,
            'expiryDatetime': undefined,
            'optionType': undefined,
            'strike': undefined,
            'settle': undefined,
            'settleId': undefined,
            'precision': {
                'amount': undefined,
                'price': undefined,
            },
            'limits': {
                'amount': {
                    'min': undefined,
                    'max': undefined,
                },
                'price': {
                    'min': undefined,
                    'max': undefined,
                },
                'cost': {
                    'min': undefined,
                    'max': undefined,
                },
            },
            'info': undefined,
        };
        if (marketId !== undefined) {
            if ((this.markets_by_id !== undefined) && (marketId in this.markets_by_id)) {
                const markets = this.markets_by_id[marketId];
                const numMarkets = markets.length;
                if (numMarkets === 1) {
                    return markets[0];
                } else {
                    if ((marketType === undefined) && (market === undefined)) {
                        throw new ArgumentsRequired (this.id + ' safeMarket() requires a fourth argument for ' + marketId + ' to disambiguate between different markets with the same market id');
                    }
                    const inferredMarketType = (marketType === undefined) ? market['type'] : marketType;
                    for (let i = 0; i < markets.length; i++) {
                        const market = markets[i];
                        if (market[inferredMarketType]) {
                            return market;
                        }
                    }
                }
            } else if (delimiter !== undefined) {
                const parts = marketId.split (delimiter);
                const partsLength = parts.length;
                if (partsLength === 2) {
                    result['baseId'] = this.safeString (parts, 0);
                    result['quoteId'] = this.safeString (parts, 1);
                    result['base'] = this.safeCurrencyCode (result['baseId']);
                    result['quote'] = this.safeCurrencyCode (result['quoteId']);
                    result['symbol'] = result['base'] + '/' + result['quote'];
                    return result;
                } else {
                    return result;
                }
            }
        }
        if (market !== undefined) {
            return market;
        }
        return result;
    }

    checkRequiredCredentials (error = true) {
        const keys = Object.keys (this.requiredCredentials);
        for (let i = 0; i < keys.length; i++) {
            const key = keys[i];
            if (this.requiredCredentials[key] && !this[key]) {
                if (error) {
                    throw new AuthenticationError (this.id + ' requires "' + key + '" credential');
                } else {
                    return false;
                }
            }
        }
        return true;
    }

    oath () {
        if (this.twofa !== undefined) {
            return totp (this.twofa);
        } else {
            throw new ExchangeError (this.id + ' exchange.twofa has not been set for 2FA Two-Factor Authentication');
        }
    }

    async fetchBalance (params = {}): Promise<Balances> {
        throw new NotSupported (this.id + ' fetchBalance() is not supported yet');
    }

    async fetchBalanceWs (params = {}): Promise<Balances> {
        throw new NotSupported (this.id + ' fetchBalanceWs() is not supported yet');
    }

    parseBalance (response): Balances {
        throw new NotSupported (this.id + ' parseBalance() is not supported yet');
    }

    async watchBalance (params = {}): Promise<Balances> {
        throw new NotSupported (this.id + ' watchBalance() is not supported yet');
    }

    async fetchPartialBalance (part, params = {}) {
        const balance = await this.fetchBalance (params);
        return balance[part];
    }

    async fetchFreeBalance (params = {}) {
        return await this.fetchPartialBalance ('free', params);
    }

    async fetchUsedBalance (params = {}) {
        return await this.fetchPartialBalance ('used', params);
    }

    async fetchTotalBalance (params = {}) {
        return await this.fetchPartialBalance ('total', params);
    }

    async fetchStatus (params = {}) {
        if (this.has['fetchTime']) {
            const time = await this.fetchTime (params);
            this.status = this.extend (this.status, {
                'updated': time,
                'info': time,
            });
        }
        if (!('info' in this.status)) {
            this.status['info'] = undefined;
        }
        return this.status;
    }

    async fetchFundingFee (code: string, params = {}) {
        const warnOnFetchFundingFee = this.safeValue (this.options, 'warnOnFetchFundingFee', true);
        if (warnOnFetchFundingFee) {
            throw new NotSupported (this.id + ' fetchFundingFee() method is deprecated, it will be removed in July 2022, please, use fetchTransactionFee() or set exchange.options["warnOnFetchFundingFee"] = false to suppress this warning');
        }
        return await this.fetchTransactionFee (code, params);
    }

    async fetchFundingFees (codes: string[] = undefined, params = {}) {
        const warnOnFetchFundingFees = this.safeValue (this.options, 'warnOnFetchFundingFees', true);
        if (warnOnFetchFundingFees) {
            throw new NotSupported (this.id + ' fetchFundingFees() method is deprecated, it will be removed in July 2022. Please, use fetchTransactionFees() or set exchange.options["warnOnFetchFundingFees"] = false to suppress this warning');
        }
        return await this.fetchTransactionFees (codes, params);
    }

    async fetchTransactionFee (code: string, params = {}) {
        if (!this.has['fetchTransactionFees']) {
            throw new NotSupported (this.id + ' fetchTransactionFee() is not supported yet');
        }
        return await this.fetchTransactionFees ([ code ], params);
    }

    async fetchTransactionFees (codes: string[] = undefined, params = {}): Promise<any> {
        throw new NotSupported (this.id + ' fetchTransactionFees() is not supported yet');
    }

    async fetchDepositWithdrawFees (codes: string[] = undefined, params = {}): Promise<any> {
        throw new NotSupported (this.id + ' fetchDepositWithdrawFees() is not supported yet');
    }

    async fetchDepositWithdrawFee (code: string, params = {}) {
        if (!this.has['fetchDepositWithdrawFees']) {
            throw new NotSupported (this.id + ' fetchDepositWithdrawFee() is not supported yet');
        }
        const fees = await this.fetchDepositWithdrawFees ([ code ], params);
        return this.safeValue (fees, code);
    }

    getSupportedMapping (key, mapping = {}) {
        if (key in mapping) {
            return mapping[key];
        } else {
            throw new NotSupported (this.id + ' ' + key + ' does not have a value in mapping');
        }
    }

    async fetchBorrowRate (code: string, params = {}) {
        await this.loadMarkets ();
        if (!this.has['fetchBorrowRates']) {
            throw new NotSupported (this.id + ' fetchBorrowRate() is not supported yet');
        }
        const borrowRates = await this.fetchBorrowRates (params);
        const rate = this.safeValue (borrowRates, code);
        if (rate === undefined) {
            throw new ExchangeError (this.id + ' fetchBorrowRate() could not find the borrow rate for currency code ' + code);
        }
        return rate;
    }

    handleOptionAndParams (params, methodName, optionName, defaultValue = undefined) {
        // This method can be used to obtain method specific properties, i.e: this.handleOptionAndParams (params, 'fetchPosition', 'marginMode', 'isolated')
        const defaultOptionName = 'default' + this.capitalize (optionName); // we also need to check the 'defaultXyzWhatever'
        // check if params contain the key
        let value = this.safeValue2 (params, optionName, defaultOptionName);
        if (value !== undefined) {
            params = this.omit (params, [ optionName, defaultOptionName ]);
        } else {
            // check if exchange has properties for this method
            const exchangeWideMethodOptions = this.safeValue (this.options, methodName);
            if (exchangeWideMethodOptions !== undefined) {
                // check if the option is defined inside this method's props
                value = this.safeValue2 (exchangeWideMethodOptions, optionName, defaultOptionName);
            }
            if (value === undefined) {
                // if it's still undefined, check if global exchange-wide option exists
                value = this.safeValue2 (this.options, optionName, defaultOptionName);
            }
            // if it's still undefined, use the default value
            value = (value !== undefined) ? value : defaultValue;
        }
        return [ value, params ];
    }

    handleOption (methodName, optionName, defaultValue = undefined) {
        // eslint-disable-next-line no-unused-vars
        const [ result, empty ] = this.handleOptionAndParams ({}, methodName, optionName, defaultValue);
        return result;
    }

    handleMarketTypeAndParams (methodName, market = undefined, params = {}): any {
        const defaultType = this.safeString2 (this.options, 'defaultType', 'type', 'spot');
        const methodOptions = this.safeValue (this.options, methodName);
        let methodType = defaultType;
        if (methodOptions !== undefined) {
            if (typeof methodOptions === 'string') {
                methodType = methodOptions;
            } else {
                methodType = this.safeString2 (methodOptions, 'defaultType', 'type', methodType);
            }
        }
        const marketType = (market === undefined) ? methodType : market['type'];
        const type = this.safeString2 (params, 'defaultType', 'type', marketType);
        params = this.omit (params, [ 'defaultType', 'type' ]);
        return [ type, params ];
    }

    handleSubTypeAndParams (methodName, market = undefined, params = {}, defaultValue = undefined) {
        let subType = undefined;
        // if set in params, it takes precedence
        const subTypeInParams = this.safeString2 (params, 'subType', 'defaultSubType');
        // avoid omitting if it's not present
        if (subTypeInParams !== undefined) {
            subType = subTypeInParams;
            params = this.omit (params, [ 'subType', 'defaultSubType' ]);
        } else {
            // at first, check from market object
            if (market !== undefined) {
                if (market['linear']) {
                    subType = 'linear';
                } else if (market['inverse']) {
                    subType = 'inverse';
                }
            }
            // if it was not defined in market object
            if (subType === undefined) {
                const values = this.handleOptionAndParams (undefined, methodName, 'subType', defaultValue); // no need to re-test params here
                subType = values[0];
            }
        }
        return [ subType, params ];
    }

    handleMarginModeAndParams (methodName, params = {}, defaultValue = undefined) {
        /**
         * @ignore
         * @method
         * @param {object} [params] extra parameters specific to the exchange api endpoint
         * @returns {Array} the marginMode in lowercase as specified by params["marginMode"], params["defaultMarginMode"] this.options["marginMode"] or this.options["defaultMarginMode"]
         */
        return this.handleOptionAndParams (params, methodName, 'marginMode', defaultValue);
    }

    throwExactlyMatchedException (exact, string, message) {
        if (string in exact) {
            throw new exact[string] (message);
        }
    }

    throwBroadlyMatchedException (broad, string, message) {
        const broadKey = this.findBroadlyMatchedKey (broad, string);
        if (broadKey !== undefined) {
            throw new broad[broadKey] (message);
        }
    }

    findBroadlyMatchedKey (broad, string) {
        // a helper for matching error strings exactly vs broadly
        const keys = Object.keys (broad);
        for (let i = 0; i < keys.length; i++) {
            const key = keys[i];
            if (string !== undefined) { // #issues/12698
                if (string.indexOf (key) >= 0) {
                    return key;
                }
            }
        }
        return undefined;
    }

    handleErrors (statusCode, statusText, url, method, responseHeaders, responseBody, response, requestHeaders, requestBody) {
        // it is a stub method that must be overrided in the derived exchange classes
        // throw new NotSupported (this.id + ' handleErrors() not implemented yet');
        return undefined;
    }

    calculateRateLimiterCost (api, method, path, params, config = {}) {
        return this.safeValue (config, 'cost', 1);
    }

    async fetchTicker (symbol: string, params = {}): Promise<Ticker> {
        if (this.has['fetchTickers']) {
            await this.loadMarkets ();
            const market = this.market (symbol);
            symbol = market['symbol'];
            const tickers = await this.fetchTickers ([ symbol ], params);
            const ticker = this.safeValue (tickers, symbol);
            if (ticker === undefined) {
                throw new NullResponse (this.id + ' fetchTickers() could not find a ticker for ' + symbol);
            } else {
                return ticker;
            }
        } else {
            throw new NotSupported (this.id + ' fetchTicker() is not supported yet');
        }
    }

    async watchTicker (symbol: string, params = {}): Promise<Ticker> {
        throw new NotSupported (this.id + ' watchTicker() is not supported yet');
    }

    async fetchTickers (symbols: string[] = undefined, params = {}): Promise<Dictionary<Ticker>> {
        throw new NotSupported (this.id + ' fetchTickers() is not supported yet');
    }

    async watchTickers (symbols: string[] = undefined, params = {}): Promise<Dictionary<Ticker>> {
        throw new NotSupported (this.id + ' watchTickers() is not supported yet');
    }

    async fetchOrder (id: string, symbol: string = undefined, params = {}): Promise<Order> {
        throw new NotSupported (this.id + ' fetchOrder() is not supported yet');
    }

    async fetchOrderWs (id: string, symbol: string = undefined, params = {}): Promise<Order> {
        throw new NotSupported (this.id + ' fetchOrderWs() is not supported yet');
    }

    async fetchOrderStatus (id: string, symbol: string = undefined, params = {}): Promise<string> {
        // TODO: TypeScript: change method signature by replacing
        // Promise<string> with Promise<Order['status']>.
        const order = await this.fetchOrder (id, symbol, params);
        return order['status'];
    }

    async fetchUnifiedOrder (order, params = {}): Promise<Order> {
        return await this.fetchOrder (this.safeValue (order, 'id'), this.safeValue (order, 'symbol'), params);
    }

    async createOrder (symbol: string, type: OrderType, side: OrderSide, amount, price = undefined, params = {}): Promise<Order> {
        throw new NotSupported (this.id + ' createOrder() is not supported yet');
    }

    async createOrderWs (symbol: string, type: OrderType, side: OrderSide, amount: number, price: number = undefined, params = {}): Promise<Order> {
        throw new NotSupported (this.id + ' createOrderWs() is not supported yet');
    }

    async cancelOrder (id: string, symbol: string = undefined, params = {}): Promise<any> {
        throw new NotSupported (this.id + ' cancelOrder() is not supported yet');
    }

    async cancelOrderWs (id: string, symbol: string = undefined, params = {}): Promise<any> {
        throw new NotSupported (this.id + ' cancelOrderWs() is not supported yet');
    }

    async cancelOrdersWs (ids: string[], symbol: string = undefined, params = {}): Promise<any> {
        throw new NotSupported (this.id + ' cancelOrdersWs() is not supported yet');
    }

    async cancelAllOrders (symbol: string = undefined, params = {}): Promise<any> {
        throw new NotSupported (this.id + ' cancelAllOrders() is not supported yet');
    }

    async cancelAllOrdersWs (symbol: string = undefined, params = {}): Promise<any> {
        throw new NotSupported (this.id + ' cancelAllOrdersWs() is not supported yet');
    }

    async cancelUnifiedOrder (order, params = {}) {
        return this.cancelOrder (this.safeValue (order, 'id'), this.safeValue (order, 'symbol'), params);
    }

    async fetchOrders (symbol: string = undefined, since: Int = undefined, limit: Int = undefined, params = {}): Promise<Order[]> {
        throw new NotSupported (this.id + ' fetchOrders() is not supported yet');
    }

    async fetchOrderTrades (id: string, symbol: string = undefined, since: Int = undefined, limit: Int = undefined, params = {}): Promise<Trade[]> {
        throw new NotSupported (this.id + ' fetchOrderTrades() is not supported yet');
    }

    async watchOrders (symbol: string = undefined, since: Int = undefined, limit: Int = undefined, params = {}): Promise<Order[]> {
        throw new NotSupported (this.id + ' watchOrders() is not supported yet');
    }

    async fetchOpenOrders (symbol: string = undefined, since: Int = undefined, limit: Int = undefined, params = {}): Promise<Order[]> {
        throw new NotSupported (this.id + ' fetchOpenOrders() is not supported yet');
    }

    async fetchOpenOrdersWs (symbol: string = undefined, since: Int = undefined, limit: Int = undefined, params = {}): Promise<Order[]> {
        throw new NotSupported (this.id + ' fetchOpenOrdersWs() is not supported yet');
    }

    async fetchClosedOrders (symbol: string = undefined, since: Int = undefined, limit: Int = undefined, params = {}): Promise<Order[]> {
        throw new NotSupported (this.id + ' fetchClosedOrders() is not supported yet');
    }

    async fetchMyTrades (symbol: string = undefined, since: Int = undefined, limit: Int = undefined, params = {}): Promise<Trade[]> {
        throw new NotSupported (this.id + ' fetchMyTrades() is not supported yet');
    }

    async fetchMyTradesWs (symbol: string = undefined, since: Int = undefined, limit: Int = undefined, params = {}): Promise<Trade[]> {
        throw new NotSupported (this.id + ' fetchMyTradesWs() is not supported yet');
    }

    async watchMyTrades (symbol: string = undefined, since: Int = undefined, limit: Int = undefined, params = {}): Promise<Trade[]> {
        throw new NotSupported (this.id + ' watchMyTrades() is not supported yet');
    }

    async fetchOHLCVWs (symbol: string, timeframe: string = '1m', since: Int = undefined, limit: Int = undefined, params = {}): Promise<OHLCV[]> {
        throw new NotSupported (this.id + ' fetchOHLCVWs() is not supported yet');
    }

    async fetchDepositsWithdrawals (code: string = undefined, since: Int = undefined, limit: Int = undefined, params = {}): Promise<any> {
        /**
         * @method
         * @name exchange#fetchDepositsWithdrawals
         * @description fetch history of deposits and withdrawals
         * @param {string} [code] unified currency code for the currency of the deposit/withdrawals, default is undefined
         * @param {int} [since] timestamp in ms of the earliest deposit/withdrawal, default is undefined
         * @param {int} [limit] max number of deposit/withdrawals to return, default is undefined
         * @param {object} [params] extra parameters specific to the exchange api endpoint
         * @returns {object} a list of [transaction structures]{@link https://docs.ccxt.com/en/latest/manual.html#transaction-structure}
         */
        throw new NotSupported (this.id + ' fetchDepositsWithdrawals() is not supported yet');
    }

    async fetchDeposits (symbol: string = undefined, since: Int = undefined, limit: Int = undefined, params = {}): Promise<any> {
        throw new NotSupported (this.id + ' fetchDeposits() is not supported yet');
    }

    async fetchWithdrawals (symbol: string = undefined, since: Int = undefined, limit: Int = undefined, params = {}): Promise<any> {
        throw new NotSupported (this.id + ' fetchWithdrawals() is not supported yet');
    }

    async fetchOpenInterest (symbol: string, params = {}): Promise<any> {
        throw new NotSupported (this.id + ' fetchOpenInterest() is not supported yet');
    }

    parseLastPrice (price, market = undefined): any {
        throw new NotSupported (this.id + ' parseLastPrice() is not supported yet');
    }

    async fetchDepositAddress (code: string, params = {}) {
        if (this.has['fetchDepositAddresses']) {
            const depositAddresses = await this.fetchDepositAddresses ([ code ], params);
            const depositAddress = this.safeValue (depositAddresses, code);
            if (depositAddress === undefined) {
                throw new InvalidAddress (this.id + ' fetchDepositAddress() could not find a deposit address for ' + code + ', make sure you have created a corresponding deposit address in your wallet on the exchange website');
            } else {
                return depositAddress;
            }
        } else {
            throw new NotSupported (this.id + ' fetchDepositAddress() is not supported yet');
        }
    }

    account (): Balance {
        return {
            'free': undefined,
            'used': undefined,
            'total': undefined,
        };
    }

    commonCurrencyCode (currency: string) {
        if (!this.substituteCommonCurrencyCodes) {
            return currency;
        }
        return this.safeString (this.commonCurrencies, currency, currency);
    }

    currency (code) {
        if (this.currencies === undefined) {
            throw new ExchangeError (this.id + ' currencies not loaded');
        }
        if (typeof code === 'string') {
            if (code in this.currencies) {
                return this.currencies[code];
            } else if (code in this.currencies_by_id) {
                return this.currencies_by_id[code];
            }
        }
        throw new ExchangeError (this.id + ' does not have currency code ' + code);
    }

    market (symbol: string) {
        if (this.markets === undefined) {
            throw new ExchangeError (this.id + ' markets not loaded');
        }
        if (typeof symbol === 'string') {
            if (symbol in this.markets) {
                return this.markets[symbol];
            } else if (symbol in this.markets_by_id) {
                const markets = this.markets_by_id[symbol];
                const defaultType = this.safeString2 (this.options, 'defaultType', 'defaultSubType', 'spot');
                for (let i = 0; i < markets.length; i++) {
                    const market = markets[i];
                    if (market[defaultType]) {
                        return market;
                    }
                }
                return markets[0];
            }
        }
        throw new BadSymbol (this.id + ' does not have market symbol ' + symbol);
    }

    handleWithdrawTagAndParams (tag, params): any {
        if (typeof tag === 'object') {
            params = this.extend (tag, params);
            tag = undefined;
        }
        if (tag === undefined) {
            tag = this.safeString (params, 'tag');
            if (tag !== undefined) {
                params = this.omit (params, 'tag');
            }
        }
        return [ tag, params ];
    }

    async createLimitOrder (symbol: string, side: OrderSide, amount, price, params = {}): Promise<Order> {
        return await this.createOrder (symbol, 'limit', side, amount, price, params);
    }

    async createMarketOrder (symbol: string, side: OrderSide, amount, price = undefined, params = {}): Promise<Order> {
        return await this.createOrder (symbol, 'market', side, amount, price, params);
    }

    async createLimitBuyOrder (symbol: string, amount, price, params = {}): Promise<Order> {
        return await this.createOrder (symbol, 'limit', 'buy', amount, price, params);
    }

    async createLimitSellOrder (symbol: string, amount, price, params = {}): Promise<Order> {
        return await this.createOrder (symbol, 'limit', 'sell', amount, price, params);
    }

    async createMarketBuyOrder (symbol: string, amount, params = {}): Promise<Order> {
        return await this.createOrder (symbol, 'market', 'buy', amount, undefined, params);
    }

    async createMarketSellOrder (symbol: string, amount, params = {}): Promise<Order> {
        return await this.createOrder (symbol, 'market', 'sell', amount, undefined, params);
    }

    costToPrecision (symbol: string, cost) {
        const market = this.market (symbol);
        return this.decimalToPrecision (cost, TRUNCATE, market['precision']['price'], this.precisionMode, this.paddingMode);
    }

    priceToPrecision (symbol: string, price): string {
        const market = this.market (symbol);
        const result = this.decimalToPrecision (price, ROUND, market['precision']['price'], this.precisionMode, this.paddingMode);
        if (result === '0') {
            throw new InvalidOrder (this.id + ' price of ' + market['symbol'] + ' must be greater than minimum price precision of ' + this.numberToString (market['precision']['price']));
        }
        return result;
    }

    amountToPrecision (symbol: string, amount) {
        const market = this.market (symbol);
        const result = this.decimalToPrecision (amount, TRUNCATE, market['precision']['amount'], this.precisionMode, this.paddingMode);
        if (result === '0') {
            throw new InvalidOrder (this.id + ' amount of ' + market['symbol'] + ' must be greater than minimum amount precision of ' + this.numberToString (market['precision']['amount']));
        }
        return result;
    }

    feeToPrecision (symbol: string, fee) {
        const market = this.market (symbol);
        return this.decimalToPrecision (fee, ROUND, market['precision']['price'], this.precisionMode, this.paddingMode);
    }

    currencyToPrecision (code: string, fee, networkCode = undefined) {
        const currency = this.currencies[code];
        let precision = this.safeValue (currency, 'precision');
        if (networkCode !== undefined) {
            const networks = this.safeValue (currency, 'networks', {});
            const networkItem = this.safeValue (networks, networkCode, {});
            precision = this.safeValue (networkItem, 'precision', precision);
        }
        if (precision === undefined) {
            return fee;
        } else {
            return this.decimalToPrecision (fee, ROUND, precision, this.precisionMode, this.paddingMode);
        }
    }

    isTickPrecision () {
        return this.precisionMode === TICK_SIZE;
    }

    isDecimalPrecision () {
        return this.precisionMode === DECIMAL_PLACES;
    }

    isSignificantPrecision () {
        return this.precisionMode === SIGNIFICANT_DIGITS;
    }

    safeNumber (obj: object, key: IndexType, defaultNumber: number = undefined): number {
        const value = this.safeString (obj, key);
        return this.parseNumber (value, defaultNumber);
    }

    safeNumberN (obj: object, arr: IndexType[], defaultNumber: number = undefined): number {
        const value = this.safeStringN (obj, arr);
        return this.parseNumber (value, defaultNumber);
    }

    parsePrecision (precision?: string) {
        /**
         * @ignore
         * @method
         * @param {string} precision The number of digits to the right of the decimal
         * @returns {string} a string number equal to 1e-precision
         */
        if (precision === undefined) {
            return undefined;
        }
        const precisionNumber = parseInt (precision);
        if (precisionNumber === 0) {
            return '1';
        }
        let parsedPrecision = '0.';
        for (let i = 0; i < precisionNumber - 1; i++) {
            parsedPrecision = parsedPrecision + '0';
        }
        return parsedPrecision + '1';
    }

    async loadTimeDifference (params = {}) {
        const serverTime = await this.fetchTime (params);
        const after = this.milliseconds ();
        this.options['timeDifference'] = after - serverTime;
        return this.options['timeDifference'];
    }

    implodeHostname (url: string) {
        return this.implodeParams (url, { 'hostname': this.hostname });
    }

    async fetchMarketLeverageTiers (symbol: string, params = {}) {
        if (this.has['fetchLeverageTiers']) {
            const market = this.market (symbol);
            if (!market['contract']) {
                throw new BadSymbol (this.id + ' fetchMarketLeverageTiers() supports contract markets only');
            }
            const tiers = await this.fetchLeverageTiers ([ symbol ]);
            return this.safeValue (tiers, symbol);
        } else {
            throw new NotSupported (this.id + ' fetchMarketLeverageTiers() is not supported yet');
        }
    }

    async createPostOnlyOrder (symbol: string, type: OrderType, side: OrderSide, amount, price, params = {}) {
        if (!this.has['createPostOnlyOrder']) {
            throw new NotSupported (this.id + 'createPostOnlyOrder() is not supported yet');
        }
        const query = this.extend (params, { 'postOnly': true });
        return await this.createOrder (symbol, type, side, amount, price, query);
    }

    async createReduceOnlyOrder (symbol: string, type: OrderType, side: OrderSide, amount, price, params = {}) {
        if (!this.has['createReduceOnlyOrder']) {
            throw new NotSupported (this.id + 'createReduceOnlyOrder() is not supported yet');
        }
        const query = this.extend (params, { 'reduceOnly': true });
        return await this.createOrder (symbol, type, side, amount, price, query);
    }

    async createStopOrder (symbol: string, type: OrderType, side: OrderSide, amount, price = undefined, stopPrice = undefined, params = {}) {
        if (!this.has['createStopOrder']) {
            throw new NotSupported (this.id + ' createStopOrder() is not supported yet');
        }
        if (stopPrice === undefined) {
            throw new ArgumentsRequired (this.id + ' create_stop_order() requires a stopPrice argument');
        }
        const query = this.extend (params, { 'stopPrice': stopPrice });
        return await this.createOrder (symbol, type, side, amount, price, query);
    }

    async createStopLimitOrder (symbol: string, side: OrderSide, amount, price, stopPrice, params = {}) {
        if (!this.has['createStopLimitOrder']) {
            throw new NotSupported (this.id + ' createStopLimitOrder() is not supported yet');
        }
        const query = this.extend (params, { 'stopPrice': stopPrice });
        return await this.createOrder (symbol, 'limit', side, amount, price, query);
    }

    async createStopMarketOrder (symbol: string, side: OrderSide, amount, stopPrice, params = {}) {
        if (!this.has['createStopMarketOrder']) {
            throw new NotSupported (this.id + ' createStopMarketOrder() is not supported yet');
        }
        const query = this.extend (params, { 'stopPrice': stopPrice });
        return await this.createOrder (symbol, 'market', side, amount, undefined, query);
    }

    safeCurrencyCode (currencyId?: string, currency: any = undefined) {
        currency = this.safeCurrency (currencyId, currency);
        return currency['code'];
    }

    filterBySymbolSinceLimit (array, symbol: string = undefined, since: Int = undefined, limit: Int = undefined, tail = false) {
        return this.filterByValueSinceLimit (array, 'symbol', symbol, since, limit, 'timestamp', tail);
    }

    filterByCurrencySinceLimit (array, code = undefined, since: Int = undefined, limit: Int = undefined, tail = false) {
        return this.filterByValueSinceLimit (array, 'currency', code, since, limit, 'timestamp', tail);
    }

    parseLastPrices (pricesData, symbols: string[] = undefined, params = {}) {
        //
        // the value of tickers is either a dict or a list
        //
        // dict
        //
        //     {
        //         'marketId1': { ... },
        //         'marketId2': { ... },
        //         ...
        //     }
        //
        // list
        //
        //     [
        //         { 'market': 'marketId1', ... },
        //         { 'market': 'marketId2', ... },
        //         ...
        //     ]
        //
        const results = [];
        if (Array.isArray (pricesData)) {
            for (let i = 0; i < pricesData.length; i++) {
                const priceData = this.extend (this.parseLastPrice (pricesData[i]), params);
                results.push (priceData);
            }
        } else {
            const marketIds = Object.keys (pricesData);
            for (let i = 0; i < marketIds.length; i++) {
                const marketId = marketIds[i];
                const market = this.safeMarket (marketId);
                const priceData = this.extend (this.parseLastPrice (pricesData[marketId], market), params);
                results.push (priceData);
            }
        }
        symbols = this.marketSymbols (symbols);
        return this.filterByArray (results, 'symbol', symbols);
    }

    parseTickers (tickers, symbols: string[] = undefined, params = {}): Dictionary<Ticker> {
        //
        // the value of tickers is either a dict or a list
        //
        // dict
        //
        //     {
        //         'marketId1': { ... },
        //         'marketId2': { ... },
        //         'marketId3': { ... },
        //         ...
        //     }
        //
        // list
        //
        //     [
        //         { 'market': 'marketId1', ... },
        //         { 'market': 'marketId2', ... },
        //         { 'market': 'marketId3', ... },
        //         ...
        //     ]
        //
        const results = [];
        if (Array.isArray (tickers)) {
            for (let i = 0; i < tickers.length; i++) {
                const ticker = this.extend (this.parseTicker (tickers[i]), params);
                results.push (ticker);
            }
        } else {
            const marketIds = Object.keys (tickers);
            for (let i = 0; i < marketIds.length; i++) {
                const marketId = marketIds[i];
                const market = this.safeMarket (marketId);
                const ticker = this.extend (this.parseTicker (tickers[marketId], market), params);
                results.push (ticker);
            }
        }
        symbols = this.marketSymbols (symbols);
        return this.filterByArray (results, 'symbol', symbols);
    }

    parseDepositAddresses (addresses, codes: string[] = undefined, indexed = true, params = {}) {
        let result = [];
        for (let i = 0; i < addresses.length; i++) {
            const address = this.extend (this.parseDepositAddress (addresses[i]), params);
            result.push (address);
        }
        if (codes !== undefined) {
            result = this.filterByArray (result, 'currency', codes, false);
        }
        if (indexed) {
            return this.indexBy (result, 'currency');
        }
        return result;
    }

    parseBorrowInterests (response, market = undefined) {
        const interests = [];
        for (let i = 0; i < response.length; i++) {
            const row = response[i];
            interests.push (this.parseBorrowInterest (row, market));
        }
        return interests;
    }

    parseFundingRateHistories (response, market = undefined, since: Int = undefined, limit: Int = undefined) {
        const rates = [];
        for (let i = 0; i < response.length; i++) {
            const entry = response[i];
            rates.push (this.parseFundingRateHistory (entry, market));
        }
        const sorted = this.sortBy (rates, 'timestamp');
        const symbol = (market === undefined) ? undefined : market['symbol'];
        return this.filterBySymbolSinceLimit (sorted, symbol, since, limit);
    }

    safeSymbol (marketId, market = undefined, delimiter = undefined, marketType = undefined) {
        market = this.safeMarket (marketId, market, delimiter, marketType);
        return market['symbol'];
    }

    parseFundingRate (contract: string, market = undefined) {
        throw new NotSupported (this.id + ' parseFundingRate() is not supported yet');
    }

    parseFundingRates (response, market = undefined) {
        const result = {};
        for (let i = 0; i < response.length; i++) {
            const parsed = this.parseFundingRate (response[i], market);
            result[parsed['symbol']] = parsed;
        }
        return result;
    }

    isTriggerOrder (params) {
        const isTrigger = this.safeValue2 (params, 'trigger', 'stop');
        if (isTrigger) {
            params = this.omit (params, [ 'trigger', 'stop' ]);
        }
        return [ isTrigger, params ];
    }

    isPostOnly (isMarketOrder: boolean, exchangeSpecificParam, params = {}) {
        /**
         * @ignore
         * @method
         * @param {string} type Order type
         * @param {boolean} exchangeSpecificParam exchange specific postOnly
         * @param {object} [params] exchange specific params
         * @returns {boolean} true if a post only order, false otherwise
         */
        const timeInForce = this.safeStringUpper (params, 'timeInForce');
        let postOnly = this.safeValue2 (params, 'postOnly', 'post_only', false);
        // we assume timeInForce is uppercase from safeStringUpper (params, 'timeInForce')
        const ioc = timeInForce === 'IOC';
        const fok = timeInForce === 'FOK';
        const timeInForcePostOnly = timeInForce === 'PO';
        postOnly = postOnly || timeInForcePostOnly || exchangeSpecificParam;
        if (postOnly) {
            if (ioc || fok) {
                throw new InvalidOrder (this.id + ' postOnly orders cannot have timeInForce equal to ' + timeInForce);
            } else if (isMarketOrder) {
                throw new InvalidOrder (this.id + ' market orders cannot be postOnly');
            } else {
                return true;
            }
        } else {
            return false;
        }
    }

    handlePostOnly (isMarketOrder: boolean, exchangeSpecificPostOnlyOption: boolean, params: any = {}) {
        /**
         * @ignore
         * @method
         * @param {string} type Order type
         * @param {boolean} exchangeSpecificBoolean exchange specific postOnly
         * @param {object} [params] exchange specific params
         * @returns {Array}
         */
        const timeInForce = this.safeStringUpper (params, 'timeInForce');
        let postOnly = this.safeValue (params, 'postOnly', false);
        const ioc = timeInForce === 'IOC';
        const fok = timeInForce === 'FOK';
        const po = timeInForce === 'PO';
        postOnly = postOnly || po || exchangeSpecificPostOnlyOption;
        if (postOnly) {
            if (ioc || fok) {
                throw new InvalidOrder (this.id + ' postOnly orders cannot have timeInForce equal to ' + timeInForce);
            } else if (isMarketOrder) {
                throw new InvalidOrder (this.id + ' market orders cannot be postOnly');
            } else {
                if (po) {
                    params = this.omit (params, 'timeInForce');
                }
                params = this.omit (params, 'postOnly');
                return [ true, params ];
            }
        }
        return [ false, params ];
    }

    async fetchLastPrices (symbols: string[] = undefined, params = {}) {
        throw new NotSupported (this.id + ' fetchLastPrices() is not supported yet');
    }

    async fetchTradingFees (params = {}): Promise<any> {
        throw new NotSupported (this.id + ' fetchTradingFees() is not supported yet');
    }

    async fetchTradingFee (symbol: string, params = {}) {
        if (!this.has['fetchTradingFees']) {
            throw new NotSupported (this.id + ' fetchTradingFee() is not supported yet');
        }
        return await this.fetchTradingFees (params);
    }

    parseOpenInterest (interest, market = undefined): any {
        throw new NotSupported (this.id + ' parseOpenInterest () is not supported yet');
    }

    parseOpenInterests (response, market = undefined, since: Int = undefined, limit: Int = undefined) {
        const interests = [];
        for (let i = 0; i < response.length; i++) {
            const entry = response[i];
            const interest = this.parseOpenInterest (entry, market);
            interests.push (interest);
        }
        const sorted = this.sortBy (interests, 'timestamp');
        const symbol = this.safeString (market, 'symbol');
        return this.filterBySymbolSinceLimit (sorted, symbol, since, limit);
    }

    async fetchFundingRate (symbol: string, params = {}) {
        if (this.has['fetchFundingRates']) {
            await this.loadMarkets ();
            const market = this.market (symbol);
            symbol = market['symbol'];
            if (!market['contract']) {
                throw new BadSymbol (this.id + ' fetchFundingRate() supports contract markets only');
            }
            const rates = await this.fetchFundingRates ([ symbol ], params);
            const rate = this.safeValue (rates, symbol);
            if (rate === undefined) {
                throw new NullResponse (this.id + ' fetchFundingRate () returned no data for ' + symbol);
            } else {
                return rate;
            }
        } else {
            throw new NotSupported (this.id + ' fetchFundingRate () is not supported yet');
        }
    }

    async fetchMarkOHLCV (symbol, timeframe = '1m', since: Int = undefined, limit: Int = undefined, params = {}): Promise<OHLCV[]> {
        /**
         * @method
         * @name exchange#fetchMarkOHLCV
         * @description fetches historical mark price candlestick data containing the open, high, low, and close price of a market
         * @param {string} symbol unified symbol of the market to fetch OHLCV data for
         * @param {string} timeframe the length of time each candle represents
         * @param {int} [since] timestamp in ms of the earliest candle to fetch
         * @param {int} [limit] the maximum amount of candles to fetch
         * @param {object} [params] extra parameters specific to the exchange api endpoint
         * @returns {float[][]} A list of candles ordered as timestamp, open, high, low, close, undefined
         */
        if (this.has['fetchMarkOHLCV']) {
            const request = {
                'price': 'mark',
            };
            return await this.fetchOHLCV (symbol, timeframe, since, limit, this.extend (request, params));
        } else {
            throw new NotSupported (this.id + ' fetchMarkOHLCV () is not supported yet');
        }
    }

    async fetchIndexOHLCV (symbol: string, timeframe = '1m', since: Int = undefined, limit: Int = undefined, params = {}): Promise<OHLCV[]> {
        /**
         * @method
         * @name exchange#fetchIndexOHLCV
         * @description fetches historical index price candlestick data containing the open, high, low, and close price of a market
         * @param {string} symbol unified symbol of the market to fetch OHLCV data for
         * @param {string} timeframe the length of time each candle represents
         * @param {int} [since] timestamp in ms of the earliest candle to fetch
         * @param {int} [limit] the maximum amount of candles to fetch
         * @param {object} [params] extra parameters specific to the exchange api endpoint
         * @returns {} A list of candles ordered as timestamp, open, high, low, close, undefined
         */
        if (this.has['fetchIndexOHLCV']) {
            const request = {
                'price': 'index',
            };
            return await this.fetchOHLCV (symbol, timeframe, since, limit, this.extend (request, params));
        } else {
            throw new NotSupported (this.id + ' fetchIndexOHLCV () is not supported yet');
        }
    }

    async fetchPremiumIndexOHLCV (symbol: string, timeframe = '1m', since: Int = undefined, limit: Int = undefined, params = {}): Promise<OHLCV[]> {
        /**
         * @method
         * @name exchange#fetchPremiumIndexOHLCV
         * @description fetches historical premium index price candlestick data containing the open, high, low, and close price of a market
         * @param {string} symbol unified symbol of the market to fetch OHLCV data for
         * @param {string} timeframe the length of time each candle represents
         * @param {int} [since] timestamp in ms of the earliest candle to fetch
         * @param {int} [limit] the maximum amount of candles to fetch
         * @param {object} [params] extra parameters specific to the exchange api endpoint
         * @returns {float[][]} A list of candles ordered as timestamp, open, high, low, close, undefined
         */
        if (this.has['fetchPremiumIndexOHLCV']) {
            const request = {
                'price': 'premiumIndex',
            };
            return await this.fetchOHLCV (symbol, timeframe, since, limit, this.extend (request, params));
        } else {
            throw new NotSupported (this.id + ' fetchPremiumIndexOHLCV () is not supported yet');
        }
    }

    handleTimeInForce (params = {}) {
        /**
         * @ignore
         * @method
         * * Must add timeInForce to this.options to use this method
         * @return {string} returns the exchange specific value for timeInForce
         */
        const timeInForce = this.safeStringUpper (params, 'timeInForce'); // supported values GTC, IOC, PO
        if (timeInForce !== undefined) {
            const exchangeValue = this.safeString (this.options['timeInForce'], timeInForce);
            if (exchangeValue === undefined) {
                throw new ExchangeError (this.id + ' does not support timeInForce "' + timeInForce + '"');
            }
            return exchangeValue;
        }
        return undefined;
    }

    convertTypeToAccount (account) {
        /**
         * @ignore
         * @method
         * * Must add accountsByType to this.options to use this method
         * @param {string} account key for account name in this.options['accountsByType']
         * @returns the exchange specific account name or the isolated margin id for transfers
         */
        const accountsByType = this.safeValue (this.options, 'accountsByType', {});
        const lowercaseAccount = account.toLowerCase ();
        if (lowercaseAccount in accountsByType) {
            return accountsByType[lowercaseAccount];
        } else if ((account in this.markets) || (account in this.markets_by_id)) {
            const market = this.market (account);
            return market['id'];
        } else {
            return account;
        }
    }

    checkRequiredArgument (methodName, argument, argumentName, options = []) {
        /**
         * @ignore
         * @method
         * @param {string} methodName the name of the method that the argument is being checked for
         * @param {string} argument the argument's actual value provided
         * @param {string} argumentName the name of the argument being checked (for logging purposes)
         * @param {string[]} options a list of options that the argument can be
         * @returns {undefined}
         */
        const optionsLength = options.length;
        if ((argument === undefined) || ((optionsLength > 0) && (!(this.inArray (argument, options))))) {
            const messageOptions = options.join (', ');
            let message = this.id + ' ' + methodName + '() requires a ' + argumentName + ' argument';
            if (messageOptions !== '') {
                message += ', one of ' + '(' + messageOptions + ')';
            }
            throw new ArgumentsRequired (message);
        }
    }

    checkRequiredMarginArgument (methodName: string, symbol: string, marginMode: string) {
        /**
         * @ignore
         * @method
         * @param {string} symbol unified symbol of the market
         * @param {string} methodName name of the method that requires a symbol
         * @param {string} marginMode is either 'isolated' or 'cross'
         */
        if ((marginMode === 'isolated') && (symbol === undefined)) {
            throw new ArgumentsRequired (this.id + ' ' + methodName + '() requires a symbol argument for isolated margin');
        } else if ((marginMode === 'cross') && (symbol !== undefined)) {
            throw new ArgumentsRequired (this.id + ' ' + methodName + '() cannot have a symbol argument for cross margin');
        }
    }

    checkRequiredSymbol (methodName: string, symbol: string) {
        /**
         * @ignore
         * @method
         * @param {string} symbol unified symbol of the market
         * @param {string} methodName name of the method that requires a symbol
         */
        this.checkRequiredArgument (methodName, symbol, 'symbol');
    }

    parseDepositWithdrawFees (response, codes: string[] = undefined, currencyIdKey = undefined): any {
        /**
         * @ignore
         * @method
         * @param {object[]|object} response unparsed response from the exchange
         * @param {string[]|undefined} codes the unified currency codes to fetch transactions fees for, returns all currencies when undefined
         * @param {str} currencyIdKey *should only be undefined when response is a dictionary* the object key that corresponds to the currency id
         * @returns {object} objects with withdraw and deposit fees, indexed by currency codes
         */
        const depositWithdrawFees = {};
        codes = this.marketCodes (codes);
        const isArray = Array.isArray (response);
        let responseKeys = response;
        if (!isArray) {
            responseKeys = Object.keys (response);
        }
        for (let i = 0; i < responseKeys.length; i++) {
            const entry = responseKeys[i];
            const dictionary = isArray ? entry : response[entry];
            const currencyId = isArray ? this.safeString (dictionary, currencyIdKey) : entry;
            const currency = this.safeValue (this.currencies_by_id, currencyId);
            const code = this.safeString (currency, 'code', currencyId);
            if ((codes === undefined) || (this.inArray (code, codes))) {
                depositWithdrawFees[code] = this.parseDepositWithdrawFee (dictionary, currency);
            }
        }
        return depositWithdrawFees;
    }

    parseDepositWithdrawFee (fee, currency = undefined): any {
        throw new NotSupported (this.id + ' parseDepositWithdrawFee() is not supported yet');
    }

    depositWithdrawFee (info): any {
        return {
            'info': info,
            'withdraw': {
                'fee': undefined,
                'percentage': undefined,
            },
            'deposit': {
                'fee': undefined,
                'percentage': undefined,
            },
            'networks': {},
        };
    }

    assignDefaultDepositWithdrawFees (fee, currency = undefined): any {
        /**
         * @ignore
         * @method
         * @description Takes a depositWithdrawFee structure and assigns the default values for withdraw and deposit
         * @param {object} fee A deposit withdraw fee structure
         * @param {object} currency A currency structure, the response from this.currency ()
         * @returns {object} A deposit withdraw fee structure
         */
        const networkKeys = Object.keys (fee['networks']);
        const numNetworks = networkKeys.length;
        if (numNetworks === 1) {
            fee['withdraw'] = fee['networks'][networkKeys[0]]['withdraw'];
            fee['deposit'] = fee['networks'][networkKeys[0]]['deposit'];
            return fee;
        }
        const currencyCode = this.safeString (currency, 'code');
        for (let i = 0; i < numNetworks; i++) {
            const network = networkKeys[i];
            if (network === currencyCode) {
                fee['withdraw'] = fee['networks'][networkKeys[i]]['withdraw'];
                fee['deposit'] = fee['networks'][networkKeys[i]]['deposit'];
            }
        }
        return fee;
    }

    parseIncome (info, market = undefined) {
        throw new NotSupported (this.id + ' parseIncome () is not supported yet');
    }

    parseIncomes (incomes, market = undefined, since: Int = undefined, limit: Int = undefined) {
        /**
         * @ignore
         * @method
         * @description parses funding fee info from exchange response
         * @param {object[]} incomes each item describes once instance of currency being received or paid
         * @param {object} market ccxt market
         * @param {int} [since] when defined, the response items are filtered to only include items after this timestamp
         * @param {int} [limit] limits the number of items in the response
         * @returns {object[]} an array of [funding history structures]{@link https://docs.ccxt.com/#/?id=funding-history-structure}
         */
        const result = [];
        for (let i = 0; i < incomes.length; i++) {
            const entry = incomes[i];
            const parsed = this.parseIncome (entry, market);
            result.push (parsed);
        }
        const sorted = this.sortBy (result, 'timestamp');
        return this.filterBySinceLimit (sorted, since, limit);
    }

    getMarketFromSymbols (symbols: string[] = undefined) {
        if (symbols === undefined) {
            return undefined;
        }
        const firstMarket = this.safeString (symbols, 0);
        const market = this.market (firstMarket);
        return market;
    }

<<<<<<< HEAD
    handlePreviousOrder (order, symbol: string, hasTradeStats: boolean = false): Order {
        /**
         * @ignore
         * @method
         * @desc *requires implementation of parseWsOrderTrade and parseWsOrder* used within handleOrder to parse an order with information calculated about the trades associated with the order
         * @param {object} order the part of the response object containing order information
         * @param {string} symbol unified CCXT market symbol
         * @param {boolean} hasTradeStats true if data about a trade is contained within order
         * @returns {Order} a parsed order with information calculated about the orders trades
         */
        const orders = this.orders;
        const previousOrders = this.safeValue (orders.hashmap, symbol, {});
        const parsedOrder = this.parseWsOrder (order);
        const orderId = this.safeString (parsedOrder, 'orderId');
        const previousOrder = this.safeValue (previousOrders, orderId);
        if (previousOrder === undefined) {
            return parsedOrder;
        } else {
            const trade = this.parseWsOrderTrade (order);
            if (previousOrder['trades'] === undefined) {
                previousOrder['trades'] = [];
            }
            if (hasTradeStats) {
                previousOrder['trades'].push (trade);
                previousOrder['lastTradeTimestamp'] = trade['timestamp'];
                let totalCost = '0';
                let totalAmount = '0';
                const trades = previousOrder['trades'];
                for (let i = 0; i < trades.length; i++) {
                    const trade = trades[i];
                    totalCost = Precise.stringAdd (totalCost, this.numberToString (trade['cost'])) as string;
                    totalAmount = Precise.stringAdd (totalAmount, this.numberToString (trade['amount'])) as string;
                }
                if (Precise.stringGt (totalAmount, '0')) {
                    previousOrder['average'] = Precise.stringDiv (totalCost, totalAmount);
                }
                previousOrder['cost'] = totalCost;
                if (previousOrder['filled'] !== undefined) {
                    previousOrder['filled'] = Precise.stringAdd (this.numberToString (previousOrder['filled']), this.numberToString (trade['amount']));
                    if (previousOrder['amount'] !== undefined) {
                        previousOrder['remaining'] = Precise.stringSub (this.numberToString (previousOrder['amount']), this.numberToString (previousOrder['filled']));
                    }
                } else {
                    previousOrder['filled'] = this.numberToString (trade['amount']);
                }
                if (previousOrder['fee'] === undefined) {
                    previousOrder['fee'] = {
                        'rate': undefined,
                        'cost': '0',
                        'currency': this.numberToString (trade['fee']['currency']),
                    };
                }
                if ((previousOrder['fee']['cost'] !== undefined) && (trade['fee']['cost'] !== undefined)) {
                    const stringOrderCost = this.numberToString (previousOrder['fee']['cost']);
                    const stringTradeCost = this.numberToString (trade['fee']['cost']);
                    previousOrder['fee']['cost'] = Precise.stringAdd (stringOrderCost, stringTradeCost);
                }
                // update the newUpdates count
            } else {
                const parsedAmount = this.safeString (parsedOrder, 'amount');
                const previousAmount = this.safeString (previousOrder, 'amount');
                if ((parsedAmount !== undefined) && (previousAmount !== undefined)) {
                    trade['amount'] = this.parseNumber (Precise.stringSub (parsedAmount, previousAmount));
                }
                const parsedCost = this.safeString (parsedOrder, 'cost');
                const previousCost = this.safeString (previousOrder, 'cost');
                if ((parsedCost !== undefined) && (previousCost !== undefined)) {
                    trade['cost'] = this.parseNumber (Precise.stringSub (parsedCost, previousCost));
                }
                const previousFee = this.safeValue (previousOrder, 'fee');
                const parsedFee = this.safeValue (parsedOrder, 'fee');
                const previousFeeCost = this.safeString (previousFee, 'cost');
                const parsedFeeCost = this.safeString (parsedFee, 'cost');
                if ((previousFeeCost !== undefined) && (parsedFeeCost !== undefined)) {
                    trade['fee']['cost'] = this.parseNumber (Precise.stringSub (parsedFeeCost, previousFeeCost));
                }
            }
            previousOrder['trades'].push (trade);
            previousOrder['lastTradeTimestamp'] = trade['timestamp'];
        }
        return this.safeOrder (previousOrder);
=======
    async fetchTransactions (code: string = undefined, since: Int = undefined, limit: Int = undefined, params = {}): Promise<any> {
        /**
         * @method
         * @name exchange#fetchTransactions
         * @deprecated
         * @description *DEPRECATED* use fetchDepositsWithdrawals instead
         * @param {string} code unified currency code for the currency of the deposit/withdrawals, default is undefined
         * @param {int} [since] timestamp in ms of the earliest deposit/withdrawal, default is undefined
         * @param {int} [limit] max number of deposit/withdrawals to return, default is undefined
         * @param {object} [params] extra parameters specific to the exchange api endpoint
         * @returns {object} a list of [transaction structures]{@link https://docs.ccxt.com/en/latest/manual.html#transaction-structure}
         */
        if (this.has['fetchDepositsWithdrawals']) {
            return await this.fetchDepositsWithdrawals (code, since, limit, params);
        } else {
            throw new NotSupported (this.id + ' fetchTransactions () is not supported yet');
        }
    }

    filterByArrayPositions (objects, key: IndexType, values = undefined, indexed = true): Position[] {
        /**
         * @ignore
         * @method
         * @description Typed wrapper for filterByArray that returns a list of positions
         */
        return this.filterByArray (objects, key, values, indexed) as Position[];
>>>>>>> c4884266
    }
}

export {
    Exchange,
};<|MERGE_RESOLUTION|>--- conflicted
+++ resolved
@@ -4388,7 +4388,6 @@
         return market;
     }
 
-<<<<<<< HEAD
     handlePreviousOrder (order, symbol: string, hasTradeStats: boolean = false): Order {
         /**
          * @ignore
@@ -4470,7 +4469,8 @@
             previousOrder['lastTradeTimestamp'] = trade['timestamp'];
         }
         return this.safeOrder (previousOrder);
-=======
+    }
+
     async fetchTransactions (code: string = undefined, since: Int = undefined, limit: Int = undefined, params = {}): Promise<any> {
         /**
          * @method
@@ -4497,7 +4497,6 @@
          * @description Typed wrapper for filterByArray that returns a list of positions
          */
         return this.filterByArray (objects, key, values, indexed) as Position[];
->>>>>>> c4884266
     }
 }
 
