--- conflicted
+++ resolved
@@ -45,17 +45,12 @@
 import totp from './functions/totp.js';
 import ethers from '../static_dependencies/ethers/index.js';
 import { TypedDataEncoder } from '../static_dependencies/ethers/hash/index.js';
-<<<<<<< HEAD
-import {SecureRandom} from "../static_dependencies/jsencrypt/lib/jsbn/rng.js";
-import {getStarkKey, ethSigToPrivate, sign as starknetCurveSign} from '../static_dependencies/scure-starknet/index.js';
+import { SecureRandom } from "../static_dependencies/jsencrypt/lib/jsbn/rng.js";
+import { getStarkKey, ethSigToPrivate, sign as starknetCurveSign } from '../static_dependencies/scure-starknet/index.js';
 import { encodeAsAny } from '../static_dependencies/dydx-v4-client/registry';
 import { exportMnemonicAndPrivateKey } from '../static_dependencies/dydx-v4-client/onboarding.js';
 import { AuthInfo, Tx, TxBody, TxRaw, SignDoc } from '../static_dependencies/dydx-v4-client/cosmos/tx/v1beta1/tx';
 import { SignMode } from '../static_dependencies/dydx-v4-client/cosmos/tx/signing/v1beta1/signing';
-=======
-import { SecureRandom } from '../static_dependencies/jsencrypt/lib/jsbn/rng.js';
-import { getStarkKey, ethSigToPrivate, sign as starknetCurveSign } from '../static_dependencies/scure-starknet/index.js';
->>>>>>> 1cedbe98
 import init, * as zklink from '../static_dependencies/zklink/zklink-sdk-web.js';
 import * as Starknet from '../static_dependencies/starknet/index.js';
 import Client from './ws/Client.js';
@@ -1686,7 +1681,6 @@
         return zkSign;
     }
 
-<<<<<<< HEAD
     toDydxLong (numStr: string): object {
         // see: https://github.com/dcodeIO/long.js/blob/main/index.js
         const TWO_PWR_32_DBL = '4294967296'; // 2 ** 32
@@ -1806,13 +1800,9 @@
         })).finish ());
     }
 
-    intToBase16(elem): string {
-        return elem.toString(16);
-
-=======
     intToBase16 (elem): string {
         return elem.toString (16);
->>>>>>> 1cedbe98
+
     }
 
     extendExchangeOptions (newOptions: Dict) {
