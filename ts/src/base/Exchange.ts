// ----------------------------------------------------------------------------
/* eslint-disable */

import * as functions from './functions.js'
const {
    isNode
    , selfIsDefined
    , deepExtend
    , extend
    , clone
    , flatten
    , unique
    , indexBy
    , sortBy
    , sortBy2
    , safeFloat2
    , groupBy
    , aggregate
    , uuid
    , unCamelCase
    , precisionFromString
    , Throttler
    , capitalize
    , now
    , decimalToPrecision
    , safeValue
    , safeValue2
    , safeString
    , safeString2
    , seconds
    , milliseconds
    , binaryToBase16
    , numberToBE
    , base16ToBinary
    , iso8601
    , omit
    , isJsonEncodedObject
    , safeInteger
    , sum
    , omitZero
    , implodeParams
    , extractParams
    , json
    , merge
    , binaryConcat
    , hash
    , ecdsa
    , arrayConcat
    , encode
    , urlencode
    , hmac
    , numberToString
    , roundTimeframe
    , parseTimeframe
    , safeInteger2
    , safeStringLower
    , parse8601
    , yyyymmdd
    , sleep
    , safeStringUpper
    , safeTimestamp
    , binaryConcatArray
    , uuidv1
    , numberToLE
    , ymdhms
    , stringToBase64
    , decode
    , uuid22
    , safeIntegerProduct2
    , safeIntegerProduct
    , safeStringLower2
    , yymmdd
    , base58ToBinary
    , binaryToBase58
    , safeTimestamp2
    , rawencode
    , keysort
    , inArray
    , isEmpty
    , ordered
    , filterBy
    , uuid16
    , safeFloat
    , base64ToBinary
    , safeStringUpper2
    , urlencodeWithArrayRepeat
    , microseconds
    , binaryToBase64
    , strip
    , toArray
    , safeFloatN
    , safeIntegerN
    , safeIntegerProductN
    , safeTimestampN
    , safeValueN
    , safeStringN
    , safeStringLowerN
    , safeStringUpperN
    , urlencodeNested
    , urlencodeBase64
    , parseDate
    , ymd
    , base64ToString
    , crc32
    , packb
    , TRUNCATE
    , ROUND
    , DECIMAL_PLACES
    , NO_PADDING
    , TICK_SIZE
    , SIGNIFICANT_DIGITS
} = functions

import {
    keys as keysFunc,
    values as valuesFunc,
    inArray as inArrayFunc,
    vwap as vwapFunc
} from './functions.js'
// import exceptions from "./errors.js"

 import { // eslint-disable-line object-curly-newline
    ExchangeError
    , BadSymbol
    , NullResponse
    , InvalidAddress
    , InvalidOrder
    , NotSupported
    , OperationFailed
    , BadResponse
    , AuthenticationError
    , DDoSProtection
    , RequestTimeout
    , NetworkError
    , InvalidProxySettings
    , ExchangeNotAvailable
    , ArgumentsRequired
    , RateLimitExceeded,
    BadRequest,
    ExchangeClosedByUser,
    UnsubscribeError} from "./errors.js"

import { Precise } from './Precise.js'


//-----------------------------------------------------------------------------
import WsClient from './ws/WsClient.js';
import { Future } from './ws/Future.js';
import { OrderBook as WsOrderBook, IndexedOrderBook, CountedOrderBook } from './ws/OrderBook.js';

// ----------------------------------------------------------------------------
//
import { axolotl } from './functions/crypto.js';
// import types
import type { Market, Trade, Fee, Ticker, OHLCV, OHLCVC, Order, OrderBook, Balance, Balances, Dictionary, Transaction, DepositAddressResponse, Currency, MinMax, IndexType, Int, OrderType, OrderSide, Position, FundingRate, DepositWithdrawFeeNetwork, LedgerEntry, BorrowInterest, OpenInterest, LeverageTier, TransferEntry, FundingRateHistory, Liquidation, FundingHistory, OrderRequest, MarginMode, Tickers, Greeks, Option, OptionChain, Str, Num, MarketInterface, CurrencyInterface, BalanceAccount, MarginModes, MarketType, Leverage, Leverages, LastPrice, LastPrices, Account, Strings, MarginModification, TradingFeeInterface, Currencies, TradingFees, Conversion, CancellationRequest, IsolatedBorrowRate, IsolatedBorrowRates, CrossBorrowRates, CrossBorrowRate, Dict, FundingRates, LeverageTiers, Bool, int, DepositAddress, LongShortRatio }  from './types.js';
// export {Market, Trade, Fee, Ticker, OHLCV, OHLCVC, Order, OrderBook, Balance, Balances, Dictionary, Transaction, DepositAddressResponse, Currency, MinMax, IndexType, Int, OrderType, OrderSide, Position, FundingRateHistory, Liquidation, FundingHistory} from './types.js'
// import { Market, Trade, Fee, Ticker, OHLCV, OHLCVC, Order, OrderBook, Balance, Balances, Dictionary, Transaction, DepositAddressResponse, Currency, MinMax, IndexType, Int, OrderType, OrderSide, Position, FundingRateHistory, OpenInterest, Liquidation, OrderRequest, FundingHistory, MarginMode, Tickers, Greeks, Str, Num, MarketInterface, CurrencyInterface, Account } from './types.js';
export type { Market, Trade, Fee, Ticker, OHLCV, OHLCVC, Order, OrderBook, Balance, Balances, Dictionary, Transaction, DepositAddressResponse, Currency, MinMax, IndexType, Int, Bool, OrderType, OrderSide, Position, LedgerEntry, BorrowInterest, OpenInterest, LeverageTier, TransferEntry, CrossBorrowRate, FundingRateHistory, Liquidation, FundingHistory, OrderRequest, MarginMode, Tickers, Greeks, Option, OptionChain, Str, Num, MarketInterface, CurrencyInterface, BalanceAccount, MarginModes, MarketType, Leverage, Leverages, LastPrice, LastPrices, Account, Strings, Conversion, DepositAddress, LongShortRatio } from './types.js'

// ----------------------------------------------------------------------------
// move this elsewhere.
import { ArrayCache, ArrayCacheByTimestamp, ArrayCacheBySymbolById, ArrayCacheBySymbolBySide } from './ws/Cache.js'
import {OrderBook as Ob} from './ws/OrderBook.js';

import totp from './functions/totp.js';
import ethers from '../static_dependencies/ethers/index.js';
import { TypedDataEncoder } from '../static_dependencies/ethers/hash/index.js';
import {SecureRandom} from "../static_dependencies/jsencrypt/lib/jsbn/rng.js";
import {getStarkKey, ethSigToPrivate, sign as starknetCurveSign} from '../static_dependencies/scure-starknet/index.js';
import * as Starknet from '../static_dependencies/starknet/index.js';
import Client from './ws/Client.js'
// ----------------------------------------------------------------------------
/**
 * @class Exchange
 */
export default class Exchange {
    options: {
        [key: string]: any;
    }
    isSandboxModeEnabled: boolean = false

    throttleProp = undefined
    sleep = sleep;
    api = undefined
    certified: boolean = false;
    pro: boolean = false;
    countries: Str[] = undefined;

    // PROXY & USER-AGENTS (see "examples/proxy-usage" file for explanation)
    proxy: any; // maintained for backwards compatibility, no-one should use it from now on
    proxyUrl: string;
    proxy_url: string;
    proxyUrlCallback: any;
    proxy_url_callback: any;
    httpProxy: string;
    http_proxy: string;
    httpProxyCallback: any;
    http_proxy_callback: any;
    httpsProxy: string;
    https_proxy: string;
    httpsProxyCallback: any;
    https_proxy_callback: any;
    socksProxy: string;
    socks_proxy: string;
    socksProxyCallback: any;
    socks_proxy_callback: any;
    userAgent: { 'User-Agent': string } | false = undefined;
    user_agent: { 'User-Agent': string } | false = undefined;
    wsProxy: string;
    ws_proxy: string;
    wssProxy: string;
    wss_proxy: string;
    wsSocksProxy: string;
    ws_socks_proxy: string;
    //
    userAgents: any = {
        'chrome': 'Mozilla/5.0 (Windows NT 10.0; Win64; x64) AppleWebKit/537.36 (KHTML, like Gecko) Chrome/62.0.3202.94 Safari/537.36',
        'chrome39': 'Mozilla/5.0 (Windows NT 6.1; WOW64) AppleWebKit/537.36 (KHTML, like Gecko) Chrome/39.0.2171.71 Safari/537.36',
        'chrome100': 'Mozilla/5.0 (Macintosh; Intel Mac OS X 10_15_7) AppleWebKit/537.36 (KHTML, like Gecko) Chrome/100.0.4896.75 Safari/537.36',
    };
    headers: any = {};
    origin = '*' // CORS origin
    //
    agent = undefined; // maintained for backwards compatibility
    nodeHttpModuleLoaded: boolean = false;
    httpAgent = undefined;
    httpsAgent = undefined;

    minFundingAddressLength: Int = 1 // used in checkAddress
    substituteCommonCurrencyCodes: boolean = true  // reserved
    quoteJsonNumbers: boolean = true // treat numbers in json as quoted precise strings
    number: (numberString: string) => number = Number // or String (a pointer to a function)
    handleContentTypeApplicationZip: boolean = false

    // whether fees should be summed by currency code
    reduceFees: boolean = true

    // do not delete this line, it is needed for users to be able to define their own fetchImplementation
    fetchImplementation: any
    AbortError: any
    FetchError: any

    validateServerSsl: boolean = true
    validateClientSsl: boolean = false

    timeout: Int      = 10000 // milliseconds
    verbose: boolean  = false
    twofa             = undefined // two-factor authentication (2FA)

    apiKey: string;
    secret: string;
    uid: string;
    accountId: string;
    login:string;
    password: string;
    privateKey: string;// a "0x"-prefixed hexstring private key for a wallet
    walletAddress: string; // a wallet address "0x"-prefixed hexstring
    token: string; // reserved for HTTP auth in some cases

    balance      = {}
    liquidations: Dictionary<Liquidation> = {}
    orderbooks: Dictionary<Ob>   = {}
    tickers: Dictionary<Ticker>  = {}
    fundingRates: Dictionary<FundingRate> = {}
    bidsasks: Dictionary<Ticker>  = {}
    orders: ArrayCache       = undefined
    triggerOrders: ArrayCache = undefined
    trades: Dictionary<ArrayCache>
    transactions = {}
    ohlcvs: Dictionary<Dictionary<ArrayCacheByTimestamp>>
    myLiquidations: Dictionary<Liquidation> = {}
    myTrades: ArrayCache;
    positions: any;
    urls: {
        logo?: string;
        api?: string | Dictionary<string>;
        test?: string | Dictionary<string>;
        www?: string;
        doc?: string[];
        api_management?: string;
        fees?: string;
        referral?: string;
    };

    requiresWeb3: boolean = false
    requiresEddsa: boolean = false
    precision: {
        amount: Num,
        price: Num,
        cost?: Num,
        base?: Num,
        quote?: Num,
    } = undefined

    enableLastJsonResponse: boolean = true
    enableLastHttpResponse: boolean = true
    enableLastResponseHeaders: boolean = true
    last_http_response    = undefined
    last_json_response    = undefined
    last_response_headers = undefined
    last_request_headers  = undefined
    last_request_body     = undefined
    last_request_url      = undefined
    last_request_path     = undefined

    id: string = 'Exchange';

    markets: Dictionary<any> = undefined
    has: Dictionary<boolean | 'emulated'>;
    features: Dictionary<Dictionary<any>> = undefined;
    status: {
        status: Str,
        updated: Num,
        eta: Num,
        url: Str,
        info: any,
    } = undefined;

    requiredCredentials: {
        apiKey: Bool,
        secret: Bool,
        uid: Bool,
        login: Bool,
        password: Bool,
        twofa: Bool, // 2-factor authentication (one-time password key)
        privateKey: Bool, // a "0x"-prefixed hexstring private key for a wallet
        walletAddress: Bool, // the wallet address "0x"-prefixed hexstring
        token: Bool, // reserved for HTTP auth in some cases
    };
    rateLimit: Num = undefined; // milliseconds
    tokenBucket = undefined
    throttler = undefined
    enableRateLimit: boolean = undefined;
    enableWsRateLimit: boolean = undefined;

    httpExceptions = undefined

    limits: {
        amount?: MinMax,
        cost?: MinMax,
        leverage?: MinMax,
        price?: MinMax,
    } = undefined;

    fees: {
        trading: {
            tierBased: Bool,
            percentage: Bool,
            taker: Num,
            maker: Num,
        },
        funding: {
            tierBased: Bool,
            percentage: Bool,
            withdraw: {},
            deposit: {},
        },
    };
    markets_by_id: Dictionary<any> = undefined;
    symbols: string[] = undefined;
    ids: string[] = undefined;
    currencies: Currencies = {};

    baseCurrencies = undefined
    quoteCurrencies = undefined
    currencies_by_id = undefined
    codes = undefined

    reloadingMarkets: boolean = undefined
    marketsLoading: Promise<Dictionary<any>> = undefined

    accounts = undefined
    accountsById = undefined

    commonCurrencies: Dictionary<string> = undefined

    hostname: Str = undefined;

    precisionMode: Num = undefined;
    paddingMode: Num = undefined

    exceptions: Dictionary<string> = {}
    timeframes: Dictionary<number | string> = {}

    version: Str = undefined;

    marketsByAltname: Dictionary<any> = undefined

    name:Str = undefined

    lastRestRequestTimestamp:number;

    targetAccount = undefined

    stablePairs = {}

    // WS/PRO options
    clients: Dictionary<WsClient> = {}
    newUpdates: boolean = true
    streaming = {}

    alias: boolean = false;

    deepExtend = deepExtend
    isNode = isNode
    keys = keysFunc
    values = valuesFunc
    extend = extend
    clone = clone
    flatten = flatten
    unique = unique
    indexBy = indexBy
    roundTimeframe = roundTimeframe
    sortBy = sortBy
    sortBy2 = sortBy2
    groupBy = groupBy
    aggregate = aggregate
    uuid = uuid
    unCamelCase = unCamelCase
    precisionFromString = precisionFromString
    capitalize = capitalize
    now = now
    decimalToPrecision = decimalToPrecision
    safeValue = safeValue
    safeValue2 = safeValue2
    safeString = safeString
    safeString2 = safeString2
    safeFloat = safeFloat
    safeFloat2 = safeFloat2
    seconds = seconds
    milliseconds = milliseconds
    binaryToBase16 = binaryToBase16
    numberToBE = numberToBE
    base16ToBinary = base16ToBinary
    iso8601 = iso8601
    omit = omit
    isJsonEncodedObject = isJsonEncodedObject
    safeInteger = safeInteger
    sum = sum
    omitZero = omitZero
    implodeParams = implodeParams
    extractParams = extractParams
    json = json
    vwap = vwapFunc
    merge = merge
    binaryConcat = binaryConcat
    hash = hash
    arrayConcat = arrayConcat
    encode = encode
    urlencode = urlencode
    hmac = hmac
    numberToString = numberToString
    parseTimeframe = parseTimeframe
    safeInteger2 = safeInteger2
    safeStringLower = safeStringLower
    parse8601 = parse8601
    yyyymmdd = yyyymmdd
    safeStringUpper = safeStringUpper
    safeTimestamp = safeTimestamp
    binaryConcatArray = binaryConcatArray
    uuidv1 = uuidv1
    numberToLE = numberToLE
    ymdhms = ymdhms
    yymmdd = yymmdd
    stringToBase64 = stringToBase64
    decode = decode
    uuid22 = uuid22
    safeIntegerProduct2 = safeIntegerProduct2
    safeIntegerProduct = safeIntegerProduct
    binaryToBase58 = binaryToBase58
    base58ToBinary = base58ToBinary
    base64ToBinary = base64ToBinary
    safeTimestamp2 = safeTimestamp2
    rawencode = rawencode
    keysort = keysort
    inArray = inArray
    safeStringLower2 = safeStringLower2
    safeStringUpper2 = safeStringUpper2
    isEmpty = isEmpty
    ordered = ordered
    filterBy = filterBy
    uuid16 = uuid16
    urlencodeWithArrayRepeat = urlencodeWithArrayRepeat
    microseconds = microseconds
    binaryToBase64 = binaryToBase64
    strip = strip
    toArray = toArray
    safeFloatN = safeFloatN
    safeIntegerN = safeIntegerN
    safeIntegerProductN = safeIntegerProductN
    safeTimestampN = safeTimestampN
    safeValueN = safeValueN
    safeStringN = safeStringN
    safeStringLowerN = safeStringLowerN
    safeStringUpperN = safeStringUpperN
    urlencodeNested = urlencodeNested
    parseDate = parseDate
    ymd = ymd
    base64ToString = base64ToString
    crc32 = crc32
    packb = packb
    urlencodeBase64 = urlencodeBase64

    constructor (userConfig = {}) {
        Object.assign (this, functions)
        //
        //     if (isNode) {
        //         this.nodeVersion = process.version.match (/\d+\.\d+\.\d+/)[0]
        //         this.userAgent = {
        //             'User-Agent': 'ccxt/' + (Exchange as any).ccxtVersion +
        //                 ' (+https://github.com/ccxt/ccxt)' +
        //                 ' Node.js/' + this.nodeVersion + ' (JavaScript)'
        //         }
        //     }
        //
        this.options = this.getDefaultOptions(); // exchange-specific options if any
        // fetch implementation options (JS only)
        // http properties
        this.headers = {}
        this.origin = '*' // CORS origin
        // underlying properties
        this.minFundingAddressLength = 1 // used in checkAddress
        this.substituteCommonCurrencyCodes = true  // reserved
        this.quoteJsonNumbers = true // treat numbers in json as quoted precise strings
        this.number = Number // or String (a pointer to a function)
        this.handleContentTypeApplicationZip = false
        // whether fees should be summed by currency code
        this.reduceFees = true
        // do not delete this line, it is needed for users to be able to define their own fetchImplementation
        this.fetchImplementation = undefined
        this.validateServerSsl = true
        this.validateClientSsl = false
        // default property values
        this.timeout       = 10000 // milliseconds
        this.verbose       = false
        this.twofa         = undefined // two-factor authentication (2FA)
        // default credentials
        this.apiKey        = undefined
        this.secret        = undefined
        this.uid           = undefined
        this.login         = undefined
        this.password      = undefined
        this.privateKey    = undefined // a "0x"-prefixed hexstring private key for a wallet
        this.walletAddress = undefined // a wallet address "0x"-prefixed hexstring
        this.token         = undefined // reserved for HTTP auth in some cases
        // placeholders for cached data
        this.balance      = {}
        this.orderbooks   = {}
        this.tickers      = {}
        this.liquidations = {}
        this.orders       = undefined
        this.trades       = {}
        this.transactions = {}
        this.ohlcvs       = {}
        this.myLiquidations = {}
        this.myTrades     = undefined
        this.positions    = undefined
        // web3 and cryptography flags
        this.requiresWeb3 = false
        this.requiresEddsa = false
        // response handling flags and properties
        this.lastRestRequestTimestamp = 0
        this.enableLastJsonResponse = true
        this.enableLastHttpResponse = true
        this.enableLastResponseHeaders = true
        this.last_http_response    = undefined
        this.last_json_response    = undefined
        this.last_response_headers = undefined
        this.last_request_headers  = undefined
        this.last_request_body     = undefined
        this.last_request_url      = undefined
        this.last_request_path     = undefined
        // camelCase and snake_notation support
        const unCamelCaseProperties = (obj = this) => {
            if (obj !== null) {
                const ownPropertyNames = Object.getOwnPropertyNames (obj)
                for (let i = 0; i < ownPropertyNames.length; i++) {
                    const k = ownPropertyNames[i]
                    this[unCamelCase (k)] = this[k]
                }
                unCamelCaseProperties (Object.getPrototypeOf (obj))
            }
        }
        unCamelCaseProperties ()
        // merge constructor overrides to this instance
        const configEntries = Object.entries (this.describe ()).concat (Object.entries (userConfig))
        for (let i = 0; i < configEntries.length; i++) {
            const [property, value] = configEntries[i]
            if (value && Object.getPrototypeOf (value) === Object.prototype) {
                this[property] = this.deepExtend (this[property], value)
            } else {
                this[property] = value
            }
        }
        // http client options
        const agentOptions = {
            'keepAlive': true,
        }
        // ssl options
        if (!this.validateServerSsl) {
            agentOptions['rejectUnauthorized'] = false;
        }
        // generate old metainfo interface
        const hasKeys = Object.keys (this.has)
        for (let i = 0; i < hasKeys.length; i++) {
            const k = hasKeys[i]
            this['has' + this.capitalize (k)] = !!this.has[k] // converts 'emulated' to true
        }
        // generate implicit api
        if (this.api) {
            this.defineRestApi (this.api, 'request')
        }
        // init the request rate limiter
        this.initRestRateLimiter ()
        // init predefined markets if any
        if (this.markets) {
            this.setMarkets (this.markets)
        }
        this.newUpdates = ((this.options as any).newUpdates !== undefined) ? (this.options as any).newUpdates : true;

        this.afterConstruct ();
        const isSandbox = this.safeBool2 (this.options, 'sandbox', 'testnet', false);
        if (isSandbox) {
            this.setSandboxMode (isSandbox);
        }
    }

    encodeURIComponent (...args) {
        // @ts-expect-error
        return encodeURIComponent (...args)
    }

    checkRequiredVersion (requiredVersion, error = true) {
        let result = true
        const [ major1, minor1, patch1 ] = requiredVersion.split ('.')
            , [ major2, minor2, patch2 ] = (Exchange as any).ccxtVersion.split ('.')
            , intMajor1 = this.parseToInt (major1)
            , intMinor1 = this.parseToInt (minor1)
            , intPatch1 = this.parseToInt (patch1)
            , intMajor2 = this.parseToInt (major2)
            , intMinor2 = this.parseToInt (minor2)
            , intPatch2 = this.parseToInt (patch2)
        if (intMajor1 > intMajor2) {
            result = false
        }
        if (intMajor1 === intMajor2) {
            if (intMinor1 > intMinor2) {
                result = false
            } else if (intMinor1 === intMinor2 && intPatch1 > intPatch2) {
                result = false
            }
        }
        if (!result) {
            if (error) {
                throw new NotSupported ('Your current version of CCXT is ' + (Exchange as any).ccxtVersion + ', a newer version ' + requiredVersion + ' is required, please, upgrade your version of CCXT')
            } else {
                return error
            }
        }
        return result
    }

    initRestRateLimiter () {
        if (this.rateLimit === undefined) {
            throw new Error (this.id + '.rateLimit property is not configured');
        }
        this.tokenBucket = this.extend ({
            delay: 0.001,
            capacity: 1,
            cost: 1,
            maxCapacity: 1000,
            refillRate: (this.rateLimit > 0) ? 1 / this.rateLimit : Number.MAX_VALUE,
        }, this.tokenBucket);
        this.throttler = new Throttler (this.tokenBucket);
    }

    throttle (cost = undefined) {
        return this.throttler.throttle (cost)
    }

    defineRestApiEndpoint (methodName, uppercaseMethod, lowercaseMethod, camelcaseMethod, path, paths, config = {}) {
        const splitPath = path.split (/[^a-zA-Z0-9]/)
        const camelcaseSuffix  = splitPath.map (this.capitalize).join ('')
        const underscoreSuffix = splitPath.map ((x) => x.trim ().toLowerCase ()).filter ((x) => x.length > 0).join ('_')
        const camelcasePrefix = [ paths[0] ].concat (paths.slice (1).map (this.capitalize)).join ('')
        const underscorePrefix = [ paths[0] ].concat (paths.slice (1).map ((x) => x.trim ()).filter ((x) => x.length > 0)).join ('_')
        const camelcase  = camelcasePrefix + camelcaseMethod + this.capitalize (camelcaseSuffix)
        const underscore = underscorePrefix + '_' + lowercaseMethod + '_' + underscoreSuffix
        const typeArgument = (paths.length > 1) ? paths : paths[0]
        // handle call costs here
        const partial = async (params = {}, context = {}) => this[methodName] (path, typeArgument, uppercaseMethod, params, undefined, undefined, config, context)
        // const partial = async (params) => this[methodName] (path, typeArgument, uppercaseMethod, params || {})
        this[camelcase]  = partial
        this[underscore] = partial
    }

    defineRestApi (api, methodName, paths = []) {
        const keys = Object.keys (api)
        for (let i = 0; i < keys.length; i++) {
            const key = keys[i]
            const value = api[key]
            const uppercaseMethod = key.toUpperCase ()
            const lowercaseMethod = key.toLowerCase ()
            const camelcaseMethod = this.capitalize (lowercaseMethod)
            if (Array.isArray (value)) {
                for (let k = 0; k < value.length; k++) {
                    const path = value[k].trim ()
                    this.defineRestApiEndpoint (methodName, uppercaseMethod, lowercaseMethod, camelcaseMethod, path, paths)
                }
            // the options HTTP method conflicts with the 'options' API url path
            // } else if (key.match (/^(?:get|post|put|delete|options|head|patch)$/i)) {
            } else if (key.match (/^(?:get|post|put|delete|head|patch)$/i)) {
                const endpoints = Object.keys (value);
                for (let j = 0; j < endpoints.length; j++) {
                    const endpoint = endpoints[j]
                    const path = endpoint.trim ()
                    const config = value[endpoint]
                    if (typeof config === 'object') {
                        this.defineRestApiEndpoint (methodName, uppercaseMethod, lowercaseMethod, camelcaseMethod, path, paths, config)
                    } else if (typeof config === 'number') {
                        this.defineRestApiEndpoint (methodName, uppercaseMethod, lowercaseMethod, camelcaseMethod, path, paths, { cost: config })
                    } else {
                        throw new NotSupported (this.id + ' defineRestApi() API format is not supported, API leafs must strings, objects or numbers');
                    }
                }
            } else {
                this.defineRestApi (value, methodName, paths.concat ([ key ]))
            }
        }
    }

    log (... args) {
        console.log (... args)
    }

    httpProxyAgentModule:any = undefined;
    httpsProxyAgentModule:any = undefined;
    socksProxyAgentModule:any = undefined;
    socksProxyAgentModuleChecked:boolean = false;
    proxyDictionaries:any = {};
    proxiesModulesLoading:Promise<any> = undefined

    async loadProxyModules () {
        // when loading markets, multiple parallel calls are made, so need one promise
        if (this.proxiesModulesLoading === undefined) {
            this.proxiesModulesLoading = (async () => {
                // we have to handle it with below nested way, because of dynamic
                // import issues (https://github.com/ccxt/ccxt/pull/20687)
                try {
                    // todo: possible sync alternatives: https://stackoverflow.com/questions/51069002/convert-import-to-synchronous
                    this.httpProxyAgentModule = await import (/* webpackIgnore: true */ '../static_dependencies/proxies/http-proxy-agent/index.js');
                    this.httpsProxyAgentModule = await import (/* webpackIgnore: true */ '../static_dependencies/proxies/https-proxy-agent/index.js');
                } catch (e) {
                    // if several users are using those frameworks which cause exceptions,
                    // let them to be able to load modules still, by installing them
                    try {
                        // @ts-ignore
                        this.httpProxyAgentModule = await import (/* webpackIgnore: true */ 'http-proxy-agent');
                        // @ts-ignore
                        this.httpsProxyAgentModule = await import (/* webpackIgnore: true */ 'https-proxy-agent');
                    } catch (e) { }
                }
                if (this.socksProxyAgentModuleChecked === false) {
                    try {
                        // @ts-ignore
                        this.socksProxyAgentModule = await import (/* webpackIgnore: true */ 'socks-proxy-agent');
                    } catch (e) {}
                    this.socksProxyAgentModuleChecked = true;
                }
            })();
        }
        return await this.proxiesModulesLoading;
    }

    setProxyAgents (httpProxy, httpsProxy, socksProxy) {
        let chosenAgent = undefined;
        // in browser-side, proxy modules are not supported in 'fetch/ws' methods
        if (!isNode && (httpProxy || httpsProxy || socksProxy)) {
            throw new NotSupported (this.id + ' - proxies in browser-side projects are not supported. You have several choices: [A] Use `exchange.proxyUrl` property to redirect requests through local/remote cors-proxy server (find sample file named "sample-local-proxy-server-with-cors" in https://github.com/ccxt/ccxt/tree/master/examples/ folder, which can be used for REST requests only) [B] override `exchange.fetch` && `exchange.watch` methods to send requests through your custom proxy');
        }
        if (httpProxy) {
            if (this.httpProxyAgentModule === undefined) {
                throw new NotSupported (this.id + ' you need to load JS proxy modules with `.loadProxyModules()` method at first to use proxies');
            }
            if (!(httpProxy in this.proxyDictionaries)) {
                this.proxyDictionaries[httpProxy] = new this.httpProxyAgentModule.HttpProxyAgent(httpProxy);
            }
            chosenAgent = this.proxyDictionaries[httpProxy];
        } else if (httpsProxy) {
            if (this.httpsProxyAgentModule === undefined) {
                throw new NotSupported (this.id + ' you need to load JS proxy modules with `.loadProxyModules()` method at first to use proxies');
            }
            if (!(httpsProxy in this.proxyDictionaries)) {
                this.proxyDictionaries[httpsProxy] = new this.httpsProxyAgentModule.HttpsProxyAgent(httpsProxy);
            }
            chosenAgent = this.proxyDictionaries[httpsProxy];
            chosenAgent.keepAlive = true;
        } else if (socksProxy) {
            if (this.socksProxyAgentModule === undefined) {
                throw new NotSupported (this.id + ' - to use SOCKS proxy with ccxt, at first you need install module "npm i socks-proxy-agent" and then initialize proxies with `.loadProxyModules()` method');
            }
            if (!(socksProxy in this.proxyDictionaries)) {
                this.proxyDictionaries[socksProxy] = new this.socksProxyAgentModule.SocksProxyAgent(socksProxy);
            }
            chosenAgent = this.proxyDictionaries[socksProxy];
        }
        return chosenAgent;
    }

    async loadHttpProxyAgent () {
        // for `http://` protocol proxy-urls, we need to load `http` module only on first call
        if (!this.httpAgent) {
            const httpModule = await import (/* webpackIgnore: true */'node:http')
            this.httpAgent = new httpModule.Agent ();
        }
        return this.httpAgent;
    }

    getHttpAgentIfNeeded (url) {
        if (isNode) {
            // only for non-ssl proxy
            if (url.substring(0, 5) === 'ws://') {
                if (this.httpAgent === undefined) {
                    throw new NotSupported (this.id + ' to use proxy with non-ssl ws:// urls, at first run  `await exchange.loadHttpProxyAgent()` method');
                }
                return this.httpAgent;
            }
        }
        return undefined;
    }


    async fetch (url, method = 'GET', headers: any = undefined, body: any = undefined) {

        // load node-http(s) modules only on first call
        if (isNode) {
            if (!this.nodeHttpModuleLoaded) {
                this.nodeHttpModuleLoaded = true;
                const httpsModule = await import (/* webpackIgnore: true */'node:https')
                this.httpsAgent = new httpsModule.Agent ({ keepAlive: true });
            }
        }

        // ##### PROXY & HEADERS #####
        headers = this.extend (this.headers, headers);
        // proxy-url
        const proxyUrl = this.checkProxyUrlSettings (url, method, headers, body);
        let httpProxyAgent = false;
        if (proxyUrl !== undefined) {
            // part only for node-js
            if (isNode) {
                // in node we need to set header to *
                headers = this.extend ({ 'Origin': this.origin }, headers);
                // only for http proxy
                if (proxyUrl.substring(0, 5) === 'http:') {
                    await this.loadHttpProxyAgent ();
                    httpProxyAgent = this.httpAgent;
                }
            }
            url = proxyUrl + url;
        }
        // proxy agents
        const [ httpProxy, httpsProxy, socksProxy ] = this.checkProxySettings (url, method, headers, body);
        this.checkConflictingProxies (httpProxy || httpsProxy || socksProxy, proxyUrl);
        // skip proxies on the browser
        if (isNode) {
            // this is needed in JS, independently whether proxy properties were set or not, we have to load them because of necessity in WS, which would happen beyond 'fetch' method (WS/etc)
            await this.loadProxyModules ();
        }
        const chosenAgent = this.setProxyAgents (httpProxy, httpsProxy, socksProxy);
        // user-agent
        const userAgent = (this.userAgent !== undefined) ? this.userAgent : this.user_agent;
        if (userAgent && isNode) {
            if (typeof userAgent === 'string') {
                headers = this.extend ({ 'User-Agent': userAgent }, headers);
            } else if ((typeof userAgent === 'object') && ('User-Agent' in userAgent)) {
                headers = this.extend (userAgent, headers);
            }
        }
        // set final headers
        headers = this.setHeaders (headers);
        // log
        if (this.verbose) {
            this.log ("fetch Request:\n", this.id, method, url, "\nRequestHeaders:\n", headers, "\nRequestBody:\n", body, "\n")
        }
        // end of proxies & headers

        if (this.fetchImplementation === undefined) {
            if (isNode) {
                if (this.agent === undefined) {
                    this.agent = this.httpsAgent;
                }
                try {
                    const module = await import (/* webpackIgnore: true */'../static_dependencies/node-fetch/index.js')
                    this.AbortError = module.AbortError
                    this.fetchImplementation = module.default
                    this.FetchError = module.FetchError
                }
                catch (e) {
                    // some users having issues with dynamic imports (https://github.com/ccxt/ccxt/pull/20687)
                    // so let them to fallback to node's native fetch
                    if (typeof fetch === 'function') {
                        this.fetchImplementation = fetch
                        // as it's browser-compatible implementation ( https://nodejs.org/dist/latest-v20.x/docs/api/globals.html#fetch )
                        // it throws same error types
                        this.AbortError = DOMException
                        this.FetchError = TypeError
                    } else {
                        throw new Error ('Seems, "fetch" function is not available in your node-js version, please use latest node-js version');
                    }
                }
            } else {
                this.fetchImplementation = (selfIsDefined()) ? self.fetch: fetch
                this.AbortError = DOMException
                this.FetchError = TypeError
            }
        }
        // fetchImplementation cannot be called on this. in browsers:
        // TypeError Failed to execute 'fetch' on 'Window': Illegal invocation
        const fetchImplementation = this.fetchImplementation;
        const params = { method, headers, body, timeout: this.timeout };
        if (this.agent) {
            params['agent'] = this.agent;
        }
        // override agent, if needed
        if (httpProxyAgent) {
            // if proxyUrl is being used, then specifically in nodejs, we need http module, not https
            params['agent'] = httpProxyAgent;
        } else if (chosenAgent) {
            // if http(s)Proxy is being used
            params['agent'] = chosenAgent;
        }
        const controller = new AbortController ()
        params['signal'] = controller.signal
        const timeout = setTimeout (() => {
            controller.abort ()
        }, this.timeout)
        try {
            const response = await fetchImplementation (url, params)
            clearTimeout (timeout)
            return this.handleRestResponse (response, url, method, headers, body);
        } catch (e) {
            if (e instanceof this.AbortError) {
                throw new RequestTimeout (this.id + ' ' + method + ' ' + url + ' request timed out (' + this.timeout + ' ms)');
            } else if (e instanceof this.FetchError) {
                throw new NetworkError (this.id + ' ' + method + ' ' + url + ' fetch failed');
            }
            throw e
        }
    }

    parseJson (jsonString) {
        try {
            if (this.isJsonEncodedObject (jsonString)) {
                return JSON.parse (this.onJsonResponse (jsonString))
            }
        } catch (e) {
            // SyntaxError
            return undefined
        }
    }

    getResponseHeaders (response) {
        const result = {}
        response.headers.forEach ((value, key) => {
            key = key.split ('-').map ((word) => this.capitalize (word)).join ('-')
            result[key] = value
        })
        return result
    }

    handleRestResponse (response, url, method = 'GET', requestHeaders = undefined, requestBody = undefined) {
        const responseHeaders = this.getResponseHeaders (response)
        if (this.handleContentTypeApplicationZip && (responseHeaders['Content-Type'] === 'application/zip')) {
            const responseBuffer = response.buffer ();
            if (this.enableLastResponseHeaders) {
                this.last_response_headers = responseHeaders
            }
            if (this.enableLastHttpResponse) {
                this.last_http_response = responseBuffer
            }
            if (this.verbose) {
                this.log ("handleRestResponse:\n", this.id, method, url, response.status, response.statusText, "\nResponseHeaders:\n", responseHeaders, "ZIP redacted", "\n")
            }
            // no error handler needed, because it would not be a zip response in case of an error
            return responseBuffer;
        }
        return response.text ().then ((responseBody) => {
            const bodyText = this.onRestResponse (response.status, response.statusText, url, method, responseHeaders, responseBody, requestHeaders, requestBody);
            const json = this.parseJson (bodyText)
            if (this.enableLastResponseHeaders) {
                this.last_response_headers = responseHeaders
            }
            if (this.enableLastHttpResponse) {
                this.last_http_response = responseBody
            }
            if (this.enableLastJsonResponse) {
                this.last_json_response = json
            }
            if (this.verbose) {
                this.log ("handleRestResponse:\n", this.id, method, url, response.status, response.statusText, "\nResponseHeaders:\n", responseHeaders, "\nResponseBody:\n", responseBody, "\n")
            }
            const skipFurtherErrorHandling = this.handleErrors (response.status, response.statusText, url, method, responseHeaders, responseBody, json, requestHeaders, requestBody)
            if (!skipFurtherErrorHandling) {
                this.handleHttpStatusCode (response.status, response.statusText, url, method, responseBody)
            }
            return json || responseBody
        })
    }

    onRestResponse (statusCode, statusText, url, method, responseHeaders, responseBody, requestHeaders, requestBody) {
        return responseBody.trim ()
    }

    onJsonResponse (responseBody) {
        return this.quoteJsonNumbers ? responseBody.replace (/":([+.0-9eE-]+)([,}])/g, '":"$1"$2') : responseBody;
    }

    async loadMarketsHelper (reload = false, params = {}) {
        if (!reload && this.markets) {
            if (!this.markets_by_id) {
                return this.setMarkets (this.markets)
            }
            return this.markets
        }
        let currencies = undefined
        // only call if exchange API provides endpoint (true), thus avoid emulated versions ('emulated')
        if (this.has['fetchCurrencies'] === true) {
            currencies = await this.fetchCurrencies ()
        }
        const markets = await this.fetchMarkets (params)
        return this.setMarkets (markets, currencies)
    }

    async loadMarkets (reload = false, params = {}): Promise<Dictionary<Market>> {
        // this method is async, it returns a promise
        if ((reload && !this.reloadingMarkets) || !this.marketsLoading) {
            this.reloadingMarkets = true
            this.marketsLoading = this.loadMarketsHelper (reload, params).then ((resolved) => {
                this.reloadingMarkets = false
                return resolved
            }, (error) => {
                this.reloadingMarkets = false
                throw error
            })
        }
        return this.marketsLoading
    }

    async fetchCurrencies (params = {}): Promise<Currencies> {
        // markets are returned as a list
        // currencies are returned as a dict
        // this is for historical reasons
        // and may be changed for consistency later
        return new Promise ((resolve, reject) => resolve (this.currencies));
    }

    async fetchCurrenciesWs (params = {}) {
        // markets are returned as a list
        // currencies are returned as a dict
        // this is for historical reasons
        // and may be changed for consistency later
        return new Promise ((resolve, reject) => resolve (this.currencies));
    }

    async fetchMarkets (params = {}): Promise<Market[]> {
        // markets are returned as a list
        // currencies are returned as a dict
        // this is for historical reasons
        // and may be changed for consistency later
        return new Promise ((resolve, reject) => resolve (Object.values (this.markets)))
    }

    async fetchMarketsWs (params = {}): Promise<Market[]> {
        // markets are returned as a list
        // currencies are returned as a dict
        // this is for historical reasons
        // and may be changed for consistency later
        return new Promise ((resolve, reject) => resolve (Object.values (this.markets)))
    }

    checkRequiredDependencies () {
        return
    }

    parseNumber (value, d: Num = undefined): number {
        if (value === undefined) {
            return d
        } else {
            try {
                // we should handle scientific notation here
                // so if the exchanges returns 1e-8
                // this function will return 0.00000001
                // check https://github.com/ccxt/ccxt/issues/24135
                const numberNormalized = this.numberToString(value)
                if (numberNormalized.indexOf('e-') > -1) {
                    return this.number(numberToString(parseFloat(numberNormalized)))
                }
                return this.number (numberNormalized)
            } catch (e) {
                return d
            }
        }
    }

    checkOrderArguments (market, type, side, amount, price, params) {
        if (price === undefined) {
            if (type === 'limit') {
                  throw new ArgumentsRequired (this.id + ' createOrder() requires a price argument for a limit order');
            }
        }
        if (amount <= 0) {
            throw new ArgumentsRequired (this.id + ' createOrder() amount should be above 0');
        }
    }

    handleHttpStatusCode (code, reason, url, method, body) {
        const codeAsString = code.toString ();
        if (codeAsString in this.httpExceptions) {
            const ErrorClass = this.httpExceptions[codeAsString];
            throw new ErrorClass (this.id + ' ' + method + ' ' + url + ' ' + codeAsString + ' ' + reason + ' ' + body);
        }
    }

    remove0xPrefix (hexData) {
        if (hexData.slice (0, 2) === '0x') {
            return hexData.slice (2);
        } else {
            return hexData;
        }
    }

    spawn(method, ...args) {
        const future = Future();
        // using setTimeout 0 to force the execution to run after the future is returned
        setTimeout(() => {
            method.apply(this, args).then(future.resolve).catch(future.reject);
        }, 0);
        return future;
    }

    delay (timeout, method, ... args) {
        setTimeout (() => {
            this.spawn (method, ... args)
        }, timeout);
    }

    // -----------------------------------------------------------------------
    // -----------------------------------------------------------------------
    // WS/PRO methods

    orderBook (snapshot = {}, depth = Number.MAX_SAFE_INTEGER) {
        return new WsOrderBook (snapshot, depth);
    }

    indexedOrderBook (snapshot = {}, depth = Number.MAX_SAFE_INTEGER) {
        return new IndexedOrderBook (snapshot, depth);
    }

    countedOrderBook (snapshot = {}, depth = Number.MAX_SAFE_INTEGER) {
        return new CountedOrderBook (snapshot, depth);
    }

    handleMessage (client, message) {} // stub to override

    // ping (client: Client) {} // stub to override

    ping (client: Client) {
        return undefined;
    }

    client (url: string): WsClient {
        this.clients = this.clients || {};
        if (!this.clients[url]) {
            const onMessage = this.handleMessage.bind (this);
            const onError = this.onError.bind (this);
            const onClose = this.onClose.bind (this);
            const onConnected = this.onConnected.bind (this);
            // decide client type here: ws / signalr / socketio
            const wsOptions = this.safeValue (this.options, 'ws', {});
            const wsConnectionsTokenConfig = this.getWsRateLimitConfig (url, 'connections');
            const wsMessagesTokenConfig = this.getWsRateLimitConfig (url, 'messages');
            // proxy agents
            const [ httpProxy, httpsProxy, socksProxy ] = this.checkWsProxySettings ();
            const chosenAgent = this.setProxyAgents (httpProxy, httpsProxy, socksProxy);
            // part only for node-js
            const httpProxyAgent = this.getHttpAgentIfNeeded (url);
            const finalAgent = chosenAgent ? chosenAgent : (httpProxyAgent ? httpProxyAgent : this.agent);
            //
            const options = this.deepExtend (this.streaming, {
                'log': this.log ? this.log.bind (this) : this.log,
                'ping': (this as any).ping ? (this as any).ping.bind (this) : (this as any).ping,
                'verbose': this.verbose,
                'connectionsThrottler': new Throttler (wsConnectionsTokenConfig),
                'messagesThrottler': new Throttler (wsMessagesTokenConfig),
                // add support for proxies
                'options': {
                    'agent': finalAgent,
                }
            }, wsOptions);
            this.clients[url] = new WsClient (url, onMessage, onError, onClose, onConnected, options);
        }
        return this.clients[url];
    }

    watchMultiple (url: string, messageHashes: string[], message = undefined, subscribeHashes = undefined, subscription = undefined) {
        //
        // Without comments the code of this method is short and easy:
        //
        //     const client = this.client (url)
        //     const future = client.future (messageHash)
        //     connected.then (() => {
        //         if (message && !client.subscriptions[subscribeHash]) {
        //             client.subscriptions[subscribeHash] = true
        //             client.send (message)
        //         }
        //     }).catch ((error) => {})
        //     return future
        //
        // The following is a longer version of this method with comments
        //
        const client = this.client (url) as WsClient;
        //
        //  watchOrderBook ---- future ----+---------------+----→ user
        //                                 |               |
        //                                 ↓               ↑
        //                                 |               |
        //                              connect ......→ resolve
        //                                 |               |
        //                                 ↓               ↑
        //                                 |               |
        //                             subscribe -----→ receive
        //
        const future = Future.race (messageHashes.map (messageHash => client.future (messageHash)))
        // read and write subscription, this is done before connecting the client
        // to avoid race conditions when other parts of the code read or write to the client.subscriptions
        let missingSubscriptions = []
        if (subscribeHashes !== undefined) {
            for (let i = 0; i < subscribeHashes.length; i++) {
                const subscribeHash = subscribeHashes[i];
                if (!client.subscriptions[subscribeHash]) {
                    missingSubscriptions.push (subscribeHash)
                    client.subscriptions[subscribeHash] = subscription || true
                }
            }
        }
        // we intentionally do not use await here to avoid unhandled exceptions
        // the policy is to make sure that 100% of promises are resolved or rejected
        // either with a call to client.resolve or client.reject with
        //  a proper exception class instance
        let connected = undefined;
<<<<<<< HEAD
        if (this.enableRateLimit && !client.startedConnecting) {
=======
        if (this.enableWsRateLimit && !client.startedConnecting) {
>>>>>>> e64816cd
            // const connectionCost = this.safeValue (this.options, 'ws', {}).connectionCost;
            connected = client.connectionsThrottler.throttle ().then (() => client.connect ());
        } else {
            connected = client.connect ();
        }
        // the following is executed only if the catch-clause does not
        // catch any connection-level exceptions from the client
        // (connection established successfully)
        if ((subscribeHashes === undefined) || missingSubscriptions.length) {
            connected.then (() => {
                const options = this.safeValue (this.options, 'ws');
                const cost = this.safeValue (options, 'cost', 1);
                if (message) {
<<<<<<< HEAD
                    if (this.enableRateLimit) {
=======
                    if (this.enableWsRateLimit) {
>>>>>>> e64816cd
                        client.messagesThrottler.throttle (cost).then (() => {
                            client.send (message);
                        }).catch ((e) => {
                            for (let i = 0; i < missingSubscriptions.length; i++) {
                                const subscribeHash = missingSubscriptions[i];
                                delete client.subscriptions[subscribeHash]
                            }
                            future.reject (e);
                        });
                    } else {
                        client.send (message)
                        .catch ((e) => {
                            for (let i = 0; i < missingSubscriptions.length; i++) {
                                const subscribeHash = missingSubscriptions[i];
                                delete client.subscriptions[subscribeHash]
                            }
                            future.reject (e);
                        });
                    }
                }
            }).catch ((e)=> {
                for (let i = 0; i < missingSubscriptions.length; i++) {
                    const subscribeHash = missingSubscriptions[i];
                    delete client.subscriptions[subscribeHash]
                }
                future.reject (e);
            });
        }
        return future;
    }

    watch (url: string, messageHash: string, message = undefined, subscribeHash = undefined, subscription = undefined, messageCost: Int = undefined) {
        //
        // Without comments the code of this method is short and easy:
        //
        //     const client = this.client (url)
        //     const future = client.future (messageHash)
        //     connected.then (() => {
        //         if (message && !client.subscriptions[subscribeHash]) {
        //             client.subscriptions[subscribeHash] = true
        //             client.send (message)
        //         }
        //     }).catch ((error) => {})
        //     return future
        //
        // The following is a longer version of this method with comments
        //
        const client = this.client (url) as WsClient;
        //
        //  watchOrderBook ---- future ----+---------------+----→ user
        //                                 |               |
        //                                 ↓               ↑
        //                                 |               |
        //                              connect ......→ resolve
        //                                 |               |
        //                                 ↓               ↑
        //                                 |               |
        //                             subscribe -----→ receive
        //
        if ((subscribeHash === undefined) && (messageHash in client.futures)) {
            return client.futures[messageHash];
        }
        const future = client.future (messageHash);
        // read and write subscription, this is done before connecting the client
        // to avoid race conditions when other parts of the code read or write to the client.subscriptions
        const clientSubscription = client.subscriptions[subscribeHash];
        if (!clientSubscription) {
            client.subscriptions[subscribeHash] = subscription || true;
        }
        // we intentionally do not use await here to avoid unhandled exceptions
        // the policy is to make sure that 100% of promises are resolved or rejected
        // either with a call to client.resolve or client.reject with
        //  a proper exception class instance
        let connected = undefined;
<<<<<<< HEAD
        const options = this.safeValue (this.options, 'ws');
        if (this.enableRateLimit && !client.startedConnecting) {
=======
        if (this.enableWsRateLimit && !client.startedConnecting) {
>>>>>>> e64816cd
            const cost = this.getWsRateLimitCost (url, 'connections');
            connected = client.connectionsThrottler.throttle (cost).then (() => client.connect ());
        } else {
            connected = client.connect ();
        }
        // the following is executed only if the catch-clause does not
        // catch any connection-level exceptions from the client
        // (connection established successfully)
        if (!clientSubscription) {
            connected.then (() => {
                if (message) {
<<<<<<< HEAD
                    if (this.enableRateLimit && client.messagesThrottler) {
=======
                    if (this.enableWsRateLimit && client.messagesThrottler) {
>>>>>>> e64816cd
                        if (!messageCost) {
                            messageCost = this.getWsRateLimitCost (url, 'messages');
                        }
                        client.messagesThrottler.throttle (messageCost).then (() => {
                            client.send (message);
                        }).catch ((e) => {
                            client.onError (e);
                        });
                    } else {
                        client.send (message)
                        .catch ((e) => {
                            client.onError (e);
                        });
                    }
                }
            }).catch ((e)=> {
                delete client.subscriptions[subscribeHash];
                future.reject (e);
            });
        }
        return future;
    }

    onConnected (client, message = undefined) {
        // for user hooks
        // console.log ('Connected to', client.url)
    }

    onError (client, error) {
        if ((client.url in this.clients) && (this.clients[client.url].error)) {
            delete this.clients[client.url];
        }
    }

    onClose (client, error) {
        if (client.error) {
            // connection closed due to an error, do nothing
        } else {
            // server disconnected a working connection
            if (this.clients[client.url]) {
                delete this.clients[client.url];
            }
        }
    }

    async close () {
        const clients = Object.values (this.clients || {});
        const closedClients = [];
        for (let i = 0; i < clients.length; i++) {
            const client = clients[i] as WsClient;
            client.error = new ExchangeClosedByUser (this.id + ' closedByUser');
            closedClients.push(client.close ());
        }
        await Promise.all (closedClients);
        for (let i = 0; i < clients.length; i++) {
            const client = clients[i] as WsClient;
            delete this.clients[client.url];
        }
        return;
    }

    async loadOrderBook (client, messageHash: string, symbol: string, limit: Int = undefined, params = {}) {
        if (!(symbol in this.orderbooks)) {
            client.reject (new ExchangeError (this.id + ' loadOrderBook() orderbook is not initiated'), messageHash);
            return;
        }
        const maxRetries = this.handleOption ('watchOrderBook', 'snapshotMaxRetries', 3);
        let tries = 0;
        try {
            const stored = this.orderbooks[symbol];
            while (tries < maxRetries) {
                const cache = stored.cache;
                const orderBook = await this.fetchRestOrderBookSafe (symbol, limit, params);
                const index = this.getCacheIndex (orderBook, cache);
                if (index >= 0) {
                    stored.reset (orderBook);
                    this.handleDeltas (stored, cache.slice (index));
                    stored.cache.length = 0;
                    client.resolve (stored, messageHash);
                    return;
                }
                tries++;
            }
            client.reject (new ExchangeError (this.id + ' nonce is behind the cache after ' + maxRetries.toString () + ' tries.'), messageHash);
            delete this.clients[client.url];
        } catch (e) {
            client.reject (e, messageHash);
            await this.loadOrderBook (client, messageHash, symbol, limit, params);
        }
    }

    convertToBigInt(value: string) {
        return BigInt(value); // used on XT
    }

    stringToCharsArray (value: string) {
        return value.split ('');
    }

    valueIsDefined (value: any){
        return value !== undefined && value !== null;
    }

    arraySlice(array, first, second = undefined) {
        if (second === undefined) {
            return array.slice(first);
        }
        return array.slice(first, second);
    }

    getProperty (obj, property, defaultValue: any = undefined) {
        return (property in obj ? obj[property] : defaultValue);
    }

    setProperty (obj, property, defaultValue: any = undefined) {
        obj[property] = defaultValue;
    }

    axolotl(payload, hexKey, ed25519) {
        return axolotl(payload, hexKey, ed25519);
    }

    fixStringifiedJsonMembers (content: string) {
        // used for instance in bingx
        // when stringified json has members with their values also stringified, like:
        // '{"code":0, "data":{"order":{"orderId":1742968678528512345,"symbol":"BTC-USDT", "takeProfit":"{\"type\":\"TAKE_PROFIT\",\"stopPrice\":43320.1}","reduceOnly":false}}}'
        // we can fix with below manipulations
        // @ts-ignore
        let modifiedContent = content.replaceAll ('\\', '');
        modifiedContent = modifiedContent.replaceAll ('"{', '{');
        modifiedContent = modifiedContent.replaceAll ('}"', '}');
        return modifiedContent;
    }

    ethAbiEncode (types, args) {
        return this.base16ToBinary (ethers.encode (types, args).slice (2));
    }

    ethEncodeStructuredData (domain, messageTypes, messageData) {
        return this.base16ToBinary (TypedDataEncoder.encode (domain, messageTypes, messageData).slice (-132));
    }

    retrieveStarkAccount (signature, accountClassHash, accountProxyClassHash) {
        const privateKey = ethSigToPrivate (signature);
        const publicKey = getStarkKey (privateKey);
        const callData = Starknet.CallData.compile({
            implementation: accountClassHash,
            selector: Starknet.hash.getSelectorFromName('initialize'),
            calldata: Starknet.CallData.compile({
              signer: publicKey,
              guardian: '0',
            }),
        });
        
        const address = Starknet.hash.calculateContractAddressFromHash(
            publicKey,
            accountProxyClassHash,
            callData,
            0,
        );
        return {
            privateKey,
            publicKey,
            address
        };
    }

    starknetEncodeStructuredData (domain, messageTypes, messageData, address) {
        const types = Object.keys (messageTypes);
        if (types.length > 1) {
            throw new NotSupported (this.id + 'starknetEncodeStructuredData only support single type');
        }
        const request = {
            'domain': domain,
            'primaryType': types[0],
            'types': this.extend ({
                'StarkNetDomain': [
                    { 'name': "name", 'type': "felt" },
                    { 'name': "chainId", 'type': "felt" },
                    { 'name': "version", 'type': "felt" },
                ],
            }, messageTypes),
            'message': messageData,
        };
        const msgHash = Starknet.typedData.getMessageHash (request, address);
        return msgHash;
    }

    starknetSign (hash, pri) {
        // TODO: unify to ecdsa
        const signature = starknetCurveSign (hash.replace ('0x', ''), pri.slice (-64));
        return this.json ([ signature.r.toString (), signature.s.toString () ]);
    }

    intToBase16(elem): string {
        return elem.toString(16);

    }

    extendExchangeOptions (newOptions: Dict) {
        this.options = this.extend (this.options, newOptions);
    }

    createSafeDictionary () {
        return {};
    }

    randomBytes (length: number) {
        const rng = new SecureRandom();
        const x:number[] = [];
        x.length = length;
        rng.nextBytes(x);
        return Buffer.from (x).toString ('hex');
    }

    randNumber(size: number) {
        let number = '';
        for (let i = 0; i < size; i++) {
            number += Math.floor(Math.random() * 10);
        }
        return parseInt(number, 10);
    }

    /* eslint-enable */
    // ------------------------------------------------------------------------

    // ########################################################################
    // ########################################################################
    // ########################################################################
    // ########################################################################
    // ########                        ########                        ########
    // ########                        ########                        ########
    // ########                        ########                        ########
    // ########                        ########                        ########
    // ########        ########################        ########################
    // ########        ########################        ########################
    // ########        ########################        ########################
    // ########        ########################        ########################
    // ########                        ########                        ########
    // ########                        ########                        ########
    // ########                        ########                        ########
    // ########                        ########                        ########
    // ########################################################################
    // ########################################################################
    // ########################################################################
    // ########################################################################
    // ########        ########        ########                        ########
    // ########        ########        ########                        ########
    // ########        ########        ########                        ########
    // ########        ########        ########                        ########
    // ################        ########################        ################
    // ################        ########################        ################
    // ################        ########################        ################
    // ################        ########################        ################
    // ########        ########        ################        ################
    // ########        ########        ################        ################
    // ########        ########        ################        ################
    // ########        ########        ################        ################
    // ########################################################################
    // ########################################################################
    // ########################################################################
    // ########################################################################

    // ------------------------------------------------------------------------
    // METHODS BELOW THIS LINE ARE TRANSPILED FROM JAVASCRIPT TO PYTHON AND PHP

    describe () {
        return {
            'id': undefined,
            'name': undefined,
            'countries': undefined,
            'enableRateLimit': true,
            'enableWsRateLimit': false,
            'rateLimit': 2000, // milliseconds = seconds * 1000
            'timeout': this.timeout, // milliseconds = seconds * 1000
            'certified': false, // if certified by the CCXT dev team
            'pro': false, // if it is integrated with CCXT Pro for WebSocket support
            'alias': false, // whether this exchange is an alias to another exchange
            'dex': false,
            'has': {
                'publicAPI': true,
                'privateAPI': true,
                'CORS': undefined,
                'sandbox': undefined,
                'spot': undefined,
                'margin': undefined,
                'swap': undefined,
                'future': undefined,
                'option': undefined,
                'addMargin': undefined,
                'borrowCrossMargin': undefined,
                'borrowIsolatedMargin': undefined,
                'borrowMargin': undefined,
                'cancelAllOrders': undefined,
                'cancelAllOrdersWs': undefined,
                'cancelOrder': true,
                'cancelOrderWs': undefined,
                'cancelOrders': undefined,
                'cancelOrdersWs': undefined,
                'closeAllPositions': undefined,
                'closePosition': undefined,
                'createDepositAddress': undefined,
                'createLimitBuyOrder': undefined,
                'createLimitBuyOrderWs': undefined,
                'createLimitOrder': true,
                'createLimitOrderWs': undefined,
                'createLimitSellOrder': undefined,
                'createLimitSellOrderWs': undefined,
                'createMarketBuyOrder': undefined,
                'createMarketBuyOrderWs': undefined,
                'createMarketBuyOrderWithCost': undefined,
                'createMarketBuyOrderWithCostWs': undefined,
                'createMarketOrder': true,
                'createMarketOrderWs': true,
                'createMarketOrderWithCost': undefined,
                'createMarketOrderWithCostWs': undefined,
                'createMarketSellOrder': undefined,
                'createMarketSellOrderWs': undefined,
                'createMarketSellOrderWithCost': undefined,
                'createMarketSellOrderWithCostWs': undefined,
                'createOrder': true,
                'createOrderWs': undefined,
                'createOrders': undefined,
                'createOrderWithTakeProfitAndStopLoss': undefined,
                'createOrderWithTakeProfitAndStopLossWs': undefined,
                'createPostOnlyOrder': undefined,
                'createPostOnlyOrderWs': undefined,
                'createReduceOnlyOrder': undefined,
                'createReduceOnlyOrderWs': undefined,
                'createStopLimitOrder': undefined,
                'createStopLimitOrderWs': undefined,
                'createStopLossOrder': undefined,
                'createStopLossOrderWs': undefined,
                'createStopMarketOrder': undefined,
                'createStopMarketOrderWs': undefined,
                'createStopOrder': undefined,
                'createStopOrderWs': undefined,
                'createTakeProfitOrder': undefined,
                'createTakeProfitOrderWs': undefined,
                'createTrailingAmountOrder': undefined,
                'createTrailingAmountOrderWs': undefined,
                'createTrailingPercentOrder': undefined,
                'createTrailingPercentOrderWs': undefined,
                'createTriggerOrder': undefined,
                'createTriggerOrderWs': undefined,
                'deposit': undefined,
                'editOrder': 'emulated',
                'editOrderWs': undefined,
                'fetchAccounts': undefined,
                'fetchBalance': true,
                'fetchBalanceWs': undefined,
                'fetchBidsAsks': undefined,
                'fetchBorrowInterest': undefined,
                'fetchBorrowRate': undefined,
                'fetchBorrowRateHistories': undefined,
                'fetchBorrowRateHistory': undefined,
                'fetchBorrowRates': undefined,
                'fetchBorrowRatesPerSymbol': undefined,
                'fetchCanceledAndClosedOrders': undefined,
                'fetchCanceledOrders': undefined,
                'fetchClosedOrder': undefined,
                'fetchClosedOrders': undefined,
                'fetchClosedOrdersWs': undefined,
                'fetchConvertCurrencies': undefined,
                'fetchConvertQuote': undefined,
                'fetchConvertTrade': undefined,
                'fetchConvertTradeHistory': undefined,
                'fetchCrossBorrowRate': undefined,
                'fetchCrossBorrowRates': undefined,
                'fetchCurrencies': 'emulated',
                'fetchCurrenciesWs': 'emulated',
                'fetchDeposit': undefined,
                'fetchDepositAddress': undefined,
                'fetchDepositAddresses': undefined,
                'fetchDepositAddressesByNetwork': undefined,
                'fetchDeposits': undefined,
                'fetchDepositsWithdrawals': undefined,
                'fetchDepositsWs': undefined,
                'fetchDepositWithdrawFee': undefined,
                'fetchDepositWithdrawFees': undefined,
                'fetchFundingHistory': undefined,
                'fetchFundingRate': undefined,
                'fetchFundingRateHistory': undefined,
                'fetchFundingInterval': undefined,
                'fetchFundingIntervals': undefined,
                'fetchFundingRates': undefined,
                'fetchGreeks': undefined,
                'fetchIndexOHLCV': undefined,
                'fetchIsolatedBorrowRate': undefined,
                'fetchIsolatedBorrowRates': undefined,
                'fetchMarginAdjustmentHistory': undefined,
                'fetchIsolatedPositions': undefined,
                'fetchL2OrderBook': true,
                'fetchL3OrderBook': undefined,
                'fetchLastPrices': undefined,
                'fetchLedger': undefined,
                'fetchLedgerEntry': undefined,
                'fetchLeverage': undefined,
                'fetchLeverages': undefined,
                'fetchLeverageTiers': undefined,
                'fetchLiquidations': undefined,
                'fetchLongShortRatio': undefined,
                'fetchLongShortRatioHistory': undefined,
                'fetchMarginMode': undefined,
                'fetchMarginModes': undefined,
                'fetchMarketLeverageTiers': undefined,
                'fetchMarkets': true,
                'fetchMarketsWs': undefined,
                'fetchMarkOHLCV': undefined,
                'fetchMyLiquidations': undefined,
                'fetchMySettlementHistory': undefined,
                'fetchMyTrades': undefined,
                'fetchMyTradesWs': undefined,
                'fetchOHLCV': undefined,
                'fetchOHLCVWs': undefined,
                'fetchOpenInterest': undefined,
                'fetchOpenInterestHistory': undefined,
                'fetchOpenOrder': undefined,
                'fetchOpenOrders': undefined,
                'fetchOpenOrdersWs': undefined,
                'fetchOption': undefined,
                'fetchOptionChain': undefined,
                'fetchOrder': undefined,
                'fetchOrderBook': true,
                'fetchOrderBooks': undefined,
                'fetchOrderBookWs': undefined,
                'fetchOrders': undefined,
                'fetchOrdersByStatus': undefined,
                'fetchOrdersWs': undefined,
                'fetchOrderTrades': undefined,
                'fetchOrderWs': undefined,
                'fetchPosition': undefined,
                'fetchPositionHistory': undefined,
                'fetchPositionsHistory': undefined,
                'fetchPositionWs': undefined,
                'fetchPositionMode': undefined,
                'fetchPositions': undefined,
                'fetchPositionsWs': undefined,
                'fetchPositionsForSymbol': undefined,
                'fetchPositionsForSymbolWs': undefined,
                'fetchPositionsRisk': undefined,
                'fetchPremiumIndexOHLCV': undefined,
                'fetchSettlementHistory': undefined,
                'fetchStatus': undefined,
                'fetchTicker': true,
                'fetchTickerWs': undefined,
                'fetchTickers': undefined,
                'fetchMarkPrices': undefined,
                'fetchTickersWs': undefined,
                'fetchTime': undefined,
                'fetchTrades': true,
                'fetchTradesWs': undefined,
                'fetchTradingFee': undefined,
                'fetchTradingFees': undefined,
                'fetchTradingFeesWs': undefined,
                'fetchTradingLimits': undefined,
                'fetchTransactionFee': undefined,
                'fetchTransactionFees': undefined,
                'fetchTransactions': undefined,
                'fetchTransfer': undefined,
                'fetchTransfers': undefined,
                'fetchUnderlyingAssets': undefined,
                'fetchVolatilityHistory': undefined,
                'fetchWithdrawAddresses': undefined,
                'fetchWithdrawal': undefined,
                'fetchWithdrawals': undefined,
                'fetchWithdrawalsWs': undefined,
                'fetchWithdrawalWhitelist': undefined,
                'reduceMargin': undefined,
                'repayCrossMargin': undefined,
                'repayIsolatedMargin': undefined,
                'setLeverage': undefined,
                'setMargin': undefined,
                'setMarginMode': undefined,
                'setPositionMode': undefined,
                'signIn': undefined,
                'transfer': undefined,
                'watchBalance': undefined,
                'watchMyTrades': undefined,
                'watchOHLCV': undefined,
                'watchOHLCVForSymbols': undefined,
                'watchOrderBook': undefined,
                'watchOrderBookForSymbols': undefined,
                'watchOrders': undefined,
                'watchOrdersForSymbols': undefined,
                'watchPosition': undefined,
                'watchPositions': undefined,
                'watchStatus': undefined,
                'watchTicker': undefined,
                'watchTickers': undefined,
                'watchTrades': undefined,
                'watchTradesForSymbols': undefined,
                'watchLiquidations': undefined,
                'watchLiquidationsForSymbols': undefined,
                'watchMyLiquidations': undefined,
                'watchMyLiquidationsForSymbols': undefined,
                'withdraw': undefined,
                'ws': undefined,
            },
            'urls': {
                'logo': undefined,
                'api': undefined,
                'www': undefined,
                'doc': undefined,
                'fees': undefined,
            },
            'api': undefined,
            'requiredCredentials': {
                'apiKey': true,
                'secret': true,
                'uid': false,
                'accountId': false,
                'login': false,
                'password': false,
                'twofa': false, // 2-factor authentication (one-time password key)
                'privateKey': false, // a "0x"-prefixed hexstring private key for a wallet
                'walletAddress': false, // the wallet address "0x"-prefixed hexstring
                'token': false, // reserved for HTTP auth in some cases
            },
            'markets': undefined, // to be filled manually or by fetchMarkets
            'currencies': {}, // to be filled manually or by fetchMarkets
            'timeframes': undefined, // redefine if the exchange has.fetchOHLCV
            'fees': {
                'trading': {
                    'tierBased': undefined,
                    'percentage': undefined,
                    'taker': undefined,
                    'maker': undefined,
                },
                'funding': {
                    'tierBased': undefined,
                    'percentage': undefined,
                    'withdraw': {},
                    'deposit': {},
                },
            },
            'status': {
                'status': 'ok',
                'updated': undefined,
                'eta': undefined,
                'url': undefined,
            },
            'exceptions': undefined,
            'httpExceptions': {
                '422': ExchangeError,
                '418': DDoSProtection,
                '429': RateLimitExceeded,
                '404': ExchangeNotAvailable,
                '409': ExchangeNotAvailable,
                '410': ExchangeNotAvailable,
                '451': ExchangeNotAvailable,
                '500': ExchangeNotAvailable,
                '501': ExchangeNotAvailable,
                '502': ExchangeNotAvailable,
                '520': ExchangeNotAvailable,
                '521': ExchangeNotAvailable,
                '522': ExchangeNotAvailable,
                '525': ExchangeNotAvailable,
                '526': ExchangeNotAvailable,
                '400': ExchangeNotAvailable,
                '403': ExchangeNotAvailable,
                '405': ExchangeNotAvailable,
                '503': ExchangeNotAvailable,
                '530': ExchangeNotAvailable,
                '408': RequestTimeout,
                '504': RequestTimeout,
                '401': AuthenticationError,
                '407': AuthenticationError,
                '511': AuthenticationError,
            },
            'commonCurrencies': {
                'XBT': 'BTC',
                'BCC': 'BCH',
                'BCHSV': 'BSV',
            },
            'precisionMode': TICK_SIZE,
            'paddingMode': NO_PADDING,
            'limits': {
                'leverage': { 'min': undefined, 'max': undefined },
                'amount': { 'min': undefined, 'max': undefined },
                'price': { 'min': undefined, 'max': undefined },
                'cost': { 'min': undefined, 'max': undefined },
            },
        };
    }

    getWsRateLimitCost (url: string, type: string): number {
        /**
         * @ignore
         * @method
         * @description Safely returns message or connection cost for ws rate limit
         * @returns {number}
         */
        const wsOptions = this.safeDict (this.options, 'ws');
        const rateLimits = this.safeDict (wsOptions, 'rateLimits', {});
        const exchangeDefaultRateLimit = this.safeDict (rateLimits, 'default', {});
        let cost = this.safeNumber (exchangeDefaultRateLimit, type, 1);
        const rateLimitsKeys = Object.keys (rateLimits);
        for (let i = 0; i < rateLimitsKeys.length; i++) {
            const rateLimitKey = rateLimitsKeys[i];
            if (url.startsWith (rateLimitKey)) {
                const value = this.safeDict (rateLimits, rateLimitKey);
                cost = this.safeNumber (value, type, cost);
                break;
            }
        }
        return cost;
    }

    getWsRateLimitConfig (url, bucketHash = 'connections'): Dictionary<any> {
        /**
         * @ignore
         * @method
         * @description Safely extract boolean value from dictionary or list
         * @returns {object}
         *
         * The rate limits can be configured by setting the `options.ws.rateLimits` property in the exchange configuration. Here's an example:
         *
         * ```json
         * 'options': {
         *     'ws': {
         *         'rateLimits': {
         *             'default': {  // set default rate limit for all rate limits
         *                 'rateLimit': 100,
         *                 'connections': 1, // cost per connection
         *                 'subscriptions': 5,  // cost per subscription
         *             },
         *             'https://some_url': {  // set the rate limit for a specific url
         *                 'rateLimit': 100,
         *                 'connections': 2, // override cost for a connection
         *                 'subscriptions': 3, // override cost for a subscription
         *             }
         *         }
         *     }
         * }
         * ```
         *
         * In this example, the default rate limit is set to 100, the cost per connection is 1, and the cost per subscription is 5. For the url `https://some_url`, the rate limit is set to 100, the cost per connection is overridden to 2, and the cost per subscription is overridden to 3. The `rateLimit` property sets the maximum number of requests that can be made per second, the `connections` property sets the cost of creating a new connection, and the `subscriptions` property sets the cost of creating a new subscription.
         */
        const wsOptions = this.safeDict (this.options, 'ws');
        const rateLimits = this.safeDict (wsOptions, 'rateLimits', {});
        const exchangeDefaultRateLimit = this.safeDict (rateLimits, 'default', {});
        let cost = this.safeNumber (exchangeDefaultRateLimit, bucketHash, 1);
        let rateLimit = this.safeNumber (exchangeDefaultRateLimit, 'rateLimit');
        const rateLimitsKeys = Object.keys (rateLimits);
        for (let i = 0; i < rateLimitsKeys.length; i++) {
            const rateLimitKey = rateLimitsKeys[i];
            if (url.startsWith (rateLimitKey)) {
                const value = this.safeDict (rateLimits, rateLimitKey);
                rateLimit = this.safeNumber (value, 'rateLimit', rateLimit);
                cost = this.safeNumber (value, bucketHash, cost);
                break;
            }
        }
        const config: Dict = {};
        if (cost) {
            config['cost'] = cost;
        }
        if (rateLimit) {
            config['refillRate'] = 1 / rateLimit;
        }
        return config;
    }

    safeBoolN (dictionaryOrList, keys: IndexType[], defaultValue: boolean = undefined): boolean | undefined {
        /**
         * @ignore
         * @method
         * @description safely extract boolean value from dictionary or list
         * @returns {bool | undefined}
         */
        const value = this.safeValueN (dictionaryOrList, keys, defaultValue);
        if (typeof value === 'boolean') {
            return value;
        }
        return defaultValue;
    }

    safeBool2 (dictionary, key1: IndexType, key2: IndexType, defaultValue: boolean = undefined): boolean | undefined {
        /**
         * @ignore
         * @method
         * @description safely extract boolean value from dictionary or list
         * @returns {bool | undefined}
         */
        return this.safeBoolN (dictionary, [ key1, key2 ], defaultValue);
    }

    safeBool (dictionary, key: IndexType, defaultValue: boolean = undefined): boolean | undefined {
        /**
         * @ignore
         * @method
         * @description safely extract boolean value from dictionary or list
         * @returns {bool | undefined}
         */
        return this.safeBoolN (dictionary, [ key ], defaultValue);
    }

    safeDictN (dictionaryOrList, keys: IndexType[], defaultValue: Dictionary<any> = undefined): Dictionary<any> | undefined {
        /**
         * @ignore
         * @method
         * @description safely extract a dictionary from dictionary or list
         * @returns {object | undefined}
         */
        const value = this.safeValueN (dictionaryOrList, keys, defaultValue);
        if (value === undefined) {
            return defaultValue;
        }
        if ((typeof value === 'object')) {
            if (!Array.isArray (value)) {
                return value;
            }
        }
        return defaultValue;
    }

    safeDict (dictionary, key: IndexType, defaultValue: Dictionary<any> = undefined): Dictionary<any> | undefined {
        /**
         * @ignore
         * @method
         * @description safely extract a dictionary from dictionary or list
         * @returns {object | undefined}
         */
        return this.safeDictN (dictionary, [ key ], defaultValue);
    }

    safeDict2 (dictionary, key1: IndexType, key2: string, defaultValue: Dictionary<any> = undefined): Dictionary<any> | undefined {
        /**
         * @ignore
         * @method
         * @description safely extract a dictionary from dictionary or list
         * @returns {object | undefined}
         */
        return this.safeDictN (dictionary, [ key1, key2 ], defaultValue);
    }

    safeListN (dictionaryOrList, keys: IndexType[], defaultValue: any[] = undefined): any[] | undefined {
        /**
         * @ignore
         * @method
         * @description safely extract an Array from dictionary or list
         * @returns {Array | undefined}
         */
        const value = this.safeValueN (dictionaryOrList, keys, defaultValue);
        if (value === undefined) {
            return defaultValue;
        }
        if (Array.isArray (value)) {
            return value;
        }
        return defaultValue;
    }

    safeList2 (dictionaryOrList, key1: IndexType, key2: string, defaultValue: any[] = undefined): any[] | undefined {
        /**
         * @ignore
         * @method
         * @description safely extract an Array from dictionary or list
         * @returns {Array | undefined}
         */
        return this.safeListN (dictionaryOrList, [ key1, key2 ], defaultValue);
    }

    safeList (dictionaryOrList, key: IndexType, defaultValue: any[] = undefined): any[] | undefined {
        /**
         * @ignore
         * @method
         * @description safely extract an Array from dictionary or list
         * @returns {Array | undefined}
         */
        return this.safeListN (dictionaryOrList, [ key ], defaultValue);
    }

    handleDeltas (orderbook, deltas) {
        for (let i = 0; i < deltas.length; i++) {
            this.handleDelta (orderbook, deltas[i]);
        }
    }

    handleDelta (bookside, delta) {
        throw new NotSupported (this.id + ' handleDelta not supported yet');
    }

    handleDeltasWithKeys (bookSide: any, deltas, priceKey: IndexType = 0, amountKey: IndexType = 1, countOrIdKey: IndexType = 2) {
        for (let i = 0; i < deltas.length; i++) {
            const bidAsk = this.parseBidAsk (deltas[i], priceKey, amountKey, countOrIdKey);
            bookSide.storeArray (bidAsk);
        }
    }

    getCacheIndex (orderbook, deltas) {
        // return the first index of the cache that can be applied to the orderbook or -1 if not possible
        return -1;
    }

    findTimeframe (timeframe, timeframes = undefined) {
        if (timeframes === undefined) {
            timeframes = this.timeframes;
        }
        const keys = Object.keys (timeframes);
        for (let i = 0; i < keys.length; i++) {
            const key = keys[i];
            if (timeframes[key] === timeframe) {
                return key;
            }
        }
        return undefined;
    }

    checkProxyUrlSettings (url: Str = undefined, method: Str = undefined, headers = undefined, body = undefined) {
        const usedProxies = [];
        let proxyUrl = undefined;
        if (this.proxyUrl !== undefined) {
            usedProxies.push ('proxyUrl');
            proxyUrl = this.proxyUrl;
        }
        if (this.proxy_url !== undefined) {
            usedProxies.push ('proxy_url');
            proxyUrl = this.proxy_url;
        }
        if (this.proxyUrlCallback !== undefined) {
            usedProxies.push ('proxyUrlCallback');
            proxyUrl = this.proxyUrlCallback (url, method, headers, body);
        }
        if (this.proxy_url_callback !== undefined) {
            usedProxies.push ('proxy_url_callback');
            proxyUrl = this.proxy_url_callback (url, method, headers, body);
        }
        // backwards-compatibility
        if (this.proxy !== undefined) {
            usedProxies.push ('proxy');
            if (typeof this.proxy === 'function') {
                proxyUrl = this.proxy (url, method, headers, body);
            } else {
                proxyUrl = this.proxy;
            }
        }
        const length = usedProxies.length;
        if (length > 1) {
            const joinedProxyNames = usedProxies.join (',');
            throw new InvalidProxySettings (this.id + ' you have multiple conflicting proxy settings (' + joinedProxyNames + '), please use only one from : proxyUrl, proxy_url, proxyUrlCallback, proxy_url_callback');
        }
        return proxyUrl;
    }

    checkProxySettings (url: Str = undefined, method: Str = undefined, headers = undefined, body = undefined) {
        const usedProxies = [];
        let httpProxy = undefined;
        let httpsProxy = undefined;
        let socksProxy = undefined;
        // httpProxy
        const isHttpProxyDefined = this.valueIsDefined (this.httpProxy);
        const isHttp_proxy_defined = this.valueIsDefined (this.http_proxy);
        if (isHttpProxyDefined || isHttp_proxy_defined) {
            usedProxies.push ('httpProxy');
            httpProxy = isHttpProxyDefined ? this.httpProxy : this.http_proxy;
        }
        const ishttpProxyCallbackDefined = this.valueIsDefined (this.httpProxyCallback);
        const ishttp_proxy_callback_defined = this.valueIsDefined (this.http_proxy_callback);
        if (ishttpProxyCallbackDefined || ishttp_proxy_callback_defined) {
            usedProxies.push ('httpProxyCallback');
            httpProxy = ishttpProxyCallbackDefined ? this.httpProxyCallback (url, method, headers, body) : this.http_proxy_callback (url, method, headers, body);
        }
        // httpsProxy
        const isHttpsProxyDefined = this.valueIsDefined (this.httpsProxy);
        const isHttps_proxy_defined = this.valueIsDefined (this.https_proxy);
        if (isHttpsProxyDefined || isHttps_proxy_defined) {
            usedProxies.push ('httpsProxy');
            httpsProxy = isHttpsProxyDefined ? this.httpsProxy : this.https_proxy;
        }
        const ishttpsProxyCallbackDefined = this.valueIsDefined (this.httpsProxyCallback);
        const ishttps_proxy_callback_defined = this.valueIsDefined (this.https_proxy_callback);
        if (ishttpsProxyCallbackDefined || ishttps_proxy_callback_defined) {
            usedProxies.push ('httpsProxyCallback');
            httpsProxy = ishttpsProxyCallbackDefined ? this.httpsProxyCallback (url, method, headers, body) : this.https_proxy_callback (url, method, headers, body);
        }
        // socksProxy
        const isSocksProxyDefined = this.valueIsDefined (this.socksProxy);
        const isSocks_proxy_defined = this.valueIsDefined (this.socks_proxy);
        if (isSocksProxyDefined || isSocks_proxy_defined) {
            usedProxies.push ('socksProxy');
            socksProxy = isSocksProxyDefined ? this.socksProxy : this.socks_proxy;
        }
        const issocksProxyCallbackDefined = this.valueIsDefined (this.socksProxyCallback);
        const issocks_proxy_callback_defined = this.valueIsDefined (this.socks_proxy_callback);
        if (issocksProxyCallbackDefined || issocks_proxy_callback_defined) {
            usedProxies.push ('socksProxyCallback');
            socksProxy = issocksProxyCallbackDefined ? this.socksProxyCallback (url, method, headers, body) : this.socks_proxy_callback (url, method, headers, body);
        }
        // check
        const length = usedProxies.length;
        if (length > 1) {
            const joinedProxyNames = usedProxies.join (',');
            throw new InvalidProxySettings (this.id + ' you have multiple conflicting proxy settings (' + joinedProxyNames + '), please use only one from: httpProxy, httpsProxy, httpProxyCallback, httpsProxyCallback, socksProxy, socksProxyCallback');
        }
        return [ httpProxy, httpsProxy, socksProxy ];
    }

    checkWsProxySettings () {
        const usedProxies = [];
        let wsProxy = undefined;
        let wssProxy = undefined;
        let wsSocksProxy = undefined;
        // ws proxy
        const isWsProxyDefined = this.valueIsDefined (this.wsProxy);
        const is_ws_proxy_defined = this.valueIsDefined (this.ws_proxy);
        if (isWsProxyDefined || is_ws_proxy_defined) {
            usedProxies.push ('wsProxy');
            wsProxy = (isWsProxyDefined) ? this.wsProxy : this.ws_proxy;
        }
        // wss proxy
        const isWssProxyDefined = this.valueIsDefined (this.wssProxy);
        const is_wss_proxy_defined = this.valueIsDefined (this.wss_proxy);
        if (isWssProxyDefined || is_wss_proxy_defined) {
            usedProxies.push ('wssProxy');
            wssProxy = (isWssProxyDefined) ? this.wssProxy : this.wss_proxy;
        }
        // ws socks proxy
        const isWsSocksProxyDefined = this.valueIsDefined (this.wsSocksProxy);
        const is_ws_socks_proxy_defined = this.valueIsDefined (this.ws_socks_proxy);
        if (isWsSocksProxyDefined || is_ws_socks_proxy_defined) {
            usedProxies.push ('wsSocksProxy');
            wsSocksProxy = (isWsSocksProxyDefined) ? this.wsSocksProxy : this.ws_socks_proxy;
        }
        // check
        const length = usedProxies.length;
        if (length > 1) {
            const joinedProxyNames = usedProxies.join (',');
            throw new InvalidProxySettings (this.id + ' you have multiple conflicting proxy settings (' + joinedProxyNames + '), please use only one from: wsProxy, wssProxy, wsSocksProxy');
        }
        return [ wsProxy, wssProxy, wsSocksProxy ];
    }

    checkConflictingProxies (proxyAgentSet, proxyUrlSet) {
        if (proxyAgentSet && proxyUrlSet) {
            throw new InvalidProxySettings (this.id + ' you have multiple conflicting proxy settings, please use only one from : proxyUrl, httpProxy, httpsProxy, socksProxy');
        }
    }

    checkAddress (address: Str = undefined): Str {
        if (address === undefined) {
            throw new InvalidAddress (this.id + ' address is undefined');
        }
        // check the address is not the same letter like 'aaaaa' nor too short nor has a space
        const uniqChars = (this.unique (this.stringToCharsArray (address)));
        const length = uniqChars.length; // py transpiler trick
        if (length === 1 || address.length < this.minFundingAddressLength || address.indexOf (' ') > -1) {
            throw new InvalidAddress (this.id + ' address is invalid or has less than ' + this.minFundingAddressLength.toString () + ' characters: "' + address.toString () + '"');
        }
        return address;
    }

    findMessageHashes (client, element: string): string[] {
        const result = [];
        const messageHashes = Object.keys (client.futures);
        for (let i = 0; i < messageHashes.length; i++) {
            const messageHash = messageHashes[i];
            if (messageHash.indexOf (element) >= 0) {
                result.push (messageHash);
            }
        }
        return result;
    }

    filterByLimit (array: object[], limit: Int = undefined, key: IndexType = 'timestamp', fromStart: boolean = false): any {
        if (this.valueIsDefined (limit)) {
            const arrayLength = array.length;
            if (arrayLength > 0) {
                let ascending = true;
                if ((key in array[0])) {
                    const first = array[0][key];
                    const last = array[arrayLength - 1][key];
                    if (first !== undefined && last !== undefined) {
                        ascending = first <= last;  // true if array is sorted in ascending order based on 'timestamp'
                    }
                }
                if (fromStart) {
                    if (limit > arrayLength) {
                        limit = arrayLength;
                    }
                    array = ascending ? this.arraySlice (array, 0, limit) : this.arraySlice (array, -limit);
                } else {
                    array = ascending ? this.arraySlice (array, -limit) : this.arraySlice (array, 0, limit);
                }
            }
        }
        return array;
    }

    filterBySinceLimit (array: object[], since: Int = undefined, limit: Int = undefined, key: IndexType = 'timestamp', tail = false): any {
        const sinceIsDefined = this.valueIsDefined (since);
        const parsedArray = this.toArray (array) as any;
        let result = parsedArray;
        if (sinceIsDefined) {
            result = [ ];
            for (let i = 0; i < parsedArray.length; i++) {
                const entry = parsedArray[i];
                const value = this.safeValue (entry, key);
                if (value && (value >= since)) {
                    result.push (entry);
                }
            }
        }
        if (tail && limit !== undefined) {
            return this.arraySlice (result, -limit);
        }
        // if the user provided a 'since' argument
        // we want to limit the result starting from the 'since'
        const shouldFilterFromStart = !tail && sinceIsDefined;
        return this.filterByLimit (result, limit, key, shouldFilterFromStart);
    }

    filterByValueSinceLimit (array: object[], field: IndexType, value = undefined, since: Int = undefined, limit: Int = undefined, key = 'timestamp', tail = false): any {
        const valueIsDefined = this.valueIsDefined (value);
        const sinceIsDefined = this.valueIsDefined (since);
        const parsedArray = this.toArray (array) as any;
        let result = parsedArray;
        // single-pass filter for both symbol and since
        if (valueIsDefined || sinceIsDefined) {
            result = [ ];
            for (let i = 0; i < parsedArray.length; i++) {
                const entry = parsedArray[i];
                const entryFiledEqualValue = entry[field] === value;
                const firstCondition = valueIsDefined ? entryFiledEqualValue : true;
                const entryKeyValue = this.safeValue (entry, key);
                const entryKeyGESince = (entryKeyValue) && (since !== undefined) && (entryKeyValue >= since);
                const secondCondition = sinceIsDefined ? entryKeyGESince : true;
                if (firstCondition && secondCondition) {
                    result.push (entry);
                }
            }
        }
        if (tail && limit !== undefined) {
            return this.arraySlice (result, -limit);
        }
        return this.filterByLimit (result, limit, key, sinceIsDefined);
    }

    /**
     * @method
     * @name Exchange#setSandboxMode
     * @description set the sandbox mode for the exchange
     * @param {boolean} enabled true to enable sandbox mode, false to disable it
     */
    setSandboxMode (enabled: boolean) {
        if (enabled) {
            if ('test' in this.urls) {
                if (typeof this.urls['api'] === 'string') {
                    this.urls['apiBackup'] = this.urls['api'];
                    this.urls['api'] = this.urls['test'];
                } else {
                    this.urls['apiBackup'] = this.clone (this.urls['api']);
                    this.urls['api'] = this.clone (this.urls['test']);
                }
            } else {
                throw new NotSupported (this.id + ' does not have a sandbox URL');
            }
            // set flag
            this.isSandboxModeEnabled = true;
        } else if ('apiBackup' in this.urls) {
            if (typeof this.urls['api'] === 'string') {
                this.urls['api'] = this.urls['apiBackup'] as any;
            } else {
                this.urls['api'] = this.clone (this.urls['apiBackup']);
            }
            const newUrls = this.omit (this.urls, 'apiBackup');
            this.urls = newUrls;
            // set flag
            this.isSandboxModeEnabled = false;
        }
    }

    sign (path, api: any = 'public', method = 'GET', params = {}, headers: any = undefined, body: any = undefined) {
        return {};
    }

    async fetchAccounts (params = {}): Promise<Account[]> {
        throw new NotSupported (this.id + ' fetchAccounts() is not supported yet');
    }

    async fetchTrades (symbol: string, since: Int = undefined, limit: Int = undefined, params = {}): Promise<Trade[]> {
        throw new NotSupported (this.id + ' fetchTrades() is not supported yet');
    }

    async fetchTradesWs (symbol: string, since: Int = undefined, limit: Int = undefined, params = {}): Promise<Trade[]> {
        throw new NotSupported (this.id + ' fetchTradesWs() is not supported yet');
    }

    async watchLiquidations (symbol: string, since: Int = undefined, limit: Int = undefined, params = {}): Promise<Liquidation[]> {
        if (this.has['watchLiquidationsForSymbols']) {
            return await this.watchLiquidationsForSymbols ([ symbol ], since, limit, params);
        }
        throw new NotSupported (this.id + ' watchLiquidations() is not supported yet');
    }

    async watchLiquidationsForSymbols (symbols: string[], since: Int = undefined, limit: Int = undefined, params = {}): Promise<Liquidation[]> {
        throw new NotSupported (this.id + ' watchLiquidationsForSymbols() is not supported yet');
    }

    async watchMyLiquidations (symbol: string, since: Int = undefined, limit: Int = undefined, params = {}): Promise<Liquidation[]> {
        if (this.has['watchMyLiquidationsForSymbols']) {
            return this.watchMyLiquidationsForSymbols ([ symbol ], since, limit, params);
        }
        throw new NotSupported (this.id + ' watchMyLiquidations() is not supported yet');
    }

    async watchMyLiquidationsForSymbols (symbols: string[], since: Int = undefined, limit: Int = undefined, params = {}): Promise<Liquidation[]> {
        throw new NotSupported (this.id + ' watchMyLiquidationsForSymbols() is not supported yet');
    }

    async watchTrades (symbol: string, since: Int = undefined, limit: Int = undefined, params = {}): Promise<Trade[]> {
        throw new NotSupported (this.id + ' watchTrades() is not supported yet');
    }

    async unWatchTrades (symbol: string, params = {}): Promise<any> {
        throw new NotSupported (this.id + ' unWatchTrades() is not supported yet');
    }

    async watchTradesForSymbols (symbols: string[], since: Int = undefined, limit: Int = undefined, params = {}): Promise<Trade[]> {
        throw new NotSupported (this.id + ' watchTradesForSymbols() is not supported yet');
    }

    async unWatchTradesForSymbols (symbols: string[], params = {}): Promise<any> {
        throw new NotSupported (this.id + ' unWatchTradesForSymbols() is not supported yet');
    }

    async watchMyTradesForSymbols (symbols: string[], since: Int = undefined, limit: Int = undefined, params = {}): Promise<Trade[]> {
        throw new NotSupported (this.id + ' watchMyTradesForSymbols() is not supported yet');
    }

    async watchOrdersForSymbols (symbols: string[], since: Int = undefined, limit: Int = undefined, params = {}): Promise<Order[]> {
        throw new NotSupported (this.id + ' watchOrdersForSymbols() is not supported yet');
    }

    async watchOHLCVForSymbols (symbolsAndTimeframes: string[][], since: Int = undefined, limit: Int = undefined, params = {}): Promise<Dictionary<Dictionary<OHLCV[]>>> {
        throw new NotSupported (this.id + ' watchOHLCVForSymbols() is not supported yet');
    }

    async unWatchOHLCVForSymbols (symbolsAndTimeframes: string[][], params = {}): Promise<any> {
        throw new NotSupported (this.id + ' unWatchOHLCVForSymbols() is not supported yet');
    }

    async watchOrderBookForSymbols (symbols: string[], limit: Int = undefined, params = {}): Promise<OrderBook> {
        throw new NotSupported (this.id + ' watchOrderBookForSymbols() is not supported yet');
    }

    async unWatchOrderBookForSymbols (symbols: string[], params = {}): Promise<any> {
        throw new NotSupported (this.id + ' unWatchOrderBookForSymbols() is not supported yet');
    }

    async fetchDepositAddresses (codes: Strings = undefined, params = {}): Promise<DepositAddress[]> {
        throw new NotSupported (this.id + ' fetchDepositAddresses() is not supported yet');
    }

    async fetchOrderBook (symbol: string, limit: Int = undefined, params = {}): Promise<OrderBook> {
        throw new NotSupported (this.id + ' fetchOrderBook() is not supported yet');
    }

    async fetchOrderBookWs (symbol: string, limit: Int = undefined, params = {}): Promise<OrderBook> {
        throw new NotSupported (this.id + ' fetchOrderBookWs() is not supported yet');
    }

    async fetchMarginMode (symbol: string, params = {}): Promise<MarginMode> {
        if (this.has['fetchMarginModes']) {
            const marginModes = await this.fetchMarginModes ([ symbol ], params);
            return this.safeDict (marginModes, symbol) as MarginMode;
        } else {
            throw new NotSupported (this.id + ' fetchMarginMode() is not supported yet');
        }
    }

    async fetchMarginModes (symbols: Strings = undefined, params = {}): Promise<MarginModes> {
        throw new NotSupported (this.id + ' fetchMarginModes () is not supported yet');
    }

    async fetchRestOrderBookSafe (symbol, limit = undefined, params = {}) {
        const fetchSnapshotMaxRetries = this.handleOption ('watchOrderBook', 'maxRetries', 3);
        for (let i = 0; i < fetchSnapshotMaxRetries; i++) {
            try {
                const orderBook = await this.fetchOrderBook (symbol, limit, params);
                return orderBook;
            } catch (e) {
                if ((i + 1) === fetchSnapshotMaxRetries) {
                    throw e;
                }
            }
        }
        return undefined;
    }

    async watchOrderBook (symbol: string, limit: Int = undefined, params = {}): Promise<OrderBook> {
        throw new NotSupported (this.id + ' watchOrderBook() is not supported yet');
    }

    async unWatchOrderBook (symbol: string, params = {}): Promise<any> {
        throw new NotSupported (this.id + ' unWatchOrderBook() is not supported yet');
    }

    async fetchTime (params = {}): Promise<Int> {
        throw new NotSupported (this.id + ' fetchTime() is not supported yet');
    }

    async fetchTradingLimits (symbols: Strings = undefined, params = {}): Promise<{}> {
        throw new NotSupported (this.id + ' fetchTradingLimits() is not supported yet');
    }

    parseCurrency (rawCurrency: Dict): Currency {
        throw new NotSupported (this.id + ' parseCurrency() is not supported yet');
    }

    parseCurrencies (rawCurrencies): Currencies {
        const result = {};
        const arr = this.toArray (rawCurrencies);
        for (let i = 0; i < arr.length; i++) {
            const parsed = this.parseCurrency (arr[i]);
            const code = parsed['code'];
            result[code] = parsed;
        }
        return result;
    }

    parseMarket (market: Dict): Market {
        throw new NotSupported (this.id + ' parseMarket() is not supported yet');
    }

    parseMarkets (markets): Market[] {
        const result = [];
        for (let i = 0; i < markets.length; i++) {
            result.push (this.parseMarket (markets[i]));
        }
        return result;
    }

    parseTicker (ticker: Dict, market: Market = undefined): Ticker {
        throw new NotSupported (this.id + ' parseTicker() is not supported yet');
    }

    parseDepositAddress (depositAddress, currency: Currency = undefined): DepositAddress {
        throw new NotSupported (this.id + ' parseDepositAddress() is not supported yet');
    }

    parseTrade (trade: Dict, market: Market = undefined): Trade {
        throw new NotSupported (this.id + ' parseTrade() is not supported yet');
    }

    parseTransaction (transaction: Dict, currency: Currency = undefined): Transaction {
        throw new NotSupported (this.id + ' parseTransaction() is not supported yet');
    }

    parseTransfer (transfer: Dict, currency: Currency = undefined): TransferEntry {
        throw new NotSupported (this.id + ' parseTransfer() is not supported yet');
    }

    parseAccount (account: Dict): Account {
        throw new NotSupported (this.id + ' parseAccount() is not supported yet');
    }

    parseLedgerEntry (item: Dict, currency: Currency = undefined): LedgerEntry {
        throw new NotSupported (this.id + ' parseLedgerEntry() is not supported yet');
    }

    parseOrder (order: Dict, market: Market = undefined): Order {
        throw new NotSupported (this.id + ' parseOrder() is not supported yet');
    }

    async fetchCrossBorrowRates (params = {}): Promise<CrossBorrowRates> {
        throw new NotSupported (this.id + ' fetchCrossBorrowRates() is not supported yet');
    }

    async fetchIsolatedBorrowRates (params = {}): Promise<IsolatedBorrowRates> {
        throw new NotSupported (this.id + ' fetchIsolatedBorrowRates() is not supported yet');
    }

    parseMarketLeverageTiers (info, market: Market = undefined): LeverageTier[] {
        throw new NotSupported (this.id + ' parseMarketLeverageTiers() is not supported yet');
    }

    async fetchLeverageTiers (symbols: Strings = undefined, params = {}): Promise<LeverageTiers> {
        throw new NotSupported (this.id + ' fetchLeverageTiers() is not supported yet');
    }

    parsePosition (position: Dict, market: Market = undefined): Position {
        throw new NotSupported (this.id + ' parsePosition() is not supported yet');
    }

    parseFundingRateHistory (info, market: Market = undefined): FundingRateHistory {
        throw new NotSupported (this.id + ' parseFundingRateHistory() is not supported yet');
    }

    parseBorrowInterest (info: Dict, market: Market = undefined): BorrowInterest {
        throw new NotSupported (this.id + ' parseBorrowInterest() is not supported yet');
    }

    parseIsolatedBorrowRate (info: Dict, market: Market = undefined): IsolatedBorrowRate {
        throw new NotSupported (this.id + ' parseIsolatedBorrowRate() is not supported yet');
    }

    parseWsTrade (trade: Dict, market: Market = undefined): Trade {
        throw new NotSupported (this.id + ' parseWsTrade() is not supported yet');
    }

    parseWsOrder (order: Dict, market: Market = undefined): Order {
        throw new NotSupported (this.id + ' parseWsOrder() is not supported yet');
    }

    parseWsOrderTrade (trade: Dict, market: Market = undefined): Trade {
        throw new NotSupported (this.id + ' parseWsOrderTrade() is not supported yet');
    }

    parseWsOHLCV (ohlcv, market: Market = undefined): OHLCV {
        return this.parseOHLCV (ohlcv, market);
    }

    async fetchFundingRates (symbols: Strings = undefined, params = {}): Promise<FundingRates> {
        throw new NotSupported (this.id + ' fetchFundingRates() is not supported yet');
    }

    async fetchFundingIntervals (symbols: Strings = undefined, params = {}): Promise<FundingRates> {
        throw new NotSupported (this.id + ' fetchFundingIntervals() is not supported yet');
    }

    async watchFundingRate (symbol: string, params = {}): Promise<FundingRate> {
        throw new NotSupported (this.id + ' watchFundingRate() is not supported yet');
    }

    async watchFundingRates (symbols: string[], params = {}): Promise<FundingRates> {
        throw new NotSupported (this.id + ' watchFundingRates() is not supported yet');
    }

    async watchFundingRatesForSymbols (symbols: string[], params = {}): Promise<{}> {
        return await this.watchFundingRates (symbols, params);
    }

    async transfer (code: string, amount: number, fromAccount: string, toAccount: string, params = {}): Promise<TransferEntry> {
        throw new NotSupported (this.id + ' transfer() is not supported yet');
    }

    async withdraw (code: string, amount: number, address: string, tag = undefined, params = {}): Promise<Transaction> {
        throw new NotSupported (this.id + ' withdraw() is not supported yet');
    }

    async createDepositAddress (code: string, params = {}): Promise<DepositAddressResponse> {
        throw new NotSupported (this.id + ' createDepositAddress() is not supported yet');
    }

    async setLeverage (leverage: Int, symbol: Str = undefined, params = {}): Promise<{}> {
        throw new NotSupported (this.id + ' setLeverage() is not supported yet');
    }

    async fetchLeverage (symbol: string, params = {}): Promise<Leverage> {
        if (this.has['fetchLeverages']) {
            const leverages = await this.fetchLeverages ([ symbol ], params);
            return this.safeDict (leverages, symbol) as Leverage;
        } else {
            throw new NotSupported (this.id + ' fetchLeverage() is not supported yet');
        }
    }

    async fetchLeverages (symbols: Strings = undefined, params = {}): Promise<Leverages> {
        throw new NotSupported (this.id + ' fetchLeverages() is not supported yet');
    }

    async setPositionMode (hedged: boolean, symbol: Str = undefined, params = {}): Promise<{}> {
        throw new NotSupported (this.id + ' setPositionMode() is not supported yet');
    }

    async addMargin (symbol: string, amount: number, params = {}): Promise<MarginModification> {
        throw new NotSupported (this.id + ' addMargin() is not supported yet');
    }

    async reduceMargin (symbol: string, amount: number, params = {}): Promise<MarginModification> {
        throw new NotSupported (this.id + ' reduceMargin() is not supported yet');
    }

    async setMargin (symbol: string, amount: number, params = {}): Promise<{}> {
        throw new NotSupported (this.id + ' setMargin() is not supported yet');
    }

    async fetchLongShortRatio (symbol: string, timeframe: Str = undefined, params = {}): Promise<LongShortRatio> {
        throw new NotSupported (this.id + ' fetchLongShortRatio() is not supported yet');
    }

    async fetchLongShortRatioHistory (symbol: Str = undefined, timeframe: Str = undefined, since: Int = undefined, limit: Int = undefined, params = {}): Promise<LongShortRatio[]> {
        throw new NotSupported (this.id + ' fetchLongShortRatioHistory() is not supported yet');
    }

    async fetchMarginAdjustmentHistory (symbol: Str = undefined, type: Str = undefined, since: Num = undefined, limit: Num = undefined, params = {}): Promise<MarginModification[]> {
        /**
         * @method
         * @name exchange#fetchMarginAdjustmentHistory
         * @description fetches the history of margin added or reduced from contract isolated positions
         * @param {string} [symbol] unified market symbol
         * @param {string} [type] "add" or "reduce"
         * @param {int} [since] timestamp in ms of the earliest change to fetch
         * @param {int} [limit] the maximum amount of changes to fetch
         * @param {object} params extra parameters specific to the exchange api endpoint
         * @returns {object[]} a list of [margin structures]{@link https://docs.ccxt.com/#/?id=margin-loan-structure}
         */
        throw new NotSupported (this.id + ' fetchMarginAdjustmentHistory() is not supported yet');
    }

    async setMarginMode (marginMode: string, symbol: Str = undefined, params = {}): Promise<{}> {
        throw new NotSupported (this.id + ' setMarginMode() is not supported yet');
    }

    async fetchDepositAddressesByNetwork (code: string, params = {}): Promise<DepositAddress[]> {
        throw new NotSupported (this.id + ' fetchDepositAddressesByNetwork() is not supported yet');
    }

    async fetchOpenInterestHistory (symbol: string, timeframe = '1h', since: Int = undefined, limit: Int = undefined, params = {}): Promise<OpenInterest[]> {
        throw new NotSupported (this.id + ' fetchOpenInterestHistory() is not supported yet');
    }

    async fetchOpenInterest (symbol: string, params = {}): Promise<OpenInterest> {
        throw new NotSupported (this.id + ' fetchOpenInterest() is not supported yet');
    }

    async signIn (params = {}): Promise<{}> {
        throw new NotSupported (this.id + ' signIn() is not supported yet');
    }

    async fetchPaymentMethods (params = {}): Promise<{}> {
        throw new NotSupported (this.id + ' fetchPaymentMethods() is not supported yet');
    }

    parseToInt (number) {
        // Solve Common parseInt misuse ex: parseInt ((since / 1000).toString ())
        // using a number as parameter which is not valid in ts
        const stringifiedNumber = this.numberToString (number);
        const convertedNumber = parseFloat (stringifiedNumber) as any;
        return parseInt (convertedNumber);
    }

    parseToNumeric (number) {
        const stringVersion = this.numberToString (number); // this will convert 1.0 and 1 to "1" and 1.1 to "1.1"
        // keep this in mind:
        // in JS: 1 == 1.0 is true;  1 === 1.0 is true
        // in Python: 1 == 1.0 is true
        // in PHP 1 == 1.0 is true, but 1 === 1.0 is false
        if (stringVersion.indexOf ('.') >= 0) {
            return parseFloat (stringVersion);
        }
        return parseInt (stringVersion);
    }

    isRoundNumber (value: number) {
        // this method is similar to isInteger, but this is more loyal and does not check for types.
        // i.e. isRoundNumber(1.000) returns true, while isInteger(1.000) returns false
        const res = this.parseToNumeric ((value % 1));
        return res === 0;
    }

    safeIntegerOmitZero (obj: object, key: IndexType, defaultValue: Int = undefined): Int {
        const timestamp = this.safeInteger (obj, key, defaultValue);
        if (timestamp === undefined || timestamp === 0) {
            return undefined;
        }
        return timestamp;
    }

    afterConstruct () {
        this.createNetworksByIdObject ();
        this.featuresGenerator ();
    }

    featuresGenerator () {
        //
        // the exchange-specific features can be something like this, where we support 'string' aliases too:
        //
        //     {
        //         'myItem' : {
        //             'createOrder' : {...},
        //             'fetchOrders' : {...},
        //         },
        //         'swap': {
        //             'linear': 'myItem',
        //             'inverse': 'myItem',
        //         },
        //         'future': {
        //             'linear': 'myItem',
        //             'inverse': 'myItem',
        //         }
        //     }
        //
        //
        //
        // this method would regenerate the blank features tree, eg:
        //
        //     {
        //         "spot": {
        //             "createOrder": undefined,
        //             "fetchBalance": undefined,
        //             ...
        //         },
        //         "swap": {
        //             ...
        //         }
        //     }
        //
        if (this.features === undefined) {
            return;
        }
        // reconstruct
        const initialFeatures = this.features;
        this.features = {};
        const unifiedMarketTypes = [ 'spot', 'swap', 'future', 'option' ];
        const subTypes = [ 'linear', 'inverse' ];
        // atm only support basic methods, eg: 'createOrder', 'fetchOrder', 'fetchOrders', 'fetchMyTrades'
        for (let i = 0; i < unifiedMarketTypes.length; i++) {
            const marketType = unifiedMarketTypes[i];
            // if marketType is not filled for this exchange, don't add that in `features`
            if (!(marketType in initialFeatures)) {
                this.features[marketType] = undefined;
            } else {
                if (marketType === 'spot') {
                    this.features[marketType] = this.featuresMapper (initialFeatures, marketType, undefined);
                } else {
                    this.features[marketType] = {};
                    for (let j = 0; j < subTypes.length; j++) {
                        const subType = subTypes[j];
                        this.features[marketType][subType] = this.featuresMapper (initialFeatures, marketType, subType);
                    }
                }
            }
        }
    }

    featuresMapper (initialFeatures: any, marketType: Str, subType: Str = undefined) {
        let featuresObj = (subType !== undefined) ? initialFeatures[marketType][subType] : initialFeatures[marketType];
        // if exchange does not have that market-type (eg. future>inverse)
        if (featuresObj === undefined) {
            return undefined;
        }
        const extendsStr: Str = this.safeString (featuresObj, 'extends');
        if (extendsStr !== undefined) {
            featuresObj = this.omit (featuresObj, 'extends');
            const extendObj = this.featuresMapper (initialFeatures, extendsStr);
            featuresObj = this.deepExtend (extendObj, featuresObj);
        }
        //
        // corrections
        //
        if ('createOrder' in featuresObj) {
            const value = this.safeDict (featuresObj['createOrder'], 'attachedStopLossTakeProfit');
            if (value !== undefined) {
                featuresObj['createOrder']['stopLoss'] = value;
                featuresObj['createOrder']['takeProfit'] = value;
            }
            // for spot, default 'hedged' to false
            if (marketType === 'spot') {
                featuresObj['createOrder']['hedged'] = false;
            }
            // default 'GTC' to true
            const gtcValue = this.safeBool (featuresObj['createOrder']['timeInForce'], 'gtc');
            if (gtcValue === undefined) {
                featuresObj['createOrder']['timeInForce']['GTC'] = true;
            }
        }
        return featuresObj;
    }

    orderbookChecksumMessage (symbol:Str) {
        return symbol + ' : ' + 'orderbook data checksum validation failed. You can reconnect by calling watchOrderBook again or you can mute the error by setting exchange.options["watchOrderBook"]["checksum"] = false';
    }

    createNetworksByIdObject () {
        // automatically generate network-id-to-code mappings
        const networkIdsToCodesGenerated = this.invertFlatStringDictionary (this.safeValue (this.options, 'networks', {})); // invert defined networks dictionary
        this.options['networksById'] = this.extend (networkIdsToCodesGenerated, this.safeValue (this.options, 'networksById', {})); // support manually overriden "networksById" dictionary too
    }

    getDefaultOptions () {
        return {
            'defaultNetworkCodeReplacements': {
                'ETH': { 'ERC20': 'ETH' },
                'TRX': { 'TRC20': 'TRX' },
                'CRO': { 'CRC20': 'CRONOS' },
                'BRC20': { 'BRC20': 'BTC' },
            },
        };
    }

    safeLedgerEntry (entry: object, currency: Currency = undefined) {
        currency = this.safeCurrency (undefined, currency);
        let direction = this.safeString (entry, 'direction');
        let before = this.safeString (entry, 'before');
        let after = this.safeString (entry, 'after');
        const amount = this.safeString (entry, 'amount');
        if (amount !== undefined) {
            if (before === undefined && after !== undefined) {
                before = Precise.stringSub (after, amount);
            } else if (before !== undefined && after === undefined) {
                after = Precise.stringAdd (before, amount);
            }
        }
        if (before !== undefined && after !== undefined) {
            if (direction === undefined) {
                if (Precise.stringGt (before, after)) {
                    direction = 'out';
                }
                if (Precise.stringGt (after, before)) {
                    direction = 'in';
                }
            }
        }
        const fee = this.safeValue (entry, 'fee');
        if (fee !== undefined) {
            fee['cost'] = this.safeNumber (fee, 'cost');
        }
        const timestamp = this.safeInteger (entry, 'timestamp');
        const info = this.safeDict (entry, 'info', {});
        return {
            'id': this.safeString (entry, 'id'),
            'timestamp': timestamp,
            'datetime': this.iso8601 (timestamp),
            'direction': direction,
            'account': this.safeString (entry, 'account'),
            'referenceId': this.safeString (entry, 'referenceId'),
            'referenceAccount': this.safeString (entry, 'referenceAccount'),
            'type': this.safeString (entry, 'type'),
            'currency': currency['code'],
            'amount': this.parseNumber (amount),
            'before': this.parseNumber (before),
            'after': this.parseNumber (after),
            'status': this.safeString (entry, 'status'),
            'fee': fee,
            'info': info,
        };
    }

    safeCurrencyStructure (currency: object): CurrencyInterface {
        return this.extend ({
            'info': undefined,
            'id': undefined,
            'numericId': undefined,
            'code': undefined,
            'precision': undefined,
            'type': undefined,
            'name': undefined,
            'active': undefined,
            'deposit': undefined,
            'withdraw': undefined,
            'fee': undefined,
            'fees': {},
            'networks': {},
            'limits': {
                'deposit': {
                    'min': undefined,
                    'max': undefined,
                },
                'withdraw': {
                    'min': undefined,
                    'max': undefined,
                },
            },
        }, currency);
    }

    safeMarketStructure (market: Dict = undefined): MarketInterface {
        const cleanStructure = {
            'id': undefined,
            'lowercaseId': undefined,
            'symbol': undefined,
            'base': undefined,
            'quote': undefined,
            'settle': undefined,
            'baseId': undefined,
            'quoteId': undefined,
            'settleId': undefined,
            'type': undefined,
            'spot': undefined,
            'margin': undefined,
            'swap': undefined,
            'future': undefined,
            'option': undefined,
            'index': undefined,
            'active': undefined,
            'contract': undefined,
            'linear': undefined,
            'inverse': undefined,
            'subType': undefined,
            'taker': undefined,
            'maker': undefined,
            'contractSize': undefined,
            'expiry': undefined,
            'expiryDatetime': undefined,
            'strike': undefined,
            'optionType': undefined,
            'precision': {
                'amount': undefined,
                'price': undefined,
                'cost': undefined,
                'base': undefined,
                'quote': undefined,
            },
            'limits': {
                'leverage': {
                    'min': undefined,
                    'max': undefined,
                },
                'amount': {
                    'min': undefined,
                    'max': undefined,
                },
                'price': {
                    'min': undefined,
                    'max': undefined,
                },
                'cost': {
                    'min': undefined,
                    'max': undefined,
                },
            },
            'marginModes': {
                'cross': undefined,
                'isolated': undefined,
            },
            'created': undefined,
            'info': undefined,
        };
        if (market !== undefined) {
            const result = this.extend (cleanStructure, market);
            // set undefined swap/future/etc
            if (result['spot']) {
                if (result['contract'] === undefined) {
                    result['contract'] = false;
                }
                if (result['swap'] === undefined) {
                    result['swap'] = false;
                }
                if (result['future'] === undefined) {
                    result['future'] = false;
                }
                if (result['option'] === undefined) {
                    result['option'] = false;
                }
                if (result['index'] === undefined) {
                    result['index'] = false;
                }
            }
            return result;
        }
        return cleanStructure;
    }

    setMarkets (markets, currencies = undefined) {
        const values = [];
        this.markets_by_id = {};
        // handle marketId conflicts
        // we insert spot markets first
        const marketValues = this.sortBy (this.toArray (markets), 'spot', true, true);
        for (let i = 0; i < marketValues.length; i++) {
            const value = marketValues[i];
            if (value['id'] in this.markets_by_id) {
                (this.markets_by_id[value['id']] as any).push (value);
            } else {
                this.markets_by_id[value['id']] = [ value ] as any;
            }
            const market = this.deepExtend (this.safeMarketStructure (), {
                'precision': this.precision,
                'limits': this.limits,
            }, this.fees['trading'], value);
            if (market['linear']) {
                market['subType'] = 'linear';
            } else if (market['inverse']) {
                market['subType'] = 'inverse';
            } else {
                market['subType'] = undefined;
            }
            values.push (market);
        }
        this.markets = this.indexBy (values, 'symbol') as any;
        const marketsSortedBySymbol = this.keysort (this.markets);
        const marketsSortedById = this.keysort (this.markets_by_id);
        this.symbols = Object.keys (marketsSortedBySymbol);
        this.ids = Object.keys (marketsSortedById);
        if (currencies !== undefined) {
            // currencies is always undefined when called in constructor but not when called from loadMarkets
            this.currencies = this.deepExtend (this.currencies, currencies);
        } else {
            let baseCurrencies = [];
            let quoteCurrencies = [];
            for (let i = 0; i < values.length; i++) {
                const market = values[i];
                const defaultCurrencyPrecision = (this.precisionMode === DECIMAL_PLACES) ? 8 : this.parseNumber ('1e-8');
                const marketPrecision = this.safeDict (market, 'precision', {});
                if ('base' in market) {
                    const currency = this.safeCurrencyStructure ({
                        'id': this.safeString2 (market, 'baseId', 'base'),
                        'numericId': this.safeInteger (market, 'baseNumericId'),
                        'code': this.safeString (market, 'base'),
                        'precision': this.safeValue2 (marketPrecision, 'base', 'amount', defaultCurrencyPrecision),
                    });
                    baseCurrencies.push (currency);
                }
                if ('quote' in market) {
                    const currency = this.safeCurrencyStructure ({
                        'id': this.safeString2 (market, 'quoteId', 'quote'),
                        'numericId': this.safeInteger (market, 'quoteNumericId'),
                        'code': this.safeString (market, 'quote'),
                        'precision': this.safeValue2 (marketPrecision, 'quote', 'price', defaultCurrencyPrecision),
                    });
                    quoteCurrencies.push (currency);
                }
            }
            baseCurrencies = this.sortBy (baseCurrencies, 'code', false, '');
            quoteCurrencies = this.sortBy (quoteCurrencies, 'code', false, '');
            this.baseCurrencies = this.indexBy (baseCurrencies, 'code');
            this.quoteCurrencies = this.indexBy (quoteCurrencies, 'code');
            const allCurrencies = this.arrayConcat (baseCurrencies, quoteCurrencies);
            const groupedCurrencies = this.groupBy (allCurrencies, 'code');
            const codes = Object.keys (groupedCurrencies);
            const resultingCurrencies = [];
            for (let i = 0; i < codes.length; i++) {
                const code = codes[i];
                const groupedCurrenciesCode = this.safeList (groupedCurrencies, code, []);
                let highestPrecisionCurrency = this.safeValue (groupedCurrenciesCode, 0);
                for (let j = 1; j < groupedCurrenciesCode.length; j++) {
                    const currentCurrency = groupedCurrenciesCode[j];
                    if (this.precisionMode === TICK_SIZE) {
                        highestPrecisionCurrency = (currentCurrency['precision'] < highestPrecisionCurrency['precision']) ? currentCurrency : highestPrecisionCurrency;
                    } else {
                        highestPrecisionCurrency = (currentCurrency['precision'] > highestPrecisionCurrency['precision']) ? currentCurrency : highestPrecisionCurrency;
                    }
                }
                resultingCurrencies.push (highestPrecisionCurrency);
            }
            const sortedCurrencies = this.sortBy (resultingCurrencies, 'code');
            this.currencies = this.deepExtend (this.currencies, this.indexBy (sortedCurrencies, 'code'));
        }
        this.currencies_by_id = this.indexBy (this.currencies, 'id');
        const currenciesSortedByCode = this.keysort (this.currencies);
        this.codes = Object.keys (currenciesSortedByCode);
        return this.markets;
    }

    getDescribeForExtendedWsExchange (currentRestInstance: any, parentRestInstance: any, wsBaseDescribe: Dictionary<any>) {
        const extendedRestDescribe = this.deepExtend (parentRestInstance.describe (), currentRestInstance.describe ());
        const superWithRestDescribe = this.deepExtend (extendedRestDescribe, wsBaseDescribe);
        return superWithRestDescribe;
    }

    safeBalance (balance: Dict): Balances {
        const balances = this.omit (balance, [ 'info', 'timestamp', 'datetime', 'free', 'used', 'total' ]);
        const codes = Object.keys (balances);
        balance['free'] = {};
        balance['used'] = {};
        balance['total'] = {};
        const debtBalance = {};
        for (let i = 0; i < codes.length; i++) {
            const code = codes[i];
            let total = this.safeString (balance[code], 'total');
            let free = this.safeString (balance[code], 'free');
            let used = this.safeString (balance[code], 'used');
            const debt = this.safeString (balance[code], 'debt');
            if ((total === undefined) && (free !== undefined) && (used !== undefined)) {
                total = Precise.stringAdd (free, used);
            }
            if ((free === undefined) && (total !== undefined) && (used !== undefined)) {
                free = Precise.stringSub (total, used);
            }
            if ((used === undefined) && (total !== undefined) && (free !== undefined)) {
                used = Precise.stringSub (total, free);
            }
            balance[code]['free'] = this.parseNumber (free);
            balance[code]['used'] = this.parseNumber (used);
            balance[code]['total'] = this.parseNumber (total);
            balance['free'][code] = balance[code]['free'];
            balance['used'][code] = balance[code]['used'];
            balance['total'][code] = balance[code]['total'];
            if (debt !== undefined) {
                balance[code]['debt'] = this.parseNumber (debt);
                debtBalance[code] = balance[code]['debt'];
            }
        }
        const debtBalanceArray = Object.keys (debtBalance);
        const length = debtBalanceArray.length;
        if (length) {
            balance['debt'] = debtBalance;
        }
        return balance as any;
    }

    safeOrder (order: Dict, market: Market = undefined): Order {
        // parses numbers as strings
        // * it is important pass the trades as unparsed rawTrades
        let amount = this.omitZero (this.safeString (order, 'amount'));
        let remaining = this.safeString (order, 'remaining');
        let filled = this.safeString (order, 'filled');
        let cost = this.safeString (order, 'cost');
        let average = this.omitZero (this.safeString (order, 'average'));
        let price = this.omitZero (this.safeString (order, 'price'));
        let lastTradeTimeTimestamp = this.safeInteger (order, 'lastTradeTimestamp');
        let symbol = this.safeString (order, 'symbol');
        let side = this.safeString (order, 'side');
        const status = this.safeString (order, 'status');
        const parseFilled = (filled === undefined);
        const parseCost = (cost === undefined);
        const parseLastTradeTimeTimestamp = (lastTradeTimeTimestamp === undefined);
        const fee = this.safeValue (order, 'fee');
        const parseFee = (fee === undefined);
        const parseFees = this.safeValue (order, 'fees') === undefined;
        const parseSymbol = symbol === undefined;
        const parseSide = side === undefined;
        const shouldParseFees = parseFee || parseFees;
        const fees = this.safeList (order, 'fees', []);
        let trades = [];
        const isTriggerOrSLTpOrder = ((this.safeString (order, 'triggerPrice') !== undefined || (this.safeString (order, 'stopLossPrice') !== undefined)) || (this.safeString (order, 'takeProfitPrice') !== undefined));
        if (parseFilled || parseCost || shouldParseFees) {
            const rawTrades = this.safeValue (order, 'trades', trades);
            // const oldNumber = this.number;
            // we parse trades as strings here!
            // i don't think this is needed anymore
            // (this as any).number = String;
            const firstTrade = this.safeValue (rawTrades, 0);
            // parse trades if they haven't already been parsed
            const tradesAreParsed = ((firstTrade !== undefined) && ('info' in firstTrade) && ('id' in firstTrade));
            if (!tradesAreParsed) {
                trades = this.parseTrades (rawTrades, market);
            } else {
                trades = rawTrades;
            }
            // this.number = oldNumber; why parse trades as strings if you read the value using `safeString` ?
            let tradesLength = 0;
            const isArray = Array.isArray (trades);
            if (isArray) {
                tradesLength = trades.length;
            }
            if (isArray && (tradesLength > 0)) {
                // move properties that are defined in trades up into the order
                if (order['symbol'] === undefined) {
                    order['symbol'] = trades[0]['symbol'];
                }
                if (order['side'] === undefined) {
                    order['side'] = trades[0]['side'];
                }
                if (order['type'] === undefined) {
                    order['type'] = trades[0]['type'];
                }
                if (order['id'] === undefined) {
                    order['id'] = trades[0]['order'];
                }
                if (parseFilled) {
                    filled = '0';
                }
                if (parseCost) {
                    cost = '0';
                }
                for (let i = 0; i < trades.length; i++) {
                    const trade = trades[i];
                    const tradeAmount = this.safeString (trade, 'amount');
                    if (parseFilled && (tradeAmount !== undefined)) {
                        filled = Precise.stringAdd (filled, tradeAmount);
                    }
                    const tradeCost = this.safeString (trade, 'cost');
                    if (parseCost && (tradeCost !== undefined)) {
                        cost = Precise.stringAdd (cost, tradeCost);
                    }
                    if (parseSymbol) {
                        symbol = this.safeString (trade, 'symbol');
                    }
                    if (parseSide) {
                        side = this.safeString (trade, 'side');
                    }
                    const tradeTimestamp = this.safeValue (trade, 'timestamp');
                    if (parseLastTradeTimeTimestamp && (tradeTimestamp !== undefined)) {
                        if (lastTradeTimeTimestamp === undefined) {
                            lastTradeTimeTimestamp = tradeTimestamp;
                        } else {
                            lastTradeTimeTimestamp = Math.max (lastTradeTimeTimestamp, tradeTimestamp);
                        }
                    }
                    if (shouldParseFees) {
                        const tradeFees = this.safeValue (trade, 'fees');
                        if (tradeFees !== undefined) {
                            for (let j = 0; j < tradeFees.length; j++) {
                                const tradeFee = tradeFees[j];
                                fees.push (this.extend ({}, tradeFee));
                            }
                        } else {
                            const tradeFee = this.safeValue (trade, 'fee');
                            if (tradeFee !== undefined) {
                                fees.push (this.extend ({}, tradeFee));
                            }
                        }
                    }
                }
            }
        }
        if (shouldParseFees) {
            const reducedFees = this.reduceFees ? this.reduceFeesByCurrency (fees) : fees;
            const reducedLength = reducedFees.length;
            for (let i = 0; i < reducedLength; i++) {
                reducedFees[i]['cost'] = this.safeNumber (reducedFees[i], 'cost');
                if ('rate' in reducedFees[i]) {
                    reducedFees[i]['rate'] = this.safeNumber (reducedFees[i], 'rate');
                }
            }
            if (!parseFee && (reducedLength === 0)) {
                // copy fee to avoid modification by reference
                const feeCopy = this.deepExtend (fee);
                feeCopy['cost'] = this.safeNumber (feeCopy, 'cost');
                if ('rate' in feeCopy) {
                    feeCopy['rate'] = this.safeNumber (feeCopy, 'rate');
                }
                reducedFees.push (feeCopy);
            }
            order['fees'] = reducedFees;
            if (parseFee && (reducedLength === 1)) {
                order['fee'] = reducedFees[0];
            }
        }
        if (amount === undefined) {
            // ensure amount = filled + remaining
            if (filled !== undefined && remaining !== undefined) {
                amount = Precise.stringAdd (filled, remaining);
            } else if (status === 'closed') {
                amount = filled;
            }
        }
        if (filled === undefined) {
            if (amount !== undefined && remaining !== undefined) {
                filled = Precise.stringSub (amount, remaining);
            } else if (status === 'closed' && amount !== undefined) {
                filled = amount;
            }
        }
        if (remaining === undefined) {
            if (amount !== undefined && filled !== undefined) {
                remaining = Precise.stringSub (amount, filled);
            } else if (status === 'closed') {
                remaining = '0';
            }
        }
        // ensure that the average field is calculated correctly
        const inverse = this.safeBool (market, 'inverse', false);
        const contractSize = this.numberToString (this.safeValue (market, 'contractSize', 1));
        // inverse
        // price = filled * contract size / cost
        //
        // linear
        // price = cost / (filled * contract size)
        if (average === undefined) {
            if ((filled !== undefined) && (cost !== undefined) && Precise.stringGt (filled, '0')) {
                const filledTimesContractSize = Precise.stringMul (filled, contractSize);
                if (inverse) {
                    average = Precise.stringDiv (filledTimesContractSize, cost);
                } else {
                    average = Precise.stringDiv (cost, filledTimesContractSize);
                }
            }
        }
        // similarly
        // inverse
        // cost = filled * contract size / price
        //
        // linear
        // cost = filled * contract size * price
        const costPriceExists = (average !== undefined) || (price !== undefined);
        if (parseCost && (filled !== undefined) && costPriceExists) {
            let multiplyPrice = undefined;
            if (average === undefined) {
                multiplyPrice = price;
            } else {
                multiplyPrice = average;
            }
            // contract trading
            const filledTimesContractSize = Precise.stringMul (filled, contractSize);
            if (inverse) {
                cost = Precise.stringDiv (filledTimesContractSize, multiplyPrice);
            } else {
                cost = Precise.stringMul (filledTimesContractSize, multiplyPrice);
            }
        }
        // support for market orders
        const orderType = this.safeValue (order, 'type');
        const emptyPrice = (price === undefined) || Precise.stringEquals (price, '0');
        if (emptyPrice && (orderType === 'market')) {
            price = average;
        }
        // we have trades with string values at this point so we will mutate them
        for (let i = 0; i < trades.length; i++) {
            const entry = trades[i];
            entry['amount'] = this.safeNumber (entry, 'amount');
            entry['price'] = this.safeNumber (entry, 'price');
            entry['cost'] = this.safeNumber (entry, 'cost');
            const tradeFee = this.safeDict (entry, 'fee', {});
            tradeFee['cost'] = this.safeNumber (tradeFee, 'cost');
            if ('rate' in tradeFee) {
                tradeFee['rate'] = this.safeNumber (tradeFee, 'rate');
            }
            const entryFees = this.safeList (entry, 'fees', []);
            for (let j = 0; j < entryFees.length; j++) {
                entryFees[j]['cost'] = this.safeNumber (entryFees[j], 'cost');
            }
            entry['fees'] = entryFees;
            entry['fee'] = tradeFee;
        }
        let timeInForce = this.safeString (order, 'timeInForce');
        let postOnly = this.safeValue (order, 'postOnly');
        // timeInForceHandling
        if (timeInForce === undefined) {
            if (!isTriggerOrSLTpOrder && (this.safeString (order, 'type') === 'market')) {
                timeInForce = 'IOC';
            }
            // allow postOnly override
            if (postOnly) {
                timeInForce = 'PO';
            }
        } else if (postOnly === undefined) {
            // timeInForce is not undefined here
            postOnly = timeInForce === 'PO';
        }
        const timestamp = this.safeInteger (order, 'timestamp');
        const lastUpdateTimestamp = this.safeInteger (order, 'lastUpdateTimestamp');
        let datetime = this.safeString (order, 'datetime');
        if (datetime === undefined) {
            datetime = this.iso8601 (timestamp);
        }
        const triggerPrice = this.parseNumber (this.safeString2 (order, 'triggerPrice', 'stopPrice'));
        const takeProfitPrice = this.parseNumber (this.safeString (order, 'takeProfitPrice'));
        const stopLossPrice = this.parseNumber (this.safeString (order, 'stopLossPrice'));
        return this.extend (order, {
            'id': this.safeString (order, 'id'),
            'clientOrderId': this.safeString (order, 'clientOrderId'),
            'timestamp': timestamp,
            'datetime': datetime,
            'symbol': symbol,
            'type': this.safeString (order, 'type'),
            'side': side,
            'lastTradeTimestamp': lastTradeTimeTimestamp,
            'lastUpdateTimestamp': lastUpdateTimestamp,
            'price': this.parseNumber (price),
            'amount': this.parseNumber (amount),
            'cost': this.parseNumber (cost),
            'average': this.parseNumber (average),
            'filled': this.parseNumber (filled),
            'remaining': this.parseNumber (remaining),
            'timeInForce': timeInForce,
            'postOnly': postOnly,
            'trades': trades,
            'reduceOnly': this.safeValue (order, 'reduceOnly'),
            'stopPrice': triggerPrice,  // ! deprecated, use triggerPrice instead
            'triggerPrice': triggerPrice,
            'takeProfitPrice': takeProfitPrice,
            'stopLossPrice': stopLossPrice,
            'status': status,
            'fee': this.safeValue (order, 'fee'),
        });
    }

    parseOrders (orders: object, market: Market = undefined, since: Int = undefined, limit: Int = undefined, params = {}): Order[] {
        //
        // the value of orders is either a dict or a list
        //
        // dict
        //
        //     {
        //         'id1': { ... },
        //         'id2': { ... },
        //         'id3': { ... },
        //         ...
        //     }
        //
        // list
        //
        //     [
        //         { 'id': 'id1', ... },
        //         { 'id': 'id2', ... },
        //         { 'id': 'id3', ... },
        //         ...
        //     ]
        //
        let results = [];
        if (Array.isArray (orders)) {
            for (let i = 0; i < orders.length; i++) {
                const order = this.extend (this.parseOrder (orders[i], market), params);
                results.push (order);
            }
        } else {
            const ids = Object.keys (orders);
            for (let i = 0; i < ids.length; i++) {
                const id = ids[i];
                const order = this.extend (this.parseOrder (this.extend ({ 'id': id }, orders[id]), market), params);
                results.push (order);
            }
        }
        results = this.sortBy (results, 'timestamp');
        const symbol = (market !== undefined) ? market['symbol'] : undefined;
        return this.filterBySymbolSinceLimit (results, symbol, since, limit) as Order[];
    }

    calculateFee (symbol: string, type: string, side: string, amount: number, price: number, takerOrMaker = 'taker', params = {}) {
        /**
         * @method
         * @description calculates the presumptive fee that would be charged for an order
         * @param {string} symbol unified market symbol
         * @param {string} type 'market' or 'limit'
         * @param {string} side 'buy' or 'sell'
         * @param {float} amount how much you want to trade, in units of the base currency on most exchanges, or number of contracts
         * @param {float} price the price for the order to be filled at, in units of the quote currency
         * @param {string} takerOrMaker 'taker' or 'maker'
         * @param {object} params
         * @returns {object} contains the rate, the percentage multiplied to the order amount to obtain the fee amount, and cost, the total value of the fee in units of the quote currency, for the order
         */
        if (type === 'market' && takerOrMaker === 'maker') {
            throw new ArgumentsRequired (this.id + ' calculateFee() - you have provided incompatible arguments - "market" type order can not be "maker". Change either the "type" or the "takerOrMaker" argument to calculate the fee.');
        }
        const market = this.markets[symbol];
        const feeSide = this.safeString (market, 'feeSide', 'quote');
        let useQuote = undefined;
        if (feeSide === 'get') {
            // the fee is always in the currency you get
            useQuote = side === 'sell';
        } else if (feeSide === 'give') {
            // the fee is always in the currency you give
            useQuote = side === 'buy';
        } else {
            // the fee is always in feeSide currency
            useQuote = feeSide === 'quote';
        }
        let cost = this.numberToString (amount);
        let key = undefined;
        if (useQuote) {
            const priceString = this.numberToString (price);
            cost = Precise.stringMul (cost, priceString);
            key = 'quote';
        } else {
            key = 'base';
        }
        // for derivatives, the fee is in 'settle' currency
        if (!market['spot']) {
            key = 'settle';
        }
        // even if `takerOrMaker` argument was set to 'maker', for 'market' orders we should forcefully override it to 'taker'
        if (type === 'market') {
            takerOrMaker = 'taker';
        }
        const rate = this.safeString (market, takerOrMaker);
        cost = Precise.stringMul (cost, rate);
        return {
            'type': takerOrMaker,
            'currency': market[key],
            'rate': this.parseNumber (rate),
            'cost': this.parseNumber (cost),
        };
    }

    safeLiquidation (liquidation: Dict, market: Market = undefined): Liquidation {
        const contracts = this.safeString (liquidation, 'contracts');
        const contractSize = this.safeString (market, 'contractSize');
        const price = this.safeString (liquidation, 'price');
        let baseValue = this.safeString (liquidation, 'baseValue');
        let quoteValue = this.safeString (liquidation, 'quoteValue');
        if ((baseValue === undefined) && (contracts !== undefined) && (contractSize !== undefined) && (price !== undefined)) {
            baseValue = Precise.stringMul (contracts, contractSize);
        }
        if ((quoteValue === undefined) && (baseValue !== undefined) && (price !== undefined)) {
            quoteValue = Precise.stringMul (baseValue, price);
        }
        liquidation['contracts'] = this.parseNumber (contracts);
        liquidation['contractSize'] = this.parseNumber (contractSize);
        liquidation['price'] = this.parseNumber (price);
        liquidation['baseValue'] = this.parseNumber (baseValue);
        liquidation['quoteValue'] = this.parseNumber (quoteValue);
        return liquidation as Liquidation;
    }

    safeTrade (trade: Dict, market: Market = undefined): Trade {
        const amount = this.safeString (trade, 'amount');
        const price = this.safeString (trade, 'price');
        let cost = this.safeString (trade, 'cost');
        if (cost === undefined) {
            // contract trading
            const contractSize = this.safeString (market, 'contractSize');
            let multiplyPrice = price;
            if (contractSize !== undefined) {
                const inverse = this.safeBool (market, 'inverse', false);
                if (inverse) {
                    multiplyPrice = Precise.stringDiv ('1', price);
                }
                multiplyPrice = Precise.stringMul (multiplyPrice, contractSize);
            }
            cost = Precise.stringMul (multiplyPrice, amount);
        }
        const [ resultFee, resultFees ] = this.parsedFeeAndFees (trade);
        trade['fee'] = resultFee;
        trade['fees'] = resultFees;
        trade['amount'] = this.parseNumber (amount);
        trade['price'] = this.parseNumber (price);
        trade['cost'] = this.parseNumber (cost);
        return trade as Trade;
    }

    parsedFeeAndFees (container:any) {
        let fee = this.safeDict (container, 'fee');
        let fees = this.safeList (container, 'fees');
        const feeDefined = fee !== undefined;
        const feesDefined = fees !== undefined;
        // parsing only if at least one of them is defined
        const shouldParseFees = (feeDefined || feesDefined);
        if (shouldParseFees) {
            if (feeDefined) {
                fee = this.parseFeeNumeric (fee);
            }
            if (!feesDefined) {
                // just set it directly, no further processing needed
                fees = [ fee ];
            }
            // 'fees' were set, so reparse them
            const reducedFees = this.reduceFees ? this.reduceFeesByCurrency (fees) : fees;
            const reducedLength = reducedFees.length;
            for (let i = 0; i < reducedLength; i++) {
                reducedFees[i] = this.parseFeeNumeric (reducedFees[i]);
            }
            fees = reducedFees;
            if (reducedLength === 1) {
                fee = reducedFees[0];
            } else if (reducedLength === 0) {
                fee = undefined;
            }
        }
        // in case `fee & fees` are undefined, set `fees` as empty array
        if (fee === undefined) {
            fee = {
                'cost': undefined,
                'currency': undefined,
            };
        }
        if (fees === undefined) {
            fees = [];
        }
        return [ fee, fees ];
    }

    parseFeeNumeric (fee: any) {
        fee['cost'] = this.safeNumber (fee, 'cost'); // ensure numeric
        if ('rate' in fee) {
            fee['rate'] = this.safeNumber (fee, 'rate');
        }
        return fee;
    }

    findNearestCeiling (arr: number[], providedValue: number) {
        //  i.e. findNearestCeiling ([ 10, 30, 50],  23) returns 30
        const length = arr.length;
        for (let i = 0; i < length; i++) {
            const current = arr[i];
            if (providedValue <= current) {
                return current;
            }
        }
        return arr[length - 1];
    }

    invertFlatStringDictionary (dict) {
        const reversed = {};
        const keys = Object.keys (dict);
        for (let i = 0; i < keys.length; i++) {
            const key = keys[i];
            const value = dict[key];
            if (typeof value === 'string') {
                reversed[value] = key;
            }
        }
        return reversed;
    }

    reduceFeesByCurrency (fees) {
        //
        // this function takes a list of fee structures having the following format
        //
        //     string = true
        //
        //     [
        //         { 'currency': 'BTC', 'cost': '0.1' },
        //         { 'currency': 'BTC', 'cost': '0.2'  },
        //         { 'currency': 'BTC', 'cost': '0.2', 'rate': '0.00123' },
        //         { 'currency': 'BTC', 'cost': '0.4', 'rate': '0.00123' },
        //         { 'currency': 'BTC', 'cost': '0.5', 'rate': '0.00456' },
        //         { 'currency': 'USDT', 'cost': '12.3456' },
        //     ]
        //
        //     string = false
        //
        //     [
        //         { 'currency': 'BTC', 'cost': 0.1 },
        //         { 'currency': 'BTC', 'cost': 0.2 },
        //         { 'currency': 'BTC', 'cost': 0.2, 'rate': 0.00123 },
        //         { 'currency': 'BTC', 'cost': 0.4, 'rate': 0.00123 },
        //         { 'currency': 'BTC', 'cost': 0.5, 'rate': 0.00456 },
        //         { 'currency': 'USDT', 'cost': 12.3456 },
        //     ]
        //
        // and returns a reduced fee list, where fees are summed per currency and rate (if any)
        //
        //     string = true
        //
        //     [
        //         { 'currency': 'BTC', 'cost': '0.4'  },
        //         { 'currency': 'BTC', 'cost': '0.6', 'rate': '0.00123' },
        //         { 'currency': 'BTC', 'cost': '0.5', 'rate': '0.00456' },
        //         { 'currency': 'USDT', 'cost': '12.3456' },
        //     ]
        //
        //     string  = false
        //
        //     [
        //         { 'currency': 'BTC', 'cost': 0.3  },
        //         { 'currency': 'BTC', 'cost': 0.6, 'rate': 0.00123 },
        //         { 'currency': 'BTC', 'cost': 0.5, 'rate': 0.00456 },
        //         { 'currency': 'USDT', 'cost': 12.3456 },
        //     ]
        //
        const reduced = {};
        for (let i = 0; i < fees.length; i++) {
            const fee = fees[i];
            const code = this.safeString (fee, 'currency');
            const feeCurrencyCode = code !== undefined ? code : i.toString ();
            if (feeCurrencyCode !== undefined) {
                const rate = this.safeString (fee, 'rate');
                const cost = this.safeString (fee, 'cost');
                if (cost === undefined) {
                    // omit undefined cost, as it does not make sense, however, don't omit '0' costs, as they still make sense
                    continue;
                }
                if (!(feeCurrencyCode in reduced)) {
                    reduced[feeCurrencyCode] = {};
                }
                const rateKey = (rate === undefined) ? '' : rate;
                if (rateKey in reduced[feeCurrencyCode]) {
                    reduced[feeCurrencyCode][rateKey]['cost'] = Precise.stringAdd (reduced[feeCurrencyCode][rateKey]['cost'], cost);
                } else {
                    reduced[feeCurrencyCode][rateKey] = {
                        'currency': code,
                        'cost': cost,
                    };
                    if (rate !== undefined) {
                        reduced[feeCurrencyCode][rateKey]['rate'] = rate;
                    }
                }
            }
        }
        let result = [];
        const feeValues = Object.values (reduced);
        for (let i = 0; i < feeValues.length; i++) {
            const reducedFeeValues = Object.values (feeValues[i]);
            result = this.arrayConcat (result, reducedFeeValues);
        }
        return result;
    }

    safeTicker (ticker: Dict, market: Market = undefined): Ticker {
        let open = this.omitZero (this.safeString (ticker, 'open'));
        let close = this.omitZero (this.safeString (ticker, 'close'));
        let last = this.omitZero (this.safeString (ticker, 'last'));
        let change = this.omitZero (this.safeString (ticker, 'change'));
        let percentage = this.omitZero (this.safeString (ticker, 'percentage'));
        let average = this.omitZero (this.safeString (ticker, 'average'));
        let vwap = this.omitZero (this.safeString (ticker, 'vwap'));
        const baseVolume = this.safeString (ticker, 'baseVolume');
        const quoteVolume = this.safeString (ticker, 'quoteVolume');
        if (vwap === undefined) {
            vwap = Precise.stringDiv (this.omitZero (quoteVolume), baseVolume);
        }
        if ((last !== undefined) && (close === undefined)) {
            close = last;
        } else if ((last === undefined) && (close !== undefined)) {
            last = close;
        }
        if ((last !== undefined) && (open !== undefined)) {
            if (change === undefined) {
                change = Precise.stringSub (last, open);
            }
            if (average === undefined) {
                let precision = 18;
                if (market !== undefined && this.isTickPrecision ()) {
                    const marketPrecision = this.safeDict (market, 'precision');
                    const precisionPrice = this.safeString (marketPrecision, 'price');
                    if (precisionPrice !== undefined) {
                        precision = this.precisionFromString (precisionPrice);
                    }
                }
                average = Precise.stringDiv (Precise.stringAdd (last, open), '2', precision);
            }
        }
        if ((percentage === undefined) && (change !== undefined) && (open !== undefined) && Precise.stringGt (open, '0')) {
            percentage = Precise.stringMul (Precise.stringDiv (change, open), '100');
        }
        if ((change === undefined) && (percentage !== undefined) && (open !== undefined)) {
            change = Precise.stringDiv (Precise.stringMul (percentage, open), '100');
        }
        if ((open === undefined) && (last !== undefined) && (change !== undefined)) {
            open = Precise.stringSub (last, change);
        }
        // timestamp and symbol operations don't belong in safeTicker
        // they should be done in the derived classes
        return this.extend (ticker, {
            'bid': this.parseNumber (this.omitZero (this.safeString (ticker, 'bid'))),
            'bidVolume': this.safeNumber (ticker, 'bidVolume'),
            'ask': this.parseNumber (this.omitZero (this.safeString (ticker, 'ask'))),
            'askVolume': this.safeNumber (ticker, 'askVolume'),
            'high': this.parseNumber (this.omitZero (this.safeString (ticker, 'high'))),
            'low': this.parseNumber (this.omitZero (this.safeString (ticker, 'low'))),
            'open': this.parseNumber (this.omitZero (open)),
            'close': this.parseNumber (this.omitZero (close)),
            'last': this.parseNumber (this.omitZero (last)),
            'change': this.parseNumber (change),
            'percentage': this.parseNumber (percentage),
            'average': this.parseNumber (average),
            'vwap': this.parseNumber (vwap),
            'baseVolume': this.parseNumber (baseVolume),
            'quoteVolume': this.parseNumber (quoteVolume),
            'previousClose': this.safeNumber (ticker, 'previousClose'),
            'indexPrice': this.safeNumber (ticker, 'indexPrice'),
            'markPrice': this.safeNumber (ticker, 'markPrice'),
        });
    }

    async fetchBorrowRate (code: string, amount: number, params = {}): Promise<{}> {
        throw new NotSupported (this.id + ' fetchBorrowRate is deprecated, please use fetchCrossBorrowRate or fetchIsolatedBorrowRate instead');
    }

    async repayCrossMargin (code: string, amount: number, params = {}): Promise<{}> {
        throw new NotSupported (this.id + ' repayCrossMargin is not support yet');
    }

    async repayIsolatedMargin (symbol: string, code: string, amount: number, params = {}): Promise<{}> {
        throw new NotSupported (this.id + ' repayIsolatedMargin is not support yet');
    }

    async borrowCrossMargin (code: string, amount: number, params = {}): Promise<{}> {
        throw new NotSupported (this.id + ' borrowCrossMargin is not support yet');
    }

    async borrowIsolatedMargin (symbol: string, code: string, amount: number, params = {}): Promise<{}> {
        throw new NotSupported (this.id + ' borrowIsolatedMargin is not support yet');
    }

    async borrowMargin (code: string, amount: number, symbol: Str = undefined, params = {}): Promise<{}> {
        throw new NotSupported (this.id + ' borrowMargin is deprecated, please use borrowCrossMargin or borrowIsolatedMargin instead');
    }

    async repayMargin (code: string, amount: number, symbol: Str = undefined, params = {}): Promise<{}> {
        throw new NotSupported (this.id + ' repayMargin is deprecated, please use repayCrossMargin or repayIsolatedMargin instead');
    }

    async fetchOHLCV (symbol: string, timeframe = '1m', since: Int = undefined, limit: Int = undefined, params = {}): Promise<OHLCV[]> {
        let message = '';
        if (this.has['fetchTrades']) {
            message = '. If you want to build OHLCV candles from trade executions data, visit https://github.com/ccxt/ccxt/tree/master/examples/ and see "build-ohlcv-bars" file';
        }
        throw new NotSupported (this.id + ' fetchOHLCV() is not supported yet' + message);
    }

    async fetchOHLCVWs (symbol: string, timeframe = '1m', since: Int = undefined, limit: Int = undefined, params = {}): Promise<OHLCV[]> {
        let message = '';
        if (this.has['fetchTradesWs']) {
            message = '. If you want to build OHLCV candles from trade executions data, visit https://github.com/ccxt/ccxt/tree/master/examples/ and see "build-ohlcv-bars" file';
        }
        throw new NotSupported (this.id + ' fetchOHLCVWs() is not supported yet. Try using fetchOHLCV instead.' + message);
    }

    async watchOHLCV (symbol: string, timeframe = '1m', since: Int = undefined, limit: Int = undefined, params = {}): Promise<OHLCV[]> {
        throw new NotSupported (this.id + ' watchOHLCV() is not supported yet');
    }

    convertTradingViewToOHLCV (ohlcvs: number[][], timestamp = 't', open = 'o', high = 'h', low = 'l', close = 'c', volume = 'v', ms = false) {
        const result = [];
        const timestamps = this.safeList (ohlcvs, timestamp, []);
        const opens = this.safeList (ohlcvs, open, []);
        const highs = this.safeList (ohlcvs, high, []);
        const lows = this.safeList (ohlcvs, low, []);
        const closes = this.safeList (ohlcvs, close, []);
        const volumes = this.safeList (ohlcvs, volume, []);
        for (let i = 0; i < timestamps.length; i++) {
            result.push ([
                ms ? this.safeInteger (timestamps, i) : this.safeTimestamp (timestamps, i),
                this.safeValue (opens, i),
                this.safeValue (highs, i),
                this.safeValue (lows, i),
                this.safeValue (closes, i),
                this.safeValue (volumes, i),
            ]);
        }
        return result;
    }

    convertOHLCVToTradingView (ohlcvs: number[][], timestamp = 't', open = 'o', high = 'h', low = 'l', close = 'c', volume = 'v', ms = false) {
        const result = {};
        result[timestamp] = [];
        result[open] = [];
        result[high] = [];
        result[low] = [];
        result[close] = [];
        result[volume] = [];
        for (let i = 0; i < ohlcvs.length; i++) {
            const ts = ms ? ohlcvs[i][0] : this.parseToInt (ohlcvs[i][0] / 1000);
            result[timestamp].push (ts);
            result[open].push (ohlcvs[i][1]);
            result[high].push (ohlcvs[i][2]);
            result[low].push (ohlcvs[i][3]);
            result[close].push (ohlcvs[i][4]);
            result[volume].push (ohlcvs[i][5]);
        }
        return result;
    }

    async fetchWebEndpoint (method, endpointMethod, returnAsJson, startRegex = undefined, endRegex = undefined) {
        let errorMessage = '';
        const options = this.safeValue (this.options, method, {});
        const muteOnFailure = this.safeBool (options, 'webApiMuteFailure', true);
        try {
            // if it was not explicitly disabled, then don't fetch
            if (this.safeBool (options, 'webApiEnable', true) !== true) {
                return undefined;
            }
            const maxRetries = this.safeValue (options, 'webApiRetries', 10);
            let response = undefined;
            let retry = 0;
            while (retry < maxRetries) {
                try {
                    response = await this[endpointMethod] ({});
                    break;
                } catch (e) {
                    retry = retry + 1;
                    if (retry === maxRetries) {
                        throw e;
                    }
                }
            }
            let content = response;
            if (startRegex !== undefined) {
                const splitted_by_start = content.split (startRegex);
                content = splitted_by_start[1]; // we need second part after start
            }
            if (endRegex !== undefined) {
                const splitted_by_end = content.split (endRegex);
                content = splitted_by_end[0]; // we need first part after start
            }
            if (returnAsJson && (typeof content === 'string')) {
                const jsoned = this.parseJson (content.trim ()); // content should be trimmed before json parsing
                if (jsoned) {
                    return jsoned; // if parsing was not successfull, exception should be thrown
                } else {
                    throw new BadResponse ('could not parse the response into json');
                }
            } else {
                return content;
            }
        } catch (e) {
            errorMessage = this.id + ' ' + method + '() failed to fetch correct data from website. Probably webpage markup has been changed, breaking the page custom parser.';
        }
        if (muteOnFailure) {
            return undefined;
        } else {
            throw new BadResponse (errorMessage);
        }
    }

    marketIds (symbols: Strings = undefined) {
        if (symbols === undefined) {
            return symbols;
        }
        const result = [];
        for (let i = 0; i < symbols.length; i++) {
            result.push (this.marketId (symbols[i]));
        }
        return result;
    }

    currencyIds (codes: Strings = undefined) {
        if (codes === undefined) {
            return codes;
        }
        const result = [];
        for (let i = 0; i < codes.length; i++) {
            result.push (this.currencyId (codes[i]));
        }
        return result;
    }

    marketsForSymbols (symbols: Strings = undefined) {
        if (symbols === undefined) {
            return symbols;
        }
        const result = [];
        for (let i = 0; i < symbols.length; i++) {
            result.push (this.market (symbols[i]));
        }
        return result;
    }

    marketSymbols (symbols: Strings = undefined, type: Str = undefined, allowEmpty = true, sameTypeOnly = false, sameSubTypeOnly = false) {
        if (symbols === undefined) {
            if (!allowEmpty) {
                throw new ArgumentsRequired (this.id + ' empty list of symbols is not supported');
            }
            return symbols;
        }
        const symbolsLength = symbols.length;
        if (symbolsLength === 0) {
            if (!allowEmpty) {
                throw new ArgumentsRequired (this.id + ' empty list of symbols is not supported');
            }
            return symbols;
        }
        const result = [];
        let marketType = undefined;
        let isLinearSubType = undefined;
        for (let i = 0; i < symbols.length; i++) {
            const market = this.market (symbols[i]);
            if (sameTypeOnly && (marketType !== undefined)) {
                if (market['type'] !== marketType) {
                    throw new BadRequest (this.id + ' symbols must be of the same type, either ' + marketType + ' or ' + market['type'] + '.');
                }
            }
            if (sameSubTypeOnly && (isLinearSubType !== undefined)) {
                if (market['linear'] !== isLinearSubType) {
                    throw new BadRequest (this.id + ' symbols must be of the same subType, either linear or inverse.');
                }
            }
            if (type !== undefined && market['type'] !== type) {
                throw new BadRequest (this.id + ' symbols must be of the same type ' + type + '. If the type is incorrect you can change it in options or the params of the request');
            }
            marketType = market['type'];
            if (!market['spot']) {
                isLinearSubType = market['linear'];
            }
            const symbol = this.safeString (market, 'symbol', symbols[i]);
            result.push (symbol);
        }
        return result;
    }

    marketCodes (codes: Strings = undefined) {
        if (codes === undefined) {
            return codes;
        }
        const result = [];
        for (let i = 0; i < codes.length; i++) {
            result.push (this.commonCurrencyCode (codes[i]));
        }
        return result;
    }

    parseBidsAsks (bidasks, priceKey: IndexType = 0, amountKey: IndexType = 1, countOrIdKey: IndexType = 2) {
        bidasks = this.toArray (bidasks);
        const result = [];
        for (let i = 0; i < bidasks.length; i++) {
            result.push (this.parseBidAsk (bidasks[i], priceKey, amountKey, countOrIdKey));
        }
        return result;
    }

    async fetchL2OrderBook (symbol: string, limit: Int = undefined, params = {}) {
        const orderbook = await this.fetchOrderBook (symbol, limit, params);
        return this.extend (orderbook, {
            'asks': this.sortBy (this.aggregate (orderbook['asks']), 0),
            'bids': this.sortBy (this.aggregate (orderbook['bids']), 0, true),
        });
    }

    filterBySymbol (objects, symbol: Str = undefined) {
        if (symbol === undefined) {
            return objects;
        }
        const result = [];
        for (let i = 0; i < objects.length; i++) {
            const objectSymbol = this.safeString (objects[i], 'symbol');
            if (objectSymbol === symbol) {
                result.push (objects[i]);
            }
        }
        return result;
    }

    parseOHLCV (ohlcv, market: Market = undefined) : OHLCV {
        if (Array.isArray (ohlcv)) {
            return [
                this.safeInteger (ohlcv, 0), // timestamp
                this.safeNumber (ohlcv, 1), // open
                this.safeNumber (ohlcv, 2), // high
                this.safeNumber (ohlcv, 3), // low
                this.safeNumber (ohlcv, 4), // close
                this.safeNumber (ohlcv, 5), // volume
            ];
        }
        return ohlcv;
    }

    networkCodeToId (networkCode: string, currencyCode: Str = undefined): string {
        /**
         * @ignore
         * @method
         * @name exchange#networkCodeToId
         * @description tries to convert the provided networkCode (which is expected to be an unified network code) to a network id. In order to achieve this, derived class needs to have 'options->networks' defined.
         * @param {string} networkCode unified network code
         * @param {string} currencyCode unified currency code, but this argument is not required by default, unless there is an exchange (like huobi) that needs an override of the method to be able to pass currencyCode argument additionally
         * @returns {string|undefined} exchange-specific network id
         */
        if (networkCode === undefined) {
            return undefined;
        }
        const networkIdsByCodes = this.safeValue (this.options, 'networks', {});
        let networkId = this.safeString (networkIdsByCodes, networkCode);
        // for example, if 'ETH' is passed for networkCode, but 'ETH' key not defined in `options->networks` object
        if (networkId === undefined) {
            if (currencyCode === undefined) {
                const currencies = Object.values (this.currencies);
                for (let i = 0; i < currencies.length; i++) {
                    const currency = currencies[i];
                    const networks = this.safeDict (currency, 'networks');
                    const network = this.safeDict (networks, networkCode);
                    networkId = this.safeString (network, 'id');
                    if (networkId !== undefined) {
                        break;
                    }
                }
            } else {
                // if currencyCode was provided, then we try to find if that currencyCode has a replacement (i.e. ERC20 for ETH) or is in the currency
                const defaultNetworkCodeReplacements = this.safeValue (this.options, 'defaultNetworkCodeReplacements', {});
                if (currencyCode in defaultNetworkCodeReplacements) {
                    // if there is a replacement for the passed networkCode, then we use it to find network-id in `options->networks` object
                    const replacementObject = defaultNetworkCodeReplacements[currencyCode]; // i.e. { 'ERC20': 'ETH' }
                    const keys = Object.keys (replacementObject);
                    for (let i = 0; i < keys.length; i++) {
                        const key = keys[i];
                        const value = replacementObject[key];
                        // if value matches to provided unified networkCode, then we use it's key to find network-id in `options->networks` object
                        if (value === networkCode) {
                            networkId = this.safeString (networkIdsByCodes, key);
                            break;
                        }
                    }
                } else {
                    // serach for network inside currency
                    const currency = this.safeDict (this.currencies, currencyCode);
                    const networks = this.safeDict (currency, 'networks');
                    const network = this.safeDict (networks, networkCode);
                    networkId = this.safeString (network, 'id');
                }
            }
            // if it wasn't found, we just set the provided value to network-id
            if (networkId === undefined) {
                networkId = networkCode;
            }
        }
        return networkId;
    }

    networkIdToCode (networkId: Str = undefined, currencyCode: Str = undefined): string {
        /**
         * @ignore
         * @method
         * @name exchange#networkIdToCode
         * @description tries to convert the provided exchange-specific networkId to an unified network Code. In order to achieve this, derived class needs to have "options['networksById']" defined.
         * @param {string} networkId exchange specific network id/title, like: TRON, Trc-20, usdt-erc20, etc
         * @param {string|undefined} currencyCode unified currency code, but this argument is not required by default, unless there is an exchange (like huobi) that needs an override of the method to be able to pass currencyCode argument additionally
         * @returns {string|undefined} unified network code
         */
        if (networkId === undefined) {
            return undefined;
        }
        const networkCodesByIds = this.safeDict (this.options, 'networksById', {});
        let networkCode = this.safeString (networkCodesByIds, networkId, networkId);
        // replace mainnet network-codes (i.e. ERC20->ETH)
        if (currencyCode !== undefined) {
            const defaultNetworkCodeReplacements = this.safeDict (this.options, 'defaultNetworkCodeReplacements', {});
            if (currencyCode in defaultNetworkCodeReplacements) {
                const replacementObject = this.safeDict (defaultNetworkCodeReplacements, currencyCode, {});
                networkCode = this.safeString (replacementObject, networkCode, networkCode);
            }
        }
        return networkCode;
    }

    handleNetworkCodeAndParams (params) {
        const networkCodeInParams = this.safeString2 (params, 'networkCode', 'network');
        if (networkCodeInParams !== undefined) {
            params = this.omit (params, [ 'networkCode', 'network' ]);
        }
        // if it was not defined by user, we should not set it from 'defaultNetworks', because handleNetworkCodeAndParams is for only request-side and thus we do not fill it with anything. We can only use 'defaultNetworks' after parsing response-side
        return [ networkCodeInParams, params ];
    }

    defaultNetworkCode (currencyCode: string) {
        let defaultNetworkCode = undefined;
        const defaultNetworks = this.safeDict (this.options, 'defaultNetworks', {});
        if (currencyCode in defaultNetworks) {
            // if currency had set its network in "defaultNetworks", use it
            defaultNetworkCode = defaultNetworks[currencyCode];
        } else {
            // otherwise, try to use the global-scope 'defaultNetwork' value (even if that network is not supported by currency, it doesn't make any problem, this will be just used "at first" if currency supports this network at all)
            const defaultNetwork = this.safeString (this.options, 'defaultNetwork');
            if (defaultNetwork !== undefined) {
                defaultNetworkCode = defaultNetwork;
            }
        }
        return defaultNetworkCode;
    }

    selectNetworkCodeFromUnifiedNetworks (currencyCode, networkCode, indexedNetworkEntries) {
        return this.selectNetworkKeyFromNetworks (currencyCode, networkCode, indexedNetworkEntries, true);
    }

    selectNetworkIdFromRawNetworks (currencyCode, networkCode, indexedNetworkEntries) {
        return this.selectNetworkKeyFromNetworks (currencyCode, networkCode, indexedNetworkEntries, false);
    }

    selectNetworkKeyFromNetworks (currencyCode, networkCode, indexedNetworkEntries, isIndexedByUnifiedNetworkCode = false) {
        // this method is used against raw & unparse network entries, which are just indexed by network id
        let chosenNetworkId = undefined;
        const availableNetworkIds = Object.keys (indexedNetworkEntries);
        const responseNetworksLength = availableNetworkIds.length;
        if (networkCode !== undefined) {
            if (responseNetworksLength === 0) {
                throw new NotSupported (this.id + ' - ' + networkCode + ' network did not return any result for ' + currencyCode);
            } else {
                // if networkCode was provided by user, we should check it after response, as the referenced exchange doesn't support network-code during request
                const networkId = isIndexedByUnifiedNetworkCode ? networkCode : this.networkCodeToId (networkCode, currencyCode);
                if (networkId in indexedNetworkEntries) {
                    chosenNetworkId = networkId;
                } else {
                    throw new NotSupported (this.id + ' - ' + networkId + ' network was not found for ' + currencyCode + ', use one of ' + availableNetworkIds.join (', '));
                }
            }
        } else {
            if (responseNetworksLength === 0) {
                throw new NotSupported (this.id + ' - no networks were returned for ' + currencyCode);
            } else {
                // if networkCode was not provided by user, then we try to use the default network (if it was defined in "defaultNetworks"), otherwise, we just return the first network entry
                const defaultNetworkCode = this.defaultNetworkCode (currencyCode);
                const defaultNetworkId = isIndexedByUnifiedNetworkCode ? defaultNetworkCode : this.networkCodeToId (defaultNetworkCode, currencyCode);
                chosenNetworkId = (defaultNetworkId in indexedNetworkEntries) ? defaultNetworkId : availableNetworkIds[0];
            }
        }
        return chosenNetworkId;
    }

    safeNumber2 (dictionary: object, key1: IndexType, key2: IndexType, d = undefined) {
        const value = this.safeString2 (dictionary, key1, key2);
        return this.parseNumber (value, d);
    }

    parseOrderBook (orderbook: object, symbol: string, timestamp: Int = undefined, bidsKey = 'bids', asksKey = 'asks', priceKey: IndexType = 0, amountKey: IndexType = 1, countOrIdKey: IndexType = 2): OrderBook {
        const bids = this.parseBidsAsks (this.safeValue (orderbook, bidsKey, []), priceKey, amountKey, countOrIdKey);
        const asks = this.parseBidsAsks (this.safeValue (orderbook, asksKey, []), priceKey, amountKey, countOrIdKey);
        return {
            'symbol': symbol,
            'bids': this.sortBy (bids, 0, true),
            'asks': this.sortBy (asks, 0),
            'timestamp': timestamp,
            'datetime': this.iso8601 (timestamp),
            'nonce': undefined,
        } as any;
    }

    parseOHLCVs (ohlcvs: object[], market: any = undefined, timeframe: string = '1m', since: Int = undefined, limit: Int = undefined, tail: Bool = false): OHLCV[] {
        const results = [];
        for (let i = 0; i < ohlcvs.length; i++) {
            results.push (this.parseOHLCV (ohlcvs[i], market));
        }
        const sorted = this.sortBy (results, 0);
        return this.filterBySinceLimit (sorted, since, limit, 0, tail) as any;
    }

    parseLeverageTiers (response: any, symbols: string[] = undefined, marketIdKey = undefined): LeverageTiers {
        // marketIdKey should only be undefined when response is a dictionary
        symbols = this.marketSymbols (symbols);
        const tiers = {};
        let symbolsLength = 0;
        if (symbols !== undefined) {
            symbolsLength = symbols.length;
        }
        const noSymbols = (symbols === undefined) || (symbolsLength === 0);
        if (Array.isArray (response)) {
            for (let i = 0; i < response.length; i++) {
                const item = response[i];
                const id = this.safeString (item, marketIdKey);
                const market = this.safeMarket (id, undefined, undefined, 'swap');
                const symbol = market['symbol'];
                const contract = this.safeBool (market, 'contract', false);
                if (contract && (noSymbols || this.inArray (symbol, symbols))) {
                    tiers[symbol] = this.parseMarketLeverageTiers (item, market);
                }
            }
        } else {
            const keys = Object.keys (response);
            for (let i = 0; i < keys.length; i++) {
                const marketId = keys[i];
                const item = response[marketId];
                const market = this.safeMarket (marketId, undefined, undefined, 'swap');
                const symbol = market['symbol'];
                const contract = this.safeBool (market, 'contract', false);
                if (contract && (noSymbols || this.inArray (symbol, symbols))) {
                    tiers[symbol] = this.parseMarketLeverageTiers (item, market);
                }
            }
        }
        return tiers;
    }

    async loadTradingLimits (symbols: Strings = undefined, reload = false, params = {}) {
        if (this.has['fetchTradingLimits']) {
            if (reload || !('limitsLoaded' in this.options)) {
                const response = await this.fetchTradingLimits (symbols);
                for (let i = 0; i < symbols.length; i++) {
                    const symbol = symbols[i];
                    this.markets[symbol] = this.deepExtend (this.markets[symbol], response[symbol]);
                }
                this.options['limitsLoaded'] = this.milliseconds ();
            }
        }
        return this.markets;
    }

    safePosition (position: Dict): Position {
        // simplified version of: /pull/12765/
        const unrealizedPnlString = this.safeString (position, 'unrealisedPnl');
        const initialMarginString = this.safeString (position, 'initialMargin');
        //
        // PERCENTAGE
        //
        const percentage = this.safeValue (position, 'percentage');
        if ((percentage === undefined) && (unrealizedPnlString !== undefined) && (initialMarginString !== undefined)) {
            // as it was done in all implementations ( aax, btcex, bybit, deribit, ftx, gate, kucoinfutures, phemex )
            const percentageString = Precise.stringMul (Precise.stringDiv (unrealizedPnlString, initialMarginString, 4), '100');
            position['percentage'] = this.parseNumber (percentageString);
        }
        // if contractSize is undefined get from market
        let contractSize = this.safeNumber (position, 'contractSize');
        const symbol = this.safeString (position, 'symbol');
        let market = undefined;
        if (symbol !== undefined) {
            market = this.safeValue (this.markets, symbol);
        }
        if (contractSize === undefined && market !== undefined) {
            contractSize = this.safeNumber (market, 'contractSize');
            position['contractSize'] = contractSize;
        }
        return position as Position;
    }

    parsePositions (positions: any[], symbols: string[] = undefined, params = {}): Position[] {
        symbols = this.marketSymbols (symbols);
        positions = this.toArray (positions);
        const result = [];
        for (let i = 0; i < positions.length; i++) {
            const position = this.extend (this.parsePosition (positions[i], undefined), params);
            result.push (position);
        }
        return this.filterByArrayPositions (result, 'symbol', symbols, false);
    }

    parseAccounts (accounts: any[], params = {}): Account[] {
        accounts = this.toArray (accounts);
        const result = [];
        for (let i = 0; i < accounts.length; i++) {
            const account = this.extend (this.parseAccount (accounts[i]), params);
            result.push (account);
        }
        return result;
    }

    parseTrades (trades: any[], market: Market = undefined, since: Int = undefined, limit: Int = undefined, params = {}): Trade[] {
        trades = this.toArray (trades);
        let result = [];
        for (let i = 0; i < trades.length; i++) {
            const trade = this.extend (this.parseTrade (trades[i], market), params);
            result.push (trade);
        }
        result = this.sortBy2 (result, 'timestamp', 'id');
        const symbol = (market !== undefined) ? market['symbol'] : undefined;
        return this.filterBySymbolSinceLimit (result, symbol, since, limit) as Trade[];
    }

    parseTransactions (transactions: any[], currency: Currency = undefined, since: Int = undefined, limit: Int = undefined, params = {}): Transaction[] {
        transactions = this.toArray (transactions);
        let result = [];
        for (let i = 0; i < transactions.length; i++) {
            const transaction = this.extend (this.parseTransaction (transactions[i], currency), params);
            result.push (transaction);
        }
        result = this.sortBy (result, 'timestamp');
        const code = (currency !== undefined) ? currency['code'] : undefined;
        return this.filterByCurrencySinceLimit (result, code, since, limit);
    }

    parseTransfers (transfers: any[], currency: Currency = undefined, since: Int = undefined, limit: Int = undefined, params = {}): TransferEntry[] {
        transfers = this.toArray (transfers);
        let result = [];
        for (let i = 0; i < transfers.length; i++) {
            const transfer = this.extend (this.parseTransfer (transfers[i], currency), params);
            result.push (transfer);
        }
        result = this.sortBy (result, 'timestamp');
        const code = (currency !== undefined) ? currency['code'] : undefined;
        return this.filterByCurrencySinceLimit (result, code, since, limit);
    }

    parseLedger (data, currency: Currency = undefined, since: Int = undefined, limit: Int = undefined, params = {}): LedgerEntry[] {
        let result = [];
        const arrayData = this.toArray (data);
        for (let i = 0; i < arrayData.length; i++) {
            const itemOrItems = this.parseLedgerEntry (arrayData[i], currency);
            if (Array.isArray (itemOrItems)) {
                for (let j = 0; j < itemOrItems.length; j++) {
                    result.push (this.extend (itemOrItems[j], params));
                }
            } else {
                result.push (this.extend (itemOrItems, params));
            }
        }
        result = this.sortBy (result, 'timestamp');
        const code = (currency !== undefined) ? currency['code'] : undefined;
        return this.filterByCurrencySinceLimit (result, code, since, limit);
    }

    nonce () {
        return this.seconds ();
    }

    setHeaders (headers) {
        return headers;
    }

    currencyId (code: string): string {
        let currency = this.safeDict (this.currencies, code);
        if (currency === undefined) {
            currency = this.safeCurrency (code);
        }
        if (currency !== undefined) {
            return currency['id'];
        }
        return code;
    }

    marketId (symbol: string): string {
        const market = this.market (symbol);
        if (market !== undefined) {
            return market['id'];
        }
        return symbol;
    }

    symbol (symbol: string): string {
        const market = this.market (symbol);
        return this.safeString (market, 'symbol', symbol);
    }

    handleParamString (params: object, paramName: string, defaultValue: Str = undefined): [string, object] {
        const value = this.safeString (params, paramName, defaultValue);
        if (value !== undefined) {
            params = this.omit (params, paramName);
        }
        return [ value, params ];
    }

    handleParamString2 (params: object, paramName1: string, paramName2: string, defaultValue: Str = undefined): [string, object] {
        const value = this.safeString2 (params, paramName1, paramName2, defaultValue);
        if (value !== undefined) {
            params = this.omit (params, [ paramName1, paramName2 ]);
        }
        return [ value, params ];
    }

    handleParamInteger (params: object, paramName: string, defaultValue: Int = undefined): [Int, object] {
        const value = this.safeInteger (params, paramName, defaultValue);
        if (value !== undefined) {
            params = this.omit (params, paramName);
        }
        return [ value, params ];
    }

    handleParamInteger2 (params: object, paramName1: string, paramName2: string, defaultValue: Int = undefined): [Int, object] {
        const value = this.safeInteger2 (params, paramName1, paramName2, defaultValue);
        if (value !== undefined) {
            params = this.omit (params, [ paramName1, paramName2 ]);
        }
        return [ value, params ];
    }

    handleParamBool (params: object, paramName: string, defaultValue: Bool = undefined): [Bool, object] {
        const value = this.safeBool (params, paramName, defaultValue);
        if (value !== undefined) {
            params = this.omit (params, paramName);
        }
        return [ value, params ];
    }

    handleParamBool2 (params: object, paramName1: string, paramName2: string, defaultValue: Bool = undefined): [Bool, object] {
        const value = this.safeBool2 (params, paramName1, paramName2, defaultValue);
        if (value !== undefined) {
            params = this.omit (params, [ paramName1, paramName2 ]);
        }
        return [ value, params ];
    }

    resolvePath (path, params) {
        return [
            this.implodeParams (path, params),
            this.omit (params, this.extractParams (path)),
        ];
    }

    getListFromObjectValues (objects, key: IndexType) {
        let newArray = objects;
        if (!Array.isArray (objects)) {
            newArray = this.toArray (objects);
        }
        const results = [];
        for (let i = 0; i < newArray.length; i++) {
            results.push (newArray[i][key]);
        }
        return results;
    }

    getSymbolsForMarketType (marketType: Str = undefined, subType: Str = undefined, symbolWithActiveStatus: boolean = true, symbolWithUnknownStatus: boolean = true) {
        let filteredMarkets = this.markets;
        if (marketType !== undefined) {
            filteredMarkets = this.filterBy (filteredMarkets, 'type', marketType);
        }
        if (subType !== undefined) {
            this.checkRequiredArgument ('getSymbolsForMarketType', subType, 'subType', [ 'linear', 'inverse', 'quanto' ]);
            filteredMarkets = this.filterBy (filteredMarkets, 'subType', subType);
        }
        const activeStatuses = [];
        if (symbolWithActiveStatus) {
            activeStatuses.push (true);
        }
        if (symbolWithUnknownStatus) {
            activeStatuses.push (undefined);
        }
        filteredMarkets = this.filterByArray (filteredMarkets, 'active', activeStatuses, false);
        return this.getListFromObjectValues (filteredMarkets, 'symbol');
    }

    filterByArray (objects, key: IndexType, values = undefined, indexed = true) {
        objects = this.toArray (objects);
        // return all of them if no values were passed
        if (values === undefined || !values) {
            return indexed ? this.indexBy (objects, key) : objects;
        }
        const results = [];
        for (let i = 0; i < objects.length; i++) {
            if (this.inArray (objects[i][key], values)) {
                results.push (objects[i]);
            }
        }
        return indexed ? this.indexBy (results, key) : results;
    }

    async fetch2 (path, api: any = 'public', method = 'GET', params = {}, headers: any = undefined, body: any = undefined, config = {}) {
        if (this.enableRateLimit) {
            const cost = this.calculateRateLimiterCost (api, method, path, params, config);
            await this.throttle (cost);
        }
        this.lastRestRequestTimestamp = this.milliseconds ();
        const request = this.sign (path, api, method, params, headers, body);
        this.last_request_headers = request['headers'];
        this.last_request_body = request['body'];
        this.last_request_url = request['url'];
        let retries = undefined;
        [ retries, params ] = this.handleOptionAndParams (params, path, 'maxRetriesOnFailure', 0);
        let retryDelay = undefined;
        [ retryDelay, params ] = this.handleOptionAndParams (params, path, 'maxRetriesOnFailureDelay', 0);
        for (let i = 0; i < retries + 1; i++) {
            try {
                return await this.fetch (request['url'], request['method'], request['headers'], request['body']);
            } catch (e) {
                if (e instanceof NetworkError) {
                    if (i < retries) {
                        if (this.verbose) {
                            this.log ('Request failed with the error: ' + e.toString () + ', retrying ' + (i + 1).toString () + ' of ' + retries.toString () + '...');
                        }
                        if ((retryDelay !== undefined) && (retryDelay !== 0)) {
                            await this.sleep (retryDelay);
                        }
                        continue;
                    }
                }
                throw e;
            }
        }
        return undefined; // this line is never reached, but exists for c# value return requirement
    }

    async request (path, api: any = 'public', method = 'GET', params = {}, headers: any = undefined, body: any = undefined, config = {}) {
        return await this.fetch2 (path, api, method, params, headers, body, config);
    }

    async loadAccounts (reload = false, params = {}) {
        if (reload) {
            this.accounts = await this.fetchAccounts (params);
        } else {
            if (this.accounts) {
                return this.accounts;
            } else {
                this.accounts = await this.fetchAccounts (params);
            }
        }
        this.accountsById = this.indexBy (this.accounts, 'id') as any;
        return this.accounts;
    }

    buildOHLCVC (trades: Trade[], timeframe: string = '1m', since: number = 0, limit: number = 2147483647): OHLCVC[] {
        // given a sorted arrays of trades (recent last) and a timeframe builds an array of OHLCV candles
        // note, default limit value (2147483647) is max int32 value
        const ms = this.parseTimeframe (timeframe) * 1000;
        const ohlcvs = [];
        const i_timestamp = 0;
        // const open = 1;
        const i_high = 2;
        const i_low = 3;
        const i_close = 4;
        const i_volume = 5;
        const i_count = 6;
        const tradesLength = trades.length;
        const oldest = Math.min (tradesLength, limit);
        for (let i = 0; i < oldest; i++) {
            const trade = trades[i];
            const ts = trade['timestamp'];
            if (ts < since) {
                continue;
            }
            const openingTime = Math.floor (ts / ms) * ms; // shift to the edge of m/h/d (but not M)
            if (openingTime < since) { // we don't need bars, that have opening time earlier than requested
                continue;
            }
            const ohlcv_length = ohlcvs.length;
            const candle = ohlcv_length - 1;
            if ((candle === -1) || (openingTime >= this.sum (ohlcvs[candle][i_timestamp], ms))) {
                // moved to a new timeframe -> create a new candle from opening trade
                ohlcvs.push ([
                    openingTime, // timestamp
                    trade['price'], // O
                    trade['price'], // H
                    trade['price'], // L
                    trade['price'], // C
                    trade['amount'], // V
                    1, // count
                ]);
            } else {
                // still processing the same timeframe -> update opening trade
                ohlcvs[candle][i_high] = Math.max (ohlcvs[candle][i_high], trade['price']);
                ohlcvs[candle][i_low] = Math.min (ohlcvs[candle][i_low], trade['price']);
                ohlcvs[candle][i_close] = trade['price'];
                ohlcvs[candle][i_volume] = this.sum (ohlcvs[candle][i_volume], trade['amount']);
                ohlcvs[candle][i_count] = this.sum (ohlcvs[candle][i_count], 1);
            }
        }
        return ohlcvs;
    }

    parseTradingViewOHLCV (ohlcvs, market = undefined, timeframe = '1m', since: Int = undefined, limit: Int = undefined) {
        const result = this.convertTradingViewToOHLCV (ohlcvs);
        return this.parseOHLCVs (result, market, timeframe, since, limit);
    }

    async editLimitBuyOrder (id: string, symbol: string, amount: number, price: Num = undefined, params = {}) {
        return await this.editLimitOrder (id, symbol, 'buy', amount, price, params);
    }

    async editLimitSellOrder (id: string, symbol: string, amount: number, price: Num = undefined, params = {}) {
        return await this.editLimitOrder (id, symbol, 'sell', amount, price, params);
    }

    async editLimitOrder (id: string, symbol: string, side: OrderSide, amount: number, price: Num = undefined, params = {}) {
        return await this.editOrder (id, symbol, 'limit', side, amount, price, params);
    }

    async editOrder (id: string, symbol: string, type: OrderType, side: OrderSide, amount: Num = undefined, price: Num = undefined, params = {}): Promise<Order> {
        await this.cancelOrder (id, symbol);
        return await this.createOrder (symbol, type, side, amount, price, params);
    }

    async editOrderWs (id: string, symbol: string, type: OrderType, side: OrderSide, amount: Num = undefined, price: Num = undefined, params = {}): Promise<Order> {
        await this.cancelOrderWs (id, symbol);
        return await this.createOrderWs (symbol, type, side, amount, price, params);
    }

    async fetchPosition (symbol: string, params = {}): Promise<Position> {
        throw new NotSupported (this.id + ' fetchPosition() is not supported yet');
    }

    async fetchPositionWs (symbol: string, params = {}): Promise<Position[]> {
        throw new NotSupported (this.id + ' fetchPositionWs() is not supported yet');
    }

    async watchPosition (symbol: Str = undefined, params = {}): Promise<Position> {
        throw new NotSupported (this.id + ' watchPosition() is not supported yet');
    }

    async watchPositions (symbols: Strings = undefined, since: Int = undefined, limit: Int = undefined, params = {}): Promise<Position[]> {
        throw new NotSupported (this.id + ' watchPositions() is not supported yet');
    }

    async watchPositionForSymbols (symbols: Strings = undefined, since: Int = undefined, limit: Int = undefined, params = {}): Promise<Position[]> {
        return await this.watchPositions (symbols, since, limit, params);
    }

    async fetchPositionsForSymbol (symbol: string, params = {}): Promise<Position[]> {
        /**
         * @method
         * @name exchange#fetchPositionsForSymbol
         * @description fetches all open positions for specific symbol, unlike fetchPositions (which is designed to work with multiple symbols) so this method might be preffered for one-market position, because of less rate-limit consumption and speed
         * @param {string} symbol unified market symbol
         * @param {object} params extra parameters specific to the endpoint
         * @returns {object[]} a list of [position structure]{@link https://docs.ccxt.com/#/?id=position-structure} with maximum 3 items - possible one position for "one-way" mode, and possible two positions (long & short) for "two-way" (a.k.a. hedge) mode
         */
        throw new NotSupported (this.id + ' fetchPositionsForSymbol() is not supported yet');
    }

    async fetchPositionsForSymbolWs (symbol: string, params = {}): Promise<Position[]> {
        /**
         * @method
         * @name exchange#fetchPositionsForSymbol
         * @description fetches all open positions for specific symbol, unlike fetchPositions (which is designed to work with multiple symbols) so this method might be preffered for one-market position, because of less rate-limit consumption and speed
         * @param {string} symbol unified market symbol
         * @param {object} params extra parameters specific to the endpoint
         * @returns {object[]} a list of [position structure]{@link https://docs.ccxt.com/#/?id=position-structure} with maximum 3 items - possible one position for "one-way" mode, and possible two positions (long & short) for "two-way" (a.k.a. hedge) mode
         */
        throw new NotSupported (this.id + ' fetchPositionsForSymbol() is not supported yet');
    }

    async fetchPositions (symbols: Strings = undefined, params = {}): Promise<Position[]> {
        throw new NotSupported (this.id + ' fetchPositions() is not supported yet');
    }

    async fetchPositionsWs (symbols: Strings = undefined, params = {}): Promise<Position[]> {
        throw new NotSupported (this.id + ' fetchPositions() is not supported yet');
    }

    async fetchPositionsRisk (symbols: Strings = undefined, params = {}): Promise<Position[]> {
        throw new NotSupported (this.id + ' fetchPositionsRisk() is not supported yet');
    }

    async fetchBidsAsks (symbols: Strings = undefined, params = {}): Promise<Tickers> {
        throw new NotSupported (this.id + ' fetchBidsAsks() is not supported yet');
    }

    async fetchBorrowInterest (code: Str = undefined, symbol: Str = undefined, since: Int = undefined, limit: Int = undefined, params = {}): Promise<BorrowInterest[]> {
        throw new NotSupported (this.id + ' fetchBorrowInterest() is not supported yet');
    }

    async fetchLedger (code: Str = undefined, since: Int = undefined, limit: Int = undefined, params = {}): Promise<LedgerEntry[]> {
        throw new NotSupported (this.id + ' fetchLedger() is not supported yet');
    }

    async fetchLedgerEntry (id: string, code: Str = undefined, params = {}): Promise<LedgerEntry> {
        throw new NotSupported (this.id + ' fetchLedgerEntry() is not supported yet');
    }

    parseBidAsk (bidask, priceKey: IndexType = 0, amountKey: IndexType = 1, countOrIdKey: IndexType = 2) {
        const price = this.safeNumber (bidask, priceKey);
        const amount = this.safeNumber (bidask, amountKey);
        const countOrId = this.safeInteger (bidask, countOrIdKey);
        const bidAsk = [ price, amount ];
        if (countOrId !== undefined) {
            bidAsk.push (countOrId);
        }
        return bidAsk;
    }

    safeCurrency (currencyId: Str, currency: Currency = undefined): CurrencyInterface {
        if ((currencyId === undefined) && (currency !== undefined)) {
            return currency;
        }
        if ((this.currencies_by_id !== undefined) && (currencyId in this.currencies_by_id) && (this.currencies_by_id[currencyId] !== undefined)) {
            return this.currencies_by_id[currencyId];
        }
        let code = currencyId;
        if (currencyId !== undefined) {
            code = this.commonCurrencyCode (currencyId.toUpperCase ());
        }
        return this.safeCurrencyStructure ({
            'id': currencyId,
            'code': code,
            'precision': undefined,
        });
    }

    safeMarket (marketId: Str, market: Market = undefined, delimiter: Str = undefined, marketType: Str = undefined): MarketInterface {
        const result = this.safeMarketStructure ({
            'symbol': marketId,
            'marketId': marketId,
        });
        if (marketId !== undefined) {
            if ((this.markets_by_id !== undefined) && (marketId in this.markets_by_id)) {
                const markets = this.markets_by_id[marketId];
                const numMarkets = markets.length;
                if (numMarkets === 1) {
                    return markets[0];
                } else {
                    if (marketType === undefined) {
                        if (market === undefined) {
                            throw new ArgumentsRequired (this.id + ' safeMarket() requires a fourth argument for ' + marketId + ' to disambiguate between different markets with the same market id');
                        } else {
                            marketType = market['type'];
                        }
                    }
                    for (let i = 0; i < markets.length; i++) {
                        const currentMarket = markets[i];
                        if (currentMarket[marketType]) {
                            return currentMarket;
                        }
                    }
                }
            } else if (delimiter !== undefined && delimiter !== '') {
                const parts = marketId.split (delimiter);
                const partsLength = parts.length;
                if (partsLength === 2) {
                    result['baseId'] = this.safeString (parts, 0);
                    result['quoteId'] = this.safeString (parts, 1);
                    result['base'] = this.safeCurrencyCode (result['baseId']);
                    result['quote'] = this.safeCurrencyCode (result['quoteId']);
                    result['symbol'] = result['base'] + '/' + result['quote'];
                    return result;
                } else {
                    return result;
                }
            }
        }
        if (market !== undefined) {
            return market;
        }
        return result;
    }

    checkRequiredCredentials (error = true) {
        /**
         * @ignore
         * @method
         * @param {boolean} error throw an error that a credential is required if true
         * @returns {boolean} true if all required credentials have been set, otherwise false or an error is thrown is param error=true
         */
        const keys = Object.keys (this.requiredCredentials);
        for (let i = 0; i < keys.length; i++) {
            const key = keys[i];
            if (this.requiredCredentials[key] && !this[key]) {
                if (error) {
                    throw new AuthenticationError (this.id + ' requires "' + key + '" credential');
                } else {
                    return false;
                }
            }
        }
        return true;
    }

    oath () {
        if (this.twofa !== undefined) {
            return totp (this.twofa);
        } else {
            throw new ExchangeError (this.id + ' exchange.twofa has not been set for 2FA Two-Factor Authentication');
        }
    }

    async fetchBalance (params = {}): Promise<Balances> {
        throw new NotSupported (this.id + ' fetchBalance() is not supported yet');
    }

    async fetchBalanceWs (params = {}): Promise<Balances> {
        throw new NotSupported (this.id + ' fetchBalanceWs() is not supported yet');
    }

    parseBalance (response): Balances {
        throw new NotSupported (this.id + ' parseBalance() is not supported yet');
    }

    async watchBalance (params = {}): Promise<Balances> {
        throw new NotSupported (this.id + ' watchBalance() is not supported yet');
    }

    async fetchPartialBalance (part, params = {}) {
        const balance = await this.fetchBalance (params);
        return balance[part];
    }

    async fetchFreeBalance (params = {}) {
        return await this.fetchPartialBalance ('free', params);
    }

    async fetchUsedBalance (params = {}) {
        return await this.fetchPartialBalance ('used', params);
    }

    async fetchTotalBalance (params = {}) {
        return await this.fetchPartialBalance ('total', params);
    }

    async fetchStatus (params = {}): Promise<any> {
        throw new NotSupported (this.id + ' fetchStatus() is not supported yet');
    }

    async fetchTransactionFee (code: string, params = {}) {
        if (!this.has['fetchTransactionFees']) {
            throw new NotSupported (this.id + ' fetchTransactionFee() is not supported yet');
        }
        return await this.fetchTransactionFees ([ code ], params);
    }

    async fetchTransactionFees (codes: Strings = undefined, params = {}): Promise<{}> {
        throw new NotSupported (this.id + ' fetchTransactionFees() is not supported yet');
    }

    async fetchDepositWithdrawFees (codes: Strings = undefined, params = {}): Promise<Dictionary<DepositWithdrawFeeNetwork>> {
        throw new NotSupported (this.id + ' fetchDepositWithdrawFees() is not supported yet');
    }

    async fetchDepositWithdrawFee (code: string, params = {}): Promise<DepositWithdrawFeeNetwork> {
        if (!this.has['fetchDepositWithdrawFees']) {
            throw new NotSupported (this.id + ' fetchDepositWithdrawFee() is not supported yet');
        }
        const fees = await this.fetchDepositWithdrawFees ([ code ], params);
        return this.safeValue (fees, code);
    }

    getSupportedMapping (key, mapping = {}) {
        if (key in mapping) {
            return mapping[key];
        } else {
            throw new NotSupported (this.id + ' ' + key + ' does not have a value in mapping');
        }
    }

    async fetchCrossBorrowRate (code: string, params = {}): Promise<CrossBorrowRate> {
        await this.loadMarkets ();
        if (!this.has['fetchBorrowRates']) {
            throw new NotSupported (this.id + ' fetchCrossBorrowRate() is not supported yet');
        }
        const borrowRates = await this.fetchCrossBorrowRates (params);
        const rate = this.safeValue (borrowRates, code);
        if (rate === undefined) {
            throw new ExchangeError (this.id + ' fetchCrossBorrowRate() could not find the borrow rate for currency code ' + code);
        }
        return rate;
    }

    async fetchIsolatedBorrowRate (symbol: string, params = {}): Promise<IsolatedBorrowRate> {
        await this.loadMarkets ();
        if (!this.has['fetchBorrowRates']) {
            throw new NotSupported (this.id + ' fetchIsolatedBorrowRate() is not supported yet');
        }
        const borrowRates = await this.fetchIsolatedBorrowRates (params);
        const rate = this.safeDict (borrowRates, symbol) as IsolatedBorrowRate;
        if (rate === undefined) {
            throw new ExchangeError (this.id + ' fetchIsolatedBorrowRate() could not find the borrow rate for market symbol ' + symbol);
        }
        return rate;
    }

    handleOptionAndParams (params: object, methodName: string, optionName: string, defaultValue = undefined) {
        // This method can be used to obtain method specific properties, i.e: this.handleOptionAndParams (params, 'fetchPosition', 'marginMode', 'isolated')
        const defaultOptionName = 'default' + this.capitalize (optionName); // we also need to check the 'defaultXyzWhatever'
        // check if params contain the key
        let value = this.safeValue2 (params, optionName, defaultOptionName);
        if (value !== undefined) {
            params = this.omit (params, [ optionName, defaultOptionName ]);
        } else {
            // handle routed methods like "watchTrades > watchTradesForSymbols" (or "watchTicker > watchTickers")
            [ methodName, params ] = this.handleParamString (params, 'callerMethodName', methodName);
            // check if exchange has properties for this method
            const exchangeWideMethodOptions = this.safeValue (this.options, methodName);
            if (exchangeWideMethodOptions !== undefined) {
                // check if the option is defined inside this method's props
                value = this.safeValue2 (exchangeWideMethodOptions, optionName, defaultOptionName);
            }
            if (value === undefined) {
                // if it's still undefined, check if global exchange-wide option exists
                value = this.safeValue2 (this.options, optionName, defaultOptionName);
            }
            // if it's still undefined, use the default value
            value = (value !== undefined) ? value : defaultValue;
        }
        return [ value, params ];
    }

    handleOptionAndParams2 (params: object, methodName1: string, optionName1: string, optionName2: string, defaultValue = undefined) {
        let value = undefined;
        [ value, params ] = this.handleOptionAndParams (params, methodName1, optionName1, defaultValue);
        // if still undefined, try optionName2
        let value2 = undefined;
        [ value2, params ] = this.handleOptionAndParams (params, methodName1, optionName2, value);
        return [ value2, params ];
    }

    handleOption (methodName: string, optionName: string, defaultValue = undefined) {
        // eslint-disable-next-line no-unused-vars
        const [ result, empty ] = this.handleOptionAndParams ({}, methodName, optionName, defaultValue);
        return result;
    }

    handleMarketTypeAndParams (methodName: string, market: Market = undefined, params = {}, defaultValue = undefined): any {
        /**
         * @ignore
         * @method
         * @name exchange#handleMarketTypeAndParams
         * @param methodName the method calling handleMarketTypeAndParams
         * @param {Market} market
         * @param {object} params
         * @param {string} [params.type] type assigned by user
         * @param {string} [params.defaultType] same as params.type
         * @param {string} [defaultValue] assigned programatically in the method calling handleMarketTypeAndParams
         * @returns {[string, object]} the market type and params with type and defaultType omitted
         */
        const defaultType = this.safeString2 (this.options, 'defaultType', 'type', 'spot');
        if (defaultValue === undefined) {  // defaultValue takes precendence over exchange wide defaultType
            defaultValue = defaultType;
        }
        const methodOptions = this.safeDict (this.options, methodName);
        let methodType = defaultValue;
        if (methodOptions !== undefined) {  // user defined methodType takes precedence over defaultValue
            if (typeof methodOptions === 'string') {
                methodType = methodOptions;
            } else {
                methodType = this.safeString2 (methodOptions, 'defaultType', 'type', methodType);
            }
        }
        const marketType = (market === undefined) ? methodType : market['type'];
        const type = this.safeString2 (params, 'defaultType', 'type', marketType);
        params = this.omit (params, [ 'defaultType', 'type' ]);
        return [ type, params ];
    }

    handleSubTypeAndParams (methodName: string, market = undefined, params = {}, defaultValue = undefined) {
        let subType = undefined;
        // if set in params, it takes precedence
        const subTypeInParams = this.safeString2 (params, 'subType', 'defaultSubType');
        // avoid omitting if it's not present
        if (subTypeInParams !== undefined) {
            subType = subTypeInParams;
            params = this.omit (params, [ 'subType', 'defaultSubType' ]);
        } else {
            // at first, check from market object
            if (market !== undefined) {
                if (market['linear']) {
                    subType = 'linear';
                } else if (market['inverse']) {
                    subType = 'inverse';
                }
            }
            // if it was not defined in market object
            if (subType === undefined) {
                const values = this.handleOptionAndParams ({}, methodName, 'subType', defaultValue); // no need to re-test params here
                subType = values[0];
            }
        }
        return [ subType, params ];
    }

    handleMarginModeAndParams (methodName: string, params = {}, defaultValue = undefined) {
        /**
         * @ignore
         * @method
         * @param {object} [params] extra parameters specific to the exchange API endpoint
         * @returns {Array} the marginMode in lowercase as specified by params["marginMode"], params["defaultMarginMode"] this.options["marginMode"] or this.options["defaultMarginMode"]
         */
        return this.handleOptionAndParams (params, methodName, 'marginMode', defaultValue);
    }

    throwExactlyMatchedException (exact, string, message) {
        if (string === undefined) {
            return;
        }
        if (string in exact) {
            throw new exact[string] (message);
        }
    }

    throwBroadlyMatchedException (broad, string, message) {
        const broadKey = this.findBroadlyMatchedKey (broad, string);
        if (broadKey !== undefined) {
            throw new broad[broadKey] (message);
        }
    }

    findBroadlyMatchedKey (broad, string) {
        // a helper for matching error strings exactly vs broadly
        const keys = Object.keys (broad);
        for (let i = 0; i < keys.length; i++) {
            const key = keys[i];
            if (string !== undefined) { // #issues/12698
                if (string.indexOf (key) >= 0) {
                    return key;
                }
            }
        }
        return undefined;
    }

    handleErrors (statusCode: int, statusText: string, url: string, method: string, responseHeaders: Dict, responseBody: string, response, requestHeaders, requestBody) {
        // it is a stub method that must be overrided in the derived exchange classes
        // throw new NotSupported (this.id + ' handleErrors() not implemented yet');
        return undefined;
    }

    calculateRateLimiterCost (api, method, path, params, config = {}) {
        return this.safeValue (config, 'cost', 1);
    }

    async fetchTicker (symbol: string, params = {}): Promise<Ticker> {
        if (this.has['fetchTickers']) {
            await this.loadMarkets ();
            const market = this.market (symbol);
            symbol = market['symbol'];
            const tickers = await this.fetchTickers ([ symbol ], params);
            const ticker = this.safeDict (tickers, symbol);
            if (ticker === undefined) {
                throw new NullResponse (this.id + ' fetchTickers() could not find a ticker for ' + symbol);
            } else {
                return ticker as Ticker;
            }
        } else {
            throw new NotSupported (this.id + ' fetchTicker() is not supported yet');
        }
    }

    async fetchMarkPrice (symbol: string, params = {}): Promise<Ticker> {
        if (this.has['fetchMarkPrices']) {
            await this.loadMarkets ();
            const market = this.market (symbol);
            symbol = market['symbol'];
            const tickers = await this.fetchMarkPrices ([ symbol ], params);
            const ticker = this.safeDict (tickers, symbol);
            if (ticker === undefined) {
                throw new NullResponse (this.id + ' fetchMarkPrices() could not find a ticker for ' + symbol);
            } else {
                return ticker as Ticker;
            }
        } else {
            throw new NotSupported (this.id + ' fetchMarkPrices() is not supported yet');
        }
    }

    async fetchTickerWs (symbol: string, params = {}): Promise<Ticker> {
        if (this.has['fetchTickersWs']) {
            await this.loadMarkets ();
            const market = this.market (symbol);
            symbol = market['symbol'];
            const tickers = await this.fetchTickersWs ([ symbol ], params);
            const ticker = this.safeDict (tickers, symbol);
            if (ticker === undefined) {
                throw new NullResponse (this.id + ' fetchTickerWs() could not find a ticker for ' + symbol);
            } else {
                return ticker as Ticker;
            }
        } else {
            throw new NotSupported (this.id + ' fetchTickerWs() is not supported yet');
        }
    }

    async watchTicker (symbol: string, params = {}): Promise<Ticker> {
        throw new NotSupported (this.id + ' watchTicker() is not supported yet');
    }

    async fetchTickers (symbols: Strings = undefined, params = {}): Promise<Tickers> {
        throw new NotSupported (this.id + ' fetchTickers() is not supported yet');
    }

    async fetchMarkPrices (symbols: Strings = undefined, params = {}): Promise<Tickers> {
        throw new NotSupported (this.id + ' fetchMarkPrices() is not supported yet');
    }

    async fetchTickersWs (symbols: Strings = undefined, params = {}): Promise<Tickers> {
        throw new NotSupported (this.id + ' fetchTickers() is not supported yet');
    }

    async fetchOrderBooks (symbols: Strings = undefined, limit: Int = undefined, params = {}): Promise<Dictionary<OrderBook>> {
        throw new NotSupported (this.id + ' fetchOrderBooks() is not supported yet');
    }

    async watchBidsAsks (symbols: Strings = undefined, params = {}): Promise<Tickers> {
        throw new NotSupported (this.id + ' watchBidsAsks() is not supported yet');
    }

    async watchTickers (symbols: Strings = undefined, params = {}): Promise<Tickers> {
        throw new NotSupported (this.id + ' watchTickers() is not supported yet');
    }

    async unWatchTickers (symbols: Strings = undefined, params = {}): Promise<any> {
        throw new NotSupported (this.id + ' unWatchTickers() is not supported yet');
    }

    async fetchOrder (id: string, symbol: Str = undefined, params = {}): Promise<Order> {
        throw new NotSupported (this.id + ' fetchOrder() is not supported yet');
    }

    async fetchOrderWs (id: string, symbol: Str = undefined, params = {}): Promise<Order> {
        throw new NotSupported (this.id + ' fetchOrderWs() is not supported yet');
    }

    async fetchOrderStatus (id: string, symbol: Str = undefined, params = {}): Promise<string> {
        // TODO: TypeScript: change method signature by replacing
        // Promise<string> with Promise<Order['status']>.
        const order = await this.fetchOrder (id, symbol, params);
        return order['status'];
    }

    async fetchUnifiedOrder (order, params = {}): Promise<Order> {
        return await this.fetchOrder (this.safeString (order, 'id'), this.safeString (order, 'symbol'), params);
    }

    async createOrder (symbol: string, type: OrderType, side: OrderSide, amount: number, price: Num = undefined, params = {}): Promise<Order> {
        throw new NotSupported (this.id + ' createOrder() is not supported yet');
    }

    async createTrailingAmountOrder (symbol: string, type: OrderType, side: OrderSide, amount: number, price: Num = undefined, trailingAmount = undefined, trailingTriggerPrice = undefined, params = {}): Promise<Order> {
        /**
         * @method
         * @name createTrailingAmountOrder
         * @description create a trailing order by providing the symbol, type, side, amount, price and trailingAmount
         * @param {string} symbol unified symbol of the market to create an order in
         * @param {string} type 'market' or 'limit'
         * @param {string} side 'buy' or 'sell'
         * @param {float} amount how much you want to trade in units of the base currency, or number of contracts
         * @param {float} [price] the price for the order to be filled at, in units of the quote currency, ignored in market orders
         * @param {float} trailingAmount the quote amount to trail away from the current market price
         * @param {float} [trailingTriggerPrice] the price to activate a trailing order, default uses the price argument
         * @param {object} [params] extra parameters specific to the exchange API endpoint
         * @returns {object} an [order structure]{@link https://docs.ccxt.com/#/?id=order-structure}
         */
        if (trailingAmount === undefined) {
            throw new ArgumentsRequired (this.id + ' createTrailingAmountOrder() requires a trailingAmount argument');
        }
        params['trailingAmount'] = trailingAmount;
        if (trailingTriggerPrice !== undefined) {
            params['trailingTriggerPrice'] = trailingTriggerPrice;
        }
        if (this.has['createTrailingAmountOrder']) {
            return await this.createOrder (symbol, type, side, amount, price, params);
        }
        throw new NotSupported (this.id + ' createTrailingAmountOrder() is not supported yet');
    }

    async createTrailingAmountOrderWs (symbol: string, type: OrderType, side: OrderSide, amount: number, price: Num = undefined, trailingAmount = undefined, trailingTriggerPrice = undefined, params = {}): Promise<Order> {
        /**
         * @method
         * @name createTrailingAmountOrderWs
         * @description create a trailing order by providing the symbol, type, side, amount, price and trailingAmount
         * @param {string} symbol unified symbol of the market to create an order in
         * @param {string} type 'market' or 'limit'
         * @param {string} side 'buy' or 'sell'
         * @param {float} amount how much you want to trade in units of the base currency, or number of contracts
         * @param {float} [price] the price for the order to be filled at, in units of the quote currency, ignored in market orders
         * @param {float} trailingAmount the quote amount to trail away from the current market price
         * @param {float} [trailingTriggerPrice] the price to activate a trailing order, default uses the price argument
         * @param {object} [params] extra parameters specific to the exchange API endpoint
         * @returns {object} an [order structure]{@link https://docs.ccxt.com/#/?id=order-structure}
         */
        if (trailingAmount === undefined) {
            throw new ArgumentsRequired (this.id + ' createTrailingAmountOrderWs() requires a trailingAmount argument');
        }
        params['trailingAmount'] = trailingAmount;
        if (trailingTriggerPrice !== undefined) {
            params['trailingTriggerPrice'] = trailingTriggerPrice;
        }
        if (this.has['createTrailingAmountOrderWs']) {
            return await this.createOrderWs (symbol, type, side, amount, price, params);
        }
        throw new NotSupported (this.id + ' createTrailingAmountOrderWs() is not supported yet');
    }

    async createTrailingPercentOrder (symbol: string, type: OrderType, side: OrderSide, amount: number, price: Num = undefined, trailingPercent = undefined, trailingTriggerPrice = undefined, params = {}): Promise<Order> {
        /**
         * @method
         * @name createTrailingPercentOrder
         * @description create a trailing order by providing the symbol, type, side, amount, price and trailingPercent
         * @param {string} symbol unified symbol of the market to create an order in
         * @param {string} type 'market' or 'limit'
         * @param {string} side 'buy' or 'sell'
         * @param {float} amount how much you want to trade in units of the base currency, or number of contracts
         * @param {float} [price] the price for the order to be filled at, in units of the quote currency, ignored in market orders
         * @param {float} trailingPercent the percent to trail away from the current market price
         * @param {float} [trailingTriggerPrice] the price to activate a trailing order, default uses the price argument
         * @param {object} [params] extra parameters specific to the exchange API endpoint
         * @returns {object} an [order structure]{@link https://docs.ccxt.com/#/?id=order-structure}
         */
        if (trailingPercent === undefined) {
            throw new ArgumentsRequired (this.id + ' createTrailingPercentOrder() requires a trailingPercent argument');
        }
        params['trailingPercent'] = trailingPercent;
        if (trailingTriggerPrice !== undefined) {
            params['trailingTriggerPrice'] = trailingTriggerPrice;
        }
        if (this.has['createTrailingPercentOrder']) {
            return await this.createOrder (symbol, type, side, amount, price, params);
        }
        throw new NotSupported (this.id + ' createTrailingPercentOrder() is not supported yet');
    }

    async createTrailingPercentOrderWs (symbol: string, type: OrderType, side: OrderSide, amount: number, price: Num = undefined, trailingPercent = undefined, trailingTriggerPrice = undefined, params = {}): Promise<Order> {
        /**
         * @method
         * @name createTrailingPercentOrderWs
         * @description create a trailing order by providing the symbol, type, side, amount, price and trailingPercent
         * @param {string} symbol unified symbol of the market to create an order in
         * @param {string} type 'market' or 'limit'
         * @param {string} side 'buy' or 'sell'
         * @param {float} amount how much you want to trade in units of the base currency, or number of contracts
         * @param {float} [price] the price for the order to be filled at, in units of the quote currency, ignored in market orders
         * @param {float} trailingPercent the percent to trail away from the current market price
         * @param {float} [trailingTriggerPrice] the price to activate a trailing order, default uses the price argument
         * @param {object} [params] extra parameters specific to the exchange API endpoint
         * @returns {object} an [order structure]{@link https://docs.ccxt.com/#/?id=order-structure}
         */
        if (trailingPercent === undefined) {
            throw new ArgumentsRequired (this.id + ' createTrailingPercentOrderWs() requires a trailingPercent argument');
        }
        params['trailingPercent'] = trailingPercent;
        if (trailingTriggerPrice !== undefined) {
            params['trailingTriggerPrice'] = trailingTriggerPrice;
        }
        if (this.has['createTrailingPercentOrderWs']) {
            return await this.createOrderWs (symbol, type, side, amount, price, params);
        }
        throw new NotSupported (this.id + ' createTrailingPercentOrderWs() is not supported yet');
    }

    async createMarketOrderWithCost (symbol: string, side: OrderSide, cost: number, params = {}) {
        /**
         * @method
         * @name createMarketOrderWithCost
         * @description create a market order by providing the symbol, side and cost
         * @param {string} symbol unified symbol of the market to create an order in
         * @param {string} side 'buy' or 'sell'
         * @param {float} cost how much you want to trade in units of the quote currency
         * @param {object} [params] extra parameters specific to the exchange API endpoint
         * @returns {object} an [order structure]{@link https://docs.ccxt.com/#/?id=order-structure}
         */
        if (this.has['createMarketOrderWithCost'] || (this.has['createMarketBuyOrderWithCost'] && this.has['createMarketSellOrderWithCost'])) {
            return await this.createOrder (symbol, 'market', side, cost, 1, params);
        }
        throw new NotSupported (this.id + ' createMarketOrderWithCost() is not supported yet');
    }

    async createMarketBuyOrderWithCost (symbol: string, cost: number, params = {}): Promise<Order> {
        /**
         * @method
         * @name createMarketBuyOrderWithCost
         * @description create a market buy order by providing the symbol and cost
         * @param {string} symbol unified symbol of the market to create an order in
         * @param {float} cost how much you want to trade in units of the quote currency
         * @param {object} [params] extra parameters specific to the exchange API endpoint
         * @returns {object} an [order structure]{@link https://docs.ccxt.com/#/?id=order-structure}
         */
        if (this.options['createMarketBuyOrderRequiresPrice'] || this.has['createMarketBuyOrderWithCost']) {
            return await this.createOrder (symbol, 'market', 'buy', cost, 1, params);
        }
        throw new NotSupported (this.id + ' createMarketBuyOrderWithCost() is not supported yet');
    }

    async createMarketSellOrderWithCost (symbol: string, cost: number, params = {}): Promise<Order> {
        /**
         * @method
         * @name createMarketSellOrderWithCost
         * @description create a market sell order by providing the symbol and cost
         * @param {string} symbol unified symbol of the market to create an order in
         * @param {float} cost how much you want to trade in units of the quote currency
         * @param {object} [params] extra parameters specific to the exchange API endpoint
         * @returns {object} an [order structure]{@link https://docs.ccxt.com/#/?id=order-structure}
         */
        if (this.options['createMarketSellOrderRequiresPrice'] || this.has['createMarketSellOrderWithCost']) {
            return await this.createOrder (symbol, 'market', 'sell', cost, 1, params);
        }
        throw new NotSupported (this.id + ' createMarketSellOrderWithCost() is not supported yet');
    }

    async createMarketOrderWithCostWs (symbol: string, side: OrderSide, cost: number, params = {}) {
        /**
         * @method
         * @name createMarketOrderWithCostWs
         * @description create a market order by providing the symbol, side and cost
         * @param {string} symbol unified symbol of the market to create an order in
         * @param {string} side 'buy' or 'sell'
         * @param {float} cost how much you want to trade in units of the quote currency
         * @param {object} [params] extra parameters specific to the exchange API endpoint
         * @returns {object} an [order structure]{@link https://docs.ccxt.com/#/?id=order-structure}
         */
        if (this.has['createMarketOrderWithCostWs'] || (this.has['createMarketBuyOrderWithCostWs'] && this.has['createMarketSellOrderWithCostWs'])) {
            return await this.createOrderWs (symbol, 'market', side, cost, 1, params);
        }
        throw new NotSupported (this.id + ' createMarketOrderWithCostWs() is not supported yet');
    }

    async createTriggerOrder (symbol: string, type: OrderType, side: OrderSide, amount: number, price: Num = undefined, triggerPrice: Num = undefined, params = {}): Promise<Order> {
        /**
         * @method
         * @name createTriggerOrder
         * @description create a trigger stop order (type 1)
         * @param {string} symbol unified symbol of the market to create an order in
         * @param {string} type 'market' or 'limit'
         * @param {string} side 'buy' or 'sell'
         * @param {float} amount how much you want to trade in units of the base currency or the number of contracts
         * @param {float} [price] the price to fulfill the order, in units of the quote currency, ignored in market orders
         * @param {float} triggerPrice the price to trigger the stop order, in units of the quote currency
         * @param {object} [params] extra parameters specific to the exchange API endpoint
         * @returns {object} an [order structure]{@link https://docs.ccxt.com/#/?id=order-structure}
         */
        if (triggerPrice === undefined) {
            throw new ArgumentsRequired (this.id + ' createTriggerOrder() requires a triggerPrice argument');
        }
        params['triggerPrice'] = triggerPrice;
        if (this.has['createTriggerOrder']) {
            return await this.createOrder (symbol, type, side, amount, price, params);
        }
        throw new NotSupported (this.id + ' createTriggerOrder() is not supported yet');
    }

    async createTriggerOrderWs (symbol: string, type: OrderType, side: OrderSide, amount: number, price: Num = undefined, triggerPrice: Num = undefined, params = {}): Promise<Order> {
        /**
         * @method
         * @name createTriggerOrderWs
         * @description create a trigger stop order (type 1)
         * @param {string} symbol unified symbol of the market to create an order in
         * @param {string} type 'market' or 'limit'
         * @param {string} side 'buy' or 'sell'
         * @param {float} amount how much you want to trade in units of the base currency or the number of contracts
         * @param {float} [price] the price to fulfill the order, in units of the quote currency, ignored in market orders
         * @param {float} triggerPrice the price to trigger the stop order, in units of the quote currency
         * @param {object} [params] extra parameters specific to the exchange API endpoint
         * @returns {object} an [order structure]{@link https://docs.ccxt.com/#/?id=order-structure}
         */
        if (triggerPrice === undefined) {
            throw new ArgumentsRequired (this.id + ' createTriggerOrderWs() requires a triggerPrice argument');
        }
        params['triggerPrice'] = triggerPrice;
        if (this.has['createTriggerOrderWs']) {
            return await this.createOrderWs (symbol, type, side, amount, price, params);
        }
        throw new NotSupported (this.id + ' createTriggerOrderWs() is not supported yet');
    }

    async createStopLossOrder (symbol: string, type: OrderType, side: OrderSide, amount: number, price: Num = undefined, stopLossPrice: Num = undefined, params = {}): Promise<Order> {
        /**
         * @method
         * @name createStopLossOrder
         * @description create a trigger stop loss order (type 2)
         * @param {string} symbol unified symbol of the market to create an order in
         * @param {string} type 'market' or 'limit'
         * @param {string} side 'buy' or 'sell'
         * @param {float} amount how much you want to trade in units of the base currency or the number of contracts
         * @param {float} [price] the price to fulfill the order, in units of the quote currency, ignored in market orders
         * @param {float} stopLossPrice the price to trigger the stop loss order, in units of the quote currency
         * @param {object} [params] extra parameters specific to the exchange API endpoint
         * @returns {object} an [order structure]{@link https://docs.ccxt.com/#/?id=order-structure}
         */
        if (stopLossPrice === undefined) {
            throw new ArgumentsRequired (this.id + ' createStopLossOrder() requires a stopLossPrice argument');
        }
        params['stopLossPrice'] = stopLossPrice;
        if (this.has['createStopLossOrder']) {
            return await this.createOrder (symbol, type, side, amount, price, params);
        }
        throw new NotSupported (this.id + ' createStopLossOrder() is not supported yet');
    }

    async createStopLossOrderWs (symbol: string, type: OrderType, side: OrderSide, amount: number, price: Num = undefined, stopLossPrice: Num = undefined, params = {}): Promise<Order> {
        /**
         * @method
         * @name createStopLossOrderWs
         * @description create a trigger stop loss order (type 2)
         * @param {string} symbol unified symbol of the market to create an order in
         * @param {string} type 'market' or 'limit'
         * @param {string} side 'buy' or 'sell'
         * @param {float} amount how much you want to trade in units of the base currency or the number of contracts
         * @param {float} [price] the price to fulfill the order, in units of the quote currency, ignored in market orders
         * @param {float} stopLossPrice the price to trigger the stop loss order, in units of the quote currency
         * @param {object} [params] extra parameters specific to the exchange API endpoint
         * @returns {object} an [order structure]{@link https://docs.ccxt.com/#/?id=order-structure}
         */
        if (stopLossPrice === undefined) {
            throw new ArgumentsRequired (this.id + ' createStopLossOrderWs() requires a stopLossPrice argument');
        }
        params['stopLossPrice'] = stopLossPrice;
        if (this.has['createStopLossOrderWs']) {
            return await this.createOrderWs (symbol, type, side, amount, price, params);
        }
        throw new NotSupported (this.id + ' createStopLossOrderWs() is not supported yet');
    }

    async createTakeProfitOrder (symbol: string, type: OrderType, side: OrderSide, amount: number, price: Num = undefined, takeProfitPrice: Num = undefined, params = {}): Promise<Order> {
        /**
         * @method
         * @name createTakeProfitOrder
         * @description create a trigger take profit order (type 2)
         * @param {string} symbol unified symbol of the market to create an order in
         * @param {string} type 'market' or 'limit'
         * @param {string} side 'buy' or 'sell'
         * @param {float} amount how much you want to trade in units of the base currency or the number of contracts
         * @param {float} [price] the price to fulfill the order, in units of the quote currency, ignored in market orders
         * @param {float} takeProfitPrice the price to trigger the take profit order, in units of the quote currency
         * @param {object} [params] extra parameters specific to the exchange API endpoint
         * @returns {object} an [order structure]{@link https://docs.ccxt.com/#/?id=order-structure}
         */
        if (takeProfitPrice === undefined) {
            throw new ArgumentsRequired (this.id + ' createTakeProfitOrder() requires a takeProfitPrice argument');
        }
        params['takeProfitPrice'] = takeProfitPrice;
        if (this.has['createTakeProfitOrder']) {
            return await this.createOrder (symbol, type, side, amount, price, params);
        }
        throw new NotSupported (this.id + ' createTakeProfitOrder() is not supported yet');
    }

    async createTakeProfitOrderWs (symbol: string, type: OrderType, side: OrderSide, amount: number, price: Num = undefined, takeProfitPrice: Num = undefined, params = {}): Promise<Order> {
        /**
         * @method
         * @name createTakeProfitOrderWs
         * @description create a trigger take profit order (type 2)
         * @param {string} symbol unified symbol of the market to create an order in
         * @param {string} type 'market' or 'limit'
         * @param {string} side 'buy' or 'sell'
         * @param {float} amount how much you want to trade in units of the base currency or the number of contracts
         * @param {float} [price] the price to fulfill the order, in units of the quote currency, ignored in market orders
         * @param {float} takeProfitPrice the price to trigger the take profit order, in units of the quote currency
         * @param {object} [params] extra parameters specific to the exchange API endpoint
         * @returns {object} an [order structure]{@link https://docs.ccxt.com/#/?id=order-structure}
         */
        if (takeProfitPrice === undefined) {
            throw new ArgumentsRequired (this.id + ' createTakeProfitOrderWs() requires a takeProfitPrice argument');
        }
        params['takeProfitPrice'] = takeProfitPrice;
        if (this.has['createTakeProfitOrderWs']) {
            return await this.createOrderWs (symbol, type, side, amount, price, params);
        }
        throw new NotSupported (this.id + ' createTakeProfitOrderWs() is not supported yet');
    }

    async createOrderWithTakeProfitAndStopLoss (symbol: string, type: OrderType, side: OrderSide, amount: number, price: Num = undefined, takeProfit: Num = undefined, stopLoss: Num = undefined, params = {}): Promise<Order> {
        /**
         * @method
         * @name createOrderWithTakeProfitAndStopLoss
         * @description create an order with a stop loss or take profit attached (type 3)
         * @param {string} symbol unified symbol of the market to create an order in
         * @param {string} type 'market' or 'limit'
         * @param {string} side 'buy' or 'sell'
         * @param {float} amount how much you want to trade in units of the base currency or the number of contracts
         * @param {float} [price] the price to fulfill the order, in units of the quote currency, ignored in market orders
         * @param {float} [takeProfit] the take profit price, in units of the quote currency
         * @param {float} [stopLoss] the stop loss price, in units of the quote currency
         * @param {object} [params] extra parameters specific to the exchange API endpoint
         * @param {string} [params.takeProfitType] *not available on all exchanges* 'limit' or 'market'
         * @param {string} [params.stopLossType] *not available on all exchanges* 'limit' or 'market'
         * @param {string} [params.takeProfitPriceType] *not available on all exchanges* 'last', 'mark' or 'index'
         * @param {string} [params.stopLossPriceType] *not available on all exchanges* 'last', 'mark' or 'index'
         * @param {float} [params.takeProfitLimitPrice] *not available on all exchanges* limit price for a limit take profit order
         * @param {float} [params.stopLossLimitPrice] *not available on all exchanges* stop loss for a limit stop loss order
         * @param {float} [params.takeProfitAmount] *not available on all exchanges* the amount for a take profit
         * @param {float} [params.stopLossAmount] *not available on all exchanges* the amount for a stop loss
         * @returns {object} an [order structure]{@link https://docs.ccxt.com/#/?id=order-structure}
         */
        params = this.setTakeProfitAndStopLossParams (symbol, type, side, amount, price, takeProfit, stopLoss, params);
        if (this.has['createOrderWithTakeProfitAndStopLoss']) {
            return await this.createOrder (symbol, type, side, amount, price, params);
        }
        throw new NotSupported (this.id + ' createOrderWithTakeProfitAndStopLoss() is not supported yet');
    }

    setTakeProfitAndStopLossParams (symbol: string, type: OrderType, side: OrderSide, amount: number, price: Num = undefined, takeProfit: Num = undefined, stopLoss: Num = undefined, params = {}) {
        if ((takeProfit === undefined) && (stopLoss === undefined)) {
            throw new ArgumentsRequired (this.id + ' createOrderWithTakeProfitAndStopLoss() requires either a takeProfit or stopLoss argument');
        }
        if (takeProfit !== undefined) {
            params['takeProfit'] = {
                'triggerPrice': takeProfit,
            };
        }
        if (stopLoss !== undefined) {
            params['stopLoss'] = {
                'triggerPrice': stopLoss,
            };
        }
        const takeProfitType = this.safeString (params, 'takeProfitType');
        const takeProfitPriceType = this.safeString (params, 'takeProfitPriceType');
        const takeProfitLimitPrice = this.safeString (params, 'takeProfitLimitPrice');
        const takeProfitAmount = this.safeString (params, 'takeProfitAmount');
        const stopLossType = this.safeString (params, 'stopLossType');
        const stopLossPriceType = this.safeString (params, 'stopLossPriceType');
        const stopLossLimitPrice = this.safeString (params, 'stopLossLimitPrice');
        const stopLossAmount = this.safeString (params, 'stopLossAmount');
        if (takeProfitType !== undefined) {
            params['takeProfit']['type'] = takeProfitType;
        }
        if (takeProfitPriceType !== undefined) {
            params['takeProfit']['priceType'] = takeProfitPriceType;
        }
        if (takeProfitLimitPrice !== undefined) {
            params['takeProfit']['price'] = this.parseToNumeric (takeProfitLimitPrice);
        }
        if (takeProfitAmount !== undefined) {
            params['takeProfit']['amount'] = this.parseToNumeric (takeProfitAmount);
        }
        if (stopLossType !== undefined) {
            params['stopLoss']['type'] = stopLossType;
        }
        if (stopLossPriceType !== undefined) {
            params['stopLoss']['priceType'] = stopLossPriceType;
        }
        if (stopLossLimitPrice !== undefined) {
            params['stopLoss']['price'] = this.parseToNumeric (stopLossLimitPrice);
        }
        if (stopLossAmount !== undefined) {
            params['stopLoss']['amount'] = this.parseToNumeric (stopLossAmount);
        }
        params = this.omit (params, [ 'takeProfitType', 'takeProfitPriceType', 'takeProfitLimitPrice', 'takeProfitAmount', 'stopLossType', 'stopLossPriceType', 'stopLossLimitPrice', 'stopLossAmount' ]);
        return params;
    }

    async createOrderWithTakeProfitAndStopLossWs (symbol: string, type: OrderType, side: OrderSide, amount: number, price: Num = undefined, takeProfit: Num = undefined, stopLoss: Num = undefined, params = {}): Promise<Order> {
        /**
         * @method
         * @name createOrderWithTakeProfitAndStopLossWs
         * @description create an order with a stop loss or take profit attached (type 3)
         * @param {string} symbol unified symbol of the market to create an order in
         * @param {string} type 'market' or 'limit'
         * @param {string} side 'buy' or 'sell'
         * @param {float} amount how much you want to trade in units of the base currency or the number of contracts
         * @param {float} [price] the price to fulfill the order, in units of the quote currency, ignored in market orders
         * @param {float} [takeProfit] the take profit price, in units of the quote currency
         * @param {float} [stopLoss] the stop loss price, in units of the quote currency
         * @param {object} [params] extra parameters specific to the exchange API endpoint
         * @param {string} [params.takeProfitType] *not available on all exchanges* 'limit' or 'market'
         * @param {string} [params.stopLossType] *not available on all exchanges* 'limit' or 'market'
         * @param {string} [params.takeProfitPriceType] *not available on all exchanges* 'last', 'mark' or 'index'
         * @param {string} [params.stopLossPriceType] *not available on all exchanges* 'last', 'mark' or 'index'
         * @param {float} [params.takeProfitLimitPrice] *not available on all exchanges* limit price for a limit take profit order
         * @param {float} [params.stopLossLimitPrice] *not available on all exchanges* stop loss for a limit stop loss order
         * @param {float} [params.takeProfitAmount] *not available on all exchanges* the amount for a take profit
         * @param {float} [params.stopLossAmount] *not available on all exchanges* the amount for a stop loss
         * @returns {object} an [order structure]{@link https://docs.ccxt.com/#/?id=order-structure}
         */
        params = this.setTakeProfitAndStopLossParams (symbol, type, side, amount, price, takeProfit, stopLoss, params);
        if (this.has['createOrderWithTakeProfitAndStopLossWs']) {
            return await this.createOrderWs (symbol, type, side, amount, price, params);
        }
        throw new NotSupported (this.id + ' createOrderWithTakeProfitAndStopLossWs() is not supported yet');
    }

    async createOrders (orders: OrderRequest[], params = {}): Promise<Order[]> {
        throw new NotSupported (this.id + ' createOrders() is not supported yet');
    }

    async createOrderWs (symbol: string, type: OrderType, side: OrderSide, amount: number, price: Num = undefined, params = {}): Promise<Order> {
        throw new NotSupported (this.id + ' createOrderWs() is not supported yet');
    }

    async cancelOrder (id: string, symbol: Str = undefined, params = {}): Promise<{}> {
        throw new NotSupported (this.id + ' cancelOrder() is not supported yet');
    }

    async cancelOrderWs (id: string, symbol: Str = undefined, params = {}): Promise<{}> {
        throw new NotSupported (this.id + ' cancelOrderWs() is not supported yet');
    }

    async cancelOrdersWs (ids: string[], symbol: Str = undefined, params = {}): Promise<{}> {
        throw new NotSupported (this.id + ' cancelOrdersWs() is not supported yet');
    }

    async cancelAllOrders (symbol: Str = undefined, params = {}): Promise<{}> {
        throw new NotSupported (this.id + ' cancelAllOrders() is not supported yet');
    }

    async cancelAllOrdersAfter (timeout: Int, params = {}): Promise<{}> {
        throw new NotSupported (this.id + ' cancelAllOrdersAfter() is not supported yet');
    }

    async cancelOrdersForSymbols (orders: CancellationRequest[], params = {}): Promise<{}> {
        throw new NotSupported (this.id + ' cancelOrdersForSymbols() is not supported yet');
    }

    async cancelAllOrdersWs (symbol: Str = undefined, params = {}): Promise<{}> {
        throw new NotSupported (this.id + ' cancelAllOrdersWs() is not supported yet');
    }

    async cancelUnifiedOrder (order, params = {}): Promise<{}> {
        return this.cancelOrder (this.safeString (order, 'id'), this.safeString (order, 'symbol'), params);
    }

    async fetchOrders (symbol: Str = undefined, since: Int = undefined, limit: Int = undefined, params = {}): Promise<Order[]> {
        if (this.has['fetchOpenOrders'] && this.has['fetchClosedOrders']) {
            throw new NotSupported (this.id + ' fetchOrders() is not supported yet, consider using fetchOpenOrders() and fetchClosedOrders() instead');
        }
        throw new NotSupported (this.id + ' fetchOrders() is not supported yet');
    }

    async fetchOrdersWs (symbol: Str = undefined, since: Int = undefined, limit: Int = undefined, params = {}): Promise<Order[]> {
        throw new NotSupported (this.id + ' fetchOrdersWs() is not supported yet');
    }

    async fetchOrderTrades (id: string, symbol: Str = undefined, since: Int = undefined, limit: Int = undefined, params = {}): Promise<Trade[]> {
        throw new NotSupported (this.id + ' fetchOrderTrades() is not supported yet');
    }

    async watchOrders (symbol: Str = undefined, since: Int = undefined, limit: Int = undefined, params = {}): Promise<Order[]> {
        throw new NotSupported (this.id + ' watchOrders() is not supported yet');
    }

    async fetchOpenOrders (symbol: Str = undefined, since: Int = undefined, limit: Int = undefined, params = {}): Promise<Order[]> {
        if (this.has['fetchOrders']) {
            const orders = await this.fetchOrders (symbol, since, limit, params);
            return this.filterBy (orders, 'status', 'open') as Order[];
        }
        throw new NotSupported (this.id + ' fetchOpenOrders() is not supported yet');
    }

    async fetchOpenOrdersWs (symbol: Str = undefined, since: Int = undefined, limit: Int = undefined, params = {}): Promise<Order[]> {
        if (this.has['fetchOrdersWs']) {
            const orders = await this.fetchOrdersWs (symbol, since, limit, params);
            return this.filterBy (orders, 'status', 'open') as Order[];
        }
        throw new NotSupported (this.id + ' fetchOpenOrdersWs() is not supported yet');
    }

    async fetchClosedOrders (symbol: Str = undefined, since: Int = undefined, limit: Int = undefined, params = {}): Promise<Order[]> {
        if (this.has['fetchOrders']) {
            const orders = await this.fetchOrders (symbol, since, limit, params);
            return this.filterBy (orders, 'status', 'closed') as Order[];
        }
        throw new NotSupported (this.id + ' fetchClosedOrders() is not supported yet');
    }

    async fetchCanceledAndClosedOrders (symbol: Str = undefined, since: Int = undefined, limit: Int = undefined, params = {}): Promise<Order[]> {
        throw new NotSupported (this.id + ' fetchCanceledAndClosedOrders() is not supported yet');
    }

    async fetchClosedOrdersWs (symbol: Str = undefined, since: Int = undefined, limit: Int = undefined, params = {}): Promise<Order[]> {
        if (this.has['fetchOrdersWs']) {
            const orders = await this.fetchOrdersWs (symbol, since, limit, params);
            return this.filterBy (orders, 'status', 'closed') as Order[];
        }
        throw new NotSupported (this.id + ' fetchClosedOrdersWs() is not supported yet');
    }

    async fetchMyTrades (symbol: Str = undefined, since: Int = undefined, limit: Int = undefined, params = {}): Promise<Trade[]> {
        throw new NotSupported (this.id + ' fetchMyTrades() is not supported yet');
    }

    async fetchMyLiquidations (symbol: Str = undefined, since: Int = undefined, limit: Int = undefined, params = {}): Promise<Liquidation[]> {
        throw new NotSupported (this.id + ' fetchMyLiquidations() is not supported yet');
    }

    async fetchLiquidations (symbol: string, since: Int = undefined, limit: Int = undefined, params = {}): Promise<Liquidation[]> {
        throw new NotSupported (this.id + ' fetchLiquidations() is not supported yet');
    }

    async fetchMyTradesWs (symbol: Str = undefined, since: Int = undefined, limit: Int = undefined, params = {}): Promise<Trade[]> {
        throw new NotSupported (this.id + ' fetchMyTradesWs() is not supported yet');
    }

    async watchMyTrades (symbol: Str = undefined, since: Int = undefined, limit: Int = undefined, params = {}): Promise<Trade[]> {
        throw new NotSupported (this.id + ' watchMyTrades() is not supported yet');
    }

    async fetchGreeks (symbol: string, params = {}): Promise<Greeks> {
        throw new NotSupported (this.id + ' fetchGreeks() is not supported yet');
    }

    async fetchOptionChain (code: string, params = {}): Promise<OptionChain> {
        throw new NotSupported (this.id + ' fetchOptionChain() is not supported yet');
    }

    async fetchOption (symbol: string, params = {}): Promise<Option> {
        throw new NotSupported (this.id + ' fetchOption() is not supported yet');
    }

    async fetchConvertQuote (fromCode: string, toCode: string, amount: Num = undefined, params = {}): Promise<Conversion> {
        throw new NotSupported (this.id + ' fetchConvertQuote() is not supported yet');
    }

    async fetchDepositsWithdrawals (code: Str = undefined, since: Int = undefined, limit: Int = undefined, params = {}): Promise<Transaction[]> {
        /**
         * @method
         * @name exchange#fetchDepositsWithdrawals
         * @description fetch history of deposits and withdrawals
         * @param {string} [code] unified currency code for the currency of the deposit/withdrawals, default is undefined
         * @param {int} [since] timestamp in ms of the earliest deposit/withdrawal, default is undefined
         * @param {int} [limit] max number of deposit/withdrawals to return, default is undefined
         * @param {object} [params] extra parameters specific to the exchange API endpoint
         * @returns {object} a list of [transaction structures]{@link https://docs.ccxt.com/#/?id=transaction-structure}
         */
        throw new NotSupported (this.id + ' fetchDepositsWithdrawals() is not supported yet');
    }

    async fetchDeposits (symbol: Str = undefined, since: Int = undefined, limit: Int = undefined, params = {}): Promise<Transaction[]> {
        throw new NotSupported (this.id + ' fetchDeposits() is not supported yet');
    }

    async fetchWithdrawals (symbol: Str = undefined, since: Int = undefined, limit: Int = undefined, params = {}): Promise<Transaction[]> {
        throw new NotSupported (this.id + ' fetchWithdrawals() is not supported yet');
    }

    async fetchDepositsWs (code: Str = undefined, since: Int = undefined, limit: Int = undefined, params = {}): Promise<{}> {
        throw new NotSupported (this.id + ' fetchDepositsWs() is not supported yet');
    }

    async fetchWithdrawalsWs (code: Str = undefined, since: Int = undefined, limit: Int = undefined, params = {}): Promise<{}> {
        throw new NotSupported (this.id + ' fetchWithdrawalsWs() is not supported yet');
    }

    async fetchFundingRateHistory (symbol: Str = undefined, since: Int = undefined, limit: Int = undefined, params = {}): Promise<FundingRateHistory[]> {
        throw new NotSupported (this.id + ' fetchFundingRateHistory() is not supported yet');
    }

    async fetchFundingHistory (symbol: Str = undefined, since: Int = undefined, limit: Int = undefined, params = {}): Promise<FundingHistory[]> {
        throw new NotSupported (this.id + ' fetchFundingHistory() is not supported yet');
    }

    async closePosition (symbol: string, side: OrderSide = undefined, params = {}): Promise<Order> {
        throw new NotSupported (this.id + ' closePosition() is not supported yet');
    }

    async closeAllPositions (params = {}): Promise<Position[]> {
        throw new NotSupported (this.id + ' closeAllPositions() is not supported yet');
    }

    async fetchL3OrderBook (symbol: string, limit: Int = undefined, params = {}): Promise<OrderBook> {
        throw new BadRequest (this.id + ' fetchL3OrderBook() is not supported yet');
    }

    parseLastPrice (price, market: Market = undefined): LastPrice {
        throw new NotSupported (this.id + ' parseLastPrice() is not supported yet');
    }

    async fetchDepositAddress (code: string, params = {}): Promise<DepositAddress> {
        if (this.has['fetchDepositAddresses']) {
            const depositAddresses = await this.fetchDepositAddresses ([ code ], params);
            const depositAddress = this.safeValue (depositAddresses, code);
            if (depositAddress === undefined) {
                throw new InvalidAddress (this.id + ' fetchDepositAddress() could not find a deposit address for ' + code + ', make sure you have created a corresponding deposit address in your wallet on the exchange website');
            } else {
                return depositAddress;
            }
        } else if (this.has['fetchDepositAddressesByNetwork']) {
            const network = this.safeString (params, 'network');
            params = this.omit (params, 'network');
            const addressStructures = await this.fetchDepositAddressesByNetwork (code, params);
            if (network !== undefined) {
                return this.safeDict (addressStructures, network) as DepositAddress;
            } else {
                const keys = Object.keys (addressStructures);
                const key = this.safeString (keys, 0);
                return this.safeDict (addressStructures, key) as DepositAddress;
            }
        } else {
            throw new NotSupported (this.id + ' fetchDepositAddress() is not supported yet');
        }
    }

    account (): BalanceAccount {
        return {
            'free': undefined,
            'used': undefined,
            'total': undefined,
        };
    }

    commonCurrencyCode (code: string) {
        if (!this.substituteCommonCurrencyCodes) {
            return code;
        }
        return this.safeString (this.commonCurrencies, code, code);
    }

    currency (code: string) {
        if (this.currencies === undefined) {
            throw new ExchangeError (this.id + ' currencies not loaded');
        }
        if (typeof code === 'string') {
            if (code in this.currencies) {
                return this.currencies[code];
            } else if (code in this.currencies_by_id) {
                return this.currencies_by_id[code];
            }
        }
        throw new ExchangeError (this.id + ' does not have currency code ' + code);
    }

    market (symbol: string): MarketInterface {
        if (this.markets === undefined) {
            throw new ExchangeError (this.id + ' markets not loaded');
        }
        if (symbol in this.markets) {
            return this.markets[symbol];
        } else if (symbol in this.markets_by_id) {
            const markets = this.markets_by_id[symbol];
            const defaultType = this.safeString2 (this.options, 'defaultType', 'defaultSubType', 'spot');
            for (let i = 0; i < markets.length; i++) {
                const market = markets[i];
                if (market[defaultType]) {
                    return market;
                }
            }
            return markets[0];
        } else if ((symbol.endsWith ('-C')) || (symbol.endsWith ('-P')) || (symbol.startsWith ('C-')) || (symbol.startsWith ('P-'))) {
            return this.createExpiredOptionMarket (symbol);
        }
        throw new BadSymbol (this.id + ' does not have market symbol ' + symbol);
    }

    createExpiredOptionMarket (symbol: string): MarketInterface {
        throw new NotSupported (this.id + ' createExpiredOptionMarket () is not supported yet');
    }

    handleWithdrawTagAndParams (tag, params): any {
        if ((tag !== undefined) && (typeof tag === 'object')) {
            params = this.extend (tag, params);
            tag = undefined;
        }
        if (tag === undefined) {
            tag = this.safeString (params, 'tag');
            if (tag !== undefined) {
                params = this.omit (params, 'tag');
            }
        }
        return [ tag, params ];
    }

    async createLimitOrder (symbol: string, side: OrderSide, amount: number, price: number, params = {}): Promise<Order> {
        return await this.createOrder (symbol, 'limit', side, amount, price, params);
    }

    async createLimitOrderWs (symbol: string, side: OrderSide, amount: number, price: number, params = {}): Promise<Order> {
        return await this.createOrderWs (symbol, 'limit', side, amount, price, params);
    }

    async createMarketOrder (symbol: string, side: OrderSide, amount: number, price: Num = undefined, params = {}): Promise<Order> {
        return await this.createOrder (symbol, 'market', side, amount, price, params);
    }

    async createMarketOrderWs (symbol: string, side: OrderSide, amount: number, price: Num = undefined, params = {}): Promise<Order> {
        return await this.createOrderWs (symbol, 'market', side, amount, price, params);
    }

    async createLimitBuyOrder (symbol: string, amount: number, price: number, params = {}): Promise<Order> {
        return await this.createOrder (symbol, 'limit', 'buy', amount, price, params);
    }

    async createLimitBuyOrderWs (symbol: string, amount: number, price: number, params = {}): Promise<Order> {
        return await this.createOrderWs (symbol, 'limit', 'buy', amount, price, params);
    }

    async createLimitSellOrder (symbol: string, amount: number, price: number, params = {}): Promise<Order> {
        return await this.createOrder (symbol, 'limit', 'sell', amount, price, params);
    }

    async createLimitSellOrderWs (symbol: string, amount: number, price: number, params = {}): Promise<Order> {
        return await this.createOrderWs (symbol, 'limit', 'sell', amount, price, params);
    }

    async createMarketBuyOrder (symbol: string, amount: number, params = {}): Promise<Order> {
        return await this.createOrder (symbol, 'market', 'buy', amount, undefined, params);
    }

    async createMarketBuyOrderWs (symbol: string, amount: number, params = {}): Promise<Order> {
        return await this.createOrderWs (symbol, 'market', 'buy', amount, undefined, params);
    }

    async createMarketSellOrder (symbol: string, amount: number, params = {}): Promise<Order> {
        return await this.createOrder (symbol, 'market', 'sell', amount, undefined, params);
    }

    async createMarketSellOrderWs (symbol: string, amount: number, params = {}): Promise<Order> {
        return await this.createOrderWs (symbol, 'market', 'sell', amount, undefined, params);
    }

    costToPrecision (symbol: string, cost) {
        const market = this.market (symbol);
        return this.decimalToPrecision (cost, TRUNCATE, market['precision']['price'], this.precisionMode, this.paddingMode);
    }

    priceToPrecision (symbol: string, price): string {
        const market = this.market (symbol);
        const result = this.decimalToPrecision (price, ROUND, market['precision']['price'], this.precisionMode, this.paddingMode);
        if (result === '0') {
            throw new InvalidOrder (this.id + ' price of ' + market['symbol'] + ' must be greater than minimum price precision of ' + this.numberToString (market['precision']['price']));
        }
        return result;
    }

    amountToPrecision (symbol: string, amount) {
        const market = this.market (symbol);
        const result = this.decimalToPrecision (amount, TRUNCATE, market['precision']['amount'], this.precisionMode, this.paddingMode);
        if (result === '0') {
            throw new InvalidOrder (this.id + ' amount of ' + market['symbol'] + ' must be greater than minimum amount precision of ' + this.numberToString (market['precision']['amount']));
        }
        return result;
    }

    feeToPrecision (symbol: string, fee) {
        const market = this.market (symbol);
        return this.decimalToPrecision (fee, ROUND, market['precision']['price'], this.precisionMode, this.paddingMode);
    }

    currencyToPrecision (code: string, fee, networkCode = undefined) {
        const currency = this.currencies[code];
        let precision = this.safeValue (currency, 'precision');
        if (networkCode !== undefined) {
            const networks = this.safeDict (currency, 'networks', {});
            const networkItem = this.safeDict (networks, networkCode, {});
            precision = this.safeValue (networkItem, 'precision', precision);
        }
        if (precision === undefined) {
            return this.forceString (fee);
        } else {
            const roundingMode = this.safeInteger (this.options, 'currencyToPrecisionRoundingMode', ROUND);
            return this.decimalToPrecision (fee, roundingMode, precision, this.precisionMode, this.paddingMode);
        }
    }

    forceString (value) {
        if (typeof value !== 'string') {
            return this.numberToString (value);
        }
        return value;
    }

    isTickPrecision () {
        return this.precisionMode === TICK_SIZE;
    }

    isDecimalPrecision () {
        return this.precisionMode === DECIMAL_PLACES;
    }

    isSignificantPrecision () {
        return this.precisionMode === SIGNIFICANT_DIGITS;
    }

    safeNumber (obj, key: IndexType, defaultNumber: Num = undefined): Num {
        const value = this.safeString (obj, key);
        return this.parseNumber (value, defaultNumber);
    }

    safeNumberN (obj: object, arr: IndexType[], defaultNumber: Num = undefined): Num {
        const value = this.safeStringN (obj, arr);
        return this.parseNumber (value, defaultNumber);
    }

    parsePrecision (precision?: string) {
        /**
         * @ignore
         * @method
         * @param {string} precision The number of digits to the right of the decimal
         * @returns {string} a string number equal to 1e-precision
         */
        if (precision === undefined) {
            return undefined;
        }
        const precisionNumber = parseInt (precision);
        if (precisionNumber === 0) {
            return '1';
        }
        let parsedPrecision = '0.';
        for (let i = 0; i < precisionNumber - 1; i++) {
            parsedPrecision = parsedPrecision + '0';
        }
        return parsedPrecision + '1';
    }

    integerPrecisionToAmount (precision: Str) {
        /**
         * @ignore
         * @method
         * @description handles positive & negative numbers too. parsePrecision() does not handle negative numbers, but this method handles
         * @param {string} precision The number of digits to the right of the decimal
         * @returns {string} a string number equal to 1e-precision
         */
        if (precision === undefined) {
            return undefined;
        }
        if (Precise.stringGe (precision, '0')) {
            return this.parsePrecision (precision);
        } else {
            const positivePrecisionString = Precise.stringAbs (precision);
            const positivePrecision = parseInt (positivePrecisionString);
            let parsedPrecision = '1';
            for (let i = 0; i < positivePrecision - 1; i++) {
                parsedPrecision = parsedPrecision + '0';
            }
            return parsedPrecision + '0';
        }
    }

    async loadTimeDifference (params = {}) {
        const serverTime = await this.fetchTime (params);
        const after = this.milliseconds ();
        this.options['timeDifference'] = after - serverTime;
        return this.options['timeDifference'];
    }

    implodeHostname (url: string) {
        return this.implodeParams (url, { 'hostname': this.hostname });
    }

    async fetchMarketLeverageTiers (symbol: string, params = {}): Promise<LeverageTier[]> {
        if (this.has['fetchLeverageTiers']) {
            const market = this.market (symbol);
            if (!market['contract']) {
                throw new BadSymbol (this.id + ' fetchMarketLeverageTiers() supports contract markets only');
            }
            const tiers = await this.fetchLeverageTiers ([ symbol ]);
            return this.safeValue (tiers, symbol);
        } else {
            throw new NotSupported (this.id + ' fetchMarketLeverageTiers() is not supported yet');
        }
    }

    async createPostOnlyOrder (symbol: string, type: OrderType, side: OrderSide, amount: number, price: Num = undefined, params = {}) {
        if (!this.has['createPostOnlyOrder']) {
            throw new NotSupported (this.id + 'createPostOnlyOrder() is not supported yet');
        }
        const query = this.extend (params, { 'postOnly': true });
        return await this.createOrder (symbol, type, side, amount, price, query);
    }

    async createPostOnlyOrderWs (symbol: string, type: OrderType, side: OrderSide, amount: number, price: Num = undefined, params = {}) {
        if (!this.has['createPostOnlyOrderWs']) {
            throw new NotSupported (this.id + 'createPostOnlyOrderWs() is not supported yet');
        }
        const query = this.extend (params, { 'postOnly': true });
        return await this.createOrderWs (symbol, type, side, amount, price, query);
    }

    async createReduceOnlyOrder (symbol: string, type: OrderType, side: OrderSide, amount: number, price: Num = undefined, params = {}) {
        if (!this.has['createReduceOnlyOrder']) {
            throw new NotSupported (this.id + 'createReduceOnlyOrder() is not supported yet');
        }
        const query = this.extend (params, { 'reduceOnly': true });
        return await this.createOrder (symbol, type, side, amount, price, query);
    }

    async createReduceOnlyOrderWs (symbol: string, type: OrderType, side: OrderSide, amount: number, price: Num = undefined, params = {}) {
        if (!this.has['createReduceOnlyOrderWs']) {
            throw new NotSupported (this.id + 'createReduceOnlyOrderWs() is not supported yet');
        }
        const query = this.extend (params, { 'reduceOnly': true });
        return await this.createOrderWs (symbol, type, side, amount, price, query);
    }

    async createStopOrder (symbol: string, type: OrderType, side: OrderSide, amount: number, price: Num = undefined, stopPrice: Num = undefined, params = {}) {
        if (!this.has['createStopOrder']) {
            throw new NotSupported (this.id + ' createStopOrder() is not supported yet');
        }
        if (stopPrice === undefined) {
            throw new ArgumentsRequired (this.id + ' create_stop_order() requires a stopPrice argument');
        }
        const query = this.extend (params, { 'stopPrice': stopPrice });
        return await this.createOrder (symbol, type, side, amount, price, query);
    }

    async createStopOrderWs (symbol: string, type: OrderType, side: OrderSide, amount: number, price: Num = undefined, stopPrice: Num = undefined, params = {}) {
        if (!this.has['createStopOrderWs']) {
            throw new NotSupported (this.id + ' createStopOrderWs() is not supported yet');
        }
        if (stopPrice === undefined) {
            throw new ArgumentsRequired (this.id + ' createStopOrderWs() requires a stopPrice argument');
        }
        const query = this.extend (params, { 'stopPrice': stopPrice });
        return await this.createOrderWs (symbol, type, side, amount, price, query);
    }

    async createStopLimitOrder (symbol: string, side: OrderSide, amount: number, price: number, stopPrice: number, params = {}) {
        if (!this.has['createStopLimitOrder']) {
            throw new NotSupported (this.id + ' createStopLimitOrder() is not supported yet');
        }
        const query = this.extend (params, { 'stopPrice': stopPrice });
        return await this.createOrder (symbol, 'limit', side, amount, price, query);
    }

    async createStopLimitOrderWs (symbol: string, side: OrderSide, amount: number, price: number, stopPrice: number, params = {}) {
        if (!this.has['createStopLimitOrderWs']) {
            throw new NotSupported (this.id + ' createStopLimitOrderWs() is not supported yet');
        }
        const query = this.extend (params, { 'stopPrice': stopPrice });
        return await this.createOrderWs (symbol, 'limit', side, amount, price, query);
    }

    async createStopMarketOrder (symbol: string, side: OrderSide, amount: number, stopPrice: number, params = {}) {
        if (!this.has['createStopMarketOrder']) {
            throw new NotSupported (this.id + ' createStopMarketOrder() is not supported yet');
        }
        const query = this.extend (params, { 'stopPrice': stopPrice });
        return await this.createOrder (symbol, 'market', side, amount, undefined, query);
    }

    async createStopMarketOrderWs (symbol: string, side: OrderSide, amount: number, stopPrice: number, params = {}) {
        if (!this.has['createStopMarketOrderWs']) {
            throw new NotSupported (this.id + ' createStopMarketOrderWs() is not supported yet');
        }
        const query = this.extend (params, { 'stopPrice': stopPrice });
        return await this.createOrderWs (symbol, 'market', side, amount, undefined, query);
    }

    safeCurrencyCode (currencyId: Str, currency: Currency = undefined): string {
        currency = this.safeCurrency (currencyId, currency);
        return currency['code'];
    }

    filterBySymbolSinceLimit (array, symbol: Str = undefined, since: Int = undefined, limit: Int = undefined, tail = false) {
        return this.filterByValueSinceLimit (array, 'symbol', symbol, since, limit, 'timestamp', tail);
    }

    filterByCurrencySinceLimit (array, code = undefined, since: Int = undefined, limit: Int = undefined, tail = false) {
        return this.filterByValueSinceLimit (array, 'currency', code, since, limit, 'timestamp', tail);
    }

    filterBySymbolsSinceLimit (array, symbols: string[] = undefined, since: Int = undefined, limit: Int = undefined, tail = false) {
        const result = this.filterByArray (array, 'symbol', symbols, false);
        return this.filterBySinceLimit (result, since, limit, 'timestamp', tail);
    }

    parseLastPrices (pricesData, symbols: string[] = undefined, params = {}): LastPrices {
        //
        // the value of tickers is either a dict or a list
        //
        // dict
        //
        //     {
        //         'marketId1': { ... },
        //         'marketId2': { ... },
        //         ...
        //     }
        //
        // list
        //
        //     [
        //         { 'market': 'marketId1', ... },
        //         { 'market': 'marketId2', ... },
        //         ...
        //     ]
        //
        const results = [];
        if (Array.isArray (pricesData)) {
            for (let i = 0; i < pricesData.length; i++) {
                const priceData = this.extend (this.parseLastPrice (pricesData[i]), params);
                results.push (priceData);
            }
        } else {
            const marketIds = Object.keys (pricesData);
            for (let i = 0; i < marketIds.length; i++) {
                const marketId = marketIds[i];
                const market = this.safeMarket (marketId);
                const priceData = this.extend (this.parseLastPrice (pricesData[marketId], market), params);
                results.push (priceData);
            }
        }
        symbols = this.marketSymbols (symbols);
        return this.filterByArray (results, 'symbol', symbols);
    }

    parseTickers (tickers, symbols: Strings = undefined, params = {}): Tickers {
        //
        // the value of tickers is either a dict or a list
        //
        //
        // dict
        //
        //     {
        //         'marketId1': { ... },
        //         'marketId2': { ... },
        //         'marketId3': { ... },
        //         ...
        //     }
        //
        // list
        //
        //     [
        //         { 'market': 'marketId1', ... },
        //         { 'market': 'marketId2', ... },
        //         { 'market': 'marketId3', ... },
        //         ...
        //     ]
        //
        const results = [];
        if (Array.isArray (tickers)) {
            for (let i = 0; i < tickers.length; i++) {
                const ticker = this.extend (this.parseTicker (tickers[i]), params);
                results.push (ticker);
            }
        } else {
            const marketIds = Object.keys (tickers);
            for (let i = 0; i < marketIds.length; i++) {
                const marketId = marketIds[i];
                const market = this.safeMarket (marketId);
                const ticker = this.extend (this.parseTicker (tickers[marketId], market), params);
                results.push (ticker);
            }
        }
        symbols = this.marketSymbols (symbols);
        return this.filterByArray (results, 'symbol', symbols);
    }

    parseDepositAddresses (addresses, codes: Strings = undefined, indexed = true, params = {}): DepositAddress[] {
        let result = [];
        for (let i = 0; i < addresses.length; i++) {
            const address = this.extend (this.parseDepositAddress (addresses[i]), params);
            result.push (address);
        }
        if (codes !== undefined) {
            result = this.filterByArray (result, 'currency', codes, false);
        }
        if (indexed) {
            result = this.filterByArray (result, 'currency', undefined, indexed);
        }
        return result as DepositAddress[];
    }

    parseBorrowInterests (response, market: Market = undefined): BorrowInterest[] {
        const interests = [];
        for (let i = 0; i < response.length; i++) {
            const row = response[i];
            interests.push (this.parseBorrowInterest (row, market));
        }
        return interests as BorrowInterest[];
    }

    parseBorrowRate (info, currency: Currency = undefined): Dict {
        throw new NotSupported (this.id + ' parseBorrowRate() is not supported yet');
    }

    parseBorrowRateHistory (response, code: Str, since: Int, limit: Int) {
        const result = [];
        for (let i = 0; i < response.length; i++) {
            const item = response[i];
            const borrowRate = this.parseBorrowRate (item);
            result.push (borrowRate);
        }
        const sorted = this.sortBy (result, 'timestamp');
        return this.filterByCurrencySinceLimit (sorted, code, since, limit);
    }

    parseIsolatedBorrowRates (info: any): IsolatedBorrowRates {
        const result = {};
        for (let i = 0; i < info.length; i++) {
            const item = info[i];
            const borrowRate = this.parseIsolatedBorrowRate (item);
            const symbol = this.safeString (borrowRate, 'symbol');
            result[symbol] = borrowRate;
        }
        return result as any;
    }

    parseFundingRateHistories (response, market = undefined, since: Int = undefined, limit: Int = undefined): FundingRateHistory[] {
        const rates = [];
        for (let i = 0; i < response.length; i++) {
            const entry = response[i];
            rates.push (this.parseFundingRateHistory (entry, market));
        }
        const sorted = this.sortBy (rates, 'timestamp');
        const symbol = (market === undefined) ? undefined : market['symbol'];
        return this.filterBySymbolSinceLimit (sorted, symbol, since, limit) as FundingRateHistory[];
    }

    safeSymbol (marketId: Str, market: Market = undefined, delimiter: Str = undefined, marketType: Str = undefined): string {
        market = this.safeMarket (marketId, market, delimiter, marketType);
        return market['symbol'];
    }

    parseFundingRate (contract: string, market: Market = undefined): FundingRate {
        throw new NotSupported (this.id + ' parseFundingRate() is not supported yet');
    }

    parseFundingRates (response, market: Market = undefined): FundingRates {
        const result = {};
        for (let i = 0; i < response.length; i++) {
            const parsed = this.parseFundingRate (response[i], market);
            result[parsed['symbol']] = parsed;
        }
        return result;
    }

    parseLongShortRatio (info: Dict, market: Market = undefined): LongShortRatio {
        throw new NotSupported (this.id + ' parseLongShortRatio() is not supported yet');
    }

    parseLongShortRatioHistory (response, market = undefined, since: Int = undefined, limit: Int = undefined): LongShortRatio[] {
        const rates = [];
        for (let i = 0; i < response.length; i++) {
            const entry = response[i];
            rates.push (this.parseLongShortRatio (entry, market));
        }
        const sorted = this.sortBy (rates, 'timestamp');
        const symbol = (market === undefined) ? undefined : market['symbol'];
        return this.filterBySymbolSinceLimit (sorted, symbol, since, limit) as LongShortRatio[];
    }

    handleTriggerAndParams (params) {
        const isTrigger = this.safeBool2 (params, 'trigger', 'stop');
        if (isTrigger) {
            params = this.omit (params, [ 'trigger', 'stop' ]);
        }
        return [ isTrigger, params ];
    }

    isTriggerOrder (params) {
        // for backwards compatibility
        return this.handleTriggerAndParams (params);
    }

    isPostOnly (isMarketOrder: boolean, exchangeSpecificParam, params = {}) {
        /**
         * @ignore
         * @method
         * @param {string} type Order type
         * @param {boolean} exchangeSpecificParam exchange specific postOnly
         * @param {object} [params] exchange specific params
         * @returns {boolean} true if a post only order, false otherwise
         */
        const timeInForce = this.safeStringUpper (params, 'timeInForce');
        let postOnly = this.safeBool2 (params, 'postOnly', 'post_only', false);
        // we assume timeInForce is uppercase from safeStringUpper (params, 'timeInForce')
        const ioc = timeInForce === 'IOC';
        const fok = timeInForce === 'FOK';
        const timeInForcePostOnly = timeInForce === 'PO';
        postOnly = postOnly || timeInForcePostOnly || exchangeSpecificParam;
        if (postOnly) {
            if (ioc || fok) {
                throw new InvalidOrder (this.id + ' postOnly orders cannot have timeInForce equal to ' + timeInForce);
            } else if (isMarketOrder) {
                throw new InvalidOrder (this.id + ' market orders cannot be postOnly');
            } else {
                return true;
            }
        } else {
            return false;
        }
    }

    handlePostOnly (isMarketOrder: boolean, exchangeSpecificPostOnlyOption: boolean, params: any = {}) {
        /**
         * @ignore
         * @method
         * @param {string} type Order type
         * @param {boolean} exchangeSpecificBoolean exchange specific postOnly
         * @param {object} [params] exchange specific params
         * @returns {Array}
         */
        const timeInForce = this.safeStringUpper (params, 'timeInForce');
        let postOnly = this.safeBool (params, 'postOnly', false);
        const ioc = timeInForce === 'IOC';
        const fok = timeInForce === 'FOK';
        const po = timeInForce === 'PO';
        postOnly = postOnly || po || exchangeSpecificPostOnlyOption;
        if (postOnly) {
            if (ioc || fok) {
                throw new InvalidOrder (this.id + ' postOnly orders cannot have timeInForce equal to ' + timeInForce);
            } else if (isMarketOrder) {
                throw new InvalidOrder (this.id + ' market orders cannot be postOnly');
            } else {
                if (po) {
                    params = this.omit (params, 'timeInForce');
                }
                params = this.omit (params, 'postOnly');
                return [ true, params ];
            }
        }
        return [ false, params ];
    }

    async fetchLastPrices (symbols: Strings = undefined, params = {}): Promise<LastPrices> {
        throw new NotSupported (this.id + ' fetchLastPrices() is not supported yet');
    }

    async fetchTradingFees (params = {}): Promise<TradingFees> {
        throw new NotSupported (this.id + ' fetchTradingFees() is not supported yet');
    }

    async fetchTradingFeesWs (params = {}): Promise<TradingFees> {
        throw new NotSupported (this.id + ' fetchTradingFeesWs() is not supported yet');
    }

    async fetchTradingFee (symbol: string, params = {}): Promise<TradingFeeInterface> {
        if (!this.has['fetchTradingFees']) {
            throw new NotSupported (this.id + ' fetchTradingFee() is not supported yet');
        }
        const fees = await this.fetchTradingFees (params);
        return this.safeDict (fees, symbol) as TradingFeeInterface;
    }

    async fetchConvertCurrencies (params = {}): Promise<Currencies> {
        throw new NotSupported (this.id + ' fetchConvertCurrencies() is not supported yet');
    }

    parseOpenInterest (interest, market: Market = undefined): OpenInterest {
        throw new NotSupported (this.id + ' parseOpenInterest () is not supported yet');
    }

    parseOpenInterests (response, market = undefined, since: Int = undefined, limit: Int = undefined): OpenInterest[] {
        const interests = [];
        for (let i = 0; i < response.length; i++) {
            const entry = response[i];
            const interest = this.parseOpenInterest (entry, market);
            interests.push (interest);
        }
        const sorted = this.sortBy (interests, 'timestamp');
        const symbol = this.safeString (market, 'symbol');
        return this.filterBySymbolSinceLimit (sorted, symbol, since, limit);
    }

    async fetchFundingRate (symbol: string, params = {}): Promise<FundingRate> {
        if (this.has['fetchFundingRates']) {
            await this.loadMarkets ();
            const market = this.market (symbol);
            symbol = market['symbol'];
            if (!market['contract']) {
                throw new BadSymbol (this.id + ' fetchFundingRate() supports contract markets only');
            }
            const rates = await this.fetchFundingRates ([ symbol ], params);
            const rate = this.safeValue (rates, symbol);
            if (rate === undefined) {
                throw new NullResponse (this.id + ' fetchFundingRate () returned no data for ' + symbol);
            } else {
                return rate;
            }
        } else {
            throw new NotSupported (this.id + ' fetchFundingRate () is not supported yet');
        }
    }

    async fetchFundingInterval (symbol: string, params = {}): Promise<FundingRate> {
        if (this.has['fetchFundingIntervals']) {
            await this.loadMarkets ();
            const market = this.market (symbol);
            symbol = market['symbol'];
            if (!market['contract']) {
                throw new BadSymbol (this.id + ' fetchFundingInterval() supports contract markets only');
            }
            const rates = await this.fetchFundingIntervals ([ symbol ], params);
            const rate = this.safeValue (rates, symbol);
            if (rate === undefined) {
                throw new NullResponse (this.id + ' fetchFundingInterval() returned no data for ' + symbol);
            } else {
                return rate;
            }
        } else {
            throw new NotSupported (this.id + ' fetchFundingInterval() is not supported yet');
        }
    }

    async fetchMarkOHLCV (symbol, timeframe = '1m', since: Int = undefined, limit: Int = undefined, params = {}): Promise<OHLCV[]> {
        /**
         * @method
         * @name exchange#fetchMarkOHLCV
         * @description fetches historical mark price candlestick data containing the open, high, low, and close price of a market
         * @param {string} symbol unified symbol of the market to fetch OHLCV data for
         * @param {string} timeframe the length of time each candle represents
         * @param {int} [since] timestamp in ms of the earliest candle to fetch
         * @param {int} [limit] the maximum amount of candles to fetch
         * @param {object} [params] extra parameters specific to the exchange API endpoint
         * @returns {float[][]} A list of candles ordered as timestamp, open, high, low, close, undefined
         */
        if (this.has['fetchMarkOHLCV']) {
            const request: Dict = {
                'price': 'mark',
            };
            return await this.fetchOHLCV (symbol, timeframe, since, limit, this.extend (request, params));
        } else {
            throw new NotSupported (this.id + ' fetchMarkOHLCV () is not supported yet');
        }
    }

    async fetchIndexOHLCV (symbol: string, timeframe = '1m', since: Int = undefined, limit: Int = undefined, params = {}): Promise<OHLCV[]> {
        /**
         * @method
         * @name exchange#fetchIndexOHLCV
         * @description fetches historical index price candlestick data containing the open, high, low, and close price of a market
         * @param {string} symbol unified symbol of the market to fetch OHLCV data for
         * @param {string} timeframe the length of time each candle represents
         * @param {int} [since] timestamp in ms of the earliest candle to fetch
         * @param {int} [limit] the maximum amount of candles to fetch
         * @param {object} [params] extra parameters specific to the exchange API endpoint
         * @returns {} A list of candles ordered as timestamp, open, high, low, close, undefined
         */
        if (this.has['fetchIndexOHLCV']) {
            const request: Dict = {
                'price': 'index',
            };
            return await this.fetchOHLCV (symbol, timeframe, since, limit, this.extend (request, params));
        } else {
            throw new NotSupported (this.id + ' fetchIndexOHLCV () is not supported yet');
        }
    }

    async fetchPremiumIndexOHLCV (symbol: string, timeframe = '1m', since: Int = undefined, limit: Int = undefined, params = {}): Promise<OHLCV[]> {
        /**
         * @method
         * @name exchange#fetchPremiumIndexOHLCV
         * @description fetches historical premium index price candlestick data containing the open, high, low, and close price of a market
         * @param {string} symbol unified symbol of the market to fetch OHLCV data for
         * @param {string} timeframe the length of time each candle represents
         * @param {int} [since] timestamp in ms of the earliest candle to fetch
         * @param {int} [limit] the maximum amount of candles to fetch
         * @param {object} [params] extra parameters specific to the exchange API endpoint
         * @returns {float[][]} A list of candles ordered as timestamp, open, high, low, close, undefined
         */
        if (this.has['fetchPremiumIndexOHLCV']) {
            const request: Dict = {
                'price': 'premiumIndex',
            };
            return await this.fetchOHLCV (symbol, timeframe, since, limit, this.extend (request, params));
        } else {
            throw new NotSupported (this.id + ' fetchPremiumIndexOHLCV () is not supported yet');
        }
    }

    handleTimeInForce (params = {}) {
        /**
         * @ignore
         * @method
         * Must add timeInForce to this.options to use this method
         * @returns {string} returns the exchange specific value for timeInForce
         */
        const timeInForce = this.safeStringUpper (params, 'timeInForce'); // supported values GTC, IOC, PO
        if (timeInForce !== undefined) {
            const exchangeValue = this.safeString (this.options['timeInForce'], timeInForce);
            if (exchangeValue === undefined) {
                throw new ExchangeError (this.id + ' does not support timeInForce "' + timeInForce + '"');
            }
            return exchangeValue;
        }
        return undefined;
    }

    convertTypeToAccount (account) {
        /**
         * @ignore
         * @method
         * Must add accountsByType to this.options to use this method
         * @param {string} account key for account name in this.options['accountsByType']
         * @returns the exchange specific account name or the isolated margin id for transfers
         */
        const accountsByType = this.safeDict (this.options, 'accountsByType', {});
        const lowercaseAccount = account.toLowerCase ();
        if (lowercaseAccount in accountsByType) {
            return accountsByType[lowercaseAccount];
        } else if ((account in this.markets) || (account in this.markets_by_id)) {
            const market = this.market (account);
            return market['id'];
        } else {
            return account;
        }
    }

    checkRequiredArgument (methodName: string, argument, argumentName, options = []) {
        /**
         * @ignore
         * @method
         * @param {string} methodName the name of the method that the argument is being checked for
         * @param {string} argument the argument's actual value provided
         * @param {string} argumentName the name of the argument being checked (for logging purposes)
         * @param {string[]} options a list of options that the argument can be
         * @returns {undefined}
         */
        const optionsLength = options.length;
        if ((argument === undefined) || ((optionsLength > 0) && (!(this.inArray (argument, options))))) {
            const messageOptions = options.join (', ');
            let message = this.id + ' ' + methodName + '() requires a ' + argumentName + ' argument';
            if (messageOptions !== '') {
                message += ', one of ' + '(' + messageOptions + ')';
            }
            throw new ArgumentsRequired (message);
        }
    }

    checkRequiredMarginArgument (methodName: string, symbol: Str, marginMode: string) {
        /**
         * @ignore
         * @method
         * @param {string} symbol unified symbol of the market
         * @param {string} methodName name of the method that requires a symbol
         * @param {string} marginMode is either 'isolated' or 'cross'
         */
        if ((marginMode === 'isolated') && (symbol === undefined)) {
            throw new ArgumentsRequired (this.id + ' ' + methodName + '() requires a symbol argument for isolated margin');
        } else if ((marginMode === 'cross') && (symbol !== undefined)) {
            throw new ArgumentsRequired (this.id + ' ' + methodName + '() cannot have a symbol argument for cross margin');
        }
    }

    parseDepositWithdrawFees (response, codes: Strings = undefined, currencyIdKey = undefined): any {
        /**
         * @ignore
         * @method
         * @param {object[]|object} response unparsed response from the exchange
         * @param {string[]|undefined} codes the unified currency codes to fetch transactions fees for, returns all currencies when undefined
         * @param {str} currencyIdKey *should only be undefined when response is a dictionary* the object key that corresponds to the currency id
         * @returns {object} objects with withdraw and deposit fees, indexed by currency codes
         */
        const depositWithdrawFees = {};
        const isArray = Array.isArray (response);
        let responseKeys = response;
        if (!isArray) {
            responseKeys = Object.keys (response);
        }
        for (let i = 0; i < responseKeys.length; i++) {
            const entry = responseKeys[i];
            const dictionary = isArray ? entry : response[entry];
            const currencyId = isArray ? this.safeString (dictionary, currencyIdKey) : entry;
            const currency = this.safeCurrency (currencyId);
            const code = this.safeString (currency, 'code');
            if ((codes === undefined) || (this.inArray (code, codes))) {
                depositWithdrawFees[code] = this.parseDepositWithdrawFee (dictionary, currency);
            }
        }
        return depositWithdrawFees;
    }

    parseDepositWithdrawFee (fee, currency: Currency = undefined): any {
        throw new NotSupported (this.id + ' parseDepositWithdrawFee() is not supported yet');
    }

    depositWithdrawFee (info): any {
        return {
            'info': info,
            'withdraw': {
                'fee': undefined,
                'percentage': undefined,
            },
            'deposit': {
                'fee': undefined,
                'percentage': undefined,
            },
            'networks': {},
        };
    }

    assignDefaultDepositWithdrawFees (fee, currency = undefined): any {
        /**
         * @ignore
         * @method
         * @description Takes a depositWithdrawFee structure and assigns the default values for withdraw and deposit
         * @param {object} fee A deposit withdraw fee structure
         * @param {object} currency A currency structure, the response from this.currency ()
         * @returns {object} A deposit withdraw fee structure
         */
        const networkKeys = Object.keys (fee['networks']);
        const numNetworks = networkKeys.length;
        if (numNetworks === 1) {
            fee['withdraw'] = fee['networks'][networkKeys[0]]['withdraw'];
            fee['deposit'] = fee['networks'][networkKeys[0]]['deposit'];
            return fee;
        }
        const currencyCode = this.safeString (currency, 'code');
        for (let i = 0; i < numNetworks; i++) {
            const network = networkKeys[i];
            if (network === currencyCode) {
                fee['withdraw'] = fee['networks'][networkKeys[i]]['withdraw'];
                fee['deposit'] = fee['networks'][networkKeys[i]]['deposit'];
            }
        }
        return fee;
    }

    parseIncome (info, market: Market = undefined): object {
        throw new NotSupported (this.id + ' parseIncome () is not supported yet');
    }

    parseIncomes (incomes, market = undefined, since: Int = undefined, limit: Int = undefined): FundingHistory[] {
        /**
         * @ignore
         * @method
         * @description parses funding fee info from exchange response
         * @param {object[]} incomes each item describes once instance of currency being received or paid
         * @param {object} market ccxt market
         * @param {int} [since] when defined, the response items are filtered to only include items after this timestamp
         * @param {int} [limit] limits the number of items in the response
         * @returns {object[]} an array of [funding history structures]{@link https://docs.ccxt.com/#/?id=funding-history-structure}
         */
        const result = [];
        for (let i = 0; i < incomes.length; i++) {
            const entry = incomes[i];
            const parsed = this.parseIncome (entry, market);
            result.push (parsed);
        }
        const sorted = this.sortBy (result, 'timestamp');
        return this.filterBySinceLimit (sorted, since, limit);
    }

    getMarketFromSymbols (symbols: Strings = undefined) {
        if (symbols === undefined) {
            return undefined;
        }
        const firstMarket = this.safeString (symbols, 0);
        const market = this.market (firstMarket);
        return market;
    }

    parseWsOHLCVs (ohlcvs: object[], market: any = undefined, timeframe: string = '1m', since: Int = undefined, limit: Int = undefined) {
        const results = [];
        for (let i = 0; i < ohlcvs.length; i++) {
            results.push (this.parseWsOHLCV (ohlcvs[i], market));
        }
        return results;
    }

    async fetchTransactions (code: Str = undefined, since: Int = undefined, limit: Int = undefined, params = {}): Promise<Transaction[]> {
        /**
         * @method
         * @name exchange#fetchTransactions
         * @deprecated
         * @description *DEPRECATED* use fetchDepositsWithdrawals instead
         * @param {string} code unified currency code for the currency of the deposit/withdrawals, default is undefined
         * @param {int} [since] timestamp in ms of the earliest deposit/withdrawal, default is undefined
         * @param {int} [limit] max number of deposit/withdrawals to return, default is undefined
         * @param {object} [params] extra parameters specific to the exchange API endpoint
         * @returns {object} a list of [transaction structures]{@link https://docs.ccxt.com/#/?id=transaction-structure}
         */
        if (this.has['fetchDepositsWithdrawals']) {
            return await this.fetchDepositsWithdrawals (code, since, limit, params);
        } else {
            throw new NotSupported (this.id + ' fetchTransactions () is not supported yet');
        }
    }

    filterByArrayPositions (objects, key: IndexType, values = undefined, indexed = true): Position[] {
        /**
         * @ignore
         * @method
         * @description Typed wrapper for filterByArray that returns a list of positions
         */
        return this.filterByArray (objects, key, values, indexed) as Position[];
    }

    filterByArrayTickers (objects, key: IndexType, values = undefined, indexed = true): Dictionary<Ticker> {
        /**
         * @ignore
         * @method
         * @description Typed wrapper for filterByArray that returns a dictionary of tickers
         */
        return this.filterByArray (objects, key, values, indexed) as Dictionary<Ticker>;
    }

    createOHLCVObject (symbol: string, timeframe: string, data): Dictionary<Dictionary<OHLCV[]>> {
        const res = {};
        res[symbol] = {};
        res[symbol][timeframe] = data;
        return res;
    }

    handleMaxEntriesPerRequestAndParams (method: string, maxEntriesPerRequest: Int = undefined, params = {}): [Int, any] {
        let newMaxEntriesPerRequest = undefined;
        [ newMaxEntriesPerRequest, params ] = this.handleOptionAndParams (params, method, 'maxEntriesPerRequest');
        if ((newMaxEntriesPerRequest !== undefined) && (newMaxEntriesPerRequest !== maxEntriesPerRequest)) {
            maxEntriesPerRequest = newMaxEntriesPerRequest;
        }
        if (maxEntriesPerRequest === undefined) {
            maxEntriesPerRequest = 1000; // default to 1000
        }
        return [ maxEntriesPerRequest, params ];
    }

    async fetchPaginatedCallDynamic (method: string, symbol: Str = undefined, since: Int = undefined, limit: Int = undefined, params = {}, maxEntriesPerRequest: Int = undefined): Promise<any> {
        let maxCalls = undefined;
        [ maxCalls, params ] = this.handleOptionAndParams (params, method, 'paginationCalls', 10);
        let maxRetries = undefined;
        [ maxRetries, params ] = this.handleOptionAndParams (params, method, 'maxRetries', 3);
        let paginationDirection = undefined;
        [ paginationDirection, params ] = this.handleOptionAndParams (params, method, 'paginationDirection', 'backward');
        let paginationTimestamp = undefined;
        let calls = 0;
        let result = [];
        let errors = 0;
        const until = this.safeInteger2 (params, 'untill', 'till'); // do not omit it from params here
        [ maxEntriesPerRequest, params ] = this.handleMaxEntriesPerRequestAndParams (method, maxEntriesPerRequest, params);
        if ((paginationDirection === 'forward')) {
            if (since === undefined) {
                throw new ArgumentsRequired (this.id + ' pagination requires a since argument when paginationDirection set to forward');
            }
            paginationTimestamp = since;
        }
        while ((calls < maxCalls)) {
            calls += 1;
            try {
                if (paginationDirection === 'backward') {
                    // do it backwards, starting from the last
                    // UNTIL filtering is required in order to work
                    if (paginationTimestamp !== undefined) {
                        params['until'] = paginationTimestamp - 1;
                    }
                    const response = await this[method] (symbol, undefined, maxEntriesPerRequest, params);
                    const responseLength = response.length;
                    if (this.verbose) {
                        let backwardMessage = 'Dynamic pagination call ' + this.numberToString (calls) + ' method ' + method + ' response length ' + this.numberToString (responseLength);
                        if (paginationTimestamp !== undefined) {
                            backwardMessage += ' timestamp ' + this.numberToString (paginationTimestamp);
                        }
                        this.log (backwardMessage);
                    }
                    if (responseLength === 0) {
                        break;
                    }
                    errors = 0;
                    result = this.arrayConcat (result, response);
                    const firstElement = this.safeValue (response, 0);
                    paginationTimestamp = this.safeInteger2 (firstElement, 'timestamp', 0);
                    if ((since !== undefined) && (paginationTimestamp <= since)) {
                        break;
                    }
                } else {
                    // do it forwards, starting from the since
                    const response = await this[method] (symbol, paginationTimestamp, maxEntriesPerRequest, params);
                    const responseLength = response.length;
                    if (this.verbose) {
                        let forwardMessage = 'Dynamic pagination call ' + this.numberToString (calls) + ' method ' + method + ' response length ' + this.numberToString (responseLength);
                        if (paginationTimestamp !== undefined) {
                            forwardMessage += ' timestamp ' + this.numberToString (paginationTimestamp);
                        }
                        this.log (forwardMessage);
                    }
                    if (responseLength === 0) {
                        break;
                    }
                    errors = 0;
                    result = this.arrayConcat (result, response);
                    const last = this.safeValue (response, responseLength - 1);
                    paginationTimestamp = this.safeInteger (last, 'timestamp') + 1;
                    if ((until !== undefined) && (paginationTimestamp >= until)) {
                        break;
                    }
                }
            } catch (e) {
                errors += 1;
                if (errors > maxRetries) {
                    throw e;
                }
            }
        }
        const uniqueResults = this.removeRepeatedElementsFromArray (result);
        const key = (method === 'fetchOHLCV') ? 0 : 'timestamp';
        return this.filterBySinceLimit (uniqueResults, since, limit, key);
    }

    async safeDeterministicCall (method: string, symbol: Str = undefined, since: Int = undefined, limit: Int = undefined, timeframe: Str = undefined, params = {}) {
        let maxRetries = undefined;
        [ maxRetries, params ] = this.handleOptionAndParams (params, method, 'maxRetries', 3);
        let errors = 0;
        while (errors <= maxRetries) {
            try {
                if (timeframe && method !== 'fetchFundingRateHistory') {
                    return await this[method] (symbol, timeframe, since, limit, params);
                } else {
                    return await this[method] (symbol, since, limit, params);
                }
            } catch (e) {
                if (e instanceof RateLimitExceeded) {
                    throw e; // if we are rate limited, we should not retry and fail fast
                }
                errors += 1;
                if (errors > maxRetries) {
                    throw e;
                }
            }
        }
        return [];
    }

    async fetchPaginatedCallDeterministic (method: string, symbol: Str = undefined, since: Int = undefined, limit: Int = undefined, timeframe: Str = undefined, params = {}, maxEntriesPerRequest = undefined): Promise<any> {
        let maxCalls = undefined;
        [ maxCalls, params ] = this.handleOptionAndParams (params, method, 'paginationCalls', 10);
        [ maxEntriesPerRequest, params ] = this.handleMaxEntriesPerRequestAndParams (method, maxEntriesPerRequest, params);
        const current = this.milliseconds ();
        const tasks = [];
        const time = this.parseTimeframe (timeframe) * 1000;
        const step = time * maxEntriesPerRequest;
        let currentSince = current - (maxCalls * step) - 1;
        if (since !== undefined) {
            currentSince = Math.max (currentSince, since);
        } else {
            currentSince = Math.max (currentSince, 1241440531000); // avoid timestamps older than 2009
        }
        const until = this.safeInteger2 (params, 'until', 'till'); // do not omit it here
        if (until !== undefined) {
            const requiredCalls = Math.ceil ((until - since) / step);
            if (requiredCalls > maxCalls) {
                throw new BadRequest (this.id + ' the number of required calls is greater than the max number of calls allowed, either increase the paginationCalls or decrease the since-until gap. Current paginationCalls limit is ' + maxCalls.toString () + ' required calls is ' + requiredCalls.toString ());
            }
        }
        for (let i = 0; i < maxCalls; i++) {
            if ((until !== undefined) && (currentSince >= until)) {
                break;
            }
            if (currentSince >= current) {
                break;
            }
            tasks.push (this.safeDeterministicCall (method, symbol, currentSince, maxEntriesPerRequest, timeframe, params));
            currentSince = this.sum (currentSince, step) - 1;
        }
        const results = await Promise.all (tasks);
        let result = [];
        for (let i = 0; i < results.length; i++) {
            result = this.arrayConcat (result, results[i]);
        }
        const uniqueResults = this.removeRepeatedElementsFromArray (result) as any;
        const key = (method === 'fetchOHLCV') ? 0 : 'timestamp';
        return this.filterBySinceLimit (uniqueResults, since, limit, key);
    }

    async fetchPaginatedCallCursor (method: string, symbol: Str = undefined, since = undefined, limit = undefined, params = {}, cursorReceived = undefined, cursorSent = undefined, cursorIncrement = undefined, maxEntriesPerRequest = undefined): Promise<any> {
        let maxCalls = undefined;
        [ maxCalls, params ] = this.handleOptionAndParams (params, method, 'paginationCalls', 10);
        let maxRetries = undefined;
        [ maxRetries, params ] = this.handleOptionAndParams (params, method, 'maxRetries', 3);
        [ maxEntriesPerRequest, params ] = this.handleMaxEntriesPerRequestAndParams (method, maxEntriesPerRequest, params);
        let cursorValue = undefined;
        let i = 0;
        let errors = 0;
        let result = [];
        const timeframe = this.safeString (params, 'timeframe');
        params = this.omit (params, 'timeframe'); // reading the timeframe from the method arguments to avoid changing the signature
        while (i < maxCalls) {
            try {
                if (cursorValue !== undefined) {
                    if (cursorIncrement !== undefined) {
                        cursorValue = this.parseToInt (cursorValue) + cursorIncrement;
                    }
                    params[cursorSent] = cursorValue;
                }
                let response = undefined;
                if (method === 'fetchAccounts') {
                    response = await this[method] (params);
                } else if (method === 'getLeverageTiersPaginated' || method === 'fetchPositions') {
                    response = await this[method] (symbol, params);
                } else if (method === 'fetchOpenInterestHistory') {
                    response = await this[method] (symbol, timeframe, since, maxEntriesPerRequest, params);
                } else {
                    response = await this[method] (symbol, since, maxEntriesPerRequest, params);
                }
                errors = 0;
                const responseLength = response.length;
                if (this.verbose) {
                    const cursorString = (cursorValue === undefined) ? '' : cursorValue;
                    const iteration = (i + 1);
                    const cursorMessage = 'Cursor pagination call ' + iteration.toString () + ' method ' + method + ' response length ' + responseLength.toString () + ' cursor ' + cursorString;
                    this.log (cursorMessage);
                }
                if (responseLength === 0) {
                    break;
                }
                result = this.arrayConcat (result, response);
                const last = this.safeDict (response, responseLength - 1);
                // cursorValue = this.safeValue (last['info'], cursorReceived);
                cursorValue = undefined; // search for the cursor
                for (let j = 0; j < responseLength; j++) {
                    const index = responseLength - j - 1;
                    const entry = this.safeDict (response, index);
                    const info = this.safeDict (entry, 'info');
                    const cursor = this.safeValue (info, cursorReceived);
                    if (cursor !== undefined) {
                        cursorValue = cursor;
                        break;
                    }
                }
                if (cursorValue === undefined) {
                    break;
                }
                const lastTimestamp = this.safeInteger (last, 'timestamp');
                if (lastTimestamp !== undefined && lastTimestamp < since) {
                    break;
                }
            } catch (e) {
                errors += 1;
                if (errors > maxRetries) {
                    throw e;
                }
            }
            i += 1;
        }
        const sorted = this.sortCursorPaginatedResult (result);
        const key = (method === 'fetchOHLCV') ? 0 : 'timestamp';
        return this.filterBySinceLimit (sorted, since, limit, key);
    }

    async fetchPaginatedCallIncremental (method: string, symbol: Str = undefined, since = undefined, limit = undefined, params = {}, pageKey = undefined, maxEntriesPerRequest = undefined): Promise<any> {
        let maxCalls = undefined;
        [ maxCalls, params ] = this.handleOptionAndParams (params, method, 'paginationCalls', 10);
        let maxRetries = undefined;
        [ maxRetries, params ] = this.handleOptionAndParams (params, method, 'maxRetries', 3);
        [ maxEntriesPerRequest, params ] = this.handleMaxEntriesPerRequestAndParams (method, maxEntriesPerRequest, params);
        let i = 0;
        let errors = 0;
        let result = [];
        while (i < maxCalls) {
            try {
                params[pageKey] = i + 1;
                const response = await this[method] (symbol, since, maxEntriesPerRequest, params);
                errors = 0;
                const responseLength = response.length;
                if (this.verbose) {
                    const iteration = (i + 1).toString ();
                    const incrementalMessage = 'Incremental pagination call ' + iteration + ' method ' + method + ' response length ' + responseLength.toString ();
                    this.log (incrementalMessage);
                }
                if (responseLength === 0) {
                    break;
                }
                result = this.arrayConcat (result, response);
            } catch (e) {
                errors += 1;
                if (errors > maxRetries) {
                    throw e;
                }
            }
            i += 1;
        }
        const sorted = this.sortCursorPaginatedResult (result);
        const key = (method === 'fetchOHLCV') ? 0 : 'timestamp';
        return this.filterBySinceLimit (sorted, since, limit, key);
    }

    sortCursorPaginatedResult (result) {
        const first = this.safeValue (result, 0);
        if (first !== undefined) {
            if ('timestamp' in first) {
                return this.sortBy (result, 'timestamp', true);
            }
            if ('id' in first) {
                return this.sortBy (result, 'id', true);
            }
        }
        return result;
    }

    removeRepeatedElementsFromArray (input) {
        const uniqueResult = {};
        for (let i = 0; i < input.length; i++) {
            const entry = input[i];
            const id = this.safeString (entry, 'id');
            if (id !== undefined) {
                if (this.safeString (uniqueResult, id) === undefined) {
                    uniqueResult[id] = entry;
                }
            } else {
                const timestamp = this.safeInteger2 (entry, 'timestamp', 0);
                if (timestamp !== undefined) {
                    if (this.safeString (uniqueResult, timestamp) === undefined) {
                        uniqueResult[timestamp] = entry;
                    }
                }
            }
        }
        const values = Object.values (uniqueResult);
        const valuesLength = values.length;
        if (valuesLength > 0) {
            return values as any;
        }
        return input;
    }

    handleUntilOption (key: string, request, params, multiplier = 1) {
        const until = this.safeInteger2 (params, 'until', 'till');
        if (until !== undefined) {
            request[key] = this.parseToInt (until * multiplier);
            params = this.omit (params, [ 'until', 'till' ]);
        }
        return [ request, params ];
    }

    safeOpenInterest (interest: Dict, market: Market = undefined): OpenInterest {
        let symbol = this.safeString (interest, 'symbol');
        if (symbol === undefined) {
            symbol = this.safeString (market, 'symbol');
        }
        return this.extend (interest, {
            'symbol': symbol,
            'baseVolume': this.safeNumber (interest, 'baseVolume'), // deprecated
            'quoteVolume': this.safeNumber (interest, 'quoteVolume'), // deprecated
            'openInterestAmount': this.safeNumber (interest, 'openInterestAmount'),
            'openInterestValue': this.safeNumber (interest, 'openInterestValue'),
            'timestamp': this.safeInteger (interest, 'timestamp'),
            'datetime': this.safeString (interest, 'datetime'),
            'info': this.safeValue (interest, 'info'),
        });
    }

    parseLiquidation (liquidation, market: Market = undefined): Liquidation {
        throw new NotSupported (this.id + ' parseLiquidation () is not supported yet');
    }

    parseLiquidations (liquidations: Dict[], market: Market = undefined, since: Int = undefined, limit: Int = undefined): Liquidation[] {
        /**
         * @ignore
         * @method
         * @description parses liquidation info from the exchange response
         * @param {object[]} liquidations each item describes an instance of a liquidation event
         * @param {object} market ccxt market
         * @param {int} [since] when defined, the response items are filtered to only include items after this timestamp
         * @param {int} [limit] limits the number of items in the response
         * @returns {object[]} an array of [liquidation structures]{@link https://docs.ccxt.com/#/?id=liquidation-structure}
         */
        const result = [];
        for (let i = 0; i < liquidations.length; i++) {
            const entry = liquidations[i];
            const parsed = this.parseLiquidation (entry, market);
            result.push (parsed);
        }
        const sorted = this.sortBy (result, 'timestamp');
        const symbol = this.safeString (market, 'symbol');
        return this.filterBySymbolSinceLimit (sorted, symbol, since, limit);
    }

    parseGreeks (greeks: Dict, market: Market = undefined): Greeks {
        throw new NotSupported (this.id + ' parseGreeks () is not supported yet');
    }

    parseOption (chain: Dict, currency: Currency = undefined, market: Market = undefined): Option {
        throw new NotSupported (this.id + ' parseOption () is not supported yet');
    }

    parseOptionChain (response: object[], currencyKey: Str = undefined, symbolKey: Str = undefined): OptionChain {
        const optionStructures = {};
        for (let i = 0; i < response.length; i++) {
            const info = response[i];
            const currencyId = this.safeString (info, currencyKey);
            const currency = this.safeCurrency (currencyId);
            const marketId = this.safeString (info, symbolKey);
            const market = this.safeMarket (marketId, undefined, undefined, 'option');
            optionStructures[market['symbol']] = this.parseOption (info, currency, market);
        }
        return optionStructures;
    }

    parseMarginModes (response: object[], symbols: string[] = undefined, symbolKey: Str = undefined, marketType: MarketType = undefined): MarginModes {
        const marginModeStructures = {};
        if (marketType === undefined) {
            marketType = 'swap'; // default to swap
        }
        for (let i = 0; i < response.length; i++) {
            const info = response[i];
            const marketId = this.safeString (info, symbolKey);
            const market = this.safeMarket (marketId, undefined, undefined, marketType);
            if ((symbols === undefined) || this.inArray (market['symbol'], symbols)) {
                marginModeStructures[market['symbol']] = this.parseMarginMode (info, market);
            }
        }
        return marginModeStructures;
    }

    parseMarginMode (marginMode: Dict, market: Market = undefined): MarginMode {
        throw new NotSupported (this.id + ' parseMarginMode () is not supported yet');
    }

    parseLeverages (response: object[], symbols: string[] = undefined, symbolKey: Str = undefined, marketType: MarketType = undefined): Leverages {
        const leverageStructures = {};
        if (marketType === undefined) {
            marketType = 'swap'; // default to swap
        }
        for (let i = 0; i < response.length; i++) {
            const info = response[i];
            const marketId = this.safeString (info, symbolKey);
            const market = this.safeMarket (marketId, undefined, undefined, marketType);
            if ((symbols === undefined) || this.inArray (market['symbol'], symbols)) {
                leverageStructures[market['symbol']] = this.parseLeverage (info, market);
            }
        }
        return leverageStructures;
    }

    parseLeverage (leverage: Dict, market: Market = undefined): Leverage {
        throw new NotSupported (this.id + ' parseLeverage () is not supported yet');
    }

    parseConversions (conversions: any[], code: Str = undefined, fromCurrencyKey: Str = undefined, toCurrencyKey: Str = undefined, since: Int = undefined, limit: Int = undefined, params = {}): Conversion[] {
        conversions = this.toArray (conversions);
        const result = [];
        let fromCurrency = undefined;
        let toCurrency = undefined;
        for (let i = 0; i < conversions.length; i++) {
            const entry = conversions[i];
            const fromId = this.safeString (entry, fromCurrencyKey);
            const toId = this.safeString (entry, toCurrencyKey);
            if (fromId !== undefined) {
                fromCurrency = this.safeCurrency (fromId);
            }
            if (toId !== undefined) {
                toCurrency = this.safeCurrency (toId);
            }
            const conversion = this.extend (this.parseConversion (entry, fromCurrency, toCurrency), params);
            result.push (conversion);
        }
        const sorted = this.sortBy (result, 'timestamp');
        let currency = undefined;
        if (code !== undefined) {
            currency = this.safeCurrency (code);
            code = currency['code'];
        }
        if (code === undefined) {
            return this.filterBySinceLimit (sorted, since, limit);
        }
        const fromConversion = this.filterBy (sorted, 'fromCurrency', code);
        const toConversion = this.filterBy (sorted, 'toCurrency', code);
        const both = this.arrayConcat (fromConversion, toConversion);
        return this.filterBySinceLimit (both, since, limit);
    }

    parseConversion (conversion: Dict, fromCurrency: Currency = undefined, toCurrency: Currency = undefined): Conversion {
        throw new NotSupported (this.id + ' parseConversion () is not supported yet');
    }

    convertExpireDate (date: string): string {
        // parse YYMMDD to datetime string
        const year = date.slice (0, 2);
        const month = date.slice (2, 4);
        const day = date.slice (4, 6);
        const reconstructedDate = '20' + year + '-' + month + '-' + day + 'T00:00:00Z';
        return reconstructedDate;
    }

    convertExpireDateToMarketIdDate (date: string): string {
        // parse 240119 to 19JAN24
        const year = date.slice (0, 2);
        const monthRaw = date.slice (2, 4);
        let month = undefined;
        const day = date.slice (4, 6);
        if (monthRaw === '01') {
            month = 'JAN';
        } else if (monthRaw === '02') {
            month = 'FEB';
        } else if (monthRaw === '03') {
            month = 'MAR';
        } else if (monthRaw === '04') {
            month = 'APR';
        } else if (monthRaw === '05') {
            month = 'MAY';
        } else if (monthRaw === '06') {
            month = 'JUN';
        } else if (monthRaw === '07') {
            month = 'JUL';
        } else if (monthRaw === '08') {
            month = 'AUG';
        } else if (monthRaw === '09') {
            month = 'SEP';
        } else if (monthRaw === '10') {
            month = 'OCT';
        } else if (monthRaw === '11') {
            month = 'NOV';
        } else if (monthRaw === '12') {
            month = 'DEC';
        }
        const reconstructedDate = day + month + year;
        return reconstructedDate;
    }

    convertMarketIdExpireDate (date: string): string {
        // parse 03JAN24 to 240103
        const monthMappping = {
            'JAN': '01',
            'FEB': '02',
            'MAR': '03',
            'APR': '04',
            'MAY': '05',
            'JUN': '06',
            'JUL': '07',
            'AUG': '08',
            'SEP': '09',
            'OCT': '10',
            'NOV': '11',
            'DEC': '12',
        };
        // if exchange omits first zero and provides i.e. '3JAN24' instead of '03JAN24'
        if (date.length === 6) {
            date = '0' + date;
        }
        const year = date.slice (0, 2);
        const monthName = date.slice (2, 5);
        const month = this.safeString (monthMappping, monthName);
        const day = date.slice (5, 7);
        const reconstructedDate = day + month + year;
        return reconstructedDate;
    }

    async fetchPositionHistory (symbol: string, since: Int = undefined, limit: Int = undefined, params = {}): Promise<Position[]> {
        /**
         * @method
         * @name exchange#fetchPositionHistory
         * @description fetches the history of margin added or reduced from contract isolated positions
         * @param {string} [symbol] unified market symbol
         * @param {int} [since] timestamp in ms of the position
         * @param {int} [limit] the maximum amount of candles to fetch, default=1000
         * @param {object} params extra parameters specific to the exchange api endpoint
         * @returns {object[]} a list of [position structures]{@link https://docs.ccxt.com/#/?id=position-structure}
         */
        if (this.has['fetchPositionsHistory']) {
            const positions = await this.fetchPositionsHistory ([ symbol ], since, limit, params);
            return positions as Position[];
        } else {
            throw new NotSupported (this.id + ' fetchPositionHistory () is not supported yet');
        }
    }

    async fetchPositionsHistory (symbols: Strings = undefined, since: Int = undefined, limit: Int = undefined, params = {}): Promise<Position[]> {
        /**
         * @method
         * @name exchange#fetchPositionsHistory
         * @description fetches the history of margin added or reduced from contract isolated positions
         * @param {string} [symbol] unified market symbol
         * @param {int} [since] timestamp in ms of the position
         * @param {int} [limit] the maximum amount of candles to fetch, default=1000
         * @param {object} params extra parameters specific to the exchange api endpoint
         * @returns {object[]} a list of [position structures]{@link https://docs.ccxt.com/#/?id=position-structure}
         */
        throw new NotSupported (this.id + ' fetchPositionsHistory () is not supported yet');
    }

    parseMarginModification (data: Dict, market: Market = undefined): MarginModification {
        throw new NotSupported (this.id + ' parseMarginModification() is not supported yet');
    }

    parseMarginModifications (response: object[], symbols: Strings = undefined, symbolKey: Str = undefined, marketType: MarketType = undefined): MarginModification[] {
        const marginModifications = [];
        for (let i = 0; i < response.length; i++) {
            const info = response[i];
            const marketId = this.safeString (info, symbolKey);
            const market = this.safeMarket (marketId, undefined, undefined, marketType);
            if ((symbols === undefined) || this.inArray (market['symbol'], symbols)) {
                marginModifications.push (this.parseMarginModification (info, market));
            }
        }
        return marginModifications;
    }

    async fetchTransfer (id: string, code: Str = undefined, params = {}): Promise<TransferEntry> {
        /**
         * @method
         * @name exchange#fetchTransfer
         * @description fetches a transfer
         * @param {string} id transfer id
         * @param {[string]} code unified currency code
         * @param {object} params extra parameters specific to the exchange api endpoint
         * @returns {object} a [transfer structure]{@link https://docs.ccxt.com/#/?id=transfer-structure}
         */
        throw new NotSupported (this.id + ' fetchTransfer () is not supported yet');
    }

    async fetchTransfers (code: Str = undefined, since: Int = undefined, limit: Int = undefined, params = {}): Promise<TransferEntry[]> {
        /**
         * @method
         * @name exchange#fetchTransfer
         * @description fetches a transfer
         * @param {string} id transfer id
         * @param {int} [since] timestamp in ms of the earliest transfer to fetch
         * @param {int} [limit] the maximum amount of transfers to fetch
         * @param {object} params extra parameters specific to the exchange api endpoint
         * @returns {object} a [transfer structure]{@link https://docs.ccxt.com/#/?id=transfer-structure}
         */
        throw new NotSupported (this.id + ' fetchTransfers () is not supported yet');
    }

    cleanUnsubscription (client, subHash: string, unsubHash: string) {
        if (unsubHash in client.subscriptions) {
            delete client.subscriptions[unsubHash];
        }
        if (subHash in client.subscriptions) {
            delete client.subscriptions[subHash];
        }
        if (subHash in client.futures) {
            const error = new UnsubscribeError (this.id + ' ' + subHash);
            client.reject (error, subHash);
        }
        client.resolve (true, unsubHash);
    }

    cleanCache (subscription: Dict) {
        const topic = this.safeString (subscription, 'topic');
        const symbols = this.safeList (subscription, 'symbols', []);
        const symbolsLength = symbols.length;
        if (topic === 'ohlcv') {
            const symbolsAndTimeFrames = this.safeList (subscription, 'symbolsAndTimeframes', []);
            for (let i = 0; i < symbolsAndTimeFrames.length; i++) {
                const symbolAndTimeFrame = symbolsAndTimeFrames[i];
                const symbol = this.safeString (symbolAndTimeFrame, 0);
                const timeframe = this.safeString (symbolAndTimeFrame, 1);
                if (symbol in this.ohlcvs) {
                    if (timeframe in this.ohlcvs[symbol]) {
                        delete this.ohlcvs[symbol][timeframe];
                    }
                }
            }
        } else if (symbolsLength > 0) {
            for (let i = 0; i < symbols.length; i++) {
                const symbol = symbols[i];
                if (topic === 'trades') {
                    if (symbol in this.trades) {
                        delete this.trades[symbol];
                    }
                } else if (topic === 'orderbook') {
                    if (symbol in this.orderbooks) {
                        delete this.orderbooks[symbol];
                    }
                } else if (topic === 'ticker') {
                    if (symbol in this.tickers) {
                        delete this.tickers[symbol];
                    }
                }
            }
        } else {
            if (topic === 'myTrades') {
                // don't reset this.myTrades directly here
                // because in c# we need to use a different object (thread-safe dict)
                const keys = Object.keys (this.myTrades);
                for (let i = 0; i < keys.length; i++) {
                    const key = keys[i];
                    if (key in this.myTrades) {
                        delete this.myTrades[key];
                    }
                }
            } else if (topic === 'orders') {
                const orderSymbols = Object.keys (this.orders);
                for (let i = 0; i < orderSymbols.length; i++) {
                    const orderSymbol = orderSymbols[i];
                    if (orderSymbol in this.orders) {
                        delete this.orders[orderSymbol];
                    }
                }
            } else if (topic === 'ticker') {
                const tickerSymbols = Object.keys (this.tickers);
                for (let i = 0; i < tickerSymbols.length; i++) {
                    const tickerSymbol = tickerSymbols[i];
                    if (tickerSymbol in this.tickers) {
                        delete this.tickers[tickerSymbol];
                    }
                }
            }
        }
    }
}

export {
    Exchange,
};<|MERGE_RESOLUTION|>--- conflicted
+++ resolved
@@ -56,7 +56,6 @@
     , safeStringLower
     , parse8601
     , yyyymmdd
-    , sleep
     , safeStringUpper
     , safeTimestamp
     , binaryConcatArray
@@ -109,6 +108,7 @@
     , NO_PADDING
     , TICK_SIZE
     , SIGNIFICANT_DIGITS
+    , sleep
 } = functions
 
 import {
@@ -1249,11 +1249,7 @@
         // either with a call to client.resolve or client.reject with
         //  a proper exception class instance
         let connected = undefined;
-<<<<<<< HEAD
-        if (this.enableRateLimit && !client.startedConnecting) {
-=======
         if (this.enableWsRateLimit && !client.startedConnecting) {
->>>>>>> e64816cd
             // const connectionCost = this.safeValue (this.options, 'ws', {}).connectionCost;
             connected = client.connectionsThrottler.throttle ().then (() => client.connect ());
         } else {
@@ -1267,11 +1263,7 @@
                 const options = this.safeValue (this.options, 'ws');
                 const cost = this.safeValue (options, 'cost', 1);
                 if (message) {
-<<<<<<< HEAD
-                    if (this.enableRateLimit) {
-=======
                     if (this.enableWsRateLimit) {
->>>>>>> e64816cd
                         client.messagesThrottler.throttle (cost).then (() => {
                             client.send (message);
                         }).catch ((e) => {
@@ -1346,12 +1338,7 @@
         // either with a call to client.resolve or client.reject with
         //  a proper exception class instance
         let connected = undefined;
-<<<<<<< HEAD
-        const options = this.safeValue (this.options, 'ws');
-        if (this.enableRateLimit && !client.startedConnecting) {
-=======
         if (this.enableWsRateLimit && !client.startedConnecting) {
->>>>>>> e64816cd
             const cost = this.getWsRateLimitCost (url, 'connections');
             connected = client.connectionsThrottler.throttle (cost).then (() => client.connect ());
         } else {
@@ -1363,11 +1350,7 @@
         if (!clientSubscription) {
             connected.then (() => {
                 if (message) {
-<<<<<<< HEAD
-                    if (this.enableRateLimit && client.messagesThrottler) {
-=======
                     if (this.enableWsRateLimit && client.messagesThrottler) {
->>>>>>> e64816cd
                         if (!messageCost) {
                             messageCost = this.getWsRateLimitCost (url, 'messages');
                         }
