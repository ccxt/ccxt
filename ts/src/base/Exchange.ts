// ----------------------------------------------------------------------------
/* eslint-disable */

import * as functions from './functions.js'
const {
    isNode
    , deepExtend
    , extend
    , clone
    , flatten
    , unique
    , indexBy
    , sortBy
    , sortBy2
    , safeFloat2
    , groupBy
    , aggregate
    , uuid
    , unCamelCase
    , precisionFromString
    , Throttler
    , capitalize
    , now
    , decimalToPrecision
    , safeValue
    , safeValue2
    , safeString
    , safeString2
    , seconds
    , milliseconds
    , binaryToBase16
    , numberToBE
    , base16ToBinary
    , iso8601
    , omit
    , isJsonEncodedObject
    , safeInteger
    , sum
    , omitZero
    , implodeParams
    , extractParams
    , json
    , merge
    , binaryConcat
    , hash
    , ecdsa
    , arrayConcat
    , encode
    , urlencode
    , hmac
    , numberToString
    , parseTimeframe
    , safeInteger2
    , safeStringLower
    , parse8601
    , yyyymmdd
    , safeStringUpper
    , safeTimestamp
    , binaryConcatArray
    , uuidv1
    , numberToLE
    , ymdhms
    , stringToBase64
    , decode
    , uuid22
    , safeIntegerProduct2
    , safeIntegerProduct
    , safeStringLower2
    , yymmdd
    , base58ToBinary
    , binaryToBase58
    , safeTimestamp2
    , rawencode
    , keysort
    , inArray
    , isEmpty
    , ordered
    , filterBy
    , uuid16
    , safeFloat
    , base64ToBinary
    , safeStringUpper2
    , urlencodeWithArrayRepeat
    , microseconds
    , binaryToBase64
    , strip
    , toArray
    , safeFloatN
    , safeIntegerN
    , safeIntegerProductN
    , safeTimestampN
    , safeValueN
    , safeStringN
    , safeStringLowerN
    , safeStringUpperN
    , urlencodeNested
    , parseDate
    , ymd
    , base64ToString
    , crc32
    , TRUNCATE
    , ROUND
    , DECIMAL_PLACES
    , NO_PADDING
    , TICK_SIZE
    , SIGNIFICANT_DIGITS
} = functions

import {
    keys as keysFunc,
    values as valuesFunc,
    inArray as inArrayFunc,
    vwap as vwapFunc
} from './functions.js'
// import exceptions from "./errors.js"

 import { // eslint-disable-line object-curly-newline
    ExchangeError
    , BadSymbol
    , NullResponse
    , InvalidAddress
    , InvalidOrder
    , NotSupported
    , BadResponse
    , AuthenticationError
    , DDoSProtection
    , RequestTimeout
    , NetworkError
    , ProxyError
    , ExchangeNotAvailable
    , ArgumentsRequired
    , RateLimitExceeded,
    BadRequest,
    ExchangeClosedByUser} from "./errors.js"

import { Precise } from './Precise.js'


//-----------------------------------------------------------------------------
import WsClient from './ws/WsClient.js';
import { Future } from './ws/Future.js';
import { OrderBook as WsOrderBook, IndexedOrderBook, CountedOrderBook } from './ws/OrderBook.js';

// ----------------------------------------------------------------------------
//
import { axolotl } from './functions/crypto.js';
// import types
import type { Market, Trade, Fee, Ticker, OHLCV, OHLCVC, Order, OrderBook, Balance, Balances, Dictionary, Transaction, DepositAddressResponse, Currency, MinMax, IndexType, Int, OrderType, OrderSide, Position, FundingRateHistory, OpenInterest, Liquidation, OrderRequest, FundingHistory, MarginMode, Tickers, Greeks, Str, Num, MarketInterface, CurrencyInterface, Account } from './types.js';
export type {Market, Trade, Fee, Ticker, OHLCV, OHLCVC, Order, OrderBook, Balance, Balances, Dictionary, Transaction, DepositAddressResponse, Currency, MinMax, IndexType, Int, OrderType, OrderSide, Position, FundingRateHistory, Liquidation, FundingHistory, Greeks } from './types.js'

// ----------------------------------------------------------------------------
// move this elsewhere
import { ArrayCache, ArrayCacheByTimestamp, ArrayCacheBySymbolById, ArrayCacheBySymbolBySide } from './ws/Cache.js'
import totp from './functions/totp.js';

// ----------------------------------------------------------------------------
/**
 * @class Exchange
 */
export default class Exchange {
    options: {
        [key: string]: any;
    }

    api = undefined

    // PROXY & USER-AGENTS (see "examples/proxy-usage" file for explanation)
    proxy: any; // maintained for backwards compatibility, no-one should use it from now on
    proxyUrl: string;
    proxy_url: string;
    proxyUrlCallback: any;
    proxy_url_callback: any;
    httpProxy: string;
    http_proxy: string;
    httpProxyCallback: any;
    http_proxy_callback: any;
    httpsProxy: string;
    https_proxy: string;
    httpsProxyCallback: any;
    https_proxy_callback: any;
    socksProxy: string;
    socks_proxy: string;
    socksProxyCallback: any;
    socks_proxy_callback: any;
    userAgent: { 'User-Agent': string } | false = undefined;
    user_agent: { 'User-Agent': string } | false = undefined;
    wsProxy: string;
    ws_proxy: string;
    wssProxy: string;
    wss_proxy: string;
    wsSocksProxy: string;
    ws_socks_proxy: string;
    //
    userAgents: any = {
        'chrome': 'Mozilla/5.0 (Windows NT 10.0; Win64; x64) AppleWebKit/537.36 (KHTML, like Gecko) Chrome/62.0.3202.94 Safari/537.36',
        'chrome39': 'Mozilla/5.0 (Windows NT 6.1; WOW64) AppleWebKit/537.36 (KHTML, like Gecko) Chrome/39.0.2171.71 Safari/537.36',
        'chrome100': 'Mozilla/5.0 (Macintosh; Intel Mac OS X 10_15_7) AppleWebKit/537.36 (KHTML, like Gecko) Chrome/100.0.4896.75 Safari/537.36',
    };
    headers: any = {};
    origin = '*' // CORS origin
    //
    agent = undefined; // maintained for backwards compatibility
    nodeHttpModuleLoaded = false;
    httpAgent = undefined;
    httpsAgent = undefined;

    minFundingAddressLength = 1 // used in checkAddress
    substituteCommonCurrencyCodes = true  // reserved
    quoteJsonNumbers = true // treat numbers in json as quoted precise strings
    number: (numberString: string) => number = Number // or String (a pointer to a function)
    handleContentTypeApplicationZip = false

    // whether fees should be summed by currency code
    reduceFees = true

    // do not delete this line, it is needed for users to be able to define their own fetchImplementation
    fetchImplementation: any
    AbortError: any
    FetchError: any

    validateServerSsl = true
    validateClientSsl = false

    timeout       = 10000 // milliseconds
    verbose       = false
    twofa         = undefined // two-factor authentication (2FA)

    apiKey: string;
    secret: string;
    uid: string;
    login:string;
    password: string;
    privateKey: string;// a "0x"-prefixed hexstring private key for a wallet
    walletAddress: string; // a wallet address "0x"-prefixed hexstring
    token: string; // reserved for HTTP auth in some cases

    balance      = {}
    orderbooks   = {}
    tickers      = {}
    orders       = undefined
    triggerOrders = undefined
    trades: any
    transactions = {}
    ohlcvs: any
    myTrades: any
    positions: any
    urls: {
        logo?: string;
        api?: string | Dictionary<string>;
        test?: string | Dictionary<string>;
        www?: string;
        doc?: string[];
        api_management?: string;
        fees?: string;
        referral?: string;
    };

    requiresWeb3 = false
    requiresEddsa = false
    precision: {
        amount: number | undefined,
        price: number | undefined
    };

    enableLastJsonResponse = true
    enableLastHttpResponse = true
    enableLastResponseHeaders = true
    last_http_response    = undefined
    last_json_response    = undefined
    last_response_headers = undefined
    last_request_headers  = undefined
    last_request_body     = undefined
    last_request_url      = undefined
    last_request_path     = undefined

    id: string = undefined

    markets: Dictionary<any> = undefined
    has: Dictionary<boolean | 'emulated'>

    status = undefined

    requiredCredentials: {
        apiKey: boolean;
        secret: boolean;
        uid: boolean;
        login: boolean;
        password: boolean;
        twofa: boolean;
        privateKey: boolean;
        walletAddress: boolean;
        token: boolean;
    };
    rateLimit: number = undefined; // milliseconds
    tokenBucket = undefined
    throttler = undefined
    enableRateLimit: boolean = undefined;

    httpExceptions = undefined

    limits: {
        amount?: MinMax,
        cost?: MinMax,
        leverage?: MinMax,
        price?: MinMax,
    };
    fees: object;
    markets_by_id: Dictionary<any> = undefined;
    symbols: string[] = undefined;
    ids: string[] = undefined;
    currencies: Dictionary<Currency> = undefined;

    baseCurrencies = undefined
    quoteCurrencies = undefined
    currencies_by_id = undefined
    codes = undefined

    reloadingMarkets = undefined
    marketsLoading = undefined

    accounts = undefined
    accountsById = undefined

    commonCurrencies = undefined

    hostname: string = undefined;

    precisionMode: number = undefined;
    paddingMode = undefined

    exceptions = {}
    timeframes: Dictionary<number | string> = {}

    version: string = undefined;

    marketsByAltname = undefined

    name:string = undefined

    lastRestRequestTimestamp:number;

    targetAccount = undefined

    stablePairs = {}

    // WS/PRO options
    clients = {}
    newUpdates = true
    streaming = {}

    deepExtend = deepExtend
    isNode = isNode
    keys = keysFunc
    values = valuesFunc
    extend = extend
    clone = clone
    flatten = flatten
    unique = unique
    indexBy = indexBy
    sortBy = sortBy
    sortBy2 = sortBy2
    groupBy = groupBy
    aggregate = aggregate
    uuid = uuid
    unCamelCase = unCamelCase
    precisionFromString = precisionFromString
    capitalize = capitalize
    now = now
    decimalToPrecision = decimalToPrecision
    safeValue = safeValue
    safeValue2 = safeValue2
    safeString = safeString
    safeString2 = safeString2
    safeFloat = safeFloat
    safeFloat2 = safeFloat2
    seconds = seconds
    milliseconds = milliseconds
    binaryToBase16 = binaryToBase16
    numberToBE = numberToBE
    base16ToBinary = base16ToBinary
    iso8601 = iso8601
    omit = omit
    isJsonEncodedObject = isJsonEncodedObject
    safeInteger = safeInteger
    sum = sum
    omitZero = omitZero
    implodeParams = implodeParams
    extractParams = extractParams
    json = json
    vwap = vwapFunc
    merge = merge
    binaryConcat = binaryConcat
    hash = hash
    arrayConcat = arrayConcat
    encode = encode
    urlencode = urlencode
    hmac = hmac
    numberToString = numberToString
    parseTimeframe = parseTimeframe
    safeInteger2 = safeInteger2
    safeStringLower = safeStringLower
    parse8601 = parse8601
    yyyymmdd = yyyymmdd
    safeStringUpper = safeStringUpper
    safeTimestamp = safeTimestamp
    binaryConcatArray = binaryConcatArray
    uuidv1 = uuidv1
    numberToLE = numberToLE
    ymdhms = ymdhms
    yymmdd = yymmdd
    stringToBase64 = stringToBase64
    decode = decode
    uuid22 = uuid22
    safeIntegerProduct2 = safeIntegerProduct2
    safeIntegerProduct = safeIntegerProduct
    binaryToBase58 = binaryToBase58
    base58ToBinary = base58ToBinary
    base64ToBinary = base64ToBinary
    safeTimestamp2 = safeTimestamp2
    rawencode = rawencode
    keysort = keysort
    inArray = inArray
    safeStringLower2 = safeStringLower2
    safeStringUpper2 = safeStringUpper2
    isEmpty = isEmpty
    ordered = ordered
    filterBy = filterBy
    uuid16 = uuid16
    urlencodeWithArrayRepeat = urlencodeWithArrayRepeat
    microseconds = microseconds
    binaryToBase64 = binaryToBase64
    strip = strip
    toArray = toArray
    safeFloatN = safeFloatN
    safeIntegerN = safeIntegerN
    safeIntegerProductN = safeIntegerProductN
    safeTimestampN = safeTimestampN
    safeValueN = safeValueN
    safeStringN = safeStringN
    safeStringLowerN = safeStringLowerN
    safeStringUpperN = safeStringUpperN
    urlencodeNested = urlencodeNested
    parseDate = parseDate
    ymd = ymd
    base64ToString = base64ToString
    crc32 = crc32

    describe () {
        return {
            'id': undefined,
            'name': undefined,
            'countries': undefined,
            'enableRateLimit': true,
            'rateLimit': 2000, // milliseconds = seconds * 1000
            'certified': false, // if certified by the CCXT dev team
            'pro': false, // if it is integrated with CCXT Pro for WebSocket support
            'alias': false, // whether this exchange is an alias to another exchange
            'has': {
                'publicAPI': true,
                'privateAPI': true,
                'CORS': undefined,
                'spot': undefined,
                'margin': undefined,
                'swap': undefined,
                'future': undefined,
                'option': undefined,
                'addMargin': undefined,
                'cancelAllOrders': undefined,
                'cancelOrder': true,
                'cancelOrders': undefined,
                'closeAllPositions': undefined,
                'closePosition': undefined,
                'createDepositAddress': undefined,
                'createLimitOrder': true,
                'createMarketOrder': true,
                'createOrder': true,
                'createMarketBuyOrderWithCost': undefined,
                'createMarketOrderWithCost': undefined,
                'createMarketSellOrderWithCost': undefined,
                'createOrders': undefined,
                'createOrderWithTakeProfitAndStopLoss': undefined,
                'createPostOnlyOrder': undefined,
                'createReduceOnlyOrder': undefined,
                'createStopLossOrder': undefined,
                'createStopOrder': undefined,
                'createStopLimitOrder': undefined,
                'createStopMarketOrder': undefined,
<<<<<<< HEAD
                'createTakeProfitOrder': undefined,
                'createTriggerOrder': undefined,
=======
                'createTrailingAmountOrder': undefined,
                'createTrailingPercentOrder': undefined,
>>>>>>> 10a1572f
                'createOrderWs': undefined,
                'editOrderWs': undefined,
                'fetchOpenOrdersWs': undefined,
                'fetchClosedOrdersWs': undefined,
                'fetchOrderWs': undefined,
                'fetchOrdersWs': undefined,
                'cancelOrderWs': undefined,
                'cancelOrdersWs': undefined,
                'cancelAllOrdersWs': undefined,
                'fetchTradesWs': undefined,
                'fetchBalanceWs': undefined,
                'editOrder': 'emulated',
                'fetchAccounts': undefined,
                'fetchBalance': true,
                'fetchBidsAsks': undefined,
                'fetchBorrowInterest': undefined,
                'fetchBorrowRateHistory': undefined,
                'fetchCanceledOrders': undefined,
                'fetchClosedOrder': undefined,
                'fetchClosedOrders': undefined,
                'fetchCrossBorrowRate': undefined,
                'fetchCrossBorrowRates': undefined,
                'fetchCurrencies': 'emulated',
                'fetchDeposit': undefined,
                'fetchDepositAddress': undefined,
                'fetchDepositAddresses': undefined,
                'fetchDepositAddressesByNetwork': undefined,
                'fetchDeposits': undefined,
                'fetchDepositsWithdrawals': undefined,
                'fetchTransactionFee': undefined,
                'fetchTransactionFees': undefined,
                'fetchFundingHistory': undefined,
                'fetchFundingRate': undefined,
                'fetchFundingRateHistory': undefined,
                'fetchFundingRates': undefined,
                'fetchIndexOHLCV': undefined,
                'fetchIsolatedBorrowRate': undefined,
                'fetchIsolatedBorrowRates': undefined,
                'fetchL2OrderBook': true,
                'fetchLastPrices': undefined,
                'fetchLedger': undefined,
                'fetchLedgerEntry': undefined,
                'fetchLeverageTiers': undefined,
                'fetchMarketLeverageTiers': undefined,
                'fetchMarkets': true,
                'fetchMarkOHLCV': undefined,
                'fetchMyTrades': undefined,
                'fetchOHLCV': undefined,
                'fetchOpenInterest': undefined,
                'fetchOpenInterestHistory': undefined,
                'fetchOpenOrder': undefined,
                'fetchOpenOrders': undefined,
                'fetchOrder': undefined,
                'fetchOrderBook': true,
                'fetchOrderBooks': undefined,
                'fetchOrders': undefined,
                'fetchOrderTrades': undefined,
                'fetchPermissions': undefined,
                'fetchPosition': undefined,
                'fetchPositions': undefined,
                'fetchPositionsForSymbol': undefined,
                'fetchPositionsRisk': undefined,
                'fetchPremiumIndexOHLCV': undefined,
                'fetchStatus': 'emulated',
                'fetchTicker': true,
                'fetchTickers': undefined,
                'fetchTime': undefined,
                'fetchTrades': true,
                'fetchTradingFee': undefined,
                'fetchTradingFees': undefined,
                'fetchTradingLimits': undefined,
                'fetchTransactions': undefined,
                'fetchTransfers': undefined,
                'fetchWithdrawAddresses': undefined,
                'fetchWithdrawal': undefined,
                'fetchWithdrawals': undefined,
                'reduceMargin': undefined,
                'setLeverage': undefined,
                'setMargin': undefined,
                'setMarginMode': undefined,
                'setPositionMode': undefined,
                'signIn': undefined,
                'transfer': undefined,
                'withdraw': undefined,
                'watchOrderBook': undefined,
                'watchOrders': undefined,
                'watchMyTrades': undefined,
                'watchTickers': undefined,
                'watchTicker': undefined,
                'watchTrades': undefined,
                'watchTradesForSymbols': undefined,
                'watchOrderBookForSymbols': undefined,
                'watchOHLCVForSymbols': undefined,
                'watchBalance': undefined,
                'watchOHLCV': undefined,
            },
            'urls': {
                'logo': undefined,
                'api': undefined,
                'www': undefined,
                'doc': undefined,
                'fees': undefined,
            },
            'api': undefined,
            'requiredCredentials': {
                'apiKey':     true,
                'secret':     true,
                'uid':        false,
                'login':      false,
                'password':   false,
                'twofa':      false, // 2-factor authentication (one-time password key)
                'privateKey': false, // a "0x"-prefixed hexstring private key for a wallet
                'walletAddress': false, // the wallet address "0x"-prefixed hexstring
                'token':      false, // reserved for HTTP auth in some cases
            },
            'markets': undefined, // to be filled manually or by fetchMarkets
            'currencies': {}, // to be filled manually or by fetchMarkets
            'timeframes': undefined, // redefine if the exchange has.fetchOHLCV
            'fees': {
                'trading': {
                    'tierBased': undefined,
                    'percentage': undefined,
                    'taker': undefined,
                    'maker': undefined,
                },
                'funding': {
                    'tierBased': undefined,
                    'percentage': undefined,
                    'withdraw': {},
                    'deposit': {},
                },
            },
            'status': {
                'status': 'ok',
                'updated': undefined,
                'eta': undefined,
                'url': undefined,
            },
            'exceptions': undefined,
            'httpExceptions': {
                '422': ExchangeError,
                '418': DDoSProtection,
                '429': RateLimitExceeded,
                '404': ExchangeNotAvailable,
                '409': ExchangeNotAvailable,
                '410': ExchangeNotAvailable,
                '451': ExchangeNotAvailable,
                '500': ExchangeNotAvailable,
                '501': ExchangeNotAvailable,
                '502': ExchangeNotAvailable,
                '520': ExchangeNotAvailable,
                '521': ExchangeNotAvailable,
                '522': ExchangeNotAvailable,
                '525': ExchangeNotAvailable,
                '526': ExchangeNotAvailable,
                '400': ExchangeNotAvailable,
                '403': ExchangeNotAvailable,
                '405': ExchangeNotAvailable,
                '503': ExchangeNotAvailable,
                '530': ExchangeNotAvailable,
                '408': RequestTimeout,
                '504': RequestTimeout,
                '401': AuthenticationError,
                '407': AuthenticationError,
                '511': AuthenticationError,
            },
            'commonCurrencies': { // gets extended/overwritten in subclasses
                'XBT': 'BTC',
                'BCC': 'BCH',
                'BCHSV': 'BSV',
            },
            'precisionMode': DECIMAL_PLACES,
            'paddingMode': NO_PADDING,
            'limits': {
                'leverage': { 'min': undefined, 'max': undefined },
                'amount': { 'min': undefined, 'max': undefined },
                'price': { 'min': undefined, 'max': undefined },
                'cost': { 'min': undefined, 'max': undefined },
            },
        } // return
    } // describe ()

    constructor (userConfig = {}) {
        Object.assign (this, functions)
        //
        //     if (isNode) {
        //         this.nodeVersion = process.version.match (/\d+\.\d+\.\d+/)[0]
        //         this.userAgent = {
        //             'User-Agent': 'ccxt/' + (Exchange as any).ccxtVersion +
        //                 ' (+https://github.com/ccxt/ccxt)' +
        //                 ' Node.js/' + this.nodeVersion + ' (JavaScript)'
        //         }
        //     }
        //
        this.options = this.getDefaultOptions(); // exchange-specific options, if any
        // fetch implementation options (JS only)
        // http properties
        this.headers = {}
        this.origin = '*' // CORS origin
        // underlying properties
        this.minFundingAddressLength = 1 // used in checkAddress
        this.substituteCommonCurrencyCodes = true  // reserved
        this.quoteJsonNumbers = true // treat numbers in json as quoted precise strings
        this.number = Number // or String (a pointer to a function)
        this.handleContentTypeApplicationZip = false
        // whether fees should be summed by currency code
        this.reduceFees = true
        // do not delete this line, it is needed for users to be able to define their own fetchImplementation
        this.fetchImplementation = undefined
        this.validateServerSsl = true
        this.validateClientSsl = false
        // default property values
        this.timeout       = 10000 // milliseconds
        this.verbose       = false
        this.twofa         = undefined // two-factor authentication (2FA)
        // default credentials
        this.apiKey        = undefined
        this.secret        = undefined
        this.uid           = undefined
        this.login         = undefined
        this.password      = undefined
        this.privateKey    = undefined // a "0x"-prefixed hexstring private key for a wallet
        this.walletAddress = undefined // a wallet address "0x"-prefixed hexstring
        this.token         = undefined // reserved for HTTP auth in some cases
        // placeholders for cached data
        this.balance      = {}
        this.orderbooks   = {}
        this.tickers      = {}
        this.orders       = undefined
        this.trades       = {}
        this.transactions = {}
        this.ohlcvs       = {}
        this.myTrades     = undefined
        this.positions    = undefined
        // web3 and cryptography flags
        this.requiresWeb3 = false
        this.requiresEddsa = false
        // response handling flags and properties
        this.lastRestRequestTimestamp = 0
        this.enableLastJsonResponse = true
        this.enableLastHttpResponse = true
        this.enableLastResponseHeaders = true
        this.last_http_response    = undefined
        this.last_json_response    = undefined
        this.last_response_headers = undefined
        this.last_request_headers  = undefined
        this.last_request_body     = undefined
        this.last_request_url      = undefined
        this.last_request_path     = undefined
        // camelCase and snake_notation support
        const unCamelCaseProperties = (obj = this) => {
            if (obj !== null) {
                const ownPropertyNames = Object.getOwnPropertyNames (obj)
                for (let i = 0; i < ownPropertyNames.length; i++) {
                    const k = ownPropertyNames[i]
                    this[unCamelCase (k)] = this[k]
                }
                unCamelCaseProperties (Object.getPrototypeOf (obj))
            }
        }
        unCamelCaseProperties ()
        // merge constructor overrides to this instance
        const configEntries = Object.entries (this.describe ()).concat (Object.entries (userConfig))
        for (let i = 0; i < configEntries.length; i++) {
            const [property, value] = configEntries[i]
            if (value && Object.getPrototypeOf (value) === Object.prototype) {
                this[property] = this.deepExtend (this[property], value)
            } else {
                this[property] = value
            }
        }
        // http client options
        const agentOptions = {
            'keepAlive': true,
        }
        // ssl options
        if (!this.validateServerSsl) {
            agentOptions['rejectUnauthorized'] = false;
        }
        // generate old metainfo interface
        const hasKeys = Object.keys (this.has)
        for (let i = 0; i < hasKeys.length; i++) {
            const k = hasKeys[i]
            this['has' + this.capitalize (k)] = !!this.has[k] // converts 'emulated' to true
        }
        // generate implicit api
        if (this.api) {
            this.defineRestApi (this.api, 'request')
        }
        // init the request rate limiter
        this.initRestRateLimiter ()
        // init predefined markets if any
        if (this.markets) {
            this.setMarkets (this.markets)
        }
        this.newUpdates = ((this.options as any).newUpdates !== undefined) ? (this.options as any).newUpdates : true;

        this.afterConstruct ();
    }

    encodeURIComponent (...args) {
        // @ts-expect-error
        return encodeURIComponent (...args)
    }

    checkRequiredVersion (requiredVersion, error = true) {
        let result = true
        const [ major1, minor1, patch1 ] = requiredVersion.split ('.')
            , [ major2, minor2, patch2 ] = (Exchange as any).ccxtVersion.split ('.')
            , intMajor1 = this.parseToInt (major1)
            , intMinor1 = this.parseToInt (minor1)
            , intPatch1 = this.parseToInt (patch1)
            , intMajor2 = this.parseToInt (major2)
            , intMinor2 = this.parseToInt (minor2)
            , intPatch2 = this.parseToInt (patch2)
        if (intMajor1 > intMajor2) {
            result = false
        }
        if (intMajor1 === intMajor2) {
            if (intMinor1 > intMinor2) {
                result = false
            } else if (intMinor1 === intMinor2 && intPatch1 > intPatch2) {
                result = false
            }
        }
        if (!result) {
            if (error) {
                throw new NotSupported ('Your current version of CCXT is ' + (Exchange as any).ccxtVersion + ', a newer version ' + requiredVersion + ' is required, please, upgrade your version of CCXT')
            } else {
                return error
            }
        }
        return result
    }

    checkAddress (address) {
        if (address === undefined) {
            throw new InvalidAddress (this.id + ' address is undefined')
        }
        // check the address is not the same letter like 'aaaaa' nor too short nor has a space
        if ((this.unique (address).length === 1) || address.length < this.minFundingAddressLength || address.includes (' ')) {
            throw new InvalidAddress (this.id + ' address is invalid or has less than ' + this.minFundingAddressLength.toString () + ' characters: "' + this.json (address) + '"')
        }
        return address
    }

    initRestRateLimiter () {
        if (this.rateLimit === undefined) {
            throw new Error (this.id + '.rateLimit property is not configured');
        }
        this.tokenBucket = this.extend ({
            delay: 0.001,
            capacity: 1,
            cost: 1,
            maxCapacity: 1000,
            refillRate: (this.rateLimit > 0) ? 1 / this.rateLimit : Number.MAX_VALUE,
        }, this.tokenBucket);
        this.throttler = new Throttler (this.tokenBucket);
    }

    throttle (cost = undefined) {
        return this.throttler.throttle (cost)
    }

    defineRestApiEndpoint (methodName, uppercaseMethod, lowercaseMethod, camelcaseMethod, path, paths, config = {}) {
        const splitPath = path.split (/[^a-zA-Z0-9]/)
        const camelcaseSuffix  = splitPath.map (this.capitalize).join ('')
        const underscoreSuffix = splitPath.map ((x) => x.trim ().toLowerCase ()).filter ((x) => x.length > 0).join ('_')
        const camelcasePrefix = [ paths[0] ].concat (paths.slice (1).map (this.capitalize)).join ('')
        const underscorePrefix = [ paths[0] ].concat (paths.slice (1).map ((x) => x.trim ()).filter ((x) => x.length > 0)).join ('_')
        const camelcase  = camelcasePrefix + camelcaseMethod + this.capitalize (camelcaseSuffix)
        const underscore = underscorePrefix + '_' + lowercaseMethod + '_' + underscoreSuffix
        const typeArgument = (paths.length > 1) ? paths : paths[0]
        // handle call costs here
        const partial = async (params = {}, context = {}) => this[methodName] (path, typeArgument, uppercaseMethod, params, undefined, undefined, config, context)
        // const partial = async (params) => this[methodName] (path, typeArgument, uppercaseMethod, params || {})
        this[camelcase]  = partial
        this[underscore] = partial
    }

    defineRestApi (api, methodName, paths = []) {
        const keys = Object.keys (api)
        for (let i = 0; i < keys.length; i++) {
            const key = keys[i]
            const value = api[key]
            const uppercaseMethod = key.toUpperCase ()
            const lowercaseMethod = key.toLowerCase ()
            const camelcaseMethod = this.capitalize (lowercaseMethod)
            if (Array.isArray (value)) {
                for (let k = 0; k < value.length; k++) {
                    const path = value[k].trim ()
                    this.defineRestApiEndpoint (methodName, uppercaseMethod, lowercaseMethod, camelcaseMethod, path, paths)
                }
            // the options HTTP method conflicts with the 'options' API url path
            // } else if (key.match (/^(?:get|post|put|delete|options|head|patch)$/i)) {
            } else if (key.match (/^(?:get|post|put|delete|head|patch)$/i)) {
                const endpoints = Object.keys (value);
                for (let j = 0; j < endpoints.length; j++) {
                    const endpoint = endpoints[j]
                    const path = endpoint.trim ()
                    const config = value[endpoint]
                    if (typeof config === 'object') {
                        this.defineRestApiEndpoint (methodName, uppercaseMethod, lowercaseMethod, camelcaseMethod, path, paths, config)
                    } else if (typeof config === 'number') {
                        this.defineRestApiEndpoint (methodName, uppercaseMethod, lowercaseMethod, camelcaseMethod, path, paths, { cost: config })
                    } else {
                        throw new NotSupported (this.id + ' defineRestApi() API format is not supported, API leafs must strings, objects or numbers');
                    }
                }
            } else {
                this.defineRestApi (value, methodName, paths.concat ([ key ]))
            }
        }
    }

    log (... args) {
        console.log (... args)
    }

    httpProxyAgentModule:any = undefined;
    httpsProxyAgentModule:any = undefined;
    socksProxyAgentModule:any = undefined;
    socksProxyAgentModuleChecked:boolean = false;
    proxyDictionaries:any = {};
    proxyModulesLoaded:boolean = false;

    async loadProxyModules () {
        if (this.proxyModulesLoaded) {
            return;
        }
        this.proxyModulesLoaded = true;
        // we have to handle it with below nested way, because of dynamic
        // import issues (https://github.com/ccxt/ccxt/pull/20687)
        try {
            // todo: possible sync alternatives: https://stackoverflow.com/questions/51069002/convert-import-to-synchronous
            this.httpProxyAgentModule = await import (/* webpackIgnore: true */ '../static_dependencies/proxies/http-proxy-agent/index.js');
            this.httpsProxyAgentModule = await import (/* webpackIgnore: true */ '../static_dependencies/proxies/https-proxy-agent/index.js');
        } catch (e) {
            // if several users are using those frameworks which cause exceptions,
            // let them to be able to load modules still, by installing them
            try {
                // @ts-ignore
                this.httpProxyAgentModule = await import (/* webpackIgnore: true */ 'http-proxy-agent');
                // @ts-ignore
                this.httpProxyAgentModule = await import (/* webpackIgnore: true */ 'https-proxy-agent');
            } catch { }
        }
        if (this.socksProxyAgentModuleChecked === false) {
            this.socksProxyAgentModuleChecked = true;
            try {
                // @ts-ignore
                this.socksProxyAgentModule = await import (/* webpackIgnore: true */ 'socks-proxy-agent');
            } catch (e) {}
        }
    }

    setProxyAgents (httpProxy, httpsProxy, socksProxy) {
        let chosenAgent = undefined;
        if (httpProxy) {
            if (this.httpProxyAgentModule === undefined) {
                throw new NotSupported (this.id + ' you need to load JS proxy modules with `.loadProxyModules()` method at first to use proxies');
            }
            if (!(httpProxy in this.proxyDictionaries)) {
                this.proxyDictionaries[httpProxy] = new this.httpProxyAgentModule.HttpProxyAgent(httpProxy);
            }
            chosenAgent = this.proxyDictionaries[httpProxy];
        } else if (httpsProxy) {
            if (this.httpsProxyAgentModule === undefined) {
                throw new NotSupported (this.id + ' you need to load JS proxy modules with `.loadProxyModules()` method at first to use proxies');
            }
            if (!(httpsProxy in this.proxyDictionaries)) {
                this.proxyDictionaries[httpsProxy] = new this.httpsProxyAgentModule.HttpsProxyAgent(httpsProxy);
            }
            chosenAgent = this.proxyDictionaries[httpsProxy];
            chosenAgent.keepAlive = true;
        } else if (socksProxy) {
            if (this.socksProxyAgentModule === undefined) {
                throw new NotSupported (this.id + ' - to use SOCKS proxy with ccxt, at first you need install module "npm i socks-proxy-agent" and then initialize proxies with `.loadProxyModules()` method');
            }
            if (!(socksProxy in this.proxyDictionaries)) {
                this.proxyDictionaries[socksProxy] = new this.socksProxyAgentModule.SocksProxyAgent(socksProxy);
            }
            chosenAgent = this.proxyDictionaries[socksProxy];
        }
        return chosenAgent;
    }

    async loadHttpProxyAgent () {
        // for `http://` protocol proxy-urls, we need to load `http` module only on first call
        if (!this.httpAgent) {
            const httpModule = await import (/* webpackIgnore: true */'node:http')
            this.httpAgent = new httpModule.Agent ();
        }
        return this.httpAgent;
    }

    getHttpAgentIfNeeded (url) {
        if (isNode) {
            // only for non-ssl proxy
            if (url.substring(0, 5) === 'ws://') {
                if (this.httpAgent === undefined) {
                    throw new NotSupported (this.id + ' to use proxy with non-ssl ws:// urls, at first run  `await exchange.loadHttpProxyAgent()` method');
                }
                return this.httpAgent;
            }
        }
        return undefined;
    }


    async fetch (url, method = 'GET', headers: any = undefined, body: any = undefined) {

        // load node-http(s) modules only on first call
        if (isNode) {
            if (!this.nodeHttpModuleLoaded) {
                this.nodeHttpModuleLoaded = true;
                const httpsModule = await import (/* webpackIgnore: true */'node:https')
                this.httpsAgent = new httpsModule.Agent ({ keepAlive: true });
            }
        }

        // ##### PROXY & HEADERS #####
        headers = this.extend (this.headers, headers);
        // proxy-url
        const proxyUrl = this.checkProxyUrlSettings (url, method, headers, body);
        let httpProxyAgent = false;
        if (proxyUrl !== undefined) {
            // part only for node-js
            if (isNode) {
                // in node we need to set header to *
                headers = this.extend ({ 'Origin': this.origin }, headers);
                // only for http proxy
                if (proxyUrl.substring(0, 5) === 'http:') {
                    await this.loadHttpProxyAgent ();
                    httpProxyAgent = this.httpAgent;
                }
            }
            url = proxyUrl + url;
        }
        // proxy agents
        const [ httpProxy, httpsProxy, socksProxy ] = this.checkProxySettings (url, method, headers, body);
        this.checkConflictingProxies (httpProxy || httpsProxy || socksProxy, proxyUrl);
        // skip proxies on the browser
        if (isNode) {
            // this is needed in JS, independently whether proxy properties were set or not, we have to load them because of necessity in WS, which would happen beyond 'fetch' method (WS/etc)
            await this.loadProxyModules ();
        }
        const chosenAgent = this.setProxyAgents (httpProxy, httpsProxy, socksProxy);
        // user-agent
        const userAgent = (this.userAgent !== undefined) ? this.userAgent : this.user_agent;
        if (userAgent && isNode) {
            if (typeof userAgent === 'string') {
                headers = this.extend ({ 'User-Agent': userAgent }, headers);
            } else if ((typeof userAgent === 'object') && ('User-Agent' in userAgent)) {
                headers = this.extend (userAgent, headers);
            }
        }
        // set final headers
        headers = this.setHeaders (headers);
        // log
        if (this.verbose) {
            this.log ("fetch Request:\n", this.id, method, url, "\nRequestHeaders:\n", headers, "\nRequestBody:\n", body, "\n")
        }
        // end of proxies & headers

        if (this.fetchImplementation === undefined) {
            if (isNode) {
                if (this.agent === undefined) {
                    this.agent = this.httpsAgent;
                }
                try {
                    const module = await import (/* webpackIgnore: true */'../static_dependencies/node-fetch/index.js')
                    this.AbortError = module.AbortError
                    this.fetchImplementation = module.default
                    this.FetchError = module.FetchError
                }
                catch (e) {
                    // some users having issues with dynamic imports (https://github.com/ccxt/ccxt/pull/20687)
                    // so let them to fallback to node's native fetch
                    if (typeof fetch === 'function') {
                        this.fetchImplementation = fetch
                        // as it's browser-compatible implementation ( https://nodejs.org/dist/latest-v20.x/docs/api/globals.html#fetch )
                        // it throws same error types
                        this.AbortError = DOMException
                        this.FetchError = TypeError
                    } else {
                        throw new Error ('Seems, "fetch" function is not available in your node-js version, please use latest node-js version');
                    }
                }
            } else {
                this.fetchImplementation = self.fetch
                this.AbortError = DOMException
                this.FetchError = TypeError
            }
        }
        // fetchImplementation cannot be called on this. in browsers:
        // TypeError Failed to execute 'fetch' on 'Window': Illegal invocation
        const fetchImplementation = this.fetchImplementation;
        const params = { method, headers, body, timeout: this.timeout };
        if (this.agent) {
            params['agent'] = this.agent;
        }
        // override agent, if needed
        if (httpProxyAgent) {
            // if proxyUrl is being used, then specifically in nodejs, we need http module, not https
            params['agent'] = httpProxyAgent;
        } else if (chosenAgent) {
            // if http(s)Proxy is being used
            params['agent'] = chosenAgent;
        }
        const controller = new AbortController ()
        params['signal'] = controller.signal
        const timeout = setTimeout (() => {
            controller.abort ()
        }, this.timeout)
        try {
            const response = await fetchImplementation (url, params)
            clearTimeout (timeout)
            return this.handleRestResponse (response, url, method, headers, body);
        } catch (e) {
            if (e instanceof this.AbortError) {
                throw new RequestTimeout (this.id + ' ' + method + ' ' + url + ' request timed out (' + this.timeout + ' ms)');
            } else if (e instanceof this.FetchError) {
                throw new NetworkError (this.id + ' ' + method + ' ' + url + ' fetch failed');
            }
            throw e
        }
    }

    parseJson (jsonString) {
        try {
            if (this.isJsonEncodedObject (jsonString)) {
                return JSON.parse (this.onJsonResponse (jsonString))
            }
        } catch (e) {
            // SyntaxError
            return undefined
        }
    }

    getResponseHeaders (response) {
        const result = {}
        response.headers.forEach ((value, key) => {
            key = key.split ('-').map ((word) => this.capitalize (word)).join ('-')
            result[key] = value
        })
        return result
    }

    handleRestResponse (response, url, method = 'GET', requestHeaders = undefined, requestBody = undefined) {
        const responseHeaders = this.getResponseHeaders (response)
        if (this.handleContentTypeApplicationZip && (responseHeaders['Content-Type'] === 'application/zip')) {
            const responseBuffer = response.buffer ();
            if (this.enableLastResponseHeaders) {
                this.last_response_headers = responseHeaders
            }
            if (this.enableLastHttpResponse) {
                this.last_http_response = responseBuffer
            }
            if (this.verbose) {
                this.log ("handleRestResponse:\n", this.id, method, url, response.status, response.statusText, "\nResponseHeaders:\n", responseHeaders, "ZIP redacted", "\n")
            }
            // no error handler needed, because it would not be a zip response in case of an error
            return responseBuffer;
        }
        return response.text ().then ((responseBody) => {
            const bodyText = this.onRestResponse (response.status, response.statusText, url, method, responseHeaders, responseBody, requestHeaders, requestBody);
            const json = this.parseJson (bodyText)
            if (this.enableLastResponseHeaders) {
                this.last_response_headers = responseHeaders
            }
            if (this.enableLastHttpResponse) {
                this.last_http_response = responseBody
            }
            if (this.enableLastJsonResponse) {
                this.last_json_response = json
            }
            if (this.verbose) {
                this.log ("handleRestResponse:\n", this.id, method, url, response.status, response.statusText, "\nResponseHeaders:\n", responseHeaders, "\nResponseBody:\n", responseBody, "\n")
            }
            const skipFurtherErrorHandling = this.handleErrors (response.status, response.statusText, url, method, responseHeaders, responseBody, json, requestHeaders, requestBody)
            if (!skipFurtherErrorHandling) {
                this.handleHttpStatusCode (response.status, response.statusText, url, method, responseBody)
            }
            return json || responseBody
        })
    }

    onRestResponse (statusCode, statusText, url, method, responseHeaders, responseBody, requestHeaders, requestBody) {
        return responseBody.trim ()
    }

    onJsonResponse (responseBody) {
        return this.quoteJsonNumbers ? responseBody.replace (/":([+.0-9eE-]+)([,}])/g, '":"$1"$2') : responseBody;
    }

    async loadMarketsHelper (reload = false, params = {}) {
        if (!reload && this.markets) {
            if (!this.markets_by_id) {
                return this.setMarkets (this.markets)
            }
            return this.markets
        }
        let currencies = undefined
        // only call if exchange API provides endpoint (true), thus avoid emulated versions ('emulated')
        if (this.has['fetchCurrencies'] === true) {
            currencies = await this.fetchCurrencies ()
        }
        const markets = await this.fetchMarkets (params)
        return this.setMarkets (markets, currencies)
    }

    loadMarkets (reload = false, params = {}): Promise<Dictionary<Market>> {
        // this method is async, it returns a promise
        if ((reload && !this.reloadingMarkets) || !this.marketsLoading) {
            this.reloadingMarkets = true
            this.marketsLoading = this.loadMarketsHelper (reload, params).then ((resolved) => {
                this.reloadingMarkets = false
                return resolved
            }, (error) => {
                this.reloadingMarkets = false
                throw error
            })
        }
        return this.marketsLoading
    }

    fetchCurrencies (params = {}) {
        // markets are returned as a list
        // currencies are returned as a dict
        // this is for historical reasons
        // and may be changed for consistency later
        return new Promise ((resolve, reject) => resolve (this.currencies));
    }

    fetchMarkets (params = {}): Promise<Market[]> {
        // markets are returned as a list
        // currencies are returned as a dict
        // this is for historical reasons
        // and may be changed for consistency later
        return new Promise ((resolve, reject) => resolve (Object.values (this.markets)))
    }

    checkRequiredDependencies () {
        return
    }

    parseNumber (value, d: number = undefined): number {
        if (value === undefined) {
            return d
        } else {
            try {
                return this.number (value)
            } catch (e) {
                return d
            }
        }
    }

    checkOrderArguments (market, type, side, amount, price, params) {
        if (price === undefined) {
            if (type === 'limit') {
                  throw new ArgumentsRequired (this.id + ' createOrder() requires a price argument for a limit order');
            }
        }
        if (amount <= 0) {
            throw new ArgumentsRequired (this.id + ' createOrder() amount should be above 0');
        }
    }

    handleHttpStatusCode (code, reason, url, method, body) {
        const codeAsString = code.toString ();
        if (codeAsString in this.httpExceptions) {
            const ErrorClass = this.httpExceptions[codeAsString];
            throw new ErrorClass (this.id + ' ' + method + ' ' + url + ' ' + codeAsString + ' ' + reason + ' ' + body);
        }
    }

    remove0xPrefix (hexData) {
        if (hexData.slice (0, 2) === '0x') {
            return hexData.slice (2);
        } else {
            return hexData;
        }
    }

    spawn (method, ... args): ReturnType<typeof Future> {
        const future = Future ()
        method.apply (this, args).then (future.resolve).catch (future.reject)
        return future
    }

    delay (timeout, method, ... args) {
        setTimeout (() => {
            this.spawn (method, ... args)
        }, timeout);
    }

    // -----------------------------------------------------------------------
    // -----------------------------------------------------------------------
    // WS/PRO methods

    orderBook (snapshot = {}, depth = Number.MAX_SAFE_INTEGER) {
        return new WsOrderBook (snapshot, depth);
    }

    indexedOrderBook (snapshot = {}, depth = Number.MAX_SAFE_INTEGER) {
        return new IndexedOrderBook (snapshot, depth);
    }

    countedOrderBook (snapshot = {}, depth = Number.MAX_SAFE_INTEGER) {
        return new CountedOrderBook (snapshot, depth);
    }

    handleMessage (client, message) {} // stub to override

    // ping (client) {} // stub to override

    client (url): WsClient {
        this.clients = this.clients || {};
        if (!this.clients[url]) {
            const onMessage = this.handleMessage.bind (this);
            const onError = this.onError.bind (this);
            const onClose = this.onClose.bind (this);
            const onConnected = this.onConnected.bind (this);
            // decide client type here: ws / signalr / socketio
            const wsOptions = this.safeValue (this.options, 'ws', {});
            // proxy agents
            const [ httpProxy, httpsProxy, socksProxy ] = this.checkWsProxySettings ();
            const chosenAgent = this.setProxyAgents (httpProxy, httpsProxy, socksProxy);
            // part only for node-js
            const httpProxyAgent = this.getHttpAgentIfNeeded (url);
            const finalAgent = chosenAgent ? chosenAgent : (httpProxyAgent ? httpProxyAgent : this.agent);
            //
            const options = this.deepExtend (this.streaming, {
                'log': this.log ? this.log.bind (this) : this.log,
                'ping': (this as any).ping ? (this as any).ping.bind (this) : (this as any).ping,
                'verbose': this.verbose,
                'throttler': new Throttler (this.tokenBucket),
                // add support for proxies
                'options': {
                    'agent': finalAgent,
                }
            }, wsOptions);
            this.clients[url] = new WsClient (url, onMessage, onError, onClose, onConnected, options);
        }
        return this.clients[url];
    }

    watchMultiple (url, messageHashes, message = undefined, subscribeHashes = undefined, subscription = undefined) {
        //
        // Without comments the code of this method is short and easy:
        //
        //     const client = this.client (url)
        //     const backoffDelay = 0
        //     const future = client.future (messageHash)
        //     const connected = client.connect (backoffDelay)
        //     connected.then (() => {
        //         if (message && !client.subscriptions[subscribeHash]) {
        //             client.subscriptions[subscribeHash] = true
        //             client.send (message)
        //         }
        //     }).catch ((error) => {})
        //     return future
        //
        // The following is a longer version of this method with comments
        //
        const client = this.client (url) as WsClient;
        // todo: calculate the backoff using the clients cache
        const backoffDelay = 0;
        //
        //  watchOrderBook ---- future ----+---------------+----→ user
        //                                 |               |
        //                                 ↓               ↑
        //                                 |               |
        //                              connect ......→ resolve
        //                                 |               |
        //                                 ↓               ↑
        //                                 |               |
        //                             subscribe -----→ receive
        //
        const future = Future.race (messageHashes.map (messageHash => client.future (messageHash)))
        // read and write subscription, this is done before connecting the client
        // to avoid race conditions when other parts of the code read or write to the client.subscriptions
        let missingSubscriptions = []
        if (subscribeHashes !== undefined) {
            for (let i = 0; i < subscribeHashes.length; i++) {
                const subscribeHash = subscribeHashes[i];
                if (!client.subscriptions[subscribeHash]) {
                    missingSubscriptions.push (subscribeHash)
                    client.subscriptions[subscribeHash] = subscription || true
                }
            }
        }
        // we intentionally do not use await here to avoid unhandled exceptions
        // the policy is to make sure that 100% of promises are resolved or rejected
        // either with a call to client.resolve or client.reject with
        //  a proper exception class instance
        const connected = client.connect (backoffDelay);
        // the following is executed only if the catch-clause does not
        // catch any connection-level exceptions from the client
        // (connection established successfully)
        if ((subscribeHashes === undefined) || missingSubscriptions.length) {
            connected.then (() => {
                const options = this.safeValue (this.options, 'ws');
                const cost = this.safeValue (options, 'cost', 1);
                if (message) {
                    if (this.enableRateLimit && client.throttle) {
                        // add cost here |
                        //               |
                        //               V
                        client.throttle (cost).then (() => {
                            client.send (message);
                        }).catch ((e) => {
                            for (let i = 0; i < missingSubscriptions.length; i++) {
                                const subscribeHash = missingSubscriptions[i];
                                delete client.subscriptions[subscribeHash]
                            }
                            future.reject (e);
                        });
                    } else {
                        client.send (message)
                        .catch ((e) => {
                            for (let i = 0; i < missingSubscriptions.length; i++) {
                                const subscribeHash = missingSubscriptions[i];
                                delete client.subscriptions[subscribeHash]
                            }
                            future.reject (e);
                        });
                    }
                }
            }).catch ((e)=> {
                for (let i = 0; i < missingSubscriptions.length; i++) {
                    const subscribeHash = missingSubscriptions[i];
                    delete client.subscriptions[subscribeHash]
                }
                future.reject (e);
            });
        }
        return future;
    }

    watch (url, messageHash, message = undefined, subscribeHash = undefined, subscription = undefined) {
        //
        // Without comments the code of this method is short and easy:
        //
        //     const client = this.client (url)
        //     const backoffDelay = 0
        //     const future = client.future (messageHash)
        //     const connected = client.connect (backoffDelay)
        //     connected.then (() => {
        //         if (message && !client.subscriptions[subscribeHash]) {
        //             client.subscriptions[subscribeHash] = true
        //             client.send (message)
        //         }
        //     }).catch ((error) => {})
        //     return future
        //
        // The following is a longer version of this method with comments
        //
        const client = this.client (url) as WsClient;
        // todo: calculate the backoff using the clients cache
        const backoffDelay = 0;
        //
        //  watchOrderBook ---- future ----+---------------+----→ user
        //                                 |               |
        //                                 ↓               ↑
        //                                 |               |
        //                              connect ......→ resolve
        //                                 |               |
        //                                 ↓               ↑
        //                                 |               |
        //                             subscribe -----→ receive
        //
        if ((subscribeHash === undefined) && (messageHash in client.futures)) {
            return client.futures[messageHash];
        }
        const future = client.future (messageHash);
        // read and write subscription, this is done before connecting the client
        // to avoid race conditions when other parts of the code read or write to the client.subscriptions
        const clientSubscription = client.subscriptions[subscribeHash];
        if (!clientSubscription) {
            client.subscriptions[subscribeHash] = subscription || true;
        }
        // we intentionally do not use await here to avoid unhandled exceptions
        // the policy is to make sure that 100% of promises are resolved or rejected
        // either with a call to client.resolve or client.reject with
        //  a proper exception class instance
        const connected = client.connect (backoffDelay);
        // the following is executed only if the catch-clause does not
        // catch any connection-level exceptions from the client
        // (connection established successfully)
        if (!clientSubscription) {
            connected.then (() => {
                const options = this.safeValue (this.options, 'ws');
                const cost = this.safeValue (options, 'cost', 1);
                if (message) {
                    if (this.enableRateLimit && client.throttle) {
                        // add cost here |
                        //               |
                        //               V
                        client.throttle (cost).then (() => {
                            client.send (message);
                        }).catch ((e) => {
                            delete client.subscriptions[subscribeHash];
                            future.reject (e);
                        });
                    } else {
                        client.send (message)
                        .catch ((e) => {
                            delete client.subscriptions[subscribeHash];
                            future.reject (e);
                        });
                    }
                }
            }).catch ((e)=> {
                delete client.subscriptions[subscribeHash];
                future.reject (e);
            });
        }
        return future;
    }

    onConnected (client, message = undefined) {
        // for user hooks
        // console.log ('Connected to', client.url)
    }

    onError (client, error) {
        if ((client.url in this.clients) && (this.clients[client.url].error)) {
            delete this.clients[client.url];
        }
    }

    onClose (client, error) {
        if (client.error) {
            // connection closed due to an error, do nothing
        } else {
            // server disconnected a working connection
            if (this.clients[client.url]) {
                delete this.clients[client.url];
            }
        }
    }

    async close () {
        const clients = Object.values (this.clients || {});
        const closedClients = [];
        for (let i = 0; i < clients.length; i++) {
            const client = clients[i] as WsClient;
            client.error = new ExchangeClosedByUser (this.id + ' closedByUser');
            closedClients.push(client.close ());
        }
        await Promise.all (closedClients);
        for (let i = 0; i < clients.length; i++) {
            const client = clients[i] as WsClient;
            delete this.clients[client.url];
        }
        return;
    }

    async loadOrderBook (client, messageHash, symbol, limit = undefined, params = {}) {
        if (!(symbol in this.orderbooks)) {
            client.reject (new ExchangeError (this.id + ' loadOrderBook() orderbook is not initiated'), messageHash);
            return;
        }
        const maxRetries = this.handleOption ('watchOrderBook', 'snapshotMaxRetries', 3);
        let tries = 0;
        try {
            const stored = this.orderbooks[symbol];
            while (tries < maxRetries) {
                const cache = stored.cache;
                const orderBook = await this.fetchRestOrderBookSafe (symbol, limit, params);
                const index = this.getCacheIndex (orderBook, cache);
                if (index >= 0) {
                    stored.reset (orderBook);
                    this.handleDeltas (stored, cache.slice (index));
                    stored.cache.length = 0;
                    client.resolve (stored, messageHash);
                    return;
                }
                tries++;
            }
            client.reject (new ExchangeError (this.id + ' nonce is behind the cache after ' + maxRetries.toString () + ' tries.'), messageHash);
            delete this.clients[client.url];
        } catch (e) {
            client.reject (e, messageHash);
            await this.loadOrderBook (client, messageHash, symbol, limit, params);
        }
    }

    convertToBigInt(value: string) {
        return BigInt(value); // used on XT
    }

    stringToCharsArray (value) {
        return value.split ('');
    }

    valueIsDefined(value){
        return value !== undefined && value !== null;
    }

    arraySlice(array, first, second = undefined) {
        if (second === undefined) {
            return array.slice(first);
        }
        return array.slice(first, second);
    }

    getProperty (obj, property, defaultValue = undefined) {
        return (property in obj ? obj[property] : defaultValue);
    }

    setProperty (obj, property, defaultValue = undefined) {
        obj[property] = defaultValue;
    }

    axolotl(payload, hexKey, ed25519) {
        return axolotl(payload, hexKey, ed25519);
    }

    fixStringifiedJsonMembers (content) {
        // used for instance in bingx
        // when stringified json has members with their values also stringified, like:
        // '{"code":0, "data":{"order":{"orderId":1742968678528512345,"symbol":"BTC-USDT", "takeProfit":"{\"type\":\"TAKE_PROFIT\",\"stopPrice\":43320.1}","reduceOnly":false}}}'
        // we can fix with below manipulations
        // @ts-ignore
        let modifiedContent = content.replaceAll ('\\', '');
        modifiedContent = modifiedContent.replaceAll ('"{', '{');
        modifiedContent = modifiedContent.replaceAll ('}"', '}');
        return modifiedContent;
    }

    /* eslint-enable */
    // ------------------------------------------------------------------------

    // ########################################################################
    // ########################################################################
    // ########################################################################
    // ########################################################################
    // ########                        ########                        ########
    // ########                        ########                        ########
    // ########                        ########                        ########
    // ########                        ########                        ########
    // ########        ########################        ########################
    // ########        ########################        ########################
    // ########        ########################        ########################
    // ########        ########################        ########################
    // ########                        ########                        ########
    // ########                        ########                        ########
    // ########                        ########                        ########
    // ########                        ########                        ########
    // ########################################################################
    // ########################################################################
    // ########################################################################
    // ########################################################################
    // ########        ########        ########                        ########
    // ########        ########        ########                        ########
    // ########        ########        ########                        ########
    // ########        ########        ########                        ########
    // ################        ########################        ################
    // ################        ########################        ################
    // ################        ########################        ################
    // ################        ########################        ################
    // ########        ########        ################        ################
    // ########        ########        ################        ################
    // ########        ########        ################        ################
    // ########        ########        ################        ################
    // ########################################################################
    // ########################################################################
    // ########################################################################
    // ########################################################################

    // ------------------------------------------------------------------------
    // METHODS BELOW THIS LINE ARE TRANSPILED FROM JAVASCRIPT TO PYTHON AND PHP

    handleDeltas (orderbook, deltas) {
        for (let i = 0; i < deltas.length; i++) {
            this.handleDelta (orderbook, deltas[i]);
        }
    }

    handleDelta (bookside, delta) {
        throw new NotSupported (this.id + ' handleDelta not supported yet');
    }

    getCacheIndex (orderbook, deltas) {
        // return the first index of the cache that can be applied to the orderbook or -1 if not possible
        return -1;
    }

    findTimeframe (timeframe, timeframes = undefined) {
        if (timeframes === undefined) {
            timeframes = this.timeframes;
        }
        const keys = Object.keys (timeframes);
        for (let i = 0; i < keys.length; i++) {
            const key = keys[i];
            if (timeframes[key] === timeframe) {
                return key;
            }
        }
        return undefined;
    }

    checkProxyUrlSettings (url = undefined, method = undefined, headers = undefined, body = undefined) {
        const usedProxies = [];
        let proxyUrl = undefined;
        if (this.proxyUrl !== undefined) {
            usedProxies.push ('proxyUrl');
            proxyUrl = this.proxyUrl;
        }
        if (this.proxy_url !== undefined) {
            usedProxies.push ('proxy_url');
            proxyUrl = this.proxy_url;
        }
        if (this.proxyUrlCallback !== undefined) {
            usedProxies.push ('proxyUrlCallback');
            proxyUrl = this.proxyUrlCallback (url, method, headers, body);
        }
        if (this.proxy_url_callback !== undefined) {
            usedProxies.push ('proxy_url_callback');
            proxyUrl = this.proxy_url_callback (url, method, headers, body);
        }
        // backwards-compatibility
        if (this.proxy !== undefined) {
            usedProxies.push ('proxy');
            if (typeof this.proxy === 'function') {
                proxyUrl = this.proxy (url, method, headers, body);
            } else {
                proxyUrl = this.proxy;
            }
        }
        const length = usedProxies.length;
        if (length > 1) {
            const joinedProxyNames = usedProxies.join (',');
            throw new ProxyError (this.id + ' you have multiple conflicting proxy settings (' + joinedProxyNames + '), please use only one from : proxyUrl, proxy_url, proxyUrlCallback, proxy_url_callback');
        }
        return proxyUrl;
    }

    checkProxySettings (url = undefined, method = undefined, headers = undefined, body = undefined) {
        const usedProxies = [];
        let httpProxy = undefined;
        let httpsProxy = undefined;
        let socksProxy = undefined;
        // httpProxy
        if (this.httpProxy !== undefined) {
            usedProxies.push ('httpProxy');
            httpProxy = this.httpProxy;
        }
        if (this.http_proxy !== undefined) {
            usedProxies.push ('http_proxy');
            httpProxy = this.http_proxy;
        }
        if (this.httpProxyCallback !== undefined) {
            usedProxies.push ('httpProxyCallback');
            httpProxy = this.httpProxyCallback (url, method, headers, body);
        }
        if (this.http_proxy_callback !== undefined) {
            usedProxies.push ('http_proxy_callback');
            httpProxy = this.http_proxy_callback (url, method, headers, body);
        }
        // httpsProxy
        if (this.httpsProxy !== undefined) {
            usedProxies.push ('httpsProxy');
            httpsProxy = this.httpsProxy;
        }
        if (this.https_proxy !== undefined) {
            usedProxies.push ('https_proxy');
            httpsProxy = this.https_proxy;
        }
        if (this.httpsProxyCallback !== undefined) {
            usedProxies.push ('httpsProxyCallback');
            httpsProxy = this.httpsProxyCallback (url, method, headers, body);
        }
        if (this.https_proxy_callback !== undefined) {
            usedProxies.push ('https_proxy_callback');
            httpsProxy = this.https_proxy_callback (url, method, headers, body);
        }
        // socksProxy
        if (this.socksProxy !== undefined) {
            usedProxies.push ('socksProxy');
            socksProxy = this.socksProxy;
        }
        if (this.socks_proxy !== undefined) {
            usedProxies.push ('socks_proxy');
            socksProxy = this.socks_proxy;
        }
        if (this.socksProxyCallback !== undefined) {
            usedProxies.push ('socksProxyCallback');
            socksProxy = this.socksProxyCallback (url, method, headers, body);
        }
        if (this.socks_proxy_callback !== undefined) {
            usedProxies.push ('socks_proxy_callback');
            socksProxy = this.socks_proxy_callback (url, method, headers, body);
        }
        // check
        const length = usedProxies.length;
        if (length > 1) {
            const joinedProxyNames = usedProxies.join (',');
            throw new ProxyError (this.id + ' you have multiple conflicting proxy settings (' + joinedProxyNames + '), please use only one from: httpProxy, httpsProxy, httpProxyCallback, httpsProxyCallback, socksProxy, socksProxyCallback');
        }
        return [ httpProxy, httpsProxy, socksProxy ];
    }

    checkWsProxySettings () {
        const usedProxies = [];
        let wsProxy = undefined;
        let wssProxy = undefined;
        let wsSocksProxy = undefined;
        // ws proxy
        if (this.wsProxy !== undefined) {
            usedProxies.push ('wsProxy');
            wsProxy = this.wsProxy;
        }
        if (this.ws_proxy !== undefined) {
            usedProxies.push ('ws_proxy');
            wsProxy = this.ws_proxy;
        }
        // wss proxy
        if (this.wssProxy !== undefined) {
            usedProxies.push ('wssProxy');
            wssProxy = this.wssProxy;
        }
        if (this.wss_proxy !== undefined) {
            usedProxies.push ('wss_proxy');
            wssProxy = this.wss_proxy;
        }
        // ws socks proxy
        if (this.wsSocksProxy !== undefined) {
            usedProxies.push ('wsSocksProxy');
            wsSocksProxy = this.wsSocksProxy;
        }
        if (this.ws_socks_proxy !== undefined) {
            usedProxies.push ('ws_socks_proxy');
            wsSocksProxy = this.ws_socks_proxy;
        }
        // check
        const length = usedProxies.length;
        if (length > 1) {
            const joinedProxyNames = usedProxies.join (',');
            throw new ProxyError (this.id + ' you have multiple conflicting proxy settings (' + joinedProxyNames + '), please use only one from: wsProxy, wssProxy, wsSocksProxy');
        }
        return [ wsProxy, wssProxy, wsSocksProxy ];
    }

    checkConflictingProxies (proxyAgentSet, proxyUrlSet) {
        if (proxyAgentSet && proxyUrlSet) {
            throw new ProxyError (this.id + ' you have multiple conflicting proxy settings, please use only one from : proxyUrl, httpProxy, httpsProxy, socksProxy');
        }
    }

    findMessageHashes (client, element: string): string[] {
        const result = [];
        const messageHashes = Object.keys (client.futures);
        for (let i = 0; i < messageHashes.length; i++) {
            const messageHash = messageHashes[i];
            if (messageHash.indexOf (element) >= 0) {
                result.push (messageHash);
            }
        }
        return result;
    }

    filterByLimit (array: object[], limit: Int = undefined, key: IndexType = 'timestamp'): any {
        if (this.valueIsDefined (limit)) {
            const arrayLength = array.length;
            if (arrayLength > 0) {
                let ascending = true;
                if ((key in array[0])) {
                    const first = array[0][key];
                    const last = array[arrayLength - 1][key];
                    if (first !== undefined && last !== undefined) {
                        ascending = first <= last;  // true if array is sorted in ascending order based on 'timestamp'
                    }
                }
                array = ascending ? this.arraySlice (array, -limit) : this.arraySlice (array, 0, limit);
            }
        }
        return array;
    }

    filterBySinceLimit (array: object[], since: Int = undefined, limit: Int = undefined, key: IndexType = 'timestamp', tail = false): any {
        const sinceIsDefined = this.valueIsDefined (since);
        const parsedArray = this.toArray (array) as any;
        let result = parsedArray;
        if (sinceIsDefined) {
            result = [ ];
            for (let i = 0; i < parsedArray.length; i++) {
                const entry = parsedArray[i];
                const value = this.safeValue (entry, key);
                if (value && (value >= since)) {
                    result.push (entry);
                }
            }
        }
        if (tail && limit !== undefined) {
            return this.arraySlice (result, -limit);
        }
        return this.filterByLimit (result, limit, key);
    }

    filterByValueSinceLimit (array: object[], field: IndexType, value = undefined, since: Int = undefined, limit: Int = undefined, key = 'timestamp', tail = false): any {
        const valueIsDefined = this.valueIsDefined (value);
        const sinceIsDefined = this.valueIsDefined (since);
        const parsedArray = this.toArray (array) as any;
        let result = parsedArray;
        // single-pass filter for both symbol and since
        if (valueIsDefined || sinceIsDefined) {
            result = [ ];
            for (let i = 0; i < parsedArray.length; i++) {
                const entry = parsedArray[i];
                const entryFiledEqualValue = entry[field] === value;
                const firstCondition = valueIsDefined ? entryFiledEqualValue : true;
                const entryKeyValue = this.safeValue (entry, key);
                const entryKeyGESince = (entryKeyValue) && since && (entryKeyValue >= since);
                const secondCondition = sinceIsDefined ? entryKeyGESince : true;
                if (firstCondition && secondCondition) {
                    result.push (entry);
                }
            }
        }
        if (tail && limit !== undefined) {
            return this.arraySlice (result, -limit);
        }
        return this.filterByLimit (result, limit, key);
    }

    setSandboxMode (enabled) {
        if (enabled) {
            if ('test' in this.urls) {
                if (typeof this.urls['api'] === 'string') {
                    this.urls['apiBackup'] = this.urls['api'];
                    this.urls['api'] = this.urls['test'];
                } else {
                    this.urls['apiBackup'] = this.clone (this.urls['api']);
                    this.urls['api'] = this.clone (this.urls['test']);
                }
            } else {
                throw new NotSupported (this.id + ' does not have a sandbox URL');
            }
        } else if ('apiBackup' in this.urls) {
            if (typeof this.urls['api'] === 'string') {
                this.urls['api'] = this.urls['apiBackup'] as any;
            } else {
                this.urls['api'] = this.clone (this.urls['apiBackup']);
            }
            const newUrls = this.omit (this.urls, 'apiBackup');
            this.urls = newUrls;
        }
    }

    sign (path, api: any = 'public', method = 'GET', params = {}, headers: any = undefined, body: any = undefined) {
        return {};
    }

    async fetchAccounts (params = {}): Promise<any> {
        throw new NotSupported (this.id + ' fetchAccounts() is not supported yet');
    }

    async fetchTrades (symbol: string, since: Int = undefined, limit: Int = undefined, params = {}): Promise<Trade[]> {
        throw new NotSupported (this.id + ' fetchTrades() is not supported yet');
    }

    async fetchTradesWs (symbol: string, since: Int = undefined, limit: Int = undefined, params = {}): Promise<Trade[]> {
        throw new NotSupported (this.id + ' fetchTradesWs() is not supported yet');
    }

    async watchTrades (symbol: string, since: Int = undefined, limit: Int = undefined, params = {}): Promise<Trade[]> {
        throw new NotSupported (this.id + ' watchTrades() is not supported yet');
    }

    async watchTradesForSymbols (symbols: string[], since: Int = undefined, limit: Int = undefined, params = {}): Promise<Trade[]> {
        throw new NotSupported (this.id + ' watchTradesForSymbols() is not supported yet');
    }

    async watchMyTradesForSymbols (symbols: string[], since: Int = undefined, limit: Int = undefined, params = {}): Promise<Trade[]> {
        throw new NotSupported (this.id + ' watchMyTradesForSymbols() is not supported yet');
    }

    async watchOrdersForSymbols (symbols: string[], since: Int = undefined, limit: Int = undefined, params = {}): Promise<Order[]> {
        throw new NotSupported (this.id + ' watchOrdersForSymbols() is not supported yet');
    }

    async watchOHLCVForSymbols (symbolsAndTimeframes: string[][], since: Int = undefined, limit: Int = undefined, params = {}): Promise<Dictionary<Dictionary<OHLCV[]>>> {
        throw new NotSupported (this.id + ' watchOHLCVForSymbols() is not supported yet');
    }

    async watchOrderBookForSymbols (symbols: string[], limit: Int = undefined, params = {}): Promise<OrderBook> {
        throw new NotSupported (this.id + ' watchOrderBookForSymbols() is not supported yet');
    }

    async fetchDepositAddresses (codes: string[] = undefined, params = {}): Promise<any> {
        throw new NotSupported (this.id + ' fetchDepositAddresses() is not supported yet');
    }

    async fetchOrderBook (symbol: string, limit: Int = undefined, params = {}): Promise<OrderBook> {
        throw new NotSupported (this.id + ' fetchOrderBook() is not supported yet');
    }

    async fetchMarginMode (symbol: string = undefined, params = {}): Promise<MarginMode> {
        throw new NotSupported (this.id + ' fetchMarginMode() is not supported yet');
    }

    async fetchRestOrderBookSafe (symbol, limit = undefined, params = {}) {
        const fetchSnapshotMaxRetries = this.handleOption ('watchOrderBook', 'maxRetries', 3);
        for (let i = 0; i < fetchSnapshotMaxRetries; i++) {
            try {
                const orderBook = await this.fetchOrderBook (symbol, limit, params);
                return orderBook;
            } catch (e) {
                if ((i + 1) === fetchSnapshotMaxRetries) {
                    throw e;
                }
            }
        }
        return undefined;
    }

    async watchOrderBook (symbol: string, limit: Int = undefined, params = {}): Promise<OrderBook> {
        throw new NotSupported (this.id + ' watchOrderBook() is not supported yet');
    }

    async fetchTime (params = {}): Promise<Int> {
        throw new NotSupported (this.id + ' fetchTime() is not supported yet');
    }

    async fetchTradingLimits (symbols: string[] = undefined, params = {}): Promise<any> {
        throw new NotSupported (this.id + ' fetchTradingLimits() is not supported yet');
    }

    parseMarket (market): Market {
        throw new NotSupported (this.id + ' parseMarket() is not supported yet');
    }

    parseMarkets (markets): Market[] {
        const result = [];
        for (let i = 0; i < markets.length; i++) {
            result.push (this.parseMarket (markets[i]));
        }
        return result;
    }

    parseTicker (ticker: object, market: Market = undefined): Ticker {
        throw new NotSupported (this.id + ' parseTicker() is not supported yet');
    }

    parseDepositAddress (depositAddress, currency: Currency = undefined) {
        throw new NotSupported (this.id + ' parseDepositAddress() is not supported yet');
    }

    parseTrade (trade: object, market: Market = undefined): Trade {
        throw new NotSupported (this.id + ' parseTrade() is not supported yet');
    }

    parseTransaction (transaction, currency: Currency = undefined) {
        throw new NotSupported (this.id + ' parseTransaction() is not supported yet');
    }

    parseTransfer (transfer, currency: Currency = undefined) {
        throw new NotSupported (this.id + ' parseTransfer() is not supported yet');
    }

    parseAccount (account) {
        throw new NotSupported (this.id + ' parseAccount() is not supported yet');
    }

    parseLedgerEntry (item, currency: Currency = undefined) {
        throw new NotSupported (this.id + ' parseLedgerEntry() is not supported yet');
    }

    parseOrder (order, market: Market = undefined): Order {
        throw new NotSupported (this.id + ' parseOrder() is not supported yet');
    }

    async fetchCrossBorrowRates (params = {}): Promise<any> {
        throw new NotSupported (this.id + ' fetchCrossBorrowRates() is not supported yet');
    }

    async fetchIsolatedBorrowRates (params = {}): Promise<any> {
        throw new NotSupported (this.id + ' fetchIsolatedBorrowRates() is not supported yet');
    }

    parseMarketLeverageTiers (info, market: Market = undefined) {
        throw new NotSupported (this.id + ' parseMarketLeverageTiers() is not supported yet');
    }

    async fetchLeverageTiers (symbols: string[] = undefined, params = {}): Promise<any> {
        throw new NotSupported (this.id + ' fetchLeverageTiers() is not supported yet');
    }

    parsePosition (position, market: Market = undefined) {
        throw new NotSupported (this.id + ' parsePosition() is not supported yet');
    }

    parseFundingRateHistory (info, market: Market = undefined): FundingRateHistory {
        throw new NotSupported (this.id + ' parseFundingRateHistory() is not supported yet');
    }

    parseBorrowInterest (info, market: Market = undefined) {
        throw new NotSupported (this.id + ' parseBorrowInterest() is not supported yet');
    }

    parseWsTrade (trade, market: Market = undefined): Trade {
        throw new NotSupported (this.id + ' parseWsTrade() is not supported yet');
    }

    parseWsOrder (order, market: Market = undefined): Order {
        throw new NotSupported (this.id + ' parseWsOrder() is not supported yet');
    }

    parseWsOrderTrade (trade, market: Market = undefined): Trade {
        throw new NotSupported (this.id + ' parseWsOrderTrade() is not supported yet');
    }

    parseWsOHLCV (ohlcv, market: Market = undefined): OHLCV {
        return this.parseOHLCV (ohlcv, market);
    }

    async fetchFundingRates (symbols: string[] = undefined, params = {}): Promise<any> {
        throw new NotSupported (this.id + ' fetchFundingRates() is not supported yet');
    }

    async transfer (code: string, amount, fromAccount, toAccount, params = {}): Promise<any> {
        throw new NotSupported (this.id + ' transfer() is not supported yet');
    }

    async withdraw (code: string, amount, address, tag = undefined, params = {}): Promise<any> {
        throw new NotSupported (this.id + ' withdraw() is not supported yet');
    }

    async createDepositAddress (code: string, params = {}): Promise<DepositAddressResponse> {
        throw new NotSupported (this.id + ' createDepositAddress() is not supported yet');
    }

    async setLeverage (leverage, symbol: string = undefined, params = {}): Promise<any> {
        throw new NotSupported (this.id + ' setLeverage() is not supported yet');
    }

    parseToInt (number) {
        // Solve Common parseInt misuse ex: parseInt ((since / 1000).toString ())
        // using a number as parameter which is not valid in ts
        const stringifiedNumber = number.toString ();
        const convertedNumber = parseFloat (stringifiedNumber) as any;
        return parseInt (convertedNumber);
    }

    parseToNumeric (number) {
        const stringVersion = this.numberToString (number); // this will convert 1.0 and 1 to "1" and 1.1 to "1.1"
        // keep this in mind:
        // in JS: 1 == 1.0 is true;  1 === 1.0 is true
        // in Python: 1 == 1.0 is true
        // in PHP 1 == 1.0 is true, but 1 === 1.0 is false
        if (stringVersion.indexOf ('.') >= 0) {
            return parseFloat (stringVersion);
        }
        return parseInt (stringVersion);
    }

    isRoundNumber (value) {
        // this method is similar to isInteger, but this is more loyal and does not check for types.
        // i.e. isRoundNumber(1.000) returns true, while isInteger(1.000) returns false
        const res = this.parseToNumeric ((value % 1));
        return res === 0;
    }

    afterConstruct () {
        this.createNetworksByIdObject ();
    }

    createNetworksByIdObject () {
        // automatically generate network-id-to-code mappings
        const networkIdsToCodesGenerated = this.invertFlatStringDictionary (this.safeValue (this.options, 'networks', {})); // invert defined networks dictionary
        this.options['networksById'] = this.extend (networkIdsToCodesGenerated, this.safeValue (this.options, 'networksById', {})); // support manually overriden "networksById" dictionary too
    }

    getDefaultOptions () {
        return {
            'defaultNetworkCodeReplacements': {
                'ETH': { 'ERC20': 'ETH' },
                'TRX': { 'TRC20': 'TRX' },
                'CRO': { 'CRC20': 'CRONOS' },
            },
        };
    }

    safeLedgerEntry (entry: object, currency: Currency = undefined) {
        currency = this.safeCurrency (undefined, currency);
        let direction = this.safeString (entry, 'direction');
        let before = this.safeString (entry, 'before');
        let after = this.safeString (entry, 'after');
        const amount = this.safeString (entry, 'amount');
        if (amount !== undefined) {
            if (before === undefined && after !== undefined) {
                before = Precise.stringSub (after, amount);
            } else if (before !== undefined && after === undefined) {
                after = Precise.stringAdd (before, amount);
            }
        }
        if (before !== undefined && after !== undefined) {
            if (direction === undefined) {
                if (Precise.stringGt (before, after)) {
                    direction = 'out';
                }
                if (Precise.stringGt (after, before)) {
                    direction = 'in';
                }
            }
        }
        const fee = this.safeValue (entry, 'fee');
        if (fee !== undefined) {
            fee['cost'] = this.safeNumber (fee, 'cost');
        }
        const timestamp = this.safeInteger (entry, 'timestamp');
        const info = this.safeValue (entry, 'info', {});
        return {
            'id': this.safeString (entry, 'id'),
            'timestamp': timestamp,
            'datetime': this.iso8601 (timestamp),
            'direction': direction,
            'account': this.safeString (entry, 'account'),
            'referenceId': this.safeString (entry, 'referenceId'),
            'referenceAccount': this.safeString (entry, 'referenceAccount'),
            'type': this.safeString (entry, 'type'),
            'currency': currency['code'],
            'amount': this.parseNumber (amount),
            'before': this.parseNumber (before),
            'after': this.parseNumber (after),
            'status': this.safeString (entry, 'status'),
            'fee': fee,
            'info': info,
        };
    }

    safeCurrencyStructure (currency: object) {
        return this.extend ({
            'info': undefined,
            'id': undefined,
            'numericId': undefined,
            'code': undefined,
            'precision': undefined,
            'type': undefined,
            'name': undefined,
            'active': undefined,
            'deposit': undefined,
            'withdraw': undefined,
            'fee': undefined,
            'fees': {},
            'networks': {},
            'limits': {
                'deposit': {
                    'min': undefined,
                    'max': undefined,
                },
                'withdraw': {
                    'min': undefined,
                    'max': undefined,
                },
            },
        }, currency);
    }

    safeMarketStructure (market = undefined): MarketInterface {
        const cleanStructure = {
            'id': undefined,
            'lowercaseId': undefined,
            'symbol': undefined,
            'base': undefined,
            'quote': undefined,
            'settle': undefined,
            'baseId': undefined,
            'quoteId': undefined,
            'settleId': undefined,
            'type': undefined,
            'spot': undefined,
            'margin': undefined,
            'swap': undefined,
            'future': undefined,
            'option': undefined,
            'index': undefined,
            'active': undefined,
            'contract': undefined,
            'linear': undefined,
            'inverse': undefined,
            'subType': undefined,
            'taker': undefined,
            'maker': undefined,
            'contractSize': undefined,
            'expiry': undefined,
            'expiryDatetime': undefined,
            'strike': undefined,
            'optionType': undefined,
            'precision': {
                'amount': undefined,
                'price': undefined,
                'cost': undefined,
                'base': undefined,
                'quote': undefined,
            },
            'limits': {
                'leverage': {
                    'min': undefined,
                    'max': undefined,
                },
                'amount': {
                    'min': undefined,
                    'max': undefined,
                },
                'price': {
                    'min': undefined,
                    'max': undefined,
                },
                'cost': {
                    'min': undefined,
                    'max': undefined,
                },
            },
            'created': undefined,
            'info': undefined,
        };
        if (market !== undefined) {
            const result = this.extend (cleanStructure, market);
            // set undefined swap/future/etc
            if (result['spot']) {
                if (result['contract'] === undefined) {
                    result['contract'] = false;
                }
                if (result['swap'] === undefined) {
                    result['swap'] = false;
                }
                if (result['future'] === undefined) {
                    result['future'] = false;
                }
                if (result['option'] === undefined) {
                    result['option'] = false;
                }
                if (result['index'] === undefined) {
                    result['index'] = false;
                }
            }
            return result;
        }
        return cleanStructure;
    }

    setMarkets (markets, currencies = undefined) {
        const values = [];
        this.markets_by_id = {};
        // handle marketId conflicts
        // we insert spot markets first
        const marketValues = this.sortBy (this.toArray (markets), 'spot', true, true);
        for (let i = 0; i < marketValues.length; i++) {
            const value = marketValues[i];
            if (value['id'] in this.markets_by_id) {
                (this.markets_by_id[value['id']] as any).push (value);
            } else {
                this.markets_by_id[value['id']] = [ value ] as any;
            }
            const market = this.deepExtend (this.safeMarketStructure (), {
                'precision': this.precision,
                'limits': this.limits,
            }, this.fees['trading'], value);
            if (market['linear']) {
                market['subType'] = 'linear';
            } else if (market['inverse']) {
                market['subType'] = 'inverse';
            } else {
                market['subType'] = undefined;
            }
            values.push (market);
        }
        this.markets = this.indexBy (values, 'symbol') as any;
        const marketsSortedBySymbol = this.keysort (this.markets);
        const marketsSortedById = this.keysort (this.markets_by_id);
        this.symbols = Object.keys (marketsSortedBySymbol);
        this.ids = Object.keys (marketsSortedById);
        if (currencies !== undefined) {
            // currencies is always undefined when called in constructor but not when called from loadMarkets
            this.currencies = this.deepExtend (this.currencies, currencies);
        } else {
            let baseCurrencies = [];
            let quoteCurrencies = [];
            for (let i = 0; i < values.length; i++) {
                const market = values[i];
                const defaultCurrencyPrecision = (this.precisionMode === DECIMAL_PLACES) ? 8 : this.parseNumber ('1e-8');
                const marketPrecision = this.safeValue (market, 'precision', {});
                if ('base' in market) {
                    const currency = this.safeCurrencyStructure ({
                        'id': this.safeString2 (market, 'baseId', 'base'),
                        'numericId': this.safeInteger (market, 'baseNumericId'),
                        'code': this.safeString (market, 'base'),
                        'precision': this.safeValue2 (marketPrecision, 'base', 'amount', defaultCurrencyPrecision),
                    });
                    baseCurrencies.push (currency);
                }
                if ('quote' in market) {
                    const currency = this.safeCurrencyStructure ({
                        'id': this.safeString2 (market, 'quoteId', 'quote'),
                        'numericId': this.safeInteger (market, 'quoteNumericId'),
                        'code': this.safeString (market, 'quote'),
                        'precision': this.safeValue2 (marketPrecision, 'quote', 'price', defaultCurrencyPrecision),
                    });
                    quoteCurrencies.push (currency);
                }
            }
            baseCurrencies = this.sortBy (baseCurrencies, 'code', false, '');
            quoteCurrencies = this.sortBy (quoteCurrencies, 'code', false, '');
            this.baseCurrencies = this.indexBy (baseCurrencies, 'code');
            this.quoteCurrencies = this.indexBy (quoteCurrencies, 'code');
            const allCurrencies = this.arrayConcat (baseCurrencies, quoteCurrencies);
            const groupedCurrencies = this.groupBy (allCurrencies, 'code');
            const codes = Object.keys (groupedCurrencies);
            const resultingCurrencies = [];
            for (let i = 0; i < codes.length; i++) {
                const code = codes[i];
                const groupedCurrenciesCode = this.safeValue (groupedCurrencies, code, []);
                let highestPrecisionCurrency = this.safeValue (groupedCurrenciesCode, 0);
                for (let j = 1; j < groupedCurrenciesCode.length; j++) {
                    const currentCurrency = groupedCurrenciesCode[j];
                    if (this.precisionMode === TICK_SIZE) {
                        highestPrecisionCurrency = (currentCurrency['precision'] < highestPrecisionCurrency['precision']) ? currentCurrency : highestPrecisionCurrency;
                    } else {
                        highestPrecisionCurrency = (currentCurrency['precision'] > highestPrecisionCurrency['precision']) ? currentCurrency : highestPrecisionCurrency;
                    }
                }
                resultingCurrencies.push (highestPrecisionCurrency);
            }
            const sortedCurrencies = this.sortBy (resultingCurrencies, 'code');
            this.currencies = this.deepExtend (this.currencies, this.indexBy (sortedCurrencies, 'code'));
        }
        this.currencies_by_id = this.indexBy (this.currencies, 'id');
        const currenciesSortedByCode = this.keysort (this.currencies);
        this.codes = Object.keys (currenciesSortedByCode);
        return this.markets;
    }

    safeBalance (balance: object): Balances {
        const balances = this.omit (balance, [ 'info', 'timestamp', 'datetime', 'free', 'used', 'total' ]);
        const codes = Object.keys (balances);
        balance['free'] = {};
        balance['used'] = {};
        balance['total'] = {};
        const debtBalance = {};
        for (let i = 0; i < codes.length; i++) {
            const code = codes[i];
            let total = this.safeString (balance[code], 'total');
            let free = this.safeString (balance[code], 'free');
            let used = this.safeString (balance[code], 'used');
            const debt = this.safeString (balance[code], 'debt');
            if ((total === undefined) && (free !== undefined) && (used !== undefined)) {
                total = Precise.stringAdd (free, used);
            }
            if ((free === undefined) && (total !== undefined) && (used !== undefined)) {
                free = Precise.stringSub (total, used);
            }
            if ((used === undefined) && (total !== undefined) && (free !== undefined)) {
                used = Precise.stringSub (total, free);
            }
            balance[code]['free'] = this.parseNumber (free);
            balance[code]['used'] = this.parseNumber (used);
            balance[code]['total'] = this.parseNumber (total);
            balance['free'][code] = balance[code]['free'];
            balance['used'][code] = balance[code]['used'];
            balance['total'][code] = balance[code]['total'];
            if (debt !== undefined) {
                balance[code]['debt'] = this.parseNumber (debt);
                debtBalance[code] = balance[code]['debt'];
            }
        }
        const debtBalanceArray = Object.keys (debtBalance);
        const length = debtBalanceArray.length;
        if (length) {
            balance['debt'] = debtBalance;
        }
        return balance as any;
    }

    safeOrder (order: object, market: Market = undefined): Order {
        // parses numbers as strings
        // * it is important pass the trades as unparsed rawTrades
        let amount = this.omitZero (this.safeString (order, 'amount'));
        let remaining = this.safeString (order, 'remaining');
        let filled = this.safeString (order, 'filled');
        let cost = this.safeString (order, 'cost');
        let average = this.omitZero (this.safeString (order, 'average'));
        let price = this.omitZero (this.safeString (order, 'price'));
        let lastTradeTimeTimestamp = this.safeInteger (order, 'lastTradeTimestamp');
        let symbol = this.safeString (order, 'symbol');
        let side = this.safeString (order, 'side');
        const status = this.safeString (order, 'status');
        const parseFilled = (filled === undefined);
        const parseCost = (cost === undefined);
        const parseLastTradeTimeTimestamp = (lastTradeTimeTimestamp === undefined);
        const fee = this.safeValue (order, 'fee');
        const parseFee = (fee === undefined);
        const parseFees = this.safeValue (order, 'fees') === undefined;
        const parseSymbol = symbol === undefined;
        const parseSide = side === undefined;
        const shouldParseFees = parseFee || parseFees;
        const fees = this.safeValue (order, 'fees', []);
        let trades = [];
        if (parseFilled || parseCost || shouldParseFees) {
            const rawTrades = this.safeValue (order, 'trades', trades);
            const oldNumber = this.number;
            // we parse trades as strings here!
            (this as any).number = String;
            const firstTrade = this.safeValue (rawTrades, 0);
            // parse trades if they haven't already been parsed
            const tradesAreParsed = ((firstTrade !== undefined) && ('info' in firstTrade) && ('id' in firstTrade));
            if (!tradesAreParsed) {
                trades = this.parseTrades (rawTrades, market);
            } else {
                trades = rawTrades;
            }
            this.number = oldNumber;
            let tradesLength = 0;
            const isArray = Array.isArray (trades);
            if (isArray) {
                tradesLength = trades.length;
            }
            if (isArray && (tradesLength > 0)) {
                // move properties that are defined in trades up into the order
                if (order['symbol'] === undefined) {
                    order['symbol'] = trades[0]['symbol'];
                }
                if (order['side'] === undefined) {
                    order['side'] = trades[0]['side'];
                }
                if (order['type'] === undefined) {
                    order['type'] = trades[0]['type'];
                }
                if (order['id'] === undefined) {
                    order['id'] = trades[0]['order'];
                }
                if (parseFilled) {
                    filled = '0';
                }
                if (parseCost) {
                    cost = '0';
                }
                for (let i = 0; i < trades.length; i++) {
                    const trade = trades[i];
                    const tradeAmount = this.safeString (trade, 'amount');
                    if (parseFilled && (tradeAmount !== undefined)) {
                        filled = Precise.stringAdd (filled, tradeAmount);
                    }
                    const tradeCost = this.safeString (trade, 'cost');
                    if (parseCost && (tradeCost !== undefined)) {
                        cost = Precise.stringAdd (cost, tradeCost);
                    }
                    if (parseSymbol) {
                        symbol = this.safeString (trade, 'symbol');
                    }
                    if (parseSide) {
                        side = this.safeString (trade, 'side');
                    }
                    const tradeTimestamp = this.safeValue (trade, 'timestamp');
                    if (parseLastTradeTimeTimestamp && (tradeTimestamp !== undefined)) {
                        if (lastTradeTimeTimestamp === undefined) {
                            lastTradeTimeTimestamp = tradeTimestamp;
                        } else {
                            lastTradeTimeTimestamp = Math.max (lastTradeTimeTimestamp, tradeTimestamp);
                        }
                    }
                    if (shouldParseFees) {
                        const tradeFees = this.safeValue (trade, 'fees');
                        if (tradeFees !== undefined) {
                            for (let j = 0; j < tradeFees.length; j++) {
                                const tradeFee = tradeFees[j];
                                fees.push (this.extend ({}, tradeFee));
                            }
                        } else {
                            const tradeFee = this.safeValue (trade, 'fee');
                            if (tradeFee !== undefined) {
                                fees.push (this.extend ({}, tradeFee));
                            }
                        }
                    }
                }
            }
        }
        if (shouldParseFees) {
            const reducedFees = this.reduceFees ? this.reduceFeesByCurrency (fees) : fees;
            const reducedLength = reducedFees.length;
            for (let i = 0; i < reducedLength; i++) {
                reducedFees[i]['cost'] = this.safeNumber (reducedFees[i], 'cost');
                if ('rate' in reducedFees[i]) {
                    reducedFees[i]['rate'] = this.safeNumber (reducedFees[i], 'rate');
                }
            }
            if (!parseFee && (reducedLength === 0)) {
                // copy fee to avoid modification by reference
                const feeCopy = this.deepExtend (fee);
                feeCopy['cost'] = this.safeNumber (feeCopy, 'cost');
                if ('rate' in feeCopy) {
                    feeCopy['rate'] = this.safeNumber (feeCopy, 'rate');
                }
                reducedFees.push (feeCopy);
            }
            order['fees'] = reducedFees;
            if (parseFee && (reducedLength === 1)) {
                order['fee'] = reducedFees[0];
            }
        }
        if (amount === undefined) {
            // ensure amount = filled + remaining
            if (filled !== undefined && remaining !== undefined) {
                amount = Precise.stringAdd (filled, remaining);
            } else if (status === 'closed') {
                amount = filled;
            }
        }
        if (filled === undefined) {
            if (amount !== undefined && remaining !== undefined) {
                filled = Precise.stringSub (amount, remaining);
            } else if (status === 'closed' && amount !== undefined) {
                filled = amount;
            }
        }
        if (remaining === undefined) {
            if (amount !== undefined && filled !== undefined) {
                remaining = Precise.stringSub (amount, filled);
            } else if (status === 'closed') {
                remaining = '0';
            }
        }
        // ensure that the average field is calculated correctly
        const inverse = this.safeValue (market, 'inverse', false);
        const contractSize = this.numberToString (this.safeValue (market, 'contractSize', 1));
        // inverse
        // price = filled * contract size / cost
        //
        // linear
        // price = cost / (filled * contract size)
        if (average === undefined) {
            if ((filled !== undefined) && (cost !== undefined) && Precise.stringGt (filled, '0')) {
                const filledTimesContractSize = Precise.stringMul (filled, contractSize);
                if (inverse) {
                    average = Precise.stringDiv (filledTimesContractSize, cost);
                } else {
                    average = Precise.stringDiv (cost, filledTimesContractSize);
                }
            }
        }
        // similarly
        // inverse
        // cost = filled * contract size / price
        //
        // linear
        // cost = filled * contract size * price
        const costPriceExists = (average !== undefined) || (price !== undefined);
        if (parseCost && (filled !== undefined) && costPriceExists) {
            let multiplyPrice = undefined;
            if (average === undefined) {
                multiplyPrice = price;
            } else {
                multiplyPrice = average;
            }
            // contract trading
            const filledTimesContractSize = Precise.stringMul (filled, contractSize);
            if (inverse) {
                cost = Precise.stringDiv (filledTimesContractSize, multiplyPrice);
            } else {
                cost = Precise.stringMul (filledTimesContractSize, multiplyPrice);
            }
        }
        // support for market orders
        const orderType = this.safeValue (order, 'type');
        const emptyPrice = (price === undefined) || Precise.stringEquals (price, '0');
        if (emptyPrice && (orderType === 'market')) {
            price = average;
        }
        // we have trades with string values at this point so we will mutate them
        for (let i = 0; i < trades.length; i++) {
            const entry = trades[i];
            entry['amount'] = this.safeNumber (entry, 'amount');
            entry['price'] = this.safeNumber (entry, 'price');
            entry['cost'] = this.safeNumber (entry, 'cost');
            const tradeFee = this.safeValue (entry, 'fee', {});
            tradeFee['cost'] = this.safeNumber (tradeFee, 'cost');
            if ('rate' in tradeFee) {
                tradeFee['rate'] = this.safeNumber (tradeFee, 'rate');
            }
            const entryFees = this.safeValue (entry, 'fees', []);
            for (let j = 0; j < entryFees.length; j++) {
                entryFees[j]['cost'] = this.safeNumber (entryFees[j], 'cost');
            }
            entry['fees'] = entryFees;
            entry['fee'] = tradeFee;
        }
        let timeInForce = this.safeString (order, 'timeInForce');
        let postOnly = this.safeValue (order, 'postOnly');
        // timeInForceHandling
        if (timeInForce === undefined) {
            if (this.safeString (order, 'type') === 'market') {
                timeInForce = 'IOC';
            }
            // allow postOnly override
            if (postOnly) {
                timeInForce = 'PO';
            }
        } else if (postOnly === undefined) {
            // timeInForce is not undefined here
            postOnly = timeInForce === 'PO';
        }
        const timestamp = this.safeInteger (order, 'timestamp');
        const lastUpdateTimestamp = this.safeInteger (order, 'lastUpdateTimestamp');
        let datetime = this.safeString (order, 'datetime');
        if (datetime === undefined) {
            datetime = this.iso8601 (timestamp);
        }
        const triggerPrice = this.parseNumber (this.safeString2 (order, 'triggerPrice', 'stopPrice'));
        const takeProfitPrice = this.parseNumber (this.safeString (order, 'takeProfitPrice'));
        const stopLossPrice = this.parseNumber (this.safeString (order, 'stopLossPrice'));
        return this.extend (order, {
            'id': this.safeString (order, 'id'),
            'clientOrderId': this.safeString (order, 'clientOrderId'),
            'timestamp': timestamp,
            'datetime': datetime,
            'symbol': symbol,
            'type': this.safeString (order, 'type'),
            'side': side,
            'lastTradeTimestamp': lastTradeTimeTimestamp,
            'lastUpdateTimestamp': lastUpdateTimestamp,
            'price': this.parseNumber (price),
            'amount': this.parseNumber (amount),
            'cost': this.parseNumber (cost),
            'average': this.parseNumber (average),
            'filled': this.parseNumber (filled),
            'remaining': this.parseNumber (remaining),
            'timeInForce': timeInForce,
            'postOnly': postOnly,
            'trades': trades,
            'reduceOnly': this.safeValue (order, 'reduceOnly'),
            'stopPrice': triggerPrice,  // ! deprecated, use triggerPrice instead
            'triggerPrice': triggerPrice,
            'takeProfitPrice': takeProfitPrice,
            'stopLossPrice': stopLossPrice,
            'status': status,
            'fee': this.safeValue (order, 'fee'),
        });
    }

    parseOrders (orders: object, market: Market = undefined, since: Int = undefined, limit: Int = undefined, params = {}): Order[] {
        //
        // the value of orders is either a dict or a list
        //
        // dict
        //
        //     {
        //         'id1': { ... },
        //         'id2': { ... },
        //         'id3': { ... },
        //         ...
        //     }
        //
        // list
        //
        //     [
        //         { 'id': 'id1', ... },
        //         { 'id': 'id2', ... },
        //         { 'id': 'id3', ... },
        //         ...
        //     ]
        //
        let results = [];
        if (Array.isArray (orders)) {
            for (let i = 0; i < orders.length; i++) {
                const order = this.extend (this.parseOrder (orders[i], market), params);
                results.push (order);
            }
        } else {
            const ids = Object.keys (orders);
            for (let i = 0; i < ids.length; i++) {
                const id = ids[i];
                const order = this.extend (this.parseOrder (this.extend ({ 'id': id }, orders[id]), market), params);
                results.push (order);
            }
        }
        results = this.sortBy (results, 'timestamp');
        const symbol = (market !== undefined) ? market['symbol'] : undefined;
        return this.filterBySymbolSinceLimit (results, symbol, since, limit) as Order[];
    }

    calculateFee (symbol: string, type: string, side: string, amount: number, price: number, takerOrMaker = 'taker', params = {}) {
        if (type === 'market' && takerOrMaker === 'maker') {
            throw new ArgumentsRequired (this.id + ' calculateFee() - you have provided incompatible arguments - "market" type order can not be "maker". Change either the "type" or the "takerOrMaker" argument to calculate the fee.');
        }
        const market = this.markets[symbol];
        const feeSide = this.safeString (market, 'feeSide', 'quote');
        let useQuote = undefined;
        if (feeSide === 'get') {
            // the fee is always in the currency you get
            useQuote = side === 'sell';
        } else if (feeSide === 'give') {
            // the fee is always in the currency you give
            useQuote = side === 'buy';
        } else {
            // the fee is always in feeSide currency
            useQuote = feeSide === 'quote';
        }
        let cost = this.numberToString (amount);
        let key = undefined;
        if (useQuote) {
            const priceString = this.numberToString (price);
            cost = Precise.stringMul (cost, priceString);
            key = 'quote';
        } else {
            key = 'base';
        }
        // for derivatives, the fee is in 'settle' currency
        if (!market['spot']) {
            key = 'settle';
        }
        // even if `takerOrMaker` argument was set to 'maker', for 'market' orders we should forcefully override it to 'taker'
        if (type === 'market') {
            takerOrMaker = 'taker';
        }
        const rate = this.safeString (market, takerOrMaker);
        cost = Precise.stringMul (cost, rate);
        return {
            'type': takerOrMaker,
            'currency': market[key],
            'rate': this.parseNumber (rate),
            'cost': this.parseNumber (cost),
        };
    }

    safeLiquidation (liquidation: object, market: Market = undefined): Liquidation {
        const contracts = this.safeString (liquidation, 'contracts');
        const contractSize = this.safeString (market, 'contractSize');
        const price = this.safeString (liquidation, 'price');
        let baseValue = this.safeString (liquidation, 'baseValue');
        let quoteValue = this.safeString (liquidation, 'quoteValue');
        if ((baseValue === undefined) && (contracts !== undefined) && (contractSize !== undefined) && (price !== undefined)) {
            baseValue = Precise.stringMul (contracts, contractSize);
        }
        if ((quoteValue === undefined) && (baseValue !== undefined) && (price !== undefined)) {
            quoteValue = Precise.stringMul (baseValue, price);
        }
        liquidation['contracts'] = this.parseNumber (contracts);
        liquidation['contractSize'] = this.parseNumber (contractSize);
        liquidation['price'] = this.parseNumber (price);
        liquidation['baseValue'] = this.parseNumber (baseValue);
        liquidation['quoteValue'] = this.parseNumber (quoteValue);
        return liquidation as Liquidation;
    }

    safeTrade (trade: object, market: Market = undefined): Trade {
        const amount = this.safeString (trade, 'amount');
        const price = this.safeString (trade, 'price');
        let cost = this.safeString (trade, 'cost');
        if (cost === undefined) {
            // contract trading
            const contractSize = this.safeString (market, 'contractSize');
            let multiplyPrice = price;
            if (contractSize !== undefined) {
                const inverse = this.safeValue (market, 'inverse', false);
                if (inverse) {
                    multiplyPrice = Precise.stringDiv ('1', price);
                }
                multiplyPrice = Precise.stringMul (multiplyPrice, contractSize);
            }
            cost = Precise.stringMul (multiplyPrice, amount);
        }
        const parseFee = this.safeValue (trade, 'fee') === undefined;
        const parseFees = this.safeValue (trade, 'fees') === undefined;
        const shouldParseFees = parseFee || parseFees;
        const fees = [];
        const fee = this.safeValue (trade, 'fee');
        if (shouldParseFees) {
            const reducedFees = this.reduceFees ? this.reduceFeesByCurrency (fees) : fees;
            const reducedLength = reducedFees.length;
            for (let i = 0; i < reducedLength; i++) {
                reducedFees[i]['cost'] = this.safeNumber (reducedFees[i], 'cost');
                if ('rate' in reducedFees[i]) {
                    reducedFees[i]['rate'] = this.safeNumber (reducedFees[i], 'rate');
                }
            }
            if (!parseFee && (reducedLength === 0)) {
                // copy fee to avoid modification by reference
                const feeCopy = this.deepExtend (fee);
                feeCopy['cost'] = this.safeNumber (feeCopy, 'cost');
                if ('rate' in feeCopy) {
                    feeCopy['rate'] = this.safeNumber (feeCopy, 'rate');
                }
                reducedFees.push (feeCopy);
            }
            if (parseFees) {
                trade['fees'] = reducedFees;
            }
            if (parseFee && (reducedLength === 1)) {
                trade['fee'] = reducedFees[0];
            }
            const tradeFee = this.safeValue (trade, 'fee');
            if (tradeFee !== undefined) {
                tradeFee['cost'] = this.safeNumber (tradeFee, 'cost');
                if ('rate' in tradeFee) {
                    tradeFee['rate'] = this.safeNumber (tradeFee, 'rate');
                }
                trade['fee'] = tradeFee;
            }
        }
        trade['amount'] = this.parseNumber (amount);
        trade['price'] = this.parseNumber (price);
        trade['cost'] = this.parseNumber (cost);
        return trade as Trade;
    }

    invertFlatStringDictionary (dict) {
        const reversed = {};
        const keys = Object.keys (dict);
        for (let i = 0; i < keys.length; i++) {
            const key = keys[i];
            const value = dict[key];
            if (typeof value === 'string') {
                reversed[value] = key;
            }
        }
        return reversed;
    }

    reduceFeesByCurrency (fees) {
        //
        // this function takes a list of fee structures having the following format
        //
        //     string = true
        //
        //     [
        //         { 'currency': 'BTC', 'cost': '0.1' },
        //         { 'currency': 'BTC', 'cost': '0.2'  },
        //         { 'currency': 'BTC', 'cost': '0.2', 'rate': '0.00123' },
        //         { 'currency': 'BTC', 'cost': '0.4', 'rate': '0.00123' },
        //         { 'currency': 'BTC', 'cost': '0.5', 'rate': '0.00456' },
        //         { 'currency': 'USDT', 'cost': '12.3456' },
        //     ]
        //
        //     string = false
        //
        //     [
        //         { 'currency': 'BTC', 'cost': 0.1 },
        //         { 'currency': 'BTC', 'cost': 0.2 },
        //         { 'currency': 'BTC', 'cost': 0.2, 'rate': 0.00123 },
        //         { 'currency': 'BTC', 'cost': 0.4, 'rate': 0.00123 },
        //         { 'currency': 'BTC', 'cost': 0.5, 'rate': 0.00456 },
        //         { 'currency': 'USDT', 'cost': 12.3456 },
        //     ]
        //
        // and returns a reduced fee list, where fees are summed per currency and rate (if any)
        //
        //     string = true
        //
        //     [
        //         { 'currency': 'BTC', 'cost': '0.4'  },
        //         { 'currency': 'BTC', 'cost': '0.6', 'rate': '0.00123' },
        //         { 'currency': 'BTC', 'cost': '0.5', 'rate': '0.00456' },
        //         { 'currency': 'USDT', 'cost': '12.3456' },
        //     ]
        //
        //     string  = false
        //
        //     [
        //         { 'currency': 'BTC', 'cost': 0.3  },
        //         { 'currency': 'BTC', 'cost': 0.6, 'rate': 0.00123 },
        //         { 'currency': 'BTC', 'cost': 0.5, 'rate': 0.00456 },
        //         { 'currency': 'USDT', 'cost': 12.3456 },
        //     ]
        //
        const reduced = {};
        for (let i = 0; i < fees.length; i++) {
            const fee = fees[i];
            const feeCurrencyCode = this.safeString (fee, 'currency');
            if (feeCurrencyCode !== undefined) {
                const rate = this.safeString (fee, 'rate');
                const cost = this.safeValue (fee, 'cost');
                if (Precise.stringEq (cost, '0')) {
                    // omit zero cost fees
                    continue;
                }
                if (!(feeCurrencyCode in reduced)) {
                    reduced[feeCurrencyCode] = {};
                }
                const rateKey = (rate === undefined) ? '' : rate;
                if (rateKey in reduced[feeCurrencyCode]) {
                    reduced[feeCurrencyCode][rateKey]['cost'] = Precise.stringAdd (reduced[feeCurrencyCode][rateKey]['cost'], cost);
                } else {
                    reduced[feeCurrencyCode][rateKey] = {
                        'currency': feeCurrencyCode,
                        'cost': cost,
                    };
                    if (rate !== undefined) {
                        reduced[feeCurrencyCode][rateKey]['rate'] = rate;
                    }
                }
            }
        }
        let result = [];
        const feeValues = Object.values (reduced);
        for (let i = 0; i < feeValues.length; i++) {
            const reducedFeeValues = Object.values (feeValues[i]);
            result = this.arrayConcat (result, reducedFeeValues);
        }
        return result;
    }

    safeTicker (ticker: object, market: Market = undefined): Ticker {
        let open = this.omitZero (this.safeString (ticker, 'open'));
        let close = this.omitZero (this.safeString (ticker, 'close'));
        let last = this.omitZero (this.safeString (ticker, 'last'));
        let change = this.omitZero (this.safeString (ticker, 'change'));
        let percentage = this.omitZero (this.safeString (ticker, 'percentage'));
        let average = this.omitZero (this.safeString (ticker, 'average'));
        let vwap = this.omitZero (this.safeString (ticker, 'vwap'));
        const baseVolume = this.safeString (ticker, 'baseVolume');
        const quoteVolume = this.safeString (ticker, 'quoteVolume');
        if (vwap === undefined) {
            vwap = Precise.stringDiv (this.omitZero (quoteVolume), baseVolume);
        }
        if ((last !== undefined) && (close === undefined)) {
            close = last;
        } else if ((last === undefined) && (close !== undefined)) {
            last = close;
        }
        if ((last !== undefined) && (open !== undefined)) {
            if (change === undefined) {
                change = Precise.stringSub (last, open);
            }
            if (average === undefined) {
                average = Precise.stringDiv (Precise.stringAdd (last, open), '2');
            }
        }
        if ((percentage === undefined) && (change !== undefined) && (open !== undefined) && Precise.stringGt (open, '0')) {
            percentage = Precise.stringMul (Precise.stringDiv (change, open), '100');
        }
        if ((change === undefined) && (percentage !== undefined) && (open !== undefined)) {
            change = Precise.stringDiv (Precise.stringMul (percentage, open), '100');
        }
        if ((open === undefined) && (last !== undefined) && (change !== undefined)) {
            open = Precise.stringSub (last, change);
        }
        // timestamp and symbol operations don't belong in safeTicker
        // they should be done in the derived classes
        return this.extend (ticker, {
            'bid': this.parseNumber (this.omitZero (this.safeNumber (ticker, 'bid'))),
            'bidVolume': this.safeNumber (ticker, 'bidVolume'),
            'ask': this.parseNumber (this.omitZero (this.safeNumber (ticker, 'ask'))),
            'askVolume': this.safeNumber (ticker, 'askVolume'),
            'high': this.parseNumber (this.omitZero (this.safeString (ticker, 'high'))),
            'low': this.parseNumber (this.omitZero (this.safeNumber (ticker, 'low'))),
            'open': this.parseNumber (this.omitZero (this.parseNumber (open))),
            'close': this.parseNumber (this.omitZero (this.parseNumber (close))),
            'last': this.parseNumber (this.omitZero (this.parseNumber (last))),
            'change': this.parseNumber (change),
            'percentage': this.parseNumber (percentage),
            'average': this.parseNumber (average),
            'vwap': this.parseNumber (vwap),
            'baseVolume': this.parseNumber (baseVolume),
            'quoteVolume': this.parseNumber (quoteVolume),
            'previousClose': this.safeNumber (ticker, 'previousClose'),
        });
    }

    async fetchBorrowRate (code: string, amount, params = {}): Promise<any> {
        throw new NotSupported (this.id + ' fetchBorrowRate is deprecated, please use fetchCrossBorrowRate or fetchIsolatedBorrowRate instead');
    }

    async repayCrossMargin (code: string, amount, params = {}): Promise<any> {
        throw new NotSupported (this.id + ' repayCrossMargin is not support yet');
    }

    async repayIsolatedMargin (symbol: string, code: string, amount, params = {}): Promise<any> {
        throw new NotSupported (this.id + ' repayIsolatedMargin is not support yet');
    }

    async borrowCrossMargin (code: string, amount, params = {}): Promise<any> {
        throw new NotSupported (this.id + ' borrowCrossMargin is not support yet');
    }

    async borrowIsolatedMargin (symbol: string, code: string, amount, params = {}): Promise<any> {
        throw new NotSupported (this.id + ' borrowIsolatedMargin is not support yet');
    }

    async borrowMargin (code: string, amount, symbol: Str = undefined, params = {}): Promise<any> {
        throw new NotSupported (this.id + ' borrowMargin is deprecated, please use borrowCrossMargin or borrowIsolatedMargin instead');
    }

    async repayMargin (code: string, amount, symbol: Str = undefined, params = {}): Promise<any> {
        throw new NotSupported (this.id + ' repayMargin is deprecated, please use repayCrossMargin or repayIsolatedMargin instead');
    }

    async fetchOHLCV (symbol: string, timeframe = '1m', since: Int = undefined, limit: Int = undefined, params = {}): Promise<OHLCV[]> {
        let message = '';
        if (this.has['fetchTrades']) {
            message = '. If you want to build OHLCV candles from trade executions data, visit https://github.com/ccxt/ccxt/tree/master/examples/ and see "build-ohlcv-bars" file';
        }
        throw new NotSupported (this.id + ' fetchOHLCV() is not supported yet' + message);
    }

    async watchOHLCV (symbol: string, timeframe = '1m', since: Int = undefined, limit: Int = undefined, params = {}): Promise<OHLCV[]> {
        throw new NotSupported (this.id + ' watchOHLCV() is not supported yet');
    }

    convertTradingViewToOHLCV (ohlcvs, timestamp = 't', open = 'o', high = 'h', low = 'l', close = 'c', volume = 'v', ms = false) {
        const result = [];
        const timestamps = this.safeValue (ohlcvs, timestamp, []);
        const opens = this.safeValue (ohlcvs, open, []);
        const highs = this.safeValue (ohlcvs, high, []);
        const lows = this.safeValue (ohlcvs, low, []);
        const closes = this.safeValue (ohlcvs, close, []);
        const volumes = this.safeValue (ohlcvs, volume, []);
        for (let i = 0; i < timestamps.length; i++) {
            result.push ([
                ms ? this.safeInteger (timestamps, i) : this.safeTimestamp (timestamps, i),
                this.safeValue (opens, i),
                this.safeValue (highs, i),
                this.safeValue (lows, i),
                this.safeValue (closes, i),
                this.safeValue (volumes, i),
            ]);
        }
        return result;
    }

    convertOHLCVToTradingView (ohlcvs, timestamp = 't', open = 'o', high = 'h', low = 'l', close = 'c', volume = 'v', ms = false) {
        const result = {};
        result[timestamp] = [];
        result[open] = [];
        result[high] = [];
        result[low] = [];
        result[close] = [];
        result[volume] = [];
        for (let i = 0; i < ohlcvs.length; i++) {
            const ts = ms ? ohlcvs[i][0] : this.parseToInt (ohlcvs[i][0] / 1000);
            result[timestamp].push (ts);
            result[open].push (ohlcvs[i][1]);
            result[high].push (ohlcvs[i][2]);
            result[low].push (ohlcvs[i][3]);
            result[close].push (ohlcvs[i][4]);
            result[volume].push (ohlcvs[i][5]);
        }
        return result;
    }

    async fetchWebEndpoint (method, endpointMethod, returnAsJson, startRegex = undefined, endRegex = undefined) {
        let errorMessage = '';
        const options = this.safeValue (this.options, method, {});
        const muteOnFailure = this.safeValue (options, 'webApiMuteFailure', true);
        try {
            // if it was not explicitly disabled, then don't fetch
            if (this.safeValue (options, 'webApiEnable', true) !== true) {
                return undefined;
            }
            const maxRetries = this.safeValue (options, 'webApiRetries', 10);
            let response = undefined;
            let retry = 0;
            while (retry < maxRetries) {
                try {
                    response = await this[endpointMethod] ({});
                    break;
                } catch (e) {
                    retry = retry + 1;
                    if (retry === maxRetries) {
                        throw e;
                    }
                }
            }
            let content = response;
            if (startRegex !== undefined) {
                const splitted_by_start = content.split (startRegex);
                content = splitted_by_start[1]; // we need second part after start
            }
            if (endRegex !== undefined) {
                const splitted_by_end = content.split (endRegex);
                content = splitted_by_end[0]; // we need first part after start
            }
            if (returnAsJson && (typeof content === 'string')) {
                const jsoned = this.parseJson (content.trim ()); // content should be trimmed before json parsing
                if (jsoned) {
                    return jsoned; // if parsing was not successfull, exception should be thrown
                } else {
                    throw new BadResponse ('could not parse the response into json');
                }
            } else {
                return content;
            }
        } catch (e) {
            errorMessage = this.id + ' ' + method + '() failed to fetch correct data from website. Probably webpage markup has been changed, breaking the page custom parser.';
        }
        if (muteOnFailure) {
            return undefined;
        } else {
            throw new BadResponse (errorMessage);
        }
    }

    marketIds (symbols) {
        if (symbols === undefined) {
            return symbols;
        }
        const result = [];
        for (let i = 0; i < symbols.length; i++) {
            result.push (this.marketId (symbols[i]));
        }
        return result;
    }

    marketSymbols (symbols, type: string = undefined, allowEmpty = true, sameTypeOnly = false, sameSubTypeOnly = false) {
        if (symbols === undefined) {
            if (!allowEmpty) {
                throw new ArgumentsRequired (this.id + ' empty list of symbols is not supported');
            }
            return symbols;
        }
        const symbolsLength = symbols.length;
        if (symbolsLength === 0) {
            if (!allowEmpty) {
                throw new ArgumentsRequired (this.id + ' empty list of symbols is not supported');
            }
            return symbols;
        }
        const result = [];
        let marketType = undefined;
        let isLinearSubType = undefined;
        for (let i = 0; i < symbols.length; i++) {
            const market = this.market (symbols[i]);
            if (sameTypeOnly && (marketType !== undefined)) {
                if (market['type'] !== marketType) {
                    throw new BadRequest (this.id + ' symbols must be of the same type, either ' + marketType + ' or ' + market['type'] + '.');
                }
            }
            if (sameSubTypeOnly && (isLinearSubType !== undefined)) {
                if (market['linear'] !== isLinearSubType) {
                    throw new BadRequest (this.id + ' symbols must be of the same subType, either linear or inverse.');
                }
            }
            if (type !== undefined && market['type'] !== type) {
                throw new BadRequest (this.id + ' symbols must be of the same type ' + type + '. If the type is incorrect you can change it in options or the params of the request');
            }
            marketType = market['type'];
            if (!market['spot']) {
                isLinearSubType = market['linear'];
            }
            const symbol = this.safeString (market, 'symbol', symbols[i]);
            result.push (symbol);
        }
        return result;
    }

    marketCodes (codes) {
        if (codes === undefined) {
            return codes;
        }
        const result = [];
        for (let i = 0; i < codes.length; i++) {
            result.push (this.commonCurrencyCode (codes[i]));
        }
        return result;
    }

    parseBidsAsks (bidasks, priceKey: IndexType = 0, amountKey: IndexType = 1, countOrIdKey: IndexType = 2) {
        bidasks = this.toArray (bidasks);
        const result = [];
        for (let i = 0; i < bidasks.length; i++) {
            result.push (this.parseBidAsk (bidasks[i], priceKey, amountKey, countOrIdKey));
        }
        return result;
    }

    async fetchL2OrderBook (symbol: string, limit: Int = undefined, params = {}) {
        const orderbook = await this.fetchOrderBook (symbol, limit, params);
        return this.extend (orderbook, {
            'asks': this.sortBy (this.aggregate (orderbook['asks']), 0),
            'bids': this.sortBy (this.aggregate (orderbook['bids']), 0, true),
        });
    }

    filterBySymbol (objects, symbol: string = undefined) {
        if (symbol === undefined) {
            return objects;
        }
        const result = [];
        for (let i = 0; i < objects.length; i++) {
            const objectSymbol = this.safeString (objects[i], 'symbol');
            if (objectSymbol === symbol) {
                result.push (objects[i]);
            }
        }
        return result;
    }

    parseOHLCV (ohlcv, market: Market = undefined) : OHLCV {
        if (Array.isArray (ohlcv)) {
            return [
                this.safeInteger (ohlcv, 0), // timestamp
                this.safeNumber (ohlcv, 1), // open
                this.safeNumber (ohlcv, 2), // high
                this.safeNumber (ohlcv, 3), // low
                this.safeNumber (ohlcv, 4), // close
                this.safeNumber (ohlcv, 5), // volume
            ];
        }
        return ohlcv;
    }

    networkCodeToId (networkCode, currencyCode = undefined) {
        /**
         * @ignore
         * @method
         * @name exchange#networkCodeToId
         * @description tries to convert the provided networkCode (which is expected to be an unified network code) to a network id. In order to achieve this, derived class needs to have 'options->networks' defined.
         * @param {string} networkCode unified network code
         * @param {string} currencyCode unified currency code, but this argument is not required by default, unless there is an exchange (like huobi) that needs an override of the method to be able to pass currencyCode argument additionally
         * @returns {string|undefined} exchange-specific network id
         */
        const networkIdsByCodes = this.safeValue (this.options, 'networks', {});
        let networkId = this.safeString (networkIdsByCodes, networkCode);
        // for example, if 'ETH' is passed for networkCode, but 'ETH' key not defined in `options->networks` object
        if (networkId === undefined) {
            if (currencyCode === undefined) {
                // if currencyCode was not provided, then we just set passed value to networkId
                networkId = networkCode;
            } else {
                // if currencyCode was provided, then we try to find if that currencyCode has a replacement (i.e. ERC20 for ETH)
                const defaultNetworkCodeReplacements = this.safeValue (this.options, 'defaultNetworkCodeReplacements', {});
                if (currencyCode in defaultNetworkCodeReplacements) {
                    // if there is a replacement for the passed networkCode, then we use it to find network-id in `options->networks` object
                    const replacementObject = defaultNetworkCodeReplacements[currencyCode]; // i.e. { 'ERC20': 'ETH' }
                    const keys = Object.keys (replacementObject);
                    for (let i = 0; i < keys.length; i++) {
                        const key = keys[i];
                        const value = replacementObject[key];
                        // if value matches to provided unified networkCode, then we use it's key to find network-id in `options->networks` object
                        if (value === networkCode) {
                            networkId = this.safeString (networkIdsByCodes, key);
                            break;
                        }
                    }
                }
                // if it wasn't found, we just set the provided value to network-id
                if (networkId === undefined) {
                    networkId = networkCode;
                }
            }
        }
        return networkId;
    }

    networkIdToCode (networkId, currencyCode = undefined) {
        /**
         * @ignore
         * @method
         * @name exchange#networkIdToCode
         * @description tries to convert the provided exchange-specific networkId to an unified network Code. In order to achieve this, derived class needs to have "options['networksById']" defined.
         * @param {string} networkId exchange specific network id/title, like: TRON, Trc-20, usdt-erc20, etc
         * @param {string|undefined} currencyCode unified currency code, but this argument is not required by default, unless there is an exchange (like huobi) that needs an override of the method to be able to pass currencyCode argument additionally
         * @returns {string|undefined} unified network code
         */
        const networkCodesByIds = this.safeValue (this.options, 'networksById', {});
        let networkCode = this.safeString (networkCodesByIds, networkId, networkId);
        // replace mainnet network-codes (i.e. ERC20->ETH)
        if (currencyCode !== undefined) {
            const defaultNetworkCodeReplacements = this.safeValue (this.options, 'defaultNetworkCodeReplacements', {});
            if (currencyCode in defaultNetworkCodeReplacements) {
                const replacementObject = this.safeValue (defaultNetworkCodeReplacements, currencyCode, {});
                networkCode = this.safeString (replacementObject, networkCode, networkCode);
            }
        }
        return networkCode;
    }

    handleNetworkCodeAndParams (params) {
        const networkCodeInParams = this.safeString2 (params, 'networkCode', 'network');
        if (networkCodeInParams !== undefined) {
            params = this.omit (params, [ 'networkCode', 'network' ]);
        }
        // if it was not defined by user, we should not set it from 'defaultNetworks', because handleNetworkCodeAndParams is for only request-side and thus we do not fill it with anything. We can only use 'defaultNetworks' after parsing response-side
        return [ networkCodeInParams, params ];
    }

    defaultNetworkCode (currencyCode) {
        let defaultNetworkCode = undefined;
        const defaultNetworks = this.safeValue (this.options, 'defaultNetworks', {});
        if (currencyCode in defaultNetworks) {
            // if currency had set its network in "defaultNetworks", use it
            defaultNetworkCode = defaultNetworks[currencyCode];
        } else {
            // otherwise, try to use the global-scope 'defaultNetwork' value (even if that network is not supported by currency, it doesn't make any problem, this will be just used "at first" if currency supports this network at all)
            const defaultNetwork = this.safeValue (this.options, 'defaultNetwork');
            if (defaultNetwork !== undefined) {
                defaultNetworkCode = defaultNetwork;
            }
        }
        return defaultNetworkCode;
    }

    selectNetworkCodeFromUnifiedNetworks (currencyCode, networkCode, indexedNetworkEntries) {
        return this.selectNetworkKeyFromNetworks (currencyCode, networkCode, indexedNetworkEntries, true);
    }

    selectNetworkIdFromRawNetworks (currencyCode, networkCode, indexedNetworkEntries) {
        return this.selectNetworkKeyFromNetworks (currencyCode, networkCode, indexedNetworkEntries, false);
    }

    selectNetworkKeyFromNetworks (currencyCode, networkCode, indexedNetworkEntries, isIndexedByUnifiedNetworkCode = false) {
        // this method is used against raw & unparse network entries, which are just indexed by network id
        let chosenNetworkId = undefined;
        const availableNetworkIds = Object.keys (indexedNetworkEntries);
        const responseNetworksLength = availableNetworkIds.length;
        if (networkCode !== undefined) {
            if (responseNetworksLength === 0) {
                throw new NotSupported (this.id + ' - ' + networkCode + ' network did not return any result for ' + currencyCode);
            } else {
                // if networkCode was provided by user, we should check it after response, as the referenced exchange doesn't support network-code during request
                const networkId = isIndexedByUnifiedNetworkCode ? networkCode : this.networkCodeToId (networkCode, currencyCode);
                if (networkId in indexedNetworkEntries) {
                    chosenNetworkId = networkId;
                } else {
                    throw new NotSupported (this.id + ' - ' + networkId + ' network was not found for ' + currencyCode + ', use one of ' + availableNetworkIds.join (', '));
                }
            }
        } else {
            if (responseNetworksLength === 0) {
                throw new NotSupported (this.id + ' - no networks were returned for ' + currencyCode);
            } else {
                // if networkCode was not provided by user, then we try to use the default network (if it was defined in "defaultNetworks"), otherwise, we just return the first network entry
                const defaultNetworkCode = this.defaultNetworkCode (currencyCode);
                const defaultNetworkId = isIndexedByUnifiedNetworkCode ? defaultNetworkCode : this.networkCodeToId (defaultNetworkCode, currencyCode);
                chosenNetworkId = (defaultNetworkId in indexedNetworkEntries) ? defaultNetworkId : availableNetworkIds[0];
            }
        }
        return chosenNetworkId;
    }

    safeNumber2 (dictionary, key1, key2, d = undefined) {
        const value = this.safeString2 (dictionary, key1, key2);
        return this.parseNumber (value, d);
    }

    parseOrderBook (orderbook: object, symbol: string, timestamp: Int = undefined, bidsKey = 'bids', asksKey = 'asks', priceKey: IndexType = 0, amountKey: IndexType = 1, countOrIdKey: IndexType = 2): OrderBook {
        const bids = this.parseBidsAsks (this.safeValue (orderbook, bidsKey, []), priceKey, amountKey, countOrIdKey);
        const asks = this.parseBidsAsks (this.safeValue (orderbook, asksKey, []), priceKey, amountKey, countOrIdKey);
        return {
            'symbol': symbol,
            'bids': this.sortBy (bids, 0, true),
            'asks': this.sortBy (asks, 0),
            'timestamp': timestamp,
            'datetime': this.iso8601 (timestamp),
            'nonce': undefined,
        } as any;
    }

    parseOHLCVs (ohlcvs: object[], market: any = undefined, timeframe: string = '1m', since: Int = undefined, limit: Int = undefined): OHLCV[] {
        const results = [];
        for (let i = 0; i < ohlcvs.length; i++) {
            results.push (this.parseOHLCV (ohlcvs[i], market));
        }
        const sorted = this.sortBy (results, 0);
        return this.filterBySinceLimit (sorted, since, limit, 0) as any;
    }

    parseLeverageTiers (response, symbols: string[] = undefined, marketIdKey = undefined) {
        // marketIdKey should only be undefined when response is a dictionary
        symbols = this.marketSymbols (symbols);
        const tiers = {};
        for (let i = 0; i < response.length; i++) {
            const item = response[i];
            const id = this.safeString (item, marketIdKey);
            const market = this.safeMarket (id, undefined, undefined, this.safeString (this.options, 'defaultType'));
            const symbol = market['symbol'];
            const contract = this.safeValue (market, 'contract', false);
            if (contract && ((symbols === undefined) || this.inArray (symbol, symbols))) {
                tiers[symbol] = this.parseMarketLeverageTiers (item, market);
            }
        }
        return tiers;
    }

    async loadTradingLimits (symbols: string[] = undefined, reload = false, params = {}) {
        if (this.has['fetchTradingLimits']) {
            if (reload || !('limitsLoaded' in this.options)) {
                const response = await this.fetchTradingLimits (symbols);
                for (let i = 0; i < symbols.length; i++) {
                    const symbol = symbols[i];
                    this.markets[symbol] = this.deepExtend (this.markets[symbol], response[symbol]);
                }
                this.options['limitsLoaded'] = this.milliseconds ();
            }
        }
        return this.markets;
    }

    safePosition (position): Position {
        // simplified version of: /pull/12765/
        const unrealizedPnlString = this.safeString (position, 'unrealisedPnl');
        const initialMarginString = this.safeString (position, 'initialMargin');
        //
        // PERCENTAGE
        //
        const percentage = this.safeValue (position, 'percentage');
        if ((percentage === undefined) && (unrealizedPnlString !== undefined) && (initialMarginString !== undefined)) {
            // as it was done in all implementations ( aax, btcex, bybit, deribit, ftx, gate, kucoinfutures, phemex )
            const percentageString = Precise.stringMul (Precise.stringDiv (unrealizedPnlString, initialMarginString, 4), '100');
            position['percentage'] = this.parseNumber (percentageString);
        }
        // if contractSize is undefined get from market
        let contractSize = this.safeNumber (position, 'contractSize');
        const symbol = this.safeString (position, 'symbol');
        let market = undefined;
        if (symbol !== undefined) {
            market = this.safeValue (this.markets, symbol);
        }
        if (contractSize === undefined && market !== undefined) {
            contractSize = this.safeNumber (market, 'contractSize');
            position['contractSize'] = contractSize;
        }
        return position as any;
    }

    parsePositions (positions, symbols: string[] = undefined, params = {}): Position[] {
        symbols = this.marketSymbols (symbols);
        positions = this.toArray (positions);
        const result = [];
        for (let i = 0; i < positions.length; i++) {
            const position = this.extend (this.parsePosition (positions[i], undefined), params);
            result.push (position);
        }
        return this.filterByArrayPositions (result, 'symbol', symbols, false);
    }

    parseAccounts (accounts, params = {}) {
        accounts = this.toArray (accounts);
        const result = [];
        for (let i = 0; i < accounts.length; i++) {
            const account = this.extend (this.parseAccount (accounts[i]), params);
            result.push (account);
        }
        return result;
    }

    parseTrades (trades, market: Market = undefined, since: Int = undefined, limit: Int = undefined, params = {}): Trade[] {
        trades = this.toArray (trades);
        let result = [];
        for (let i = 0; i < trades.length; i++) {
            const trade = this.extend (this.parseTrade (trades[i], market), params);
            result.push (trade);
        }
        result = this.sortBy2 (result, 'timestamp', 'id');
        const symbol = (market !== undefined) ? market['symbol'] : undefined;
        return this.filterBySymbolSinceLimit (result, symbol, since, limit) as Trade[];
    }

    parseTransactions (transactions, currency: Currency = undefined, since: Int = undefined, limit: Int = undefined, params = {}) {
        transactions = this.toArray (transactions);
        let result = [];
        for (let i = 0; i < transactions.length; i++) {
            const transaction = this.extend (this.parseTransaction (transactions[i], currency), params);
            result.push (transaction);
        }
        result = this.sortBy (result, 'timestamp');
        const code = (currency !== undefined) ? currency['code'] : undefined;
        return this.filterByCurrencySinceLimit (result, code, since, limit);
    }

    parseTransfers (transfers, currency: Currency = undefined, since: Int = undefined, limit: Int = undefined, params = {}) {
        transfers = this.toArray (transfers);
        let result = [];
        for (let i = 0; i < transfers.length; i++) {
            const transfer = this.extend (this.parseTransfer (transfers[i], currency), params);
            result.push (transfer);
        }
        result = this.sortBy (result, 'timestamp');
        const code = (currency !== undefined) ? currency['code'] : undefined;
        return this.filterByCurrencySinceLimit (result, code, since, limit);
    }

    parseLedger (data, currency: Currency = undefined, since: Int = undefined, limit: Int = undefined, params = {}) {
        let result = [];
        const arrayData = this.toArray (data);
        for (let i = 0; i < arrayData.length; i++) {
            const itemOrItems = this.parseLedgerEntry (arrayData[i], currency);
            if (Array.isArray (itemOrItems)) {
                for (let j = 0; j < itemOrItems.length; j++) {
                    result.push (this.extend (itemOrItems[j], params));
                }
            } else {
                result.push (this.extend (itemOrItems, params));
            }
        }
        result = this.sortBy (result, 'timestamp');
        const code = (currency !== undefined) ? currency['code'] : undefined;
        return this.filterByCurrencySinceLimit (result, code, since, limit);
    }

    nonce () {
        return this.seconds ();
    }

    setHeaders (headers) {
        return headers;
    }

    marketId (symbol: string): string {
        const market = this.market (symbol);
        if (market !== undefined) {
            return market['id'];
        }
        return symbol;
    }

    symbol (symbol: string): string {
        const market = this.market (symbol);
        return this.safeString (market, 'symbol', symbol);
    }

    resolvePath (path, params) {
        return [
            this.implodeParams (path, params),
            this.omit (params, this.extractParams (path)),
        ];
    }

    filterByArray (objects, key: IndexType, values = undefined, indexed = true) {
        objects = this.toArray (objects);
        // return all of them if no values were passed
        if (values === undefined || !values) {
            return indexed ? this.indexBy (objects, key) : objects;
        }
        const results = [];
        for (let i = 0; i < objects.length; i++) {
            if (this.inArray (objects[i][key], values)) {
                results.push (objects[i]);
            }
        }
        return indexed ? this.indexBy (results, key) : results;
    }

    async fetch2 (path, api: any = 'public', method = 'GET', params = {}, headers: any = undefined, body: any = undefined, config = {}) {
        if (this.enableRateLimit) {
            const cost = this.calculateRateLimiterCost (api, method, path, params, config);
            await this.throttle (cost);
        }
        this.lastRestRequestTimestamp = this.milliseconds ();
        const request = this.sign (path, api, method, params, headers, body);
        this.last_request_headers = request['headers'];
        this.last_request_body = request['body'];
        this.last_request_url = request['url'];
        return await this.fetch (request['url'], request['method'], request['headers'], request['body']);
    }

    async request (path, api: any = 'public', method = 'GET', params = {}, headers: any = undefined, body: any = undefined, config = {}) {
        return await this.fetch2 (path, api, method, params, headers, body, config);
    }

    async loadAccounts (reload = false, params = {}) {
        if (reload) {
            this.accounts = await this.fetchAccounts (params);
        } else {
            if (this.accounts) {
                return this.accounts;
            } else {
                this.accounts = await this.fetchAccounts (params);
            }
        }
        this.accountsById = this.indexBy (this.accounts, 'id') as any;
        return this.accounts;
    }

    buildOHLCVC (trades: Trade[], timeframe: string = '1m', since: number = 0, limit: number = 2147483647): OHLCVC[] {
        // given a sorted arrays of trades (recent last) and a timeframe builds an array of OHLCV candles
        // note, default limit value (2147483647) is max int32 value
        const ms = this.parseTimeframe (timeframe) * 1000;
        const ohlcvs = [];
        const i_timestamp = 0;
        // const open = 1;
        const i_high = 2;
        const i_low = 3;
        const i_close = 4;
        const i_volume = 5;
        const i_count = 6;
        const tradesLength = trades.length;
        const oldest = Math.min (tradesLength, limit);
        for (let i = 0; i < oldest; i++) {
            const trade = trades[i];
            const ts = trade['timestamp'];
            if (ts < since) {
                continue;
            }
            const openingTime = Math.floor (ts / ms) * ms; // shift to the edge of m/h/d (but not M)
            if (openingTime < since) { // we don't need bars, that have opening time earlier than requested
                continue;
            }
            const ohlcv_length = ohlcvs.length;
            const candle = ohlcv_length - 1;
            if ((candle === -1) || (openingTime >= this.sum (ohlcvs[candle][i_timestamp], ms))) {
                // moved to a new timeframe -> create a new candle from opening trade
                ohlcvs.push ([
                    openingTime, // timestamp
                    trade['price'], // O
                    trade['price'], // H
                    trade['price'], // L
                    trade['price'], // C
                    trade['amount'], // V
                    1, // count
                ]);
            } else {
                // still processing the same timeframe -> update opening trade
                ohlcvs[candle][i_high] = Math.max (ohlcvs[candle][i_high], trade['price']);
                ohlcvs[candle][i_low] = Math.min (ohlcvs[candle][i_low], trade['price']);
                ohlcvs[candle][i_close] = trade['price'];
                ohlcvs[candle][i_volume] = this.sum (ohlcvs[candle][i_volume], trade['amount']);
                ohlcvs[candle][i_count] = this.sum (ohlcvs[candle][i_count], 1);
            }
        }
        return ohlcvs;
    }

    parseTradingViewOHLCV (ohlcvs, market = undefined, timeframe = '1m', since: Int = undefined, limit: Int = undefined) {
        const result = this.convertTradingViewToOHLCV (ohlcvs);
        return this.parseOHLCVs (result, market, timeframe, since, limit);
    }

    async editLimitBuyOrder (id, symbol, amount, price = undefined, params = {}) {
        return await this.editLimitOrder (id, symbol, 'buy', amount, price, params);
    }

    async editLimitSellOrder (id, symbol, amount, price = undefined, params = {}) {
        return await this.editLimitOrder (id, symbol, 'sell', amount, price, params);
    }

    async editLimitOrder (id, symbol, side, amount, price = undefined, params = {}) {
        return await this.editOrder (id, symbol, 'limit', side, amount, price, params);
    }

    async editOrder (id: string, symbol, type, side, amount = undefined, price = undefined, params = {}): Promise<Order> {
        await this.cancelOrder (id, symbol);
        return await this.createOrder (symbol, type, side, amount, price, params);
    }

    async editOrderWs (id: string, symbol: string, type: OrderType, side: OrderSide, amount: number, price: number = undefined, params = {}): Promise<Order> {
        await this.cancelOrderWs (id, symbol);
        return await this.createOrderWs (symbol, type, side, amount, price, params);
    }

    async fetchPermissions (params = {}) {
        throw new NotSupported (this.id + ' fetchPermissions() is not supported yet');
    }

    async fetchPosition (symbol: string, params = {}): Promise<Position> {
        throw new NotSupported (this.id + ' fetchPosition() is not supported yet');
    }

    async watchPosition (symbol: string = undefined, params = {}): Promise<Position> {
        throw new NotSupported (this.id + ' watchPosition() is not supported yet');
    }

    async watchPositions (symbols: string[] = undefined, since: Int = undefined, limit: Int = undefined, params = {}): Promise<Position[]> {
        throw new NotSupported (this.id + ' watchPositions() is not supported yet');
    }

    async watchPositionForSymbols (symbols: string[] = undefined, since: Int = undefined, limit: Int = undefined, params = {}): Promise<Position[]> {
        return await this.watchPositions (symbols, since, limit, params);
    }

    async fetchPositionsForSymbol (symbol: string, params = {}): Promise<Position[]> {
        /**
         * @method
         * @name exchange#fetchPositionsForSymbol
         * @description fetches all open positions for specific symbol, unlike fetchPositions (which is designed to work with multiple symbols) so this method might be preffered for one-market position, because of less rate-limit consumption and speed
         * @param {string} symbol unified market symbol
         * @param {object} params extra parameters specific to the endpoint
         * @returns {object[]} a list of [position structure]{@link https://docs.ccxt.com/#/?id=position-structure} with maximum 3 items - possible one position for "one-way" mode, and possible two positions (long & short) for "two-way" (a.k.a. hedge) mode
         */
        throw new NotSupported (this.id + ' fetchPositionsForSymbol() is not supported yet');
    }

    async fetchPositions (symbols: string[] = undefined, params = {}): Promise<Position[]> {
        throw new NotSupported (this.id + ' fetchPositions() is not supported yet');
    }

    async fetchPositionsRisk (symbols: string[] = undefined, params = {}): Promise<Position[]> {
        throw new NotSupported (this.id + ' fetchPositionsRisk() is not supported yet');
    }

    async fetchBidsAsks (symbols: string[] = undefined, params = {}): Promise<Dictionary<Ticker>> {
        throw new NotSupported (this.id + ' fetchBidsAsks() is not supported yet');
    }

    parseBidAsk (bidask, priceKey: IndexType = 0, amountKey: IndexType = 1, countOrIdKey: IndexType = 2) {
        const price = this.safeNumber (bidask, priceKey);
        const amount = this.safeNumber (bidask, amountKey);
        const countOrId = this.safeInteger (bidask, countOrIdKey);
        const bidAsk = [ price, amount ];
        if (countOrId !== undefined) {
            bidAsk.push (countOrId);
        }
        return bidAsk;
    }

    safeCurrency (currencyId: Str, currency: Currency = undefined): CurrencyInterface {
        if ((currencyId === undefined) && (currency !== undefined)) {
            return currency;
        }
        if ((this.currencies_by_id !== undefined) && (currencyId in this.currencies_by_id) && (this.currencies_by_id[currencyId] !== undefined)) {
            return this.currencies_by_id[currencyId];
        }
        let code = currencyId;
        if (currencyId !== undefined) {
            code = this.commonCurrencyCode (currencyId.toUpperCase ());
        }
        return {
            'id': currencyId,
            'code': code,
            'precision': undefined,
        };
    }

    safeMarket (marketId: Str, market: Market = undefined, delimiter: Str = undefined, marketType: Str = undefined): MarketInterface {
        const result = this.safeMarketStructure ({
            'symbol': marketId,
            'marketId': marketId,
        });
        if (marketId !== undefined) {
            if ((this.markets_by_id !== undefined) && (marketId in this.markets_by_id)) {
                const markets = this.markets_by_id[marketId];
                const numMarkets = markets.length;
                if (numMarkets === 1) {
                    return markets[0];
                } else {
                    if (marketType === undefined) {
                        if (market === undefined) {
                            throw new ArgumentsRequired (this.id + ' safeMarket() requires a fourth argument for ' + marketId + ' to disambiguate between different markets with the same market id');
                        } else {
                            marketType = market['type'];
                        }
                    }
                    for (let i = 0; i < markets.length; i++) {
                        const currentMarket = markets[i];
                        if (currentMarket[marketType]) {
                            return currentMarket;
                        }
                    }
                }
            } else if (delimiter !== undefined && delimiter !== '') {
                const parts = marketId.split (delimiter);
                const partsLength = parts.length;
                if (partsLength === 2) {
                    result['baseId'] = this.safeString (parts, 0);
                    result['quoteId'] = this.safeString (parts, 1);
                    result['base'] = this.safeCurrencyCode (result['baseId']);
                    result['quote'] = this.safeCurrencyCode (result['quoteId']);
                    result['symbol'] = result['base'] + '/' + result['quote'];
                    return result;
                } else {
                    return result;
                }
            }
        }
        if (market !== undefined) {
            return market;
        }
        return result;
    }

    checkRequiredCredentials (error = true) {
        const keys = Object.keys (this.requiredCredentials);
        for (let i = 0; i < keys.length; i++) {
            const key = keys[i];
            if (this.requiredCredentials[key] && !this[key]) {
                if (error) {
                    throw new AuthenticationError (this.id + ' requires "' + key + '" credential');
                } else {
                    return false;
                }
            }
        }
        return true;
    }

    oath () {
        if (this.twofa !== undefined) {
            return totp (this.twofa);
        } else {
            throw new ExchangeError (this.id + ' exchange.twofa has not been set for 2FA Two-Factor Authentication');
        }
    }

    async fetchBalance (params = {}): Promise<Balances> {
        throw new NotSupported (this.id + ' fetchBalance() is not supported yet');
    }

    async fetchBalanceWs (params = {}): Promise<Balances> {
        throw new NotSupported (this.id + ' fetchBalanceWs() is not supported yet');
    }

    parseBalance (response): Balances {
        throw new NotSupported (this.id + ' parseBalance() is not supported yet');
    }

    async watchBalance (params = {}): Promise<Balances> {
        throw new NotSupported (this.id + ' watchBalance() is not supported yet');
    }

    async fetchPartialBalance (part, params = {}) {
        const balance = await this.fetchBalance (params);
        return balance[part];
    }

    async fetchFreeBalance (params = {}) {
        return await this.fetchPartialBalance ('free', params);
    }

    async fetchUsedBalance (params = {}) {
        return await this.fetchPartialBalance ('used', params);
    }

    async fetchTotalBalance (params = {}) {
        return await this.fetchPartialBalance ('total', params);
    }

    async fetchStatus (params = {}): Promise<any> {
        throw new NotSupported (this.id + ' fetchStatus() is not supported yet');
    }

    async fetchFundingFee (code: string, params = {}) {
        const warnOnFetchFundingFee = this.safeValue (this.options, 'warnOnFetchFundingFee', true);
        if (warnOnFetchFundingFee) {
            throw new NotSupported (this.id + ' fetchFundingFee() method is deprecated, it will be removed in July 2022, please, use fetchTransactionFee() or set exchange.options["warnOnFetchFundingFee"] = false to suppress this warning');
        }
        return await this.fetchTransactionFee (code, params);
    }

    async fetchFundingFees (codes: string[] = undefined, params = {}) {
        const warnOnFetchFundingFees = this.safeValue (this.options, 'warnOnFetchFundingFees', true);
        if (warnOnFetchFundingFees) {
            throw new NotSupported (this.id + ' fetchFundingFees() method is deprecated, it will be removed in July 2022. Please, use fetchTransactionFees() or set exchange.options["warnOnFetchFundingFees"] = false to suppress this warning');
        }
        return await this.fetchTransactionFees (codes, params);
    }

    async fetchTransactionFee (code: string, params = {}) {
        if (!this.has['fetchTransactionFees']) {
            throw new NotSupported (this.id + ' fetchTransactionFee() is not supported yet');
        }
        return await this.fetchTransactionFees ([ code ], params);
    }

    async fetchTransactionFees (codes: string[] = undefined, params = {}): Promise<any> {
        throw new NotSupported (this.id + ' fetchTransactionFees() is not supported yet');
    }

    async fetchDepositWithdrawFees (codes: string[] = undefined, params = {}): Promise<any> {
        throw new NotSupported (this.id + ' fetchDepositWithdrawFees() is not supported yet');
    }

    async fetchDepositWithdrawFee (code: string, params = {}) {
        if (!this.has['fetchDepositWithdrawFees']) {
            throw new NotSupported (this.id + ' fetchDepositWithdrawFee() is not supported yet');
        }
        const fees = await this.fetchDepositWithdrawFees ([ code ], params);
        return this.safeValue (fees, code);
    }

    getSupportedMapping (key, mapping = {}) {
        if (key in mapping) {
            return mapping[key];
        } else {
            throw new NotSupported (this.id + ' ' + key + ' does not have a value in mapping');
        }
    }

    async fetchCrossBorrowRate (code: string, params = {}) {
        await this.loadMarkets ();
        if (!this.has['fetchBorrowRates']) {
            throw new NotSupported (this.id + ' fetchCrossBorrowRate() is not supported yet');
        }
        const borrowRates = await this.fetchCrossBorrowRates (params);
        const rate = this.safeValue (borrowRates, code);
        if (rate === undefined) {
            throw new ExchangeError (this.id + ' fetchCrossBorrowRate() could not find the borrow rate for currency code ' + code);
        }
        return rate;
    }

    async fetchIsolatedBorrowRate (symbol: string, params = {}) {
        await this.loadMarkets ();
        if (!this.has['fetchBorrowRates']) {
            throw new NotSupported (this.id + ' fetchIsolatedBorrowRate() is not supported yet');
        }
        const borrowRates = await this.fetchIsolatedBorrowRates (params);
        const rate = this.safeValue (borrowRates, symbol);
        if (rate === undefined) {
            throw new ExchangeError (this.id + ' fetchIsolatedBorrowRate() could not find the borrow rate for market symbol ' + symbol);
        }
        return rate;
    }

    handleOptionAndParams (params, methodName, optionName, defaultValue = undefined) {
        // This method can be used to obtain method specific properties, i.e: this.handleOptionAndParams (params, 'fetchPosition', 'marginMode', 'isolated')
        const defaultOptionName = 'default' + this.capitalize (optionName); // we also need to check the 'defaultXyzWhatever'
        // check if params contain the key
        let value = this.safeValue2 (params, optionName, defaultOptionName);
        if (value !== undefined) {
            params = this.omit (params, [ optionName, defaultOptionName ]);
        } else {
            // check if exchange has properties for this method
            const exchangeWideMethodOptions = this.safeValue (this.options, methodName);
            if (exchangeWideMethodOptions !== undefined) {
                // check if the option is defined inside this method's props
                value = this.safeValue2 (exchangeWideMethodOptions, optionName, defaultOptionName);
            }
            if (value === undefined) {
                // if it's still undefined, check if global exchange-wide option exists
                value = this.safeValue2 (this.options, optionName, defaultOptionName);
            }
            // if it's still undefined, use the default value
            value = (value !== undefined) ? value : defaultValue;
        }
        return [ value, params ];
    }

    handleOptionAndParams2 (params, methodName, methodName2, optionName, defaultValue = undefined) {
        // This method can be used to obtain method specific properties, i.e: this.handleOptionAndParams (params, 'fetchPosition', 'marginMode', 'isolated')
        const defaultOptionName = 'default' + this.capitalize (optionName); // we also need to check the 'defaultXyzWhatever'
        // check if params contain the key
        let value = this.safeValue2 (params, optionName, defaultOptionName);
        if (value !== undefined) {
            params = this.omit (params, [ optionName, defaultOptionName ]);
        } else {
            // check if exchange has properties for this method
            const exchangeWideMethodOptions = this.safeValue2 (this.options, methodName, methodName2);
            if (exchangeWideMethodOptions !== undefined) {
                // check if the option is defined inside this method's props
                value = this.safeValue2 (exchangeWideMethodOptions, optionName, defaultOptionName);
            }
            if (value === undefined) {
                // if it's still undefined, check if global exchange-wide option exists
                value = this.safeValue2 (this.options, optionName, defaultOptionName);
            }
            // if it's still undefined, use the default value
            value = (value !== undefined) ? value : defaultValue;
        }
        return [ value, params ];
    }

    handleOption (methodName, optionName, defaultValue = undefined) {
        // eslint-disable-next-line no-unused-vars
        const [ result, empty ] = this.handleOptionAndParams ({}, methodName, optionName, defaultValue);
        return result;
    }

    handleMarketTypeAndParams (methodName: string, market: Market = undefined, params = {}): any {
        const defaultType = this.safeString2 (this.options, 'defaultType', 'type', 'spot');
        const methodOptions = this.safeValue (this.options, methodName);
        let methodType = defaultType;
        if (methodOptions !== undefined) {
            if (typeof methodOptions === 'string') {
                methodType = methodOptions;
            } else {
                methodType = this.safeString2 (methodOptions, 'defaultType', 'type', methodType);
            }
        }
        const marketType = (market === undefined) ? methodType : market['type'];
        const type = this.safeString2 (params, 'defaultType', 'type', marketType);
        params = this.omit (params, [ 'defaultType', 'type' ]);
        return [ type, params ];
    }

    handleSubTypeAndParams (methodName, market = undefined, params = {}, defaultValue = undefined) {
        let subType = undefined;
        // if set in params, it takes precedence
        const subTypeInParams = this.safeString2 (params, 'subType', 'defaultSubType');
        // avoid omitting if it's not present
        if (subTypeInParams !== undefined) {
            subType = subTypeInParams;
            params = this.omit (params, [ 'subType', 'defaultSubType' ]);
        } else {
            // at first, check from market object
            if (market !== undefined) {
                if (market['linear']) {
                    subType = 'linear';
                } else if (market['inverse']) {
                    subType = 'inverse';
                }
            }
            // if it was not defined in market object
            if (subType === undefined) {
                const values = this.handleOptionAndParams (undefined, methodName, 'subType', defaultValue); // no need to re-test params here
                subType = values[0];
            }
        }
        return [ subType, params ];
    }

    handleMarginModeAndParams (methodName, params = {}, defaultValue = undefined) {
        /**
         * @ignore
         * @method
         * @param {object} [params] extra parameters specific to the exchange API endpoint
         * @returns {Array} the marginMode in lowercase as specified by params["marginMode"], params["defaultMarginMode"] this.options["marginMode"] or this.options["defaultMarginMode"]
         */
        return this.handleOptionAndParams (params, methodName, 'marginMode', defaultValue);
    }

    throwExactlyMatchedException (exact, string, message) {
        if (string in exact) {
            throw new exact[string] (message);
        }
    }

    throwBroadlyMatchedException (broad, string, message) {
        const broadKey = this.findBroadlyMatchedKey (broad, string);
        if (broadKey !== undefined) {
            throw new broad[broadKey] (message);
        }
    }

    findBroadlyMatchedKey (broad, string) {
        // a helper for matching error strings exactly vs broadly
        const keys = Object.keys (broad);
        for (let i = 0; i < keys.length; i++) {
            const key = keys[i];
            if (string !== undefined) { // #issues/12698
                if (string.indexOf (key) >= 0) {
                    return key;
                }
            }
        }
        return undefined;
    }

    handleErrors (statusCode, statusText, url, method, responseHeaders, responseBody, response, requestHeaders, requestBody) {
        // it is a stub method that must be overrided in the derived exchange classes
        // throw new NotSupported (this.id + ' handleErrors() not implemented yet');
        return undefined;
    }

    calculateRateLimiterCost (api, method, path, params, config = {}) {
        return this.safeValue (config, 'cost', 1);
    }

    async fetchTicker (symbol: string, params = {}): Promise<Ticker> {
        if (this.has['fetchTickers']) {
            await this.loadMarkets ();
            const market = this.market (symbol);
            symbol = market['symbol'];
            const tickers = await this.fetchTickers ([ symbol ], params);
            const ticker = this.safeValue (tickers, symbol);
            if (ticker === undefined) {
                throw new NullResponse (this.id + ' fetchTickers() could not find a ticker for ' + symbol);
            } else {
                return ticker;
            }
        } else {
            throw new NotSupported (this.id + ' fetchTicker() is not supported yet');
        }
    }

    async watchTicker (symbol: string, params = {}): Promise<Ticker> {
        throw new NotSupported (this.id + ' watchTicker() is not supported yet');
    }

    async fetchTickers (symbols: string[] = undefined, params = {}): Promise<Tickers> {
        throw new NotSupported (this.id + ' fetchTickers() is not supported yet');
    }

    async fetchOrderBooks (symbols: string[] = undefined, limit: Int = undefined, params = {}): Promise<Dictionary<OrderBook>> {
        throw new NotSupported (this.id + ' fetchOrderBooks() is not supported yet');
    }

    async watchTickers (symbols: string[] = undefined, params = {}): Promise<Tickers> {
        throw new NotSupported (this.id + ' watchTickers() is not supported yet');
    }

    async fetchOrder (id: string, symbol: string = undefined, params = {}): Promise<Order> {
        throw new NotSupported (this.id + ' fetchOrder() is not supported yet');
    }

    async fetchOrderWs (id: string, symbol: string = undefined, params = {}): Promise<Order> {
        throw new NotSupported (this.id + ' fetchOrderWs() is not supported yet');
    }

    async fetchOrderStatus (id: string, symbol: string = undefined, params = {}): Promise<string> {
        // TODO: TypeScript: change method signature by replacing
        // Promise<string> with Promise<Order['status']>.
        const order = await this.fetchOrder (id, symbol, params);
        return order['status'];
    }

    async fetchUnifiedOrder (order, params = {}): Promise<Order> {
        return await this.fetchOrder (this.safeValue (order, 'id'), this.safeValue (order, 'symbol'), params);
    }

    async createOrder (symbol: string, type: OrderType, side: OrderSide, amount, price = undefined, params = {}): Promise<Order> {
        throw new NotSupported (this.id + ' createOrder() is not supported yet');
    }

<<<<<<< HEAD
    async createMarketOrderWithCost (symbol: string, side: OrderSide, cost, params = {}): Promise<Order> {
=======
    async createTrailingAmountOrder (symbol: string, type: OrderType, side: OrderSide, amount, price = undefined, trailingAmount = undefined, trailingTriggerPrice = undefined, params = {}): Promise<Order> {
        /**
         * @method
         * @name createTrailingAmountOrder
         * @description create a trailing order by providing the symbol, type, side, amount, price and trailingAmount
         * @param {string} symbol unified symbol of the market to create an order in
         * @param {string} type 'market' or 'limit'
         * @param {string} side 'buy' or 'sell'
         * @param {float} amount how much you want to trade in units of the base currency, or number of contracts
         * @param {float} [price] the price for the order to be filled at, in units of the quote currency, ignored in market orders
         * @param {float} trailingAmount the quote amount to trail away from the current market price
         * @param {float} [trailingTriggerPrice] the price to activate a trailing order, default uses the price argument
         * @param {object} [params] extra parameters specific to the exchange API endpoint
         * @returns {object} an [order structure]{@link https://docs.ccxt.com/#/?id=order-structure}
         */
        if (trailingAmount === undefined) {
            throw new ArgumentsRequired (this.id + ' createTrailingAmountOrder() requires a trailingAmount argument');
        }
        params['trailingAmount'] = trailingAmount;
        if (trailingTriggerPrice !== undefined) {
            params['trailingTriggerPrice'] = trailingTriggerPrice;
        }
        if (this.has['createTrailingAmountOrder']) {
            return await this.createOrder (symbol, type, side, amount, price, params);
        }
        throw new NotSupported (this.id + ' createTrailingAmountOrder() is not supported yet');
    }

    async createTrailingPercentOrder (symbol: string, type: OrderType, side: OrderSide, amount, price = undefined, trailingPercent = undefined, trailingTriggerPrice = undefined, params = {}): Promise<Order> {
        /**
         * @method
         * @name createTrailingPercentOrder
         * @description create a trailing order by providing the symbol, type, side, amount, price and trailingPercent
         * @param {string} symbol unified symbol of the market to create an order in
         * @param {string} type 'market' or 'limit'
         * @param {string} side 'buy' or 'sell'
         * @param {float} amount how much you want to trade in units of the base currency, or number of contracts
         * @param {float} [price] the price for the order to be filled at, in units of the quote currency, ignored in market orders
         * @param {float} trailingPercent the percent to trail away from the current market price
         * @param {float} [trailingTriggerPrice] the price to activate a trailing order, default uses the price argument
         * @param {object} [params] extra parameters specific to the exchange API endpoint
         * @returns {object} an [order structure]{@link https://docs.ccxt.com/#/?id=order-structure}
         */
        if (trailingPercent === undefined) {
            throw new ArgumentsRequired (this.id + ' createTrailingPercentOrder() requires a trailingPercent argument');
        }
        params['trailingPercent'] = trailingPercent;
        if (trailingTriggerPrice !== undefined) {
            params['trailingTriggerPrice'] = trailingTriggerPrice;
        }
        if (this.has['createTrailingPercentOrder']) {
            return await this.createOrder (symbol, type, side, amount, price, params);
        }
        throw new NotSupported (this.id + ' createTrailingPercentOrder() is not supported yet');
    }

    async createMarketOrderWithCost (symbol: string, side: OrderSide, cost, params = {}) {
>>>>>>> 10a1572f
        /**
         * @method
         * @name createMarketOrderWithCost
         * @description create a market order by providing the symbol, side and cost
         * @param {string} symbol unified symbol of the market to create an order in
         * @param {string} side 'buy' or 'sell'
         * @param {float} cost how much you want to trade in units of the quote currency
         * @param {object} [params] extra parameters specific to the exchange API endpoint
         * @returns {object} an [order structure]{@link https://docs.ccxt.com/#/?id=order-structure}
         */
        if (this.has['createMarketOrderWithCost'] || (this.has['createMarketBuyOrderWithCost'] && this.has['createMarketSellOrderWithCost'])) {
            return await this.createOrder (symbol, 'market', side, cost, 1, params);
        }
        throw new NotSupported (this.id + ' createMarketOrderWithCost() is not supported yet');
    }

    async createMarketBuyOrderWithCost (symbol: string, cost, params = {}): Promise<Order> {
        /**
         * @method
         * @name createMarketBuyOrderWithCost
         * @description create a market buy order by providing the symbol and cost
         * @param {string} symbol unified symbol of the market to create an order in
         * @param {float} cost how much you want to trade in units of the quote currency
         * @param {object} [params] extra parameters specific to the exchange API endpoint
         * @returns {object} an [order structure]{@link https://docs.ccxt.com/#/?id=order-structure}
         */
        if (this.options['createMarketBuyOrderRequiresPrice'] || this.has['createMarketBuyOrderWithCost']) {
            return await this.createOrder (symbol, 'market', 'buy', cost, 1, params);
        }
        throw new NotSupported (this.id + ' createMarketBuyOrderWithCost() is not supported yet');
    }

    async createMarketSellOrderWithCost (symbol: string, cost, params = {}): Promise<Order> {
        /**
         * @method
         * @name createMarketSellOrderWithCost
         * @description create a market sell order by providing the symbol and cost
         * @param {string} symbol unified symbol of the market to create an order in
         * @param {float} cost how much you want to trade in units of the quote currency
         * @param {object} [params] extra parameters specific to the exchange API endpoint
         * @returns {object} an [order structure]{@link https://docs.ccxt.com/#/?id=order-structure}
         */
        if (this.options['createMarketSellOrderRequiresPrice'] || this.has['createMarketSellOrderWithCost']) {
            return await this.createOrder (symbol, 'market', 'sell', cost, 1, params);
        }
        throw new NotSupported (this.id + ' createMarketSellOrderWithCost() is not supported yet');
    }

    async createTriggerOrder (symbol: string, type: OrderType, side: OrderSide, amount, price = undefined, triggerPrice = undefined, params = {}): Promise<Order> {
        /**
         * @method
         * @name createTriggerOrder
         * @description create a trigger stop order (type 1)
         * @param {string} symbol unified symbol of the market to create an order in
         * @param {string} type 'market' or 'limit'
         * @param {string} side 'buy' or 'sell'
         * @param {float} amount how much you want to trade in units of the base currency or the number of contracts
         * @param {float} [price] the price to fulfill the order, in units of the quote currency, ignored in market orders
         * @param {float} triggerPrice the price to trigger the stop order, in units of the quote currency
         * @param {object} [params] extra parameters specific to the exchange API endpoint
         * @returns {object} an [order structure]{@link https://docs.ccxt.com/#/?id=order-structure}
         */
        if (triggerPrice === undefined) {
            throw new ArgumentsRequired (this.id + ' createTriggerOrder() requires a triggerPrice argument');
        }
        params['triggerPrice'] = triggerPrice;
        if (this.has['createTriggerOrder']) {
            return await this.createOrder (symbol, type, side, amount, price, params);
        }
        throw new NotSupported (this.id + ' createTriggerOrder() is not supported yet');
    }

    async createStopLossOrder (symbol: string, type: OrderType, side: OrderSide, amount, price = undefined, stopLossPrice = undefined, params = {}): Promise<Order> {
        /**
         * @method
         * @name createStopLossOrder
         * @description create a trigger stop loss order (type 2)
         * @param {string} symbol unified symbol of the market to create an order in
         * @param {string} type 'market' or 'limit'
         * @param {string} side 'buy' or 'sell'
         * @param {float} amount how much you want to trade in units of the base currency or the number of contracts
         * @param {float} [price] the price to fulfill the order, in units of the quote currency, ignored in market orders
         * @param {float} stopLossPrice the price to trigger the stop loss order, in units of the quote currency
         * @param {object} [params] extra parameters specific to the exchange API endpoint
         * @returns {object} an [order structure]{@link https://docs.ccxt.com/#/?id=order-structure}
         */
        if (stopLossPrice === undefined) {
            throw new ArgumentsRequired (this.id + ' createStopLossOrder() requires a stopLossPrice argument');
        }
        params['stopLossPrice'] = stopLossPrice;
        if (this.has['createStopLossOrder']) {
            return await this.createOrder (symbol, type, side, amount, price, params);
        }
        throw new NotSupported (this.id + ' createStopLossOrder() is not supported yet');
    }

    async createTakeProfitOrder (symbol: string, type: OrderType, side: OrderSide, amount, price = undefined, takeProfitPrice = undefined, params = {}): Promise<Order> {
        /**
         * @method
         * @name createTakeProfitOrder
         * @description create a trigger take profit order (type 2)
         * @param {string} symbol unified symbol of the market to create an order in
         * @param {string} type 'market' or 'limit'
         * @param {string} side 'buy' or 'sell'
         * @param {float} amount how much you want to trade in units of the base currency or the number of contracts
         * @param {float} [price] the price to fulfill the order, in units of the quote currency, ignored in market orders
         * @param {float} takeProfitPrice the price to trigger the take profit order, in units of the quote currency
         * @param {object} [params] extra parameters specific to the exchange API endpoint
         * @returns {object} an [order structure]{@link https://docs.ccxt.com/#/?id=order-structure}
         */
        if (takeProfitPrice === undefined) {
            throw new ArgumentsRequired (this.id + ' createTakeProfitOrder() requires a takeProfitPrice argument');
        }
        params['takeProfitPrice'] = takeProfitPrice;
        if (this.has['createTakeProfitOrder']) {
            return await this.createOrder (symbol, type, side, amount, price, params);
        }
        throw new NotSupported (this.id + ' createTakeProfitOrder() is not supported yet');
    }

    async createOrderWithTakeProfitAndStopLoss (symbol: string, type: OrderType, side: OrderSide, amount, price = undefined, takeProfit = undefined, stopLoss = undefined, params = {}): Promise<Order> {
        /**
         * @method
         * @name createOrderWithTakeProfitAndStopLoss
         * @description create an order with a stop loss or take profit attached (type 3)
         * @param {string} symbol unified symbol of the market to create an order in
         * @param {string} type 'market' or 'limit'
         * @param {string} side 'buy' or 'sell'
         * @param {float} amount how much you want to trade in units of the base currency or the number of contracts
         * @param {float} [price] the price to fulfill the order, in units of the quote currency, ignored in market orders
         * @param {float} [takeProfit] the take profit price, in units of the quote currency
         * @param {float} [stopLoss] the stop loss price, in units of the quote currency
         * @param {object} [params] extra parameters specific to the exchange API endpoint
         * @param {string} [params.takeProfitType] *not available on all exchanges* 'limit' or 'market'
         * @param {string} [params.stopLossType] *not available on all exchanges* 'limit' or 'market'
         * @param {string} [params.takeProfitPriceType] *not available on all exchanges* 'last', 'mark' or 'index'
         * @param {string} [params.stopLossPriceType] *not available on all exchanges* 'last', 'mark' or 'index'
         * @param {float} [params.takeProfitLimitPrice] *not available on all exchanges* limit price for a limit take profit order
         * @param {float} [params.stopLossLimitPrice] *not available on all exchanges* stop loss for a limit stop loss order
         * @param {float} [params.takeProfitAmount] *not available on all exchanges* the amount for a take profit
         * @param {float} [params.stopLossAmount] *not available on all exchanges* the amount for a stop loss
         * @returns {object} an [order structure]{@link https://docs.ccxt.com/#/?id=order-structure}
         */
        if ((takeProfit === undefined) && (stopLoss === undefined)) {
            throw new ArgumentsRequired (this.id + ' createOrderWithTakeProfitAndStopLoss() requires either a takeProfit or stopLoss argument');
        }
        if (takeProfit !== undefined) {
            params['takeProfit'] = {
                'triggerPrice': takeProfit,
            };
        }
        if (stopLoss !== undefined) {
            params['stopLoss'] = {
                'triggerPrice': stopLoss,
            };
        }
        const takeProfitType = this.safeString (params, 'takeProfitType');
        const takeProfitPriceType = this.safeString (params, 'takeProfitPriceType');
        const takeProfitLimitPrice = this.safeString (params, 'takeProfitLimitPrice');
        const takeProfitAmount = this.safeString (params, 'takeProfitAmount');
        const stopLossType = this.safeString (params, 'stopLossType');
        const stopLossPriceType = this.safeString (params, 'stopLossPriceType');
        const stopLossLimitPrice = this.safeString (params, 'stopLossLimitPrice');
        const stopLossAmount = this.safeString (params, 'stopLossAmount');
        if (takeProfitType !== undefined) {
            params['takeProfit']['type'] = takeProfitType;
        }
        if (takeProfitPriceType !== undefined) {
            params['takeProfit']['priceType'] = takeProfitPriceType;
        }
        if (takeProfitLimitPrice !== undefined) {
            params['takeProfit']['price'] = this.parseToNumeric (takeProfitLimitPrice);
        }
        if (takeProfitAmount !== undefined) {
            params['takeProfit']['amount'] = this.parseToNumeric (takeProfitAmount);
        }
        if (stopLossType !== undefined) {
            params['stopLoss']['type'] = stopLossType;
        }
        if (stopLossPriceType !== undefined) {
            params['stopLoss']['priceType'] = stopLossPriceType;
        }
        if (stopLossLimitPrice !== undefined) {
            params['stopLoss']['price'] = this.parseToNumeric (stopLossLimitPrice);
        }
        if (stopLossAmount !== undefined) {
            params['stopLoss']['amount'] = this.parseToNumeric (stopLossAmount);
        }
        params = this.omit (params, [ 'takeProfitType', 'takeProfitPriceType', 'takeProfitLimitPrice', 'takeProfitAmount', 'stopLossType', 'stopLossPriceType', 'stopLossLimitPrice', 'stopLossAmount' ]);
        if (this.has['createOrderWithTakeProfitAndStopLoss']) {
            return await this.createOrder (symbol, type, side, amount, price, params);
        }
        throw new NotSupported (this.id + ' createOrderWithTakeProfitAndStopLoss() is not supported yet');
    }

    async createOrders (orders: OrderRequest[], params = {}): Promise<Order[]> {
        throw new NotSupported (this.id + ' createOrders() is not supported yet');
    }

    async createOrderWs (symbol: string, type: OrderType, side: OrderSide, amount: number, price: number = undefined, params = {}): Promise<Order> {
        throw new NotSupported (this.id + ' createOrderWs() is not supported yet');
    }

    async cancelOrder (id: string, symbol: string = undefined, params = {}): Promise<any> {
        throw new NotSupported (this.id + ' cancelOrder() is not supported yet');
    }

    async cancelOrderWs (id: string, symbol: string = undefined, params = {}): Promise<any> {
        throw new NotSupported (this.id + ' cancelOrderWs() is not supported yet');
    }

    async cancelOrdersWs (ids: string[], symbol: string = undefined, params = {}): Promise<any> {
        throw new NotSupported (this.id + ' cancelOrdersWs() is not supported yet');
    }

    async cancelAllOrders (symbol: string = undefined, params = {}): Promise<any> {
        throw new NotSupported (this.id + ' cancelAllOrders() is not supported yet');
    }

    async cancelAllOrdersWs (symbol: string = undefined, params = {}): Promise<any> {
        throw new NotSupported (this.id + ' cancelAllOrdersWs() is not supported yet');
    }

    async cancelUnifiedOrder (order, params = {}) {
        return this.cancelOrder (this.safeValue (order, 'id'), this.safeValue (order, 'symbol'), params);
    }

    async fetchOrders (symbol: string = undefined, since: Int = undefined, limit: Int = undefined, params = {}): Promise<Order[]> {
        throw new NotSupported (this.id + ' fetchOrders() is not supported yet');
    }

    async fetchOrdersWs (symbol: string = undefined, since: Int = undefined, limit: Int = undefined, params = {}): Promise<Order[]> {
        throw new NotSupported (this.id + ' fetchOrdersWs() is not supported yet');
    }

    async fetchOrderTrades (id: string, symbol: string = undefined, since: Int = undefined, limit: Int = undefined, params = {}): Promise<Trade[]> {
        throw new NotSupported (this.id + ' fetchOrderTrades() is not supported yet');
    }

    async watchOrders (symbol: string = undefined, since: Int = undefined, limit: Int = undefined, params = {}): Promise<Order[]> {
        throw new NotSupported (this.id + ' watchOrders() is not supported yet');
    }

    async fetchOpenOrders (symbol: string = undefined, since: Int = undefined, limit: Int = undefined, params = {}): Promise<Order[]> {
        if (this.has['fetchOrders']) {
            const orders = await this.fetchOrders (symbol, since, limit, params);
            return this.filterBy (orders, 'status', 'open') as Order[];
        }
        throw new NotSupported (this.id + ' fetchOpenOrders() is not supported yet');
    }

    async fetchOpenOrdersWs (symbol: string = undefined, since: Int = undefined, limit: Int = undefined, params = {}): Promise<Order[]> {
        if (this.has['fetchOrdersWs']) {
            const orders = await this.fetchOrdersWs (symbol, since, limit, params);
            return this.filterBy (orders, 'status', 'open') as Order[];
        }
        throw new NotSupported (this.id + ' fetchOpenOrdersWs() is not supported yet');
    }

    async fetchClosedOrders (symbol: string = undefined, since: Int = undefined, limit: Int = undefined, params = {}): Promise<Order[]> {
        if (this.has['fetchOrders']) {
            const orders = await this.fetchOrders (symbol, since, limit, params);
            return this.filterBy (orders, 'status', 'closed') as Order[];
        }
        throw new NotSupported (this.id + ' fetchClosedOrders() is not supported yet');
    }

    async fetchClosedOrdersWs (symbol: string = undefined, since: Int = undefined, limit: Int = undefined, params = {}): Promise<Order[]> {
        if (this.has['fetchOrdersWs']) {
            const orders = await this.fetchOrdersWs (symbol, since, limit, params);
            return this.filterBy (orders, 'status', 'closed') as Order[];
        }
        throw new NotSupported (this.id + ' fetchClosedOrdersWs() is not supported yet');
    }

    async fetchMyTrades (symbol: string = undefined, since: Int = undefined, limit: Int = undefined, params = {}): Promise<Trade[]> {
        throw new NotSupported (this.id + ' fetchMyTrades() is not supported yet');
    }

    async fetchMyLiquidations (symbol: string = undefined, since: Int = undefined, limit: Int = undefined, params = {}): Promise<Liquidation[]> {
        throw new NotSupported (this.id + ' fetchMyLiquidations() is not supported yet');
    }

    async fetchLiquidations (symbol: string, since: Int = undefined, limit: Int = undefined, params = {}): Promise<Liquidation[]> {
        throw new NotSupported (this.id + ' fetchLiquidations() is not supported yet');
    }

    async fetchMyTradesWs (symbol: string = undefined, since: Int = undefined, limit: Int = undefined, params = {}): Promise<Trade[]> {
        throw new NotSupported (this.id + ' fetchMyTradesWs() is not supported yet');
    }

    async watchMyTrades (symbol: string = undefined, since: Int = undefined, limit: Int = undefined, params = {}): Promise<Trade[]> {
        throw new NotSupported (this.id + ' watchMyTrades() is not supported yet');
    }

    async fetchOHLCVWs (symbol: string, timeframe: string = '1m', since: Int = undefined, limit: Int = undefined, params = {}): Promise<OHLCV[]> {
        throw new NotSupported (this.id + ' fetchOHLCVWs() is not supported yet');
    }

    async fetchGreeks (symbol: string, params = {}): Promise<Greeks> {
        throw new NotSupported (this.id + ' fetchGreeks() is not supported yet');
    }

    async fetchDepositsWithdrawals (code: string = undefined, since: Int = undefined, limit: Int = undefined, params = {}): Promise<any> {
        /**
         * @method
         * @name exchange#fetchDepositsWithdrawals
         * @description fetch history of deposits and withdrawals
         * @param {string} [code] unified currency code for the currency of the deposit/withdrawals, default is undefined
         * @param {int} [since] timestamp in ms of the earliest deposit/withdrawal, default is undefined
         * @param {int} [limit] max number of deposit/withdrawals to return, default is undefined
         * @param {object} [params] extra parameters specific to the exchange API endpoint
         * @returns {object} a list of [transaction structures]{@link https://docs.ccxt.com/#/?id=transaction-structure}
         */
        throw new NotSupported (this.id + ' fetchDepositsWithdrawals() is not supported yet');
    }

    async fetchDeposits (code: string = undefined, since: Int = undefined, limit: Int = undefined, params = {}): Promise<any> {
        throw new NotSupported (this.id + ' fetchDeposits() is not supported yet');
    }

    async fetchWithdrawals (code: string = undefined, since: Int = undefined, limit: Int = undefined, params = {}): Promise<any> {
        throw new NotSupported (this.id + ' fetchWithdrawals() is not supported yet');
    }

    async fetchOpenInterest (symbol: string, params = {}): Promise<OpenInterest> {
        throw new NotSupported (this.id + ' fetchOpenInterest() is not supported yet');
    }

    async fetchFundingRateHistory (symbol: string = undefined, since: Int = undefined, limit: Int = undefined, params = {}): Promise<FundingRateHistory[]> {
        throw new NotSupported (this.id + ' fetchFundingRateHistory() is not supported yet');
    }

    async fetchFundingHistory (symbol: string = undefined, since: Int = undefined, limit: Int = undefined, params = {}): Promise<FundingHistory[]> {
        throw new NotSupported (this.id + ' fetchFundingHistory() is not supported yet');
    }

    async closePosition (symbol: string, side: OrderSide = undefined, params = {}): Promise<Order> {
        throw new NotSupported (this.id + ' closePosition() is not supported yet');
    }

    async closeAllPositions (params = {}): Promise<Position[]> {
        throw new NotSupported (this.id + ' closeAllPositions() is not supported yet');
    }

    async fetchL3OrderBook (symbol: string, limit: Int = undefined, params = {}): Promise<OrderBook> {
        throw new BadRequest (this.id + ' fetchL3OrderBook() is not supported yet');
    }

    parseLastPrice (price, market: Market = undefined): any {
        throw new NotSupported (this.id + ' parseLastPrice() is not supported yet');
    }

    async fetchDepositAddress (code: string, params = {}) {
        if (this.has['fetchDepositAddresses']) {
            const depositAddresses = await this.fetchDepositAddresses ([ code ], params);
            const depositAddress = this.safeValue (depositAddresses, code);
            if (depositAddress === undefined) {
                throw new InvalidAddress (this.id + ' fetchDepositAddress() could not find a deposit address for ' + code + ', make sure you have created a corresponding deposit address in your wallet on the exchange website');
            } else {
                return depositAddress;
            }
        } else {
            throw new NotSupported (this.id + ' fetchDepositAddress() is not supported yet');
        }
    }

    account (): Account {
        return {
            'free': undefined,
            'used': undefined,
            'total': undefined,
        };
    }

    commonCurrencyCode (currency: string) {
        if (!this.substituteCommonCurrencyCodes) {
            return currency;
        }
        return this.safeString (this.commonCurrencies, currency, currency);
    }

    currency (code) {
        if (this.currencies === undefined) {
            throw new ExchangeError (this.id + ' currencies not loaded');
        }
        if (typeof code === 'string') {
            if (code in this.currencies) {
                return this.currencies[code];
            } else if (code in this.currencies_by_id) {
                return this.currencies_by_id[code];
            }
        }
        throw new ExchangeError (this.id + ' does not have currency code ' + code);
    }

    market (symbol: string): MarketInterface {
        if (this.markets === undefined) {
            throw new ExchangeError (this.id + ' markets not loaded');
        }
        if (symbol in this.markets) {
            return this.markets[symbol];
        } else if (symbol in this.markets_by_id) {
            const markets = this.markets_by_id[symbol];
            const defaultType = this.safeString2 (this.options, 'defaultType', 'defaultSubType', 'spot');
            for (let i = 0; i < markets.length; i++) {
                const market = markets[i];
                if (market[defaultType]) {
                    return market;
                }
            }
            return markets[0];
        }
        throw new BadSymbol (this.id + ' does not have market symbol ' + symbol);
    }

    handleWithdrawTagAndParams (tag, params): any {
        if (typeof tag === 'object') {
            params = this.extend (tag, params);
            tag = undefined;
        }
        if (tag === undefined) {
            tag = this.safeString (params, 'tag');
            if (tag !== undefined) {
                params = this.omit (params, 'tag');
            }
        }
        return [ tag, params ];
    }

    async createLimitOrder (symbol: string, side: OrderSide, amount, price, params = {}): Promise<Order> {
        return await this.createOrder (symbol, 'limit', side, amount, price, params);
    }

    async createMarketOrder (symbol: string, side: OrderSide, amount, price = undefined, params = {}): Promise<Order> {
        return await this.createOrder (symbol, 'market', side, amount, price, params);
    }

    async createLimitBuyOrder (symbol: string, amount, price, params = {}): Promise<Order> {
        return await this.createOrder (symbol, 'limit', 'buy', amount, price, params);
    }

    async createLimitSellOrder (symbol: string, amount, price, params = {}): Promise<Order> {
        return await this.createOrder (symbol, 'limit', 'sell', amount, price, params);
    }

    async createMarketBuyOrder (symbol: string, amount, params = {}): Promise<Order> {
        return await this.createOrder (symbol, 'market', 'buy', amount, undefined, params);
    }

    async createMarketSellOrder (symbol: string, amount, params = {}): Promise<Order> {
        return await this.createOrder (symbol, 'market', 'sell', amount, undefined, params);
    }

    costToPrecision (symbol: string, cost) {
        const market = this.market (symbol);
        return this.decimalToPrecision (cost, TRUNCATE, market['precision']['price'], this.precisionMode, this.paddingMode);
    }

    priceToPrecision (symbol: string, price): string {
        const market = this.market (symbol);
        const result = this.decimalToPrecision (price, ROUND, market['precision']['price'], this.precisionMode, this.paddingMode);
        if (result === '0') {
            throw new InvalidOrder (this.id + ' price of ' + market['symbol'] + ' must be greater than minimum price precision of ' + this.numberToString (market['precision']['price']));
        }
        return result;
    }

    amountToPrecision (symbol: string, amount) {
        const market = this.market (symbol);
        const result = this.decimalToPrecision (amount, TRUNCATE, market['precision']['amount'], this.precisionMode, this.paddingMode);
        if (result === '0') {
            throw new InvalidOrder (this.id + ' amount of ' + market['symbol'] + ' must be greater than minimum amount precision of ' + this.numberToString (market['precision']['amount']));
        }
        return result;
    }

    feeToPrecision (symbol: string, fee) {
        const market = this.market (symbol);
        return this.decimalToPrecision (fee, ROUND, market['precision']['price'], this.precisionMode, this.paddingMode);
    }

    currencyToPrecision (code: string, fee, networkCode = undefined) {
        const currency = this.currencies[code];
        let precision = this.safeValue (currency, 'precision');
        if (networkCode !== undefined) {
            const networks = this.safeValue (currency, 'networks', {});
            const networkItem = this.safeValue (networks, networkCode, {});
            precision = this.safeValue (networkItem, 'precision', precision);
        }
        if (precision === undefined) {
            return this.forceString (fee);
        } else {
            return this.decimalToPrecision (fee, ROUND, precision, this.precisionMode, this.paddingMode);
        }
    }

    forceString (value) {
        if (typeof value !== 'string') {
            return this.numberToString (value);
        }
        return value;
    }

    isTickPrecision () {
        return this.precisionMode === TICK_SIZE;
    }

    isDecimalPrecision () {
        return this.precisionMode === DECIMAL_PLACES;
    }

    isSignificantPrecision () {
        return this.precisionMode === SIGNIFICANT_DIGITS;
    }

    safeNumber (obj: object, key: IndexType, defaultNumber: number = undefined): Num {
        const value = this.safeString (obj, key);
        return this.parseNumber (value, defaultNumber);
    }

    safeNumberN (obj: object, arr: IndexType[], defaultNumber: number = undefined): Num {
        const value = this.safeStringN (obj, arr);
        return this.parseNumber (value, defaultNumber);
    }

    parsePrecision (precision?: string) {
        /**
         * @ignore
         * @method
         * @param {string} precision The number of digits to the right of the decimal
         * @returns {string} a string number equal to 1e-precision
         */
        if (precision === undefined) {
            return undefined;
        }
        const precisionNumber = parseInt (precision);
        if (precisionNumber === 0) {
            return '1';
        }
        let parsedPrecision = '0.';
        for (let i = 0; i < precisionNumber - 1; i++) {
            parsedPrecision = parsedPrecision + '0';
        }
        return parsedPrecision + '1';
    }

    async loadTimeDifference (params = {}) {
        const serverTime = await this.fetchTime (params);
        const after = this.milliseconds ();
        this.options['timeDifference'] = after - serverTime;
        return this.options['timeDifference'];
    }

    implodeHostname (url: string) {
        return this.implodeParams (url, { 'hostname': this.hostname });
    }

    async fetchMarketLeverageTiers (symbol: string, params = {}) {
        if (this.has['fetchLeverageTiers']) {
            const market = this.market (symbol);
            if (!market['contract']) {
                throw new BadSymbol (this.id + ' fetchMarketLeverageTiers() supports contract markets only');
            }
            const tiers = await this.fetchLeverageTiers ([ symbol ]);
            return this.safeValue (tiers, symbol);
        } else {
            throw new NotSupported (this.id + ' fetchMarketLeverageTiers() is not supported yet');
        }
    }

    async createPostOnlyOrder (symbol: string, type: OrderType, side: OrderSide, amount, price, params = {}) {
        if (!this.has['createPostOnlyOrder']) {
            throw new NotSupported (this.id + 'createPostOnlyOrder() is not supported yet');
        }
        const query = this.extend (params, { 'postOnly': true });
        return await this.createOrder (symbol, type, side, amount, price, query);
    }

    async createReduceOnlyOrder (symbol: string, type: OrderType, side: OrderSide, amount, price, params = {}) {
        if (!this.has['createReduceOnlyOrder']) {
            throw new NotSupported (this.id + 'createReduceOnlyOrder() is not supported yet');
        }
        const query = this.extend (params, { 'reduceOnly': true });
        return await this.createOrder (symbol, type, side, amount, price, query);
    }

    async createStopOrder (symbol: string, type: OrderType, side: OrderSide, amount, price = undefined, stopPrice = undefined, params = {}) {
        if (!this.has['createStopOrder']) {
            throw new NotSupported (this.id + ' createStopOrder() is not supported yet');
        }
        if (stopPrice === undefined) {
            throw new ArgumentsRequired (this.id + ' create_stop_order() requires a stopPrice argument');
        }
        const query = this.extend (params, { 'stopPrice': stopPrice });
        return await this.createOrder (symbol, type, side, amount, price, query);
    }

    async createStopLimitOrder (symbol: string, side: OrderSide, amount, price, stopPrice, params = {}) {
        if (!this.has['createStopLimitOrder']) {
            throw new NotSupported (this.id + ' createStopLimitOrder() is not supported yet');
        }
        const query = this.extend (params, { 'stopPrice': stopPrice });
        return await this.createOrder (symbol, 'limit', side, amount, price, query);
    }

    async createStopMarketOrder (symbol: string, side: OrderSide, amount, stopPrice, params = {}) {
        if (!this.has['createStopMarketOrder']) {
            throw new NotSupported (this.id + ' createStopMarketOrder() is not supported yet');
        }
        const query = this.extend (params, { 'stopPrice': stopPrice });
        return await this.createOrder (symbol, 'market', side, amount, undefined, query);
    }

    safeCurrencyCode (currencyId: Str, currency: Currency = undefined): string {
        currency = this.safeCurrency (currencyId, currency);
        return currency['code'];
    }

    filterBySymbolSinceLimit (array, symbol: string = undefined, since: Int = undefined, limit: Int = undefined, tail = false) {
        return this.filterByValueSinceLimit (array, 'symbol', symbol, since, limit, 'timestamp', tail);
    }

    filterByCurrencySinceLimit (array, code = undefined, since: Int = undefined, limit: Int = undefined, tail = false) {
        return this.filterByValueSinceLimit (array, 'currency', code, since, limit, 'timestamp', tail);
    }

    filterBySymbolsSinceLimit (array, symbols: string[] = undefined, since: Int = undefined, limit: Int = undefined, tail = false) {
        const result = this.filterByArray (array, 'symbol', symbols, false);
        return this.filterBySinceLimit (result, since, limit, 'timestamp', tail);
    }

    parseLastPrices (pricesData, symbols: string[] = undefined, params = {}) {
        //
        // the value of tickers is either a dict or a list
        //
        // dict
        //
        //     {
        //         'marketId1': { ... },
        //         'marketId2': { ... },
        //         ...
        //     }
        //
        // list
        //
        //     [
        //         { 'market': 'marketId1', ... },
        //         { 'market': 'marketId2', ... },
        //         ...
        //     ]
        //
        const results = [];
        if (Array.isArray (pricesData)) {
            for (let i = 0; i < pricesData.length; i++) {
                const priceData = this.extend (this.parseLastPrice (pricesData[i]), params);
                results.push (priceData);
            }
        } else {
            const marketIds = Object.keys (pricesData);
            for (let i = 0; i < marketIds.length; i++) {
                const marketId = marketIds[i];
                const market = this.safeMarket (marketId);
                const priceData = this.extend (this.parseLastPrice (pricesData[marketId], market), params);
                results.push (priceData);
            }
        }
        symbols = this.marketSymbols (symbols);
        return this.filterByArray (results, 'symbol', symbols);
    }

    parseTickers (tickers, symbols: string[] = undefined, params = {}): Dictionary<Ticker> {
        //
        // the value of tickers is either a dict or a list
        //
        // dict
        //
        //     {
        //         'marketId1': { ... },
        //         'marketId2': { ... },
        //         'marketId3': { ... },
        //         ...
        //     }
        //
        // list
        //
        //     [
        //         { 'market': 'marketId1', ... },
        //         { 'market': 'marketId2', ... },
        //         { 'market': 'marketId3', ... },
        //         ...
        //     ]
        //
        const results = [];
        if (Array.isArray (tickers)) {
            for (let i = 0; i < tickers.length; i++) {
                const ticker = this.extend (this.parseTicker (tickers[i]), params);
                results.push (ticker);
            }
        } else {
            const marketIds = Object.keys (tickers);
            for (let i = 0; i < marketIds.length; i++) {
                const marketId = marketIds[i];
                const market = this.safeMarket (marketId);
                const ticker = this.extend (this.parseTicker (tickers[marketId], market), params);
                results.push (ticker);
            }
        }
        symbols = this.marketSymbols (symbols);
        return this.filterByArray (results, 'symbol', symbols);
    }

    parseDepositAddresses (addresses, codes: string[] = undefined, indexed = true, params = {}) {
        let result = [];
        for (let i = 0; i < addresses.length; i++) {
            const address = this.extend (this.parseDepositAddress (addresses[i]), params);
            result.push (address);
        }
        if (codes !== undefined) {
            result = this.filterByArray (result, 'currency', codes, false);
        }
        if (indexed) {
            return this.indexBy (result, 'currency');
        }
        return result;
    }

    parseBorrowInterests (response, market: Market = undefined) {
        const interests = [];
        for (let i = 0; i < response.length; i++) {
            const row = response[i];
            interests.push (this.parseBorrowInterest (row, market));
        }
        return interests;
    }

    parseFundingRateHistories (response, market = undefined, since: Int = undefined, limit: Int = undefined): FundingRateHistory[] {
        const rates = [];
        for (let i = 0; i < response.length; i++) {
            const entry = response[i];
            rates.push (this.parseFundingRateHistory (entry, market));
        }
        const sorted = this.sortBy (rates, 'timestamp');
        const symbol = (market === undefined) ? undefined : market['symbol'];
        return this.filterBySymbolSinceLimit (sorted, symbol, since, limit) as FundingRateHistory[];
    }

    safeSymbol (marketId: Str, market: Market = undefined, delimiter: Str = undefined, marketType: Str = undefined): string {
        market = this.safeMarket (marketId, market, delimiter, marketType);
        return market['symbol'];
    }

    parseFundingRate (contract: string, market: Market = undefined) {
        throw new NotSupported (this.id + ' parseFundingRate() is not supported yet');
    }

    parseFundingRates (response, market: Market = undefined) {
        const result = {};
        for (let i = 0; i < response.length; i++) {
            const parsed = this.parseFundingRate (response[i], market);
            result[parsed['symbol']] = parsed;
        }
        return result;
    }

    isTriggerOrder (params) {
        const isTrigger = this.safeValue2 (params, 'trigger', 'stop');
        if (isTrigger) {
            params = this.omit (params, [ 'trigger', 'stop' ]);
        }
        return [ isTrigger, params ];
    }

    isPostOnly (isMarketOrder: boolean, exchangeSpecificParam, params = {}) {
        /**
         * @ignore
         * @method
         * @param {string} type Order type
         * @param {boolean} exchangeSpecificParam exchange specific postOnly
         * @param {object} [params] exchange specific params
         * @returns {boolean} true if a post only order, false otherwise
         */
        const timeInForce = this.safeStringUpper (params, 'timeInForce');
        let postOnly = this.safeValue2 (params, 'postOnly', 'post_only', false);
        // we assume timeInForce is uppercase from safeStringUpper (params, 'timeInForce')
        const ioc = timeInForce === 'IOC';
        const fok = timeInForce === 'FOK';
        const timeInForcePostOnly = timeInForce === 'PO';
        postOnly = postOnly || timeInForcePostOnly || exchangeSpecificParam;
        if (postOnly) {
            if (ioc || fok) {
                throw new InvalidOrder (this.id + ' postOnly orders cannot have timeInForce equal to ' + timeInForce);
            } else if (isMarketOrder) {
                throw new InvalidOrder (this.id + ' market orders cannot be postOnly');
            } else {
                return true;
            }
        } else {
            return false;
        }
    }

    handlePostOnly (isMarketOrder: boolean, exchangeSpecificPostOnlyOption: boolean, params: any = {}) {
        /**
         * @ignore
         * @method
         * @param {string} type Order type
         * @param {boolean} exchangeSpecificBoolean exchange specific postOnly
         * @param {object} [params] exchange specific params
         * @returns {Array}
         */
        const timeInForce = this.safeStringUpper (params, 'timeInForce');
        let postOnly = this.safeValue (params, 'postOnly', false);
        const ioc = timeInForce === 'IOC';
        const fok = timeInForce === 'FOK';
        const po = timeInForce === 'PO';
        postOnly = postOnly || po || exchangeSpecificPostOnlyOption;
        if (postOnly) {
            if (ioc || fok) {
                throw new InvalidOrder (this.id + ' postOnly orders cannot have timeInForce equal to ' + timeInForce);
            } else if (isMarketOrder) {
                throw new InvalidOrder (this.id + ' market orders cannot be postOnly');
            } else {
                if (po) {
                    params = this.omit (params, 'timeInForce');
                }
                params = this.omit (params, 'postOnly');
                return [ true, params ];
            }
        }
        return [ false, params ];
    }

    async fetchLastPrices (symbols: string[] = undefined, params = {}) {
        throw new NotSupported (this.id + ' fetchLastPrices() is not supported yet');
    }

    async fetchTradingFees (params = {}): Promise<any> {
        throw new NotSupported (this.id + ' fetchTradingFees() is not supported yet');
    }

    async fetchTradingFee (symbol: string, params = {}) {
        if (!this.has['fetchTradingFees']) {
            throw new NotSupported (this.id + ' fetchTradingFee() is not supported yet');
        }
        return await this.fetchTradingFees (params);
    }

    parseOpenInterest (interest, market: Market = undefined): OpenInterest {
        throw new NotSupported (this.id + ' parseOpenInterest () is not supported yet');
    }

    parseOpenInterests (response, market = undefined, since: Int = undefined, limit: Int = undefined): OpenInterest[] {
        const interests = [];
        for (let i = 0; i < response.length; i++) {
            const entry = response[i];
            const interest = this.parseOpenInterest (entry, market);
            interests.push (interest);
        }
        const sorted = this.sortBy (interests, 'timestamp');
        const symbol = this.safeString (market, 'symbol');
        return this.filterBySymbolSinceLimit (sorted, symbol, since, limit);
    }

    async fetchFundingRate (symbol: string, params = {}) {
        if (this.has['fetchFundingRates']) {
            await this.loadMarkets ();
            const market = this.market (symbol);
            symbol = market['symbol'];
            if (!market['contract']) {
                throw new BadSymbol (this.id + ' fetchFundingRate() supports contract markets only');
            }
            const rates = await this.fetchFundingRates ([ symbol ], params);
            const rate = this.safeValue (rates, symbol);
            if (rate === undefined) {
                throw new NullResponse (this.id + ' fetchFundingRate () returned no data for ' + symbol);
            } else {
                return rate;
            }
        } else {
            throw new NotSupported (this.id + ' fetchFundingRate () is not supported yet');
        }
    }

    async fetchMarkOHLCV (symbol, timeframe = '1m', since: Int = undefined, limit: Int = undefined, params = {}): Promise<OHLCV[]> {
        /**
         * @method
         * @name exchange#fetchMarkOHLCV
         * @description fetches historical mark price candlestick data containing the open, high, low, and close price of a market
         * @param {string} symbol unified symbol of the market to fetch OHLCV data for
         * @param {string} timeframe the length of time each candle represents
         * @param {int} [since] timestamp in ms of the earliest candle to fetch
         * @param {int} [limit] the maximum amount of candles to fetch
         * @param {object} [params] extra parameters specific to the exchange API endpoint
         * @returns {float[][]} A list of candles ordered as timestamp, open, high, low, close, undefined
         */
        if (this.has['fetchMarkOHLCV']) {
            const request = {
                'price': 'mark',
            };
            return await this.fetchOHLCV (symbol, timeframe, since, limit, this.extend (request, params));
        } else {
            throw new NotSupported (this.id + ' fetchMarkOHLCV () is not supported yet');
        }
    }

    async fetchIndexOHLCV (symbol: string, timeframe = '1m', since: Int = undefined, limit: Int = undefined, params = {}): Promise<OHLCV[]> {
        /**
         * @method
         * @name exchange#fetchIndexOHLCV
         * @description fetches historical index price candlestick data containing the open, high, low, and close price of a market
         * @param {string} symbol unified symbol of the market to fetch OHLCV data for
         * @param {string} timeframe the length of time each candle represents
         * @param {int} [since] timestamp in ms of the earliest candle to fetch
         * @param {int} [limit] the maximum amount of candles to fetch
         * @param {object} [params] extra parameters specific to the exchange API endpoint
         * @returns {} A list of candles ordered as timestamp, open, high, low, close, undefined
         */
        if (this.has['fetchIndexOHLCV']) {
            const request = {
                'price': 'index',
            };
            return await this.fetchOHLCV (symbol, timeframe, since, limit, this.extend (request, params));
        } else {
            throw new NotSupported (this.id + ' fetchIndexOHLCV () is not supported yet');
        }
    }

    async fetchPremiumIndexOHLCV (symbol: string, timeframe = '1m', since: Int = undefined, limit: Int = undefined, params = {}): Promise<OHLCV[]> {
        /**
         * @method
         * @name exchange#fetchPremiumIndexOHLCV
         * @description fetches historical premium index price candlestick data containing the open, high, low, and close price of a market
         * @param {string} symbol unified symbol of the market to fetch OHLCV data for
         * @param {string} timeframe the length of time each candle represents
         * @param {int} [since] timestamp in ms of the earliest candle to fetch
         * @param {int} [limit] the maximum amount of candles to fetch
         * @param {object} [params] extra parameters specific to the exchange API endpoint
         * @returns {float[][]} A list of candles ordered as timestamp, open, high, low, close, undefined
         */
        if (this.has['fetchPremiumIndexOHLCV']) {
            const request = {
                'price': 'premiumIndex',
            };
            return await this.fetchOHLCV (symbol, timeframe, since, limit, this.extend (request, params));
        } else {
            throw new NotSupported (this.id + ' fetchPremiumIndexOHLCV () is not supported yet');
        }
    }

    handleTimeInForce (params = {}) {
        /**
         * @ignore
         * @method
         * Must add timeInForce to this.options to use this method
         * @returns {string} returns the exchange specific value for timeInForce
         */
        const timeInForce = this.safeStringUpper (params, 'timeInForce'); // supported values GTC, IOC, PO
        if (timeInForce !== undefined) {
            const exchangeValue = this.safeString (this.options['timeInForce'], timeInForce);
            if (exchangeValue === undefined) {
                throw new ExchangeError (this.id + ' does not support timeInForce "' + timeInForce + '"');
            }
            return exchangeValue;
        }
        return undefined;
    }

    convertTypeToAccount (account) {
        /**
         * @ignore
         * @method
         * Must add accountsByType to this.options to use this method
         * @param {string} account key for account name in this.options['accountsByType']
         * @returns the exchange specific account name or the isolated margin id for transfers
         */
        const accountsByType = this.safeValue (this.options, 'accountsByType', {});
        const lowercaseAccount = account.toLowerCase ();
        if (lowercaseAccount in accountsByType) {
            return accountsByType[lowercaseAccount];
        } else if ((account in this.markets) || (account in this.markets_by_id)) {
            const market = this.market (account);
            return market['id'];
        } else {
            return account;
        }
    }

    checkRequiredArgument (methodName, argument, argumentName, options = []) {
        /**
         * @ignore
         * @method
         * @param {string} methodName the name of the method that the argument is being checked for
         * @param {string} argument the argument's actual value provided
         * @param {string} argumentName the name of the argument being checked (for logging purposes)
         * @param {string[]} options a list of options that the argument can be
         * @returns {undefined}
         */
        const optionsLength = options.length;
        if ((argument === undefined) || ((optionsLength > 0) && (!(this.inArray (argument, options))))) {
            const messageOptions = options.join (', ');
            let message = this.id + ' ' + methodName + '() requires a ' + argumentName + ' argument';
            if (messageOptions !== '') {
                message += ', one of ' + '(' + messageOptions + ')';
            }
            throw new ArgumentsRequired (message);
        }
    }

    checkRequiredMarginArgument (methodName: string, symbol: Str, marginMode: string) {
        /**
         * @ignore
         * @method
         * @param {string} symbol unified symbol of the market
         * @param {string} methodName name of the method that requires a symbol
         * @param {string} marginMode is either 'isolated' or 'cross'
         */
        if ((marginMode === 'isolated') && (symbol === undefined)) {
            throw new ArgumentsRequired (this.id + ' ' + methodName + '() requires a symbol argument for isolated margin');
        } else if ((marginMode === 'cross') && (symbol !== undefined)) {
            throw new ArgumentsRequired (this.id + ' ' + methodName + '() cannot have a symbol argument for cross margin');
        }
    }

    parseDepositWithdrawFees (response, codes: string[] = undefined, currencyIdKey = undefined): any {
        /**
         * @ignore
         * @method
         * @param {object[]|object} response unparsed response from the exchange
         * @param {string[]|undefined} codes the unified currency codes to fetch transactions fees for, returns all currencies when undefined
         * @param {str} currencyIdKey *should only be undefined when response is a dictionary* the object key that corresponds to the currency id
         * @returns {object} objects with withdraw and deposit fees, indexed by currency codes
         */
        const depositWithdrawFees = {};
        codes = this.marketCodes (codes);
        const isArray = Array.isArray (response);
        let responseKeys = response;
        if (!isArray) {
            responseKeys = Object.keys (response);
        }
        for (let i = 0; i < responseKeys.length; i++) {
            const entry = responseKeys[i];
            const dictionary = isArray ? entry : response[entry];
            const currencyId = isArray ? this.safeString (dictionary, currencyIdKey) : entry;
            const currency = this.safeValue (this.currencies_by_id, currencyId);
            const code = this.safeString (currency, 'code', currencyId);
            if ((codes === undefined) || (this.inArray (code, codes))) {
                depositWithdrawFees[code] = this.parseDepositWithdrawFee (dictionary, currency);
            }
        }
        return depositWithdrawFees;
    }

    parseDepositWithdrawFee (fee, currency: Currency = undefined): any {
        throw new NotSupported (this.id + ' parseDepositWithdrawFee() is not supported yet');
    }

    depositWithdrawFee (info): any {
        return {
            'info': info,
            'withdraw': {
                'fee': undefined,
                'percentage': undefined,
            },
            'deposit': {
                'fee': undefined,
                'percentage': undefined,
            },
            'networks': {},
        };
    }

    assignDefaultDepositWithdrawFees (fee, currency = undefined): any {
        /**
         * @ignore
         * @method
         * @description Takes a depositWithdrawFee structure and assigns the default values for withdraw and deposit
         * @param {object} fee A deposit withdraw fee structure
         * @param {object} currency A currency structure, the response from this.currency ()
         * @returns {object} A deposit withdraw fee structure
         */
        const networkKeys = Object.keys (fee['networks']);
        const numNetworks = networkKeys.length;
        if (numNetworks === 1) {
            fee['withdraw'] = fee['networks'][networkKeys[0]]['withdraw'];
            fee['deposit'] = fee['networks'][networkKeys[0]]['deposit'];
            return fee;
        }
        const currencyCode = this.safeString (currency, 'code');
        for (let i = 0; i < numNetworks; i++) {
            const network = networkKeys[i];
            if (network === currencyCode) {
                fee['withdraw'] = fee['networks'][networkKeys[i]]['withdraw'];
                fee['deposit'] = fee['networks'][networkKeys[i]]['deposit'];
            }
        }
        return fee;
    }

    parseIncome (info, market: Market = undefined) {
        throw new NotSupported (this.id + ' parseIncome () is not supported yet');
    }

    parseIncomes (incomes, market = undefined, since: Int = undefined, limit: Int = undefined): FundingHistory[] {
        /**
         * @ignore
         * @method
         * @description parses funding fee info from exchange response
         * @param {object[]} incomes each item describes once instance of currency being received or paid
         * @param {object} market ccxt market
         * @param {int} [since] when defined, the response items are filtered to only include items after this timestamp
         * @param {int} [limit] limits the number of items in the response
         * @returns {object[]} an array of [funding history structures]{@link https://docs.ccxt.com/#/?id=funding-history-structure}
         */
        const result = [];
        for (let i = 0; i < incomes.length; i++) {
            const entry = incomes[i];
            const parsed = this.parseIncome (entry, market);
            result.push (parsed);
        }
        const sorted = this.sortBy (result, 'timestamp');
        return this.filterBySinceLimit (sorted, since, limit);
    }

    getMarketFromSymbols (symbols: string[] = undefined) {
        if (symbols === undefined) {
            return undefined;
        }
        const firstMarket = this.safeString (symbols, 0);
        const market = this.market (firstMarket);
        return market;
    }

    parseWsOHLCVs (ohlcvs: object[], market: any = undefined, timeframe: string = '1m', since: Int = undefined, limit: Int = undefined) {
        const results = [];
        for (let i = 0; i < ohlcvs.length; i++) {
            results.push (this.parseWsOHLCV (ohlcvs[i], market));
        }
        return results;
    }

    async fetchTransactions (code: string = undefined, since: Int = undefined, limit: Int = undefined, params = {}): Promise<any> {
        /**
         * @method
         * @name exchange#fetchTransactions
         * @deprecated
         * @description *DEPRECATED* use fetchDepositsWithdrawals instead
         * @param {string} code unified currency code for the currency of the deposit/withdrawals, default is undefined
         * @param {int} [since] timestamp in ms of the earliest deposit/withdrawal, default is undefined
         * @param {int} [limit] max number of deposit/withdrawals to return, default is undefined
         * @param {object} [params] extra parameters specific to the exchange API endpoint
         * @returns {object} a list of [transaction structures]{@link https://docs.ccxt.com/#/?id=transaction-structure}
         */
        if (this.has['fetchDepositsWithdrawals']) {
            return await this.fetchDepositsWithdrawals (code, since, limit, params);
        } else {
            throw new NotSupported (this.id + ' fetchTransactions () is not supported yet');
        }
    }

    filterByArrayPositions (objects, key: IndexType, values = undefined, indexed = true): Position[] {
        /**
         * @ignore
         * @method
         * @description Typed wrapper for filterByArray that returns a list of positions
         */
        return this.filterByArray (objects, key, values, indexed) as Position[];
    }

    filterByArrayTickers (objects, key: IndexType, values = undefined, indexed = true): Dictionary<Ticker> {
        /**
         * @ignore
         * @method
         * @description Typed wrapper for filterByArray that returns a dictionary of tickers
         */
        return this.filterByArray (objects, key, values, indexed) as Dictionary<Ticker>;
    }

    createOHLCVObject (symbol: string, timeframe: string, data): Dictionary<Dictionary<OHLCV[]>> {
        const res = {};
        res[symbol] = {};
        res[symbol][timeframe] = data;
        return res;
    }

    handleMaxEntriesPerRequestAndParams (method: string, maxEntriesPerRequest: Int = undefined, params = {}): [Int, any] {
        let newMaxEntriesPerRequest = undefined;
        [ newMaxEntriesPerRequest, params ] = this.handleOptionAndParams (params, method, 'maxEntriesPerRequest');
        if ((newMaxEntriesPerRequest !== undefined) && (newMaxEntriesPerRequest !== maxEntriesPerRequest)) {
            maxEntriesPerRequest = newMaxEntriesPerRequest;
        }
        if (maxEntriesPerRequest === undefined) {
            maxEntriesPerRequest = 1000; // default to 1000
        }
        return [ maxEntriesPerRequest, params ];
    }

    async fetchPaginatedCallDynamic (method: string, symbol: string = undefined, since: Int = undefined, limit: Int = undefined, params = {}, maxEntriesPerRequest: Int = undefined): Promise<any> {
        let maxCalls = undefined;
        [ maxCalls, params ] = this.handleOptionAndParams (params, method, 'paginationCalls', 10);
        let maxRetries = undefined;
        [ maxRetries, params ] = this.handleOptionAndParams (params, method, 'maxRetries', 3);
        let paginationDirection = undefined;
        [ paginationDirection, params ] = this.handleOptionAndParams (params, method, 'paginationDirection', 'backward');
        let paginationTimestamp = undefined;
        let calls = 0;
        let result = [];
        let errors = 0;
        const until = this.safeInteger2 (params, 'untill', 'till'); // do not omit it from params here
        [ maxEntriesPerRequest, params ] = this.handleMaxEntriesPerRequestAndParams (method, maxEntriesPerRequest, params);
        if ((paginationDirection === 'forward')) {
            if (since === undefined) {
                throw new ArgumentsRequired (this.id + ' pagination requires a since argument when paginationDirection set to forward');
            }
            paginationTimestamp = since;
        }
        while ((calls < maxCalls)) {
            calls += 1;
            try {
                if (paginationDirection === 'backward') {
                    // do it backwards, starting from the last
                    // UNTIL filtering is required in order to work
                    if (paginationTimestamp !== undefined) {
                        params['until'] = paginationTimestamp - 1;
                    }
                    const response = await this[method] (symbol, undefined, maxEntriesPerRequest, params);
                    const responseLength = response.length;
                    if (this.verbose) {
                        this.log ('Dynamic pagination call', calls, 'method', method, 'response length', responseLength, 'timestamp', paginationTimestamp);
                    }
                    if (responseLength === 0) {
                        break;
                    }
                    errors = 0;
                    result = this.arrayConcat (result, response);
                    const firstElement = this.safeValue (response, 0);
                    paginationTimestamp = this.safeInteger2 (firstElement, 'timestamp', 0);
                    if ((since !== undefined) && (paginationTimestamp <= since)) {
                        break;
                    }
                } else {
                    // do it forwards, starting from the since
                    const response = await this[method] (symbol, paginationTimestamp, maxEntriesPerRequest, params);
                    const responseLength = response.length;
                    if (this.verbose) {
                        this.log ('Dynamic pagination call', calls, 'method', method, 'response length', responseLength, 'timestamp', paginationTimestamp);
                    }
                    if (responseLength === 0) {
                        break;
                    }
                    errors = 0;
                    result = this.arrayConcat (result, response);
                    const last = this.safeValue (response, responseLength - 1);
                    paginationTimestamp = this.safeInteger (last, 'timestamp') - 1;
                    if ((until !== undefined) && (paginationTimestamp >= until)) {
                        break;
                    }
                }
            } catch (e) {
                errors += 1;
                if (errors > maxRetries) {
                    throw e;
                }
            }
        }
        const uniqueResults = this.removeRepeatedElementsFromArray (result);
        const key = (method === 'fetchOHLCV') ? 0 : 'timestamp';
        return this.filterBySinceLimit (uniqueResults, since, limit, key);
    }

    async safeDeterministicCall (method: string, symbol: string = undefined, since: Int = undefined, limit: Int = undefined, timeframe: string = undefined, params = {}) {
        let maxRetries = undefined;
        [ maxRetries, params ] = this.handleOptionAndParams (params, method, 'maxRetries', 3);
        let errors = 0;
        try {
            if (timeframe && method !== 'fetchFundingRateHistory') {
                return await this[method] (symbol, timeframe, since, limit, params);
            } else {
                return await this[method] (symbol, since, limit, params);
            }
        } catch (e) {
            if (e instanceof RateLimitExceeded) {
                throw e; // if we are rate limited, we should not retry and fail fast
            }
            errors += 1;
            if (errors > maxRetries) {
                throw e;
            }
        }
    }

    async fetchPaginatedCallDeterministic (method: string, symbol: string = undefined, since: Int = undefined, limit: Int = undefined, timeframe: string = undefined, params = {}, maxEntriesPerRequest = undefined): Promise<any> {
        let maxCalls = undefined;
        [ maxCalls, params ] = this.handleOptionAndParams (params, method, 'paginationCalls', 10);
        [ maxEntriesPerRequest, params ] = this.handleMaxEntriesPerRequestAndParams (method, maxEntriesPerRequest, params);
        const current = this.milliseconds ();
        const tasks = [];
        const time = this.parseTimeframe (timeframe) * 1000;
        const step = time * maxEntriesPerRequest;
        let currentSince = current - (maxCalls * step) - 1;
        if (since !== undefined) {
            currentSince = Math.max (currentSince, since);
        }
        const until = this.safeInteger2 (params, 'until', 'till'); // do not omit it here
        if (until !== undefined) {
            const requiredCalls = Math.ceil ((until - since) / step);
            if (requiredCalls > maxCalls) {
                throw new BadRequest (this.id + ' the number of required calls is greater than the max number of calls allowed, either increase the paginationCalls or decrease the since-until gap. Current paginationCalls limit is ' + maxCalls.toString () + ' required calls is ' + requiredCalls.toString ());
            }
        }
        for (let i = 0; i < maxCalls; i++) {
            if ((until !== undefined) && (currentSince >= until)) {
                break;
            }
            tasks.push (this.safeDeterministicCall (method, symbol, currentSince, maxEntriesPerRequest, timeframe, params));
            currentSince = this.sum (currentSince, step) - 1;
        }
        const results = await Promise.all (tasks);
        let result = [];
        for (let i = 0; i < results.length; i++) {
            result = this.arrayConcat (result, results[i]);
        }
        const uniqueResults = this.removeRepeatedElementsFromArray (result) as any;
        const key = (method === 'fetchOHLCV') ? 0 : 'timestamp';
        return this.filterBySinceLimit (uniqueResults, since, limit, key);
    }

    async fetchPaginatedCallCursor (method: string, symbol: string = undefined, since = undefined, limit = undefined, params = {}, cursorReceived = undefined, cursorSent = undefined, cursorIncrement = undefined, maxEntriesPerRequest = undefined): Promise<any> {
        let maxCalls = undefined;
        [ maxCalls, params ] = this.handleOptionAndParams (params, method, 'paginationCalls', 10);
        let maxRetries = undefined;
        [ maxRetries, params ] = this.handleOptionAndParams (params, method, 'maxRetries', 3);
        [ maxEntriesPerRequest, params ] = this.handleMaxEntriesPerRequestAndParams (method, maxEntriesPerRequest, params);
        let cursorValue = undefined;
        let i = 0;
        let errors = 0;
        let result = [];
        while (i < maxCalls) {
            try {
                if (cursorValue !== undefined) {
                    if (cursorIncrement !== undefined) {
                        cursorValue = this.parseToInt (cursorValue) + cursorIncrement;
                    }
                    params[cursorSent] = cursorValue;
                }
                let response = undefined;
                if (method === 'fetchAccounts') {
                    response = await this[method] (params);
                } else {
                    response = await this[method] (symbol, since, maxEntriesPerRequest, params);
                }
                errors = 0;
                const responseLength = response.length;
                if (this.verbose) {
                    this.log ('Cursor pagination call', i + 1, 'method', method, 'response length', responseLength, 'cursor', cursorValue);
                }
                if (responseLength === 0) {
                    break;
                }
                result = this.arrayConcat (result, response);
                const last = this.safeValue (response, responseLength - 1);
                cursorValue = this.safeValue (last['info'], cursorReceived);
                if (cursorValue === undefined) {
                    break;
                }
                const lastTimestamp = this.safeInteger (last, 'timestamp');
                if (lastTimestamp !== undefined && lastTimestamp < since) {
                    break;
                }
            } catch (e) {
                errors += 1;
                if (errors > maxRetries) {
                    throw e;
                }
            }
            i += 1;
        }
        const sorted = this.sortCursorPaginatedResult (result);
        const key = (method === 'fetchOHLCV') ? 0 : 'timestamp';
        return this.filterBySinceLimit (sorted, since, limit, key);
    }

    async fetchPaginatedCallIncremental (method: string, symbol: string = undefined, since = undefined, limit = undefined, params = {}, pageKey = undefined, maxEntriesPerRequest = undefined): Promise<any> {
        let maxCalls = undefined;
        [ maxCalls, params ] = this.handleOptionAndParams (params, method, 'paginationCalls', 10);
        let maxRetries = undefined;
        [ maxRetries, params ] = this.handleOptionAndParams (params, method, 'maxRetries', 3);
        [ maxEntriesPerRequest, params ] = this.handleMaxEntriesPerRequestAndParams (method, maxEntriesPerRequest, params);
        let i = 0;
        let errors = 0;
        let result = [];
        while (i < maxCalls) {
            try {
                params[pageKey] = i + 1;
                const response = await this[method] (symbol, since, maxEntriesPerRequest, params);
                errors = 0;
                const responseLength = response.length;
                if (this.verbose) {
                    this.log ('Incremental pagination call', i + 1, 'method', method, 'response length', responseLength);
                }
                if (responseLength === 0) {
                    break;
                }
                result = this.arrayConcat (result, response);
            } catch (e) {
                errors += 1;
                if (errors > maxRetries) {
                    throw e;
                }
            }
            i += 1;
        }
        const sorted = this.sortCursorPaginatedResult (result);
        const key = (method === 'fetchOHLCV') ? 0 : 'timestamp';
        return this.filterBySinceLimit (sorted, since, limit, key);
    }

    sortCursorPaginatedResult (result) {
        const first = this.safeValue (result, 0);
        if (first !== undefined) {
            if ('timestamp' in first) {
                return this.sortBy (result, 'timestamp', true);
            }
            if ('id' in first) {
                return this.sortBy (result, 'id', true);
            }
        }
        return result;
    }

    removeRepeatedElementsFromArray (input) {
        const uniqueResult = {};
        for (let i = 0; i < input.length; i++) {
            const entry = input[i];
            const id = this.safeString (entry, 'id');
            if (id !== undefined) {
                if (this.safeString (uniqueResult, id) === undefined) {
                    uniqueResult[id] = entry;
                }
            } else {
                const timestamp = this.safeInteger2 (entry, 'timestamp', 0);
                if (timestamp !== undefined) {
                    if (this.safeString (uniqueResult, timestamp) === undefined) {
                        uniqueResult[timestamp] = entry;
                    }
                }
            }
        }
        const values = Object.values (uniqueResult);
        const valuesLength = values.length;
        if (valuesLength > 0) {
            return values as any;
        }
        return input;
    }

    handleUntilOption (key, request, params, multiplier = 1) {
        const until = this.safeValue2 (params, 'until', 'till');
        if (until !== undefined) {
            request[key] = this.parseToInt (until * multiplier);
            params = this.omit (params, [ 'until', 'till' ]);
        }
        return [ request, params ];
    }

    safeOpenInterest (interest, market: Market = undefined): OpenInterest {
        return this.extend (interest, {
            'symbol': this.safeString (market, 'symbol'),
            'baseVolume': this.safeNumber (interest, 'baseVolume'), // deprecated
            'quoteVolume': this.safeNumber (interest, 'quoteVolume'), // deprecated
            'openInterestAmount': this.safeNumber (interest, 'openInterestAmount'),
            'openInterestValue': this.safeNumber (interest, 'openInterestValue'),
            'timestamp': this.safeInteger (interest, 'timestamp'),
            'datetime': this.safeString (interest, 'datetime'),
            'info': this.safeValue (interest, 'info'),
        });
    }

    parseLiquidation (liquidation, market: Market = undefined): Liquidation {
        throw new NotSupported (this.id + ' parseLiquidation () is not supported yet');
    }

    parseLiquidations (liquidations, market = undefined, since: Int = undefined, limit: Int = undefined): Liquidation[] {
        /**
         * @ignore
         * @method
         * @description parses liquidation info from the exchange response
         * @param {object[]} liquidations each item describes an instance of a liquidation event
         * @param {object} market ccxt market
         * @param {int} [since] when defined, the response items are filtered to only include items after this timestamp
         * @param {int} [limit] limits the number of items in the response
         * @returns {object[]} an array of [liquidation structures]{@link https://docs.ccxt.com/#/?id=liquidation-structure}
         */
        const result = [];
        for (let i = 0; i < liquidations.length; i++) {
            const entry = liquidations[i];
            const parsed = this.parseLiquidation (entry, market);
            result.push (parsed);
        }
        const sorted = this.sortBy (result, 'timestamp');
        const symbol = this.safeString (market, 'symbol');
        return this.filterBySymbolSinceLimit (sorted, symbol, since, limit);
    }

    parseGreeks (greeks, market: Market = undefined): Greeks {
        throw new NotSupported (this.id + ' parseGreeks () is not supported yet');
    }
}

export {
    Exchange,
};<|MERGE_RESOLUTION|>--- conflicted
+++ resolved
@@ -485,13 +485,10 @@
                 'createStopOrder': undefined,
                 'createStopLimitOrder': undefined,
                 'createStopMarketOrder': undefined,
-<<<<<<< HEAD
                 'createTakeProfitOrder': undefined,
-                'createTriggerOrder': undefined,
-=======
                 'createTrailingAmountOrder': undefined,
                 'createTrailingPercentOrder': undefined,
->>>>>>> 10a1572f
+                'createTriggerOrder': undefined,
                 'createOrderWs': undefined,
                 'editOrderWs': undefined,
                 'fetchOpenOrdersWs': undefined,
@@ -4190,9 +4187,6 @@
         throw new NotSupported (this.id + ' createOrder() is not supported yet');
     }
 
-<<<<<<< HEAD
-    async createMarketOrderWithCost (symbol: string, side: OrderSide, cost, params = {}): Promise<Order> {
-=======
     async createTrailingAmountOrder (symbol: string, type: OrderType, side: OrderSide, amount, price = undefined, trailingAmount = undefined, trailingTriggerPrice = undefined, params = {}): Promise<Order> {
         /**
          * @method
@@ -4250,7 +4244,6 @@
     }
 
     async createMarketOrderWithCost (symbol: string, side: OrderSide, cost, params = {}) {
->>>>>>> 10a1572f
         /**
          * @method
          * @name createMarketOrderWithCost
