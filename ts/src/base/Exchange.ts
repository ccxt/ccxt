// ----------------------------------------------------------------------------
/* eslint-disable */

import * as functions from './functions.js';
import { inArray as inArrayFunc, keys as keysFunc, values as valuesFunc, vwap as vwapFunc } from './functions.js';
// import exceptions from "./errors.js"
import {
    ArgumentsRequired,
    AuthenticationError,
    BadRequest,
    BadResponse,
    BadSymbol,
    DDoSProtection,
    ExchangeError,
    ExchangeNotAvailable,
    InvalidAddress,
    InvalidOrder,
    NetworkError,
    NotSupported,
    NullResponse,
    RateLimitExceeded,
    RequestTimeout
} from "./errors.js";

import { Precise } from './Precise.js';

//-----------------------------------------------------------------------------
import WsClient from './ws/WsClient.js';
import { createFuture, Future } from './ws/Future.js';
import { CountedOrderBook, IndexedOrderBook, OrderBook as WsOrderBook } from './ws/OrderBook.js';

// ----------------------------------------------------------------------------
//
<<<<<<< HEAD
// import types
import {
    Balance,
    Balances,
    Currency,
    DepositAddressResponse,
    Dictionary,
    Fee,
    FundingRateHistory,
    IndexType,
    Int,
    Liquidation,
    Market,
    MinMax,
    OHLCV,
    OHLCVC,
    OpenInterest,
    Order,
    OrderBook,
    OrderRequest,
    OrderSide,
    OrderType,
    Position,
    Ticker,
    Trade,
    Transaction
} from './types.js';
=======
import { axolotl } from './functions/crypto.js';
// import types
import { Market, Trade, Fee, Ticker, OHLCV, OHLCVC, Order, OrderBook, Balance, Balances, Dictionary, Transaction, DepositAddressResponse, Currency, MinMax, IndexType, Int, OrderType, OrderSide, Position, FundingRateHistory, OpenInterest, Liquidation, OrderRequest, FundingHistory } from './types.js';
export {Market, Trade, Fee, Ticker, OHLCV, OHLCVC, Order, OrderBook, Balance, Balances, Dictionary, Transaction, DepositAddressResponse, Currency, MinMax, IndexType, Int, OrderType, OrderSide, Position, FundingRateHistory, Liquidation, FundingHistory} from './types.js'

>>>>>>> d59a31d2
// ----------------------------------------------------------------------------
// move this elsewhere
import totp from './functions/totp.js';

const {
    aggregate,
    arrayConcat,
    base16ToBinary,
    base58ToBinary,
    base64ToBinary,
    base64ToString,
    binaryConcat,
    binaryConcatArray,
    binaryToBase16,
    binaryToBase58,
    binaryToBase64,
    capitalize,
    clone,
    crc32,
    DECIMAL_PLACES,
    decimalToPrecision,
    decode,
    deepExtend,
    ecdsa,
    encode,
    extend,
    extractParams,
    filterBy,
    flatten,
    groupBy,
    hash,
    hmac,
    implodeParams,
    inArray,
    indexBy,
    isEmpty,
    isJsonEncodedObject,
    isNode,
    iso8601,
    json,
    keysort,
    merge,
    microseconds,
    milliseconds,
    NO_PADDING,
    now,
    numberToBE,
    numberToLE,
    numberToString,
    omit,
    omitZero,
    ordered,
    parse8601,
    parseDate,
    parseTimeframe,
    precisionFromString,
    rawencode,
    ROUND,
    safeFloat,
    safeFloat2,
    safeFloatN,
    safeInteger,
    safeInteger2,
    safeIntegerN,
    safeIntegerProduct,
    safeIntegerProduct2,
    safeIntegerProductN,
    safeString,
    safeString2,
    safeStringLower,
    safeStringLower2,
    safeStringLowerN,
    safeStringN,
    safeStringUpper,
    safeStringUpper2,
    safeStringUpperN,
    safeTimestamp,
    safeTimestamp2,
    safeTimestampN,
    safeValue,
    safeValue2,
    safeValueN,
    seconds,
    SIGNIFICANT_DIGITS,
    sortBy,
    sortBy2,
    stringToBase64,
    strip,
    sum,
    Throttler,
    TICK_SIZE,
    toArray,
    TRUNCATE,
    unCamelCase,
    unique,
    urlencode,
    urlencodeNested,
    urlencodeWithArrayRepeat,
    uuid,
    uuid16,
    uuid22,
    uuidv1,
    ymd,
    ymdhms,
    yymmdd,
    yyyymmdd
} = functions;

export {
    Balance,
    Balances,
    Currency,
    DepositAddressResponse,
    Dictionary,
    Fee,
    FundingRateHistory,
    IndexType,
    Int,
    Liquidation,
    Market,
    MinMax,
    OHLCV,
    OHLCVC,
    Order,
    OrderBook,
    OrderSide,
    OrderType,
    Position,
    Ticker,
    Trade,
    Transaction
} from './types.js';

// ----------------------------------------------------------------------------
/**
 * @class Exchange
 */
export default class Exchange {
    options: {
        [key: string]: any;
    };

    api = undefined;

    // PROXY & USER-AGENTS (see "examples/proxy-usage" file for explanation)
    http_proxy: string;
    http_proxy_callback: any;
    httpProxy: string;
    httpProxyCallback: any;
    https_proxy: string;
    https_proxy_callback: any;
    httpsProxy: string;
    httpsProxyCallback: any;
    proxy: any; // maintained for backwards compatibility, no-one should use it from now on
    proxy_url: string;
    proxy_url_callback: any;
    proxyUrl: string;
    proxyUrlCallback: any;
    socks_proxy: string;
    socks_proxy_callback: any;
    socksProxy: string;
    socksProxyCallback: any;
    user_agent: { 'User-Agent': string } | false = undefined;
    userAgent: { 'User-Agent': string } | false = undefined;
    //
    userAgents: any = {
        'chrome': 'Mozilla/5.0 (Windows NT 10.0; Win64; x64) AppleWebKit/537.36 (KHTML, like Gecko) Chrome/62.0.3202.94 Safari/537.36',
        'chrome39': 'Mozilla/5.0 (Windows NT 6.1; WOW64) AppleWebKit/537.36 (KHTML, like Gecko) Chrome/39.0.2171.71 Safari/537.36',
        'chrome100': 'Mozilla/5.0 (Macintosh; Intel Mac OS X 10_15_7) AppleWebKit/537.36 (KHTML, like Gecko) Chrome/100.0.4896.75 Safari/537.36',
    };
    headers: any = {};
    origin = '*'; // CORS origin
    //
    agent = undefined; // maintained for backwards compatibility

    handleContentTypeApplicationZip = false;
    minFundingAddressLength = 1; // used in checkAddress
    number = Number; // or String (a pointer to a function)
    quoteJsonNumbers = true; // treat numbers in json as quoted precise strings
    substituteCommonCurrencyCodes = true;  // reserved

    // whether fees should be summed by currency code
    reduceFees = true;

    // do not delete this line, it is needed for users to be able to define their own fetchImplementation
    AbortError: any;
    FetchError: any;
    fetchImplementation: any;

    validateClientSsl = false;
    validateServerSsl = true;

    timeout = 10000; // milliseconds
    twofa = undefined; // two-factor authentication (2FA)
    verbose = false;

    apiKey: string;
    login: string;
    password: string;
    privateKey: string;// a "0x"-prefixed hexstring private key for a wallet
    secret: string;
    token: string; // reserved for HTTP auth in some cases
    uid: string;
    walletAddress: string; // a wallet address "0x"-prefixed hexstring

    balance = {};
    myTrades: any;
    ohlcvs: any;
    orderbooks = {};
    orders = undefined;
    positions = {};
    tickers = {};
    trades: any;
    transactions = {};
    triggerOrders = undefined;
    urls: {
        api?: string | Dictionary<string>;
        api_management?: string;
        doc?: string[];
        fees?: string;
        logo?: string;
        referral?: string;
        test?: string | Dictionary<string>;
        www?: string;
    };

    precision: {
        amount: number | undefined,
        price: number | undefined
    };
    requiresEddsa = false;
    requiresWeb3 = false;

<<<<<<< HEAD
    enableLastHttpResponse = true;
    enableLastJsonResponse = true;
    enableLastResponseHeaders = true;
    last_http_response = undefined;
    last_json_response = undefined;
    last_response_headers = undefined;
=======
    enableLastJsonResponse = true
    enableLastHttpResponse = true
    enableLastResponseHeaders = true
    last_http_response    = undefined
    last_json_response    = undefined
    last_response_headers = undefined
    last_request_headers  = undefined
    last_request_body     = undefined
    last_request_url      = undefined
    last_request_path     = undefined
>>>>>>> d59a31d2

    id: string = undefined;

    has: Dictionary<boolean | 'emulated'>;
    markets: Dictionary<any> = undefined;

    status = undefined;

    requiredCredentials: {
        apiKey: boolean;
        login: boolean;
        password: boolean;
        privateKey: boolean;
        secret: boolean;
        token: boolean;
        twofa: boolean;
        uid: boolean;
        walletAddress: boolean;
    };
    enableRateLimit: boolean = undefined;
    rateLimit: number = undefined; // milliseconds
    throttler = undefined;
    tokenBucket = undefined;

    httpExceptions = undefined;

    limits: {
        amount?: MinMax,
        cost?: MinMax,
        leverage?: MinMax,
        price?: MinMax,
    };
    currencies: Dictionary<Currency> = undefined;
    fees: object;
    ids: string[] = undefined;
    markets_by_id: Dictionary<any> = undefined;
    symbols: string[] = undefined;

    baseCurrencies = undefined;
    codes = undefined;
    currencies_by_id = undefined;
    quoteCurrencies = undefined;

    marketsLoading = undefined;
    reloadingMarkets = undefined;

    accounts = undefined;
    accountsById = undefined;

    commonCurrencies = undefined;

    hostname: string = undefined;

    paddingMode = undefined;
    precisionMode: number = undefined;

    exceptions = {};
    timeframes: Dictionary<number | string> = {};

    version: string = undefined;

    marketsByAltname = undefined;

    name: string = undefined;

    lastRestRequestTimestamp: number;

    targetAccount = undefined;

    stablePairs = {};

    // WS/PRO options
<<<<<<< HEAD
    aggregate = aggregate;
    arrayConcat = arrayConcat;
    base16ToBinary = base16ToBinary;
    base58ToBinary = base58ToBinary;
    base64ToBinary = base64ToBinary;
    base64ToString = base64ToString;
    binaryConcat = binaryConcat;
    binaryConcatArray = binaryConcatArray;
    binaryToBase16 = binaryToBase16;
    binaryToBase58 = binaryToBase58;
    binaryToBase64 = binaryToBase64;
    capitalize = capitalize;
    clients = {};
    clone = clone;
    crc32 = crc32;
    decimalToPrecision = decimalToPrecision;
    decode = decode;
    deepExtend = deepExtend;
    encode = encode;
    extend = extend;
    extractParams = extractParams;
    filterBy = filterBy;
    flatten = flatten;
    groupBy = groupBy;
    hash = hash;
    hmac = hmac;
    implodeParams = implodeParams;
    inArray = inArray;
    indexBy = indexBy;
    isArray = inArrayFunc;
    isEmpty = isEmpty;
    isJsonEncodedObject = isJsonEncodedObject;
    isNode = isNode;
    iso8601 = iso8601;
    json = json;
    keys = keysFunc;
    keysort = keysort;
    merge = merge;
    microseconds = microseconds;
    milliseconds = milliseconds;
    newUpdates = true;
    now = now;
    numberToBE = numberToBE;
    numberToLE = numberToLE;
    numberToString = numberToString;
    omit = omit;
    omitZero = omitZero;
    ordered = ordered;
    parse8601 = parse8601;
    parseDate = parseDate;
    parseTimeframe = parseTimeframe;
    precisionFromString = precisionFromString;
    rawencode = rawencode;
    safeFloat = safeFloat;
    safeFloat2 = safeFloat2;
    safeFloatN = safeFloatN;
    safeInteger = safeInteger;
    safeInteger2 = safeInteger2;
    safeIntegerN = safeIntegerN;
    safeIntegerProduct = safeIntegerProduct;
    safeIntegerProduct2 = safeIntegerProduct2;
    safeIntegerProductN = safeIntegerProductN;
    safeString = safeString;
    safeString2 = safeString2;
    safeStringLower = safeStringLower;
    safeStringLower2 = safeStringLower2;
    safeStringLowerN = safeStringLowerN;
    safeStringN = safeStringN;
    safeStringUpper = safeStringUpper;
    safeStringUpper2 = safeStringUpper2;
    safeStringUpperN = safeStringUpperN;
    safeTimestamp = safeTimestamp;
    safeTimestamp2 = safeTimestamp2;
    safeTimestampN = safeTimestampN;
    safeValue = safeValue;
    safeValue2 = safeValue2;
    safeValueN = safeValueN;
    seconds = seconds;
    sortBy = sortBy;
    sortBy2 = sortBy2;
    streaming = {};
    stringToBase64 = stringToBase64;
    strip = strip;
    sum = sum;
    toArray = toArray;
    unCamelCase = unCamelCase;
    unique = unique;
    urlencode = urlencode;
    urlencodeNested = urlencodeNested;
    urlencodeWithArrayRepeat = urlencodeWithArrayRepeat;
    uuid = uuid;
    uuid16 = uuid16;
    uuid22 = uuid22;
    uuidv1 = uuidv1;
    values = valuesFunc;
    vwap = vwapFunc;
    ymd = ymd;
    ymdhms = ymdhms;
    yymmdd = yymmdd;
    yyyymmdd = yyyymmdd;
=======
    clients = {}
    newUpdates = true
    streaming = {}

    deepExtend = deepExtend
    isNode = isNode
    keys = keysFunc
    values = valuesFunc
    extend = extend
    clone = clone
    flatten = flatten
    unique = unique
    indexBy = indexBy
    sortBy = sortBy
    sortBy2 = sortBy2
    groupBy = groupBy
    aggregate = aggregate
    uuid = uuid
    unCamelCase = unCamelCase
    precisionFromString = precisionFromString
    capitalize = capitalize
    now = now
    decimalToPrecision = decimalToPrecision
    safeValue = safeValue
    safeValue2 = safeValue2
    safeString = safeString
    safeString2 = safeString2
    safeFloat = safeFloat
    safeFloat2 = safeFloat2
    seconds = seconds
    milliseconds = milliseconds
    binaryToBase16 = binaryToBase16
    numberToBE = numberToBE
    base16ToBinary = base16ToBinary
    iso8601 = iso8601
    omit = omit
    isJsonEncodedObject = isJsonEncodedObject
    safeInteger = safeInteger
    sum = sum
    omitZero = omitZero
    implodeParams = implodeParams
    extractParams = extractParams
    json = json
    vwap = vwapFunc
    merge = merge
    binaryConcat = binaryConcat
    hash = hash
    arrayConcat = arrayConcat
    encode = encode
    urlencode = urlencode
    hmac = hmac
    numberToString = numberToString
    parseTimeframe = parseTimeframe
    safeInteger2 = safeInteger2
    safeStringLower = safeStringLower
    parse8601 = parse8601
    yyyymmdd = yyyymmdd
    safeStringUpper = safeStringUpper
    safeTimestamp = safeTimestamp
    binaryConcatArray = binaryConcatArray
    uuidv1 = uuidv1
    numberToLE = numberToLE
    ymdhms = ymdhms
    yymmdd = yymmdd
    stringToBase64 = stringToBase64
    decode = decode
    uuid22 = uuid22
    safeIntegerProduct2 = safeIntegerProduct2
    safeIntegerProduct = safeIntegerProduct
    binaryToBase58 = binaryToBase58
    base58ToBinary = base58ToBinary
    base64ToBinary = base64ToBinary
    safeTimestamp2 = safeTimestamp2
    rawencode = rawencode
    keysort = keysort
    inArray = inArray
    safeStringLower2 = safeStringLower2
    safeStringUpper2 = safeStringUpper2
    isEmpty = isEmpty
    ordered = ordered
    filterBy = filterBy
    uuid16 = uuid16
    urlencodeWithArrayRepeat = urlencodeWithArrayRepeat
    microseconds = microseconds
    binaryToBase64 = binaryToBase64
    strip = strip
    toArray = toArray
    safeFloatN = safeFloatN
    safeIntegerN = safeIntegerN
    safeIntegerProductN = safeIntegerProductN
    safeTimestampN = safeTimestampN
    safeValueN = safeValueN
    safeStringN = safeStringN
    safeStringLowerN = safeStringLowerN
    safeStringUpperN = safeStringUpperN
    urlencodeNested = urlencodeNested
    parseDate = parseDate
    ymd = ymd
    base64ToString = base64ToString
    crc32 = crc32
>>>>>>> d59a31d2

    describe () {
        return {
            'alias': false, // whether this exchange is an alias to another exchange
            'api': undefined,
            'certified': false, // if certified by the CCXT dev team
            'commonCurrencies': { // gets extended/overwritten in subclasses
                'BCC': 'BCH',
                'BCHSV': 'BSV',
                'XBT': 'BTC',
            },
            'countries': undefined,
            'currencies': {}, // to be filled manually or by fetchMarkets
            'enableRateLimit': true,
            'exceptions': undefined,
            'fees': {
                'funding': {
                    'deposit': {},
                    'percentage': undefined,
                    'tierBased': undefined,
                    'withdraw': {},
                },
                'trading': {
                    'maker': undefined,
                    'percentage': undefined,
                    'taker': undefined,
                    'tierBased': undefined,
                },
            },
            'has': {
                'addMargin': undefined,
                'cancelAllOrders': undefined,
                'cancelAllOrdersWs': undefined,
                'cancelOrder': true,
                'cancelOrders': undefined,
                'cancelOrdersWs': undefined,
                'cancelOrderWs': undefined,
                'CORS': undefined,
                'createDepositAddress': undefined,
                'createLimitOrder': true,
                'createMarketOrder': true,
                'createOrder': true,
                'createOrders': undefined,
                'createOrderWs': undefined,
                'createPostOnlyOrder': undefined,
                'createReduceOnlyOrder': undefined,
                'createStopLimitOrder': undefined,
                'createStopMarketOrder': undefined,
                'createStopOrder': undefined,
                'editOrder': 'emulated',
                'editOrderWs': undefined,
                'fetchAccounts': undefined,
                'fetchBalance': true,
                'fetchBalanceWs': undefined,
                'fetchBidsAsks': undefined,
                'fetchBorrowInterest': undefined,
                'fetchBorrowRate': undefined,
                'fetchBorrowRateHistory': undefined,
                'fetchBorrowRates': undefined,
                'fetchBorrowRatesPerSymbol': undefined,
                'fetchCanceledOrders': undefined,
                'fetchClosedOrder': undefined,
                'fetchClosedOrders': undefined,
                'fetchCurrencies': 'emulated',
                'fetchDeposit': undefined,
                'fetchDepositAddress': undefined,
                'fetchDepositAddresses': undefined,
                'fetchDepositAddressesByNetwork': undefined,
                'fetchDeposits': undefined,
                'fetchDepositsWithdrawals': undefined,
                'fetchFundingHistory': undefined,
                'fetchFundingRate': undefined,
                'fetchFundingRateHistory': undefined,
                'fetchFundingRates': undefined,
                'fetchIndexOHLCV': undefined,
                'fetchL2OrderBook': true,
                'fetchLastPrices': undefined,
                'fetchLedger': undefined,
                'fetchLedgerEntry': undefined,
                'fetchLeverageTiers': undefined,
                'fetchMarketLeverageTiers': undefined,
                'fetchMarkets': true,
                'fetchMarkOHLCV': undefined,
                'fetchMyTrades': undefined,
                'fetchOHLCV': undefined,
                'fetchOpenInterest': undefined,
                'fetchOpenInterestHistory': undefined,
                'fetchOpenOrder': undefined,
                'fetchOpenOrders': undefined,
                'fetchOpenOrdersWs': undefined,
                'fetchOrder': undefined,
                'fetchOrderBook': true,
                'fetchOrderBooks': undefined,
                'fetchOrders': undefined,
                'fetchOrderTrades': undefined,
                'fetchOrderWs': undefined,
                'fetchPermissions': undefined,
                'fetchPosition': undefined,
                'fetchPositions': undefined,
                'fetchPositionsBySymbol': undefined,
                'fetchPositionsRisk': undefined,
                'fetchPremiumIndexOHLCV': undefined,
                'fetchStatus': 'emulated',
                'fetchTicker': true,
                'fetchTickers': undefined,
                'fetchTime': undefined,
                'fetchTrades': true,
                'fetchTradesWs': undefined,
                'fetchTradingFee': undefined,
                'fetchTradingFees': undefined,
                'fetchTradingLimits': undefined,
                'fetchTransactionFee': undefined,
                'fetchTransactionFees': undefined,
                'fetchTransactions': undefined,
                'fetchTransfers': undefined,
                'fetchWithdrawAddresses': undefined,
                'fetchWithdrawal': undefined,
                'fetchWithdrawals': undefined,
                'future': undefined,
                'margin': undefined,
                'option': undefined,
                'privateAPI': true,
                'publicAPI': true,
                'reduceMargin': undefined,
                'setLeverage': undefined,
                'setMargin': undefined,
                'setMarginMode': undefined,
                'setPositionMode': undefined,
                'signIn': undefined,
                'spot': undefined,
                'swap': undefined,
                'transfer': undefined,
                'watchBalance': undefined,
                'watchMyTrades': undefined,
                'watchOHLCV': undefined,
                'watchOHLCVForSymbols': undefined,
                'watchOrderBook': undefined,
                'watchOrderBookForSymbols': undefined,
                'watchOrders': undefined,
                'watchTicker': undefined,
                'watchTickers': undefined,
                'watchTrades': undefined,
                'watchTradesForSymbols': undefined,
                'withdraw': undefined,
            },
            'httpExceptions': {
                '400': ExchangeNotAvailable,
                '401': AuthenticationError,
                '403': ExchangeNotAvailable,
                '404': ExchangeNotAvailable,
                '405': ExchangeNotAvailable,
                '407': AuthenticationError,
                '408': RequestTimeout,
                '409': ExchangeNotAvailable,
                '410': ExchangeNotAvailable,
                '418': DDoSProtection,
                '422': ExchangeError,
                '429': RateLimitExceeded,
                '451': ExchangeNotAvailable,
                '500': ExchangeNotAvailable,
                '501': ExchangeNotAvailable,
                '502': ExchangeNotAvailable,
                '503': ExchangeNotAvailable,
                '504': RequestTimeout,
                '511': AuthenticationError,
                '520': ExchangeNotAvailable,
                '521': ExchangeNotAvailable,
                '522': ExchangeNotAvailable,
                '525': ExchangeNotAvailable,
                '526': ExchangeNotAvailable,
                '530': ExchangeNotAvailable,
            },
            'id': undefined,
            'limits': {
                'amount': { 'min': undefined, 'max': undefined },
                'cost': { 'min': undefined, 'max': undefined },
                'leverage': { 'min': undefined, 'max': undefined },
                'price': { 'min': undefined, 'max': undefined },
            },
            'markets': undefined, // to be filled manually or by fetchMarkets
            'name': undefined,
            'paddingMode': NO_PADDING,
            'precisionMode': DECIMAL_PLACES,
            'pro': false, // if it is integrated with CCXT Pro for WebSocket support
            'rateLimit': 2000, // milliseconds = seconds * 1000
            'requiredCredentials': {
                'apiKey': true,
                'login': false,
                'password': false,
                'privateKey': false, // a "0x"-prefixed hexstring private key for a wallet
                'secret': true,
                'token': false, // reserved for HTTP auth in some cases
                'twofa': false, // 2-factor authentication (one-time password key)
                'uid': false,
                'walletAddress': false, // the wallet address "0x"-prefixed hexstring
            },
            'status': {
                'eta': undefined,
                'status': 'ok',
                'updated': undefined,
                'url': undefined,
            },
            'timeframes': undefined, // redefine if the exchange has.fetchOHLCV
            'urls': {
                'api': undefined,
                'doc': undefined,
                'fees': undefined,
                'logo': undefined,
                'www': undefined,
            },
        }; // return
    } // describe ()

    constructor (userConfig = {}) {
        Object.assign (this, functions);
        //
        //     if (isNode) {
        //         this.nodeVersion = process.version.match (/\d+\.\d+\.\d+/)[0]
        //         this.userAgent = {
        //             'User-Agent': 'ccxt/' + (Exchange as any).ccxtVersion +
        //                 ' (+https://github.com/ccxt/ccxt)' +
        //                 ' Node.js/' + this.nodeVersion + ' (JavaScript)'
        //         }
        //     }
        //
        this.options = this.getDefaultOptions (); // exchange-specific options, if any
        // fetch implementation options (JS only)
        // http properties
        this.headers = {};
        this.origin = '*'; // CORS origin
        // underlying properties
        this.handleContentTypeApplicationZip = false;
        this.minFundingAddressLength = 1; // used in checkAddress
        this.number = Number; // or String (a pointer to a function)
        this.quoteJsonNumbers = true; // treat numbers in json as quoted precise strings
        this.substituteCommonCurrencyCodes = true;  // reserved
        // whether fees should be summed by currency code
        this.reduceFees = true;
        // do not delete this line, it is needed for users to be able to define their own fetchImplementation
        this.fetchImplementation = undefined;
        this.validateClientSsl = false;
        this.validateServerSsl = true;
        // default property values
        this.timeout = 10000; // milliseconds
        this.twofa = undefined; // two-factor authentication (2FA)
        this.verbose = false;
        // default credentials
        this.apiKey = undefined;
        this.login = undefined;
        this.password = undefined;
        this.privateKey = undefined; // a "0x"-prefixed hexstring private key for a wallet
        this.secret = undefined;
        this.token = undefined; // reserved for HTTP auth in some cases
        this.uid = undefined;
        this.walletAddress = undefined; // a wallet address "0x"-prefixed hexstring
        // placeholders for cached data
        this.balance = {};
        this.myTrades = undefined;
        this.ohlcvs = {};
        this.orderbooks = {};
        this.orders = undefined;
        this.positions = {};
        this.tickers = {};
        this.trades = {};
        this.transactions = {};
        // web3 and cryptography flags
        this.requiresEddsa = false;
        this.requiresWeb3 = false;
        // response handling flags and properties
<<<<<<< HEAD
        this.enableLastHttpResponse = true;
        this.enableLastJsonResponse = true;
        this.enableLastResponseHeaders = true;
        this.last_http_response = undefined;
        this.last_json_response = undefined;
        this.last_response_headers = undefined;
        this.lastRestRequestTimestamp = 0;
=======
        this.lastRestRequestTimestamp = 0
        this.enableLastJsonResponse = true
        this.enableLastHttpResponse = true
        this.enableLastResponseHeaders = true
        this.last_http_response    = undefined
        this.last_json_response    = undefined
        this.last_response_headers = undefined
        this.last_request_headers  = undefined
        this.last_request_body     = undefined
        this.last_request_url      = undefined
        this.last_request_path     = undefined
>>>>>>> d59a31d2
        // camelCase and snake_notation support
        const unCamelCaseProperties = (obj = this) => {
            if (obj !== null) {
                const ownPropertyNames = Object.getOwnPropertyNames (obj);
                for (let i = 0; i < ownPropertyNames.length; i++) {
                    const k = ownPropertyNames[i];
                    this[unCamelCase (k)] = this[k];
                }
                unCamelCaseProperties (Object.getPrototypeOf (obj));
            }
        };
        unCamelCaseProperties ();
        // merge constructor overrides to this instance
        const configEntries = Object.entries (this.describe ()).concat (Object.entries (userConfig));
        for (let i = 0; i < configEntries.length; i++) {
            const [ property, value ] = configEntries[i];
            if (value && Object.getPrototypeOf (value) === Object.prototype) {
                this[property] = this.deepExtend (this[property], value);
            } else {
                this[property] = value;
            }
        }
        // http client options
        const agentOptions = {
            'keepAlive': true,
        };
        // ssl options
        if (!this.validateServerSsl) {
            agentOptions['rejectUnauthorized'] = false;
        }
        // generate old metainfo interface
        const hasKeys = Object.keys (this.has);
        for (let i = 0; i < hasKeys.length; i++) {
            const k = hasKeys[i];
            this['has' + this.capitalize (k)] = !!this.has[k]; // converts 'emulated' to true
        }
        // generate implicit api
        if (this.api) {
            this.defineRestApi (this.api, 'request');
        }
        // init the request rate limiter
        this.initRestRateLimiter ();
        // init predefined markets if any
        if (this.markets) {
            this.setMarkets (this.markets);
        }
        this.newUpdates = ((this.options as any).newUpdates !== undefined) ? (this.options as any).newUpdates : true;

        this.afterConstruct ();
    }

    encodeURIComponent (... args) {
        // @ts-expect-error
        return encodeURIComponent (... args);
    }

    checkRequiredVersion (requiredVersion, error = true) {
        let result = true;
        const [ major1, minor1, patch1 ] = requiredVersion.split ('.')
            , [ major2, minor2, patch2 ] = (Exchange as any).ccxtVersion.split ('.')
            , intMajor1 = this.parseToInt (major1)
            , intMinor1 = this.parseToInt (minor1)
            , intPatch1 = this.parseToInt (patch1)
            , intMajor2 = this.parseToInt (major2)
            , intMinor2 = this.parseToInt (minor2)
            , intPatch2 = this.parseToInt (patch2);
        if (intMajor1 > intMajor2) {
            result = false;
        }
        if (intMajor1 === intMajor2) {
            if (intMinor1 > intMinor2) {
                result = false;
            } else if (intMinor1 === intMinor2 && intPatch1 > intPatch2) {
                result = false;
            }
        }
        if (!result) {
            if (error) {
                throw new NotSupported ('Your current version of CCXT is ' + (Exchange as any).ccxtVersion + ', a newer version ' + requiredVersion + ' is required, please, upgrade your version of CCXT');
            } else {
                return error;
            }
        }
        return result;
    }

    checkAddress (address) {
        if (address === undefined) {
            throw new InvalidAddress (this.id + ' address is undefined');
        }
        // check the address is not the same letter like 'aaaaa' nor too short nor has a space
        if ((this.unique (address).length === 1) || address.length < this.minFundingAddressLength || address.includes (' ')) {
            throw new InvalidAddress (this.id + ' address is invalid or has less than ' + this.minFundingAddressLength.toString () + ' characters: "' + this.json (address) + '"');
        }
        return address;
    }

    initRestRateLimiter () {
        if (this.rateLimit === undefined) {
            throw new Error (this.id + '.rateLimit property is not configured');
        }
        this.tokenBucket = this.extend ({
            delay: 0.001,
            capacity: 1,
            cost: 1,
            maxCapacity: 1000,
            refillRate: (this.rateLimit > 0) ? 1 / this.rateLimit : Number.MAX_VALUE,
        }, this.tokenBucket);
        this.throttler = new Throttler (this.tokenBucket);
    }

    throttle (cost = undefined) {
        return this.throttler.throttle (cost);
    }

    defineRestApiEndpoint (methodName, uppercaseMethod, lowercaseMethod, camelcaseMethod, path, paths, config = {}) {
        const splitPath = path.split (/[^a-zA-Z0-9]/);
        const camelcaseSuffix = splitPath.map (this.capitalize).join ('');
        const underscoreSuffix = splitPath.map ((x) => x.trim ().toLowerCase ()).filter ((x) => x.length > 0).join ('_');
        const camelcasePrefix = [ paths[0] ].concat (paths.slice (1).map (this.capitalize)).join ('');
        const underscorePrefix = [ paths[0] ].concat (paths.slice (1).map ((x) => x.trim ()).filter ((x) => x.length > 0)).join ('_');
        const camelcase = camelcasePrefix + camelcaseMethod + this.capitalize (camelcaseSuffix);
        const underscore = underscorePrefix + '_' + lowercaseMethod + '_' + underscoreSuffix;
        const typeArgument = (paths.length > 1) ? paths : paths[0];
        // handle call costs here
        const partial = async (params = {}, context = {}) => this[methodName] (path, typeArgument, uppercaseMethod, params, undefined, undefined, config, context);
        // const partial = async (params) => this[methodName] (path, typeArgument, uppercaseMethod, params || {})
        this[camelcase] = partial;
        this[underscore] = partial;
    }

    defineRestApi (api, methodName, paths = []) {
        const keys = Object.keys (api);
        for (let i = 0; i < keys.length; i++) {
            const key = keys[i];
            const value = api[key];
            const uppercaseMethod = key.toUpperCase ();
            const lowercaseMethod = key.toLowerCase ();
            const camelcaseMethod = this.capitalize (lowercaseMethod);
            if (Array.isArray (value)) {
                for (let k = 0; k < value.length; k++) {
                    const path = value[k].trim ();
                    this.defineRestApiEndpoint (methodName, uppercaseMethod, lowercaseMethod, camelcaseMethod, path, paths);
                }
                // the options HTTP method conflicts with the 'options' API url path
                // } else if (key.match (/^(?:get|post|put|delete|options|head|patch)$/i)) {
            } else if (key.match (/^(?:get|post|put|delete|head|patch)$/i)) {
                const endpoints = Object.keys (value);
                for (let j = 0; j < endpoints.length; j++) {
                    const endpoint = endpoints[j];
                    const path = endpoint.trim ();
                    const config = value[endpoint];
                    if (typeof config === 'object') {
                        this.defineRestApiEndpoint (methodName, uppercaseMethod, lowercaseMethod, camelcaseMethod, path, paths, config);
                    } else if (typeof config === 'number') {
                        this.defineRestApiEndpoint (methodName, uppercaseMethod, lowercaseMethod, camelcaseMethod, path, paths, { cost: config });
                    } else {
                        throw new NotSupported (this.id + ' defineRestApi() API format is not supported, API leafs must strings, objects or numbers');
                    }
                }
            } else {
                this.defineRestApi (value, methodName, paths.concat ([ key ]));
            }
        }
    }

    log (... args) {
        console.log (... args);
    }

    async fetch (url, method = 'GET', headers: any = undefined, body: any = undefined) {

        // ##### PROXY & HEADERS #####
        headers = this.extend (this.headers, headers);
        const [ proxyUrl, httpProxy, httpsProxy, socksProxy ] = this.checkProxySettings (url, method, headers, body);
        if (proxyUrl !== undefined) {
            // in node we need to set header to *
            if (isNode) {
                headers = this.extend ({ 'Origin': this.origin }, headers);
            }
            url = proxyUrl + url;
        } else if (httpProxy !== undefined) {
            const module = await import (/* webpackIgnore: true */ '../static_dependencies/proxies/http-proxy-agent/index.js');
            const proxyAgent = new module.HttpProxyAgent (httpProxy);
            this.agent = proxyAgent;
        } else if (httpsProxy !== undefined) {
            const module = await import (/* webpackIgnore: true */ '../static_dependencies/proxies/https-proxy-agent/index.js');
            const proxyAgent = new module.HttpsProxyAgent (httpsProxy);
            proxyAgent.keepAlive = true;
            this.agent = proxyAgent;
        } else if (socksProxy !== undefined) {
            let module = undefined;
            try {
                // @ts-ignore
                module = await import (/* webpackIgnore: true */ 'socks-proxy-agent');
            } catch (e) {
                throw new NotSupported (this.id + ' - to use SOCKS proxy with ccxt, at first you need install module "npm i socks-proxy-agent" ');
            }
            this.agent = new module.SocksProxyAgent (socksProxy);
        }

        const userAgent = (this.userAgent !== undefined) ? this.userAgent : this.user_agent;
        if (userAgent && isNode) {
            if (typeof userAgent === 'string') {
                headers = this.extend ({ 'User-Agent': userAgent }, headers);
            } else if ((typeof userAgent === 'object') && ('User-Agent' in userAgent)) {
                headers = this.extend (userAgent, headers);
            }
        }
        headers = this.setHeaders (headers);
        // ######## end of proxies ########

        if (this.verbose) {
            this.log ("fetch Request:\n", this.id, method, url, "\nRequestHeaders:\n", headers, "\nRequestBody:\n", body, "\n");
        }
        if (this.fetchImplementation === undefined) {
            if (isNode) {
                const module = await import (/* webpackIgnore: true */'../static_dependencies/node-fetch/index.js');
                if (this.agent === undefined) {
                    const { Agent } = await import (/* webpackIgnore: true */'node:https');
                    this.agent = new Agent ({ keepAlive: true });
                }
                this.AbortError = module.AbortError;
                this.fetchImplementation = module.default;
                this.FetchError = module.FetchError;
            } else {
                this.fetchImplementation = self.fetch;
                this.AbortError = DOMException;
                this.FetchError = TypeError;
            }
        }
        // fetchImplementation cannot be called on this. in browsers:
        // TypeError Failed to execute 'fetch' on 'Window': Illegal invocation
        const fetchImplementation = this.fetchImplementation;
        const params = { method, headers, body, timeout: this.timeout };
        if (this.agent) {
            params['agent'] = this.agent;
        }
        const controller = new AbortController ();
        params['signal'] = controller.signal;
        const timeout = setTimeout (() => {
            controller.abort ();
        }, this.timeout);
        try {
            const response = await fetchImplementation (url, params);
            clearTimeout (timeout);
            return this.handleRestResponse (response, url, method, headers, body);
        } catch (e) {
            if (e instanceof this.AbortError) {
                throw new RequestTimeout (this.id + ' ' + method + ' ' + url + ' request timed out (' + this.timeout + ' ms)');
            } else if (e instanceof this.FetchError) {
                throw new NetworkError (this.id + ' ' + method + ' ' + url + ' fetch failed');
            }
            throw e;
        }
    }

    parseJson (jsonString) {
        try {
            if (this.isJsonEncodedObject (jsonString)) {
                return JSON.parse (this.onJsonResponse (jsonString));
            }
        } catch (e) {
            // SyntaxError
            return undefined;
        }
    }

    getResponseHeaders (response) {
        const result = {};
        response.headers.forEach ((value, key) => {
            key = key.split ('-').map ((word) => this.capitalize (word)).join ('-');
            result[key] = value;
        });
        return result;
    }

    handleRestResponse (response, url, method = 'GET', requestHeaders = undefined, requestBody = undefined) {
        const responseHeaders = this.getResponseHeaders (response);
        if (this.handleContentTypeApplicationZip && (responseHeaders['Content-Type'] === 'application/zip')) {
            const responseBuffer = response.buffer ();
            if (this.enableLastResponseHeaders) {
                this.last_response_headers = responseHeaders;
            }
            if (this.enableLastHttpResponse) {
                this.last_http_response = responseBuffer;
            }
            if (this.verbose) {
                this.log ("handleRestResponse:\n", this.id, method, url, response.status, response.statusText, "\nResponseHeaders:\n", responseHeaders, "ZIP redacted", "\n");
            }
            // no error handler needed, because it would not be a zip response in case of an error
            return responseBuffer;
        }
        return response.text ().then ((responseBody) => {
            const bodyText = this.onRestResponse (response.status, response.statusText, url, method, responseHeaders, responseBody, requestHeaders, requestBody);
            const json = this.parseJson (bodyText);
            if (this.enableLastResponseHeaders) {
                this.last_response_headers = responseHeaders;
            }
            if (this.enableLastHttpResponse) {
                this.last_http_response = responseBody;
            }
            if (this.enableLastJsonResponse) {
                this.last_json_response = json;
            }
            if (this.verbose) {
                this.log ("handleRestResponse:\n", this.id, method, url, response.status, response.statusText, "\nResponseHeaders:\n", responseHeaders, "\nResponseBody:\n", responseBody, "\n");
            }
            const skipFurtherErrorHandling = this.handleErrors (response.status, response.statusText, url, method, responseHeaders, responseBody, json, requestHeaders, requestBody);
            if (!skipFurtherErrorHandling) {
                this.handleHttpStatusCode (response.status, response.statusText, url, method, responseBody);
            }
            return json || responseBody;
        });
    }

    onRestResponse (statusCode, statusText, url, method, responseHeaders, responseBody, requestHeaders, requestBody) {
        return responseBody.trim ();
    }

    onJsonResponse (responseBody) {
        return this.quoteJsonNumbers ? responseBody.replace (/":([+.0-9eE-]+)([,}])/g, '":"$1"$2') : responseBody;
    }

    async loadMarketsHelper (reload = false, params = {}) {
        if (!reload && this.markets) {
            if (!this.markets_by_id) {
                return this.setMarkets (this.markets);
            }
            return this.markets;
        }
        let currencies = undefined;
        // only call if exchange API provides endpoint (true), thus avoid emulated versions ('emulated')
        if (this.has['fetchCurrencies'] === true) {
            currencies = await this.fetchCurrencies ();
        }
        const markets = await this.fetchMarkets (params);
        return this.setMarkets (markets, currencies);
    }

    loadMarkets (reload = false, params = {}): Promise<Dictionary<Market>> {
        // this method is async, it returns a promise
        if ((reload && !this.reloadingMarkets) || !this.marketsLoading) {
            this.reloadingMarkets = true;
            this.marketsLoading = this.loadMarketsHelper (reload, params).then ((resolved) => {
                this.reloadingMarkets = false;
                return resolved;
            }, (error) => {
                this.reloadingMarkets = false;
                throw error;
            });
        }
        return this.marketsLoading;
    }

    fetchCurrencies (params = {}) {
        // markets are returned as a list
        // currencies are returned as a dict
        // this is for historical reasons
        // and may be changed for consistency later
        return new Promise ((resolve, reject) => resolve (this.currencies));
    }

    fetchMarkets (params = {}): Promise<Market[]> {
        // markets are returned as a list
        // currencies are returned as a dict
        // this is for historical reasons
        // and may be changed for consistency later
        return new Promise ((resolve, reject) => resolve (Object.values (this.markets)));
    }

    checkRequiredDependencies () {
        return;
    }

    parseNumber (value, d: number = undefined): number {
        if (value === undefined) {
            return d;
        } else {
            try {
                return this.number (value);
            } catch (e) {
                return d;
            }
        }
    }

    checkOrderArguments (market, type, side, amount, price, params) {
        if (price === undefined) {
            if (type === 'limit') {
                throw new ArgumentsRequired (this.id + ' createOrder() requires a price argument for a limit order');
            }
        }
        if (amount <= 0) {
            throw new ArgumentsRequired (this.id + ' createOrder() amount should be above 0');
        }
    }

    handleHttpStatusCode (code, reason, url, method, body) {
        const codeAsString = code.toString ();
        if (codeAsString in this.httpExceptions) {
            const ErrorClass = this.httpExceptions[codeAsString];
            throw new ErrorClass (this.id + ' ' + method + ' ' + url + ' ' + codeAsString + ' ' + reason + ' ' + body);
        }
    }

    remove0xPrefix (hexData) {
        if (hexData.slice (0, 2) === '0x') {
            return hexData.slice (2);
        } else {
            return hexData;
        }
    }

    spawn (method, ... args): Future {
        const future = createFuture ();
        method.apply (this, args).then (future.resolve).catch (future.reject);
        return future;
    }

    delay (timeout, method, ... args) {
        setTimeout (() => {
            this.spawn (method, ... args);
        }, timeout);
    }

    // -----------------------------------------------------------------------
    // -----------------------------------------------------------------------
    // WS/PRO methods

    orderBook (snapshot = {}, depth = Number.MAX_SAFE_INTEGER) {
        return new WsOrderBook (snapshot, depth);
    }

    indexedOrderBook (snapshot = {}, depth = Number.MAX_SAFE_INTEGER) {
        return new IndexedOrderBook (snapshot, depth);
    }

    countedOrderBook (snapshot = {}, depth = Number.MAX_SAFE_INTEGER) {
        return new CountedOrderBook (snapshot, depth);
    }

    handleMessage (client, message) {
    } // stub to override

    // ping (client) {} // stub to override

    client (url): WsClient {
        this.clients = this.clients || {};
        if (!this.clients[url]) {
            const onMessage = this.handleMessage.bind (this);
            const onError = this.onError.bind (this);
            const onClose = this.onClose.bind (this);
            const onConnected = this.onConnected.bind (this);
            // decide client type here: ws / signalr / socketio
            const wsOptions = this.safeValue (this.options, 'ws', {});
            const options = this.deepExtend (this.streaming, {
                'log': this.log ? this.log.bind (this) : this.log,
                'ping': (this as any).ping ? (this as any).ping.bind (this) : (this as any).ping,
                'verbose': this.verbose,
                'throttler': new Throttler (this.tokenBucket),
                // add support for proxies
                'options': {
                    'agent': this.agent,
                }
            }, wsOptions);
            this.clients[url] = new WsClient (url, onMessage, onError, onClose, onConnected, options);
        }
        return this.clients[url];
    }

    watch (url, messageHash, message = undefined, subscribeHash = undefined, subscription = undefined) {
        //
        // Without comments the code of this method is short and easy:
        //
        //     const client = this.client (url)
        //     const backoffDelay = 0
        //     const future = client.future (messageHash)
        //     const connected = client.connect (backoffDelay)
        //     connected.then (() => {
        //         if (message && !client.subscriptions[subscribeHash]) {
        //             client.subscriptions[subscribeHash] = true
        //             client.send (message)
        //         }
        //     }).catch ((error) => {})
        //     return future
        //
        // The following is a longer version of this method with comments
        //
        const client = this.client (url) as WsClient;
        // todo: calculate the backoff using the clients cache
        const backoffDelay = 0;
        //
        //  watchOrderBook ---- future ----+---------------+----→ user
        //                                 |               |
        //                                 ↓               ↑
        //                                 |               |
        //                              connect ......→ resolve
        //                                 |               |
        //                                 ↓               ↑
        //                                 |               |
        //                             subscribe -----→ receive
        //
        if ((subscribeHash === undefined) && (messageHash in client.futures)) {
            return client.futures[messageHash];
        }
        const future = client.future (messageHash);
        // read and write subscription, this is done before connecting the client
        // to avoid race conditions when other parts of the code read or write to the client.subscriptions
        const clientSubscription = client.subscriptions[subscribeHash];
        if (!clientSubscription) {
            client.subscriptions[subscribeHash] = subscription || true;
        }
        // we intentionally do not use await here to avoid unhandled exceptions
        // the policy is to make sure that 100% of promises are resolved or rejected
        // either with a call to client.resolve or client.reject with
        //  a proper exception class instance
        const connected = client.connect (backoffDelay);
        // the following is executed only if the catch-clause does not
        // catch any connection-level exceptions from the client
        // (connection established successfully)
        if (!clientSubscription) {
            connected.then (() => {
<<<<<<< HEAD
                const options = this.safeValue (this.options, 'ws');
                const cost = this.safeValue (options, 'cost', 1);
                if (message) {
                    if (this.enableRateLimit && client.throttle) {
                        // add cost here |
                        //               |
                        //               V
                        client.throttle (cost).then (() => {
                            client.send (message);
                        }).catch ((e) => {
                            delete client.subscriptions[subscribeHash];
                            future.reject (e);
                        });
                    } else {
                        client.send (message).catch ((e) => {
                            delete client.subscriptions[subscribeHash];
                            future.reject (e);
                        });
=======
                    const options = this.safeValue (this.options, 'ws');
                    const cost = this.safeValue (options, 'cost', 1);
                    if (message) {
                        if (this.enableRateLimit && client.throttle) {
                            // add cost here |
                            //               |
                            //               V
                            client.throttle (cost).then (() => {
                                client.send (message);
                            }).catch ((e) => {
                                delete client.subscriptions[subscribeHash];
                                future.reject (e);
                            });
                        } else {
                            client.send (message)
                            .catch ((e) => {
                                delete client.subscriptions[subscribeHash];
                                future.reject (e);
                            });
                        }
>>>>>>> d59a31d2
                    }
                }
            }).catch ((e) => {
                delete client.subscriptions[subscribeHash];
                future.reject (e);
            });
        }
        return future;
    }

    onConnected (client, message = undefined) {
        // for user hooks
        // console.log ('Connected to', client.url)
    }

    onError (client, error) {
        if ((client.url in this.clients) && (this.clients[client.url].error)) {
            delete this.clients[client.url];
        }
    }

    onClose (client, error) {
        if (client.error) {
            // connection closed due to an error, do nothing
        } else {
            // server disconnected a working connection
            if (this.clients[client.url]) {
                delete this.clients[client.url];
            }
        }
    }

    async close () {
        const clients = Object.values (this.clients || {});
        const closedClients = [];
        for (let i = 0; i < clients.length; i++) {
            const client = clients[i] as WsClient;
            delete this.clients[client.url];
            closedClients.push (client.close ());
        }
        return Promise.all (closedClients);
    }

    async loadOrderBook (client, messageHash, symbol, limit = undefined, params = {}) {
        if (!(symbol in this.orderbooks)) {
            client.reject (new ExchangeError (this.id + ' loadOrderBook() orderbook is not initiated'), messageHash);
            return;
        }
        const maxRetries = this.handleOption ('watchOrderBook', 'snapshotMaxRetries', 3);
        let tries = 0;
        try {
            const stored = this.orderbooks[symbol];
            while (tries < maxRetries) {
                const cache = stored.cache;
                const orderBook = await this.fetchRestOrderBookSafe (symbol, limit, params);
                const index = this.getCacheIndex (orderBook, cache);
                if (index >= 0) {
                    stored.reset (orderBook);
                    this.handleDeltas (stored, cache.slice (index));
                    stored.cache.length = 0;
                    client.resolve (stored, messageHash);
                    return;
                }
                tries++;
            }
            client.reject (new ExchangeError (this.id + ' nonce is behind the cache after ' + maxRetries.toString () + ' tries.'), messageHash);
            delete this.clients[client.url];
        } catch (e) {
            client.reject (e, messageHash);
            await this.loadOrderBook (client, messageHash, symbol, limit, params);
        }
    }

    convertToBigInt (value: string) {
        return BigInt (value); // used on XT
    }

    stringToCharsArray (value) {
        return value.split ('');
    }

    valueIsDefined (value) {
        return value !== undefined && value !== null;
    }

    arraySlice (array, first, second = undefined) {
        if (second === undefined) {
            return array.slice (first);
        }
        return array.slice (first, second);
    }

    getProperty (obj, property, defaultValue = undefined) {
        return (property in obj ? obj[property] : defaultValue);
    }

    axolotl(payload, hexKey, ed25519) {
        return axolotl(payload, hexKey, ed25519);
    }

    /* eslint-enable */
    // ------------------------------------------------------------------------

    // ########################################################################
    // ########################################################################
    // ########################################################################
    // ########################################################################
    // ########                        ########                        ########
    // ########                        ########                        ########
    // ########                        ########                        ########
    // ########                        ########                        ########
    // ########        ########################        ########################
    // ########        ########################        ########################
    // ########        ########################        ########################
    // ########        ########################        ########################
    // ########                        ########                        ########
    // ########                        ########                        ########
    // ########                        ########                        ########
    // ########                        ########                        ########
    // ########################################################################
    // ########################################################################
    // ########################################################################
    // ########################################################################
    // ########        ########        ########                        ########
    // ########        ########        ########                        ########
    // ########        ########        ########                        ########
    // ########        ########        ########                        ########
    // ################        ########################        ################
    // ################        ########################        ################
    // ################        ########################        ################
    // ################        ########################        ################
    // ########        ########        ################        ################
    // ########        ########        ################        ################
    // ########        ########        ################        ################
    // ########        ########        ################        ################
    // ########################################################################
    // ########################################################################
    // ########################################################################
    // ########################################################################

    // ------------------------------------------------------------------------
    // METHODS BELOW THIS LINE ARE TRANSPILED FROM JAVASCRIPT TO PYTHON AND PHP

    handleDeltas (orderbook, deltas) {
        for (let i = 0; i < deltas.length; i++) {
            this.handleDelta (orderbook, deltas[i]);
        }
    }

    handleDelta (bookside, delta) {
        throw new NotSupported (this.id + ' handleDelta not supported yet');
    }

    getCacheIndex (orderbook, deltas) {
        // return the first index of the cache that can be applied to the orderbook or -1 if not possible
        return -1;
    }

    findTimeframe (timeframe, timeframes = undefined) {
        if (timeframes === undefined) {
            timeframes = this.timeframes;
        }
        const keys = Object.keys (timeframes);
        for (let i = 0; i < keys.length; i++) {
            const key = keys[i];
            if (timeframes[key] === timeframe) {
                return key;
            }
        }
        return undefined;
    }

    checkProxySettings (url, method, headers, body) {
        let proxyUrl = (this.proxyUrl !== undefined) ? this.proxyUrl : this.proxy_url;
        const proxyUrlCallback = (this.proxyUrlCallback !== undefined) ? this.proxyUrlCallback : this.proxy_url_callback;
        if (proxyUrlCallback !== undefined) {
            proxyUrl = proxyUrlCallback (url, method, headers, body);
        }
        // backwards-compatibility
        if (this.proxy !== undefined) {
            if (typeof this.proxy === 'function') {
                proxyUrl = this.proxy (url, method, headers, body);
            } else {
                proxyUrl = this.proxy;
            }
        }
        let httpProxy = (this.httpProxy !== undefined) ? this.httpProxy : this.http_proxy;
        const httpProxyCallback = (this.httpProxyCallback !== undefined) ? this.httpProxyCallback : this.http_proxy_callback;
        if (httpProxyCallback !== undefined) {
            httpProxy = httpProxyCallback (url, method, headers, body);
        }
        let httpsProxy = (this.httpsProxy !== undefined) ? this.httpsProxy : this.https_proxy;
        const httpsProxyCallback = (this.httpsProxyCallback !== undefined) ? this.httpsProxyCallback : this.https_proxy_callback;
        if (httpsProxyCallback !== undefined) {
            httpsProxy = httpsProxyCallback (url, method, headers, body);
        }
        let socksProxy = (this.socksProxy !== undefined) ? this.socksProxy : this.socks_proxy;
        const socksProxyCallback = (this.socksProxyCallback !== undefined) ? this.socksProxyCallback : this.socks_proxy_callback;
        if (socksProxyCallback !== undefined) {
            socksProxy = socksProxyCallback (url, method, headers, body);
        }
        let val = 0;
        if (proxyUrl !== undefined) {
            val = val + 1;
        }
        if (proxyUrlCallback !== undefined) {
            val = val + 1;
        }
        if (httpProxy !== undefined) {
            val = val + 1;
        }
        if (httpProxyCallback !== undefined) {
            val = val + 1;
        }
        if (httpsProxy !== undefined) {
            val = val + 1;
        }
        if (httpsProxyCallback !== undefined) {
            val = val + 1;
        }
        if (socksProxy !== undefined) {
            val = val + 1;
        }
        if (socksProxyCallback !== undefined) {
            val = val + 1;
        }
        if (val > 1) {
            throw new ExchangeError (this.id + ' you have multiple conflicting proxy settings, please use only one from : proxyUrl, httpProxy, httpsProxy, socksProxy, userAgent');
        }
        return [ proxyUrl, httpProxy, httpsProxy, socksProxy ];
    }

    findMessageHashes (client, element: string): string[] {
        const result = [];
        const messageHashes = Object.keys (client.futures);
        for (let i = 0; i < messageHashes.length; i++) {
            const messageHash = messageHashes[i];
            if (messageHash.indexOf (element) >= 0) {
                result.push (messageHash);
            }
        }
        return result;
    }

    filterByLimit (array: object[], limit: Int = undefined, key: IndexType = 'timestamp'): any {
        if (this.valueIsDefined (limit)) {
            const arrayLength = array.length;
            if (arrayLength > 0) {
                let ascending = true;
                if ((key in array[0])) {
                    const first = array[0][key];
                    const last = array[arrayLength - 1][key];
                    if (first !== undefined && last !== undefined) {
                        ascending = first <= last;  // true if array is sorted in ascending order based on 'timestamp'
                    }
                }
                array = ascending ? this.arraySlice (array, -limit) : this.arraySlice (array, 0, limit);
            }
        }
        return array;
    }

    filterBySinceLimit (array: object[], since: Int = undefined, limit: Int = undefined, key: IndexType = 'timestamp', tail = false): any {
        const sinceIsDefined = this.valueIsDefined (since);
        const parsedArray = this.toArray (array) as any;
        let result = parsedArray;
        if (sinceIsDefined) {
            result = [];
            for (let i = 0; i < parsedArray.length; i++) {
                const entry = parsedArray[i];
                const value = this.safeValue (entry, key);
                if (value && (value >= since)) {
                    result.push (entry);
                }
            }
        }
        if (tail && limit !== undefined) {
            return this.arraySlice (result, -limit);
        }
        return this.filterByLimit (result, limit, key);
    }

    filterByValueSinceLimit (array: object[], field: IndexType, value = undefined, since: Int = undefined, limit: Int = undefined, key = 'timestamp', tail = false): any {
        const valueIsDefined = this.valueIsDefined (value);
        const sinceIsDefined = this.valueIsDefined (since);
        const parsedArray = this.toArray (array) as any;
        let result = parsedArray;
        // single-pass filter for both symbol and since
        if (valueIsDefined || sinceIsDefined) {
            result = [];
            for (let i = 0; i < parsedArray.length; i++) {
                const entry = parsedArray[i];
                const entryFiledEqualValue = entry[field] === value;
                const firstCondition = valueIsDefined ? entryFiledEqualValue : true;
                const entryKeyValue = this.safeValue (entry, key);
                const entryKeyGESince = (entryKeyValue) && since && (entryKeyValue >= since);
                const secondCondition = sinceIsDefined ? entryKeyGESince : true;
                if (firstCondition && secondCondition) {
                    result.push (entry);
                }
            }
        }
        if (tail && limit !== undefined) {
            return this.arraySlice (result, -limit);
        }
        return this.filterByLimit (result, limit, key);
    }

    setSandboxMode (enabled) {
        if (enabled) {
            if ('test' in this.urls) {
                if (typeof this.urls['api'] === 'string') {
                    this.urls['apiBackup'] = this.urls['api'];
                    this.urls['api'] = this.urls['test'];
                } else {
                    this.urls['apiBackup'] = this.clone (this.urls['api']);
                    this.urls['api'] = this.clone (this.urls['test']);
                }
            } else {
                throw new NotSupported (this.id + ' does not have a sandbox URL');
            }
        } else if ('apiBackup' in this.urls) {
            if (typeof this.urls['api'] === 'string') {
                this.urls['api'] = this.urls['apiBackup'] as any;
            } else {
                this.urls['api'] = this.clone (this.urls['apiBackup']);
            }
            const newUrls = this.omit (this.urls, 'apiBackup');
            this.urls = newUrls;
        }
    }

    sign (path, api: any = 'public', method = 'GET', params = {}, headers: any = undefined, body: any = undefined) {
        return {};
    }

    async fetchAccounts (params = {}): Promise<any> {
        throw new NotSupported (this.id + ' fetchAccounts() is not supported yet');
    }

    async fetchTrades (symbol: string, since: Int = undefined, limit: Int = undefined, params = {}): Promise<Trade[]> {
        throw new NotSupported (this.id + ' fetchTrades() is not supported yet');
    }

    async fetchTradesWs (symbol: string, since: Int = undefined, limit: Int = undefined, params = {}): Promise<Trade[]> {
        throw new NotSupported (this.id + ' fetchTradesWs() is not supported yet');
    }

    async watchTrades (symbol: string, since: Int = undefined, limit: Int = undefined, params = {}): Promise<Trade[]> {
        throw new NotSupported (this.id + ' watchTrades() is not supported yet');
    }

    async watchTradesForSymbols (symbols: string[], since: Int = undefined, limit: Int = undefined, params = {}): Promise<Trade[]> {
        throw new NotSupported (this.id + ' watchTradesForSymbols() is not supported yet');
    }

    async watchMyTradesForSymbols (symbols: string[], since: Int = undefined, limit: Int = undefined, params = {}): Promise<Trade[]> {
        throw new NotSupported (this.id + ' watchMyTradesForSymbols() is not supported yet');
    }

    async watchOrdersForSymbols (symbols: string[], since: Int = undefined, limit: Int = undefined, params = {}): Promise<Trade[]> {
        throw new NotSupported (this.id + ' watchOrdersForSymbols() is not supported yet');
    }

    async watchOHLCVForSymbols (symbolsAndTimeframes: string[][], since: Int = undefined, limit: Int = undefined, params = {}): Promise<Dictionary<Dictionary<OHLCV[]>>> {
        throw new NotSupported (this.id + ' watchOHLCVForSymbols() is not supported yet');
    }

    async watchOrderBookForSymbols (symbols: string[], limit: Int = undefined, params = {}): Promise<OrderBook> {
        throw new NotSupported (this.id + ' watchOrderBookForSymbols() is not supported yet');
    }

    async fetchDepositAddresses (codes: string[] = undefined, params = {}): Promise<any> {
        throw new NotSupported (this.id + ' fetchDepositAddresses() is not supported yet');
    }

    async fetchOrderBook (symbol: string, limit: Int = undefined, params = {}): Promise<OrderBook> {
        throw new NotSupported (this.id + ' fetchOrderBook() is not supported yet');
    }

    async fetchRestOrderBookSafe (symbol, limit = undefined, params = {}) {
        const fetchSnapshotMaxRetries = this.handleOption ('watchOrderBook', 'maxRetries', 3);
        for (let i = 0; i < fetchSnapshotMaxRetries; i++) {
            try {
                const orderBook = await this.fetchOrderBook (symbol, limit, params);
                return orderBook;
            } catch (e) {
                if ((i + 1) === fetchSnapshotMaxRetries) {
                    throw e;
                }
            }
        }
        return undefined;
    }

    async watchOrderBook (symbol: string, limit: Int = undefined, params = {}): Promise<OrderBook> {
        throw new NotSupported (this.id + ' watchOrderBook() is not supported yet');
    }

    async fetchTime (params = {}): Promise<number> {
        throw new NotSupported (this.id + ' fetchTime() is not supported yet');
    }

    async fetchTradingLimits (symbols: string[] = undefined, params = {}): Promise<any> {
        throw new NotSupported (this.id + ' fetchTradingLimits() is not supported yet');
    }

    parseTicker (ticker: object, market = undefined): Ticker {
        throw new NotSupported (this.id + ' parseTicker() is not supported yet');
    }

    parseDepositAddress (depositAddress, currency = undefined) {
        throw new NotSupported (this.id + ' parseDepositAddress() is not supported yet');
    }

    parseTrade (trade: object, market = undefined): Trade {
        throw new NotSupported (this.id + ' parseTrade() is not supported yet');
    }

    parseTransaction (transaction, currency = undefined) {
        throw new NotSupported (this.id + ' parseTransaction() is not supported yet');
    }

    parseTransfer (transfer, currency = undefined) {
        throw new NotSupported (this.id + ' parseTransfer() is not supported yet');
    }

    parseAccount (account) {
        throw new NotSupported (this.id + ' parseAccount() is not supported yet');
    }

    parseLedgerEntry (item, currency = undefined) {
        throw new NotSupported (this.id + ' parseLedgerEntry() is not supported yet');
    }

    parseOrder (order, market = undefined): Order {
        throw new NotSupported (this.id + ' parseOrder() is not supported yet');
    }

    async fetchBorrowRates (params = {}): Promise<any> {
        throw new NotSupported (this.id + ' fetchBorrowRates() is not supported yet');
    }

    parseMarketLeverageTiers (info, market = undefined) {
        throw new NotSupported (this.id + ' parseMarketLeverageTiers() is not supported yet');
    }

    async fetchLeverageTiers (symbols: string[] = undefined, params = {}): Promise<any> {
        throw new NotSupported (this.id + ' fetchLeverageTiers() is not supported yet');
    }

    parsePosition (position, market = undefined) {
        throw new NotSupported (this.id + ' parsePosition() is not supported yet');
    }

    parseFundingRateHistory (info, market = undefined): FundingRateHistory {
        throw new NotSupported (this.id + ' parseFundingRateHistory() is not supported yet');
    }

    parseBorrowInterest (info, market = undefined) {
        throw new NotSupported (this.id + ' parseBorrowInterest() is not supported yet');
    }

    parseWsTrade (trade, market = undefined): Trade {
        throw new NotSupported (this.id + ' parseWsTrade() is not supported yet');
    }

    parseWsOrder (order, market = undefined): Order {
        throw new NotSupported (this.id + ' parseWsOrder() is not supported yet');
    }

    parseWsOrderTrade (trade, market = undefined): Trade {
        throw new NotSupported (this.id + ' parseWsOrderTrade() is not supported yet');
    }

    parseWsOHLCV (ohlcv, market = undefined): OHLCV {
        return this.parseOHLCV (ohlcv, market);
    }

    async fetchFundingRates (symbols: string[] = undefined, params = {}): Promise<any> {
        throw new NotSupported (this.id + ' fetchFundingRates() is not supported yet');
    }

    async transfer (code: string, amount, fromAccount, toAccount, params = {}): Promise<any> {
        throw new NotSupported (this.id + ' transfer() is not supported yet');
    }

    async withdraw (code: string, amount, address, tag = undefined, params = {}): Promise<any> {
        throw new NotSupported (this.id + ' withdraw() is not supported yet');
    }

    async createDepositAddress (code: string, params = {}): Promise<DepositAddressResponse> {
        throw new NotSupported (this.id + ' createDepositAddress() is not supported yet');
    }

    async setLeverage (leverage, symbol: string = undefined, params = {}): Promise<any> {
        throw new NotSupported (this.id + ' setLeverage() is not supported yet');
    }

    parseToInt (number) {
        // Solve Common parseInt misuse ex: parseInt ((since / 1000).toString ())
        // using a number as parameter which is not valid in ts
        const stringifiedNumber = number.toString ();
        const convertedNumber = parseFloat (stringifiedNumber) as any;
        return parseInt (convertedNumber);
    }

    afterConstruct () {
        this.createNetworksByIdObject ();
    }

    createNetworksByIdObject () {
        // automatically generate network-id-to-code mappings
        const networkIdsToCodesGenerated = this.invertFlatStringDictionary (this.safeValue (this.options, 'networks', {})); // invert defined networks dictionary
        this.options['networksById'] = this.extend (networkIdsToCodesGenerated, this.safeValue (this.options, 'networksById', {})); // support manually overriden "networksById" dictionary too
    }

    getDefaultOptions () {
        return {
            'defaultNetworkCodeReplacements': {
                'ETH': { 'ERC20': 'ETH' },
                'TRX': { 'TRC20': 'TRX' },
                'CRO': { 'CRC20': 'CRONOS' },
            },
        };
    }

    safeLedgerEntry (entry: object, currency: object = undefined) {
        currency = this.safeCurrency (undefined, currency);
        let direction = this.safeString (entry, 'direction');
        let before = this.safeString (entry, 'before');
        let after = this.safeString (entry, 'after');
        const amount = this.safeString (entry, 'amount');
        if (amount !== undefined) {
            if (before === undefined && after !== undefined) {
                before = Precise.stringSub (after, amount);
            } else if (before !== undefined && after === undefined) {
                after = Precise.stringAdd (before, amount);
            }
        }
        if (before !== undefined && after !== undefined) {
            if (direction === undefined) {
                if (Precise.stringGt (before, after)) {
                    direction = 'out';
                }
                if (Precise.stringGt (after, before)) {
                    direction = 'in';
                }
            }
        }
        const fee = this.safeValue (entry, 'fee');
        if (fee !== undefined) {
            fee['cost'] = this.safeNumber (fee, 'cost');
        }
        const timestamp = this.safeInteger (entry, 'timestamp');
        return {
            'id': this.safeString (entry, 'id'),
            'timestamp': timestamp,
            'datetime': this.iso8601 (timestamp),
            'direction': direction,
            'account': this.safeString (entry, 'account'),
            'referenceId': this.safeString (entry, 'referenceId'),
            'referenceAccount': this.safeString (entry, 'referenceAccount'),
            'type': this.safeString (entry, 'type'),
            'currency': currency['code'],
            'amount': this.parseNumber (amount),
            'before': this.parseNumber (before),
            'after': this.parseNumber (after),
            'status': this.safeString (entry, 'status'),
            'fee': fee,
            'info': entry,
        };
    }

    safeCurrencyStructure (currency: object) {
        return this.extend ({
            'active': undefined,
            'code': undefined,
            'deposit': undefined,
            'fee': undefined,
            'fees': {},
            'id': undefined,
            'info': undefined,
            'limits': {
                'deposit': {
                    'min': undefined,
                    'max': undefined,
                },
                'withdraw': {
                    'min': undefined,
                    'max': undefined,
                },
            },
            'name': undefined,
            'networks': {},
            'numericId': undefined,
            'precision': undefined,
            'type': undefined,
            'withdraw': undefined,
        }, currency);
    }

    safeMarketStructure (market: object = undefined) {
        const cleanStructure = {
            'active': undefined,
            'base': undefined,
            'baseId': undefined,
            'contract': undefined,
            'contractSize': undefined,
            'expiry': undefined,
            'expiryDatetime': undefined,
            'future': undefined,
            'id': undefined,
            'index': undefined,
            'inverse': undefined,
            'limits': {
                'leverage': {
                    'max': undefined,
                    'min': undefined,
                },
                'amount': {
                    'max': undefined,
                    'min': undefined,
                },
                'price': {
                    'max': undefined,
                    'min': undefined,
                },
                'cost': {
                    'max': undefined,
                    'min': undefined,
                },
            },
            'linear': undefined,
            'lowercaseId': undefined,
            'maker': undefined,
            'margin': undefined,
            'option': undefined,
            'optionType': undefined,
            'precision': {
                'amount': undefined,
                'base': undefined,
                'cost': undefined,
                'price': undefined,
                'quote': undefined,
            },
            'quote': undefined,
            'quoteId': undefined,
            'settle': undefined,
            'settleId': undefined,
            'spot': undefined,
            'strike': undefined,
            'swap': undefined,
            'symbol': undefined,
            'taker': undefined,
            'type': undefined,
            'created': undefined,
            'info': undefined,
        };
        if (market !== undefined) {
            const result = this.extend (cleanStructure, market);
            // set undefined swap/future/etc
            if (result['spot']) {
                if (result['contract'] === undefined) {
                    result['contract'] = false;
                }
                if (result['swap'] === undefined) {
                    result['swap'] = false;
                }
                if (result['future'] === undefined) {
                    result['future'] = false;
                }
                if (result['option'] === undefined) {
                    result['option'] = false;
                }
                if (result['index'] === undefined) {
                    result['index'] = false;
                }
            }
            return result;
        }
        return cleanStructure;
    }

    setMarkets (markets, currencies = undefined) {
        const values = [];
        this.markets_by_id = {};
        // handle marketId conflicts
        // we insert spot markets first
        const marketValues = this.sortBy (this.toArray (markets), 'spot', true, true);
        for (let i = 0; i < marketValues.length; i++) {
            const value = marketValues[i];
            if (value['id'] in this.markets_by_id) {
                (this.markets_by_id[value['id']] as any).push (value);
            } else {
                this.markets_by_id[value['id']] = [ value ] as any;
            }
            const market = this.deepExtend (this.safeMarket (), {
                'precision': this.precision,
                'limits': this.limits,
            }, this.fees['trading'], value);
            values.push (market);
        }
        this.markets = this.indexBy (values, 'symbol') as any;
        const marketsSortedBySymbol = this.keysort (this.markets);
        const marketsSortedById = this.keysort (this.markets_by_id);
        this.symbols = Object.keys (marketsSortedBySymbol);
        this.ids = Object.keys (marketsSortedById);
        if (currencies !== undefined) {
            // currencies is always undefined when called in constructor but not when called from loadMarkets
            this.currencies = this.deepExtend (this.currencies, currencies);
        } else {
            let baseCurrencies = [];
            let quoteCurrencies = [];
            for (let i = 0; i < values.length; i++) {
                const market = values[i];
                const defaultCurrencyPrecision = (this.precisionMode === DECIMAL_PLACES) ? 8 : this.parseNumber ('1e-8');
                const marketPrecision = this.safeValue (market, 'precision', {});
                if ('base' in market) {
                    const currency = this.safeCurrencyStructure ({
                        'id': this.safeString2 (market, 'baseId', 'base'),
                        'numericId': this.safeInteger (market, 'baseNumericId'),
                        'code': this.safeString (market, 'base'),
                        'precision': this.safeValue2 (marketPrecision, 'base', 'amount', defaultCurrencyPrecision),
                    });
                    baseCurrencies.push (currency);
                }
                if ('quote' in market) {
                    const currency = this.safeCurrencyStructure ({
                        'id': this.safeString2 (market, 'quoteId', 'quote'),
                        'numericId': this.safeInteger (market, 'quoteNumericId'),
                        'code': this.safeString (market, 'quote'),
                        'precision': this.safeValue2 (marketPrecision, 'quote', 'price', defaultCurrencyPrecision),
                    });
                    quoteCurrencies.push (currency);
                }
            }
            baseCurrencies = this.sortBy (baseCurrencies, 'code', false, '');
            quoteCurrencies = this.sortBy (quoteCurrencies, 'code', false, '');
            this.baseCurrencies = this.indexBy (baseCurrencies, 'code');
            this.quoteCurrencies = this.indexBy (quoteCurrencies, 'code');
            const allCurrencies = this.arrayConcat (baseCurrencies, quoteCurrencies);
            const groupedCurrencies = this.groupBy (allCurrencies, 'code');
            const codes = Object.keys (groupedCurrencies);
            const resultingCurrencies = [];
            for (let i = 0; i < codes.length; i++) {
                const code = codes[i];
                const groupedCurrenciesCode = this.safeValue (groupedCurrencies, code, []);
                let highestPrecisionCurrency = this.safeValue (groupedCurrenciesCode, 0);
                for (let j = 1; j < groupedCurrenciesCode.length; j++) {
                    const currentCurrency = groupedCurrenciesCode[j];
                    if (this.precisionMode === TICK_SIZE) {
                        highestPrecisionCurrency = (currentCurrency['precision'] < highestPrecisionCurrency['precision']) ? currentCurrency : highestPrecisionCurrency;
                    } else {
                        highestPrecisionCurrency = (currentCurrency['precision'] > highestPrecisionCurrency['precision']) ? currentCurrency : highestPrecisionCurrency;
                    }
                }
                resultingCurrencies.push (highestPrecisionCurrency);
            }
            const sortedCurrencies = this.sortBy (resultingCurrencies, 'code');
            this.currencies = this.deepExtend (this.currencies, this.indexBy (sortedCurrencies, 'code'));
        }
        this.currencies_by_id = this.indexBy (this.currencies, 'id');
        const currenciesSortedByCode = this.keysort (this.currencies);
        this.codes = Object.keys (currenciesSortedByCode);
        return this.markets;
    }

    safeBalance (balance: object): Balances {
        const balances = this.omit (balance, [ 'info', 'timestamp', 'datetime', 'free', 'used', 'total' ]);
        const codes = Object.keys (balances);
        balance['free'] = {};
        balance['used'] = {};
        balance['total'] = {};
        const debtBalance = {};
        for (let i = 0; i < codes.length; i++) {
            const code = codes[i];
            let total = this.safeString (balance[code], 'total');
            let free = this.safeString (balance[code], 'free');
            let used = this.safeString (balance[code], 'used');
            const debt = this.safeString (balance[code], 'debt');
            if ((total === undefined) && (free !== undefined) && (used !== undefined)) {
                total = Precise.stringAdd (free, used);
            }
            if ((free === undefined) && (total !== undefined) && (used !== undefined)) {
                free = Precise.stringSub (total, used);
            }
            if ((used === undefined) && (total !== undefined) && (free !== undefined)) {
                used = Precise.stringSub (total, free);
            }
            balance[code]['free'] = this.parseNumber (free);
            balance[code]['used'] = this.parseNumber (used);
            balance[code]['total'] = this.parseNumber (total);
            balance['free'][code] = balance[code]['free'];
            balance['used'][code] = balance[code]['used'];
            balance['total'][code] = balance[code]['total'];
            if (debt !== undefined) {
                balance[code]['debt'] = this.parseNumber (debt);
                debtBalance[code] = balance[code]['debt'];
            }
        }
        const debtBalanceArray = Object.keys (debtBalance);
        const length = debtBalanceArray.length;
        if (length) {
            balance['debt'] = debtBalance;
        }
        return balance as any;
    }

    safeOrder (order: object, market: object = undefined): Order {
        // parses numbers as strings
        // * it is important pass the trades as unparsed rawTrades
        let amount = this.omitZero (this.safeString (order, 'amount'));
        let remaining = this.safeString (order, 'remaining');
        let filled = this.safeString (order, 'filled');
        let cost = this.safeString (order, 'cost');
        let average = this.omitZero (this.safeString (order, 'average'));
        let price = this.omitZero (this.safeString (order, 'price'));
        let lastTradeTimeTimestamp = this.safeInteger (order, 'lastTradeTimestamp');
        let symbol = this.safeString (order, 'symbol');
        let side = this.safeString (order, 'side');
        const status = this.safeString (order, 'status');
        const parseFilled = (filled === undefined);
        const parseCost = (cost === undefined);
        const parseLastTradeTimeTimestamp = (lastTradeTimeTimestamp === undefined);
        const fee = this.safeValue (order, 'fee');
        const parseFee = (fee === undefined);
        const parseFees = this.safeValue (order, 'fees') === undefined;
        const parseSymbol = symbol === undefined;
        const parseSide = side === undefined;
        const shouldParseFees = parseFee || parseFees;
        const fees = this.safeValue (order, 'fees', []);
        let trades = [];
        if (parseFilled || parseCost || shouldParseFees) {
            const rawTrades = this.safeValue (order, 'trades', trades);
            const oldNumber = this.number;
            // we parse trades as strings here!
            (this as any).number = String;
            const firstTrade = this.safeValue (rawTrades, 0);
            // parse trades if they haven't already been parsed
            const tradesAreParsed = ((firstTrade !== undefined) && ('info' in firstTrade) && ('id' in firstTrade));
            if (!tradesAreParsed) {
                trades = this.parseTrades (rawTrades, market);
            } else {
                trades = rawTrades;
            }
            this.number = oldNumber;
            let tradesLength = 0;
            const isArray = Array.isArray (trades);
            if (isArray) {
                tradesLength = trades.length;
            }
            if (isArray && (tradesLength > 0)) {
                // move properties that are defined in trades up into the order
                if (order['symbol'] === undefined) {
                    order['symbol'] = trades[0]['symbol'];
                }
                if (order['side'] === undefined) {
                    order['side'] = trades[0]['side'];
                }
                if (order['type'] === undefined) {
                    order['type'] = trades[0]['type'];
                }
                if (order['id'] === undefined) {
                    order['id'] = trades[0]['order'];
                }
                if (parseFilled) {
                    filled = '0';
                }
                if (parseCost) {
                    cost = '0';
                }
                for (let i = 0; i < trades.length; i++) {
                    const trade = trades[i];
                    const tradeAmount = this.safeString (trade, 'amount');
                    if (parseFilled && (tradeAmount !== undefined)) {
                        filled = Precise.stringAdd (filled, tradeAmount);
                    }
                    const tradeCost = this.safeString (trade, 'cost');
                    if (parseCost && (tradeCost !== undefined)) {
                        cost = Precise.stringAdd (cost, tradeCost);
                    }
                    if (parseSymbol) {
                        symbol = this.safeString (trade, 'symbol');
                    }
                    if (parseSide) {
                        side = this.safeString (trade, 'side');
                    }
                    const tradeTimestamp = this.safeValue (trade, 'timestamp');
                    if (parseLastTradeTimeTimestamp && (tradeTimestamp !== undefined)) {
                        if (lastTradeTimeTimestamp === undefined) {
                            lastTradeTimeTimestamp = tradeTimestamp;
                        } else {
                            lastTradeTimeTimestamp = Math.max (lastTradeTimeTimestamp, tradeTimestamp);
                        }
                    }
                    if (shouldParseFees) {
                        const tradeFees = this.safeValue (trade, 'fees');
                        if (tradeFees !== undefined) {
                            for (let j = 0; j < tradeFees.length; j++) {
                                const tradeFee = tradeFees[j];
                                fees.push (this.extend ({}, tradeFee));
                            }
                        } else {
                            const tradeFee = this.safeValue (trade, 'fee');
                            if (tradeFee !== undefined) {
                                fees.push (this.extend ({}, tradeFee));
                            }
                        }
                    }
                }
            }
        }
        if (shouldParseFees) {
            const reducedFees = this.reduceFees ? this.reduceFeesByCurrency (fees) : fees;
            const reducedLength = reducedFees.length;
            for (let i = 0; i < reducedLength; i++) {
                reducedFees[i]['cost'] = this.safeNumber (reducedFees[i], 'cost');
                if ('rate' in reducedFees[i]) {
                    reducedFees[i]['rate'] = this.safeNumber (reducedFees[i], 'rate');
                }
            }
            if (!parseFee && (reducedLength === 0)) {
                fee['cost'] = this.safeNumber (fee, 'cost');
                if ('rate' in fee) {
                    fee['rate'] = this.safeNumber (fee, 'rate');
                }
                reducedFees.push (fee);
            }
            order['fees'] = reducedFees;
            if (parseFee && (reducedLength === 1)) {
                order['fee'] = reducedFees[0];
            }
        }
        if (amount === undefined) {
            // ensure amount = filled + remaining
            if (filled !== undefined && remaining !== undefined) {
                amount = Precise.stringAdd (filled, remaining);
            } else if (status === 'closed') {
                amount = filled;
            }
        }
        if (filled === undefined) {
            if (amount !== undefined && remaining !== undefined) {
                filled = Precise.stringSub (amount, remaining);
            } else if (status === 'closed' && amount !== undefined) {
                filled = amount;
            }
        }
        if (remaining === undefined) {
            if (amount !== undefined && filled !== undefined) {
                remaining = Precise.stringSub (amount, filled);
            } else if (status === 'closed') {
                remaining = '0';
            }
        }
        // ensure that the average field is calculated correctly
        const inverse = this.safeValue (market, 'inverse', false);
        const contractSize = this.numberToString (this.safeValue (market, 'contractSize', 1));
        // inverse
        // price = filled * contract size / cost
        //
        // linear
        // price = cost / (filled * contract size)
        if (average === undefined) {
            if ((filled !== undefined) && (cost !== undefined) && Precise.stringGt (filled, '0')) {
                const filledTimesContractSize = Precise.stringMul (filled, contractSize);
                if (inverse) {
                    average = Precise.stringDiv (filledTimesContractSize, cost);
                } else {
                    average = Precise.stringDiv (cost, filledTimesContractSize);
                }
            }
        }
        // similarly
        // inverse
        // cost = filled * contract size / price
        //
        // linear
        // cost = filled * contract size * price
        const costPriceExists = (average !== undefined) || (price !== undefined);
        if (parseCost && (filled !== undefined) && costPriceExists) {
            let multiplyPrice = undefined;
            if (average === undefined) {
                multiplyPrice = price;
            } else {
                multiplyPrice = average;
            }
            // contract trading
            const filledTimesContractSize = Precise.stringMul (filled, contractSize);
            if (inverse) {
                cost = Precise.stringDiv (filledTimesContractSize, multiplyPrice);
            } else {
                cost = Precise.stringMul (filledTimesContractSize, multiplyPrice);
            }
        }
        // support for market orders
        const orderType = this.safeValue (order, 'type');
        const emptyPrice = (price === undefined) || Precise.stringEquals (price, '0');
        if (emptyPrice && (orderType === 'market')) {
            price = average;
        }
        // we have trades with string values at this point so we will mutate them
        for (let i = 0; i < trades.length; i++) {
            const entry = trades[i];
            entry['amount'] = this.safeNumber (entry, 'amount');
            entry['price'] = this.safeNumber (entry, 'price');
            entry['cost'] = this.safeNumber (entry, 'cost');
            const tradeFee = this.safeValue (entry, 'fee', {});
            tradeFee['cost'] = this.safeNumber (tradeFee, 'cost');
            if ('rate' in tradeFee) {
                tradeFee['rate'] = this.safeNumber (tradeFee, 'rate');
            }
            entry['fee'] = tradeFee;
        }
        let timeInForce = this.safeString (order, 'timeInForce');
        let postOnly = this.safeValue (order, 'postOnly');
        // timeInForceHandling
        if (timeInForce === undefined) {
            if (this.safeString (order, 'type') === 'market') {
                timeInForce = 'IOC';
            }
            // allow postOnly override
            if (postOnly) {
                timeInForce = 'PO';
            }
        } else if (postOnly === undefined) {
            // timeInForce is not undefined here
            postOnly = timeInForce === 'PO';
        }
        const timestamp = this.safeInteger (order, 'timestamp');
        const lastUpdateTimestamp = this.safeInteger (order, 'lastUpdateTimestamp');
        let datetime = this.safeString (order, 'datetime');
        if (datetime === undefined) {
            datetime = this.iso8601 (timestamp);
        }
        const triggerPrice = this.parseNumber (this.safeString2 (order, 'triggerPrice', 'stopPrice'));
        const takeProfitPrice = this.parseNumber (this.safeString (order, 'takeProfitPrice'));
        const stopLossPrice = this.parseNumber (this.safeString (order, 'stopLossPrice'));
        return this.extend (order, {
            'amount': this.parseNumber (amount),
            'average': this.parseNumber (average),
            'clientOrderId': this.safeString (order, 'clientOrderId'),
            'cost': this.parseNumber (cost),
            'datetime': datetime,
            'fee': this.safeValue (order, 'fee'),
            'filled': this.parseNumber (filled),
            'id': this.safeString (order, 'id'),
            'lastTradeTimestamp': lastTradeTimeTimestamp,
            'lastUpdateTimestamp': lastUpdateTimestamp,
            'postOnly': postOnly,
            'price': this.parseNumber (price),
            'reduceOnly': this.safeValue (order, 'reduceOnly'),
            'remaining': this.parseNumber (remaining),
            'side': side,
            'status': status,
            'stopLossPrice': stopLossPrice,
            'stopPrice': triggerPrice, // ! deprecated, use triggerPrice instead
            'symbol': symbol,
            'takeProfitPrice': takeProfitPrice,
            'timeInForce': timeInForce,
            'timestamp': timestamp,
            'trades': trades,
            'triggerPrice': triggerPrice,
            'type': this.safeString (order, 'type'),
        });
    }

    parseOrders (orders: object, market: object = undefined, since: Int = undefined, limit: Int = undefined, params = {}): Order[] {
        //
        // the value of orders is either a dict or a list
        //
        // dict
        //
        //     {
        //         'id1': { ... },
        //         'id2': { ... },
        //         'id3': { ... },
        //         ...
        //     }
        //
        // list
        //
        //     [
        //         { 'id': 'id1', ... },
        //         { 'id': 'id2', ... },
        //         { 'id': 'id3', ... },
        //         ...
        //     ]
        //
        let results = [];
        if (Array.isArray (orders)) {
            for (let i = 0; i < orders.length; i++) {
                const order = this.extend (this.parseOrder (orders[i], market), params);
                results.push (order);
            }
        } else {
            const ids = Object.keys (orders);
            for (let i = 0; i < ids.length; i++) {
                const id = ids[i];
                const order = this.extend (this.parseOrder (this.extend ({ 'id': id }, orders[id]), market), params);
                results.push (order);
            }
        }
        results = this.sortBy (results, 'timestamp');
        const symbol = (market !== undefined) ? market['symbol'] : undefined;
        return this.filterBySymbolSinceLimit (results, symbol, since, limit) as Order[];
    }

    calculateFee (symbol: string, type: string, side: string, amount: number, price: number, takerOrMaker = 'taker', params = {}) {
        if (type === 'market' && takerOrMaker === 'maker') {
            throw new ArgumentsRequired (this.id + ' calculateFee() - you have provided incompatible arguments - "market" type order can not be "maker". Change either the "type" or the "takerOrMaker" argument to calculate the fee.');
        }
        const market = this.markets[symbol];
        const feeSide = this.safeString (market, 'feeSide', 'quote');
        let useQuote = undefined;
        if (feeSide === 'get') {
            // the fee is always in the currency you get
            useQuote = side === 'sell';
        } else if (feeSide === 'give') {
            // the fee is always in the currency you give
            useQuote = side === 'buy';
        } else {
            // the fee is always in feeSide currency
            useQuote = feeSide === 'quote';
        }
        let cost = this.numberToString (amount);
        let key = undefined;
        if (useQuote) {
            const priceString = this.numberToString (price);
            cost = Precise.stringMul (cost, priceString);
            key = 'quote';
        } else {
            key = 'base';
        }
        // for derivatives, the fee is in 'settle' currency
        if (!market['spot']) {
            key = 'settle';
        }
        // even if `takerOrMaker` argument was set to 'maker', for 'market' orders we should forcefully override it to 'taker'
        if (type === 'market') {
            takerOrMaker = 'taker';
        }
        const rate = this.safeString (market, takerOrMaker);
        cost = Precise.stringMul (cost, rate);
        return {
            'cost': this.parseNumber (cost),
            'currency': market[key],
            'rate': this.parseNumber (rate),
            'type': takerOrMaker,
        };
    }

    safeLiquidation (liquidation: object, market: object = undefined): Liquidation {
        const contracts = this.safeString (liquidation, 'contracts');
        const contractSize = this.safeString (market, 'contractSize');
        const price = this.safeString (liquidation, 'price');
        let baseValue = this.safeString (liquidation, 'baseValue');
        let quoteValue = this.safeString (liquidation, 'quoteValue');
        if ((baseValue === undefined) && (contracts !== undefined) && (contractSize !== undefined) && (price !== undefined)) {
            baseValue = Precise.stringMul (contracts, contractSize);
        }
        if ((quoteValue === undefined) && (baseValue !== undefined) && (price !== undefined)) {
            quoteValue = Precise.stringMul (baseValue, price);
        }
        liquidation['contracts'] = this.parseNumber (contracts);
        liquidation['contractSize'] = this.parseNumber (contractSize);
        liquidation['price'] = this.parseNumber (price);
        liquidation['baseValue'] = this.parseNumber (baseValue);
        liquidation['quoteValue'] = this.parseNumber (quoteValue);
        return liquidation as Liquidation;
    }

    safeTrade (trade: object, market: object = undefined): Trade {
        const amount = this.safeString (trade, 'amount');
        const price = this.safeString (trade, 'price');
        let cost = this.safeString (trade, 'cost');
        if (cost === undefined) {
            // contract trading
            const contractSize = this.safeString (market, 'contractSize');
            let multiplyPrice = price;
            if (contractSize !== undefined) {
                const inverse = this.safeValue (market, 'inverse', false);
                if (inverse) {
                    multiplyPrice = Precise.stringDiv ('1', price);
                }
                multiplyPrice = Precise.stringMul (multiplyPrice, contractSize);
            }
            cost = Precise.stringMul (multiplyPrice, amount);
        }
        const parseFee = this.safeValue (trade, 'fee') === undefined;
        const parseFees = this.safeValue (trade, 'fees') === undefined;
        const shouldParseFees = parseFee || parseFees;
        const fees = [];
        const fee = this.safeValue (trade, 'fee');
        if (shouldParseFees) {
            const reducedFees = this.reduceFees ? this.reduceFeesByCurrency (fees) : fees;
            const reducedLength = reducedFees.length;
            for (let i = 0; i < reducedLength; i++) {
                reducedFees[i]['cost'] = this.safeNumber (reducedFees[i], 'cost');
                if ('rate' in reducedFees[i]) {
                    reducedFees[i]['rate'] = this.safeNumber (reducedFees[i], 'rate');
                }
            }
            if (!parseFee && (reducedLength === 0)) {
                fee['cost'] = this.safeNumber (fee, 'cost');
                if ('rate' in fee) {
                    fee['rate'] = this.safeNumber (fee, 'rate');
                }
                reducedFees.push (fee);
            }
            if (parseFees) {
                trade['fees'] = reducedFees;
            }
            if (parseFee && (reducedLength === 1)) {
                trade['fee'] = reducedFees[0];
            }
            const tradeFee = this.safeValue (trade, 'fee');
            if (tradeFee !== undefined) {
                tradeFee['cost'] = this.safeNumber (tradeFee, 'cost');
                if ('rate' in tradeFee) {
                    tradeFee['rate'] = this.safeNumber (tradeFee, 'rate');
                }
                trade['fee'] = tradeFee;
            }
        }
        trade['amount'] = this.parseNumber (amount);
        trade['cost'] = this.parseNumber (cost);
        trade['price'] = this.parseNumber (price);
        return trade as Trade;
    }

    invertFlatStringDictionary (dict) {
        const reversed = {};
        const keys = Object.keys (dict);
        for (let i = 0; i < keys.length; i++) {
            const key = keys[i];
            const value = dict[key];
            if (typeof value === 'string') {
                reversed[value] = key;
            }
        }
        return reversed;
    }

    reduceFeesByCurrency (fees) {
        //
        // this function takes a list of fee structures having the following format
        //
        //     string = true
        //
        //     [
        //         { 'currency': 'BTC', 'cost': '0.1' },
        //         { 'currency': 'BTC', 'cost': '0.2'  },
        //         { 'currency': 'BTC', 'cost': '0.2', 'rate': '0.00123' },
        //         { 'currency': 'BTC', 'cost': '0.4', 'rate': '0.00123' },
        //         { 'currency': 'BTC', 'cost': '0.5', 'rate': '0.00456' },
        //         { 'currency': 'USDT', 'cost': '12.3456' },
        //     ]
        //
        //     string = false
        //
        //     [
        //         { 'currency': 'BTC', 'cost': 0.1 },
        //         { 'currency': 'BTC', 'cost': 0.2 },
        //         { 'currency': 'BTC', 'cost': 0.2, 'rate': 0.00123 },
        //         { 'currency': 'BTC', 'cost': 0.4, 'rate': 0.00123 },
        //         { 'currency': 'BTC', 'cost': 0.5, 'rate': 0.00456 },
        //         { 'currency': 'USDT', 'cost': 12.3456 },
        //     ]
        //
        // and returns a reduced fee list, where fees are summed per currency and rate (if any)
        //
        //     string = true
        //
        //     [
        //         { 'currency': 'BTC', 'cost': '0.4'  },
        //         { 'currency': 'BTC', 'cost': '0.6', 'rate': '0.00123' },
        //         { 'currency': 'BTC', 'cost': '0.5', 'rate': '0.00456' },
        //         { 'currency': 'USDT', 'cost': '12.3456' },
        //     ]
        //
        //     string  = false
        //
        //     [
        //         { 'currency': 'BTC', 'cost': 0.3  },
        //         { 'currency': 'BTC', 'cost': 0.6, 'rate': 0.00123 },
        //         { 'currency': 'BTC', 'cost': 0.5, 'rate': 0.00456 },
        //         { 'currency': 'USDT', 'cost': 12.3456 },
        //     ]
        //
        const reduced = {};
        for (let i = 0; i < fees.length; i++) {
            const fee = fees[i];
            const feeCurrencyCode = this.safeString (fee, 'currency');
            if (feeCurrencyCode !== undefined) {
                const rate = this.safeString (fee, 'rate');
                const cost = this.safeValue (fee, 'cost');
                if (Precise.stringEq (cost, '0')) {
                    // omit zero cost fees
                    continue;
                }
                if (!(feeCurrencyCode in reduced)) {
                    reduced[feeCurrencyCode] = {};
                }
                const rateKey = (rate === undefined) ? '' : rate;
                if (rateKey in reduced[feeCurrencyCode]) {
                    reduced[feeCurrencyCode][rateKey]['cost'] = Precise.stringAdd (reduced[feeCurrencyCode][rateKey]['cost'], cost);
                } else {
                    reduced[feeCurrencyCode][rateKey] = {
                        'cost': cost,
                        'currency': feeCurrencyCode,
                    };
                    if (rate !== undefined) {
                        reduced[feeCurrencyCode][rateKey]['rate'] = rate;
                    }
                }
            }
        }
        let result = [];
        const feeValues = Object.values (reduced);
        for (let i = 0; i < feeValues.length; i++) {
            const reducedFeeValues = Object.values (feeValues[i]);
            result = this.arrayConcat (result, reducedFeeValues);
        }
        return result;
    }

    safeTicker (ticker: object, market = undefined): Ticker {
        let open = this.safeValue (ticker, 'open');
        let close = this.safeValue (ticker, 'close');
        let last = this.safeValue (ticker, 'last');
        let change = this.safeValue (ticker, 'change');
        let percentage = this.safeValue (ticker, 'percentage');
        let average = this.safeValue (ticker, 'average');
        let vwap = this.safeValue (ticker, 'vwap');
        const baseVolume = this.safeString (ticker, 'baseVolume');
        const quoteVolume = this.safeString (ticker, 'quoteVolume');
        if (vwap === undefined) {
            vwap = Precise.stringDiv (quoteVolume, baseVolume);
        }
        if ((last !== undefined) && (close === undefined)) {
            close = last;
        } else if ((last === undefined) && (close !== undefined)) {
            last = close;
        }
        if ((last !== undefined) && (open !== undefined)) {
            if (change === undefined) {
                change = Precise.stringSub (last, open);
            }
            if (average === undefined) {
                average = Precise.stringDiv (Precise.stringAdd (last, open), '2');
            }
        }
        if ((percentage === undefined) && (change !== undefined) && (open !== undefined) && Precise.stringGt (open, '0')) {
            percentage = Precise.stringMul (Precise.stringDiv (change, open), '100');
        }
        if ((change === undefined) && (percentage !== undefined) && (open !== undefined)) {
            change = Precise.stringDiv (Precise.stringMul (percentage, open), '100');
        }
        if ((open === undefined) && (last !== undefined) && (change !== undefined)) {
            open = Precise.stringSub (last, change);
        }
        // timestamp and symbol operations don't belong in safeTicker
        // they should be done in the derived classes
        return this.extend (ticker, {
            'ask': this.omitZero (this.safeNumber (ticker, 'ask')),
            'askVolume': this.safeNumber (ticker, 'askVolume'),
            'average': this.omitZero (this.parseNumber (average)),
            'baseVolume': this.parseNumber (baseVolume),
            'bid': this.omitZero (this.safeNumber (ticker, 'bid')),
            'bidVolume': this.safeNumber (ticker, 'bidVolume'),
            'change': this.parseNumber (change),
            'close': this.omitZero (this.parseNumber (close)),
            'high': this.omitZero (this.safeNumber (ticker, 'high')),
            'last': this.omitZero (this.parseNumber (last)),
            'low': this.omitZero (this.safeNumber (ticker, 'low')),
            'open': this.omitZero (this.parseNumber (open)),
            'percentage': this.parseNumber (percentage),
            'previousClose': this.safeNumber (ticker, 'previousClose'),
            'quoteVolume': this.parseNumber (quoteVolume),
            'vwap': this.omitZero (this.parseNumber (vwap)),
        });
    }

    async fetchOHLCV (symbol: string, timeframe = '1m', since: Int = undefined, limit: Int = undefined, params = {}): Promise<OHLCV[]> {
        let message = '';
        if (this.has['fetchTrades']) {
            message = '. If you want to build OHLCV candles from trade executions data, visit https://github.com/ccxt/ccxt/tree/master/examples/ and see "build-ohlcv-bars" file';
        }
        throw new NotSupported (this.id + ' fetchOHLCV() is not supported yet' + message);
    }

    async watchOHLCV (symbol: string, timeframe = '1m', since: Int = undefined, limit: Int = undefined, params = {}): Promise<OHLCV[]> {
        throw new NotSupported (this.id + ' watchOHLCV() is not supported yet');
    }

    convertTradingViewToOHLCV (ohlcvs, timestamp = 't', open = 'o', high = 'h', low = 'l', close = 'c', volume = 'v', ms = false) {
        const result = [];
        const timestamps = this.safeValue (ohlcvs, timestamp, []);
        const opens = this.safeValue (ohlcvs, open, []);
        const highs = this.safeValue (ohlcvs, high, []);
        const lows = this.safeValue (ohlcvs, low, []);
        const closes = this.safeValue (ohlcvs, close, []);
        const volumes = this.safeValue (ohlcvs, volume, []);
        for (let i = 0; i < timestamps.length; i++) {
            result.push ([
                ms ? this.safeInteger (timestamps, i) : this.safeTimestamp (timestamps, i),
                this.safeValue (opens, i),
                this.safeValue (highs, i),
                this.safeValue (lows, i),
                this.safeValue (closes, i),
                this.safeValue (volumes, i),
            ]);
        }
        return result;
    }

    convertOHLCVToTradingView (ohlcvs, timestamp = 't', open = 'o', high = 'h', low = 'l', close = 'c', volume = 'v', ms = false) {
        const result = {};
        result[close] = [];
        result[high] = [];
        result[low] = [];
        result[open] = [];
        result[timestamp] = [];
        result[volume] = [];
        for (let i = 0; i < ohlcvs.length; i++) {
            const ts = ms ? ohlcvs[i][0] : this.parseToInt (ohlcvs[i][0] / 1000);
            result[timestamp].push (ts);
            result[open].push (ohlcvs[i][1]);
            result[high].push (ohlcvs[i][2]);
            result[low].push (ohlcvs[i][3]);
            result[close].push (ohlcvs[i][4]);
            result[volume].push (ohlcvs[i][5]);
        }
        return result;
    }

    async fetchWebEndpoint (method, endpointMethod, returnAsJson, startRegex = undefined, endRegex = undefined) {
        let errorMessage = '';
        const options = this.safeValue (this.options, method, {});
        const muteOnFailure = this.safeValue (options, 'webApiMuteFailure', true);
        try {
            // if it was not explicitly disabled, then don't fetch
            if (this.safeValue (options, 'webApiEnable', true) !== true) {
                return undefined;
            }
            const maxRetries = this.safeValue (options, 'webApiRetries', 10);
            let response = undefined;
            let retry = 0;
            while (retry < maxRetries) {
                try {
                    response = await this[endpointMethod] ({});
                    break;
                } catch (e) {
                    retry = retry + 1;
                    if (retry === maxRetries) {
                        throw e;
                    }
                }
            }
            let content = response;
            if (startRegex !== undefined) {
                const splitted_by_start = content.split (startRegex);
                content = splitted_by_start[1]; // we need second part after start
            }
            if (endRegex !== undefined) {
                const splitted_by_end = content.split (endRegex);
                content = splitted_by_end[0]; // we need first part after start
            }
            if (returnAsJson && (typeof content === 'string')) {
                const jsoned = this.parseJson (content.trim ()); // content should be trimmed before json parsing
                if (jsoned) {
                    return jsoned; // if parsing was not successfull, exception should be thrown
                } else {
                    throw new BadResponse ('could not parse the response into json');
                }
            } else {
                return content;
            }
        } catch (e) {
            errorMessage = this.id + ' ' + method + '() failed to fetch correct data from website. Probably webpage markup has been changed, breaking the page custom parser.';
        }
        if (muteOnFailure) {
            return undefined;
        } else {
            throw new BadResponse (errorMessage);
        }
    }

    marketIds (symbols) {
        if (symbols === undefined) {
            return symbols;
        }
        const result = [];
        for (let i = 0; i < symbols.length; i++) {
            result.push (this.marketId (symbols[i]));
        }
        return result;
    }

    marketSymbols (symbols, type: string = undefined, allowEmpty = true, sameTypeOnly = false, sameSubTypeOnly = false) {
        if (symbols === undefined) {
            if (!allowEmpty) {
                throw new ArgumentsRequired (this.id + ' empty list of symbols is not supported');
            }
            return symbols;
        }
        const symbolsLength = symbols.length;
        if (symbolsLength === 0) {
            if (!allowEmpty) {
                throw new ArgumentsRequired (this.id + ' empty list of symbols is not supported');
            }
            return symbols;
        }
        const result = [];
        let marketType = undefined;
        let isLinearSubType = undefined;
        for (let i = 0; i < symbols.length; i++) {
            const market = this.market (symbols[i]);
            if (sameTypeOnly && (marketType !== undefined)) {
                if (market['type'] !== marketType) {
                    throw new BadRequest (this.id + ' symbols must be of the same type, either ' + marketType + ' or ' + market['type'] + '.');
                }
            }
            if (sameSubTypeOnly && (isLinearSubType !== undefined)) {
                if (market['linear'] !== isLinearSubType) {
                    throw new BadRequest (this.id + ' symbols must be of the same subType, either linear or inverse.');
                }
            }
            if (type !== undefined && market['type'] !== type) {
                throw new BadRequest (this.id + ' symbols must be of the same type ' + type + '. If the type is incorrect you can change it in options or the params of the request');
            }
            marketType = market['type'];
            if (!market['spot']) {
                isLinearSubType = market['linear'];
            }
            const symbol = this.safeString (market, 'symbol', symbols[i]);
            result.push (symbol);
        }
        return result;
    }

    marketCodes (codes) {
        if (codes === undefined) {
            return codes;
        }
        const result = [];
        for (let i = 0; i < codes.length; i++) {
            result.push (this.commonCurrencyCode (codes[i]));
        }
        return result;
    }

    parseBidsAsks (bidasks, priceKey: IndexType = 0, amountKey: IndexType = 1) {
        bidasks = this.toArray (bidasks);
        const result = [];
        for (let i = 0; i < bidasks.length; i++) {
            result.push (this.parseBidAsk (bidasks[i], priceKey, amountKey));
        }
        return result;
    }

    async fetchL2OrderBook (symbol: string, limit: Int = undefined, params = {}) {
        const orderbook = await this.fetchOrderBook (symbol, limit, params);
        return this.extend (orderbook, {
            'asks': this.sortBy (this.aggregate (orderbook['asks']), 0),
            'bids': this.sortBy (this.aggregate (orderbook['bids']), 0, true),
        });
    }

    filterBySymbol (objects, symbol: string = undefined) {
        if (symbol === undefined) {
            return objects;
        }
        const result = [];
        for (let i = 0; i < objects.length; i++) {
            const objectSymbol = this.safeString (objects[i], 'symbol');
            if (objectSymbol === symbol) {
                result.push (objects[i]);
            }
        }
        return result;
    }

    parseOHLCV (ohlcv, market = undefined) : OHLCV {
        if (Array.isArray (ohlcv)) {
            return [
                this.safeInteger (ohlcv, 0), // timestamp
                this.safeNumber (ohlcv, 1), // open
                this.safeNumber (ohlcv, 2), // high
                this.safeNumber (ohlcv, 3), // low
                this.safeNumber (ohlcv, 4), // close
                this.safeNumber (ohlcv, 5), // volume
            ];
        }
        return ohlcv;
    }

    networkCodeToId (networkCode, currencyCode = undefined) {
        /**
         * @ignore
         * @method
         * @name exchange#networkCodeToId
         * @description tries to convert the provided networkCode (which is expected to be an unified network code) to a network id. In order to achieve this, derived class needs to have 'options->networks' defined.
         * @param {string} networkCode unified network code
         * @param {string} currencyCode unified currency code, but this argument is not required by default, unless there is an exchange (like huobi) that needs an override of the method to be able to pass currencyCode argument additionally
         * @returns {string|undefined} exchange-specific network id
         */
        const networkIdsByCodes = this.safeValue (this.options, 'networks', {});
        let networkId = this.safeString (networkIdsByCodes, networkCode);
        // for example, if 'ETH' is passed for networkCode, but 'ETH' key not defined in `options->networks` object
        if (networkId === undefined) {
            if (currencyCode === undefined) {
                // if currencyCode was not provided, then we just set passed value to networkId
                networkId = networkCode;
            } else {
                // if currencyCode was provided, then we try to find if that currencyCode has a replacement (i.e. ERC20 for ETH)
                const defaultNetworkCodeReplacements = this.safeValue (this.options, 'defaultNetworkCodeReplacements', {});
                if (currencyCode in defaultNetworkCodeReplacements) {
                    // if there is a replacement for the passed networkCode, then we use it to find network-id in `options->networks` object
                    const replacementObject = defaultNetworkCodeReplacements[currencyCode]; // i.e. { 'ERC20': 'ETH' }
                    const keys = Object.keys (replacementObject);
                    for (let i = 0; i < keys.length; i++) {
                        const key = keys[i];
                        const value = replacementObject[key];
                        // if value matches to provided unified networkCode, then we use it's key to find network-id in `options->networks` object
                        if (value === networkCode) {
                            networkId = this.safeString (networkIdsByCodes, key);
                            break;
                        }
                    }
                }
                // if it wasn't found, we just set the provided value to network-id
                if (networkId === undefined) {
                    networkId = networkCode;
                }
            }
        }
        return networkId;
    }

    networkIdToCode (networkId, currencyCode = undefined) {
        /**
         * @ignore
         * @method
         * @name exchange#networkIdToCode
         * @description tries to convert the provided exchange-specific networkId to an unified network Code. In order to achieve this, derived class needs to have "options['networksById']" defined.
         * @param {string} networkId exchange specific network id/title, like: TRON, Trc-20, usdt-erc20, etc
         * @param {string|undefined} currencyCode unified currency code, but this argument is not required by default, unless there is an exchange (like huobi) that needs an override of the method to be able to pass currencyCode argument additionally
         * @returns {string|undefined} unified network code
         */
        const networkCodesByIds = this.safeValue (this.options, 'networksById', {});
        let networkCode = this.safeString (networkCodesByIds, networkId, networkId);
        // replace mainnet network-codes (i.e. ERC20->ETH)
        if (currencyCode !== undefined) {
            const defaultNetworkCodeReplacements = this.safeValue (this.options, 'defaultNetworkCodeReplacements', {});
            if (currencyCode in defaultNetworkCodeReplacements) {
                const replacementObject = this.safeValue (defaultNetworkCodeReplacements, currencyCode, {});
                networkCode = this.safeString (replacementObject, networkCode, networkCode);
            }
        }
        return networkCode;
    }

    handleNetworkCodeAndParams (params) {
        const networkCodeInParams = this.safeString2 (params, 'networkCode', 'network');
        if (networkCodeInParams !== undefined) {
            params = this.omit (params, [ 'networkCode', 'network' ]);
        }
        // if it was not defined by user, we should not set it from 'defaultNetworks', because handleNetworkCodeAndParams is for only request-side and thus we do not fill it with anything. We can only use 'defaultNetworks' after parsing response-side
        return [ networkCodeInParams, params ];
    }

    defaultNetworkCode (currencyCode) {
        let defaultNetworkCode = undefined;
        const defaultNetworks = this.safeValue (this.options, 'defaultNetworks', {});
        if (currencyCode in defaultNetworks) {
            // if currency had set its network in "defaultNetworks", use it
            defaultNetworkCode = defaultNetworks[currencyCode];
        } else {
            // otherwise, try to use the global-scope 'defaultNetwork' value (even if that network is not supported by currency, it doesn't make any problem, this will be just used "at first" if currency supports this network at all)
            const defaultNetwork = this.safeValue (this.options, 'defaultNetwork');
            if (defaultNetwork !== undefined) {
                defaultNetworkCode = defaultNetwork;
            }
        }
        return defaultNetworkCode;
    }

    selectNetworkCodeFromUnifiedNetworks (currencyCode, networkCode, indexedNetworkEntries) {
        return this.selectNetworkKeyFromNetworks (currencyCode, networkCode, indexedNetworkEntries, true);
    }

    selectNetworkIdFromRawNetworks (currencyCode, networkCode, indexedNetworkEntries) {
        return this.selectNetworkKeyFromNetworks (currencyCode, networkCode, indexedNetworkEntries, false);
    }

    selectNetworkKeyFromNetworks (currencyCode, networkCode, indexedNetworkEntries, isIndexedByUnifiedNetworkCode = false) {
        // this method is used against raw & unparse network entries, which are just indexed by network id
        let chosenNetworkId = undefined;
        const availableNetworkIds = Object.keys (indexedNetworkEntries);
        const responseNetworksLength = availableNetworkIds.length;
        if (networkCode !== undefined) {
            if (responseNetworksLength === 0) {
                throw new NotSupported (this.id + ' - ' + networkCode + ' network did not return any result for ' + currencyCode);
            } else {
                // if networkCode was provided by user, we should check it after response, as the referenced exchange doesn't support network-code during request
                const networkId = isIndexedByUnifiedNetworkCode ? networkCode : this.networkCodeToId (networkCode, currencyCode);
                if (networkId in indexedNetworkEntries) {
                    chosenNetworkId = networkId;
                } else {
                    throw new NotSupported (this.id + ' - ' + networkId + ' network was not found for ' + currencyCode + ', use one of ' + availableNetworkIds.join (', '));
                }
            }
        } else {
            if (responseNetworksLength === 0) {
                throw new NotSupported (this.id + ' - no networks were returned for ' + currencyCode);
            } else {
                // if networkCode was not provided by user, then we try to use the default network (if it was defined in "defaultNetworks"), otherwise, we just return the first network entry
                const defaultNetworkCode = this.defaultNetworkCode (currencyCode);
                const defaultNetworkId = isIndexedByUnifiedNetworkCode ? defaultNetworkCode : this.networkCodeToId (defaultNetworkCode, currencyCode);
                chosenNetworkId = (defaultNetworkId in indexedNetworkEntries) ? defaultNetworkId : availableNetworkIds[0];
            }
        }
        return chosenNetworkId;
    }

    safeNumber2 (dictionary, key1, key2, d = undefined) {
        const value = this.safeString2 (dictionary, key1, key2);
        return this.parseNumber (value, d);
    }

    parseOrderBook (orderbook: object, symbol: string, timestamp: Int = undefined, bidsKey = 'bids', asksKey = 'asks', priceKey: IndexType = 0, amountKey: IndexType = 1): OrderBook {
        const bids = this.parseBidsAsks (this.safeValue (orderbook, bidsKey, []), priceKey, amountKey);
        const asks = this.parseBidsAsks (this.safeValue (orderbook, asksKey, []), priceKey, amountKey);
        return {
            'asks': this.sortBy (asks, 0),
            'bids': this.sortBy (bids, 0, true),
            'datetime': this.iso8601 (timestamp),
            'nonce': undefined,
            'symbol': symbol,
            'timestamp': timestamp,
        } as any;
    }

    parseOHLCVs (ohlcvs: object[], market: any = undefined, timeframe: string = '1m', since: Int = undefined, limit: Int = undefined): OHLCV[] {
        const results = [];
        for (let i = 0; i < ohlcvs.length; i++) {
            results.push (this.parseOHLCV (ohlcvs[i], market));
        }
        const sorted = this.sortBy (results, 0);
        return this.filterBySinceLimit (sorted, since, limit, 0) as any;
    }

    parseLeverageTiers (response, symbols: string[] = undefined, marketIdKey = undefined) {
        // marketIdKey should only be undefined when response is a dictionary
        symbols = this.marketSymbols (symbols);
        const tiers = {};
        for (let i = 0; i < response.length; i++) {
            const item = response[i];
            const id = this.safeString (item, marketIdKey);
            const market = this.safeMarket (id, undefined, undefined, this.safeString (this.options, 'defaultType'));
            const symbol = market['symbol'];
            const contract = this.safeValue (market, 'contract', false);
            if (contract && ((symbols === undefined) || this.inArray (symbol, symbols))) {
                tiers[symbol] = this.parseMarketLeverageTiers (item, market);
            }
        }
        return tiers;
    }

    async loadTradingLimits (symbols: string[] = undefined, reload = false, params = {}) {
        if (this.has['fetchTradingLimits']) {
            if (reload || !('limitsLoaded' in this.options)) {
                const response = await this.fetchTradingLimits (symbols);
                for (let i = 0; i < symbols.length; i++) {
                    const symbol = symbols[i];
                    this.markets[symbol] = this.deepExtend (this.markets[symbol], response[symbol]);
                }
                this.options['limitsLoaded'] = this.milliseconds ();
            }
        }
        return this.markets;
    }

    safePosition (position): Position {
        // simplified version of: /pull/12765/
        const unrealizedPnlString = this.safeString (position, 'unrealisedPnl');
        const initialMarginString = this.safeString (position, 'initialMargin');
        //
        // PERCENTAGE
        //
        const percentage = this.safeValue (position, 'percentage');
        if ((percentage === undefined) && (unrealizedPnlString !== undefined) && (initialMarginString !== undefined)) {
            // as it was done in all implementations ( aax, btcex, bybit, deribit, ftx, gate, kucoinfutures, phemex )
            const percentageString = Precise.stringMul (Precise.stringDiv (unrealizedPnlString, initialMarginString, 4), '100');
            position['percentage'] = this.parseNumber (percentageString);
        }
        // if contractSize is undefined get from market
        let contractSize = this.safeNumber (position, 'contractSize');
        const symbol = this.safeString (position, 'symbol');
        let market = undefined;
        if (symbol !== undefined) {
            market = this.market (symbol);
        }
        if (contractSize === undefined && market !== undefined) {
            contractSize = this.safeNumber (market, 'contractSize');
            position['contractSize'] = contractSize;
        }
        return position as any;
    }

    parsePositions (positions, symbols: string[] = undefined, params = {}): Position[] {
        symbols = this.marketSymbols (symbols);
        positions = this.toArray (positions);
        const result = [];
        for (let i = 0; i < positions.length; i++) {
            const position = this.extend (this.parsePosition (positions[i], undefined), params);
            result.push (position);
        }
        return this.filterByArrayPositions (result, 'symbol', symbols, false);
    }

    parseAccounts (accounts, params = {}) {
        accounts = this.toArray (accounts);
        const result = [];
        for (let i = 0; i < accounts.length; i++) {
            const account = this.extend (this.parseAccount (accounts[i]), params);
            result.push (account);
        }
        return result;
    }

    parseTrades (trades, market: object = undefined, since: Int = undefined, limit: Int = undefined, params = {}): Trade[] {
        trades = this.toArray (trades);
        let result = [];
        for (let i = 0; i < trades.length; i++) {
            const trade = this.extend (this.parseTrade (trades[i], market), params);
            result.push (trade);
        }
        result = this.sortBy2 (result, 'timestamp', 'id');
        const symbol = (market !== undefined) ? market['symbol'] : undefined;
        return this.filterBySymbolSinceLimit (result, symbol, since, limit) as Trade[];
    }

    parseTransactions (transactions, currency: object = undefined, since: Int = undefined, limit: Int = undefined, params = {}) {
        transactions = this.toArray (transactions);
        let result = [];
        for (let i = 0; i < transactions.length; i++) {
            const transaction = this.extend (this.parseTransaction (transactions[i], currency), params);
            result.push (transaction);
        }
        result = this.sortBy (result, 'timestamp');
        const code = (currency !== undefined) ? currency['code'] : undefined;
        return this.filterByCurrencySinceLimit (result, code, since, limit);
    }

    parseTransfers (transfers, currency: object = undefined, since: Int = undefined, limit: Int = undefined, params = {}) {
        transfers = this.toArray (transfers);
        let result = [];
        for (let i = 0; i < transfers.length; i++) {
            const transfer = this.extend (this.parseTransfer (transfers[i], currency), params);
            result.push (transfer);
        }
        result = this.sortBy (result, 'timestamp');
        const code = (currency !== undefined) ? currency['code'] : undefined;
        return this.filterByCurrencySinceLimit (result, code, since, limit);
    }

    parseLedger (data, currency: object = undefined, since: Int = undefined, limit: Int = undefined, params = {}) {
        let result = [];
        const arrayData = this.toArray (data);
        for (let i = 0; i < arrayData.length; i++) {
            const itemOrItems = this.parseLedgerEntry (arrayData[i], currency);
            if (Array.isArray (itemOrItems)) {
                for (let j = 0; j < itemOrItems.length; j++) {
                    result.push (this.extend (itemOrItems[j], params));
                }
            } else {
                result.push (this.extend (itemOrItems, params));
            }
        }
        result = this.sortBy (result, 'timestamp');
        const code = (currency !== undefined) ? currency['code'] : undefined;
        return this.filterByCurrencySinceLimit (result, code, since, limit);
    }

    nonce () {
        return this.seconds ();
    }

    setHeaders (headers) {
        return headers;
    }

    marketId (symbol: string): string {
        const market = this.market (symbol);
        if (market !== undefined) {
            return market['id'];
        }
        return symbol;
    }

    symbol (symbol: string): string {
        const market = this.market (symbol);
        return this.safeString (market, 'symbol', symbol);
    }

    resolvePath (path, params) {
        return [
            this.implodeParams (path, params),
            this.omit (params, this.extractParams (path)),
        ];
    }

    filterByArray (objects, key: IndexType, values = undefined, indexed = true) {
        objects = this.toArray (objects);
        // return all of them if no values were passed
        if (values === undefined || !values) {
            return indexed ? this.indexBy (objects, key) : objects;
        }
        const results = [];
        for (let i = 0; i < objects.length; i++) {
            if (this.inArray (objects[i][key], values)) {
                results.push (objects[i]);
            }
        }
        return indexed ? this.indexBy (results, key) : results;
    }

    async fetch2 (path, api: any = 'public', method = 'GET', params = {}, headers: any = undefined, body: any = undefined, config = {}) {
        if (this.enableRateLimit) {
            const cost = this.calculateRateLimiterCost (api, method, path, params, config);
            await this.throttle (cost);
        }
        this.lastRestRequestTimestamp = this.milliseconds ();
        const request = this.sign (path, api, method, params, headers, body);
        this.last_request_headers = request['headers'];
        this.last_request_body = request['body'];
        this.last_request_url = request['url'];
        return await this.fetch (request['url'], request['method'], request['headers'], request['body']);
    }

    async request (path, api: any = 'public', method = 'GET', params = {}, headers: any = undefined, body: any = undefined, config = {}) {
        return await this.fetch2 (path, api, method, params, headers, body, config);
    }

    async loadAccounts (reload = false, params = {}) {
        if (reload) {
            this.accounts = await this.fetchAccounts (params);
        } else {
            if (this.accounts) {
                return this.accounts;
            } else {
                this.accounts = await this.fetchAccounts (params);
            }
        }
        this.accountsById = this.indexBy (this.accounts, 'id') as any;
        return this.accounts;
    }

    buildOHLCVC (trades: Trade[], timeframe: string = '1m', since: number = 0, limit: number = 2147483647): OHLCVC[] {
        // given a sorted arrays of trades (recent last) and a timeframe builds an array of OHLCV candles
        // note, default limit value (2147483647) is max int32 value
        const ms = this.parseTimeframe (timeframe) * 1000;
        const ohlcvs = [];
        const i_timestamp = 0;
        // const open = 1;
        const i_high = 2;
        const i_low = 3;
        const i_close = 4;
        const i_volume = 5;
        const i_count = 6;
        const tradesLength = trades.length;
        const oldest = Math.min (tradesLength, limit);
        for (let i = 0; i < oldest; i++) {
            const trade = trades[i];
            const ts = trade['timestamp'];
            if (ts < since) {
                continue;
            }
            const openingTime = Math.floor (ts / ms) * ms; // shift to the edge of m/h/d (but not M)
            if (openingTime < since) { // we don't need bars, that have opening time earlier than requested
                continue;
            }
            const ohlcv_length = ohlcvs.length;
            const candle = ohlcv_length - 1;
            if ((candle === -1) || (openingTime >= this.sum (ohlcvs[candle][i_timestamp], ms))) {
                // moved to a new timeframe -> create a new candle from opening trade
                ohlcvs.push ([
                    openingTime, // timestamp
                    trade['price'], // O
                    trade['price'], // H
                    trade['price'], // L
                    trade['price'], // C
                    trade['amount'], // V
                    1, // count
                ]);
            } else {
                // still processing the same timeframe -> update opening trade
                ohlcvs[candle][i_high] = Math.max (ohlcvs[candle][i_high], trade['price']);
                ohlcvs[candle][i_low] = Math.min (ohlcvs[candle][i_low], trade['price']);
                ohlcvs[candle][i_close] = trade['price'];
                ohlcvs[candle][i_volume] = this.sum (ohlcvs[candle][i_volume], trade['amount']);
                ohlcvs[candle][i_count] = this.sum (ohlcvs[candle][i_count], 1);
            }
        }
        return ohlcvs;
    }

    parseTradingViewOHLCV (ohlcvs, market = undefined, timeframe = '1m', since: Int = undefined, limit: Int = undefined) {
        const result = this.convertTradingViewToOHLCV (ohlcvs);
        return this.parseOHLCVs (result, market, timeframe, since, limit);
    }

    async editLimitBuyOrder (id, symbol, amount, price = undefined, params = {}) {
        return await this.editLimitOrder (id, symbol, 'buy', amount, price, params);
    }

    async editLimitSellOrder (id, symbol, amount, price = undefined, params = {}) {
        return await this.editLimitOrder (id, symbol, 'sell', amount, price, params);
    }

    async editLimitOrder (id, symbol, side, amount, price = undefined, params = {}) {
        return await this.editOrder (id, symbol, 'limit', side, amount, price, params);
    }

    async editOrder (id: string, symbol, type, side, amount = undefined, price = undefined, params = {}): Promise<Order> {
        await this.cancelOrder (id, symbol);
        return await this.createOrder (symbol, type, side, amount, price, params);
    }

    async editOrderWs (id: string, symbol: string, type: OrderType, side: OrderSide, amount: number, price: number = undefined, params = {}): Promise<Order> {
        await this.cancelOrderWs (id, symbol);
        return await this.createOrderWs (symbol, type, side, amount, price, params);
    }

    async fetchPermissions (params = {}) {
        throw new NotSupported (this.id + ' fetchPermissions() is not supported yet');
    }

    async fetchPosition (symbol: string, params = {}): Promise<Position> {
        throw new NotSupported (this.id + ' fetchPosition() is not supported yet');
    }

    async fetchPositionsBySymbol (symbol: string, params = {}): Promise<Position[]> {
        /**
         * @method
         * @name exchange#fetchPositionsBySymbol
         * @description specifically fetches positions for specific symbol, unlike fetchPositions (which can work with multiple symbols, but because of that, it might be slower & more rate-limit consuming)
         * @param {string} symbol unified market symbol of the market the position is held in
         * @param {object} params extra parameters specific to the endpoint
         * @returns {object[]} a list of [position structure]{@link https://github.com/ccxt/ccxt/wiki/Manual#position-structure} with maximum 3 items - one position for "one-way" mode, and two positions (long & short) for "two-way" (a.k.a. hedge) mode
         */
        throw new NotSupported (this.id + ' fetchPositionsBySymbol() is not supported yet');
    }

    async fetchPositions (symbols: string[] = undefined, params = {}): Promise<Position[]> {
        throw new NotSupported (this.id + ' fetchPositions() is not supported yet');
    }

    async fetchPositionsRisk (symbols: string[] = undefined, params = {}): Promise<Position[]> {
        throw new NotSupported (this.id + ' fetchPositionsRisk() is not supported yet');
    }

    async fetchBidsAsks (symbols: string[] = undefined, params = {}): Promise<Dictionary<Ticker>> {
        throw new NotSupported (this.id + ' fetchBidsAsks() is not supported yet');
    }

    parseBidAsk (bidask, priceKey: IndexType = 0, amountKey: IndexType = 1) {
        const price = this.safeNumber (bidask, priceKey);
        const amount = this.safeNumber (bidask, amountKey);
        return [ price, amount ];
    }

    safeCurrency (currencyId?: string, currency: any = undefined) {
        if ((currencyId === undefined) && (currency !== undefined)) {
            return currency;
        }
        if ((this.currencies_by_id !== undefined) && (currencyId in this.currencies_by_id) && (this.currencies_by_id[currencyId] !== undefined)) {
            return this.currencies_by_id[currencyId];
        }
        let code = currencyId;
        if (currencyId !== undefined) {
            code = this.commonCurrencyCode (currencyId.toUpperCase ());
        }
        return {
            'id': currencyId,
            'code': code,
        };
    }

    safeMarket (marketId = undefined, market = undefined, delimiter = undefined, marketType = undefined) {
        const result = {
            'active': undefined,
            'base': undefined,
            'baseId': undefined,
            'contract': false,
            'contractSize': undefined,
            'expiry': undefined,
            'expiryDatetime': undefined,
            'future': false,
            'id': marketId,
            'info': undefined,
            'inverse': undefined,
            'limits': {
                'amount': {
                    'min': undefined,
                    'max': undefined,
                },
                'cost': {
                    'min': undefined,
                    'max': undefined,
                },
                'price': {
                    'min': undefined,
                    'max': undefined,
                },
            },
            'linear': undefined,
            'margin': false,
            'option': false,
            'optionType': undefined,
            'precision': {
                'amount': undefined,
                'price': undefined,
            },
            'quote': undefined,
            'quoteId': undefined,
            'settle': undefined,
            'settleId': undefined,
            'spot': false,
            'strike': undefined,
            'swap': false,
            'symbol': marketId,
            'type': undefined,
        };
        if (marketId !== undefined) {
            if ((this.markets_by_id !== undefined) && (marketId in this.markets_by_id)) {
                const markets = this.markets_by_id[marketId];
                const numMarkets = markets.length;
                if (numMarkets === 1) {
                    return markets[0];
                } else {
                    if ((marketType === undefined) && (market === undefined)) {
                        throw new ArgumentsRequired (this.id + ' safeMarket() requires a fourth argument for ' + marketId + ' to disambiguate between different markets with the same market id');
                    }
                    const inferredMarketType = (marketType === undefined) ? market['type'] : marketType;
                    for (let i = 0; i < markets.length; i++) {
                        const currentMarket = markets[i];
                        if (currentMarket[inferredMarketType]) {
                            return currentMarket;
                        }
                    }
                }
            } else if (delimiter !== undefined) {
                const parts = marketId.split (delimiter);
                const partsLength = parts.length;
                if (partsLength === 2) {
                    result['baseId'] = this.safeString (parts, 0);
                    result['quoteId'] = this.safeString (parts, 1);
                    result['base'] = this.safeCurrencyCode (result['baseId']);
                    result['quote'] = this.safeCurrencyCode (result['quoteId']);
                    result['symbol'] = result['base'] + '/' + result['quote'];
                    return result;
                } else {
                    return result;
                }
            }
        }
        if (market !== undefined) {
            return market;
        }
        return result;
    }

    checkRequiredCredentials (error = true) {
        const keys = Object.keys (this.requiredCredentials);
        for (let i = 0; i < keys.length; i++) {
            const key = keys[i];
            if (this.requiredCredentials[key] && !this[key]) {
                if (error) {
                    throw new AuthenticationError (this.id + ' requires "' + key + '" credential');
                } else {
                    return false;
                }
            }
        }
        return true;
    }

    oath () {
        if (this.twofa !== undefined) {
            return totp (this.twofa);
        } else {
            throw new ExchangeError (this.id + ' exchange.twofa has not been set for 2FA Two-Factor Authentication');
        }
    }

    async fetchBalance (params = {}): Promise<Balances> {
        throw new NotSupported (this.id + ' fetchBalance() is not supported yet');
    }

    async fetchBalanceWs (params = {}): Promise<Balances> {
        throw new NotSupported (this.id + ' fetchBalanceWs() is not supported yet');
    }

    parseBalance (response): Balances {
        throw new NotSupported (this.id + ' parseBalance() is not supported yet');
    }

    async watchBalance (params = {}): Promise<Balances> {
        throw new NotSupported (this.id + ' watchBalance() is not supported yet');
    }

    async fetchPartialBalance (part, params = {}) {
        const balance = await this.fetchBalance (params);
        return balance[part];
    }

    async fetchFreeBalance (params = {}) {
        return await this.fetchPartialBalance ('free', params);
    }

    async fetchUsedBalance (params = {}) {
        return await this.fetchPartialBalance ('used', params);
    }

    async fetchTotalBalance (params = {}) {
        return await this.fetchPartialBalance ('total', params);
    }

    async fetchStatus (params = {}) {
        if (this.has['fetchTime']) {
            const time = await this.fetchTime (params);
            this.status = this.extend (this.status, {
                'updated': time,
                'info': time,
            });
        }
        if (!('info' in this.status)) {
            this.status['info'] = undefined;
        }
        return this.status;
    }

    async fetchFundingFee (code: string, params = {}) {
        const warnOnFetchFundingFee = this.safeValue (this.options, 'warnOnFetchFundingFee', true);
        if (warnOnFetchFundingFee) {
            throw new NotSupported (this.id + ' fetchFundingFee() method is deprecated, it will be removed in July 2022, please, use fetchTransactionFee() or set exchange.options["warnOnFetchFundingFee"] = false to suppress this warning');
        }
        return await this.fetchTransactionFee (code, params);
    }

    async fetchFundingFees (codes: string[] = undefined, params = {}) {
        const warnOnFetchFundingFees = this.safeValue (this.options, 'warnOnFetchFundingFees', true);
        if (warnOnFetchFundingFees) {
            throw new NotSupported (this.id + ' fetchFundingFees() method is deprecated, it will be removed in July 2022. Please, use fetchTransactionFees() or set exchange.options["warnOnFetchFundingFees"] = false to suppress this warning');
        }
        return await this.fetchTransactionFees (codes, params);
    }

    async fetchTransactionFee (code: string, params = {}) {
        if (!this.has['fetchTransactionFees']) {
            throw new NotSupported (this.id + ' fetchTransactionFee() is not supported yet');
        }
        return await this.fetchTransactionFees ([ code ], params);
    }

    async fetchTransactionFees (codes: string[] = undefined, params = {}): Promise<any> {
        throw new NotSupported (this.id + ' fetchTransactionFees() is not supported yet');
    }

    async fetchDepositWithdrawFees (codes: string[] = undefined, params = {}): Promise<any> {
        throw new NotSupported (this.id + ' fetchDepositWithdrawFees() is not supported yet');
    }

    async fetchDepositWithdrawFee (code: string, params = {}) {
        if (!this.has['fetchDepositWithdrawFees']) {
            throw new NotSupported (this.id + ' fetchDepositWithdrawFee() is not supported yet');
        }
        const fees = await this.fetchDepositWithdrawFees ([ code ], params);
        return this.safeValue (fees, code);
    }

    getSupportedMapping (key, mapping = {}) {
        if (key in mapping) {
            return mapping[key];
        } else {
            throw new NotSupported (this.id + ' ' + key + ' does not have a value in mapping');
        }
    }

    async fetchBorrowRate (code: string, params = {}) {
        await this.loadMarkets ();
        if (!this.has['fetchBorrowRates']) {
            throw new NotSupported (this.id + ' fetchBorrowRate() is not supported yet');
        }
        const borrowRates = await this.fetchBorrowRates (params);
        const rate = this.safeValue (borrowRates, code);
        if (rate === undefined) {
            throw new ExchangeError (this.id + ' fetchBorrowRate() could not find the borrow rate for currency code ' + code);
        }
        return rate;
    }

    handleOptionAndParams (params, methodName, optionName, defaultValue = undefined) {
        // This method can be used to obtain method specific properties, i.e: this.handleOptionAndParams (params, 'fetchPosition', 'marginMode', 'isolated')
        const defaultOptionName = 'default' + this.capitalize (optionName); // we also need to check the 'defaultXyzWhatever'
        // check if params contain the key
        let value = this.safeValue2 (params, optionName, defaultOptionName);
        if (value !== undefined) {
            params = this.omit (params, [ optionName, defaultOptionName ]);
        } else {
            // check if exchange has properties for this method
            const exchangeWideMethodOptions = this.safeValue (this.options, methodName);
            if (exchangeWideMethodOptions !== undefined) {
                // check if the option is defined inside this method's props
                value = this.safeValue2 (exchangeWideMethodOptions, optionName, defaultOptionName);
            }
            if (value === undefined) {
                // if it's still undefined, check if global exchange-wide option exists
                value = this.safeValue2 (this.options, optionName, defaultOptionName);
            }
            // if it's still undefined, use the default value
            value = (value !== undefined) ? value : defaultValue;
        }
        return [ value, params ];
    }

    handleOption (methodName, optionName, defaultValue = undefined) {
        // eslint-disable-next-line no-unused-vars
        const [ result, empty ] = this.handleOptionAndParams ({}, methodName, optionName, defaultValue);
        return result;
    }

    handleMarketTypeAndParams (methodName, market = undefined, params = {}): any {
        const defaultType = this.safeString2 (this.options, 'defaultType', 'type', 'spot');
        const methodOptions = this.safeValue (this.options, methodName);
        let methodType = defaultType;
        if (methodOptions !== undefined) {
            if (typeof methodOptions === 'string') {
                methodType = methodOptions;
            } else {
                methodType = this.safeString2 (methodOptions, 'defaultType', 'type', methodType);
            }
        }
        const marketType = (market === undefined) ? methodType : market['type'];
        const type = this.safeString2 (params, 'defaultType', 'type', marketType);
        params = this.omit (params, [ 'defaultType', 'type' ]);
        return [ type, params ];
    }

    handleSubTypeAndParams (methodName, market = undefined, params = {}, defaultValue = undefined) {
        let subType = undefined;
        // if set in params, it takes precedence
        const subTypeInParams = this.safeString2 (params, 'subType', 'defaultSubType');
        // avoid omitting if it's not present
        if (subTypeInParams !== undefined) {
            subType = subTypeInParams;
            params = this.omit (params, [ 'subType', 'defaultSubType' ]);
        } else {
            // at first, check from market object
            if (market !== undefined) {
                if (market['linear']) {
                    subType = 'linear';
                } else if (market['inverse']) {
                    subType = 'inverse';
                }
            }
            // if it was not defined in market object
            if (subType === undefined) {
                const values = this.handleOptionAndParams (undefined, methodName, 'subType', defaultValue); // no need to re-test params here
                subType = values[0];
            }
        }
        return [ subType, params ];
    }

    handleMarginModeAndParams (methodName, params = {}, defaultValue = undefined) {
        /**
         * @ignore
         * @method
         * @param {object} [params] extra parameters specific to the exchange api endpoint
         * @returns {Array} the marginMode in lowercase as specified by params["marginMode"], params["defaultMarginMode"] this.options["marginMode"] or this.options["defaultMarginMode"]
         */
        return this.handleOptionAndParams (params, methodName, 'marginMode', defaultValue);
    }

    throwExactlyMatchedException (exact, string, message) {
        if (string in exact) {
            throw new exact[string] (message);
        }
    }

    throwBroadlyMatchedException (broad, string, message) {
        const broadKey = this.findBroadlyMatchedKey (broad, string);
        if (broadKey !== undefined) {
            throw new broad[broadKey] (message);
        }
    }

    findBroadlyMatchedKey (broad, string) {
        // a helper for matching error strings exactly vs broadly
        const keys = Object.keys (broad);
        for (let i = 0; i < keys.length; i++) {
            const key = keys[i];
            if (string !== undefined) { // #issues/12698
                if (string.indexOf (key) >= 0) {
                    return key;
                }
            }
        }
        return undefined;
    }

    handleErrors (statusCode, statusText, url, method, responseHeaders, responseBody, response, requestHeaders, requestBody) {
        // it is a stub method that must be overrided in the derived exchange classes
        // throw new NotSupported (this.id + ' handleErrors() not implemented yet');
        return undefined;
    }

    calculateRateLimiterCost (api, method, path, params, config = {}) {
        return this.safeValue (config, 'cost', 1);
    }

    async fetchTicker (symbol: string, params = {}): Promise<Ticker> {
        if (this.has['fetchTickers']) {
            await this.loadMarkets ();
            const market = this.market (symbol);
            symbol = market['symbol'];
            const tickers = await this.fetchTickers ([ symbol ], params);
            const ticker = this.safeValue (tickers, symbol);
            if (ticker === undefined) {
                throw new NullResponse (this.id + ' fetchTickers() could not find a ticker for ' + symbol);
            } else {
                return ticker;
            }
        } else {
            throw new NotSupported (this.id + ' fetchTicker() is not supported yet');
        }
    }

    async watchTicker (symbol: string, params = {}): Promise<Ticker> {
        throw new NotSupported (this.id + ' watchTicker() is not supported yet');
    }

    async fetchTickers (symbols: string[] = undefined, params = {}): Promise<Dictionary<Ticker>> {
        throw new NotSupported (this.id + ' fetchTickers() is not supported yet');
    }

    async fetchOrderBooks (symbols: string[] = undefined, limit: Int = undefined, params = {}): Promise<Dictionary<OrderBook>> {
        throw new NotSupported (this.id + ' fetchOrderBooks() is not supported yet');
    }

    async watchTickers (symbols: string[] = undefined, params = {}): Promise<Dictionary<Ticker>> {
        throw new NotSupported (this.id + ' watchTickers() is not supported yet');
    }

    async fetchOrder (id: string, symbol: string = undefined, params = {}): Promise<Order> {
        throw new NotSupported (this.id + ' fetchOrder() is not supported yet');
    }

    async fetchOrderWs (id: string, symbol: string = undefined, params = {}): Promise<Order> {
        throw new NotSupported (this.id + ' fetchOrderWs() is not supported yet');
    }

    async fetchOrderStatus (id: string, symbol: string = undefined, params = {}): Promise<string> {
        // TODO: TypeScript: change method signature by replacing
        // Promise<string> with Promise<Order['status']>.
        const order = await this.fetchOrder (id, symbol, params);
        return order['status'];
    }

    async fetchUnifiedOrder (order, params = {}): Promise<Order> {
        return await this.fetchOrder (this.safeValue (order, 'id'), this.safeValue (order, 'symbol'), params);
    }

    async createOrder (symbol: string, type: OrderType, side: OrderSide, amount, price = undefined, params = {}): Promise<Order> {
        throw new NotSupported (this.id + ' createOrder() is not supported yet');
    }

    async createOrders (orders: OrderRequest[], params = {}): Promise<Order[]> {
        throw new NotSupported (this.id + ' createOrders() is not supported yet');
    }

    async createOrderWs (symbol: string, type: OrderType, side: OrderSide, amount: number, price: number = undefined, params = {}): Promise<Order> {
        throw new NotSupported (this.id + ' createOrderWs() is not supported yet');
    }

    async cancelOrder (id: string, symbol: string = undefined, params = {}): Promise<any> {
        throw new NotSupported (this.id + ' cancelOrder() is not supported yet');
    }

    async cancelOrderWs (id: string, symbol: string = undefined, params = {}): Promise<any> {
        throw new NotSupported (this.id + ' cancelOrderWs() is not supported yet');
    }

    async cancelOrdersWs (ids: string[], symbol: string = undefined, params = {}): Promise<any> {
        throw new NotSupported (this.id + ' cancelOrdersWs() is not supported yet');
    }

    async cancelAllOrders (symbol: string = undefined, params = {}): Promise<any> {
        throw new NotSupported (this.id + ' cancelAllOrders() is not supported yet');
    }

    async cancelAllOrdersWs (symbol: string = undefined, params = {}): Promise<any> {
        throw new NotSupported (this.id + ' cancelAllOrdersWs() is not supported yet');
    }

    async cancelUnifiedOrder (order, params = {}) {
        return this.cancelOrder (this.safeValue (order, 'id'), this.safeValue (order, 'symbol'), params);
    }

    async fetchOrders (symbol: string = undefined, since: Int = undefined, limit: Int = undefined, params = {}): Promise<Order[]> {
        throw new NotSupported (this.id + ' fetchOrders() is not supported yet');
    }

    async fetchOrderTrades (id: string, symbol: string = undefined, since: Int = undefined, limit: Int = undefined, params = {}): Promise<Trade[]> {
        throw new NotSupported (this.id + ' fetchOrderTrades() is not supported yet');
    }

    async watchOrders (symbol: string = undefined, since: Int = undefined, limit: Int = undefined, params = {}): Promise<Order[]> {
        throw new NotSupported (this.id + ' watchOrders() is not supported yet');
    }

    async fetchOpenOrders (symbol: string = undefined, since: Int = undefined, limit: Int = undefined, params = {}): Promise<Order[]> {
        throw new NotSupported (this.id + ' fetchOpenOrders() is not supported yet');
    }

    async fetchOpenOrdersWs (symbol: string = undefined, since: Int = undefined, limit: Int = undefined, params = {}): Promise<Order[]> {
        throw new NotSupported (this.id + ' fetchOpenOrdersWs() is not supported yet');
    }

    async fetchClosedOrders (symbol: string = undefined, since: Int = undefined, limit: Int = undefined, params = {}): Promise<Order[]> {
        throw new NotSupported (this.id + ' fetchClosedOrders() is not supported yet');
    }

    async fetchMyTrades (symbol: string = undefined, since: Int = undefined, limit: Int = undefined, params = {}): Promise<Trade[]> {
        throw new NotSupported (this.id + ' fetchMyTrades() is not supported yet');
    }

    async fetchMyLiquidations (symbol: string = undefined, since: Int = undefined, limit: Int = undefined, params = {}): Promise<Liquidation[]> {
        throw new NotSupported (this.id + ' fetchMyLiquidations() is not supported yet');
    }

    async fetchLiquidations (symbol: string, since: Int = undefined, limit: Int = undefined, params = {}): Promise<Liquidation[]> {
        throw new NotSupported (this.id + ' fetchLiquidations() is not supported yet');
    }

    async fetchMyTradesWs (symbol: string = undefined, since: Int = undefined, limit: Int = undefined, params = {}): Promise<Trade[]> {
        throw new NotSupported (this.id + ' fetchMyTradesWs() is not supported yet');
    }

    async watchMyTrades (symbol: string = undefined, since: Int = undefined, limit: Int = undefined, params = {}): Promise<Trade[]> {
        throw new NotSupported (this.id + ' watchMyTrades() is not supported yet');
    }

    async fetchOHLCVWs (symbol: string, timeframe: string = '1m', since: Int = undefined, limit: Int = undefined, params = {}): Promise<OHLCV[]> {
        throw new NotSupported (this.id + ' fetchOHLCVWs() is not supported yet');
    }

    async fetchDepositsWithdrawals (code: string = undefined, since: Int = undefined, limit: Int = undefined, params = {}): Promise<any> {
        /**
         * @method
         * @name exchange#fetchDepositsWithdrawals
         * @description fetch history of deposits and withdrawals
         * @param {string} [code] unified currency code for the currency of the deposit/withdrawals, default is undefined
         * @param {int} [since] timestamp in ms of the earliest deposit/withdrawal, default is undefined
         * @param {int} [limit] max number of deposit/withdrawals to return, default is undefined
         * @param {object} [params] extra parameters specific to the exchange api endpoint
         * @returns {object} a list of [transaction structures]{@link https://github.com/ccxt/ccxt/wiki/Manual#transaction-structure}
         */
        throw new NotSupported (this.id + ' fetchDepositsWithdrawals() is not supported yet');
    }

    async fetchDeposits (symbol: string = undefined, since: Int = undefined, limit: Int = undefined, params = {}): Promise<any> {
        throw new NotSupported (this.id + ' fetchDeposits() is not supported yet');
    }

    async fetchWithdrawals (symbol: string = undefined, since: Int = undefined, limit: Int = undefined, params = {}): Promise<any> {
        throw new NotSupported (this.id + ' fetchWithdrawals() is not supported yet');
    }

    async fetchOpenInterest (symbol: string, params = {}): Promise<OpenInterest> {
        throw new NotSupported (this.id + ' fetchOpenInterest() is not supported yet');
    }

    async fetchFundingRateHistory (symbol: string = undefined, since: Int = undefined, limit: Int = undefined, params = {}): Promise<FundingRateHistory[]> {
        throw new NotSupported (this.id + ' fetchFundingRateHistory() is not supported yet');
    }

    async fetchFundingHistory (symbol: string = undefined, since: Int = undefined, limit: Int = undefined, params = {}): Promise<FundingHistory[]> {
        throw new NotSupported (this.id + ' fetchFundingHistory() is not supported yet');
    }

    parseLastPrice (price, market = undefined): any {
        throw new NotSupported (this.id + ' parseLastPrice() is not supported yet');
    }

    async fetchDepositAddress (code: string, params = {}) {
        if (this.has['fetchDepositAddresses']) {
            const depositAddresses = await this.fetchDepositAddresses ([ code ], params);
            const depositAddress = this.safeValue (depositAddresses, code);
            if (depositAddress === undefined) {
                throw new InvalidAddress (this.id + ' fetchDepositAddress() could not find a deposit address for ' + code + ', make sure you have created a corresponding deposit address in your wallet on the exchange website');
            } else {
                return depositAddress;
            }
        } else {
            throw new NotSupported (this.id + ' fetchDepositAddress() is not supported yet');
        }
    }

    account (): Balance {
        return {
            'free': undefined,
            'used': undefined,
            'total': undefined,
        };
    }

    commonCurrencyCode (currency: string) {
        if (!this.substituteCommonCurrencyCodes) {
            return currency;
        }
        return this.safeString (this.commonCurrencies, currency, currency);
    }

    currency (code) {
        if (this.currencies === undefined) {
            throw new ExchangeError (this.id + ' currencies not loaded');
        }
        if (typeof code === 'string') {
            if (code in this.currencies) {
                return this.currencies[code];
            } else if (code in this.currencies_by_id) {
                return this.currencies_by_id[code];
            }
        }
        throw new ExchangeError (this.id + ' does not have currency code ' + code);
    }

    market (symbol: string) {
        if (this.markets === undefined) {
            throw new ExchangeError (this.id + ' markets not loaded');
        }
        if (typeof symbol === 'string') {
            if (symbol in this.markets) {
                return this.markets[symbol];
            } else if (symbol in this.markets_by_id) {
                const markets = this.markets_by_id[symbol];
                const defaultType = this.safeString2 (this.options, 'defaultType', 'defaultSubType', 'spot');
                for (let i = 0; i < markets.length; i++) {
                    const market = markets[i];
                    if (market[defaultType]) {
                        return market;
                    }
                }
                return markets[0];
            }
        }
        throw new BadSymbol (this.id + ' does not have market symbol ' + symbol);
    }

    handleWithdrawTagAndParams (tag, params): any {
        if (typeof tag === 'object') {
            params = this.extend (tag, params);
            tag = undefined;
        }
        if (tag === undefined) {
            tag = this.safeString (params, 'tag');
            if (tag !== undefined) {
                params = this.omit (params, 'tag');
            }
        }
        return [ tag, params ];
    }

    async createLimitOrder (symbol: string, side: OrderSide, amount, price, params = {}): Promise<Order> {
        return await this.createOrder (symbol, 'limit', side, amount, price, params);
    }

    async createMarketOrder (symbol: string, side: OrderSide, amount, price = undefined, params = {}): Promise<Order> {
        return await this.createOrder (symbol, 'market', side, amount, price, params);
    }

    async createLimitBuyOrder (symbol: string, amount, price, params = {}): Promise<Order> {
        return await this.createOrder (symbol, 'limit', 'buy', amount, price, params);
    }

    async createLimitSellOrder (symbol: string, amount, price, params = {}): Promise<Order> {
        return await this.createOrder (symbol, 'limit', 'sell', amount, price, params);
    }

    async createMarketBuyOrder (symbol: string, amount, params = {}): Promise<Order> {
        return await this.createOrder (symbol, 'market', 'buy', amount, undefined, params);
    }

    async createMarketSellOrder (symbol: string, amount, params = {}): Promise<Order> {
        return await this.createOrder (symbol, 'market', 'sell', amount, undefined, params);
    }

    costToPrecision (symbol: string, cost) {
        const market = this.market (symbol);
        return this.decimalToPrecision (cost, TRUNCATE, market['precision']['price'], this.precisionMode, this.paddingMode);
    }

    priceToPrecision (symbol: string, price): string {
        const market = this.market (symbol);
        const result = this.decimalToPrecision (price, ROUND, market['precision']['price'], this.precisionMode, this.paddingMode);
        if (result === '0') {
            throw new InvalidOrder (this.id + ' price of ' + market['symbol'] + ' must be greater than minimum price precision of ' + this.numberToString (market['precision']['price']));
        }
        return result;
    }

    amountToPrecision (symbol: string, amount) {
        const market = this.market (symbol);
        const result = this.decimalToPrecision (amount, TRUNCATE, market['precision']['amount'], this.precisionMode, this.paddingMode);
        if (result === '0') {
            throw new InvalidOrder (this.id + ' amount of ' + market['symbol'] + ' must be greater than minimum amount precision of ' + this.numberToString (market['precision']['amount']));
        }
        return result;
    }

    feeToPrecision (symbol: string, fee) {
        const market = this.market (symbol);
        return this.decimalToPrecision (fee, ROUND, market['precision']['price'], this.precisionMode, this.paddingMode);
    }

    currencyToPrecision (code: string, fee, networkCode = undefined) {
        const currency = this.currencies[code];
        let precision = this.safeValue (currency, 'precision');
        if (networkCode !== undefined) {
            const networks = this.safeValue (currency, 'networks', {});
            const networkItem = this.safeValue (networks, networkCode, {});
            precision = this.safeValue (networkItem, 'precision', precision);
        }
        if (precision === undefined) {
            return this.forceString (fee);
        } else {
            return this.decimalToPrecision (fee, ROUND, precision, this.precisionMode, this.paddingMode);
        }
    }

    forceString (value) {
        if (typeof value !== 'string') {
            return this.numberToString (value);
        }
        return value;
    }

    isTickPrecision () {
        return this.precisionMode === TICK_SIZE;
    }

    isDecimalPrecision () {
        return this.precisionMode === DECIMAL_PLACES;
    }

    isSignificantPrecision () {
        return this.precisionMode === SIGNIFICANT_DIGITS;
    }

    safeNumber (obj: object, key: IndexType, defaultNumber: number = undefined): number {
        const value = this.safeString (obj, key);
        return this.parseNumber (value, defaultNumber);
    }

    safeNumberN (obj: object, arr: IndexType[], defaultNumber: number = undefined): number {
        const value = this.safeStringN (obj, arr);
        return this.parseNumber (value, defaultNumber);
    }

    parsePrecision (precision?: string) {
        /**
         * @ignore
         * @method
         * @param {string} precision The number of digits to the right of the decimal
         * @returns {string} a string number equal to 1e-precision
         */
        if (precision === undefined) {
            return undefined;
        }
        const precisionNumber = parseInt (precision);
        if (precisionNumber === 0) {
            return '1';
        }
        let parsedPrecision = '0.';
        for (let i = 0; i < precisionNumber - 1; i++) {
            parsedPrecision = parsedPrecision + '0';
        }
        return parsedPrecision + '1';
    }

    async loadTimeDifference (params = {}) {
        const serverTime = await this.fetchTime (params);
        const after = this.milliseconds ();
        this.options['timeDifference'] = after - serverTime;
        return this.options['timeDifference'];
    }

    implodeHostname (url: string) {
        return this.implodeParams (url, { 'hostname': this.hostname });
    }

    async fetchMarketLeverageTiers (symbol: string, params = {}) {
        if (this.has['fetchLeverageTiers']) {
            const market = this.market (symbol);
            if (!market['contract']) {
                throw new BadSymbol (this.id + ' fetchMarketLeverageTiers() supports contract markets only');
            }
            const tiers = await this.fetchLeverageTiers ([ symbol ]);
            return this.safeValue (tiers, symbol);
        } else {
            throw new NotSupported (this.id + ' fetchMarketLeverageTiers() is not supported yet');
        }
    }

    async createPostOnlyOrder (symbol: string, type: OrderType, side: OrderSide, amount, price, params = {}) {
        if (!this.has['createPostOnlyOrder']) {
            throw new NotSupported (this.id + 'createPostOnlyOrder() is not supported yet');
        }
        const query = this.extend (params, { 'postOnly': true });
        return await this.createOrder (symbol, type, side, amount, price, query);
    }

    async createReduceOnlyOrder (symbol: string, type: OrderType, side: OrderSide, amount, price, params = {}) {
        if (!this.has['createReduceOnlyOrder']) {
            throw new NotSupported (this.id + 'createReduceOnlyOrder() is not supported yet');
        }
        const query = this.extend (params, { 'reduceOnly': true });
        return await this.createOrder (symbol, type, side, amount, price, query);
    }

    async createStopOrder (symbol: string, type: OrderType, side: OrderSide, amount, price = undefined, stopPrice = undefined, params = {}) {
        if (!this.has['createStopOrder']) {
            throw new NotSupported (this.id + ' createStopOrder() is not supported yet');
        }
        if (stopPrice === undefined) {
            throw new ArgumentsRequired (this.id + ' create_stop_order() requires a stopPrice argument');
        }
        const query = this.extend (params, { 'stopPrice': stopPrice });
        return await this.createOrder (symbol, type, side, amount, price, query);
    }

    async createStopLimitOrder (symbol: string, side: OrderSide, amount, price, stopPrice, params = {}) {
        if (!this.has['createStopLimitOrder']) {
            throw new NotSupported (this.id + ' createStopLimitOrder() is not supported yet');
        }
        const query = this.extend (params, { 'stopPrice': stopPrice });
        return await this.createOrder (symbol, 'limit', side, amount, price, query);
    }

    async createStopMarketOrder (symbol: string, side: OrderSide, amount, stopPrice, params = {}) {
        if (!this.has['createStopMarketOrder']) {
            throw new NotSupported (this.id + ' createStopMarketOrder() is not supported yet');
        }
        const query = this.extend (params, { 'stopPrice': stopPrice });
        return await this.createOrder (symbol, 'market', side, amount, undefined, query);
    }

    safeCurrencyCode (currencyId?: string, currency: any = undefined) {
        currency = this.safeCurrency (currencyId, currency);
        return currency['code'];
    }

    filterBySymbolSinceLimit (array, symbol: string = undefined, since: Int = undefined, limit: Int = undefined, tail = false) {
        return this.filterByValueSinceLimit (array, 'symbol', symbol, since, limit, 'timestamp', tail);
    }

    filterByCurrencySinceLimit (array, code = undefined, since: Int = undefined, limit: Int = undefined, tail = false) {
        return this.filterByValueSinceLimit (array, 'currency', code, since, limit, 'timestamp', tail);
    }

    filterBySymbolsSinceLimit (array, symbols: string[] = undefined, since: Int = undefined, limit: Int = undefined, tail = false) {
        const result = this.filterByArray (array, 'symbol', symbols, false);
        return this.filterBySinceLimit (result, since, limit, 'timestamp', tail);
    }

    parseLastPrices (pricesData, symbols: string[] = undefined, params = {}) {
        //
        // the value of tickers is either a dict or a list
        //
        // dict
        //
        //     {
        //         'marketId1': { ... },
        //         'marketId2': { ... },
        //         ...
        //     }
        //
        // list
        //
        //     [
        //         { 'market': 'marketId1', ... },
        //         { 'market': 'marketId2', ... },
        //         ...
        //     ]
        //
        const results = [];
        if (Array.isArray (pricesData)) {
            for (let i = 0; i < pricesData.length; i++) {
                const priceData = this.extend (this.parseLastPrice (pricesData[i]), params);
                results.push (priceData);
            }
        } else {
            const marketIds = Object.keys (pricesData);
            for (let i = 0; i < marketIds.length; i++) {
                const marketId = marketIds[i];
                const market = this.safeMarket (marketId);
                const priceData = this.extend (this.parseLastPrice (pricesData[marketId], market), params);
                results.push (priceData);
            }
        }
        symbols = this.marketSymbols (symbols);
        return this.filterByArray (results, 'symbol', symbols);
    }

    parseTickers (tickers, symbols: string[] = undefined, params = {}): Dictionary<Ticker> {
        //
        // the value of tickers is either a dict or a list
        //
        // dict
        //
        //     {
        //         'marketId1': { ... },
        //         'marketId2': { ... },
        //         'marketId3': { ... },
        //         ...
        //     }
        //
        // list
        //
        //     [
        //         { 'market': 'marketId1', ... },
        //         { 'market': 'marketId2', ... },
        //         { 'market': 'marketId3', ... },
        //         ...
        //     ]
        //
        const results = [];
        if (Array.isArray (tickers)) {
            for (let i = 0; i < tickers.length; i++) {
                const ticker = this.extend (this.parseTicker (tickers[i]), params);
                results.push (ticker);
            }
        } else {
            const marketIds = Object.keys (tickers);
            for (let i = 0; i < marketIds.length; i++) {
                const marketId = marketIds[i];
                const market = this.safeMarket (marketId);
                const ticker = this.extend (this.parseTicker (tickers[marketId], market), params);
                results.push (ticker);
            }
        }
        symbols = this.marketSymbols (symbols);
        return this.filterByArray (results, 'symbol', symbols);
    }

    parseDepositAddresses (addresses, codes: string[] = undefined, indexed = true, params = {}) {
        let result = [];
        for (let i = 0; i < addresses.length; i++) {
            const address = this.extend (this.parseDepositAddress (addresses[i]), params);
            result.push (address);
        }
        if (codes !== undefined) {
            result = this.filterByArray (result, 'currency', codes, false);
        }
        if (indexed) {
            return this.indexBy (result, 'currency');
        }
        return result;
    }

    parseBorrowInterests (response, market = undefined) {
        const interests = [];
        for (let i = 0; i < response.length; i++) {
            const row = response[i];
            interests.push (this.parseBorrowInterest (row, market));
        }
        return interests;
    }

    parseFundingRateHistories (response, market = undefined, since: Int = undefined, limit: Int = undefined): FundingRateHistory[] {
        const rates = [];
        for (let i = 0; i < response.length; i++) {
            const entry = response[i];
            rates.push (this.parseFundingRateHistory (entry, market));
        }
        const sorted = this.sortBy (rates, 'timestamp');
        const symbol = (market === undefined) ? undefined : market['symbol'];
        return this.filterBySymbolSinceLimit (sorted, symbol, since, limit) as FundingRateHistory[];
    }

    safeSymbol (marketId, market = undefined, delimiter = undefined, marketType = undefined) {
        market = this.safeMarket (marketId, market, delimiter, marketType);
        return market['symbol'];
    }

    parseFundingRate (contract: string, market = undefined) {
        throw new NotSupported (this.id + ' parseFundingRate() is not supported yet');
    }

    parseFundingRates (response, market = undefined) {
        const result = {};
        for (let i = 0; i < response.length; i++) {
            const parsed = this.parseFundingRate (response[i], market);
            result[parsed['symbol']] = parsed;
        }
        return result;
    }

    isTriggerOrder (params) {
        const isTrigger = this.safeValue2 (params, 'trigger', 'stop');
        if (isTrigger) {
            params = this.omit (params, [ 'trigger', 'stop' ]);
        }
        return [ isTrigger, params ];
    }

    isPostOnly (isMarketOrder: boolean, exchangeSpecificParam, params = {}) {
        /**
         * @ignore
         * @method
         * @param {string} type Order type
         * @param {boolean} exchangeSpecificParam exchange specific postOnly
         * @param {object} [params] exchange specific params
         * @returns {boolean} true if a post only order, false otherwise
         */
        const timeInForce = this.safeStringUpper (params, 'timeInForce');
        let postOnly = this.safeValue2 (params, 'postOnly', 'post_only', false);
        // we assume timeInForce is uppercase from safeStringUpper (params, 'timeInForce')
        const ioc = timeInForce === 'IOC';
        const fok = timeInForce === 'FOK';
        const timeInForcePostOnly = timeInForce === 'PO';
        postOnly = postOnly || timeInForcePostOnly || exchangeSpecificParam;
        if (postOnly) {
            if (ioc || fok) {
                throw new InvalidOrder (this.id + ' postOnly orders cannot have timeInForce equal to ' + timeInForce);
            } else if (isMarketOrder) {
                throw new InvalidOrder (this.id + ' market orders cannot be postOnly');
            } else {
                return true;
            }
        } else {
            return false;
        }
    }

    handlePostOnly (isMarketOrder: boolean, exchangeSpecificPostOnlyOption: boolean, params: any = {}) {
        /**
         * @ignore
         * @method
         * @param {string} type Order type
         * @param {boolean} exchangeSpecificBoolean exchange specific postOnly
         * @param {object} [params] exchange specific params
         * @returns {Array}
         */
        const timeInForce = this.safeStringUpper (params, 'timeInForce');
        let postOnly = this.safeValue (params, 'postOnly', false);
        const ioc = timeInForce === 'IOC';
        const fok = timeInForce === 'FOK';
        const po = timeInForce === 'PO';
        postOnly = postOnly || po || exchangeSpecificPostOnlyOption;
        if (postOnly) {
            if (ioc || fok) {
                throw new InvalidOrder (this.id + ' postOnly orders cannot have timeInForce equal to ' + timeInForce);
            } else if (isMarketOrder) {
                throw new InvalidOrder (this.id + ' market orders cannot be postOnly');
            } else {
                if (po) {
                    params = this.omit (params, 'timeInForce');
                }
                params = this.omit (params, 'postOnly');
                return [ true, params ];
            }
        }
        return [ false, params ];
    }

    async fetchLastPrices (symbols: string[] = undefined, params = {}) {
        throw new NotSupported (this.id + ' fetchLastPrices() is not supported yet');
    }

    async fetchTradingFees (params = {}): Promise<any> {
        throw new NotSupported (this.id + ' fetchTradingFees() is not supported yet');
    }

    async fetchTradingFee (symbol: string, params = {}) {
        if (!this.has['fetchTradingFees']) {
            throw new NotSupported (this.id + ' fetchTradingFee() is not supported yet');
        }
        return await this.fetchTradingFees (params);
    }

    parseOpenInterest (interest, market = undefined): OpenInterest {
        throw new NotSupported (this.id + ' parseOpenInterest () is not supported yet');
    }

    parseOpenInterests (response, market = undefined, since: Int = undefined, limit: Int = undefined): OpenInterest[] {
        const interests = [];
        for (let i = 0; i < response.length; i++) {
            const entry = response[i];
            const interest = this.parseOpenInterest (entry, market);
            interests.push (interest);
        }
        const sorted = this.sortBy (interests, 'timestamp');
        const symbol = this.safeString (market, 'symbol');
        return this.filterBySymbolSinceLimit (sorted, symbol, since, limit);
    }

    async fetchFundingRate (symbol: string, params = {}) {
        if (this.has['fetchFundingRates']) {
            await this.loadMarkets ();
            const market = this.market (symbol);
            symbol = market['symbol'];
            if (!market['contract']) {
                throw new BadSymbol (this.id + ' fetchFundingRate() supports contract markets only');
            }
            const rates = await this.fetchFundingRates ([ symbol ], params);
            const rate = this.safeValue (rates, symbol);
            if (rate === undefined) {
                throw new NullResponse (this.id + ' fetchFundingRate () returned no data for ' + symbol);
            } else {
                return rate;
            }
        } else {
            throw new NotSupported (this.id + ' fetchFundingRate () is not supported yet');
        }
    }

    async fetchMarkOHLCV (symbol, timeframe = '1m', since: Int = undefined, limit: Int = undefined, params = {}): Promise<OHLCV[]> {
        /**
         * @method
         * @name exchange#fetchMarkOHLCV
         * @description fetches historical mark price candlestick data containing the open, high, low, and close price of a market
         * @param {string} symbol unified symbol of the market to fetch OHLCV data for
         * @param {string} timeframe the length of time each candle represents
         * @param {int} [since] timestamp in ms of the earliest candle to fetch
         * @param {int} [limit] the maximum amount of candles to fetch
         * @param {object} [params] extra parameters specific to the exchange api endpoint
         * @returns {float[][]} A list of candles ordered as timestamp, open, high, low, close, undefined
         */
        if (this.has['fetchMarkOHLCV']) {
            const request = {
                'price': 'mark',
            };
            return await this.fetchOHLCV (symbol, timeframe, since, limit, this.extend (request, params));
        } else {
            throw new NotSupported (this.id + ' fetchMarkOHLCV () is not supported yet');
        }
    }

    async fetchIndexOHLCV (symbol: string, timeframe = '1m', since: Int = undefined, limit: Int = undefined, params = {}): Promise<OHLCV[]> {
        /**
         * @method
         * @name exchange#fetchIndexOHLCV
         * @description fetches historical index price candlestick data containing the open, high, low, and close price of a market
         * @param {string} symbol unified symbol of the market to fetch OHLCV data for
         * @param {string} timeframe the length of time each candle represents
         * @param {int} [since] timestamp in ms of the earliest candle to fetch
         * @param {int} [limit] the maximum amount of candles to fetch
         * @param {object} [params] extra parameters specific to the exchange api endpoint
         * @returns {} A list of candles ordered as timestamp, open, high, low, close, undefined
         */
        if (this.has['fetchIndexOHLCV']) {
            const request = {
                'price': 'index',
            };
            return await this.fetchOHLCV (symbol, timeframe, since, limit, this.extend (request, params));
        } else {
            throw new NotSupported (this.id + ' fetchIndexOHLCV () is not supported yet');
        }
    }

    async fetchPremiumIndexOHLCV (symbol: string, timeframe = '1m', since: Int = undefined, limit: Int = undefined, params = {}): Promise<OHLCV[]> {
        /**
         * @method
         * @name exchange#fetchPremiumIndexOHLCV
         * @description fetches historical premium index price candlestick data containing the open, high, low, and close price of a market
         * @param {string} symbol unified symbol of the market to fetch OHLCV data for
         * @param {string} timeframe the length of time each candle represents
         * @param {int} [since] timestamp in ms of the earliest candle to fetch
         * @param {int} [limit] the maximum amount of candles to fetch
         * @param {object} [params] extra parameters specific to the exchange api endpoint
         * @returns {float[][]} A list of candles ordered as timestamp, open, high, low, close, undefined
         */
        if (this.has['fetchPremiumIndexOHLCV']) {
            const request = {
                'price': 'premiumIndex',
            };
            return await this.fetchOHLCV (symbol, timeframe, since, limit, this.extend (request, params));
        } else {
            throw new NotSupported (this.id + ' fetchPremiumIndexOHLCV () is not supported yet');
        }
    }

    handleTimeInForce (params = {}) {
        /**
         * @ignore
         * @method
         * * Must add timeInForce to this.options to use this method
         * @return {string} returns the exchange specific value for timeInForce
         */
        const timeInForce = this.safeStringUpper (params, 'timeInForce'); // supported values GTC, IOC, PO
        if (timeInForce !== undefined) {
            const exchangeValue = this.safeString (this.options['timeInForce'], timeInForce);
            if (exchangeValue === undefined) {
                throw new ExchangeError (this.id + ' does not support timeInForce "' + timeInForce + '"');
            }
            return exchangeValue;
        }
        return undefined;
    }

    convertTypeToAccount (account) {
        /**
         * @ignore
         * @method
         * * Must add accountsByType to this.options to use this method
         * @param {string} account key for account name in this.options['accountsByType']
         * @returns the exchange specific account name or the isolated margin id for transfers
         */
        const accountsByType = this.safeValue (this.options, 'accountsByType', {});
        const lowercaseAccount = account.toLowerCase ();
        if (lowercaseAccount in accountsByType) {
            return accountsByType[lowercaseAccount];
        } else if ((account in this.markets) || (account in this.markets_by_id)) {
            const market = this.market (account);
            return market['id'];
        } else {
            return account;
        }
    }

    checkRequiredArgument (methodName, argument, argumentName, options = []) {
        /**
         * @ignore
         * @method
         * @param {string} methodName the name of the method that the argument is being checked for
         * @param {string} argument the argument's actual value provided
         * @param {string} argumentName the name of the argument being checked (for logging purposes)
         * @param {string[]} options a list of options that the argument can be
         * @returns {undefined}
         */
        const optionsLength = options.length;
        if ((argument === undefined) || ((optionsLength > 0) && (!(this.inArray (argument, options))))) {
            const messageOptions = options.join (', ');
            let message = this.id + ' ' + methodName + '() requires a ' + argumentName + ' argument';
            if (messageOptions !== '') {
                message += ', one of ' + '(' + messageOptions + ')';
            }
            throw new ArgumentsRequired (message);
        }
    }

    checkRequiredMarginArgument (methodName: string, symbol: string, marginMode: string) {
        /**
         * @ignore
         * @method
         * @param {string} symbol unified symbol of the market
         * @param {string} methodName name of the method that requires a symbol
         * @param {string} marginMode is either 'isolated' or 'cross'
         */
        if ((marginMode === 'isolated') && (symbol === undefined)) {
            throw new ArgumentsRequired (this.id + ' ' + methodName + '() requires a symbol argument for isolated margin');
        } else if ((marginMode === 'cross') && (symbol !== undefined)) {
            throw new ArgumentsRequired (this.id + ' ' + methodName + '() cannot have a symbol argument for cross margin');
        }
    }

    checkRequiredSymbol (methodName: string, symbol: string) {
        /**
         * @ignore
         * @method
         * @param {string} symbol unified symbol of the market
         * @param {string} methodName name of the method that requires a symbol
         */
        this.checkRequiredArgument (methodName, symbol, 'symbol');
    }

    parseDepositWithdrawFees (response, codes: string[] = undefined, currencyIdKey = undefined): any {
        /**
         * @ignore
         * @method
         * @param {object[]|object} response unparsed response from the exchange
         * @param {string[]|undefined} codes the unified currency codes to fetch transactions fees for, returns all currencies when undefined
         * @param {str} currencyIdKey *should only be undefined when response is a dictionary* the object key that corresponds to the currency id
         * @returns {object} objects with withdraw and deposit fees, indexed by currency codes
         */
        const depositWithdrawFees = {};
        codes = this.marketCodes (codes);
        const isArray = Array.isArray (response);
        let responseKeys = response;
        if (!isArray) {
            responseKeys = Object.keys (response);
        }
        for (let i = 0; i < responseKeys.length; i++) {
            const entry = responseKeys[i];
            const dictionary = isArray ? entry : response[entry];
            const currencyId = isArray ? this.safeString (dictionary, currencyIdKey) : entry;
            const currency = this.safeValue (this.currencies_by_id, currencyId);
            const code = this.safeString (currency, 'code', currencyId);
            if ((codes === undefined) || (this.inArray (code, codes))) {
                depositWithdrawFees[code] = this.parseDepositWithdrawFee (dictionary, currency);
            }
        }
        return depositWithdrawFees;
    }

    parseDepositWithdrawFee (fee, currency = undefined): any {
        throw new NotSupported (this.id + ' parseDepositWithdrawFee() is not supported yet');
    }

    depositWithdrawFee (info): any {
        return {
            'deposit': {
                'fee': undefined,
                'percentage': undefined,
            },
            'info': info,
            'networks': {},
            'withdraw': {
                'fee': undefined,
                'percentage': undefined,
            },
        };
    }

    assignDefaultDepositWithdrawFees (fee, currency = undefined): any {
        /**
         * @ignore
         * @method
         * @description Takes a depositWithdrawFee structure and assigns the default values for withdraw and deposit
         * @param {object} fee A deposit withdraw fee structure
         * @param {object} currency A currency structure, the response from this.currency ()
         * @returns {object} A deposit withdraw fee structure
         */
        const networkKeys = Object.keys (fee['networks']);
        const numNetworks = networkKeys.length;
        if (numNetworks === 1) {
            fee['withdraw'] = fee['networks'][networkKeys[0]]['withdraw'];
            fee['deposit'] = fee['networks'][networkKeys[0]]['deposit'];
            return fee;
        }
        const currencyCode = this.safeString (currency, 'code');
        for (let i = 0; i < numNetworks; i++) {
            const network = networkKeys[i];
            if (network === currencyCode) {
                fee['deposit'] = fee['networks'][networkKeys[i]]['deposit'];
                fee['withdraw'] = fee['networks'][networkKeys[i]]['withdraw'];
            }
        }
        return fee;
    }

    parseIncome (info, market = undefined) {
        throw new NotSupported (this.id + ' parseIncome () is not supported yet');
    }

    parseIncomes (incomes, market = undefined, since: Int = undefined, limit: Int = undefined): FundingHistory[] {
        /**
         * @ignore
         * @method
         * @description parses funding fee info from exchange response
         * @param {object[]} incomes each item describes once instance of currency being received or paid
         * @param {object} market ccxt market
         * @param {int} [since] when defined, the response items are filtered to only include items after this timestamp
         * @param {int} [limit] limits the number of items in the response
         * @returns {object[]} an array of [funding history structures]{@link https://github.com/ccxt/ccxt/wiki/Manual#funding-history-structure}
         */
        const result = [];
        for (let i = 0; i < incomes.length; i++) {
            const entry = incomes[i];
            const parsed = this.parseIncome (entry, market);
            result.push (parsed);
        }
        const sorted = this.sortBy (result, 'timestamp');
        return this.filterBySinceLimit (sorted, since, limit);
    }

    getMarketFromSymbols (symbols: string[] = undefined) {
        if (symbols === undefined) {
            return undefined;
        }
        const firstMarket = this.safeString (symbols, 0);
        const market = this.market (firstMarket);
        return market;
    }

    parseWsOHLCVs (ohlcvs: object[], market: any = undefined, timeframe: string = '1m', since: Int = undefined, limit: Int = undefined) {
        const results = [];
        for (let i = 0; i < ohlcvs.length; i++) {
            results.push (this.parseWsOHLCV (ohlcvs[i], market));
        }
        return results;
    }

    async fetchTransactions (code: string = undefined, since: Int = undefined, limit: Int = undefined, params = {}): Promise<any> {
        /**
         * @method
         * @name exchange#fetchTransactions
         * @deprecated
         * @description *DEPRECATED* use fetchDepositsWithdrawals instead
         * @param {string} code unified currency code for the currency of the deposit/withdrawals, default is undefined
         * @param {int} [since] timestamp in ms of the earliest deposit/withdrawal, default is undefined
         * @param {int} [limit] max number of deposit/withdrawals to return, default is undefined
         * @param {object} [params] extra parameters specific to the exchange api endpoint
         * @returns {object} a list of [transaction structures]{@link https://github.com/ccxt/ccxt/wiki/Manual#transaction-structure}
         */
        if (this.has['fetchDepositsWithdrawals']) {
            return await this.fetchDepositsWithdrawals (code, since, limit, params);
        } else {
            throw new NotSupported (this.id + ' fetchTransactions () is not supported yet');
        }
    }

    filterByArrayPositions (objects, key: IndexType, values = undefined, indexed = true): Position[] {
        /**
         * @ignore
         * @method
         * @description Typed wrapper for filterByArray that returns a list of positions
         */
        return this.filterByArray (objects, key, values, indexed) as Position[];
    }

    filterByArrayTickers (objects, key: IndexType, values = undefined, indexed = true): Dictionary<Ticker> {
        /**
         * @ignore
         * @method
         * @description Typed wrapper for filterByArray that returns a dictionary of tickers
         */
        return this.filterByArray (objects, key, values, indexed) as Dictionary<Ticker>;
    }

    resolvePromiseIfMessagehashMatches (client, prefix: string, symbol: string, data) {
        const messageHashes = this.findMessageHashes (client, prefix);
        for (let i = 0; i < messageHashes.length; i++) {
            const messageHash = messageHashes[i];
            const parts = messageHash.split ('::');
            const symbolsString = parts[1];
            const symbols = symbolsString.split (',');
            if (this.inArray (symbol, symbols)) {
                client.resolve (data, messageHash);
            }
        }
    }

    resolveMultipleOHLCV (client, prefix: string, symbol: string, timeframe: string, data) {
        const messageHashes = this.findMessageHashes (client, 'multipleOHLCV::');
        for (let i = 0; i < messageHashes.length; i++) {
            const messageHash = messageHashes[i];
            const parts = messageHash.split ('::');
            const symbolsAndTimeframes = parts[1];
            const splitted = symbolsAndTimeframes.split (',');
            const id = symbol + '#' + timeframe;
            if (this.inArray (id, splitted)) {
                client.resolve ([ symbol, timeframe, data ], messageHash);
            }
        }
    }

    createOHLCVObject (symbol: string, timeframe: string, data): Dictionary<Dictionary<OHLCV[]>> {
        const res = {};
        res[symbol] = {};
        res[symbol][timeframe] = data;
        return res;
    }

    handleMaxEntriesPerRequestAndParams (method: string, maxEntriesPerRequest: Int = undefined, params = {}): [ Int, any ] {
        let newMaxEntriesPerRequest = undefined;
        [ newMaxEntriesPerRequest, params ] = this.handleOptionAndParams (params, method, 'maxEntriesPerRequest');
        if ((newMaxEntriesPerRequest !== undefined) && (newMaxEntriesPerRequest !== maxEntriesPerRequest)) {
            maxEntriesPerRequest = newMaxEntriesPerRequest;
        }
        if (maxEntriesPerRequest === undefined) {
            maxEntriesPerRequest = 1000; // default to 1000
        }
        return [ maxEntriesPerRequest, params ];
    }

    async fetchPaginatedCallDynamic (method: string, symbol: string = undefined, since: Int = undefined, limit: Int = undefined, params = {}, maxEntriesPerRequest: Int = undefined): Promise<any> {
        let maxCalls = undefined;
        [ maxCalls, params ] = this.handleOptionAndParams (params, method, 'paginationCalls', 10);
        let maxRetries = undefined;
        [ maxRetries, params ] = this.handleOptionAndParams (params, method, 'maxRetries', 3);
        let paginationDirection = undefined;
        [ paginationDirection, params ] = this.handleOptionAndParams (params, method, 'paginationDirection', 'backward');
        let paginationTimestamp = undefined;
        let calls = 0;
        let result = [];
        let errors = 0;
        const until = this.safeInteger2 (params, 'untill', 'till'); // do not omit it from params here
        [ maxEntriesPerRequest, params ] = this.handleMaxEntriesPerRequestAndParams (method, maxEntriesPerRequest, params);
        if ((paginationDirection === 'forward')) {
            if (since === undefined) {
                throw new ArgumentsRequired (this.id + ' pagination requires a since argument when paginationDirection set to forward');
            }
            paginationTimestamp = since;
        }
        while ((calls < maxCalls)) {
            calls += 1;
            try {
                if (paginationDirection === 'backward') {
                    // do it backwards, starting from the last
                    // UNTIL filtering is required in order to work
                    if (paginationTimestamp !== undefined) {
                        params['until'] = paginationTimestamp - 1;
                    }
                    const response = await this[method] (symbol, undefined, maxEntriesPerRequest, params);
                    const responseLength = response.length;
                    if (this.verbose) {
                        this.log ('Dynamic pagination call', calls, 'method', method, 'response length', responseLength, 'timestamp', paginationTimestamp);
                    }
                    if (responseLength === 0) {
                        break;
                    }
                    errors = 0;
                    result = this.arrayConcat (result, response);
                    const firstElement = this.safeValue (response, 0);
                    paginationTimestamp = this.safeInteger2 (firstElement, 'timestamp', 0);
                    if ((since !== undefined) && (paginationTimestamp <= since)) {
                        break;
                    }
                } else {
                    // do it forwards, starting from the since
                    const response = await this[method] (symbol, paginationTimestamp, maxEntriesPerRequest, params);
                    const responseLength = response.length;
                    if (this.verbose) {
                        this.log ('Dynamic pagination call', calls, 'method', method, 'response length', responseLength, 'timestamp', paginationTimestamp);
                    }
                    if (responseLength === 0) {
                        break;
                    }
                    errors = 0;
                    result = this.arrayConcat (result, response);
                    const last = this.safeValue (response, responseLength - 1);
                    paginationTimestamp = this.safeInteger (last, 'timestamp') - 1;
                    if ((until !== undefined) && (paginationTimestamp >= until)) {
                        break;
                    }
                }
            } catch (e) {
                errors += 1;
                if (errors > maxRetries) {
                    throw e;
                }
            }
        }
        const uniqueResults = this.removeRepeatedElementsFromArray (result);
        const key = (method === 'fetchOHLCV') ? 0 : 'timestamp';
        return this.filterBySinceLimit (uniqueResults, since, limit, key);
    }

    async safeDeterministicCall (method: string, symbol: string = undefined, since: Int = undefined, limit: Int = undefined, timeframe: string = undefined, params = {}) {
        let maxRetries = undefined;
        [ maxRetries, params ] = this.handleOptionAndParams (params, method, 'maxRetries', 3);
        let errors = 0;
        try {
            if (timeframe && method !== 'fetchFundingRateHistory') {
                return await this[method] (symbol, timeframe, since, limit, params);
            } else {
                return await this[method] (symbol, since, limit, params);
            }
        } catch (e) {
            if (e instanceof RateLimitExceeded) {
                throw e; // if we are rate limited, we should not retry and fail fast
            }
            errors += 1;
            if (errors > maxRetries) {
                throw e;
            }
        }
    }

    async fetchPaginatedCallDeterministic (method: string, symbol: string = undefined, since: Int = undefined, limit: Int = undefined, timeframe: string = undefined, params = {}, maxEntriesPerRequest = undefined): Promise<any> {
        let maxCalls = undefined;
        [ maxCalls, params ] = this.handleOptionAndParams (params, method, 'paginationCalls', 10);
        [ maxEntriesPerRequest, params ] = this.handleMaxEntriesPerRequestAndParams (method, maxEntriesPerRequest, params);
        const current = this.milliseconds ();
        const tasks = [];
        const time = this.parseTimeframe (timeframe) * 1000;
        const step = time * maxEntriesPerRequest;
        let currentSince = current - (maxCalls * step) - 1;
        if (since !== undefined) {
            currentSince = Math.max (currentSince, since);
        }
        const until = this.safeInteger2 (params, 'until', 'till'); // do not omit it here
        if (until !== undefined) {
            const requiredCalls = Math.ceil ((until - since) / step);
            if (requiredCalls > maxCalls) {
                throw new BadRequest (this.id + ' the number of required calls is greater than the max number of calls allowed, either increase the paginationCalls or decrease the since-until gap. Current paginationCalls limit is ' + maxCalls.toString () + ' required calls is ' + requiredCalls.toString ());
            }
        }
        for (let i = 0; i < maxCalls; i++) {
            if ((until !== undefined) && (currentSince >= until)) {
                break;
            }
            tasks.push (this.safeDeterministicCall (method, symbol, currentSince, maxEntriesPerRequest, timeframe, params));
            currentSince = this.sum (currentSince, step) - 1;
        }
        const results = await Promise.all (tasks);
        let result = [];
        for (let i = 0; i < results.length; i++) {
            result = this.arrayConcat (result, results[i]);
        }
        const uniqueResults = this.removeRepeatedElementsFromArray (result) as any;
        const key = (method === 'fetchOHLCV') ? 0 : 'timestamp';
        return this.filterBySinceLimit (uniqueResults, since, limit, key);
    }

    async fetchPaginatedCallCursor (method: string, symbol: string = undefined, since = undefined, limit = undefined, params = {}, cursorReceived = undefined, cursorSent = undefined, cursorIncrement = undefined, maxEntriesPerRequest = undefined): Promise<any> {
        let maxCalls = undefined;
        [ maxCalls, params ] = this.handleOptionAndParams (params, method, 'paginationCalls', 10);
        let maxRetries = undefined;
        [ maxRetries, params ] = this.handleOptionAndParams (params, method, 'maxRetries', 3);
        [ maxEntriesPerRequest, params ] = this.handleMaxEntriesPerRequestAndParams (method, maxEntriesPerRequest, params);
        let cursorValue = undefined;
        let i = 0;
        let errors = 0;
        let result = [];
        while (i < maxCalls) {
            try {
                if (cursorValue !== undefined) {
                    if (cursorIncrement !== undefined) {
                        cursorValue = this.parseToInt (cursorValue) + cursorIncrement;
                    }
                    params[cursorSent] = cursorValue;
                }
                const response = await this[method] (symbol, since, maxEntriesPerRequest, params);
                errors = 0;
                const responseLength = response.length;
                if (this.verbose) {
                    this.log ('Cursor pagination call', i + 1, 'method', method, 'response length', responseLength, 'cursor', cursorValue);
                }
                if (responseLength === 0) {
                    break;
                }
                result = this.arrayConcat (result, response);
                const last = this.safeValue (response, responseLength - 1);
                cursorValue = this.safeValue (last['info'], cursorReceived);
                if (cursorValue === undefined) {
                    break;
                }
            } catch (e) {
                errors += 1;
                if (errors > maxRetries) {
                    throw e;
                }
            }
            i += 1;
        }
        const sorted = this.sortCursorPaginatedResult (result);
        const key = (method === 'fetchOHLCV') ? 0 : 'timestamp';
        return this.filterBySinceLimit (sorted, since, limit, key);
    }

    async fetchPaginatedCallIncremental (method: string, symbol: string = undefined, since = undefined, limit = undefined, params = {}, pageKey = undefined, maxEntriesPerRequest = undefined): Promise<any> {
        let maxCalls = undefined;
        [ maxCalls, params ] = this.handleOptionAndParams (params, method, 'paginationCalls', 10);
        let maxRetries = undefined;
        [ maxRetries, params ] = this.handleOptionAndParams (params, method, 'maxRetries', 3);
        [ maxEntriesPerRequest, params ] = this.handleMaxEntriesPerRequestAndParams (method, maxEntriesPerRequest, params);
        let i = 0;
        let errors = 0;
        let result = [];
        while (i < maxCalls) {
            try {
                params[pageKey] = i + 1;
                const response = await this[method] (symbol, since, maxEntriesPerRequest, params);
                errors = 0;
                const responseLength = response.length;
                if (this.verbose) {
                    this.log ('Incremental pagination call', i + 1, 'method', method, 'response length', responseLength);
                }
                if (responseLength === 0) {
                    break;
                }
                result = this.arrayConcat (result, response);
            } catch (e) {
                errors += 1;
                if (errors > maxRetries) {
                    throw e;
                }
            }
            i += 1;
        }
        const sorted = this.sortCursorPaginatedResult (result);
        const key = (method === 'fetchOHLCV') ? 0 : 'timestamp';
        return this.filterBySinceLimit (sorted, since, limit, key);
    }

    sortCursorPaginatedResult (result) {
        const first = this.safeValue (result, 0);
        if (first !== undefined) {
            if ('timestamp' in first) {
                return this.sortBy (result, 'timestamp');
            }
            if ('id' in first) {
                return this.sortBy (result, 'id');
            }
        }
        return result;
    }

    removeRepeatedElementsFromArray (input) {
        const uniqueResult = {};
        for (let i = 0; i < input.length; i++) {
            const entry = input[i];
            const id = this.safeString (entry, 'id');
            if (id !== undefined) {
                if (this.safeString (uniqueResult, id) === undefined) {
                    uniqueResult[id] = entry;
                }
            } else {
                const timestamp = this.safeInteger2 (entry, 'timestamp', 0);
                if (timestamp !== undefined) {
                    if (this.safeString (uniqueResult, timestamp) === undefined) {
                        uniqueResult[timestamp] = entry;
                    }
                }
            }
        }
        const values = Object.values (uniqueResult);
        const valuesLength = values.length;
        if (valuesLength > 0) {
            return values as any;
        }
        return input;
    }

    handleUntilOption (key, request, params, multiplier = 1) {
        const until = this.safeValue2 (params, 'until', 'till');
        if (until !== undefined) {
            request[key] = this.parseToInt (until * multiplier);
            params = this.omit (params, [ 'until', 'till' ]);
        }
        return [ request, params ];
    }

    safeOpenInterest (interest, market = undefined): OpenInterest {
        return this.extend (interest, {
            'baseVolume': this.safeNumber (interest, 'baseVolume'), // deprecated
            'datetime': this.safeString (interest, 'datetime'),
            'info': this.safeValue (interest, 'info'),
            'openInterestAmount': this.safeNumber (interest, 'openInterestAmount'),
            'openInterestValue': this.safeNumber (interest, 'openInterestValue'),
            'quoteVolume': this.safeNumber (interest, 'quoteVolume'), // deprecated
            'symbol': this.safeString (market, 'symbol'),
            'timestamp': this.safeInteger (interest, 'timestamp'),
        });
    }

    parseLiquidation (liquidation, market = undefined): Liquidation {
        throw new NotSupported (this.id + ' parseLiquidation () is not supported yet');
    }

    parseLiquidations (liquidations, market = undefined, since: Int = undefined, limit: Int = undefined): Liquidation[] {
        /**
         * @ignore
         * @method
         * @description parses liquidation info from the exchange response
         * @param {object[]} liquidations each item describes an instance of a liquidation event
         * @param {object} market ccxt market
         * @param {int} [since] when defined, the response items are filtered to only include items after this timestamp
         * @param {int} [limit] limits the number of items in the response
         * @returns {object[]} an array of [liquidation structures]{@link https://github.com/ccxt/ccxt/wiki/Manual#liquidation-structure}
         */
        const result = [];
        for (let i = 0; i < liquidations.length; i++) {
            const entry = liquidations[i];
            const parsed = this.parseLiquidation (entry, market);
            result.push (parsed);
        }
        const sorted = this.sortBy (result, 'timestamp');
        const symbol = this.safeString (market, 'symbol');
        return this.filterBySymbolSinceLimit (sorted, symbol, since, limit);
    }
}

export {
    Exchange,
};<|MERGE_RESOLUTION|>--- conflicted
+++ resolved
@@ -31,7 +31,7 @@
 
 // ----------------------------------------------------------------------------
 //
-<<<<<<< HEAD
+import { axolotl } from './functions/crypto.js';
 // import types
 import {
     Balance,
@@ -41,6 +41,7 @@
     Dictionary,
     Fee,
     FundingRateHistory,
+    FundingHistory,
     IndexType,
     Int,
     Liquidation,
@@ -59,13 +60,6 @@
     Trade,
     Transaction
 } from './types.js';
-=======
-import { axolotl } from './functions/crypto.js';
-// import types
-import { Market, Trade, Fee, Ticker, OHLCV, OHLCVC, Order, OrderBook, Balance, Balances, Dictionary, Transaction, DepositAddressResponse, Currency, MinMax, IndexType, Int, OrderType, OrderSide, Position, FundingRateHistory, OpenInterest, Liquidation, OrderRequest, FundingHistory } from './types.js';
-export {Market, Trade, Fee, Ticker, OHLCV, OHLCVC, Order, OrderBook, Balance, Balances, Dictionary, Transaction, DepositAddressResponse, Currency, MinMax, IndexType, Int, OrderType, OrderSide, Position, FundingRateHistory, Liquidation, FundingHistory} from './types.js'
-
->>>>>>> d59a31d2
 // ----------------------------------------------------------------------------
 // move this elsewhere
 import totp from './functions/totp.js';
@@ -182,6 +176,7 @@
     Dictionary,
     Fee,
     FundingRateHistory,
+    FundingHistory,
     IndexType,
     Int,
     Liquidation,
@@ -299,25 +294,16 @@
     requiresEddsa = false;
     requiresWeb3 = false;
 
-<<<<<<< HEAD
     enableLastHttpResponse = true;
     enableLastJsonResponse = true;
     enableLastResponseHeaders = true;
     last_http_response = undefined;
     last_json_response = undefined;
+    last_request_body     = undefined;
+    last_request_headers  = undefined;
+    last_request_path     = undefined;
+    last_request_url      = undefined;
     last_response_headers = undefined;
-=======
-    enableLastJsonResponse = true
-    enableLastHttpResponse = true
-    enableLastResponseHeaders = true
-    last_http_response    = undefined
-    last_json_response    = undefined
-    last_response_headers = undefined
-    last_request_headers  = undefined
-    last_request_body     = undefined
-    last_request_url      = undefined
-    last_request_path     = undefined
->>>>>>> d59a31d2
 
     id: string = undefined;
 
@@ -390,7 +376,6 @@
     stablePairs = {};
 
     // WS/PRO options
-<<<<<<< HEAD
     aggregate = aggregate;
     arrayConcat = arrayConcat;
     base16ToBinary = base16ToBinary;
@@ -420,7 +405,6 @@
     implodeParams = implodeParams;
     inArray = inArray;
     indexBy = indexBy;
-    isArray = inArrayFunc;
     isEmpty = isEmpty;
     isJsonEncodedObject = isJsonEncodedObject;
     isNode = isNode;
@@ -491,108 +475,6 @@
     ymdhms = ymdhms;
     yymmdd = yymmdd;
     yyyymmdd = yyyymmdd;
-=======
-    clients = {}
-    newUpdates = true
-    streaming = {}
-
-    deepExtend = deepExtend
-    isNode = isNode
-    keys = keysFunc
-    values = valuesFunc
-    extend = extend
-    clone = clone
-    flatten = flatten
-    unique = unique
-    indexBy = indexBy
-    sortBy = sortBy
-    sortBy2 = sortBy2
-    groupBy = groupBy
-    aggregate = aggregate
-    uuid = uuid
-    unCamelCase = unCamelCase
-    precisionFromString = precisionFromString
-    capitalize = capitalize
-    now = now
-    decimalToPrecision = decimalToPrecision
-    safeValue = safeValue
-    safeValue2 = safeValue2
-    safeString = safeString
-    safeString2 = safeString2
-    safeFloat = safeFloat
-    safeFloat2 = safeFloat2
-    seconds = seconds
-    milliseconds = milliseconds
-    binaryToBase16 = binaryToBase16
-    numberToBE = numberToBE
-    base16ToBinary = base16ToBinary
-    iso8601 = iso8601
-    omit = omit
-    isJsonEncodedObject = isJsonEncodedObject
-    safeInteger = safeInteger
-    sum = sum
-    omitZero = omitZero
-    implodeParams = implodeParams
-    extractParams = extractParams
-    json = json
-    vwap = vwapFunc
-    merge = merge
-    binaryConcat = binaryConcat
-    hash = hash
-    arrayConcat = arrayConcat
-    encode = encode
-    urlencode = urlencode
-    hmac = hmac
-    numberToString = numberToString
-    parseTimeframe = parseTimeframe
-    safeInteger2 = safeInteger2
-    safeStringLower = safeStringLower
-    parse8601 = parse8601
-    yyyymmdd = yyyymmdd
-    safeStringUpper = safeStringUpper
-    safeTimestamp = safeTimestamp
-    binaryConcatArray = binaryConcatArray
-    uuidv1 = uuidv1
-    numberToLE = numberToLE
-    ymdhms = ymdhms
-    yymmdd = yymmdd
-    stringToBase64 = stringToBase64
-    decode = decode
-    uuid22 = uuid22
-    safeIntegerProduct2 = safeIntegerProduct2
-    safeIntegerProduct = safeIntegerProduct
-    binaryToBase58 = binaryToBase58
-    base58ToBinary = base58ToBinary
-    base64ToBinary = base64ToBinary
-    safeTimestamp2 = safeTimestamp2
-    rawencode = rawencode
-    keysort = keysort
-    inArray = inArray
-    safeStringLower2 = safeStringLower2
-    safeStringUpper2 = safeStringUpper2
-    isEmpty = isEmpty
-    ordered = ordered
-    filterBy = filterBy
-    uuid16 = uuid16
-    urlencodeWithArrayRepeat = urlencodeWithArrayRepeat
-    microseconds = microseconds
-    binaryToBase64 = binaryToBase64
-    strip = strip
-    toArray = toArray
-    safeFloatN = safeFloatN
-    safeIntegerN = safeIntegerN
-    safeIntegerProductN = safeIntegerProductN
-    safeTimestampN = safeTimestampN
-    safeValueN = safeValueN
-    safeStringN = safeStringN
-    safeStringLowerN = safeStringLowerN
-    safeStringUpperN = safeStringUpperN
-    urlencodeNested = urlencodeNested
-    parseDate = parseDate
-    ymd = ymd
-    base64ToString = base64ToString
-    crc32 = crc32
->>>>>>> d59a31d2
 
     describe () {
         return {
@@ -862,27 +744,17 @@
         this.requiresEddsa = false;
         this.requiresWeb3 = false;
         // response handling flags and properties
-<<<<<<< HEAD
         this.enableLastHttpResponse = true;
         this.enableLastJsonResponse = true;
         this.enableLastResponseHeaders = true;
         this.last_http_response = undefined;
         this.last_json_response = undefined;
+        this.last_request_body     = undefined;
+        this.last_request_headers  = undefined;
+        this.last_request_path     = undefined;
+        this.last_request_url      = undefined;
         this.last_response_headers = undefined;
         this.lastRestRequestTimestamp = 0;
-=======
-        this.lastRestRequestTimestamp = 0
-        this.enableLastJsonResponse = true
-        this.enableLastHttpResponse = true
-        this.enableLastResponseHeaders = true
-        this.last_http_response    = undefined
-        this.last_json_response    = undefined
-        this.last_response_headers = undefined
-        this.last_request_headers  = undefined
-        this.last_request_body     = undefined
-        this.last_request_url      = undefined
-        this.last_request_path     = undefined
->>>>>>> d59a31d2
         // camelCase and snake_notation support
         const unCamelCaseProperties = (obj = this) => {
             if (obj !== null) {
@@ -1406,7 +1278,6 @@
         // (connection established successfully)
         if (!clientSubscription) {
             connected.then (() => {
-<<<<<<< HEAD
                 const options = this.safeValue (this.options, 'ws');
                 const cost = this.safeValue (options, 'cost', 1);
                 if (message) {
@@ -1425,28 +1296,6 @@
                             delete client.subscriptions[subscribeHash];
                             future.reject (e);
                         });
-=======
-                    const options = this.safeValue (this.options, 'ws');
-                    const cost = this.safeValue (options, 'cost', 1);
-                    if (message) {
-                        if (this.enableRateLimit && client.throttle) {
-                            // add cost here |
-                            //               |
-                            //               V
-                            client.throttle (cost).then (() => {
-                                client.send (message);
-                            }).catch ((e) => {
-                                delete client.subscriptions[subscribeHash];
-                                future.reject (e);
-                            });
-                        } else {
-                            client.send (message)
-                            .catch ((e) => {
-                                delete client.subscriptions[subscribeHash];
-                                future.reject (e);
-                            });
-                        }
->>>>>>> d59a31d2
                     }
                 }
             }).catch ((e) => {
