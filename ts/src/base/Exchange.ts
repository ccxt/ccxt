// ----------------------------------------------------------------------------
/* eslint-disable */

import * as functions from './functions.js';
import {
    inArray as inArrayFunc,
    keys as keysFunc,
    values as valuesFunc,
    vwap as vwapFunc
} from './functions.js';
// import exceptions from "./errors.js"
import {
    ArgumentsRequired,
    AuthenticationError,
    BadRequest,
    BadResponse,
    BadSymbol,
    DDoSProtection,
    ExchangeClosedByUser,
    ExchangeError,
    ExchangeNotAvailable,
    InvalidAddress,
    InvalidOrder,
    InvalidProxySettings,
    NetworkError,
    NotSupported,
    NullResponse,
    OperationFailed,
    RateLimitExceeded,
    RequestTimeout,
    UnsubscribeError
} from "./errors.js";

import { Precise } from './Precise.js';


//-----------------------------------------------------------------------------
import WsClient from './ws/WsClient.js';
import { Future } from './ws/Future.js';
import { CountedOrderBook, IndexedOrderBook, OrderBook as WsOrderBook } from './ws/OrderBook.js';

// ----------------------------------------------------------------------------
//
import { axolotl } from './functions/crypto.js';
// import types
import type {
    Account,
    Balance,
    BalanceAccount,
    Balances,
    Bool,
    BorrowInterest,
    CancellationRequest,
    Conversion,
    CrossBorrowRate,
    CrossBorrowRates,
    Currencies,
    Currency,
    CurrencyInterface,
    DepositAddress,
    DepositAddressResponse,
    DepositWithdrawFeeNetwork,
    Dict,
    Dictionary,
    Fee,
    FundingHistory,
    FundingRate,
    FundingRateHistory,
    FundingRates,
    Greeks,
    IndexType,
    int,
    Int,
    IsolatedBorrowRate,
    IsolatedBorrowRates,
    LastPrice,
    LastPrices,
    LedgerEntry,
    Leverage,
    Leverages,
    LeverageTier,
    LeverageTiers,
    Liquidation,
    LongShortRatio,
    MarginMode,
    MarginModes,
    MarginModification,
    Market,
    MarketInterface,
    MarketType,
    MinMax,
    Num,
    OHLCV,
    OHLCVC,
    OpenInterest,
    OpenInterests,
    Option,
    OptionChain,
    Order,
    OrderBook,
    OrderBooks,
    OrderRequest,
    OrderSide,
    OrderType,
    Position,
    Str,
    Strings,
    Ticker,
    Tickers,
    Trade,
    TradingFeeInterface,
    TradingFees,
    Transaction,
    TransferEntry,
} from './types.js';
// ----------------------------------------------------------------------------
// move this elsewhere.
import {
    ArrayCache,
    ArrayCacheBySymbolById,
    ArrayCacheBySymbolBySide,
    ArrayCacheByTimestamp,
} from './ws/Cache.js'
import {OrderBook as Ob} from './ws/OrderBook.js';

import totp from './functions/totp.js';
import ethers from '../static_dependencies/ethers/index.js';
import { TypedDataEncoder } from '../static_dependencies/ethers/hash/index.js';
import {SecureRandom} from "../static_dependencies/jsencrypt/lib/jsbn/rng.js";
import {getStarkKey, ethSigToPrivate, sign as starknetCurveSign} from '../static_dependencies/scure-starknet/index.js';
import * as Starknet from '../static_dependencies/starknet/index.js';
import Client from './ws/Client.js'

const {
    aggregate,
    arrayConcat,
    base16ToBinary,
    base58ToBinary,
    base64ToBinary,
    base64ToString,
    binaryConcat,
    binaryConcatArray,
    binaryToBase16,
    binaryToBase58,
    binaryToBase64,
    capitalize,
    clone,
    crc32,
    DECIMAL_PLACES,
    decimalToPrecision,
    decode,
    deepExtend,
    ecdsa,
    encode,
    extend,
    extractParams,
    filterBy,
    flatten,
    groupBy,
    hash,
    hmac,
    implodeParams,
    inArray,
    indexBy,
    isEmpty,
    isJsonEncodedObject,
    isNode,
    iso8601,
    json,
    keysort,
    merge,
    microseconds,
    milliseconds,
    NO_PADDING,
    now,
    numberToBE,
    numberToLE,
    numberToString,
    roundTimeframe,
    omit,
    omitZero,
    ordered,
    packb,
    parse8601,
    parseDate,
    parseTimeframe,
    precisionFromString,
    rawencode,
    ROUND,
    safeFloat,
    safeFloat2,
    safeFloatN,
    safeInteger,
    safeInteger2,
    safeIntegerN,
    safeIntegerProduct,
    safeIntegerProduct2,
    safeIntegerProductN,
    safeString,
    safeString2,
    safeStringLower,
    safeStringLower2,
    safeStringLowerN,
    safeStringN,
    safeStringUpper,
    safeStringUpper2,
    safeStringUpperN,
    safeTimestamp,
    safeTimestamp2,
    safeTimestampN,
    safeValue,
    safeValue2,
    safeValueN,
    seconds,
    selfIsDefined,
    SIGNIFICANT_DIGITS,
    sleep,
    sortBy,
    sortBy2,
    stringToBase64,
    strip,
    sum,
    Throttler,
    TICK_SIZE,
    toArray,
    TRUNCATE,
    unCamelCase,
    unique,
    urlencode,
    urlencodeBase64,
    urlencodeNested,
    urlencodeWithArrayRepeat,
    uuid,
    uuid16,
    uuid22,
    uuidv1,
    ymd,
    ymdhms,
    yymmdd,
    yyyymmdd
} = functions;

export type {
    Account,
    Balance,
    BalanceAccount,
    Balances,
    Bool,
    BorrowInterest,
    Conversion,
    CrossBorrowRate,
    Currency,
    CurrencyInterface,
    DepositAddress,
    DepositAddressResponse,
    Dictionary,
    Fee,
    FundingHistory,
    FundingRateHistory,
    Greeks,
    IndexType,
    Int,
    LastPrice,
    LastPrices,
    LedgerEntry,
    Leverage,
    Leverages,
    LeverageTier,
    Liquidation,
    LongShortRatio,
    MarginMode,
    MarginModes,
    Market,
    MarketInterface,
    MarketType,
    MinMax,
    Num,
    OHLCV,
    OHLCVC,
    OpenInterest,
    Option,
    OptionChain,
    Order,
    OrderBook,
    OrderRequest,
    OrderSide,
    OrderType,
    Position,
    Str,
    Strings,
    Ticker,
    Tickers,
    Trade,
    Transaction,
    TransferEntry,
} from './types.js';
// ----------------------------------------------------------------------------
/**
 * @class Exchange
 */
export default class Exchange {
    options: {
        [key: string]: any;
    };

    api = undefined
    certified: boolean = false;
    countries: Str[] = undefined;
    isSandboxModeEnabled: boolean = false;
    pro: boolean = false;
    sleep = sleep;
    throttleProp = undefined

    // PROXY & USER-AGENTS (see "examples/proxy-usage" file for explanation)
    http_proxy: string;
    http_proxy_callback: any;
    httpProxy: string;
    httpProxyCallback: any;
    https_proxy: string;
    https_proxy_callback: any;
    httpsProxy: string;
    httpsProxyCallback: any;
    proxy: any; // maintained for backwards compatibility, no-one should use it from now on
    proxy_url: string;
    proxy_url_callback: any;
    proxyUrl: string;
    proxyUrlCallback: any;
    socks_proxy: string;
    socks_proxy_callback: any;
    socksProxy: string;
    socksProxyCallback: any;
    user_agent: { 'User-Agent': string } | false = undefined;
    userAgent: { 'User-Agent': string } | false = undefined;
    ws_proxy: string;
    ws_socks_proxy: string;
    wsProxy: string;
    wss_proxy: string;
    wsSocksProxy: string;
    wssProxy: string;
    //
    headers: any = {};
    origin = '*'; // CORS origin
    userAgents: any = {
        'chrome': 'Mozilla/5.0 (Windows NT 10.0; Win64; x64) AppleWebKit/537.36 (KHTML, like Gecko) Chrome/62.0.3202.94 Safari/537.36',
        'chrome39': 'Mozilla/5.0 (Windows NT 6.1; WOW64) AppleWebKit/537.36 (KHTML, like Gecko) Chrome/39.0.2171.71 Safari/537.36',
        'chrome100': 'Mozilla/5.0 (Macintosh; Intel Mac OS X 10_15_7) AppleWebKit/537.36 (KHTML, like Gecko) Chrome/100.0.4896.75 Safari/537.36',
    };
    //
    agent = undefined; // maintained for backwards compatibility
    httpAgent = undefined;
    httpsAgent = undefined;
    nodeHttpModuleLoaded: boolean = false;

    handleContentTypeApplicationZip: boolean = false;
    minFundingAddressLength: Int = 1; // used in checkAddress
    number: (numberString: string) => number = Number; // or String (a pointer to a function)
    quoteJsonNumbers: boolean = true; // treat numbers in json as quoted precise strings
    substituteCommonCurrencyCodes: boolean = true;  // reserved

    // whether fees should be summed by currency code
    reduceFees: boolean = true;

    // do not delete this line, it is needed for users to be able to define their own fetchImplementation
    AbortError: any;
    FetchError: any;
    fetchImplementation: any;

    validateClientSsl: boolean = false
    validateServerSsl: boolean = true

    timeout: Int = 10000; // milliseconds
    verbose: boolean = false;
    twofa = undefined; // two-factor authentication (2FA)

    accountId: string;
    apiKey: string;
    login: string;
    password: string;
    privateKey: string;// a "0x"-prefixed hexstring private key for a wallet
    secret: string;
    token: string; // reserved for HTTP auth in some cases
    uid: string;
    walletAddress: string; // a wallet address "0x"-prefixed hexstring

    accounts = undefined;
    accountsById = undefined;
    balance = {};
    baseCurrencies = undefined;
    bidsasks: Dictionary<Ticker> = {};
    codes = undefined;
    commonCurrencies: Dictionary<string> = undefined;
    currencies: Currencies = {};
    currencies_by_id = undefined;
    enableLastHttpResponse: boolean = true;
    enableLastJsonResponse: boolean = false;
    enableLastResponseHeaders: boolean = true;
    enableRateLimit: boolean = undefined;
    exceptions: Dictionary<string> = {};
    features: Dictionary<Dictionary<any>> = undefined;
    fees: {
        trading: {
            tierBased: Bool,
            percentage: Bool,
            taker: Num,
            maker: Num,
        },
        funding: {
            tierBased: Bool,
            percentage: Bool,
            withdraw: {},
            deposit: {},
        },
    };
    fundingRates: Dictionary<FundingRate> = {}
    has: Dictionary<boolean | 'emulated'>;
    hostname: Str = undefined;
    httpExceptions = undefined;
    id: string = 'Exchange';
    ids: string[] = undefined;
    last_http_response = undefined;
    last_json_response = undefined;
    last_request_body     = undefined;
    last_request_headers  = undefined;
    last_request_path     = undefined;
    last_request_url      = undefined;
    last_response_headers = undefined;
    lastRestRequestTimestamp: number;
    limits: {
        amount?: MinMax,
        cost?: MinMax,
        leverage?: MinMax,
        price?: MinMax,
    } = undefined;
    liquidations: Dictionary<Liquidation> = {}
    markets: Dictionary<any> = undefined;
    markets_by_id: Dictionary<any> = undefined;
    marketsByAltname: Dictionary<any> = undefined;
    marketsLoading: Promise<Dictionary<any>> = undefined;
    myLiquidations: Dictionary<Liquidation> = {}
    myTrades: ArrayCache;
    name: Str = undefined;
    ohlcvs: Dictionary<Dictionary<ArrayCacheByTimestamp>>;
    orderbooks: Dictionary<Ob> = {};
    orders: ArrayCache = undefined;
    paddingMode: Num = undefined;
    positions: any;
    precision: {
        amount: Num,
        price: Num,
        cost?: Num,
        base?: Num,
        quote?: Num,
    } = undefined;
    precisionMode: Num = undefined;
    quoteCurrencies = undefined;
    rateLimit: Num = undefined; // milliseconds
    reloadingMarkets: boolean = undefined;
    requiredCredentials: {
        apiKey: Bool,
        login: Bool,
        password: Bool,
        privateKey: Bool, // a "0x"-prefixed hexstring private key for a wallet
        secret: Bool,
        token: Bool, // reserved for HTTP auth in some cases
        twofa: Bool, // 2-factor authentication (one-time password key)
        uid: Bool,
        walletAddress: Bool, // the wallet address "0x"-prefixed hexstring
    };
    requiresEddsa: boolean = false;
    requiresWeb3: boolean = false;
    stablePairs = {};
    status: {
        status: Str,
        updated: Num,
        eta: Num,
        url: Str,
        info: any,
    } = undefined;
    symbols: string[] = undefined;
    targetAccount = undefined;
    throttler = undefined;
    tickers: Dictionary<Ticker> = {};
    timeframes: Dictionary<number | string> = {};
    tokenBucket = undefined;
    trades: Dictionary<ArrayCache>;
    transactions = {};
    triggerOrders: ArrayCache = undefined;
    urls: {
        api?: string | Dictionary<string>;
        api_management?: string;
        doc?: string[];
        fees?: string;
        logo?: string;
        referral?: string;
        test?: string | Dictionary<string>;
        www?: string;
    };
    version: Str = undefined;

    // WS/PRO options
    clients: Dictionary<WsClient> = {}
    newUpdates: boolean = true
    streaming = {}

    aggregate = aggregate
    alias: boolean = false;
    arrayConcat = arrayConcat
    base16ToBinary = base16ToBinary
    base58ToBinary = base58ToBinary
    base64ToBinary = base64ToBinary
    base64ToString = base64ToString
    binaryConcat = binaryConcat
    binaryConcatArray = binaryConcatArray
    binaryToBase16 = binaryToBase16
    binaryToBase58 = binaryToBase58
    binaryToBase64 = binaryToBase64
    capitalize = capitalize
    clone = clone
    crc32 = crc32
    decimalToPrecision = decimalToPrecision
    decode = decode
    deepExtend = deepExtend
    encode = encode
    extend = extend
    extractParams = extractParams
    filterBy = filterBy
    flatten = flatten
    groupBy = groupBy
    hash = hash
    hmac = hmac
    implodeParams = implodeParams
    inArray = inArray
    indexBy = indexBy
    isEmpty = isEmpty
    isJsonEncodedObject = isJsonEncodedObject
    isNode = isNode
    iso8601 = iso8601
    json = json
    keys = keysFunc
    keysort = keysort
    merge = merge
    microseconds = microseconds
    milliseconds = milliseconds
    now = now
    numberToBE = numberToBE
    numberToLE = numberToLE
    numberToString = numberToString
    omit = omit
    omitZero = omitZero
    ordered = ordered
    packb = packb
    parse8601 = parse8601
    parseDate = parseDate
    parseTimeframe = parseTimeframe
    precisionFromString = precisionFromString
    rawencode = rawencode
    roundTimeframe = roundTimeframe
    safeFloat = safeFloat
    safeFloat2 = safeFloat2
    safeFloatN = safeFloatN
    safeInteger = safeInteger
    safeInteger2 = safeInteger2
    safeIntegerN = safeIntegerN
    safeIntegerProduct = safeIntegerProduct
    safeIntegerProduct2 = safeIntegerProduct2
    safeIntegerProductN = safeIntegerProductN
    safeString = safeString
    safeString2 = safeString2
    safeStringLower = safeStringLower
    safeStringLower2 = safeStringLower2
    safeStringLowerN = safeStringLowerN
    safeStringN = safeStringN
    safeStringUpper = safeStringUpper
    safeStringUpper2 = safeStringUpper2
    safeStringUpperN = safeStringUpperN
    safeTimestamp = safeTimestamp
    safeTimestamp2 = safeTimestamp2
    safeTimestampN = safeTimestampN
    safeValue = safeValue
    safeValue2 = safeValue2
    safeValueN = safeValueN
    seconds = seconds
    sortBy = sortBy
    sortBy2 = sortBy2
    stringToBase64 = stringToBase64
    strip = strip
    sum = sum
    toArray = toArray
    unCamelCase = unCamelCase
    unique = unique
    urlencode = urlencode
    urlencodeBase64 = urlencodeBase64
    urlencodeNested = urlencodeNested
    urlencodeWithArrayRepeat = urlencodeWithArrayRepeat
    uuid = uuid
    uuid16 = uuid16
    uuid22 = uuid22
    uuidv1 = uuidv1
    values = valuesFunc
    vwap = vwapFunc
    ymd = ymd
    ymdhms = ymdhms
    yymmdd = yymmdd
    yyyymmdd = yyyymmdd

    constructor (userConfig = {}) {
        Object.assign (this, functions);
        //
        //     if (isNode) {
        //         this.nodeVersion = process.version.match (/\d+\.\d+\.\d+/)[0]
        //         this.userAgent = {
        //             'User-Agent': 'ccxt/' + (Exchange as any).ccxtVersion +
        //                 ' (+https://github.com/ccxt/ccxt)' +
        //                 ' Node.js/' + this.nodeVersion + ' (JavaScript)'
        //         }
        //     }
        //
        this.options = this.getDefaultOptions (); // exchange-specific options if any
        // fetch implementation options (JS only)
        // http properties
        this.headers = {};
        this.origin = '*'; // CORS origin
        // underlying properties
        this.handleContentTypeApplicationZip = false;
        this.minFundingAddressLength = 1; // used in checkAddress
        this.number = Number; // or String (a pointer to a function)
        this.quoteJsonNumbers = true; // treat numbers in json as quoted precise strings
        this.substituteCommonCurrencyCodes = true;  // reserved
        // whether fees should be summed by currency code
        this.reduceFees = true;
        // do not delete this line, it is needed for users to be able to define their own fetchImplementation
        this.fetchImplementation = undefined;
        this.validateClientSsl = false;
        this.validateServerSsl = true;
        // default property values
        this.timeout = 10000; // milliseconds
        this.twofa = undefined; // two-factor authentication (2FA)
        this.verbose = false;
        // default credentials
        this.apiKey = undefined;
        this.login = undefined;
        this.password = undefined;
        this.privateKey = undefined; // a "0x"-prefixed hexstring private key for a wallet
        this.secret = undefined;
        this.token = undefined; // reserved for HTTP auth in some cases
        this.uid = undefined;
        this.walletAddress = undefined; // a wallet address "0x"-prefixed hexstring
        // placeholders for cached data
        this.balance = {};
        this.liquidations = {}
        this.myLiquidations = {}
        this.myTrades = undefined;
        this.ohlcvs = {};
        this.orderbooks = {};
        this.orders = undefined;
        this.positions = {};
        this.tickers = {};
        this.trades = {};
        this.transactions = undefined;
        // web3 and cryptography flags
        this.requiresEddsa = false;
        this.requiresWeb3 = false;
        // response handling flags and properties
        this.enableLastHttpResponse = true;
        this.enableLastJsonResponse = true;
        this.enableLastResponseHeaders = true;
        this.last_http_response = undefined;
        this.last_json_response = undefined;
        this.last_request_body     = undefined;
        this.last_request_headers  = undefined;
        this.last_request_path     = undefined;
        this.last_request_url      = undefined;
        this.last_response_headers = undefined;
        this.lastRestRequestTimestamp = 0;
        // camelCase and snake_notation support
        const unCamelCaseProperties = (obj = this) => {
            if (obj !== null) {
                const ownPropertyNames = Object.getOwnPropertyNames (obj);
                for (let i = 0; i < ownPropertyNames.length; i++) {
                    const k = ownPropertyNames[i];
                    this[unCamelCase (k)] = this[k];
                }
                unCamelCaseProperties (Object.getPrototypeOf (obj));
            }
        };
        unCamelCaseProperties ();
        // merge constructor overrides to this instance
        const configEntries = Object.entries (this.describe ()).concat (Object.entries (userConfig));
        for (let i = 0; i < configEntries.length; i++) {
            const [ property, value ] = configEntries[i];
            if (value && Object.getPrototypeOf (value) === Object.prototype) {
                this[property] = this.deepExtend (this[property], value);
            } else {
                this[property] = value;
            }
        }
        // http client options
        const agentOptions = {
            'keepAlive': true,
        };
        // ssl options
        if (!this.validateServerSsl) {
            agentOptions['rejectUnauthorized'] = false;
        }
        // generate old metainfo interface
        const hasKeys = Object.keys (this.has);
        for (let i = 0; i < hasKeys.length; i++) {
            const k = hasKeys[i];
            this['has' + this.capitalize (k)] = !!this.has[k]; // converts 'emulated' to true
        }
        // generate implicit api
        if (this.api) {
            this.defineRestApi (this.api, 'request');
        }
        // init the request rate limiter
        this.initRestRateLimiter ();
        // init predefined markets if any
        if (this.markets) {
            this.setMarkets (this.markets);
        }
        this.newUpdates = ((this.options as any).newUpdates !== undefined) ? (this.options as any).newUpdates : true;

        this.afterConstruct ();
        const isSandbox = this.safeBool2 (this.options, 'sandbox', 'testnet', false);
        if (isSandbox) {
            this.setSandboxMode (isSandbox);
        }
    }

    encodeURIComponent (... args) {
        // @ts-expect-error
        return encodeURIComponent (... args);
    }

    checkRequiredVersion (requiredVersion, error = true) {
        let result = true;
        const [ major1, minor1, patch1 ] = requiredVersion.split ('.')
            , [ major2, minor2, patch2 ] = (Exchange as any).ccxtVersion.split ('.')
            , intMajor1 = this.parseToInt (major1)
            , intMinor1 = this.parseToInt (minor1)
            , intPatch1 = this.parseToInt (patch1)
            , intMajor2 = this.parseToInt (major2)
            , intMinor2 = this.parseToInt (minor2)
            , intPatch2 = this.parseToInt (patch2);
        if (intMajor1 > intMajor2) {
            result = false;
        }
        if (intMajor1 === intMajor2) {
            if (intMinor1 > intMinor2) {
                result = false;
            } else if (intMinor1 === intMinor2 && intPatch1 > intPatch2) {
                result = false;
            }
        }
        if (!result) {
            if (error) {
                throw new NotSupported ('Your current version of CCXT is ' + (Exchange as any).ccxtVersion + ', a newer version ' + requiredVersion + ' is required, please, upgrade your version of CCXT');
            } else {
                return error;
            }
        }
        return result;
    }

    initRestRateLimiter () {
        if (this.rateLimit === undefined) {
            throw new Error (this.id + '.rateLimit property is not configured');
        }
        this.tokenBucket = this.extend ({
            delay: 0.001,
            capacity: 1,
            cost: 1,
            maxCapacity: 1000,
            refillRate: (this.rateLimit > 0) ? 1 / this.rateLimit : Number.MAX_VALUE,
        }, this.tokenBucket);
        this.throttler = new Throttler (this.tokenBucket);
    }

    throttle (cost = undefined) {
        return this.throttler.throttle (cost);
    }

    defineRestApiEndpoint (methodName, uppercaseMethod, lowercaseMethod, camelcaseMethod, path, paths, config = {}) {
        const splitPath = path.split (/[^a-zA-Z0-9]/);
        const camelcaseSuffix = splitPath.map (this.capitalize).join ('');
        const underscoreSuffix = splitPath.map ((x) => x.trim ().toLowerCase ()).filter ((x) => x.length > 0).join ('_');
        const camelcasePrefix = [ paths[0] ].concat (paths.slice (1).map (this.capitalize)).join ('');
        const underscorePrefix = [ paths[0] ].concat (paths.slice (1).map ((x) => x.trim ()).filter ((x) => x.length > 0)).join ('_');
        const camelcase = camelcasePrefix + camelcaseMethod + this.capitalize (camelcaseSuffix);
        const underscore = underscorePrefix + '_' + lowercaseMethod + '_' + underscoreSuffix;
        const typeArgument = (paths.length > 1) ? paths : paths[0];
        // handle call costs here
        const partial = async (params = {}, context = {}) => this[methodName] (path, typeArgument, uppercaseMethod, params, undefined, undefined, config, context);
        // const partial = async (params) => this[methodName] (path, typeArgument, uppercaseMethod, params || {})
        this[camelcase] = partial;
        this[underscore] = partial;
    }

    defineRestApi (api, methodName, paths = []) {
        const keys = Object.keys (api);
        for (let i = 0; i < keys.length; i++) {
            const key = keys[i];
            const value = api[key];
            const uppercaseMethod = key.toUpperCase ();
            const lowercaseMethod = key.toLowerCase ();
            const camelcaseMethod = this.capitalize (lowercaseMethod);
            if (Array.isArray (value)) {
                for (let k = 0; k < value.length; k++) {
                    const path = value[k].trim ();
                    this.defineRestApiEndpoint (methodName, uppercaseMethod, lowercaseMethod, camelcaseMethod, path, paths);
                }
                // the options HTTP method conflicts with the 'options' API url path
                // } else if (key.match (/^(?:get|post|put|delete|options|head|patch)$/i)) {
            } else if (key.match (/^(?:get|post|put|delete|head|patch)$/i)) {
                const endpoints = Object.keys (value);
                for (let j = 0; j < endpoints.length; j++) {
                    const endpoint = endpoints[j];
                    const path = endpoint.trim ();
                    const config = value[endpoint];
                    if (typeof config === 'object') {
                        this.defineRestApiEndpoint (methodName, uppercaseMethod, lowercaseMethod, camelcaseMethod, path, paths, config);
                    } else if (typeof config === 'number') {
                        this.defineRestApiEndpoint (methodName, uppercaseMethod, lowercaseMethod, camelcaseMethod, path, paths, { cost: config });
                    } else {
                        throw new NotSupported (this.id + ' defineRestApi() API format is not supported, API leafs must strings, objects or numbers');
                    }
                }
            } else {
                this.defineRestApi (value, methodName, paths.concat ([ key ]));
            }
        }
    }

    log (... args) {
        console.log (... args);
    }

    httpProxyAgentModule:any = undefined;
    httpsProxyAgentModule:any = undefined;
    proxiesModulesLoading:Promise<any> = undefined
    proxyDictionaries:any = {};
    socksProxyAgentModule:any = undefined;
    socksProxyAgentModuleChecked:boolean = false;

    async loadProxyModules () {
        // when loading markets, multiple parallel calls are made, so need one promise
        if (this.proxiesModulesLoading === undefined) {
            this.proxiesModulesLoading = (async () => {
                // we have to handle it with below nested way, because of dynamic
                // import issues (https://github.com/ccxt/ccxt/pull/20687)
                try {
                    // todo: possible sync alternatives: https://stackoverflow.com/questions/51069002/convert-import-to-synchronous
                    this.httpProxyAgentModule = await import (/* webpackIgnore: true */ '../static_dependencies/proxies/http-proxy-agent/index.js');
                    this.httpsProxyAgentModule = await import (/* webpackIgnore: true */ '../static_dependencies/proxies/https-proxy-agent/index.js');
                } catch (e) {
                    // if several users are using those frameworks which cause exceptions,
                    // let them to be able to load modules still, by installing them
                    try {
                        // @ts-ignore
                        this.httpProxyAgentModule = await import (/* webpackIgnore: true */ 'http-proxy-agent');
                        // @ts-ignore
                        this.httpsProxyAgentModule = await import (/* webpackIgnore: true */ 'https-proxy-agent');
                    } catch (e) { }
                }
                if (this.socksProxyAgentModuleChecked === false) {
                    try {
                        // @ts-ignore
                        this.socksProxyAgentModule = await import (/* webpackIgnore: true */ 'socks-proxy-agent');
                    } catch (e) {}
                    this.socksProxyAgentModuleChecked = true;
                }
            })();
        }
        return await this.proxiesModulesLoading;
    }

    setProxyAgents (httpProxy, httpsProxy, socksProxy) {
        let chosenAgent = undefined;
        // in browser-side, proxy modules are not supported in 'fetch/ws' methods
        if (!isNode && (httpProxy || httpsProxy || socksProxy)) {
            throw new NotSupported (this.id + ' - proxies in browser-side projects are not supported. You have several choices: [A] Use `exchange.proxyUrl` property to redirect requests through local/remote cors-proxy server (find sample file named "sample-local-proxy-server-with-cors" in https://github.com/ccxt/ccxt/tree/master/examples/ folder, which can be used for REST requests only) [B] override `exchange.fetch` && `exchange.watch` methods to send requests through your custom proxy');
        }
        if (httpProxy) {
            if (this.httpProxyAgentModule === undefined) {
                throw new NotSupported (this.id + ' you need to load JS proxy modules with `.loadProxyModules()` method at first to use proxies');
            }
            if (!(httpProxy in this.proxyDictionaries)) {
                this.proxyDictionaries[httpProxy] = new this.httpProxyAgentModule.HttpProxyAgent(httpProxy);
            }
            chosenAgent = this.proxyDictionaries[httpProxy];
        } else if (httpsProxy) {
            if (this.httpsProxyAgentModule === undefined) {
                throw new NotSupported (this.id + ' you need to load JS proxy modules with `.loadProxyModules()` method at first to use proxies');
            }
            if (!(httpsProxy in this.proxyDictionaries)) {
                this.proxyDictionaries[httpsProxy] = new this.httpsProxyAgentModule.HttpsProxyAgent(httpsProxy);
            }
            chosenAgent = this.proxyDictionaries[httpsProxy];
            chosenAgent.keepAlive = true;
        } else if (socksProxy) {
            if (this.socksProxyAgentModule === undefined) {
                throw new NotSupported (this.id + ' - to use SOCKS proxy with ccxt, at first you need install module "npm i socks-proxy-agent" and then initialize proxies with `.loadProxyModules()` method');
            }
            if (!(socksProxy in this.proxyDictionaries)) {
                this.proxyDictionaries[socksProxy] = new this.socksProxyAgentModule.SocksProxyAgent(socksProxy);
            }
            chosenAgent = this.proxyDictionaries[socksProxy];
        }
        return chosenAgent;
    }

    async loadHttpProxyAgent () {
        // for `http://` protocol proxy-urls, we need to load `http` module only on first call
        if (!this.httpAgent) {
            const httpModule = await import (/* webpackIgnore: true */'node:http')
            this.httpAgent = new httpModule.Agent ();
        }
        return this.httpAgent;
    }

    getHttpAgentIfNeeded (url) {
        if (isNode) {
            // only for non-ssl proxy
            if (url.substring(0, 5) === 'ws://') {
                if (this.httpAgent === undefined) {
                    throw new NotSupported (this.id + ' to use proxy with non-ssl ws:// urls, at first run  `await exchange.loadHttpProxyAgent()` method');
                }
                return this.httpAgent;
            }
        }
        return undefined;
    }


    async fetch (url, method = 'GET', headers: any = undefined, body: any = undefined) {

        // load node-http(s) modules only on first call
        if (isNode) {
            if (!this.nodeHttpModuleLoaded) {
                this.nodeHttpModuleLoaded = true;
                const httpsModule = await import (/* webpackIgnore: true */'node:https')
                this.httpsAgent = new httpsModule.Agent ({ keepAlive: true });
            }
        }

        // ##### PROXY & HEADERS #####
        headers = this.extend (this.headers, headers);
        // proxy-url
        const proxyUrl = this.checkProxyUrlSettings (url, method, headers, body);
        let httpProxyAgent = false;
        if (proxyUrl !== undefined) {
            // part only for node-js
            if (isNode) {
                // in node we need to set header to *
                headers = this.extend ({ 'Origin': this.origin }, headers);
                // only for http proxy
                if (proxyUrl.substring(0, 5) === 'http:') {
                    await this.loadHttpProxyAgent ();
                    httpProxyAgent = this.httpAgent;
                }
            }
            url = proxyUrl + url;
        }
        // proxy agents
        const [ httpProxy, httpsProxy, socksProxy ] = this.checkProxySettings (url, method, headers, body);
        this.checkConflictingProxies (httpProxy || httpsProxy || socksProxy, proxyUrl);
        // skip proxies on the browser
        if (isNode) {
            // this is needed in JS, independently whether proxy properties were set or not, we have to load them because of necessity in WS, which would happen beyond 'fetch' method (WS/etc)
            await this.loadProxyModules ();
        }
        const chosenAgent = this.setProxyAgents (httpProxy, httpsProxy, socksProxy);
        // user-agent
        const userAgent = (this.userAgent !== undefined) ? this.userAgent : this.user_agent;
        if (userAgent && isNode) {
            if (typeof userAgent === 'string') {
                headers = this.extend ({ 'User-Agent': userAgent }, headers);
            } else if ((typeof userAgent === 'object') && ('User-Agent' in userAgent)) {
                headers = this.extend (userAgent, headers);
            }
        }
        // set final headers
        headers = this.setHeaders (headers);
        // log
        if (this.verbose) {
            this.log ("fetch Request:\n", this.id, method, url, "\nRequestHeaders:\n", headers, "\nRequestBody:\n", body, "\n");
        }
        // end of proxies & headers

        if (this.fetchImplementation === undefined) {
            if (isNode) {
                if (this.agent === undefined) {
                    this.agent = this.httpsAgent;
                }
                try {
                    const module = await import (/* webpackIgnore: true */'../static_dependencies/node-fetch/index.js')
                    this.AbortError = module.AbortError
                    this.fetchImplementation = module.default
                    this.FetchError = module.FetchError
                }
                catch (e) {
                    // some users having issues with dynamic imports (https://github.com/ccxt/ccxt/pull/20687)
                    // so let them to fallback to node's native fetch
                    if (typeof fetch === 'function') {
                        this.fetchImplementation = fetch
                        // as it's browser-compatible implementation ( https://nodejs.org/dist/latest-v20.x/docs/api/globals.html#fetch )
                        // it throws same error types
                        this.AbortError = DOMException
                        this.FetchError = TypeError
                    } else {
                        throw new Error ('Seems, "fetch" function is not available in your node-js version, please use latest node-js version');
                    }
                }
            } else {
                this.AbortError = DOMException;
                this.FetchError = TypeError;
                this.fetchImplementation = (selfIsDefined()) ? self.fetch : fetch;
            }
        }
        // fetchImplementation cannot be called on this. in browsers:
        // TypeError Failed to execute 'fetch' on 'Window': Illegal invocation
        const fetchImplementation = this.fetchImplementation;
        const params = { method, headers, body, timeout: this.timeout };
        if (this.agent) {
            params['agent'] = this.agent;
        }
        // override agent, if needed
        if (httpProxyAgent) {
            // if proxyUrl is being used, then specifically in nodejs, we need http module, not https
            params['agent'] = httpProxyAgent;
        } else if (chosenAgent) {
            // if http(s)Proxy is being used
            params['agent'] = chosenAgent;
        }
        const controller = new AbortController ()
        params['signal'] = controller.signal
        const timeout = setTimeout (() => {
            controller.abort ();
        }, this.timeout);
        try {
            const response = await fetchImplementation (url, params);
            clearTimeout (timeout);
            return this.handleRestResponse (response, url, method, headers, body);
        } catch (e) {
            if (e instanceof this.AbortError) {
                throw new RequestTimeout (this.id + ' ' + method + ' ' + url + ' request timed out (' + this.timeout + ' ms)');
            } else if (e instanceof this.FetchError) {
                throw new NetworkError (this.id + ' ' + method + ' ' + url + ' fetch failed');
            }
            throw e;
        }
    }

    parseJson (jsonString) {
        try {
            if (this.isJsonEncodedObject (jsonString)) {
                return JSON.parse (this.onJsonResponse (jsonString));
            }
        } catch (e) {
            // SyntaxError
            return undefined;
        }
    }

    getResponseHeaders (response) {
        const result = {};
        response.headers.forEach ((value, key) => {
            key = key.split ('-').map ((word) => this.capitalize (word)).join ('-');
            result[key] = value;
        });
        return result;
    }

    handleRestResponse (response, url, method = 'GET', requestHeaders = undefined, requestBody = undefined) {
        const responseHeaders = this.getResponseHeaders (response);
        if (this.handleContentTypeApplicationZip && (responseHeaders['Content-Type'] === 'application/zip')) {
            const responseBuffer = response.buffer ();
            if (this.enableLastResponseHeaders) {
                this.last_response_headers = responseHeaders;
            }
            if (this.enableLastHttpResponse) {
                this.last_http_response = responseBuffer;
            }
            if (this.verbose) {
                this.log ("handleRestResponse:\n", this.id, method, url, response.status, response.statusText, "\nResponseHeaders:\n", responseHeaders, "ZIP redacted", "\n");
            }
            // no error handler needed, because it would not be a zip response in case of an error
            return responseBuffer;
        }
        return response.text ().then ((responseBody) => {
            const bodyText = this.onRestResponse (response.status, response.statusText, url, method, responseHeaders, responseBody, requestHeaders, requestBody);
            const json = this.parseJson (bodyText);
            if (this.enableLastResponseHeaders) {
                this.last_response_headers = responseHeaders;
            }
            if (this.enableLastHttpResponse) {
                this.last_http_response = responseBody;
            }
            if (this.enableLastJsonResponse) {
                this.last_json_response = json;
            }
            if (this.verbose) {
                this.log ("handleRestResponse:\n", this.id, method, url, response.status, response.statusText, "\nResponseHeaders:\n", responseHeaders, "\nResponseBody:\n", responseBody, "\n");
            }
            const skipFurtherErrorHandling = this.handleErrors (response.status, response.statusText, url, method, responseHeaders, responseBody, json, requestHeaders, requestBody);
            if (!skipFurtherErrorHandling) {
                this.handleHttpStatusCode (response.status, response.statusText, url, method, responseBody);
            }
            return json || responseBody;
        });
    }

    onRestResponse (statusCode, statusText, url, method, responseHeaders, responseBody, requestHeaders, requestBody) {
        return responseBody.trim ();
    }

    onJsonResponse (responseBody) {
        return this.quoteJsonNumbers ? responseBody.replace (/":([+.0-9eE-]+)([,}])/g, '":"$1"$2') : responseBody;
    }

    async loadMarketsHelper (reload = false, params = {}) {
        if (!reload && this.markets) {
            if (!this.markets_by_id) {
                return this.setMarkets (this.markets);
            }
            return this.markets;
        }
        let currencies = undefined;
        // only call if exchange API provides endpoint (true), thus avoid emulated versions ('emulated')
        if (this.has['fetchCurrencies'] === true) {
            currencies = await this.fetchCurrencies ();
        }
        const markets = await this.fetchMarkets (params);
        return this.setMarkets (markets, currencies);
    }

    async loadMarkets (reload = false, params = {}): Promise<Dictionary<Market>> {
        // this method is async, it returns a promise
        if ((reload && !this.reloadingMarkets) || !this.marketsLoading) {
            this.reloadingMarkets = true;
            this.marketsLoading = this.loadMarketsHelper (reload, params).then ((resolved) => {
                this.reloadingMarkets = false;
                return resolved;
            }, (error) => {
                this.reloadingMarkets = false;
                throw error;
            });
        }
        return this.marketsLoading;
    }

    async fetchCurrencies (params = {}): Promise<Currencies> {
        // markets are returned as a list
        // currencies are returned as a dict
        // this is for historical reasons
        // and may be changed for consistency later
        return new Promise ((resolve, reject) => resolve (this.currencies));
    }

    async fetchCurrenciesWs (params = {}) {
        // markets are returned as a list
        // currencies are returned as a dict
        // this is for historical reasons
        // and may be changed for consistency later
        return new Promise ((resolve, reject) => resolve (this.currencies));
    }

    async fetchMarkets (params = {}): Promise<Market[]> {
        // markets are returned as a list
        // currencies are returned as a dict
        // this is for historical reasons
        // and may be changed for consistency later
        return new Promise ((resolve, reject) => resolve (Object.values (this.markets)));
    }

    async fetchMarketsWs (params = {}): Promise<Market[]> {
        // markets are returned as a list
        // currencies are returned as a dict
        // this is for historical reasons
        // and may be changed for consistency later
        return new Promise ((resolve, reject) => resolve (Object.values (this.markets)))
    }

    checkRequiredDependencies () {
        return;
    }

    parseNumber (value, d: Num = undefined): number {
        if (value === undefined) {
            return d;
        } else {
            try {
                // we should handle scientific notation here
                // so if the exchanges returns 1e-8
                // this function will return 0.00000001
                // check https://github.com/ccxt/ccxt/issues/24135
                const numberNormalized = this.numberToString(value);
                if (numberNormalized.indexOf('e-') > -1) {
                    return this.number(numberToString(parseFloat(numberNormalized)));
                }
<<<<<<< HEAD
                return this.number (numberNormalized);
=======
                const result = this.number (numberNormalized)
                return isNaN (result) ? d : result
>>>>>>> 82a86272
            } catch (e) {
                return d;
            }
        }
    }

    checkOrderArguments (market, type, side, amount, price, params) {
        if (price === undefined) {
            if (type === 'limit') {
                throw new ArgumentsRequired (this.id + ' createOrder() requires a price argument for a limit order');
            }
        }
        if (amount <= 0) {
            throw new ArgumentsRequired (this.id + ' createOrder() amount should be above 0');
        }
    }

    handleHttpStatusCode (code, reason, url, method, body) {
        const codeAsString = code.toString ();
        if (codeAsString in this.httpExceptions) {
            const ErrorClass = this.httpExceptions[codeAsString];
            throw new ErrorClass (this.id + ' ' + method + ' ' + url + ' ' + codeAsString + ' ' + reason + ' ' + body);
        }
    }

    remove0xPrefix (hexData) {
        if (hexData.slice (0, 2) === '0x') {
            return hexData.slice (2);
        } else {
            return hexData;
        }
    }

    spawn(method, ...args) {
        const future = Future();
        // using setTimeout 0 to force the execution to run after the future is returned
        setTimeout(() => {
            method.apply(this, args).then(future.resolve).catch(future.reject);
        }, 0);
        return future;
    }

    delay (timeout, method, ... args) {
        setTimeout (() => {
            this.spawn (method, ... args);
        }, timeout);
    }

    // -----------------------------------------------------------------------
    // -----------------------------------------------------------------------
    // WS/PRO methods

    orderBook (snapshot = {}, depth = Number.MAX_SAFE_INTEGER) {
        return new WsOrderBook (snapshot, depth);
    }

    indexedOrderBook (snapshot = {}, depth = Number.MAX_SAFE_INTEGER) {
        return new IndexedOrderBook (snapshot, depth);
    }

    countedOrderBook (snapshot = {}, depth = Number.MAX_SAFE_INTEGER) {
        return new CountedOrderBook (snapshot, depth);
    }

    handleMessage (client, message) {
    } // stub to override

    // ping (client: Client) {} // stub to override

    ping (client: Client) {
        return undefined;
    }

    client (url: string): WsClient {
        this.clients = this.clients || {};
        if (!this.clients[url]) {
            const onMessage = this.handleMessage.bind (this);
            const onError = this.onError.bind (this);
            const onClose = this.onClose.bind (this);
            const onConnected = this.onConnected.bind (this);
            // decide client type here: ws / signalr / socketio
            const wsOptions = this.safeValue (this.options, 'ws', {});
            // proxy agents
            const [ httpProxy, httpsProxy, socksProxy ] = this.checkWsProxySettings ();
            const chosenAgent = this.setProxyAgents (httpProxy, httpsProxy, socksProxy);
            // part only for node-js
            const httpProxyAgent = this.getHttpAgentIfNeeded (url);
            const finalAgent = chosenAgent ? chosenAgent : (httpProxyAgent ? httpProxyAgent : this.agent);
            //
            const options = this.deepExtend (this.streaming, {
                'log': this.log ? this.log.bind (this) : this.log,
                'ping': (this as any).ping ? (this as any).ping.bind (this) : (this as any).ping,
                'verbose': this.verbose,
                'throttler': new Throttler (this.tokenBucket),
                // add support for proxies
                'options': {
                    'agent': finalAgent,
                }
            }, wsOptions);
            this.clients[url] = new WsClient (url, onMessage, onError, onClose, onConnected, options);
        }
        return this.clients[url];
    }

    watchMultiple (url: string, messageHashes: string[], message = undefined, subscribeHashes = undefined, subscription = undefined) {
        //
        // Without comments the code of this method is short and easy:
        //
        //     const client = this.client (url)
        //     const backoffDelay = 0
        //     const future = client.future (messageHash)
        //     const connected = client.connect (backoffDelay)
        //     connected.then (() => {
        //         if (message && !client.subscriptions[subscribeHash]) {
        //             client.subscriptions[subscribeHash] = true
        //             client.send (message)
        //         }
        //     }).catch ((error) => {})
        //     return future
        //
        // The following is a longer version of this method with comments
        //
        const client = this.client (url) as WsClient;
        // todo: calculate the backoff using the clients cache
        const backoffDelay = 0;
        //
        //  watchOrderBook ---- future ----+---------------+----→ user
        //                                 |               |
        //                                 ↓               ↑
        //                                 |               |
        //                              connect ......→ resolve
        //                                 |               |
        //                                 ↓               ↑
        //                                 |               |
        //                             subscribe -----→ receive
        //
        const future = Future.race (messageHashes.map (messageHash => client.future (messageHash)))
        // read and write subscription, this is done before connecting the client
        // to avoid race conditions when other parts of the code read or write to the client.subscriptions
        let missingSubscriptions = []
        if (subscribeHashes !== undefined) {
            for (let i = 0; i < subscribeHashes.length; i++) {
                const subscribeHash = subscribeHashes[i];
                if (!client.subscriptions[subscribeHash]) {
                    missingSubscriptions.push (subscribeHash)
                    client.subscriptions[subscribeHash] = subscription || true
                }
            }
        }
        // we intentionally do not use await here to avoid unhandled exceptions
        // the policy is to make sure that 100% of promises are resolved or rejected
        // either with a call to client.resolve or client.reject with
        //  a proper exception class instance
        const connected = client.connect (backoffDelay);
        // the following is executed only if the catch-clause does not
        // catch any connection-level exceptions from the client
        // (connection established successfully)
        if ((subscribeHashes === undefined) || missingSubscriptions.length) {
            connected.then (() => {
                const options = this.safeValue (this.options, 'ws');
                const cost = this.safeValue (options, 'cost', 1);
                if (message) {
                    if (this.enableRateLimit && client.throttle) {
                        // add cost here |
                        //               |
                        //               V
                        client.throttle (cost).then (() => {
                            client.send (message);
                        }).catch ((e) => {
                            for (let i = 0; i < missingSubscriptions.length; i++) {
                                const subscribeHash = missingSubscriptions[i];
                                delete client.subscriptions[subscribeHash]
                            }
                            future.reject (e);
                        });
                    } else {
                        client.send (message)
                        .catch ((e) => {
                            for (let i = 0; i < missingSubscriptions.length; i++) {
                                const subscribeHash = missingSubscriptions[i];
                                delete client.subscriptions[subscribeHash]
                            }
                            future.reject (e);
                        });
                    }
                }
            }).catch ((e)=> {
                for (let i = 0; i < missingSubscriptions.length; i++) {
                    const subscribeHash = missingSubscriptions[i];
                    delete client.subscriptions[subscribeHash]
                }
                future.reject (e);
            });
        }
        return future;
    }

    watch (url: string, messageHash: string, message = undefined, subscribeHash = undefined, subscription = undefined) {
        //
        // Without comments the code of this method is short and easy:
        //
        //     const client = this.client (url)
        //     const backoffDelay = 0
        //     const future = client.future (messageHash)
        //     const connected = client.connect (backoffDelay)
        //     connected.then (() => {
        //         if (message && !client.subscriptions[subscribeHash]) {
        //             client.subscriptions[subscribeHash] = true
        //             client.send (message)
        //         }
        //     }).catch ((error) => {})
        //     return future
        //
        // The following is a longer version of this method with comments
        //
        const client = this.client (url) as WsClient;
        // todo: calculate the backoff using the clients cache
        const backoffDelay = 0;
        //
        //  watchOrderBook ---- future ----+---------------+----→ user
        //                                 |               |
        //                                 ↓               ↑
        //                                 |               |
        //                              connect ......→ resolve
        //                                 |               |
        //                                 ↓               ↑
        //                                 |               |
        //                             subscribe -----→ receive
        //
        if ((subscribeHash === undefined) && (messageHash in client.futures)) {
            return client.futures[messageHash];
        }
        const future = client.future (messageHash);
        // read and write subscription, this is done before connecting the client
        // to avoid race conditions when other parts of the code read or write to the client.subscriptions
        const clientSubscription = client.subscriptions[subscribeHash];
        if (!clientSubscription) {
            client.subscriptions[subscribeHash] = subscription || true;
        }
        // we intentionally do not use await here to avoid unhandled exceptions
        // the policy is to make sure that 100% of promises are resolved or rejected
        // either with a call to client.resolve or client.reject with
        //  a proper exception class instance
        const connected = client.connect (backoffDelay);
        // the following is executed only if the catch-clause does not
        // catch any connection-level exceptions from the client
        // (connection established successfully)
        if (!clientSubscription) {
            connected.then (() => {
                const options = this.safeValue (this.options, 'ws');
                const cost = this.safeValue (options, 'cost', 1);
                if (message) {
                    if (this.enableRateLimit && client.throttle) {
                        // add cost here |
                        //               |
                        //               V
                        client.throttle (cost).then (() => {
                            client.send (message);
                        }).catch ((e) => {
                            client.onError (e);
                        });
                    } else {
                        client.send (message)
                        .catch ((e) => {
                            client.onError (e);
                        });
                    }
                }
            }).catch ((e)=> {
                delete client.subscriptions[subscribeHash];
                future.reject (e);
            });
        }
        return future;
    }

    onConnected (client, message = undefined) {
        // for user hooks
        // console.log ('Connected to', client.url)
    }

    onError (client, error) {
        if ((client.url in this.clients) && (this.clients[client.url].error)) {
            delete this.clients[client.url];
        }
    }

    onClose (client, error) {
        if (client.error) {
            // connection closed due to an error, do nothing
        } else {
            // server disconnected a working connection
            if (this.clients[client.url]) {
                delete this.clients[client.url];
            }
        }
    }

    async close () {
        const clients = Object.values (this.clients || {});
        const closedClients = [];
        for (let i = 0; i < clients.length; i++) {
            const client = clients[i] as WsClient;
            client.error = new ExchangeClosedByUser (this.id + ' closedByUser');
            closedClients.push(client.close ());
        }
        await Promise.all (closedClients);
        for (let i = 0; i < clients.length; i++) {
            const client = clients[i] as WsClient;
            delete this.clients[client.url];
        }
        return;
    }

    async loadOrderBook (client, messageHash: string, symbol: string, limit: Int = undefined, params = {}) {
        if (!(symbol in this.orderbooks)) {
            client.reject (new ExchangeError (this.id + ' loadOrderBook() orderbook is not initiated'), messageHash);
            return;
        }
        const maxRetries = this.handleOption ('watchOrderBook', 'snapshotMaxRetries', 3);
        let tries = 0;
        try {
            const stored = this.orderbooks[symbol];
            while (tries < maxRetries) {
                const cache = stored.cache;
                const orderBook = await this.fetchRestOrderBookSafe (symbol, limit, params);
                const index = this.getCacheIndex (orderBook, cache);
                if (index >= 0) {
                    stored.reset (orderBook);
                    this.handleDeltas (stored, cache.slice (index));
                    stored.cache.length = 0;
                    client.resolve (stored, messageHash);
                    return;
                }
                tries++;
            }
            client.reject (new ExchangeError (this.id + ' nonce is behind the cache after ' + maxRetries.toString () + ' tries.'), messageHash);
            delete this.clients[client.url];
        } catch (e) {
            client.reject (e, messageHash);
            await this.loadOrderBook (client, messageHash, symbol, limit, params);
        }
    }

    convertToBigInt (value: string) {
        return BigInt (value); // used on XT
    }

    stringToCharsArray (value: string) {
        return value.split ('');
    }

    valueIsDefined (value: any) {
        return value !== undefined && value !== null;
    }

    arraySlice (array, first, second = undefined) {
        if (second === undefined) {
            return array.slice (first);
        }
        return array.slice (first, second);
    }

    getProperty (obj, property, defaultValue: any = undefined) {
        return (property in obj ? obj[property] : defaultValue);
    }

    setProperty (obj, property, defaultValue: any = undefined) {
        obj[property] = defaultValue;
    }

    axolotl(payload, hexKey, ed25519) {
        return axolotl(payload, hexKey, ed25519);
    }

    fixStringifiedJsonMembers (content: string) {
        // used for instance in bingx
        // when stringified json has members with their values also stringified, like:
        // '{"code":0, "data":{"order":{"orderId":1742968678528512345,"symbol":"BTC-USDT", "takeProfit":"{\"type\":\"TAKE_PROFIT\",\"stopPrice\":43320.1}","reduceOnly":false}}}'
        // we can fix with below manipulations
        // @ts-ignore
        let modifiedContent = content.replaceAll ('\\', '');
        modifiedContent = modifiedContent.replaceAll ('"{', '{');
        modifiedContent = modifiedContent.replaceAll ('}"', '}');
        return modifiedContent;
    }

    ethAbiEncode (types, args) {
        return this.base16ToBinary (ethers.encode (types, args).slice (2));
    }

    ethEncodeStructuredData (domain, messageTypes, messageData) {
        return this.base16ToBinary (TypedDataEncoder.encode (domain, messageTypes, messageData).slice (-132));
    }

    retrieveStarkAccount (signature, accountClassHash, accountProxyClassHash) {
        const privateKey = ethSigToPrivate (signature);
        const publicKey = getStarkKey (privateKey);
        const callData = Starknet.CallData.compile({
            implementation: accountClassHash,
            selector: Starknet.hash.getSelectorFromName('initialize'),
            calldata: Starknet.CallData.compile({
              signer: publicKey,
              guardian: '0',
            }),
        });

        const address = Starknet.hash.calculateContractAddressFromHash(
            publicKey,
            accountProxyClassHash,
            callData,
            0,
        );
        return {
            privateKey,
            publicKey,
            address
        };
    }

    starknetEncodeStructuredData (domain, messageTypes, messageData, address) {
        const types = Object.keys (messageTypes);
        if (types.length > 1) {
            throw new NotSupported (this.id + ' starknetEncodeStructuredData only support single type');
        }
        const request = {
            'domain': domain,
            'primaryType': types[0],
            'types': this.extend ({
                'StarkNetDomain': [
                    { 'name': "name", 'type': "felt" },
                    { 'name': "chainId", 'type': "felt" },
                    { 'name': "version", 'type': "felt" },
                ],
            }, messageTypes),
            'message': messageData,
        };
        const msgHash = Starknet.typedData.getMessageHash (request, address);
        return msgHash;
    }

    starknetSign (hash, pri) {
        // TODO: unify to ecdsa
        const signature = starknetCurveSign (hash.replace ('0x', ''), pri.slice (-64));
        return this.json ([ signature.r.toString (), signature.s.toString () ]);
    }

    intToBase16(elem): string {
        return elem.toString(16);

    }

    extendExchangeOptions (newOptions: Dict) {
        this.options = this.extend (this.options, newOptions);
    }

    createSafeDictionary () {
        return {};
    }

    randomBytes (length: number) {
        const rng = new SecureRandom();
        const x:number[] = [];
        x.length = length;
        rng.nextBytes(x);
        return Buffer.from (x).toString ('hex');
    }

    randNumber(size: number) {
        let number = '';
        for (let i = 0; i < size; i++) {
            number += Math.floor(Math.random() * 10);
        }
        return parseInt(number, 10);
    }

    /* eslint-enable */
    // ------------------------------------------------------------------------

    // ########################################################################
    // ########################################################################
    // ########################################################################
    // ########################################################################
    // ########                        ########                        ########
    // ########                        ########                        ########
    // ########                        ########                        ########
    // ########                        ########                        ########
    // ########        ########################        ########################
    // ########        ########################        ########################
    // ########        ########################        ########################
    // ########        ########################        ########################
    // ########                        ########                        ########
    // ########                        ########                        ########
    // ########                        ########                        ########
    // ########                        ########                        ########
    // ########################################################################
    // ########################################################################
    // ########################################################################
    // ########################################################################
    // ########        ########        ########                        ########
    // ########        ########        ########                        ########
    // ########        ########        ########                        ########
    // ########        ########        ########                        ########
    // ################        ########################        ################
    // ################        ########################        ################
    // ################        ########################        ################
    // ################        ########################        ################
    // ########        ########        ################        ################
    // ########        ########        ################        ################
    // ########        ########        ################        ################
    // ########        ########        ################        ################
    // ########################################################################
    // ########################################################################
    // ########################################################################
    // ########################################################################

    // ------------------------------------------------------------------------
    // METHODS BELOW THIS LINE ARE TRANSPILED FROM JAVASCRIPT TO PYTHON AND PHP

    describe () {
        return {
            'alias': false, // whether this exchange is an alias to another exchange
            'api': undefined,
            'certified': false, // if certified by the CCXT dev team
            'commonCurrencies': {
                'BCC': 'BCH',
                'BCHSV': 'BSV',
                'XBT': 'BTC',
            },
            'countries': undefined,
            'currencies': {}, // to be filled manually or by fetchMarkets
            'dex': false,
            'enableRateLimit': true,
            'exceptions': undefined,
            'fees': {
                'funding': {
                    'deposit': {},
                    'percentage': undefined,
                    'tierBased': undefined,
                    'withdraw': {},
                },
                'trading': {
                    'maker': undefined,
                    'percentage': undefined,
                    'taker': undefined,
                    'tierBased': undefined,
                },
            },
            'has': {
                'addMargin': undefined,
                'borrowCrossMargin': undefined,
                'borrowIsolatedMargin': undefined,
                'borrowMargin': undefined,
                'cancelAllOrders': undefined,
                'cancelAllOrdersWs': undefined,
                'cancelOrder': true,
                'cancelOrders': undefined,
                'cancelOrdersWs': undefined,
                'cancelOrderWs': undefined,
                'closeAllPositions': undefined,
                'closePosition': undefined,
                'CORS': undefined,
                'createDepositAddress': undefined,
                'createLimitBuyOrder': undefined,
                'createLimitBuyOrderWs': undefined,
                'createLimitOrder': true,
                'createLimitOrderWs': undefined,
                'createLimitSellOrder': undefined,
                'createLimitSellOrderWs': undefined,
                'createMarketBuyOrder': undefined,
                'createMarketBuyOrderWithCost': undefined,
                'createMarketBuyOrderWithCostWs': undefined,
                'createMarketBuyOrderWs': undefined,
                'createMarketOrder': true,
                'createMarketOrderWithCost': undefined,
                'createMarketOrderWithCostWs': undefined,
                'createMarketOrderWs': true,
                'createMarketSellOrder': undefined,
                'createMarketSellOrderWithCost': undefined,
                'createMarketSellOrderWithCostWs': undefined,
                'createMarketSellOrderWs': undefined,
                'createOrder': true,
                'createOrders': undefined,
                'createOrderWithTakeProfitAndStopLoss': undefined,
                'createOrderWithTakeProfitAndStopLossWs': undefined,
                'createOrderWs': undefined,
                'createPostOnlyOrder': undefined,
                'createPostOnlyOrderWs': undefined,
                'createReduceOnlyOrder': undefined,
                'createReduceOnlyOrderWs': undefined,
                'createStopLimitOrder': undefined,
                'createStopLimitOrderWs': undefined,
                'createStopLossOrder': undefined,
                'createStopLossOrderWs': undefined,
                'createStopMarketOrder': undefined,
                'createStopMarketOrderWs': undefined,
                'createStopOrder': undefined,
                'createStopOrderWs': undefined,
                'createTakeProfitOrder': undefined,
                'createTakeProfitOrderWs': undefined,
                'createTrailingAmountOrder': undefined,
                'createTrailingAmountOrderWs': undefined,
                'createTrailingPercentOrder': undefined,
                'createTrailingPercentOrderWs': undefined,
                'createTriggerOrder': undefined,
                'createTriggerOrderWs': undefined,
                'deposit': undefined,
                'editOrder': 'emulated',
                'editOrderWs': undefined,
                'fetchAccounts': undefined,
                'fetchBalance': true,
                'fetchBalanceWs': undefined,
                'fetchBidsAsks': undefined,
                'fetchBorrowInterest': undefined,
                'fetchBorrowRate': undefined,
                'fetchBorrowRateHistories': undefined,
                'fetchBorrowRateHistory': undefined,
                'fetchBorrowRates': undefined,
                'fetchBorrowRatesPerSymbol': undefined,
                'fetchCanceledAndClosedOrders': undefined,
                'fetchCanceledOrders': undefined,
                'fetchClosedOrder': undefined,
                'fetchClosedOrders': undefined,
                'fetchClosedOrdersWs': undefined,
                'fetchConvertCurrencies': undefined,
                'fetchConvertQuote': undefined,
                'fetchConvertTrade': undefined,
                'fetchConvertTradeHistory': undefined,
                'fetchCrossBorrowRate': undefined,
                'fetchCrossBorrowRates': undefined,
                'fetchCurrencies': 'emulated',
                'fetchCurrenciesWs': 'emulated',
                'fetchDeposit': undefined,
                'fetchDepositAddress': undefined,
                'fetchDepositAddresses': undefined,
                'fetchDepositAddressesByNetwork': undefined,
                'fetchDeposits': undefined,
                'fetchDepositsWithdrawals': undefined,
                'fetchDepositsWs': undefined,
                'fetchDepositWithdrawFee': undefined,
                'fetchDepositWithdrawFees': undefined,
                'fetchFundingHistory': undefined,
                'fetchFundingRate': undefined,
                'fetchFundingRateHistory': undefined,
                'fetchFundingInterval': undefined,
                'fetchFundingIntervals': undefined,
                'fetchFundingRates': undefined,
                'fetchGreeks': undefined,
                'fetchIndexOHLCV': undefined,
                'fetchIsolatedBorrowRate': undefined,
                'fetchIsolatedBorrowRates': undefined,
                'fetchIsolatedPositions': undefined,
                'fetchL2OrderBook': true,
                'fetchL3OrderBook': undefined,
                'fetchLastPrices': undefined,
                'fetchLedger': undefined,
                'fetchLedgerEntry': undefined,
                'fetchLeverage': undefined,
                'fetchLeverages': undefined,
                'fetchLeverageTiers': undefined,
                'fetchLiquidations': undefined,
                'fetchLongShortRatio': undefined,
                'fetchLongShortRatioHistory': undefined,
                'fetchMarginAdjustmentHistory': undefined,
                'fetchMarginMode': undefined,
                'fetchMarginModes': undefined,
                'fetchMarketLeverageTiers': undefined,
                'fetchMarkets': true,
                'fetchMarketsWs': undefined,
                'fetchMarkOHLCV': undefined,
                'fetchMyLiquidations': undefined,
                'fetchMySettlementHistory': undefined,
                'fetchMyTrades': undefined,
                'fetchMyTradesWs': undefined,
                'fetchOHLCV': undefined,
                'fetchOHLCVWs': undefined,
                'fetchOpenInterest': undefined,
                'fetchOpenInterests': undefined,
                'fetchOpenInterestHistory': undefined,
                'fetchOpenOrder': undefined,
                'fetchOpenOrders': undefined,
                'fetchOpenOrdersWs': undefined,
                'fetchOption': undefined,
                'fetchOptionChain': undefined,
                'fetchOrder': undefined,
                'fetchOrderBook': true,
                'fetchOrderBooks': undefined,
                'fetchOrderBookWs': undefined,
                'fetchOrders': undefined,
                'fetchOrdersByStatus': undefined,
                'fetchOrdersWs': undefined,
                'fetchOrderTrades': undefined,
                'fetchOrderWs': undefined,
                'fetchPosition': undefined,
                'fetchPositionHistory': undefined,
                'fetchPositionMode': undefined,
                'fetchPositions': undefined,
                'fetchPositionsForSymbol': undefined,
                'fetchPositionsForSymbolWs': undefined,
                'fetchPositionsHistory': undefined,
                'fetchPositionsRisk': undefined,
                'fetchPositionsWs': undefined,
                'fetchPositionWs': undefined,
                'fetchPremiumIndexOHLCV': undefined,
                'fetchSettlementHistory': undefined,
                'fetchStatus': undefined,
                'fetchTicker': true,
                'fetchTickers': undefined,
                'fetchMarkPrices': undefined,
                'fetchTickersWs': undefined,
                'fetchTickerWs': undefined,
                'fetchTime': undefined,
                'fetchTrades': true,
                'fetchTradesWs': undefined,
                'fetchTradingFee': undefined,
                'fetchTradingFees': undefined,
                'fetchTradingFeesWs': undefined,
                'fetchTradingLimits': undefined,
                'fetchTransactionFee': undefined,
                'fetchTransactionFees': undefined,
                'fetchTransactions': undefined,
                'fetchTransfer': undefined,
                'fetchTransfers': undefined,
                'fetchUnderlyingAssets': undefined,
                'fetchVolatilityHistory': undefined,
                'fetchWithdrawAddresses': undefined,
                'fetchWithdrawal': undefined,
                'fetchWithdrawals': undefined,
                'fetchWithdrawalsWs': undefined,
                'fetchWithdrawalWhitelist': undefined,
                'future': undefined,
                'margin': undefined,
                'option': undefined,
                'privateAPI': true,
                'publicAPI': true,
                'reduceMargin': undefined,
                'repayCrossMargin': undefined,
                'repayIsolatedMargin': undefined,
                'sandbox': undefined,
                'setLeverage': undefined,
                'setMargin': undefined,
                'setMarginMode': undefined,
                'setPositionMode': undefined,
                'signIn': undefined,
                'spot': undefined,
                'swap': undefined,
                'transfer': undefined,
                'watchBalance': undefined,
                'watchLiquidations': undefined,
                'watchLiquidationsForSymbols': undefined,
                'watchMyLiquidations': undefined,
                'watchMyLiquidationsForSymbols': undefined,
                'watchMyTrades': undefined,
                'watchOHLCV': undefined,
                'watchOHLCVForSymbols': undefined,
                'watchOrderBook': undefined,
                'watchOrderBookForSymbols': undefined,
                'watchOrders': undefined,
                'watchOrdersForSymbols': undefined,
                'watchPosition': undefined,
                'watchPositions': undefined,
                'watchStatus': undefined,
                'watchTicker': undefined,
                'watchTickers': undefined,
                'watchTrades': undefined,
                'watchTradesForSymbols': undefined,
                'withdraw': undefined,
                'ws': undefined,
            },
            'httpExceptions': {
                '400': ExchangeNotAvailable,
                '401': AuthenticationError,
                '403': ExchangeNotAvailable,
                '404': ExchangeNotAvailable,
                '405': ExchangeNotAvailable,
                '407': AuthenticationError,
                '408': RequestTimeout,
                '409': ExchangeNotAvailable,
                '410': ExchangeNotAvailable,
                '418': DDoSProtection,
                '422': ExchangeError,
                '429': RateLimitExceeded,
                '451': ExchangeNotAvailable,
                '500': ExchangeNotAvailable,
                '501': ExchangeNotAvailable,
                '502': ExchangeNotAvailable,
                '503': ExchangeNotAvailable,
                '504': RequestTimeout,
                '511': AuthenticationError,
                '520': ExchangeNotAvailable,
                '521': ExchangeNotAvailable,
                '522': ExchangeNotAvailable,
                '525': ExchangeNotAvailable,
                '526': ExchangeNotAvailable,
                '530': ExchangeNotAvailable,
            },
            'id': undefined,
            'limits': {
                'amount': { 'min': undefined, 'max': undefined },
                'cost': { 'min': undefined, 'max': undefined },
                'leverage': { 'min': undefined, 'max': undefined },
                'price': { 'min': undefined, 'max': undefined },
            },
            'markets': undefined, // to be filled manually or by fetchMarkets
            'name': undefined,
            'paddingMode': NO_PADDING,
            'precisionMode': TICK_SIZE,
            'pro': false, // if it is integrated with CCXT Pro for WebSocket support
            'rateLimit': 2000, // milliseconds = seconds * 1000
            'requiredCredentials': {
                'accountId': false,
                'apiKey': true,
                'login': false,
                'password': false,
                'privateKey': false, // a "0x"-prefixed hexstring private key for a wallet
                'secret': true,
                'token': false, // reserved for HTTP auth in some cases
                'twofa': false, // 2-factor authentication (one-time password key)
                'uid': false,
                'walletAddress': false, // the wallet address "0x"-prefixed hexstring
            },
            'status': {
                'eta': undefined,
                'status': 'ok',
                'updated': undefined,
                'url': undefined,
            },
            'timeframes': undefined, // redefine if the exchange has.fetchOHLCV
            'timeout': this.timeout, // milliseconds = seconds * 1000
            'urls': {
                'api': undefined,
                'doc': undefined,
                'fees': undefined,
                'logo': undefined,
                'www': undefined,
            },
        };
    }

    safeBoolN (dictionaryOrList, keys: IndexType[], defaultValue: boolean = undefined): boolean | undefined {
        /**
         * @ignore
         * @method
         * @description safely extract boolean value from dictionary or list
         * @returns {bool | undefined}
         */
        const value = this.safeValueN (dictionaryOrList, keys, defaultValue);
        if (typeof value === 'boolean') {
            return value;
        }
        return defaultValue;
    }

    safeBool2 (dictionary, key1: IndexType, key2: IndexType, defaultValue: boolean = undefined): boolean | undefined {
        /**
         * @ignore
         * @method
         * @description safely extract boolean value from dictionary or list
         * @returns {bool | undefined}
         */
        return this.safeBoolN (dictionary, [ key1, key2 ], defaultValue);
    }

    safeBool (dictionary, key: IndexType, defaultValue: boolean = undefined): boolean | undefined {
        /**
         * @ignore
         * @method
         * @description safely extract boolean value from dictionary or list
         * @returns {bool | undefined}
         */
        return this.safeBoolN (dictionary, [ key ], defaultValue);
    }

    safeDictN (dictionaryOrList, keys: IndexType[], defaultValue: Dictionary<any> = undefined): Dictionary<any> | undefined {
        /**
         * @ignore
         * @method
         * @description safely extract a dictionary from dictionary or list
         * @returns {object | undefined}
         */
        const value = this.safeValueN (dictionaryOrList, keys, defaultValue);
        if (value === undefined) {
            return defaultValue;
        }
        if ((typeof value === 'object')) {
            if (!Array.isArray (value)) {
                return value;
            }
        }
        return defaultValue;
    }

    safeDict (dictionary, key: IndexType, defaultValue: Dictionary<any> = undefined): Dictionary<any> | undefined {
        /**
         * @ignore
         * @method
         * @description safely extract a dictionary from dictionary or list
         * @returns {object | undefined}
         */
        return this.safeDictN (dictionary, [ key ], defaultValue);
    }

    safeDict2 (dictionary, key1: IndexType, key2: string, defaultValue: Dictionary<any> = undefined): Dictionary<any> | undefined {
        /**
         * @ignore
         * @method
         * @description safely extract a dictionary from dictionary or list
         * @returns {object | undefined}
         */
        return this.safeDictN (dictionary, [ key1, key2 ], defaultValue);
    }

    safeListN (dictionaryOrList, keys: IndexType[], defaultValue: any[] = undefined): any[] | undefined {
        /**
         * @ignore
         * @method
         * @description safely extract an Array from dictionary or list
         * @returns {Array | undefined}
         */
        const value = this.safeValueN (dictionaryOrList, keys, defaultValue);
        if (value === undefined) {
            return defaultValue;
        }
        if (Array.isArray (value)) {
            return value;
        }
        return defaultValue;
    }

    safeList2 (dictionaryOrList, key1: IndexType, key2: string, defaultValue: any[] = undefined): any[] | undefined {
        /**
         * @ignore
         * @method
         * @description safely extract an Array from dictionary or list
         * @returns {Array | undefined}
         */
        return this.safeListN (dictionaryOrList, [ key1, key2 ], defaultValue);
    }

    safeList (dictionaryOrList, key: IndexType, defaultValue: any[] = undefined): any[] | undefined {
        /**
         * @ignore
         * @method
         * @description safely extract an Array from dictionary or list
         * @returns {Array | undefined}
         */
        return this.safeListN (dictionaryOrList, [ key ], defaultValue);
    }

    handleDeltas (orderbook, deltas) {
        for (let i = 0; i < deltas.length; i++) {
            this.handleDelta (orderbook, deltas[i]);
        }
    }

    handleDelta (bookside, delta) {
        throw new NotSupported (this.id + ' handleDelta not supported yet');
    }

    handleDeltasWithKeys (bookSide: any, deltas, priceKey: IndexType = 0, amountKey: IndexType = 1, countOrIdKey: IndexType = 2) {
        for (let i = 0; i < deltas.length; i++) {
            const bidAsk = this.parseBidAsk (deltas[i], priceKey, amountKey, countOrIdKey);
            bookSide.storeArray (bidAsk);
        }
    }

    getCacheIndex (orderbook, deltas) {
        // return the first index of the cache that can be applied to the orderbook or -1 if not possible
        return -1;
    }

    findTimeframe (timeframe, timeframes = undefined) {
        if (timeframes === undefined) {
            timeframes = this.timeframes;
        }
        const keys = Object.keys (timeframes);
        for (let i = 0; i < keys.length; i++) {
            const key = keys[i];
            if (timeframes[key] === timeframe) {
                return key;
            }
        }
        return undefined;
    }

    checkProxyUrlSettings (url: Str = undefined, method: Str = undefined, headers = undefined, body = undefined) {
        const usedProxies = [];
        let proxyUrl = undefined;
        if (this.proxyUrl !== undefined) {
            usedProxies.push ('proxyUrl');
            proxyUrl = this.proxyUrl;
        }
        if (this.proxy_url !== undefined) {
            usedProxies.push ('proxy_url');
            proxyUrl = this.proxy_url;
        }
        if (this.proxyUrlCallback !== undefined) {
            usedProxies.push ('proxyUrlCallback');
            proxyUrl = this.proxyUrlCallback (url, method, headers, body);
        }
        if (this.proxy_url_callback !== undefined) {
            usedProxies.push ('proxy_url_callback');
            proxyUrl = this.proxy_url_callback (url, method, headers, body);
        }
        // backwards-compatibility
        if (this.proxy !== undefined) {
            usedProxies.push ('proxy');
            if (typeof this.proxy === 'function') {
                proxyUrl = this.proxy (url, method, headers, body);
            } else {
                proxyUrl = this.proxy;
            }
        }
        const length = usedProxies.length;
        if (length > 1) {
            const joinedProxyNames = usedProxies.join (',');
            throw new InvalidProxySettings (this.id + ' you have multiple conflicting proxy settings (' + joinedProxyNames + '), please use only one from : proxyUrl, proxy_url, proxyUrlCallback, proxy_url_callback');
        }
        return proxyUrl;
    }

    checkProxySettings (url: Str = undefined, method: Str = undefined, headers = undefined, body = undefined) {
        const usedProxies = [];
        let httpProxy = undefined;
        let httpsProxy = undefined;
        let socksProxy = undefined;
        // httpProxy
        const isHttpProxyDefined = this.valueIsDefined (this.httpProxy);
        const isHttp_proxy_defined = this.valueIsDefined (this.http_proxy);
        if (isHttpProxyDefined || isHttp_proxy_defined) {
            usedProxies.push ('httpProxy');
            httpProxy = isHttpProxyDefined ? this.httpProxy : this.http_proxy;
        }
        const ishttpProxyCallbackDefined = this.valueIsDefined (this.httpProxyCallback);
        const ishttp_proxy_callback_defined = this.valueIsDefined (this.http_proxy_callback);
        if (ishttpProxyCallbackDefined || ishttp_proxy_callback_defined) {
            usedProxies.push ('httpProxyCallback');
            httpProxy = ishttpProxyCallbackDefined ? this.httpProxyCallback (url, method, headers, body) : this.http_proxy_callback (url, method, headers, body);
        }
        // httpsProxy
        const isHttpsProxyDefined = this.valueIsDefined (this.httpsProxy);
        const isHttps_proxy_defined = this.valueIsDefined (this.https_proxy);
        if (isHttpsProxyDefined || isHttps_proxy_defined) {
            usedProxies.push ('httpsProxy');
            httpsProxy = isHttpsProxyDefined ? this.httpsProxy : this.https_proxy;
        }
        const ishttpsProxyCallbackDefined = this.valueIsDefined (this.httpsProxyCallback);
        const ishttps_proxy_callback_defined = this.valueIsDefined (this.https_proxy_callback);
        if (ishttpsProxyCallbackDefined || ishttps_proxy_callback_defined) {
            usedProxies.push ('httpsProxyCallback');
            httpsProxy = ishttpsProxyCallbackDefined ? this.httpsProxyCallback (url, method, headers, body) : this.https_proxy_callback (url, method, headers, body);
        }
        // socksProxy
        const isSocksProxyDefined = this.valueIsDefined (this.socksProxy);
        const isSocks_proxy_defined = this.valueIsDefined (this.socks_proxy);
        if (isSocksProxyDefined || isSocks_proxy_defined) {
            usedProxies.push ('socksProxy');
            socksProxy = isSocksProxyDefined ? this.socksProxy : this.socks_proxy;
        }
        const issocksProxyCallbackDefined = this.valueIsDefined (this.socksProxyCallback);
        const issocks_proxy_callback_defined = this.valueIsDefined (this.socks_proxy_callback);
        if (issocksProxyCallbackDefined || issocks_proxy_callback_defined) {
            usedProxies.push ('socksProxyCallback');
            socksProxy = issocksProxyCallbackDefined ? this.socksProxyCallback (url, method, headers, body) : this.socks_proxy_callback (url, method, headers, body);
        }
        // check
        const length = usedProxies.length;
        if (length > 1) {
            const joinedProxyNames = usedProxies.join (',');
            throw new InvalidProxySettings (this.id + ' you have multiple conflicting proxy settings (' + joinedProxyNames + '), please use only one from: httpProxy, httpsProxy, httpProxyCallback, httpsProxyCallback, socksProxy, socksProxyCallback');
        }
        return [ httpProxy, httpsProxy, socksProxy ];
    }

    checkWsProxySettings () {
        const usedProxies = [];
        let wsProxy = undefined;
        let wssProxy = undefined;
        let wsSocksProxy = undefined;
        // ws proxy
        const isWsProxyDefined = this.valueIsDefined (this.wsProxy);
        const is_ws_proxy_defined = this.valueIsDefined (this.ws_proxy);
        if (isWsProxyDefined || is_ws_proxy_defined) {
            usedProxies.push ('wsProxy');
            wsProxy = (isWsProxyDefined) ? this.wsProxy : this.ws_proxy;
        }
        // wss proxy
        const isWssProxyDefined = this.valueIsDefined (this.wssProxy);
        const is_wss_proxy_defined = this.valueIsDefined (this.wss_proxy);
        if (isWssProxyDefined || is_wss_proxy_defined) {
            usedProxies.push ('wssProxy');
            wssProxy = (isWssProxyDefined) ? this.wssProxy : this.wss_proxy;
        }
        // ws socks proxy
        const isWsSocksProxyDefined = this.valueIsDefined (this.wsSocksProxy);
        const is_ws_socks_proxy_defined = this.valueIsDefined (this.ws_socks_proxy);
        if (isWsSocksProxyDefined || is_ws_socks_proxy_defined) {
            usedProxies.push ('wsSocksProxy');
            wsSocksProxy = (isWsSocksProxyDefined) ? this.wsSocksProxy : this.ws_socks_proxy;
        }
        // check
        const length = usedProxies.length;
        if (length > 1) {
            const joinedProxyNames = usedProxies.join (',');
            throw new InvalidProxySettings (this.id + ' you have multiple conflicting proxy settings (' + joinedProxyNames + '), please use only one from: wsProxy, wssProxy, wsSocksProxy');
        }
        return [ wsProxy, wssProxy, wsSocksProxy ];
    }

    checkConflictingProxies (proxyAgentSet, proxyUrlSet) {
        if (proxyAgentSet && proxyUrlSet) {
            throw new InvalidProxySettings (this.id + ' you have multiple conflicting proxy settings, please use only one from : proxyUrl, httpProxy, httpsProxy, socksProxy');
        }
    }

    checkAddress (address: Str = undefined): Str {
        if (address === undefined) {
            throw new InvalidAddress (this.id + ' address is undefined');
        }
        // check the address is not the same letter like 'aaaaa' nor too short nor has a space
        const uniqChars = (this.unique (this.stringToCharsArray (address)));
        const length = uniqChars.length; // py transpiler trick
        if (length === 1 || address.length < this.minFundingAddressLength || address.indexOf (' ') > -1) {
            throw new InvalidAddress (this.id + ' address is invalid or has less than ' + this.minFundingAddressLength.toString () + ' characters: "' + address.toString () + '"');
        }
        return address;
    }

    findMessageHashes (client, element: string): string[] {
        const result = [];
        const messageHashes = Object.keys (client.futures);
        for (let i = 0; i < messageHashes.length; i++) {
            const messageHash = messageHashes[i];
            if (messageHash.indexOf (element) >= 0) {
                result.push (messageHash);
            }
        }
        return result;
    }

    filterByLimit (array: object[], limit: Int = undefined, key: IndexType = 'timestamp', fromStart: boolean = false): any {
        if (this.valueIsDefined (limit)) {
            const arrayLength = array.length;
            if (arrayLength > 0) {
                let ascending = true;
                if ((key in array[0])) {
                    const first = array[0][key];
                    const last = array[arrayLength - 1][key];
                    if (first !== undefined && last !== undefined) {
                        ascending = first <= last;  // true if array is sorted in ascending order based on 'timestamp'
                    }
                }
                if (fromStart) {
                    if (limit > arrayLength) {
                        limit = arrayLength;
                    }
                    // array = ascending ? this.arraySlice (array, 0, limit) : this.arraySlice (array, -limit);
                    if (ascending) {
                        array = this.arraySlice (array, 0, limit);
                    } else {
                        array = this.arraySlice (array, -limit);
                    }
                } else {
                    // array = ascending ? this.arraySlice (array, -limit) : this.arraySlice (array, 0, limit);
                    if (ascending) {
                        array = this.arraySlice (array, -limit);
                    } else {
                        array = this.arraySlice (array, 0, limit);
                    }
                }
            }
        }
        return array;
    }

    filterBySinceLimit (array: object[], since: Int = undefined, limit: Int = undefined, key: IndexType = 'timestamp', tail = false): any {
        const sinceIsDefined = this.valueIsDefined (since);
        const parsedArray = this.toArray (array) as any;
        let result = parsedArray;
        if (sinceIsDefined) {
            result = [];
            for (let i = 0; i < parsedArray.length; i++) {
                const entry = parsedArray[i];
                const value = this.safeValue (entry, key);
                if (value && (value >= since)) {
                    result.push (entry);
                }
            }
        }
        if (tail && limit !== undefined) {
            return this.arraySlice (result, -limit);
        }
        // if the user provided a 'since' argument
        // we want to limit the result starting from the 'since'
        const shouldFilterFromStart = !tail && sinceIsDefined;
        return this.filterByLimit (result, limit, key, shouldFilterFromStart);
    }

    filterByValueSinceLimit (array: object[], field: IndexType, value = undefined, since: Int = undefined, limit: Int = undefined, key = 'timestamp', tail = false): any {
        const valueIsDefined = this.valueIsDefined (value);
        const sinceIsDefined = this.valueIsDefined (since);
        const parsedArray = this.toArray (array) as any;
        let result = parsedArray;
        // single-pass filter for both symbol and since
        if (valueIsDefined || sinceIsDefined) {
            result = [];
            for (let i = 0; i < parsedArray.length; i++) {
                const entry = parsedArray[i];
                const entryFiledEqualValue = entry[field] === value;
                const firstCondition = valueIsDefined ? entryFiledEqualValue : true;
                const entryKeyValue = this.safeValue (entry, key);
                const entryKeyGESince = (entryKeyValue) && (since !== undefined) && (entryKeyValue >= since);
                const secondCondition = sinceIsDefined ? entryKeyGESince : true;
                if (firstCondition && secondCondition) {
                    result.push (entry);
                }
            }
        }
        if (tail && limit !== undefined) {
            return this.arraySlice (result, -limit);
        }
        return this.filterByLimit (result, limit, key, sinceIsDefined);
    }

    /**
     * @method
     * @name Exchange#setSandboxMode
     * @description set the sandbox mode for the exchange
     * @param {boolean} enabled true to enable sandbox mode, false to disable it
     */
    setSandboxMode (enabled: boolean) {
        if (enabled) {
            if ('test' in this.urls) {
                if (typeof this.urls['api'] === 'string') {
                    this.urls['apiBackup'] = this.urls['api'];
                    this.urls['api'] = this.urls['test'];
                } else {
                    this.urls['apiBackup'] = this.clone (this.urls['api']);
                    this.urls['api'] = this.clone (this.urls['test']);
                }
            } else {
                throw new NotSupported (this.id + ' does not have a sandbox URL');
            }
            // set flag
            this.isSandboxModeEnabled = true;
        } else if ('apiBackup' in this.urls) {
            if (typeof this.urls['api'] === 'string') {
                this.urls['api'] = this.urls['apiBackup'] as any;
            } else {
                this.urls['api'] = this.clone (this.urls['apiBackup']);
            }
            const newUrls = this.omit (this.urls, 'apiBackup');
            this.urls = newUrls;
            // set flag
            this.isSandboxModeEnabled = false;
        }
    }

    sign (path, api: any = 'public', method = 'GET', params = {}, headers: any = undefined, body: any = undefined) {
        return {};
    }

    async fetchAccounts (params = {}): Promise<Account[]> {
        throw new NotSupported (this.id + ' fetchAccounts() is not supported yet');
    }

    async fetchTrades (symbol: string, since: Int = undefined, limit: Int = undefined, params = {}): Promise<Trade[]> {
        throw new NotSupported (this.id + ' fetchTrades() is not supported yet');
    }

    async fetchTradesWs (symbol: string, since: Int = undefined, limit: Int = undefined, params = {}): Promise<Trade[]> {
        throw new NotSupported (this.id + ' fetchTradesWs() is not supported yet');
    }

    async watchLiquidations (symbol: string, since: Int = undefined, limit: Int = undefined, params = {}): Promise<Liquidation[]> {
        if (this.has['watchLiquidationsForSymbols']) {
            return await this.watchLiquidationsForSymbols ([ symbol ], since, limit, params);
        }
        throw new NotSupported (this.id + ' watchLiquidations() is not supported yet');
    }

    async watchLiquidationsForSymbols (symbols: string[], since: Int = undefined, limit: Int = undefined, params = {}): Promise<Liquidation[]> {
        throw new NotSupported (this.id + ' watchLiquidationsForSymbols() is not supported yet');
    }

    async watchMyLiquidations (symbol: string, since: Int = undefined, limit: Int = undefined, params = {}): Promise<Liquidation[]> {
        if (this.has['watchMyLiquidationsForSymbols']) {
            return this.watchMyLiquidationsForSymbols ([ symbol ], since, limit, params);
        }
        throw new NotSupported (this.id + ' watchMyLiquidations() is not supported yet');
    }

    async watchMyLiquidationsForSymbols (symbols: string[], since: Int = undefined, limit: Int = undefined, params = {}): Promise<Liquidation[]> {
        throw new NotSupported (this.id + ' watchMyLiquidationsForSymbols() is not supported yet');
    }

    async watchTrades (symbol: string, since: Int = undefined, limit: Int = undefined, params = {}): Promise<Trade[]> {
        throw new NotSupported (this.id + ' watchTrades() is not supported yet');
    }

    async unWatchTrades (symbol: string, params = {}): Promise<any> {
        throw new NotSupported (this.id + ' unWatchTrades() is not supported yet');
    }

    async watchTradesForSymbols (symbols: string[], since: Int = undefined, limit: Int = undefined, params = {}): Promise<Trade[]> {
        throw new NotSupported (this.id + ' watchTradesForSymbols() is not supported yet');
    }

    async unWatchTradesForSymbols (symbols: string[], params = {}): Promise<any> {
        throw new NotSupported (this.id + ' unWatchTradesForSymbols() is not supported yet');
    }

    async watchMyTradesForSymbols (symbols: string[], since: Int = undefined, limit: Int = undefined, params = {}): Promise<Trade[]> {
        throw new NotSupported (this.id + ' watchMyTradesForSymbols() is not supported yet');
    }

    async watchOrdersForSymbols (symbols: string[], since: Int = undefined, limit: Int = undefined, params = {}): Promise<Order[]> {
        throw new NotSupported (this.id + ' watchOrdersForSymbols() is not supported yet');
    }

    async watchOHLCVForSymbols (symbolsAndTimeframes: string[][], since: Int = undefined, limit: Int = undefined, params = {}): Promise<Dictionary<Dictionary<OHLCV[]>>> {
        throw new NotSupported (this.id + ' watchOHLCVForSymbols() is not supported yet');
    }

    async unWatchOHLCVForSymbols (symbolsAndTimeframes: string[][], params = {}): Promise<any> {
        throw new NotSupported (this.id + ' unWatchOHLCVForSymbols() is not supported yet');
    }

    async watchOrderBookForSymbols (symbols: string[], limit: Int = undefined, params = {}): Promise<OrderBook> {
        throw new NotSupported (this.id + ' watchOrderBookForSymbols() is not supported yet');
    }

    async unWatchOrderBookForSymbols (symbols: string[], params = {}): Promise<any> {
        throw new NotSupported (this.id + ' unWatchOrderBookForSymbols() is not supported yet');
    }

    async fetchDepositAddresses (codes: Strings = undefined, params = {}): Promise<DepositAddress[]> {
        throw new NotSupported (this.id + ' fetchDepositAddresses() is not supported yet');
    }

    async fetchOrderBook (symbol: string, limit: Int = undefined, params = {}): Promise<OrderBook> {
        throw new NotSupported (this.id + ' fetchOrderBook() is not supported yet');
    }

    async fetchOrderBookWs (symbol: string, limit: Int = undefined, params = {}): Promise<OrderBook> {
        throw new NotSupported (this.id + ' fetchOrderBookWs() is not supported yet');
    }

    async fetchMarginMode (symbol: string, params = {}): Promise<MarginMode> {
        if (this.has['fetchMarginModes']) {
            const marginModes = await this.fetchMarginModes ([ symbol ], params);
            return this.safeDict (marginModes, symbol) as MarginMode;
        } else {
            throw new NotSupported (this.id + ' fetchMarginMode() is not supported yet');
        }
    }

    async fetchMarginModes (symbols: Strings = undefined, params = {}): Promise<MarginModes> {
        throw new NotSupported (this.id + ' fetchMarginModes () is not supported yet');
    }

    async fetchRestOrderBookSafe (symbol, limit = undefined, params = {}) {
        const fetchSnapshotMaxRetries = this.handleOption ('watchOrderBook', 'maxRetries', 3);
        for (let i = 0; i < fetchSnapshotMaxRetries; i++) {
            try {
                const orderBook = await this.fetchOrderBook (symbol, limit, params);
                return orderBook;
            } catch (e) {
                if ((i + 1) === fetchSnapshotMaxRetries) {
                    throw e;
                }
            }
        }
        return undefined;
    }

    async watchOrderBook (symbol: string, limit: Int = undefined, params = {}): Promise<OrderBook> {
        throw new NotSupported (this.id + ' watchOrderBook() is not supported yet');
    }

    async unWatchOrderBook (symbol: string, params = {}): Promise<any> {
        throw new NotSupported (this.id + ' unWatchOrderBook() is not supported yet');
    }

    async fetchTime (params = {}): Promise<Int> {
        throw new NotSupported (this.id + ' fetchTime() is not supported yet');
    }

    async fetchTradingLimits (symbols: Strings = undefined, params = {}): Promise<{}> {
        throw new NotSupported (this.id + ' fetchTradingLimits() is not supported yet');
    }

    parseCurrency (rawCurrency: Dict): Currency {
        throw new NotSupported (this.id + ' parseCurrency() is not supported yet');
    }

    parseCurrencies (rawCurrencies): Currencies {
        const result = {};
        const arr = this.toArray (rawCurrencies);
        for (let i = 0; i < arr.length; i++) {
            const parsed = this.parseCurrency (arr[i]);
            const code = parsed['code'];
            result[code] = parsed;
        }
        return result;
    }

    parseMarket (market: Dict): Market {
        throw new NotSupported (this.id + ' parseMarket() is not supported yet');
    }

    parseMarkets (markets): Market[] {
        const result = [];
        for (let i = 0; i < markets.length; i++) {
            result.push (this.parseMarket (markets[i]));
        }
        return result;
    }

    parseTicker (ticker: Dict, market: Market = undefined): Ticker {
        throw new NotSupported (this.id + ' parseTicker() is not supported yet');
    }

    parseDepositAddress (depositAddress, currency: Currency = undefined): DepositAddress {
        throw new NotSupported (this.id + ' parseDepositAddress() is not supported yet');
    }

    parseTrade (trade: Dict, market: Market = undefined): Trade {
        throw new NotSupported (this.id + ' parseTrade() is not supported yet');
    }

    parseTransaction (transaction: Dict, currency: Currency = undefined): Transaction {
        throw new NotSupported (this.id + ' parseTransaction() is not supported yet');
    }

    parseTransfer (transfer: Dict, currency: Currency = undefined): TransferEntry {
        throw new NotSupported (this.id + ' parseTransfer() is not supported yet');
    }

    parseAccount (account: Dict): Account {
        throw new NotSupported (this.id + ' parseAccount() is not supported yet');
    }

    parseLedgerEntry (item: Dict, currency: Currency = undefined): LedgerEntry {
        throw new NotSupported (this.id + ' parseLedgerEntry() is not supported yet');
    }

    parseOrder (order: Dict, market: Market = undefined): Order {
        throw new NotSupported (this.id + ' parseOrder() is not supported yet');
    }

    async fetchCrossBorrowRates (params = {}): Promise<CrossBorrowRates> {
        throw new NotSupported (this.id + ' fetchCrossBorrowRates() is not supported yet');
    }

    async fetchIsolatedBorrowRates (params = {}): Promise<IsolatedBorrowRates> {
        throw new NotSupported (this.id + ' fetchIsolatedBorrowRates() is not supported yet');
    }

    parseMarketLeverageTiers (info, market: Market = undefined): LeverageTier[] {
        throw new NotSupported (this.id + ' parseMarketLeverageTiers() is not supported yet');
    }

    async fetchLeverageTiers (symbols: Strings = undefined, params = {}): Promise<LeverageTiers> {
        throw new NotSupported (this.id + ' fetchLeverageTiers() is not supported yet');
    }

    parsePosition (position: Dict, market: Market = undefined): Position {
        throw new NotSupported (this.id + ' parsePosition() is not supported yet');
    }

    parseFundingRateHistory (info, market: Market = undefined): FundingRateHistory {
        throw new NotSupported (this.id + ' parseFundingRateHistory() is not supported yet');
    }

    parseBorrowInterest (info: Dict, market: Market = undefined): BorrowInterest {
        throw new NotSupported (this.id + ' parseBorrowInterest() is not supported yet');
    }

    parseIsolatedBorrowRate (info: Dict, market: Market = undefined): IsolatedBorrowRate {
        throw new NotSupported (this.id + ' parseIsolatedBorrowRate() is not supported yet');
    }

    parseWsTrade (trade: Dict, market: Market = undefined): Trade {
        throw new NotSupported (this.id + ' parseWsTrade() is not supported yet');
    }

    parseWsOrder (order: Dict, market: Market = undefined): Order {
        throw new NotSupported (this.id + ' parseWsOrder() is not supported yet');
    }

    parseWsOrderTrade (trade: Dict, market: Market = undefined): Trade {
        throw new NotSupported (this.id + ' parseWsOrderTrade() is not supported yet');
    }

    parseWsOHLCV (ohlcv, market: Market = undefined): OHLCV {
        return this.parseOHLCV (ohlcv, market);
    }

    async fetchFundingRates (symbols: Strings = undefined, params = {}): Promise<FundingRates> {
        throw new NotSupported (this.id + ' fetchFundingRates() is not supported yet');
    }

    async fetchFundingIntervals (symbols: Strings = undefined, params = {}): Promise<FundingRates> {
        throw new NotSupported (this.id + ' fetchFundingIntervals() is not supported yet');
    }

    async watchFundingRate (symbol: string, params = {}): Promise<FundingRate> {
        throw new NotSupported (this.id + ' watchFundingRate() is not supported yet');
    }

    async watchFundingRates (symbols: string[], params = {}): Promise<FundingRates> {
        throw new NotSupported (this.id + ' watchFundingRates() is not supported yet');
    }

    async watchFundingRatesForSymbols (symbols: string[], params = {}): Promise<{}> {
        return await this.watchFundingRates (symbols, params);
    }

    async transfer (code: string, amount: number, fromAccount: string, toAccount: string, params = {}): Promise<TransferEntry> {
        throw new NotSupported (this.id + ' transfer() is not supported yet');
    }

    async withdraw (code: string, amount: number, address: string, tag = undefined, params = {}): Promise<Transaction> {
        throw new NotSupported (this.id + ' withdraw() is not supported yet');
    }

    async createDepositAddress (code: string, params = {}): Promise<DepositAddressResponse> {
        throw new NotSupported (this.id + ' createDepositAddress() is not supported yet');
    }

    async setLeverage (leverage: Int, symbol: Str = undefined, params = {}): Promise<{}> {
        throw new NotSupported (this.id + ' setLeverage() is not supported yet');
    }

    async fetchLeverage (symbol: string, params = {}): Promise<Leverage> {
        if (this.has['fetchLeverages']) {
            const leverages = await this.fetchLeverages ([ symbol ], params);
            return this.safeDict (leverages, symbol) as Leverage;
        } else {
            throw new NotSupported (this.id + ' fetchLeverage() is not supported yet');
        }
    }

    async fetchLeverages (symbols: Strings = undefined, params = {}): Promise<Leverages> {
        throw new NotSupported (this.id + ' fetchLeverages() is not supported yet');
    }

    async setPositionMode (hedged: boolean, symbol: Str = undefined, params = {}): Promise<{}> {
        throw new NotSupported (this.id + ' setPositionMode() is not supported yet');
    }

    async addMargin (symbol: string, amount: number, params = {}): Promise<MarginModification> {
        throw new NotSupported (this.id + ' addMargin() is not supported yet');
    }

    async reduceMargin (symbol: string, amount: number, params = {}): Promise<MarginModification> {
        throw new NotSupported (this.id + ' reduceMargin() is not supported yet');
    }

    async setMargin (symbol: string, amount: number, params = {}): Promise<{}> {
        throw new NotSupported (this.id + ' setMargin() is not supported yet');
    }

    async fetchLongShortRatio (symbol: string, timeframe: Str = undefined, params = {}): Promise<LongShortRatio> {
        throw new NotSupported (this.id + ' fetchLongShortRatio() is not supported yet');
    }

    async fetchLongShortRatioHistory (symbol: Str = undefined, timeframe: Str = undefined, since: Int = undefined, limit: Int = undefined, params = {}): Promise<LongShortRatio[]> {
        throw new NotSupported (this.id + ' fetchLongShortRatioHistory() is not supported yet');
    }

    async fetchMarginAdjustmentHistory (symbol: Str = undefined, type: Str = undefined, since: Num = undefined, limit: Num = undefined, params = {}): Promise<MarginModification[]> {
        /**
         * @method
         * @name exchange#fetchMarginAdjustmentHistory
         * @description fetches the history of margin added or reduced from contract isolated positions
         * @param {string} [symbol] unified market symbol
         * @param {string} [type] "add" or "reduce"
         * @param {int} [since] timestamp in ms of the earliest change to fetch
         * @param {int} [limit] the maximum amount of changes to fetch
         * @param {object} params extra parameters specific to the exchange api endpoint
         * @returns {object[]} a list of [margin structures]{@link https://docs.ccxt.com/#/?id=margin-loan-structure}
         */
        throw new NotSupported (this.id + ' fetchMarginAdjustmentHistory() is not supported yet');
    }

    async setMarginMode (marginMode: string, symbol: Str = undefined, params = {}): Promise<{}> {
        throw new NotSupported (this.id + ' setMarginMode() is not supported yet');
    }

    async fetchDepositAddressesByNetwork (code: string, params = {}): Promise<DepositAddress[]> {
        throw new NotSupported (this.id + ' fetchDepositAddressesByNetwork() is not supported yet');
    }

    async fetchOpenInterestHistory (symbol: string, timeframe = '1h', since: Int = undefined, limit: Int = undefined, params = {}): Promise<OpenInterest[]> {
        throw new NotSupported (this.id + ' fetchOpenInterestHistory() is not supported yet');
    }

    async fetchOpenInterest (symbol: string, params = {}): Promise<OpenInterest> {
        throw new NotSupported (this.id + ' fetchOpenInterest() is not supported yet');
    }

    async fetchOpenInterests (symbols: Strings = undefined, params = {}): Promise<OpenInterests> {
        throw new NotSupported (this.id + ' fetchOpenInterests() is not supported yet');
    }

    async signIn (params = {}): Promise<{}> {
        throw new NotSupported (this.id + ' signIn() is not supported yet');
    }

    async fetchPaymentMethods (params = {}): Promise<{}> {
        throw new NotSupported (this.id + ' fetchPaymentMethods() is not supported yet');
    }

    parseToInt (number) {
        // Solve Common parseInt misuse ex: parseInt ((since / 1000).toString ())
        // using a number as parameter which is not valid in ts
        const stringifiedNumber = this.numberToString (number);
        const convertedNumber = parseFloat (stringifiedNumber) as any;
        return parseInt (convertedNumber);
    }

    parseToNumeric (number) {
        const stringVersion = this.numberToString (number); // this will convert 1.0 and 1 to "1" and 1.1 to "1.1"
        // keep this in mind:
        // in JS: 1 == 1.0 is true;  1 === 1.0 is true
        // in Python: 1 == 1.0 is true
        // in PHP 1 == 1.0 is true, but 1 === 1.0 is false
        if (stringVersion.indexOf ('.') >= 0) {
            return parseFloat (stringVersion);
        }
        return parseInt (stringVersion);
    }

    isRoundNumber (value: number) {
        // this method is similar to isInteger, but this is more loyal and does not check for types.
        // i.e. isRoundNumber(1.000) returns true, while isInteger(1.000) returns false
        const res = this.parseToNumeric ((value % 1));
        return res === 0;
    }

    safeNumberOmitZero (obj: object, key: IndexType, defaultValue: Num = undefined): Num {
        const value = this.safeString (obj, key);
        const final = this.parseNumber (this.omitZero (value));
        return (final === undefined) ? defaultValue : final;
    }

    safeIntegerOmitZero (obj: object, key: IndexType, defaultValue: Int = undefined): Int {
        const timestamp = this.safeInteger (obj, key, defaultValue);
        if (timestamp === undefined || timestamp === 0) {
            return undefined;
        }
        return timestamp;
    }

    afterConstruct () {
        this.createNetworksByIdObject ();
        this.featuresGenerator ();
    }

    featuresGenerator () {
        //
        // in the exchange-specific features can be something like this, where we support 'string' aliases too:
        //
        //     {
        //         'my' : {
        //             'createOrder' : {...},
        //         },
        //         'swap': {
        //             'linear': {
        //                 'extends': my',
        //             },
        //         },
        //     }
        //
        if (this.features === undefined) {
            return;
        }
        // reconstruct
        const initialFeatures = this.features;
        this.features = {};
        const unifiedMarketTypes = [ 'spot', 'swap', 'future', 'option' ];
        const subTypes = [ 'linear', 'inverse' ];
        // atm only support basic methods, eg: 'createOrder', 'fetchOrder', 'fetchOrders', 'fetchMyTrades'
        for (let i = 0; i < unifiedMarketTypes.length; i++) {
            const marketType = unifiedMarketTypes[i];
            // if marketType is not filled for this exchange, don't add that in `features`
            if (!(marketType in initialFeatures)) {
                this.features[marketType] = undefined;
            } else {
                if (marketType === 'spot') {
                    this.features[marketType] = this.featuresMapper (initialFeatures, marketType, undefined);
                } else {
                    this.features[marketType] = {};
                    for (let j = 0; j < subTypes.length; j++) {
                        const subType = subTypes[j];
                        this.features[marketType][subType] = this.featuresMapper (initialFeatures, marketType, subType);
                    }
                }
            }
        }
    }

    featuresMapper (initialFeatures: any, marketType: Str, subType: Str = undefined) {
        let featuresObj = (subType !== undefined) ? initialFeatures[marketType][subType] : initialFeatures[marketType];
        // if exchange does not have that market-type (eg. future>inverse)
        if (featuresObj === undefined) {
            return undefined;
        }
        const extendsStr: Str = this.safeString (featuresObj, 'extends');
        if (extendsStr !== undefined) {
            featuresObj = this.omit (featuresObj, 'extends');
            const extendObj = this.featuresMapper (initialFeatures, extendsStr);
            featuresObj = this.deepExtend (extendObj, featuresObj);
        }
        //
        // ### corrections ###
        //
        // createOrder
        if ('createOrder' in featuresObj) {
            const value = this.safeDict (featuresObj['createOrder'], 'attachedStopLossTakeProfit');
            featuresObj['createOrder']['stopLoss'] = value;
            featuresObj['createOrder']['takeProfit'] = value;
            if (marketType === 'spot') {
                // default 'hedged': false
                featuresObj['createOrder']['hedged'] = false;
                // default 'leverage': false
                if (!('leverage' in featuresObj['createOrder'])) {
                    featuresObj['createOrder']['leverage'] = false;
                }
            }
            // default 'GTC' to true
            if (this.safeBool (featuresObj['createOrder']['timeInForce'], 'GTC') === undefined) {
                featuresObj['createOrder']['timeInForce']['GTC'] = true;
            }
        }
        // other methods
        const keys = Object.keys (featuresObj);
        for (let i = 0; i < keys.length; i++) {
            const key = keys[i];
            const featureBlock = featuresObj[key];
            if (!this.inArray (key, [ 'sandbox' ]) && featureBlock !== undefined) {
                // default "symbolRequired" to false to all methods (except `createOrder`)
                if (!('symbolRequired' in featureBlock)) {
                    featureBlock['symbolRequired'] = this.inArray (key, [ 'createOrder', 'createOrders', 'fetchOHLCV' ]);
                }
            }
        }
        return featuresObj;
    }

    orderbookChecksumMessage (symbol:Str) {
        return symbol + ' : ' + 'orderbook data checksum validation failed. You can reconnect by calling watchOrderBook again or you can mute the error by setting exchange.options["watchOrderBook"]["checksum"] = false';
    }

    createNetworksByIdObject () {
        // automatically generate network-id-to-code mappings
        const networkIdsToCodesGenerated = this.invertFlatStringDictionary (this.safeValue (this.options, 'networks', {})); // invert defined networks dictionary
        this.options['networksById'] = this.extend (networkIdsToCodesGenerated, this.safeValue (this.options, 'networksById', {})); // support manually overriden "networksById" dictionary too
    }

    getDefaultOptions () {
        return {
            'defaultNetworkCodeReplacements': {
                'BRC20': { 'BRC20': 'BTC' },
                'CRO': { 'CRC20': 'CRONOS' },
                'ETH': { 'ERC20': 'ETH' },
                'TRX': { 'TRC20': 'TRX' },
            },
        };
    }

    safeLedgerEntry (entry: object, currency: Currency = undefined) {
        currency = this.safeCurrency (undefined, currency);
        let direction = this.safeString (entry, 'direction');
        let before = this.safeString (entry, 'before');
        let after = this.safeString (entry, 'after');
        const amount = this.safeString (entry, 'amount');
        if (amount !== undefined) {
            if (before === undefined && after !== undefined) {
                before = Precise.stringSub (after, amount);
            } else if (before !== undefined && after === undefined) {
                after = Precise.stringAdd (before, amount);
            }
        }
        if (before !== undefined && after !== undefined) {
            if (direction === undefined) {
                if (Precise.stringGt (before, after)) {
                    direction = 'out';
                }
                if (Precise.stringGt (after, before)) {
                    direction = 'in';
                }
            }
        }
        const fee = this.safeValue (entry, 'fee');
        if (fee !== undefined) {
            fee['cost'] = this.safeNumber (fee, 'cost');
        }
        const timestamp = this.safeInteger (entry, 'timestamp');
        const info = this.safeDict (entry, 'info', {});
        return {
            'account': this.safeString (entry, 'account'),
            'after': this.parseNumber (after),
            'amount': this.parseNumber (amount),
            'before': this.parseNumber (before),
            'currency': currency['code'],
            'datetime': this.iso8601 (timestamp),
            'direction': direction,
            'fee': fee,
            'id': this.safeString (entry, 'id'),
            'info': info,
            'referenceAccount': this.safeString (entry, 'referenceAccount'),
            'referenceId': this.safeString (entry, 'referenceId'),
            'status': this.safeString (entry, 'status'),
            'timestamp': timestamp,
            'type': this.safeString (entry, 'type'),
        };
    }

    safeCurrencyStructure (currency: object): CurrencyInterface {
        // derive data from networks: deposit, withdraw, active, fee, limits, precision
        const networks = this.safeDict (currency, 'networks', {});
        const keys = Object.keys (networks);
        const length = keys.length;
        if (length !== 0) {
            for (let i = 0; i < length; i++) {
                const network = networks[keys[i]];
                const deposit = this.safeBool (network, 'deposit');
                if (currency['deposit'] === undefined || deposit) {
                    currency['deposit'] = deposit;
                }
                const withdraw = this.safeBool (network, 'withdraw');
                if (currency['withdraw'] === undefined || withdraw) {
                    currency['withdraw'] = withdraw;
                }
                const active = this.safeBool (network, 'active');
                if (currency['active'] === undefined || active) {
                    currency['active'] = active;
                }
                // find lowest fee (which is more desired)
                const fee = this.safeString (network, 'fee');
                const feeMain = this.safeString (currency, 'fee');
                if (feeMain === undefined || Precise.stringLt (fee, feeMain)) {
                    currency['fee'] = this.parseNumber (fee);
                }
                // find lowest precision (which is more desired)
                const precision = this.safeString (network, 'precision');
                const precisionMain = this.safeString (currency, 'precision');
                if (precisionMain === undefined || Precise.stringLt (precision, precisionMain)) {
                    currency['precision'] = this.parseNumber (precision);
                }
                // limits
                const limits = this.safeDict (network, 'limits');
                const limitsMain = this.safeDict (currency, 'limits');
                if (limitsMain === undefined) {
                    currency['limits'] = {};
                }
                // deposits
                const limitsDeposit = this.safeDict (limits, 'deposit');
                const limitsDepositMain = this.safeDict (limitsMain, 'deposit');
                if (limitsDepositMain === undefined) {
                    currency['limits']['deposit'] = {};
                }
                const limitsDepositMin = this.safeString (limitsDeposit, 'min');
                const limitsDepositMax = this.safeString (limitsDeposit, 'max');
                const limitsDepositMinMain = this.safeString (limitsDepositMain, 'min');
                const limitsDepositMaxMain = this.safeString (limitsDepositMain, 'max');
                // find min
                if (limitsDepositMinMain === undefined || Precise.stringLt (limitsDepositMin, limitsDepositMinMain)) {
                    currency['limits']['deposit']['min'] = this.parseNumber (limitsDepositMin);
                }
                // find max
                if (limitsDepositMaxMain === undefined || Precise.stringGt (limitsDepositMax, limitsDepositMaxMain)) {
                    currency['limits']['deposit']['max'] = this.parseNumber (limitsDepositMax);
                }
                // withdrawals
                const limitsWithdraw = this.safeDict (limits, 'withdraw');
                const limitsWithdrawMain = this.safeDict (limitsMain, 'withdraw');
                if (limitsWithdrawMain === undefined) {
                    currency['limits']['withdraw'] = {};
                }
                const limitsWithdrawMin = this.safeString (limitsWithdraw, 'min');
                const limitsWithdrawMax = this.safeString (limitsWithdraw, 'max');
                const limitsWithdrawMinMain = this.safeString (limitsWithdrawMain, 'min');
                const limitsWithdrawMaxMain = this.safeString (limitsWithdrawMain, 'max');
                // find min
                if (limitsWithdrawMinMain === undefined || Precise.stringLt (limitsWithdrawMin, limitsWithdrawMinMain)) {
                    currency['limits']['withdraw']['min'] = this.parseNumber (limitsWithdrawMin);
                }
                // find max
                if (limitsWithdrawMaxMain === undefined || Precise.stringGt (limitsWithdrawMax, limitsWithdrawMaxMain)) {
                    currency['limits']['withdraw']['max'] = this.parseNumber (limitsWithdrawMax);
                }
            }
        }
        return this.extend ({
            'active': undefined,
            'code': undefined,
            'deposit': undefined,
            'fee': undefined,
            'fees': {},
            'id': undefined,
            'info': undefined,
            'limits': {
                'deposit': {
                    'max': undefined,
                    'min': undefined,
                },
                'withdraw': {
                    'max': undefined,
                    'min': undefined,
                },
            },
            'name': undefined,
            'networks': {},
            'numericId': undefined,
            'precision': undefined,
            'type': undefined,
            'withdraw': undefined,
        }, currency);
    }

    safeMarketStructure (market: Dict = undefined): MarketInterface {
        const cleanStructure = {
            'active': undefined,
            'base': undefined,
            'baseId': undefined,
            'contract': undefined,
            'contractSize': undefined,
            'created': undefined,
            'expiry': undefined,
            'expiryDatetime': undefined,
            'future': undefined,
            'id': undefined,
            'index': undefined,
            'info': undefined,
            'inverse': undefined,
            'limits': {
                'amount': {
                    'max': undefined,
                    'min': undefined,
                },
                'cost': {
                    'max': undefined,
                    'min': undefined,
                },
                'leverage': {
                    'max': undefined,
                    'min': undefined,
                },
                'price': {
                    'max': undefined,
                    'min': undefined,
                },
            },
            'linear': undefined,
            'lowercaseId': undefined,
            'maker': undefined,
            'margin': undefined,
            'marginModes': {
                'cross': undefined,
                'isolated': undefined,
            },
            'option': undefined,
            'optionType': undefined,
            'precision': {
                'amount': undefined,
                'base': undefined,
                'cost': undefined,
                'price': undefined,
                'quote': undefined,
            },
            'quote': undefined,
            'quoteId': undefined,
            'settle': undefined,
            'settleId': undefined,
            'spot': undefined,
            'strike': undefined,
            'subType': undefined,
            'swap': undefined,
            'symbol': undefined,
            'taker': undefined,
            'type': undefined,
        };
        if (market !== undefined) {
            const result = this.extend (cleanStructure, market);
            // set undefined swap/future/etc
            if (result['spot']) {
                if (result['contract'] === undefined) {
                    result['contract'] = false;
                }
                if (result['swap'] === undefined) {
                    result['swap'] = false;
                }
                if (result['future'] === undefined) {
                    result['future'] = false;
                }
                if (result['option'] === undefined) {
                    result['option'] = false;
                }
                if (result['index'] === undefined) {
                    result['index'] = false;
                }
            }
            return result;
        }
        return cleanStructure;
    }

    setMarkets (markets, currencies = undefined) {
        const values = [];
        this.markets_by_id = {};
        // handle marketId conflicts
        // we insert spot markets first
        const marketValues = this.sortBy (this.toArray (markets), 'spot', true, true);
        for (let i = 0; i < marketValues.length; i++) {
            const value = marketValues[i];
            if (value['id'] in this.markets_by_id) {
                const marketsByIdArray = (this.markets_by_id[value['id']] as any);
                marketsByIdArray.push (value);
                this.markets_by_id[value['id']] = marketsByIdArray;
            } else {
                this.markets_by_id[value['id']] = [ value ] as any;
            }
            const market = this.deepExtend (this.safeMarketStructure (), {
                'precision': this.precision,
                'limits': this.limits,
            }, this.fees['trading'], value);
            if (market['linear']) {
                market['subType'] = 'linear';
            } else if (market['inverse']) {
                market['subType'] = 'inverse';
            } else {
                market['subType'] = undefined;
            }
            values.push (market);
        }
        this.markets = this.indexBy (values, 'symbol') as any;
        const marketsSortedBySymbol = this.keysort (this.markets);
        const marketsSortedById = this.keysort (this.markets_by_id);
        this.symbols = Object.keys (marketsSortedBySymbol);
        this.ids = Object.keys (marketsSortedById);
        if (currencies !== undefined) {
            // currencies is always undefined when called in constructor but not when called from loadMarkets
            this.currencies = this.deepExtend (this.currencies, currencies);
        } else {
            let baseCurrencies = [];
            let quoteCurrencies = [];
            for (let i = 0; i < values.length; i++) {
                const market = values[i];
                const defaultCurrencyPrecision = (this.precisionMode === DECIMAL_PLACES) ? 8 : this.parseNumber ('1e-8');
                const marketPrecision = this.safeDict (market, 'precision', {});
                if ('base' in market) {
                    const currency = this.safeCurrencyStructure ({
                        'id': this.safeString2 (market, 'baseId', 'base'),
                        'numericId': this.safeInteger (market, 'baseNumericId'),
                        'code': this.safeString (market, 'base'),
                        'precision': this.safeValue2 (marketPrecision, 'base', 'amount', defaultCurrencyPrecision),
                    });
                    baseCurrencies.push (currency);
                }
                if ('quote' in market) {
                    const currency = this.safeCurrencyStructure ({
                        'id': this.safeString2 (market, 'quoteId', 'quote'),
                        'numericId': this.safeInteger (market, 'quoteNumericId'),
                        'code': this.safeString (market, 'quote'),
                        'precision': this.safeValue2 (marketPrecision, 'quote', 'price', defaultCurrencyPrecision),
                    });
                    quoteCurrencies.push (currency);
                }
            }
            baseCurrencies = this.sortBy (baseCurrencies, 'code', false, '');
            quoteCurrencies = this.sortBy (quoteCurrencies, 'code', false, '');
            this.baseCurrencies = this.indexBy (baseCurrencies, 'code');
            this.quoteCurrencies = this.indexBy (quoteCurrencies, 'code');
            const allCurrencies = this.arrayConcat (baseCurrencies, quoteCurrencies);
            const groupedCurrencies = this.groupBy (allCurrencies, 'code');
            const codes = Object.keys (groupedCurrencies);
            const resultingCurrencies = [];
            for (let i = 0; i < codes.length; i++) {
                const code = codes[i];
                const groupedCurrenciesCode = this.safeList (groupedCurrencies, code, []);
                let highestPrecisionCurrency = this.safeValue (groupedCurrenciesCode, 0);
                for (let j = 1; j < groupedCurrenciesCode.length; j++) {
                    const currentCurrency = groupedCurrenciesCode[j];
                    if (this.precisionMode === TICK_SIZE) {
                        highestPrecisionCurrency = (currentCurrency['precision'] < highestPrecisionCurrency['precision']) ? currentCurrency : highestPrecisionCurrency;
                    } else {
                        highestPrecisionCurrency = (currentCurrency['precision'] > highestPrecisionCurrency['precision']) ? currentCurrency : highestPrecisionCurrency;
                    }
                }
                resultingCurrencies.push (highestPrecisionCurrency);
            }
            const sortedCurrencies = this.sortBy (resultingCurrencies, 'code');
            this.currencies = this.deepExtend (this.currencies, this.indexBy (sortedCurrencies, 'code'));
        }
        this.currencies_by_id = this.indexBy (this.currencies, 'id');
        const currenciesSortedByCode = this.keysort (this.currencies);
        this.codes = Object.keys (currenciesSortedByCode);
        return this.markets;
    }

    getDescribeForExtendedWsExchange (currentRestInstance: any, parentRestInstance: any, wsBaseDescribe: Dictionary<any>) {
        const extendedRestDescribe = this.deepExtend (parentRestInstance.describe (), currentRestInstance.describe ());
        const superWithRestDescribe = this.deepExtend (extendedRestDescribe, wsBaseDescribe);
        return superWithRestDescribe;
    }

    safeBalance (balance: Dict): Balances {
        const balances = this.omit (balance, [ 'info', 'timestamp', 'datetime', 'free', 'used', 'total' ]);
        const codes = Object.keys (balances);
        balance['free'] = {};
        balance['used'] = {};
        balance['total'] = {};
        const debtBalance = {};
        for (let i = 0; i < codes.length; i++) {
            const code = codes[i];
            let total = this.safeString (balance[code], 'total');
            let free = this.safeString (balance[code], 'free');
            let used = this.safeString (balance[code], 'used');
            const debt = this.safeString (balance[code], 'debt');
            if ((total === undefined) && (free !== undefined) && (used !== undefined)) {
                total = Precise.stringAdd (free, used);
            }
            if ((free === undefined) && (total !== undefined) && (used !== undefined)) {
                free = Precise.stringSub (total, used);
            }
            if ((used === undefined) && (total !== undefined) && (free !== undefined)) {
                used = Precise.stringSub (total, free);
            }
            balance[code]['free'] = this.parseNumber (free);
            balance[code]['used'] = this.parseNumber (used);
            balance[code]['total'] = this.parseNumber (total);
            balance['free'][code] = balance[code]['free'];
            balance['used'][code] = balance[code]['used'];
            balance['total'][code] = balance[code]['total'];
            if (debt !== undefined) {
                balance[code]['debt'] = this.parseNumber (debt);
                debtBalance[code] = balance[code]['debt'];
            }
        }
        const debtBalanceArray = Object.keys (debtBalance);
        const length = debtBalanceArray.length;
        if (length) {
            balance['debt'] = debtBalance;
        }
        return balance as any;
    }

    safeOrder (order: Dict, market: Market = undefined): Order {
        // parses numbers as strings
        // * it is important pass the trades as unparsed rawTrades
        let amount = this.omitZero (this.safeString (order, 'amount'));
        let remaining = this.safeString (order, 'remaining');
        let filled = this.safeString (order, 'filled');
        let cost = this.safeString (order, 'cost');
        let average = this.omitZero (this.safeString (order, 'average'));
        let price = this.omitZero (this.safeString (order, 'price'));
        let lastTradeTimeTimestamp = this.safeInteger (order, 'lastTradeTimestamp');
        let symbol = this.safeString (order, 'symbol');
        let side = this.safeString (order, 'side');
        const status = this.safeString (order, 'status');
        const parseFilled = (filled === undefined);
        const parseCost = (cost === undefined);
        const parseLastTradeTimeTimestamp = (lastTradeTimeTimestamp === undefined);
        const fee = this.safeValue (order, 'fee');
        const parseFee = (fee === undefined);
        const parseFees = this.safeValue (order, 'fees') === undefined;
        const parseSymbol = symbol === undefined;
        const parseSide = side === undefined;
        const shouldParseFees = parseFee || parseFees;
        const fees = this.safeList (order, 'fees', []);
        let trades = [];
        const isTriggerOrSLTpOrder = ((this.safeString (order, 'triggerPrice') !== undefined || (this.safeString (order, 'stopLossPrice') !== undefined)) || (this.safeString (order, 'takeProfitPrice') !== undefined));
        if (parseFilled || parseCost || shouldParseFees) {
            const rawTrades = this.safeValue (order, 'trades', trades);
            // const oldNumber = this.number;
            // we parse trades as strings here!
            // i don't think this is needed anymore
            // (this as any).number = String;
            const firstTrade = this.safeValue (rawTrades, 0);
            // parse trades if they haven't already been parsed
            const tradesAreParsed = ((firstTrade !== undefined) && ('info' in firstTrade) && ('id' in firstTrade));
            if (!tradesAreParsed) {
                trades = this.parseTrades (rawTrades, market);
            } else {
                trades = rawTrades;
            }
            // this.number = oldNumber; why parse trades as strings if you read the value using `safeString` ?
            let tradesLength = 0;
            const isArray = Array.isArray (trades);
            if (isArray) {
                tradesLength = trades.length;
            }
            if (isArray && (tradesLength > 0)) {
                // move properties that are defined in trades up into the order
                if (order['symbol'] === undefined) {
                    order['symbol'] = trades[0]['symbol'];
                }
                if (order['side'] === undefined) {
                    order['side'] = trades[0]['side'];
                }
                if (order['type'] === undefined) {
                    order['type'] = trades[0]['type'];
                }
                if (order['id'] === undefined) {
                    order['id'] = trades[0]['order'];
                }
                if (parseFilled) {
                    filled = '0';
                }
                if (parseCost) {
                    cost = '0';
                }
                for (let i = 0; i < trades.length; i++) {
                    const trade = trades[i];
                    const tradeAmount = this.safeString (trade, 'amount');
                    if (parseFilled && (tradeAmount !== undefined)) {
                        filled = Precise.stringAdd (filled, tradeAmount);
                    }
                    const tradeCost = this.safeString (trade, 'cost');
                    if (parseCost && (tradeCost !== undefined)) {
                        cost = Precise.stringAdd (cost, tradeCost);
                    }
                    if (parseSymbol) {
                        symbol = this.safeString (trade, 'symbol');
                    }
                    if (parseSide) {
                        side = this.safeString (trade, 'side');
                    }
                    const tradeTimestamp = this.safeValue (trade, 'timestamp');
                    if (parseLastTradeTimeTimestamp && (tradeTimestamp !== undefined)) {
                        if (lastTradeTimeTimestamp === undefined) {
                            lastTradeTimeTimestamp = tradeTimestamp;
                        } else {
                            lastTradeTimeTimestamp = Math.max (lastTradeTimeTimestamp, tradeTimestamp);
                        }
                    }
                    if (shouldParseFees) {
                        const tradeFees = this.safeValue (trade, 'fees');
                        if (tradeFees !== undefined) {
                            for (let j = 0; j < tradeFees.length; j++) {
                                const tradeFee = tradeFees[j];
                                fees.push (this.extend ({}, tradeFee));
                            }
                        } else {
                            const tradeFee = this.safeValue (trade, 'fee');
                            if (tradeFee !== undefined) {
                                fees.push (this.extend ({}, tradeFee));
                            }
                        }
                    }
                }
            }
        }
        if (shouldParseFees) {
            const reducedFees = this.reduceFees ? this.reduceFeesByCurrency (fees) : fees;
            const reducedLength = reducedFees.length;
            for (let i = 0; i < reducedLength; i++) {
                reducedFees[i]['cost'] = this.safeNumber (reducedFees[i], 'cost');
                if ('rate' in reducedFees[i]) {
                    reducedFees[i]['rate'] = this.safeNumber (reducedFees[i], 'rate');
                }
            }
            if (!parseFee && (reducedLength === 0)) {
                // copy fee to avoid modification by reference
                const feeCopy = this.deepExtend (fee);
                feeCopy['cost'] = this.safeNumber (feeCopy, 'cost');
                if ('rate' in feeCopy) {
                    feeCopy['rate'] = this.safeNumber (feeCopy, 'rate');
                }
                reducedFees.push (feeCopy);
            }
            order['fees'] = reducedFees;
            if (parseFee && (reducedLength === 1)) {
                order['fee'] = reducedFees[0];
            }
        }
        if (amount === undefined) {
            // ensure amount = filled + remaining
            if (filled !== undefined && remaining !== undefined) {
                amount = Precise.stringAdd (filled, remaining);
            } else if (status === 'closed') {
                amount = filled;
            }
        }
        if (filled === undefined) {
            if (amount !== undefined && remaining !== undefined) {
                filled = Precise.stringSub (amount, remaining);
            } else if (status === 'closed' && amount !== undefined) {
                filled = amount;
            }
        }
        if (remaining === undefined) {
            if (amount !== undefined && filled !== undefined) {
                remaining = Precise.stringSub (amount, filled);
            } else if (status === 'closed') {
                remaining = '0';
            }
        }
        // ensure that the average field is calculated correctly
        const inverse = this.safeBool (market, 'inverse', false);
        const contractSize = this.numberToString (this.safeValue (market, 'contractSize', 1));
        // inverse
        // price = filled * contract size / cost
        //
        // linear
        // price = cost / (filled * contract size)
        if (average === undefined) {
            if ((filled !== undefined) && (cost !== undefined) && Precise.stringGt (filled, '0')) {
                const filledTimesContractSize = Precise.stringMul (filled, contractSize);
                if (inverse) {
                    average = Precise.stringDiv (filledTimesContractSize, cost);
                } else {
                    average = Precise.stringDiv (cost, filledTimesContractSize);
                }
            }
        }
        // similarly
        // inverse
        // cost = filled * contract size / price
        //
        // linear
        // cost = filled * contract size * price
        const costPriceExists = (average !== undefined) || (price !== undefined);
        if (parseCost && (filled !== undefined) && costPriceExists) {
            let multiplyPrice = undefined;
            if (average === undefined) {
                multiplyPrice = price;
            } else {
                multiplyPrice = average;
            }
            // contract trading
            const filledTimesContractSize = Precise.stringMul (filled, contractSize);
            if (inverse) {
                cost = Precise.stringDiv (filledTimesContractSize, multiplyPrice);
            } else {
                cost = Precise.stringMul (filledTimesContractSize, multiplyPrice);
            }
        }
        // support for market orders
        const orderType = this.safeValue (order, 'type');
        const emptyPrice = (price === undefined) || Precise.stringEquals (price, '0');
        if (emptyPrice && (orderType === 'market')) {
            price = average;
        }
        // we have trades with string values at this point so we will mutate them
        for (let i = 0; i < trades.length; i++) {
            const entry = trades[i];
            entry['amount'] = this.safeNumber (entry, 'amount');
            entry['price'] = this.safeNumber (entry, 'price');
            entry['cost'] = this.safeNumber (entry, 'cost');
            const tradeFee = this.safeDict (entry, 'fee', {});
            tradeFee['cost'] = this.safeNumber (tradeFee, 'cost');
            if ('rate' in tradeFee) {
                tradeFee['rate'] = this.safeNumber (tradeFee, 'rate');
            }
            const entryFees = this.safeList (entry, 'fees', []);
            for (let j = 0; j < entryFees.length; j++) {
                entryFees[j]['cost'] = this.safeNumber (entryFees[j], 'cost');
            }
            entry['fees'] = entryFees;
            entry['fee'] = tradeFee;
        }
        let timeInForce = this.safeString (order, 'timeInForce');
        let postOnly = this.safeValue (order, 'postOnly');
        // timeInForceHandling
        if (timeInForce === undefined) {
            if (!isTriggerOrSLTpOrder && (this.safeString (order, 'type') === 'market')) {
                timeInForce = 'IOC';
            }
            // allow postOnly override
            if (postOnly) {
                timeInForce = 'PO';
            }
        } else if (postOnly === undefined) {
            // timeInForce is not undefined here
            postOnly = timeInForce === 'PO';
        }
        const timestamp = this.safeInteger (order, 'timestamp');
        const lastUpdateTimestamp = this.safeInteger (order, 'lastUpdateTimestamp');
        let datetime = this.safeString (order, 'datetime');
        if (datetime === undefined) {
            datetime = this.iso8601 (timestamp);
        }
        const triggerPrice = this.parseNumber (this.safeString2 (order, 'triggerPrice', 'stopPrice'));
        const takeProfitPrice = this.parseNumber (this.safeString (order, 'takeProfitPrice'));
        const stopLossPrice = this.parseNumber (this.safeString (order, 'stopLossPrice'));
        return this.extend (order, {
            'amount': this.parseNumber (amount),
            'average': this.parseNumber (average),
            'clientOrderId': this.safeString (order, 'clientOrderId'),
            'cost': this.parseNumber (cost),
            'datetime': datetime,
            'fee': this.safeValue (order, 'fee'),
            'filled': this.parseNumber (filled),
            'id': this.safeString (order, 'id'),
            'lastTradeTimestamp': lastTradeTimeTimestamp,
            'lastUpdateTimestamp': lastUpdateTimestamp,
            'postOnly': postOnly,
            'price': this.parseNumber (price),
            'reduceOnly': this.safeValue (order, 'reduceOnly'),
            'remaining': this.parseNumber (remaining),
            'side': side,
            'status': status,
            'stopLossPrice': stopLossPrice,
            'stopPrice': triggerPrice, // ! deprecated, use triggerPrice instead
            'symbol': symbol,
            'takeProfitPrice': takeProfitPrice,
            'timeInForce': timeInForce,
            'timestamp': timestamp,
            'trades': trades,
            'triggerPrice': triggerPrice,
            'type': this.safeString (order, 'type'),
        });
    }

    parseOrders (orders: object, market: Market = undefined, since: Int = undefined, limit: Int = undefined, params = {}): Order[] {
        //
        // the value of orders is either a dict or a list
        //
        // dict
        //
        //     {
        //         'id1': { ... },
        //         'id2': { ... },
        //         'id3': { ... },
        //         ...
        //     }
        //
        // list
        //
        //     [
        //         { 'id': 'id1', ... },
        //         { 'id': 'id2', ... },
        //         { 'id': 'id3', ... },
        //         ...
        //     ]
        //
        let results = [];
        if (Array.isArray (orders)) {
            for (let i = 0; i < orders.length; i++) {
                const parsed = this.parseOrder (orders[i], market); // don't inline this call
                const order = this.extend (parsed, params);
                results.push (order);
            }
        } else {
            const ids = Object.keys (orders);
            for (let i = 0; i < ids.length; i++) {
                const id = ids[i];
                const idExtended = this.extend ({ 'id': id }, orders[id]);
                const parsedOrder = this.parseOrder (idExtended, market); // don't  inline these calls
                const order = this.extend (parsedOrder, params);
                results.push (order);
            }
        }
        results = this.sortBy (results, 'timestamp');
        const symbol = (market !== undefined) ? market['symbol'] : undefined;
        return this.filterBySymbolSinceLimit (results, symbol, since, limit) as Order[];
    }

    calculateFee (symbol: string, type: string, side: string, amount: number, price: number, takerOrMaker = 'taker', params = {}) {
        /**
         * @method
         * @description calculates the presumptive fee that would be charged for an order
         * @param {string} symbol unified market symbol
         * @param {string} type 'market' or 'limit'
         * @param {string} side 'buy' or 'sell'
         * @param {float} amount how much you want to trade, in units of the base currency on most exchanges, or number of contracts
         * @param {float} price the price for the order to be filled at, in units of the quote currency
         * @param {string} takerOrMaker 'taker' or 'maker'
         * @param {object} params
         * @returns {object} contains the rate, the percentage multiplied to the order amount to obtain the fee amount, and cost, the total value of the fee in units of the quote currency, for the order
         */
        if (type === 'market' && takerOrMaker === 'maker') {
            throw new ArgumentsRequired (this.id + ' calculateFee() - you have provided incompatible arguments - "market" type order can not be "maker". Change either the "type" or the "takerOrMaker" argument to calculate the fee.');
        }
        const market = this.markets[symbol];
        const feeSide = this.safeString (market, 'feeSide', 'quote');
        let useQuote = undefined;
        if (feeSide === 'get') {
            // the fee is always in the currency you get
            useQuote = side === 'sell';
        } else if (feeSide === 'give') {
            // the fee is always in the currency you give
            useQuote = side === 'buy';
        } else {
            // the fee is always in feeSide currency
            useQuote = feeSide === 'quote';
        }
        let cost = this.numberToString (amount);
        let key = undefined;
        if (useQuote) {
            const priceString = this.numberToString (price);
            cost = Precise.stringMul (cost, priceString);
            key = 'quote';
        } else {
            key = 'base';
        }
        // for derivatives, the fee is in 'settle' currency
        if (!market['spot']) {
            key = 'settle';
        }
        // even if `takerOrMaker` argument was set to 'maker', for 'market' orders we should forcefully override it to 'taker'
        if (type === 'market') {
            takerOrMaker = 'taker';
        }
        const rate = this.safeString (market, takerOrMaker);
        cost = Precise.stringMul (cost, rate);
        return {
            'cost': this.parseNumber (cost),
            'currency': market[key],
            'rate': this.parseNumber (rate),
            'type': takerOrMaker,
        };
    }

    safeLiquidation (liquidation: Dict, market: Market = undefined): Liquidation {
        const contracts = this.safeString (liquidation, 'contracts');
        const contractSize = this.safeString (market, 'contractSize');
        const price = this.safeString (liquidation, 'price');
        let baseValue = this.safeString (liquidation, 'baseValue');
        let quoteValue = this.safeString (liquidation, 'quoteValue');
        if ((baseValue === undefined) && (contracts !== undefined) && (contractSize !== undefined) && (price !== undefined)) {
            baseValue = Precise.stringMul (contracts, contractSize);
        }
        if ((quoteValue === undefined) && (baseValue !== undefined) && (price !== undefined)) {
            quoteValue = Precise.stringMul (baseValue, price);
        }
        liquidation['contracts'] = this.parseNumber (contracts);
        liquidation['contractSize'] = this.parseNumber (contractSize);
        liquidation['price'] = this.parseNumber (price);
        liquidation['baseValue'] = this.parseNumber (baseValue);
        liquidation['quoteValue'] = this.parseNumber (quoteValue);
        return liquidation as Liquidation;
    }

    safeTrade (trade: Dict, market: Market = undefined): Trade {
        const amount = this.safeString (trade, 'amount');
        const price = this.safeString (trade, 'price');
        let cost = this.safeString (trade, 'cost');
        if (cost === undefined) {
            // contract trading
            const contractSize = this.safeString (market, 'contractSize');
            let multiplyPrice = price;
            if (contractSize !== undefined) {
                const inverse = this.safeBool (market, 'inverse', false);
                if (inverse) {
                    multiplyPrice = Precise.stringDiv ('1', price);
                }
                multiplyPrice = Precise.stringMul (multiplyPrice, contractSize);
            }
            cost = Precise.stringMul (multiplyPrice, amount);
        }
        const [ resultFee, resultFees ] = this.parsedFeeAndFees (trade);
        trade['fee'] = resultFee;
        trade['fees'] = resultFees;
        trade['amount'] = this.parseNumber (amount);
        trade['cost'] = this.parseNumber (cost);
        trade['price'] = this.parseNumber (price);
        return trade as Trade;
    }

    parsedFeeAndFees (container:any) {
        let fee = this.safeDict (container, 'fee');
        let fees = this.safeList (container, 'fees');
        const feeDefined = fee !== undefined;
        const feesDefined = fees !== undefined;
        // parsing only if at least one of them is defined
        const shouldParseFees = (feeDefined || feesDefined);
        if (shouldParseFees) {
            if (feeDefined) {
                fee = this.parseFeeNumeric (fee);
            }
            if (!feesDefined) {
                // just set it directly, no further processing needed
                fees = [ fee ];
            }
            // 'fees' were set, so reparse them
            const reducedFees = this.reduceFees ? this.reduceFeesByCurrency (fees) : fees;
            const reducedLength = reducedFees.length;
            for (let i = 0; i < reducedLength; i++) {
                reducedFees[i] = this.parseFeeNumeric (reducedFees[i]);
            }
            fees = reducedFees;
            if (reducedLength === 1) {
                fee = reducedFees[0];
            } else if (reducedLength === 0) {
                fee = undefined;
            }
        }
        // in case `fee & fees` are undefined, set `fees` as empty array
        if (fee === undefined) {
            fee = {
                'cost': undefined,
                'currency': undefined,
            };
        }
        if (fees === undefined) {
            fees = [];
        }
        return [ fee, fees ];
    }

    parseFeeNumeric (fee: any) {
        fee['cost'] = this.safeNumber (fee, 'cost'); // ensure numeric
        if ('rate' in fee) {
            fee['rate'] = this.safeNumber (fee, 'rate');
        }
        return fee;
    }

    findNearestCeiling (arr: number[], providedValue: number) {
        //  i.e. findNearestCeiling ([ 10, 30, 50],  23) returns 30
        const length = arr.length;
        for (let i = 0; i < length; i++) {
            const current = arr[i];
            if (providedValue <= current) {
                return current;
            }
        }
        return arr[length - 1];
    }

    invertFlatStringDictionary (dict) {
        const reversed = {};
        const keys = Object.keys (dict);
        for (let i = 0; i < keys.length; i++) {
            const key = keys[i];
            const value = dict[key];
            if (typeof value === 'string') {
                reversed[value] = key;
            }
        }
        return reversed;
    }

    reduceFeesByCurrency (fees) {
        //
        // this function takes a list of fee structures having the following format
        //
        //     string = true
        //
        //     [
        //         { 'currency': 'BTC', 'cost': '0.1' },
        //         { 'currency': 'BTC', 'cost': '0.2'  },
        //         { 'currency': 'BTC', 'cost': '0.2', 'rate': '0.00123' },
        //         { 'currency': 'BTC', 'cost': '0.4', 'rate': '0.00123' },
        //         { 'currency': 'BTC', 'cost': '0.5', 'rate': '0.00456' },
        //         { 'currency': 'USDT', 'cost': '12.3456' },
        //     ]
        //
        //     string = false
        //
        //     [
        //         { 'currency': 'BTC', 'cost': 0.1 },
        //         { 'currency': 'BTC', 'cost': 0.2 },
        //         { 'currency': 'BTC', 'cost': 0.2, 'rate': 0.00123 },
        //         { 'currency': 'BTC', 'cost': 0.4, 'rate': 0.00123 },
        //         { 'currency': 'BTC', 'cost': 0.5, 'rate': 0.00456 },
        //         { 'currency': 'USDT', 'cost': 12.3456 },
        //     ]
        //
        // and returns a reduced fee list, where fees are summed per currency and rate (if any)
        //
        //     string = true
        //
        //     [
        //         { 'currency': 'BTC', 'cost': '0.4'  },
        //         { 'currency': 'BTC', 'cost': '0.6', 'rate': '0.00123' },
        //         { 'currency': 'BTC', 'cost': '0.5', 'rate': '0.00456' },
        //         { 'currency': 'USDT', 'cost': '12.3456' },
        //     ]
        //
        //     string  = false
        //
        //     [
        //         { 'currency': 'BTC', 'cost': 0.3  },
        //         { 'currency': 'BTC', 'cost': 0.6, 'rate': 0.00123 },
        //         { 'currency': 'BTC', 'cost': 0.5, 'rate': 0.00456 },
        //         { 'currency': 'USDT', 'cost': 12.3456 },
        //     ]
        //
        const reduced = {};
        for (let i = 0; i < fees.length; i++) {
            const fee = fees[i];
            const code = this.safeString (fee, 'currency');
            const feeCurrencyCode = code !== undefined ? code : i.toString ();
            if (feeCurrencyCode !== undefined) {
                const rate = this.safeString (fee, 'rate');
                const cost = this.safeString (fee, 'cost');
                if (cost === undefined) {
                    // omit undefined cost, as it does not make sense, however, don't omit '0' costs, as they still make sense
                    continue;
                }
                if (!(feeCurrencyCode in reduced)) {
                    reduced[feeCurrencyCode] = {};
                }
                const rateKey = (rate === undefined) ? '' : rate;
                if (rateKey in reduced[feeCurrencyCode]) {
                    reduced[feeCurrencyCode][rateKey]['cost'] = Precise.stringAdd (reduced[feeCurrencyCode][rateKey]['cost'], cost);
                } else {
                    reduced[feeCurrencyCode][rateKey] = {
                        'cost': cost,
                        'currency': code,
                    };
                    if (rate !== undefined) {
                        reduced[feeCurrencyCode][rateKey]['rate'] = rate;
                    }
                }
            }
        }
        let result = [];
        const feeValues = Object.values (reduced);
        for (let i = 0; i < feeValues.length; i++) {
            const reducedFeeValues = Object.values (feeValues[i]);
            result = this.arrayConcat (result, reducedFeeValues);
        }
        return result;
    }

    safeTicker (ticker: Dict, market: Market = undefined): Ticker {
        let open = this.omitZero (this.safeString (ticker, 'open'));
        let close = this.omitZero (this.safeString (ticker, 'close'));
        let last = this.omitZero (this.safeString (ticker, 'last'));
        let change = this.omitZero (this.safeString (ticker, 'change'));
        let percentage = this.omitZero (this.safeString (ticker, 'percentage'));
        let average = this.omitZero (this.safeString (ticker, 'average'));
        let vwap = this.omitZero (this.safeString (ticker, 'vwap'));
        const baseVolume = this.safeString (ticker, 'baseVolume');
        const quoteVolume = this.safeString (ticker, 'quoteVolume');
        if (vwap === undefined) {
            vwap = Precise.stringDiv (this.omitZero (quoteVolume), baseVolume);
        }
        if ((last !== undefined) && (close === undefined)) {
            close = last;
        } else if ((last === undefined) && (close !== undefined)) {
            last = close;
        }
        if ((last !== undefined) && (open !== undefined)) {
            if (change === undefined) {
                change = Precise.stringSub (last, open);
            }
            if (average === undefined) {
                let precision = 18;
                if (market !== undefined && this.isTickPrecision ()) {
                    const marketPrecision = this.safeDict (market, 'precision');
                    const precisionPrice = this.safeString (marketPrecision, 'price');
                    if (precisionPrice !== undefined) {
                        precision = this.precisionFromString (precisionPrice);
                    }
                }
                average = Precise.stringDiv (Precise.stringAdd (last, open), '2', precision);
            }
        }
        if ((percentage === undefined) && (change !== undefined) && (open !== undefined) && Precise.stringGt (open, '0')) {
            percentage = Precise.stringMul (Precise.stringDiv (change, open), '100');
        }
        if ((change === undefined) && (percentage !== undefined) && (open !== undefined)) {
            change = Precise.stringDiv (Precise.stringMul (percentage, open), '100');
        }
        if ((open === undefined) && (last !== undefined) && (change !== undefined)) {
            open = Precise.stringSub (last, change);
        }
        // timestamp and symbol operations don't belong in safeTicker
        // they should be done in the derived classes
        return this.extend (ticker, {
            'ask': this.parseNumber (this.omitZero (this.safeString (ticker, 'ask'))),
            'askVolume': this.safeNumber (ticker, 'askVolume'),
            'average': this.parseNumber (average),
            'baseVolume': this.parseNumber (baseVolume),
            'bid': this.parseNumber (this.omitZero (this.safeString (ticker, 'bid'))),
            'bidVolume': this.safeNumber (ticker, 'bidVolume'),
            'change': this.parseNumber (change),
            'close': this.parseNumber (this.omitZero (close)),
            'high': this.parseNumber (this.omitZero (this.safeString (ticker, 'high'))),
            'indexPrice': this.safeNumber (ticker, 'indexPrice'),
            'last': this.parseNumber (this.omitZero (last)),
            'low': this.parseNumber (this.omitZero (this.safeString (ticker, 'low'))),
            'markPrice': this.safeNumber (ticker, 'markPrice'),
            'open': this.parseNumber (this.omitZero (open)),
            'percentage': this.parseNumber (percentage),
            'previousClose': this.safeNumber (ticker, 'previousClose'),
            'quoteVolume': this.parseNumber (quoteVolume),
            'vwap': this.parseNumber (vwap),
        });
    }

    async fetchBorrowRate (code: string, amount: number, params = {}): Promise<{}> {
        throw new NotSupported (this.id + ' fetchBorrowRate is deprecated, please use fetchCrossBorrowRate or fetchIsolatedBorrowRate instead');
    }

    async repayCrossMargin (code: string, amount: number, params = {}): Promise<{}> {
        throw new NotSupported (this.id + ' repayCrossMargin is not support yet');
    }

    async repayIsolatedMargin (symbol: string, code: string, amount: number, params = {}): Promise<{}> {
        throw new NotSupported (this.id + ' repayIsolatedMargin is not support yet');
    }

    async borrowCrossMargin (code: string, amount: number, params = {}): Promise<{}> {
        throw new NotSupported (this.id + ' borrowCrossMargin is not support yet');
    }

    async borrowIsolatedMargin (symbol: string, code: string, amount: number, params = {}): Promise<{}> {
        throw new NotSupported (this.id + ' borrowIsolatedMargin is not support yet');
    }

    async borrowMargin (code: string, amount: number, symbol: Str = undefined, params = {}): Promise<{}> {
        throw new NotSupported (this.id + ' borrowMargin is deprecated, please use borrowCrossMargin or borrowIsolatedMargin instead');
    }

    async repayMargin (code: string, amount: number, symbol: Str = undefined, params = {}): Promise<{}> {
        throw new NotSupported (this.id + ' repayMargin is deprecated, please use repayCrossMargin or repayIsolatedMargin instead');
    }

    async fetchOHLCV (symbol: string, timeframe = '1m', since: Int = undefined, limit: Int = undefined, params = {}): Promise<OHLCV[]> {
        let message = '';
        if (this.has['fetchTrades']) {
            message = '. If you want to build OHLCV candles from trade executions data, visit https://github.com/ccxt/ccxt/tree/master/examples/ and see "build-ohlcv-bars" file';
        }
        throw new NotSupported (this.id + ' fetchOHLCV() is not supported yet' + message);
    }

    async fetchOHLCVWs (symbol: string, timeframe = '1m', since: Int = undefined, limit: Int = undefined, params = {}): Promise<OHLCV[]> {
        let message = '';
        if (this.has['fetchTradesWs']) {
            message = '. If you want to build OHLCV candles from trade executions data, visit https://github.com/ccxt/ccxt/tree/master/examples/ and see "build-ohlcv-bars" file';
        }
        throw new NotSupported (this.id + ' fetchOHLCVWs() is not supported yet. Try using fetchOHLCV instead.' + message);
    }

    async watchOHLCV (symbol: string, timeframe = '1m', since: Int = undefined, limit: Int = undefined, params = {}): Promise<OHLCV[]> {
        throw new NotSupported (this.id + ' watchOHLCV() is not supported yet');
    }

    convertTradingViewToOHLCV (ohlcvs: number[][], timestamp = 't', open = 'o', high = 'h', low = 'l', close = 'c', volume = 'v', ms = false) {
        const result = [];
        const timestamps = this.safeList (ohlcvs, timestamp, []);
        const opens = this.safeList (ohlcvs, open, []);
        const highs = this.safeList (ohlcvs, high, []);
        const lows = this.safeList (ohlcvs, low, []);
        const closes = this.safeList (ohlcvs, close, []);
        const volumes = this.safeList (ohlcvs, volume, []);
        for (let i = 0; i < timestamps.length; i++) {
            result.push ([
                ms ? this.safeInteger (timestamps, i) : this.safeTimestamp (timestamps, i),
                this.safeValue (opens, i),
                this.safeValue (highs, i),
                this.safeValue (lows, i),
                this.safeValue (closes, i),
                this.safeValue (volumes, i),
            ]);
        }
        return result;
    }

    convertOHLCVToTradingView (ohlcvs: number[][], timestamp = 't', open = 'o', high = 'h', low = 'l', close = 'c', volume = 'v', ms = false) {
        const result = {};
        result[close] = [];
        result[high] = [];
        result[low] = [];
        result[open] = [];
        result[timestamp] = [];
        result[volume] = [];
        for (let i = 0; i < ohlcvs.length; i++) {
            const ts = ms ? ohlcvs[i][0] : this.parseToInt (ohlcvs[i][0] / 1000);
            const resultTimestamp = result[timestamp];
            resultTimestamp.push (ts);
            const resultOpen = result[open];
            resultOpen.push (ohlcvs[i][1]);
            const resultHigh = result[high];
            resultHigh.push (ohlcvs[i][2]);
            const resultLow = result[low];
            resultLow.push (ohlcvs[i][3]);
            const resultClose = result[close];
            resultClose.push (ohlcvs[i][4]);
            const resultVolume = result[volume];
            resultVolume.push (ohlcvs[i][5]);
        }
        return result;
    }

    async fetchWebEndpoint (method, endpointMethod, returnAsJson, startRegex = undefined, endRegex = undefined) {
        let errorMessage = '';
        const options = this.safeValue (this.options, method, {});
        const muteOnFailure = this.safeBool (options, 'webApiMuteFailure', true);
        try {
            // if it was not explicitly disabled, then don't fetch
            if (this.safeBool (options, 'webApiEnable', true) !== true) {
                return undefined;
            }
            const maxRetries = this.safeValue (options, 'webApiRetries', 10);
            let response = undefined;
            let retry = 0;
            let shouldBreak = false;
            while (retry < maxRetries) {
                try {
                    response = await this[endpointMethod] ({});
                    shouldBreak = true;
                    break;
                } catch (e) {
                    retry = retry + 1;
                    if (retry === maxRetries) {
                        throw e;
                    }
                }
                if (shouldBreak) {
                    break; // this is needed because of GO
                }
            }
            let content = response;
            if (startRegex !== undefined) {
                const splitted_by_start = content.split (startRegex);
                content = splitted_by_start[1]; // we need second part after start
            }
            if (endRegex !== undefined) {
                const splitted_by_end = content.split (endRegex);
                content = splitted_by_end[0]; // we need first part after start
            }
            if (returnAsJson && (typeof content === 'string')) {
                const jsoned = this.parseJson (content.trim ()); // content should be trimmed before json parsing
                if (jsoned) {
                    return jsoned; // if parsing was not successfull, exception should be thrown
                } else {
                    throw new BadResponse ('could not parse the response into json');
                }
            } else {
                return content;
            }
        } catch (e) {
            errorMessage = this.id + ' ' + method + '() failed to fetch correct data from website. Probably webpage markup has been changed, breaking the page custom parser.';
        }
        if (muteOnFailure) {
            return undefined;
        } else {
            throw new BadResponse (errorMessage);
        }
    }

    marketIds (symbols: Strings = undefined) {
        if (symbols === undefined) {
            return symbols;
        }
        const result = [];
        for (let i = 0; i < symbols.length; i++) {
            result.push (this.marketId (symbols[i]));
        }
        return result;
    }

    currencyIds (codes: Strings = undefined) {
        if (codes === undefined) {
            return codes;
        }
        const result = [];
        for (let i = 0; i < codes.length; i++) {
            result.push (this.currencyId (codes[i]));
        }
        return result;
    }

    marketsForSymbols (symbols: Strings = undefined) {
        if (symbols === undefined) {
            return symbols;
        }
        const result = [];
        for (let i = 0; i < symbols.length; i++) {
            result.push (this.market (symbols[i]));
        }
        return result;
    }

    marketSymbols (symbols: Strings = undefined, type: Str = undefined, allowEmpty = true, sameTypeOnly = false, sameSubTypeOnly = false) {
        if (symbols === undefined) {
            if (!allowEmpty) {
                throw new ArgumentsRequired (this.id + ' empty list of symbols is not supported');
            }
            return symbols;
        }
        const symbolsLength = symbols.length;
        if (symbolsLength === 0) {
            if (!allowEmpty) {
                throw new ArgumentsRequired (this.id + ' empty list of symbols is not supported');
            }
            return symbols;
        }
        const result = [];
        let marketType = undefined;
        let isLinearSubType = undefined;
        for (let i = 0; i < symbols.length; i++) {
            const market = this.market (symbols[i]);
            if (sameTypeOnly && (marketType !== undefined)) {
                if (market['type'] !== marketType) {
                    throw new BadRequest (this.id + ' symbols must be of the same type, either ' + marketType + ' or ' + market['type'] + '.');
                }
            }
            if (sameSubTypeOnly && (isLinearSubType !== undefined)) {
                if (market['linear'] !== isLinearSubType) {
                    throw new BadRequest (this.id + ' symbols must be of the same subType, either linear or inverse.');
                }
            }
            if (type !== undefined && market['type'] !== type) {
                throw new BadRequest (this.id + ' symbols must be of the same type ' + type + '. If the type is incorrect you can change it in options or the params of the request');
            }
            marketType = market['type'];
            if (!market['spot']) {
                isLinearSubType = market['linear'];
            }
            const symbol = this.safeString (market, 'symbol', symbols[i]);
            result.push (symbol);
        }
        return result;
    }

    marketCodes (codes: Strings = undefined) {
        if (codes === undefined) {
            return codes;
        }
        const result = [];
        for (let i = 0; i < codes.length; i++) {
            result.push (this.commonCurrencyCode (codes[i]));
        }
        return result;
    }

    parseBidsAsks (bidasks, priceKey: IndexType = 0, amountKey: IndexType = 1, countOrIdKey: IndexType = 2) {
        bidasks = this.toArray (bidasks);
        const result = [];
        for (let i = 0; i < bidasks.length; i++) {
            result.push (this.parseBidAsk (bidasks[i], priceKey, amountKey, countOrIdKey));
        }
        return result;
    }

    async fetchL2OrderBook (symbol: string, limit: Int = undefined, params = {}) {
        const orderbook = await this.fetchOrderBook (symbol, limit, params);
        return this.extend (orderbook, {
            'asks': this.sortBy (this.aggregate (orderbook['asks']), 0),
            'bids': this.sortBy (this.aggregate (orderbook['bids']), 0, true),
        });
    }

    filterBySymbol (objects, symbol: Str = undefined) {
        if (symbol === undefined) {
            return objects;
        }
        const result = [];
        for (let i = 0; i < objects.length; i++) {
            const objectSymbol = this.safeString (objects[i], 'symbol');
            if (objectSymbol === symbol) {
                result.push (objects[i]);
            }
        }
        return result;
    }

    parseOHLCV (ohlcv, market: Market = undefined) : OHLCV {
        if (Array.isArray (ohlcv)) {
            return [
                this.safeInteger (ohlcv, 0), // timestamp
                this.safeNumber (ohlcv, 1), // open
                this.safeNumber (ohlcv, 2), // high
                this.safeNumber (ohlcv, 3), // low
                this.safeNumber (ohlcv, 4), // close
                this.safeNumber (ohlcv, 5), // volume
            ];
        }
        return ohlcv;
    }

    networkCodeToId (networkCode: string, currencyCode: Str = undefined): string {
        /**
         * @ignore
         * @method
         * @name exchange#networkCodeToId
         * @description tries to convert the provided networkCode (which is expected to be an unified network code) to a network id. In order to achieve this, derived class needs to have 'options->networks' defined.
         * @param {string} networkCode unified network code
         * @param {string} currencyCode unified currency code, but this argument is not required by default, unless there is an exchange (like huobi) that needs an override of the method to be able to pass currencyCode argument additionally
         * @returns {string|undefined} exchange-specific network id
         */
        if (networkCode === undefined) {
            return undefined;
        }
        const networkIdsByCodes = this.safeValue (this.options, 'networks', {});
        let networkId = this.safeString (networkIdsByCodes, networkCode);
        // for example, if 'ETH' is passed for networkCode, but 'ETH' key not defined in `options->networks` object
        if (networkId === undefined) {
            if (currencyCode === undefined) {
                const currencies = Object.values (this.currencies);
                for (let i = 0; i < currencies.length; i++) {
                    const currency = currencies[i];
                    const networks = this.safeDict (currency, 'networks');
                    const network = this.safeDict (networks, networkCode);
                    networkId = this.safeString (network, 'id');
                    if (networkId !== undefined) {
                        break;
                    }
                }
            } else {
                // if currencyCode was provided, then we try to find if that currencyCode has a replacement (i.e. ERC20 for ETH) or is in the currency
                const defaultNetworkCodeReplacements = this.safeValue (this.options, 'defaultNetworkCodeReplacements', {});
                if (currencyCode in defaultNetworkCodeReplacements) {
                    // if there is a replacement for the passed networkCode, then we use it to find network-id in `options->networks` object
                    const replacementObject = defaultNetworkCodeReplacements[currencyCode]; // i.e. { 'ERC20': 'ETH' }
                    const keys = Object.keys (replacementObject);
                    for (let i = 0; i < keys.length; i++) {
                        const key = keys[i];
                        const value = replacementObject[key];
                        // if value matches to provided unified networkCode, then we use it's key to find network-id in `options->networks` object
                        if (value === networkCode) {
                            networkId = this.safeString (networkIdsByCodes, key);
                            break;
                        }
                    }
                } else {
                    // serach for network inside currency
                    const currency = this.safeDict (this.currencies, currencyCode);
                    const networks = this.safeDict (currency, 'networks');
                    const network = this.safeDict (networks, networkCode);
                    networkId = this.safeString (network, 'id');
                }
            }
            // if it wasn't found, we just set the provided value to network-id
            if (networkId === undefined) {
                networkId = networkCode;
            }
        }
        return networkId;
    }

    networkIdToCode (networkId: Str = undefined, currencyCode: Str = undefined): string {
        /**
         * @ignore
         * @method
         * @name exchange#networkIdToCode
         * @description tries to convert the provided exchange-specific networkId to an unified network Code. In order to achieve this, derived class needs to have "options['networksById']" defined.
         * @param {string} networkId exchange specific network id/title, like: TRON, Trc-20, usdt-erc20, etc
         * @param {string|undefined} currencyCode unified currency code, but this argument is not required by default, unless there is an exchange (like huobi) that needs an override of the method to be able to pass currencyCode argument additionally
         * @returns {string|undefined} unified network code
         */
        if (networkId === undefined) {
            return undefined;
        }
        const networkCodesByIds = this.safeDict (this.options, 'networksById', {});
        let networkCode = this.safeString (networkCodesByIds, networkId, networkId);
        // replace mainnet network-codes (i.e. ERC20->ETH)
        if (currencyCode !== undefined) {
            const defaultNetworkCodeReplacements = this.safeDict (this.options, 'defaultNetworkCodeReplacements', {});
            if (currencyCode in defaultNetworkCodeReplacements) {
                const replacementObject = this.safeDict (defaultNetworkCodeReplacements, currencyCode, {});
                networkCode = this.safeString (replacementObject, networkCode, networkCode);
            }
        }
        return networkCode;
    }

    handleNetworkCodeAndParams (params) {
        const networkCodeInParams = this.safeString2 (params, 'networkCode', 'network');
        if (networkCodeInParams !== undefined) {
            params = this.omit (params, [ 'networkCode', 'network' ]);
        }
        // if it was not defined by user, we should not set it from 'defaultNetworks', because handleNetworkCodeAndParams is for only request-side and thus we do not fill it with anything. We can only use 'defaultNetworks' after parsing response-side
        return [ networkCodeInParams, params ];
    }

    defaultNetworkCode (currencyCode: string) {
        let defaultNetworkCode = undefined;
        const defaultNetworks = this.safeDict (this.options, 'defaultNetworks', {});
        if (currencyCode in defaultNetworks) {
            // if currency had set its network in "defaultNetworks", use it
            defaultNetworkCode = defaultNetworks[currencyCode];
        } else {
            // otherwise, try to use the global-scope 'defaultNetwork' value (even if that network is not supported by currency, it doesn't make any problem, this will be just used "at first" if currency supports this network at all)
            const defaultNetwork = this.safeString (this.options, 'defaultNetwork');
            if (defaultNetwork !== undefined) {
                defaultNetworkCode = defaultNetwork;
            }
        }
        return defaultNetworkCode;
    }

    selectNetworkCodeFromUnifiedNetworks (currencyCode, networkCode, indexedNetworkEntries) {
        return this.selectNetworkKeyFromNetworks (currencyCode, networkCode, indexedNetworkEntries, true);
    }

    selectNetworkIdFromRawNetworks (currencyCode, networkCode, indexedNetworkEntries) {
        return this.selectNetworkKeyFromNetworks (currencyCode, networkCode, indexedNetworkEntries, false);
    }

    selectNetworkKeyFromNetworks (currencyCode, networkCode, indexedNetworkEntries, isIndexedByUnifiedNetworkCode = false) {
        // this method is used against raw & unparse network entries, which are just indexed by network id
        let chosenNetworkId = undefined;
        const availableNetworkIds = Object.keys (indexedNetworkEntries);
        const responseNetworksLength = availableNetworkIds.length;
        if (networkCode !== undefined) {
            if (responseNetworksLength === 0) {
                throw new NotSupported (this.id + ' - ' + networkCode + ' network did not return any result for ' + currencyCode);
            } else {
                // if networkCode was provided by user, we should check it after response, as the referenced exchange doesn't support network-code during request
                const networkId = isIndexedByUnifiedNetworkCode ? networkCode : this.networkCodeToId (networkCode, currencyCode);
                if (networkId in indexedNetworkEntries) {
                    chosenNetworkId = networkId;
                } else {
                    throw new NotSupported (this.id + ' - ' + networkId + ' network was not found for ' + currencyCode + ', use one of ' + availableNetworkIds.join (', '));
                }
            }
        } else {
            if (responseNetworksLength === 0) {
                throw new NotSupported (this.id + ' - no networks were returned for ' + currencyCode);
            } else {
                // if networkCode was not provided by user, then we try to use the default network (if it was defined in "defaultNetworks"), otherwise, we just return the first network entry
                const defaultNetworkCode = this.defaultNetworkCode (currencyCode);
                const defaultNetworkId = isIndexedByUnifiedNetworkCode ? defaultNetworkCode : this.networkCodeToId (defaultNetworkCode, currencyCode);
                chosenNetworkId = (defaultNetworkId in indexedNetworkEntries) ? defaultNetworkId : availableNetworkIds[0];
            }
        }
        return chosenNetworkId;
    }

    safeNumber2 (dictionary: object, key1: IndexType, key2: IndexType, d = undefined) {
        const value = this.safeString2 (dictionary, key1, key2);
        return this.parseNumber (value, d);
    }

    parseOrderBook (orderbook: object, symbol: string, timestamp: Int = undefined, bidsKey = 'bids', asksKey = 'asks', priceKey: IndexType = 0, amountKey: IndexType = 1, countOrIdKey: IndexType = 2): OrderBook {
        const bids = this.parseBidsAsks (this.safeValue (orderbook, bidsKey, []), priceKey, amountKey, countOrIdKey);
        const asks = this.parseBidsAsks (this.safeValue (orderbook, asksKey, []), priceKey, amountKey, countOrIdKey);
        return {
            'asks': this.sortBy (asks, 0),
            'bids': this.sortBy (bids, 0, true),
            'datetime': this.iso8601 (timestamp),
            'nonce': undefined,
            'symbol': symbol,
            'timestamp': timestamp,
        } as any;
    }

    parseOHLCVs (ohlcvs: object[], market: any = undefined, timeframe: string = '1m', since: Int = undefined, limit: Int = undefined, tail: Bool = false): OHLCV[] {
        const results = [];
        for (let i = 0; i < ohlcvs.length; i++) {
            results.push (this.parseOHLCV (ohlcvs[i], market));
        }
        const sorted = this.sortBy (results, 0);
        return this.filterBySinceLimit (sorted, since, limit, 0, tail) as any;
    }

    parseLeverageTiers (response: any, symbols: string[] = undefined, marketIdKey = undefined): LeverageTiers {
        // marketIdKey should only be undefined when response is a dictionary
        symbols = this.marketSymbols (symbols);
        const tiers = {};
        let symbolsLength = 0;
        if (symbols !== undefined) {
            symbolsLength = symbols.length;
        }
        const noSymbols = (symbols === undefined) || (symbolsLength === 0);
        if (Array.isArray (response)) {
            for (let i = 0; i < response.length; i++) {
                const item = response[i];
                const id = this.safeString (item, marketIdKey);
                const market = this.safeMarket (id, undefined, undefined, 'swap');
                const symbol = market['symbol'];
                const contract = this.safeBool (market, 'contract', false);
                if (contract && (noSymbols || this.inArray (symbol, symbols))) {
                    tiers[symbol] = this.parseMarketLeverageTiers (item, market);
                }
            }
        } else {
            const keys = Object.keys (response);
            for (let i = 0; i < keys.length; i++) {
                const marketId = keys[i];
                const item = response[marketId];
                const market = this.safeMarket (marketId, undefined, undefined, 'swap');
                const symbol = market['symbol'];
                const contract = this.safeBool (market, 'contract', false);
                if (contract && (noSymbols || this.inArray (symbol, symbols))) {
                    tiers[symbol] = this.parseMarketLeverageTiers (item, market);
                }
            }
        }
        return tiers;
    }

    async loadTradingLimits (symbols: Strings = undefined, reload = false, params = {}) {
        if (this.has['fetchTradingLimits']) {
            if (reload || !('limitsLoaded' in this.options)) {
                const response = await this.fetchTradingLimits (symbols);
                for (let i = 0; i < symbols.length; i++) {
                    const symbol = symbols[i];
                    this.markets[symbol] = this.deepExtend (this.markets[symbol], response[symbol]);
                }
                this.options['limitsLoaded'] = this.milliseconds ();
            }
        }
        return this.markets;
    }

    safePosition (position: Dict): Position {
        // simplified version of: /pull/12765/
        const unrealizedPnlString = this.safeString (position, 'unrealisedPnl');
        const initialMarginString = this.safeString (position, 'initialMargin');
        //
        // PERCENTAGE
        //
        const percentage = this.safeValue (position, 'percentage');
        if ((percentage === undefined) && (unrealizedPnlString !== undefined) && (initialMarginString !== undefined)) {
            // as it was done in all implementations ( aax, btcex, bybit, deribit, ftx, gate, kucoinfutures, phemex )
            const percentageString = Precise.stringMul (Precise.stringDiv (unrealizedPnlString, initialMarginString, 4), '100');
            position['percentage'] = this.parseNumber (percentageString);
        }
        // if contractSize is undefined get from market
        let contractSize = this.safeNumber (position, 'contractSize');
        const symbol = this.safeString (position, 'symbol');
        let market = undefined;
        if (symbol !== undefined) {
            market = this.safeValue (this.markets, symbol);
        }
        if (contractSize === undefined && market !== undefined) {
            contractSize = this.safeNumber (market, 'contractSize');
            position['contractSize'] = contractSize;
        }
        return position as Position;
    }

    parsePositions (positions: any[], symbols: string[] = undefined, params = {}): Position[] {
        symbols = this.marketSymbols (symbols);
        positions = this.toArray (positions);
        const result = [];
        for (let i = 0; i < positions.length; i++) {
            const position = this.extend (this.parsePosition (positions[i], undefined), params);
            result.push (position);
        }
        return this.filterByArrayPositions (result, 'symbol', symbols, false);
    }

    parseAccounts (accounts: any[], params = {}): Account[] {
        accounts = this.toArray (accounts);
        const result = [];
        for (let i = 0; i < accounts.length; i++) {
            const account = this.extend (this.parseAccount (accounts[i]), params);
            result.push (account);
        }
        return result;
    }

    parseTrades (trades: any[], market: Market = undefined, since: Int = undefined, limit: Int = undefined, params = {}): Trade[] {
        trades = this.toArray (trades);
        let result = [];
        for (let i = 0; i < trades.length; i++) {
            const trade = this.extend (this.parseTrade (trades[i], market), params);
            result.push (trade);
        }
        result = this.sortBy2 (result, 'timestamp', 'id');
        const symbol = (market !== undefined) ? market['symbol'] : undefined;
        return this.filterBySymbolSinceLimit (result, symbol, since, limit) as Trade[];
    }

    parseTransactions (transactions: any[], currency: Currency = undefined, since: Int = undefined, limit: Int = undefined, params = {}): Transaction[] {
        transactions = this.toArray (transactions);
        let result = [];
        for (let i = 0; i < transactions.length; i++) {
            const transaction = this.extend (this.parseTransaction (transactions[i], currency), params);
            result.push (transaction);
        }
        result = this.sortBy (result, 'timestamp');
        const code = (currency !== undefined) ? currency['code'] : undefined;
        return this.filterByCurrencySinceLimit (result, code, since, limit);
    }

    parseTransfers (transfers: any[], currency: Currency = undefined, since: Int = undefined, limit: Int = undefined, params = {}): TransferEntry[] {
        transfers = this.toArray (transfers);
        let result = [];
        for (let i = 0; i < transfers.length; i++) {
            const transfer = this.extend (this.parseTransfer (transfers[i], currency), params);
            result.push (transfer);
        }
        result = this.sortBy (result, 'timestamp');
        const code = (currency !== undefined) ? currency['code'] : undefined;
        return this.filterByCurrencySinceLimit (result, code, since, limit);
    }

    parseLedger (data, currency: Currency = undefined, since: Int = undefined, limit: Int = undefined, params = {}): LedgerEntry[] {
        let result = [];
        const arrayData = this.toArray (data);
        for (let i = 0; i < arrayData.length; i++) {
            const itemOrItems = this.parseLedgerEntry (arrayData[i], currency);
            if (Array.isArray (itemOrItems)) {
                for (let j = 0; j < itemOrItems.length; j++) {
                    result.push (this.extend (itemOrItems[j], params));
                }
            } else {
                result.push (this.extend (itemOrItems, params));
            }
        }
        result = this.sortBy (result, 'timestamp');
        const code = (currency !== undefined) ? currency['code'] : undefined;
        return this.filterByCurrencySinceLimit (result, code, since, limit);
    }

    nonce () {
        return this.seconds ();
    }

    setHeaders (headers) {
        return headers;
    }

    currencyId (code: string): string {
        let currency = this.safeDict (this.currencies, code);
        if (currency === undefined) {
            currency = this.safeCurrency (code);
        }
        if (currency !== undefined) {
            return currency['id'];
        }
        return code;
    }

    marketId (symbol: string): string {
        const market = this.market (symbol);
        if (market !== undefined) {
            return market['id'];
        }
        return symbol;
    }

    symbol (symbol: string): string {
        const market = this.market (symbol);
        return this.safeString (market, 'symbol', symbol);
    }

    handleParamString (params: object, paramName: string, defaultValue: Str = undefined): [string, object] {
        const value = this.safeString (params, paramName, defaultValue);
        if (value !== undefined) {
            params = this.omit (params, paramName);
        }
        return [ value, params ];
    }

    handleParamString2 (params: object, paramName1: string, paramName2: string, defaultValue: Str = undefined): [string, object] {
        const value = this.safeString2 (params, paramName1, paramName2, defaultValue);
        if (value !== undefined) {
            params = this.omit (params, [ paramName1, paramName2 ]);
        }
        return [ value, params ];
    }

    handleParamInteger (params: object, paramName: string, defaultValue: Int = undefined): [Int, object] {
        const value = this.safeInteger (params, paramName, defaultValue);
        if (value !== undefined) {
            params = this.omit (params, paramName);
        }
        return [ value, params ];
    }

    handleParamInteger2 (params: object, paramName1: string, paramName2: string, defaultValue: Int = undefined): [Int, object] {
        const value = this.safeInteger2 (params, paramName1, paramName2, defaultValue);
        if (value !== undefined) {
            params = this.omit (params, [ paramName1, paramName2 ]);
        }
        return [ value, params ];
    }

    handleParamBool (params: object, paramName: string, defaultValue: Bool = undefined): [Bool, object] {
        const value = this.safeBool (params, paramName, defaultValue);
        if (value !== undefined) {
            params = this.omit (params, paramName);
        }
        return [ value, params ];
    }

    handleParamBool2 (params: object, paramName1: string, paramName2: string, defaultValue: Bool = undefined): [Bool, object] {
        const value = this.safeBool2 (params, paramName1, paramName2, defaultValue);
        if (value !== undefined) {
            params = this.omit (params, [ paramName1, paramName2 ]);
        }
        return [ value, params ];
    }

    resolvePath (path, params) {
        return [
            this.implodeParams (path, params),
            this.omit (params, this.extractParams (path)),
        ];
    }

    getListFromObjectValues (objects, key: IndexType) {
        let newArray = objects;
        if (!Array.isArray (objects)) {
            newArray = this.toArray (objects);
        }
        const results = [];
        for (let i = 0; i < newArray.length; i++) {
            results.push (newArray[i][key]);
        }
        return results;
    }

    getSymbolsForMarketType (marketType: Str = undefined, subType: Str = undefined, symbolWithActiveStatus: boolean = true, symbolWithUnknownStatus: boolean = true) {
        let filteredMarkets = this.markets;
        if (marketType !== undefined) {
            filteredMarkets = this.filterBy (filteredMarkets, 'type', marketType);
        }
        if (subType !== undefined) {
            this.checkRequiredArgument ('getSymbolsForMarketType', subType, 'subType', [ 'linear', 'inverse', 'quanto' ]);
            filteredMarkets = this.filterBy (filteredMarkets, 'subType', subType);
        }
        const activeStatuses = [];
        if (symbolWithActiveStatus) {
            activeStatuses.push (true);
        }
        if (symbolWithUnknownStatus) {
            activeStatuses.push (undefined);
        }
        filteredMarkets = this.filterByArray (filteredMarkets, 'active', activeStatuses, false);
        return this.getListFromObjectValues (filteredMarkets, 'symbol');
    }

    filterByArray (objects, key: IndexType, values = undefined, indexed = true) {
        objects = this.toArray (objects);
        // return all of them if no values were passed
        if (values === undefined || !values) {
            // return indexed ? this.indexBy (objects, key) : objects;
            if (indexed) {
                return this.indexBy (objects, key);
            } else {
                return objects;
            }
        }
        const results = [];
        for (let i = 0; i < objects.length; i++) {
            if (this.inArray (objects[i][key], values)) {
                results.push (objects[i]);
            }
        }
        // return indexed ? this.indexBy (results, key) : results;
        if (indexed) {
            return this.indexBy (results, key);
        }
        return results;
    }

    async fetch2 (path, api: any = 'public', method = 'GET', params = {}, headers: any = undefined, body: any = undefined, config = {}) {
        if (this.enableRateLimit) {
            const cost = this.calculateRateLimiterCost (api, method, path, params, config);
            await this.throttle (cost);
        }
        this.lastRestRequestTimestamp = this.milliseconds ();
        const request = this.sign (path, api, method, params, headers, body);
        this.last_request_headers = request['headers'];
        this.last_request_body = request['body'];
        this.last_request_url = request['url'];
        let retries = undefined;
        [ retries, params ] = this.handleOptionAndParams (params, path, 'maxRetriesOnFailure', 0);
        let retryDelay = undefined;
        [ retryDelay, params ] = this.handleOptionAndParams (params, path, 'maxRetriesOnFailureDelay', 0);
        for (let i = 0; i < retries + 1; i++) {
            try {
                return await this.fetch (request['url'], request['method'], request['headers'], request['body']);
            } catch (e) {
                if (e instanceof NetworkError) {
                    if (i < retries) {
                        if (this.verbose) {
                            this.log ('Request failed with the error: ' + e.toString () + ', retrying ' + (i + 1).toString () + ' of ' + retries.toString () + '...');
                        }
                        if ((retryDelay !== undefined) && (retryDelay !== 0)) {
                            await this.sleep (retryDelay);
                        }
                        // continue; //check this
                    }
                }
                if (i >= retries) {
                    throw e;
                }
            }
        }
        return undefined; // this line is never reached, but exists for c# value return requirement
    }

    async request (path, api: any = 'public', method = 'GET', params = {}, headers: any = undefined, body: any = undefined, config = {}) {
        return await this.fetch2 (path, api, method, params, headers, body, config);
    }

    async loadAccounts (reload = false, params = {}) {
        if (reload) {
            this.accounts = await this.fetchAccounts (params);
        } else {
            if (this.accounts) {
                return this.accounts;
            } else {
                this.accounts = await this.fetchAccounts (params);
            }
        }
        this.accountsById = this.indexBy (this.accounts, 'id') as any;
        return this.accounts;
    }

    buildOHLCVC (trades: Trade[], timeframe: string = '1m', since: number = 0, limit: number = 2147483647): OHLCVC[] {
        // given a sorted arrays of trades (recent last) and a timeframe builds an array of OHLCV candles
        // note, default limit value (2147483647) is max int32 value
        const ms = this.parseTimeframe (timeframe) * 1000;
        const ohlcvs = [];
        const i_timestamp = 0;
        // const open = 1;
        const i_high = 2;
        const i_low = 3;
        const i_close = 4;
        const i_volume = 5;
        const i_count = 6;
        const tradesLength = trades.length;
        const oldest = Math.min (tradesLength, limit);
        for (let i = 0; i < oldest; i++) {
            const trade = trades[i];
            const ts = trade['timestamp'];
            if (ts < since) {
                continue;
            }
            const openingTime = Math.floor (ts / ms) * ms; // shift to the edge of m/h/d (but not M)
            if (openingTime < since) { // we don't need bars, that have opening time earlier than requested
                continue;
            }
            const ohlcv_length = ohlcvs.length;
            const candle = ohlcv_length - 1;
            if ((candle === -1) || (openingTime >= this.sum (ohlcvs[candle][i_timestamp], ms))) {
                // moved to a new timeframe -> create a new candle from opening trade
                ohlcvs.push ([
                    openingTime, // timestamp
                    trade['price'], // O
                    trade['price'], // H
                    trade['price'], // L
                    trade['price'], // C
                    trade['amount'], // V
                    1, // count
                ]);
            } else {
                // still processing the same timeframe -> update opening trade
                ohlcvs[candle][i_high] = Math.max (ohlcvs[candle][i_high], trade['price']);
                ohlcvs[candle][i_low] = Math.min (ohlcvs[candle][i_low], trade['price']);
                ohlcvs[candle][i_close] = trade['price'];
                ohlcvs[candle][i_volume] = this.sum (ohlcvs[candle][i_volume], trade['amount']);
                ohlcvs[candle][i_count] = this.sum (ohlcvs[candle][i_count], 1);
            }
        }
        return ohlcvs;
    }

    parseTradingViewOHLCV (ohlcvs, market = undefined, timeframe = '1m', since: Int = undefined, limit: Int = undefined) {
        const result = this.convertTradingViewToOHLCV (ohlcvs);
        return this.parseOHLCVs (result, market, timeframe, since, limit);
    }

    async editLimitBuyOrder (id: string, symbol: string, amount: number, price: Num = undefined, params = {}) {
        return await this.editLimitOrder (id, symbol, 'buy', amount, price, params);
    }

    async editLimitSellOrder (id: string, symbol: string, amount: number, price: Num = undefined, params = {}) {
        return await this.editLimitOrder (id, symbol, 'sell', amount, price, params);
    }

    async editLimitOrder (id: string, symbol: string, side: OrderSide, amount: number, price: Num = undefined, params = {}) {
        return await this.editOrder (id, symbol, 'limit', side, amount, price, params);
    }

    async editOrder (id: string, symbol: string, type: OrderType, side: OrderSide, amount: Num = undefined, price: Num = undefined, params = {}): Promise<Order> {
        await this.cancelOrder (id, symbol);
        return await this.createOrder (symbol, type, side, amount, price, params);
    }

    async editOrderWs (id: string, symbol: string, type: OrderType, side: OrderSide, amount: Num = undefined, price: Num = undefined, params = {}): Promise<Order> {
        await this.cancelOrderWs (id, symbol);
        return await this.createOrderWs (symbol, type, side, amount, price, params);
    }

    async fetchPosition (symbol: string, params = {}): Promise<Position> {
        throw new NotSupported (this.id + ' fetchPosition() is not supported yet');
    }

    async fetchPositionWs (symbol: string, params = {}): Promise<Position[]> {
        throw new NotSupported (this.id + ' fetchPositionWs() is not supported yet');
    }

    async watchPosition (symbol: Str = undefined, params = {}): Promise<Position> {
        throw new NotSupported (this.id + ' watchPosition() is not supported yet');
    }

    async watchPositions (symbols: Strings = undefined, since: Int = undefined, limit: Int = undefined, params = {}): Promise<Position[]> {
        throw new NotSupported (this.id + ' watchPositions() is not supported yet');
    }

    async watchPositionForSymbols (symbols: Strings = undefined, since: Int = undefined, limit: Int = undefined, params = {}): Promise<Position[]> {
        return await this.watchPositions (symbols, since, limit, params);
    }

    async fetchPositionsForSymbol (symbol: string, params = {}): Promise<Position[]> {
        /**
         * @method
         * @name exchange#fetchPositionsForSymbol
         * @description fetches all open positions for specific symbol, unlike fetchPositions (which is designed to work with multiple symbols) so this method might be preffered for one-market position, because of less rate-limit consumption and speed
         * @param {string} symbol unified market symbol
         * @param {object} params extra parameters specific to the endpoint
         * @returns {object[]} a list of [position structure]{@link https://docs.ccxt.com/#/?id=position-structure} with maximum 3 items - possible one position for "one-way" mode, and possible two positions (long & short) for "two-way" (a.k.a. hedge) mode
         */
        throw new NotSupported (this.id + ' fetchPositionsForSymbol() is not supported yet');
    }

    async fetchPositionsForSymbolWs (symbol: string, params = {}): Promise<Position[]> {
        /**
         * @method
         * @name exchange#fetchPositionsForSymbol
         * @description fetches all open positions for specific symbol, unlike fetchPositions (which is designed to work with multiple symbols) so this method might be preffered for one-market position, because of less rate-limit consumption and speed
         * @param {string} symbol unified market symbol
         * @param {object} params extra parameters specific to the endpoint
         * @returns {object[]} a list of [position structure]{@link https://docs.ccxt.com/#/?id=position-structure} with maximum 3 items - possible one position for "one-way" mode, and possible two positions (long & short) for "two-way" (a.k.a. hedge) mode
         */
        throw new NotSupported (this.id + ' fetchPositionsForSymbol() is not supported yet');
    }

    async fetchPositions (symbols: Strings = undefined, params = {}): Promise<Position[]> {
        throw new NotSupported (this.id + ' fetchPositions() is not supported yet');
    }

    async fetchPositionsWs (symbols: Strings = undefined, params = {}): Promise<Position[]> {
        throw new NotSupported (this.id + ' fetchPositions() is not supported yet');
    }

    async fetchPositionsRisk (symbols: Strings = undefined, params = {}): Promise<Position[]> {
        throw new NotSupported (this.id + ' fetchPositionsRisk() is not supported yet');
    }

    async fetchBidsAsks (symbols: Strings = undefined, params = {}): Promise<Tickers> {
        throw new NotSupported (this.id + ' fetchBidsAsks() is not supported yet');
    }

    async fetchBorrowInterest (code: Str = undefined, symbol: Str = undefined, since: Int = undefined, limit: Int = undefined, params = {}): Promise<BorrowInterest[]> {
        throw new NotSupported (this.id + ' fetchBorrowInterest() is not supported yet');
    }

    async fetchLedger (code: Str = undefined, since: Int = undefined, limit: Int = undefined, params = {}): Promise<LedgerEntry[]> {
        throw new NotSupported (this.id + ' fetchLedger() is not supported yet');
    }

    async fetchLedgerEntry (id: string, code: Str = undefined, params = {}): Promise<LedgerEntry> {
        throw new NotSupported (this.id + ' fetchLedgerEntry() is not supported yet');
    }

    parseBidAsk (bidask, priceKey: IndexType = 0, amountKey: IndexType = 1, countOrIdKey: IndexType = 2) {
        const price = this.safeNumber (bidask, priceKey);
        const amount = this.safeNumber (bidask, amountKey);
        const countOrId = this.safeInteger (bidask, countOrIdKey);
        const bidAsk = [ price, amount ];
        if (countOrId !== undefined) {
            bidAsk.push (countOrId);
        }
        return bidAsk;
    }

    safeCurrency (currencyId: Str, currency: Currency = undefined): CurrencyInterface {
        if ((currencyId === undefined) && (currency !== undefined)) {
            return currency;
        }
        if ((this.currencies_by_id !== undefined) && (currencyId in this.currencies_by_id) && (this.currencies_by_id[currencyId] !== undefined)) {
            return this.currencies_by_id[currencyId];
        }
        let code = currencyId;
        if (currencyId !== undefined) {
            code = this.commonCurrencyCode (currencyId.toUpperCase ());
        }
        return this.safeCurrencyStructure ({
            'id': currencyId,
            'code': code,
            'precision': undefined,
        });
    }

    safeMarket (marketId: Str = undefined, market: Market = undefined, delimiter: Str = undefined, marketType: Str = undefined): MarketInterface {
        const result = this.safeMarketStructure ({
            'symbol': marketId,
            'marketId': marketId,
        });
        if (marketId !== undefined) {
            if ((this.markets_by_id !== undefined) && (marketId in this.markets_by_id)) {
                const markets = this.markets_by_id[marketId];
                const numMarkets = markets.length;
                if (numMarkets === 1) {
                    return markets[0];
                } else {
                    if (marketType === undefined) {
                        if (market === undefined) {
                            throw new ArgumentsRequired (this.id + ' safeMarket() requires a fourth argument for ' + marketId + ' to disambiguate between different markets with the same market id');
                        } else {
                            marketType = market['type'];
                        }
                    }
                    for (let i = 0; i < markets.length; i++) {
                        const currentMarket = markets[i];
                        if (currentMarket[marketType]) {
                            return currentMarket;
                        }
                    }
                }
            } else if (delimiter !== undefined && delimiter !== '') {
                const parts = marketId.split (delimiter);
                const partsLength = parts.length;
                if (partsLength === 2) {
                    result['baseId'] = this.safeString (parts, 0);
                    result['quoteId'] = this.safeString (parts, 1);
                    result['base'] = this.safeCurrencyCode (result['baseId']);
                    result['quote'] = this.safeCurrencyCode (result['quoteId']);
                    result['symbol'] = result['base'] + '/' + result['quote'];
                    return result;
                } else {
                    return result;
                }
            }
        }
        if (market !== undefined) {
            return market;
        }
        return result;
    }

    checkRequiredCredentials (error = true) {
        /**
         * @ignore
         * @method
         * @param {boolean} error throw an error that a credential is required if true
         * @returns {boolean} true if all required credentials have been set, otherwise false or an error is thrown is param error=true
         */
        const keys = Object.keys (this.requiredCredentials);
        for (let i = 0; i < keys.length; i++) {
            const key = keys[i];
            if (this.requiredCredentials[key] && !this[key]) {
                if (error) {
                    throw new AuthenticationError (this.id + ' requires "' + key + '" credential');
                } else {
                    return false;
                }
            }
        }
        return true;
    }

    oath () {
        if (this.twofa !== undefined) {
            return totp (this.twofa);
        } else {
            throw new ExchangeError (this.id + ' exchange.twofa has not been set for 2FA Two-Factor Authentication');
        }
    }

    async fetchBalance (params = {}): Promise<Balances> {
        throw new NotSupported (this.id + ' fetchBalance() is not supported yet');
    }

    async fetchBalanceWs (params = {}): Promise<Balances> {
        throw new NotSupported (this.id + ' fetchBalanceWs() is not supported yet');
    }

    parseBalance (response): Balances {
        throw new NotSupported (this.id + ' parseBalance() is not supported yet');
    }

    async watchBalance (params = {}): Promise<Balances> {
        throw new NotSupported (this.id + ' watchBalance() is not supported yet');
    }

    async fetchPartialBalance (part, params = {}) {
        const balance = await this.fetchBalance (params);
        return balance[part];
    }

    async fetchFreeBalance (params = {}) {
        return await this.fetchPartialBalance ('free', params);
    }

    async fetchUsedBalance (params = {}) {
        return await this.fetchPartialBalance ('used', params);
    }

    async fetchTotalBalance (params = {}) {
        return await this.fetchPartialBalance ('total', params);
    }

    async fetchStatus (params = {}): Promise<any> {
        throw new NotSupported (this.id + ' fetchStatus() is not supported yet');
    }

    async fetchTransactionFee (code: string, params = {}) {
        if (!this.has['fetchTransactionFees']) {
            throw new NotSupported (this.id + ' fetchTransactionFee() is not supported yet');
        }
        return await this.fetchTransactionFees ([ code ], params);
    }

    async fetchTransactionFees (codes: Strings = undefined, params = {}): Promise<{}> {
        throw new NotSupported (this.id + ' fetchTransactionFees() is not supported yet');
    }

    async fetchDepositWithdrawFees (codes: Strings = undefined, params = {}): Promise<Dictionary<DepositWithdrawFeeNetwork>> {
        throw new NotSupported (this.id + ' fetchDepositWithdrawFees() is not supported yet');
    }

    async fetchDepositWithdrawFee (code: string, params = {}): Promise<DepositWithdrawFeeNetwork> {
        if (!this.has['fetchDepositWithdrawFees']) {
            throw new NotSupported (this.id + ' fetchDepositWithdrawFee() is not supported yet');
        }
        const fees = await this.fetchDepositWithdrawFees ([ code ], params);
        return this.safeValue (fees, code);
    }

    getSupportedMapping (key, mapping = {}) {
        if (key in mapping) {
            return mapping[key];
        } else {
            throw new NotSupported (this.id + ' ' + key + ' does not have a value in mapping');
        }
    }

    async fetchCrossBorrowRate (code: string, params = {}): Promise<CrossBorrowRate> {
        await this.loadMarkets ();
        if (!this.has['fetchBorrowRates']) {
            throw new NotSupported (this.id + ' fetchCrossBorrowRate() is not supported yet');
        }
        const borrowRates = await this.fetchCrossBorrowRates (params);
        const rate = this.safeValue (borrowRates, code);
        if (rate === undefined) {
            throw new ExchangeError (this.id + ' fetchCrossBorrowRate() could not find the borrow rate for currency code ' + code);
        }
        return rate;
    }

    async fetchIsolatedBorrowRate (symbol: string, params = {}): Promise<IsolatedBorrowRate> {
        await this.loadMarkets ();
        if (!this.has['fetchBorrowRates']) {
            throw new NotSupported (this.id + ' fetchIsolatedBorrowRate() is not supported yet');
        }
        const borrowRates = await this.fetchIsolatedBorrowRates (params);
        const rate = this.safeDict (borrowRates, symbol) as IsolatedBorrowRate;
        if (rate === undefined) {
            throw new ExchangeError (this.id + ' fetchIsolatedBorrowRate() could not find the borrow rate for market symbol ' + symbol);
        }
        return rate;
    }

    handleOptionAndParams (params: object, methodName: string, optionName: string, defaultValue = undefined) {
        // This method can be used to obtain method specific properties, i.e: this.handleOptionAndParams (params, 'fetchPosition', 'marginMode', 'isolated')
        const defaultOptionName = 'default' + this.capitalize (optionName); // we also need to check the 'defaultXyzWhatever'
        // check if params contain the key
        let value = this.safeValue2 (params, optionName, defaultOptionName);
        if (value !== undefined) {
            params = this.omit (params, [ optionName, defaultOptionName ]);
        } else {
            // handle routed methods like "watchTrades > watchTradesForSymbols" (or "watchTicker > watchTickers")
            [ methodName, params ] = this.handleParamString (params, 'callerMethodName', methodName);
            // check if exchange has properties for this method
            const exchangeWideMethodOptions = this.safeValue (this.options, methodName);
            if (exchangeWideMethodOptions !== undefined) {
                // check if the option is defined inside this method's props
                value = this.safeValue2 (exchangeWideMethodOptions, optionName, defaultOptionName);
            }
            if (value === undefined) {
                // if it's still undefined, check if global exchange-wide option exists
                value = this.safeValue2 (this.options, optionName, defaultOptionName);
            }
            // if it's still undefined, use the default value
            value = (value !== undefined) ? value : defaultValue;
        }
        return [ value, params ];
    }

    handleOptionAndParams2 (params: object, methodName1: string, optionName1: string, optionName2: string, defaultValue = undefined) {
        let value = undefined;
        [ value, params ] = this.handleOptionAndParams (params, methodName1, optionName1);
        if (value !== undefined) {
            // omit optionName2 too from params
            params = this.omit (params, optionName2);
            return [ value, params ];
        }
        // if still undefined, try optionName2
        let value2 = undefined;
        [ value2, params ] = this.handleOptionAndParams (params, methodName1, optionName2, defaultValue);
        return [ value2, params ];
    }

    handleOption (methodName: string, optionName: string, defaultValue = undefined) {
        const res = this.handleOptionAndParams ({}, methodName, optionName, defaultValue);
        return this.safeValue (res, 0);
    }

    handleMarketTypeAndParams (methodName: string, market: Market = undefined, params = {}, defaultValue = undefined): any {
        /**
         * @ignore
         * @method
         * @name exchange#handleMarketTypeAndParams
         * @param methodName the method calling handleMarketTypeAndParams
         * @param {Market} market
         * @param {object} params
         * @param {string} [params.type] type assigned by user
         * @param {string} [params.defaultType] same as params.type
         * @param {string} [defaultValue] assigned programatically in the method calling handleMarketTypeAndParams
         * @returns {[string, object]} the market type and params with type and defaultType omitted
         */
        const defaultType = this.safeString2 (this.options, 'defaultType', 'type', 'spot');
        if (defaultValue === undefined) {  // defaultValue takes precendence over exchange wide defaultType
            defaultValue = defaultType;
        }
        const methodOptions = this.safeDict (this.options, methodName);
        let methodType = defaultValue;
        if (methodOptions !== undefined) {  // user defined methodType takes precedence over defaultValue
            if (typeof methodOptions === 'string') {
                methodType = methodOptions;
            } else {
                methodType = this.safeString2 (methodOptions, 'defaultType', 'type', methodType);
            }
        }
        const marketType = (market === undefined) ? methodType : market['type'];
        const type = this.safeString2 (params, 'defaultType', 'type', marketType);
        params = this.omit (params, [ 'defaultType', 'type' ]);
        return [ type, params ];
    }

    handleSubTypeAndParams (methodName: string, market = undefined, params = {}, defaultValue = undefined) {
        let subType = undefined;
        // if set in params, it takes precedence
        const subTypeInParams = this.safeString2 (params, 'subType', 'defaultSubType');
        // avoid omitting if it's not present
        if (subTypeInParams !== undefined) {
            subType = subTypeInParams;
            params = this.omit (params, [ 'subType', 'defaultSubType' ]);
        } else {
            // at first, check from market object
            if (market !== undefined) {
                if (market['linear']) {
                    subType = 'linear';
                } else if (market['inverse']) {
                    subType = 'inverse';
                }
            }
            // if it was not defined in market object
            if (subType === undefined) {
                const values = this.handleOptionAndParams ({}, methodName, 'subType', defaultValue); // no need to re-test params here
                subType = values[0];
            }
        }
        return [ subType, params ];
    }

    handleMarginModeAndParams (methodName: string, params = {}, defaultValue = undefined) {
        /**
         * @ignore
         * @method
         * @param {object} [params] extra parameters specific to the exchange API endpoint
         * @returns {Array} the marginMode in lowercase as specified by params["marginMode"], params["defaultMarginMode"] this.options["marginMode"] or this.options["defaultMarginMode"]
         */
        return this.handleOptionAndParams (params, methodName, 'marginMode', defaultValue);
    }

    throwExactlyMatchedException (exact, string, message) {
        if (string === undefined) {
            return;
        }
        if (string in exact) {
            throw new exact[string] (message);
        }
    }

    throwBroadlyMatchedException (broad, string, message) {
        const broadKey = this.findBroadlyMatchedKey (broad, string);
        if (broadKey !== undefined) {
            throw new broad[broadKey] (message);
        }
    }

    findBroadlyMatchedKey (broad, string) {
        // a helper for matching error strings exactly vs broadly
        const keys = Object.keys (broad);
        for (let i = 0; i < keys.length; i++) {
            const key = keys[i];
            if (string !== undefined) { // #issues/12698
                if (string.indexOf (key) >= 0) {
                    return key;
                }
            }
        }
        return undefined;
    }

    handleErrors (statusCode: int, statusText: string, url: string, method: string, responseHeaders: Dict, responseBody: string, response, requestHeaders, requestBody) {
        // it is a stub method that must be overrided in the derived exchange classes
        // throw new NotSupported (this.id + ' handleErrors() not implemented yet');
        return undefined;
    }

    calculateRateLimiterCost (api, method, path, params, config = {}) {
        return this.safeValue (config, 'cost', 1);
    }

    async fetchTicker (symbol: string, params = {}): Promise<Ticker> {
        if (this.has['fetchTickers']) {
            await this.loadMarkets ();
            const market = this.market (symbol);
            symbol = market['symbol'];
            const tickers = await this.fetchTickers ([ symbol ], params);
            const ticker = this.safeDict (tickers, symbol);
            if (ticker === undefined) {
                throw new NullResponse (this.id + ' fetchTickers() could not find a ticker for ' + symbol);
            } else {
                return ticker as Ticker;
            }
        } else {
            throw new NotSupported (this.id + ' fetchTicker() is not supported yet');
        }
    }

    async fetchMarkPrice (symbol: string, params = {}): Promise<Ticker> {
        if (this.has['fetchMarkPrices']) {
            await this.loadMarkets ();
            const market = this.market (symbol);
            symbol = market['symbol'];
            const tickers = await this.fetchMarkPrices ([ symbol ], params);
            const ticker = this.safeDict (tickers, symbol);
            if (ticker === undefined) {
                throw new NullResponse (this.id + ' fetchMarkPrices() could not find a ticker for ' + symbol);
            } else {
                return ticker as Ticker;
            }
        } else {
            throw new NotSupported (this.id + ' fetchMarkPrices() is not supported yet');
        }
    }

    async fetchTickerWs (symbol: string, params = {}): Promise<Ticker> {
        if (this.has['fetchTickersWs']) {
            await this.loadMarkets ();
            const market = this.market (symbol);
            symbol = market['symbol'];
            const tickers = await this.fetchTickersWs ([ symbol ], params);
            const ticker = this.safeDict (tickers, symbol);
            if (ticker === undefined) {
                throw new NullResponse (this.id + ' fetchTickerWs() could not find a ticker for ' + symbol);
            } else {
                return ticker as Ticker;
            }
        } else {
            throw new NotSupported (this.id + ' fetchTickerWs() is not supported yet');
        }
    }

    async watchTicker (symbol: string, params = {}): Promise<Ticker> {
        throw new NotSupported (this.id + ' watchTicker() is not supported yet');
    }

    async fetchTickers (symbols: Strings = undefined, params = {}): Promise<Tickers> {
        throw new NotSupported (this.id + ' fetchTickers() is not supported yet');
    }

    async fetchMarkPrices (symbols: Strings = undefined, params = {}): Promise<Tickers> {
        throw new NotSupported (this.id + ' fetchMarkPrices() is not supported yet');
    }

    async fetchTickersWs (symbols: Strings = undefined, params = {}): Promise<Tickers> {
        throw new NotSupported (this.id + ' fetchTickers() is not supported yet');
    }

    async fetchOrderBooks (symbols: Strings = undefined, limit: Int = undefined, params = {}): Promise<OrderBooks> {
        throw new NotSupported (this.id + ' fetchOrderBooks() is not supported yet');
    }

    async watchBidsAsks (symbols: Strings = undefined, params = {}): Promise<Tickers> {
        throw new NotSupported (this.id + ' watchBidsAsks() is not supported yet');
    }

    async watchTickers (symbols: Strings = undefined, params = {}): Promise<Tickers> {
        throw new NotSupported (this.id + ' watchTickers() is not supported yet');
    }

    async unWatchTickers (symbols: Strings = undefined, params = {}): Promise<any> {
        throw new NotSupported (this.id + ' unWatchTickers() is not supported yet');
    }

    async fetchOrder (id: string, symbol: Str = undefined, params = {}): Promise<Order> {
        throw new NotSupported (this.id + ' fetchOrder() is not supported yet');
    }

    async fetchOrderWs (id: string, symbol: Str = undefined, params = {}): Promise<Order> {
        throw new NotSupported (this.id + ' fetchOrderWs() is not supported yet');
    }

    async fetchOrderStatus (id: string, symbol: Str = undefined, params = {}): Promise<string> {
        // TODO: TypeScript: change method signature by replacing
        // Promise<string> with Promise<Order['status']>.
        const order = await this.fetchOrder (id, symbol, params);
        return order['status'];
    }

    async fetchUnifiedOrder (order, params = {}): Promise<Order> {
        return await this.fetchOrder (this.safeString (order, 'id'), this.safeString (order, 'symbol'), params);
    }

    async createOrder (symbol: string, type: OrderType, side: OrderSide, amount: number, price: Num = undefined, params = {}): Promise<Order> {
        throw new NotSupported (this.id + ' createOrder() is not supported yet');
    }

    async createConvertTrade (id: string, fromCode: string, toCode: string, amount: Num = undefined, params = {}): Promise<Conversion> {
        throw new NotSupported (this.id + ' createConvertTrade() is not supported yet');
    }

    async fetchConvertTrade (id: string, code: Str = undefined, params = {}): Promise<Conversion> {
        throw new NotSupported (this.id + ' fetchConvertTrade() is not supported yet');
    }

    async fetchConvertTradeHistory (code: Str = undefined, since: Int = undefined, limit: Int = undefined, params = {}): Promise<Conversion[]> {
        throw new NotSupported (this.id + ' fetchConvertTradeHistory() is not supported yet');
    }

    async fetchPositionMode (symbol: Str = undefined, params = {}): Promise<{}> {
        throw new NotSupported (this.id + ' fetchPositionMode() is not supported yet');
    }

    async createTrailingAmountOrder (symbol: string, type: OrderType, side: OrderSide, amount: number, price: Num = undefined, trailingAmount = undefined, trailingTriggerPrice = undefined, params = {}): Promise<Order> {
        /**
         * @method
         * @name createTrailingAmountOrder
         * @description create a trailing order by providing the symbol, type, side, amount, price and trailingAmount
         * @param {string} symbol unified symbol of the market to create an order in
         * @param {string} type 'market' or 'limit'
         * @param {string} side 'buy' or 'sell'
         * @param {float} amount how much you want to trade in units of the base currency, or number of contracts
         * @param {float} [price] the price for the order to be filled at, in units of the quote currency, ignored in market orders
         * @param {float} trailingAmount the quote amount to trail away from the current market price
         * @param {float} [trailingTriggerPrice] the price to activate a trailing order, default uses the price argument
         * @param {object} [params] extra parameters specific to the exchange API endpoint
         * @returns {object} an [order structure]{@link https://docs.ccxt.com/#/?id=order-structure}
         */
        if (trailingAmount === undefined) {
            throw new ArgumentsRequired (this.id + ' createTrailingAmountOrder() requires a trailingAmount argument');
        }
        params['trailingAmount'] = trailingAmount;
        if (trailingTriggerPrice !== undefined) {
            params['trailingTriggerPrice'] = trailingTriggerPrice;
        }
        if (this.has['createTrailingAmountOrder']) {
            return await this.createOrder (symbol, type, side, amount, price, params);
        }
        throw new NotSupported (this.id + ' createTrailingAmountOrder() is not supported yet');
    }

    async createTrailingAmountOrderWs (symbol: string, type: OrderType, side: OrderSide, amount: number, price: Num = undefined, trailingAmount = undefined, trailingTriggerPrice = undefined, params = {}): Promise<Order> {
        /**
         * @method
         * @name createTrailingAmountOrderWs
         * @description create a trailing order by providing the symbol, type, side, amount, price and trailingAmount
         * @param {string} symbol unified symbol of the market to create an order in
         * @param {string} type 'market' or 'limit'
         * @param {string} side 'buy' or 'sell'
         * @param {float} amount how much you want to trade in units of the base currency, or number of contracts
         * @param {float} [price] the price for the order to be filled at, in units of the quote currency, ignored in market orders
         * @param {float} trailingAmount the quote amount to trail away from the current market price
         * @param {float} [trailingTriggerPrice] the price to activate a trailing order, default uses the price argument
         * @param {object} [params] extra parameters specific to the exchange API endpoint
         * @returns {object} an [order structure]{@link https://docs.ccxt.com/#/?id=order-structure}
         */
        if (trailingAmount === undefined) {
            throw new ArgumentsRequired (this.id + ' createTrailingAmountOrderWs() requires a trailingAmount argument');
        }
        params['trailingAmount'] = trailingAmount;
        if (trailingTriggerPrice !== undefined) {
            params['trailingTriggerPrice'] = trailingTriggerPrice;
        }
        if (this.has['createTrailingAmountOrderWs']) {
            return await this.createOrderWs (symbol, type, side, amount, price, params);
        }
        throw new NotSupported (this.id + ' createTrailingAmountOrderWs() is not supported yet');
    }

    async createTrailingPercentOrder (symbol: string, type: OrderType, side: OrderSide, amount: number, price: Num = undefined, trailingPercent = undefined, trailingTriggerPrice = undefined, params = {}): Promise<Order> {
        /**
         * @method
         * @name createTrailingPercentOrder
         * @description create a trailing order by providing the symbol, type, side, amount, price and trailingPercent
         * @param {string} symbol unified symbol of the market to create an order in
         * @param {string} type 'market' or 'limit'
         * @param {string} side 'buy' or 'sell'
         * @param {float} amount how much you want to trade in units of the base currency, or number of contracts
         * @param {float} [price] the price for the order to be filled at, in units of the quote currency, ignored in market orders
         * @param {float} trailingPercent the percent to trail away from the current market price
         * @param {float} [trailingTriggerPrice] the price to activate a trailing order, default uses the price argument
         * @param {object} [params] extra parameters specific to the exchange API endpoint
         * @returns {object} an [order structure]{@link https://docs.ccxt.com/#/?id=order-structure}
         */
        if (trailingPercent === undefined) {
            throw new ArgumentsRequired (this.id + ' createTrailingPercentOrder() requires a trailingPercent argument');
        }
        params['trailingPercent'] = trailingPercent;
        if (trailingTriggerPrice !== undefined) {
            params['trailingTriggerPrice'] = trailingTriggerPrice;
        }
        if (this.has['createTrailingPercentOrder']) {
            return await this.createOrder (symbol, type, side, amount, price, params);
        }
        throw new NotSupported (this.id + ' createTrailingPercentOrder() is not supported yet');
    }

    async createTrailingPercentOrderWs (symbol: string, type: OrderType, side: OrderSide, amount: number, price: Num = undefined, trailingPercent = undefined, trailingTriggerPrice = undefined, params = {}): Promise<Order> {
        /**
         * @method
         * @name createTrailingPercentOrderWs
         * @description create a trailing order by providing the symbol, type, side, amount, price and trailingPercent
         * @param {string} symbol unified symbol of the market to create an order in
         * @param {string} type 'market' or 'limit'
         * @param {string} side 'buy' or 'sell'
         * @param {float} amount how much you want to trade in units of the base currency, or number of contracts
         * @param {float} [price] the price for the order to be filled at, in units of the quote currency, ignored in market orders
         * @param {float} trailingPercent the percent to trail away from the current market price
         * @param {float} [trailingTriggerPrice] the price to activate a trailing order, default uses the price argument
         * @param {object} [params] extra parameters specific to the exchange API endpoint
         * @returns {object} an [order structure]{@link https://docs.ccxt.com/#/?id=order-structure}
         */
        if (trailingPercent === undefined) {
            throw new ArgumentsRequired (this.id + ' createTrailingPercentOrderWs() requires a trailingPercent argument');
        }
        params['trailingPercent'] = trailingPercent;
        if (trailingTriggerPrice !== undefined) {
            params['trailingTriggerPrice'] = trailingTriggerPrice;
        }
        if (this.has['createTrailingPercentOrderWs']) {
            return await this.createOrderWs (symbol, type, side, amount, price, params);
        }
        throw new NotSupported (this.id + ' createTrailingPercentOrderWs() is not supported yet');
    }

    async createMarketOrderWithCost (symbol: string, side: OrderSide, cost: number, params = {}) {
        /**
         * @method
         * @name createMarketOrderWithCost
         * @description create a market order by providing the symbol, side and cost
         * @param {string} symbol unified symbol of the market to create an order in
         * @param {string} side 'buy' or 'sell'
         * @param {float} cost how much you want to trade in units of the quote currency
         * @param {object} [params] extra parameters specific to the exchange API endpoint
         * @returns {object} an [order structure]{@link https://docs.ccxt.com/#/?id=order-structure}
         */
        if (this.has['createMarketOrderWithCost'] || (this.has['createMarketBuyOrderWithCost'] && this.has['createMarketSellOrderWithCost'])) {
            return await this.createOrder (symbol, 'market', side, cost, 1, params);
        }
        throw new NotSupported (this.id + ' createMarketOrderWithCost() is not supported yet');
    }

    async createMarketBuyOrderWithCost (symbol: string, cost: number, params = {}): Promise<Order> {
        /**
         * @method
         * @name createMarketBuyOrderWithCost
         * @description create a market buy order by providing the symbol and cost
         * @param {string} symbol unified symbol of the market to create an order in
         * @param {float} cost how much you want to trade in units of the quote currency
         * @param {object} [params] extra parameters specific to the exchange API endpoint
         * @returns {object} an [order structure]{@link https://docs.ccxt.com/#/?id=order-structure}
         */
        if (this.options['createMarketBuyOrderRequiresPrice'] || this.has['createMarketBuyOrderWithCost']) {
            return await this.createOrder (symbol, 'market', 'buy', cost, 1, params);
        }
        throw new NotSupported (this.id + ' createMarketBuyOrderWithCost() is not supported yet');
    }

    async createMarketSellOrderWithCost (symbol: string, cost: number, params = {}): Promise<Order> {
        /**
         * @method
         * @name createMarketSellOrderWithCost
         * @description create a market sell order by providing the symbol and cost
         * @param {string} symbol unified symbol of the market to create an order in
         * @param {float} cost how much you want to trade in units of the quote currency
         * @param {object} [params] extra parameters specific to the exchange API endpoint
         * @returns {object} an [order structure]{@link https://docs.ccxt.com/#/?id=order-structure}
         */
        if (this.options['createMarketSellOrderRequiresPrice'] || this.has['createMarketSellOrderWithCost']) {
            return await this.createOrder (symbol, 'market', 'sell', cost, 1, params);
        }
        throw new NotSupported (this.id + ' createMarketSellOrderWithCost() is not supported yet');
    }

    async createMarketOrderWithCostWs (symbol: string, side: OrderSide, cost: number, params = {}) {
        /**
         * @method
         * @name createMarketOrderWithCostWs
         * @description create a market order by providing the symbol, side and cost
         * @param {string} symbol unified symbol of the market to create an order in
         * @param {string} side 'buy' or 'sell'
         * @param {float} cost how much you want to trade in units of the quote currency
         * @param {object} [params] extra parameters specific to the exchange API endpoint
         * @returns {object} an [order structure]{@link https://docs.ccxt.com/#/?id=order-structure}
         */
        if (this.has['createMarketOrderWithCostWs'] || (this.has['createMarketBuyOrderWithCostWs'] && this.has['createMarketSellOrderWithCostWs'])) {
            return await this.createOrderWs (symbol, 'market', side, cost, 1, params);
        }
        throw new NotSupported (this.id + ' createMarketOrderWithCostWs() is not supported yet');
    }

    async createTriggerOrder (symbol: string, type: OrderType, side: OrderSide, amount: number, price: Num = undefined, triggerPrice: Num = undefined, params = {}): Promise<Order> {
        /**
         * @method
         * @name createTriggerOrder
         * @description create a trigger stop order (type 1)
         * @param {string} symbol unified symbol of the market to create an order in
         * @param {string} type 'market' or 'limit'
         * @param {string} side 'buy' or 'sell'
         * @param {float} amount how much you want to trade in units of the base currency or the number of contracts
         * @param {float} [price] the price to fulfill the order, in units of the quote currency, ignored in market orders
         * @param {float} triggerPrice the price to trigger the stop order, in units of the quote currency
         * @param {object} [params] extra parameters specific to the exchange API endpoint
         * @returns {object} an [order structure]{@link https://docs.ccxt.com/#/?id=order-structure}
         */
        if (triggerPrice === undefined) {
            throw new ArgumentsRequired (this.id + ' createTriggerOrder() requires a triggerPrice argument');
        }
        params['triggerPrice'] = triggerPrice;
        if (this.has['createTriggerOrder']) {
            return await this.createOrder (symbol, type, side, amount, price, params);
        }
        throw new NotSupported (this.id + ' createTriggerOrder() is not supported yet');
    }

    async createTriggerOrderWs (symbol: string, type: OrderType, side: OrderSide, amount: number, price: Num = undefined, triggerPrice: Num = undefined, params = {}): Promise<Order> {
        /**
         * @method
         * @name createTriggerOrderWs
         * @description create a trigger stop order (type 1)
         * @param {string} symbol unified symbol of the market to create an order in
         * @param {string} type 'market' or 'limit'
         * @param {string} side 'buy' or 'sell'
         * @param {float} amount how much you want to trade in units of the base currency or the number of contracts
         * @param {float} [price] the price to fulfill the order, in units of the quote currency, ignored in market orders
         * @param {float} triggerPrice the price to trigger the stop order, in units of the quote currency
         * @param {object} [params] extra parameters specific to the exchange API endpoint
         * @returns {object} an [order structure]{@link https://docs.ccxt.com/#/?id=order-structure}
         */
        if (triggerPrice === undefined) {
            throw new ArgumentsRequired (this.id + ' createTriggerOrderWs() requires a triggerPrice argument');
        }
        params['triggerPrice'] = triggerPrice;
        if (this.has['createTriggerOrderWs']) {
            return await this.createOrderWs (symbol, type, side, amount, price, params);
        }
        throw new NotSupported (this.id + ' createTriggerOrderWs() is not supported yet');
    }

    async createStopLossOrder (symbol: string, type: OrderType, side: OrderSide, amount: number, price: Num = undefined, stopLossPrice: Num = undefined, params = {}): Promise<Order> {
        /**
         * @method
         * @name createStopLossOrder
         * @description create a trigger stop loss order (type 2)
         * @param {string} symbol unified symbol of the market to create an order in
         * @param {string} type 'market' or 'limit'
         * @param {string} side 'buy' or 'sell'
         * @param {float} amount how much you want to trade in units of the base currency or the number of contracts
         * @param {float} [price] the price to fulfill the order, in units of the quote currency, ignored in market orders
         * @param {float} stopLossPrice the price to trigger the stop loss order, in units of the quote currency
         * @param {object} [params] extra parameters specific to the exchange API endpoint
         * @returns {object} an [order structure]{@link https://docs.ccxt.com/#/?id=order-structure}
         */
        if (stopLossPrice === undefined) {
            throw new ArgumentsRequired (this.id + ' createStopLossOrder() requires a stopLossPrice argument');
        }
        params['stopLossPrice'] = stopLossPrice;
        if (this.has['createStopLossOrder']) {
            return await this.createOrder (symbol, type, side, amount, price, params);
        }
        throw new NotSupported (this.id + ' createStopLossOrder() is not supported yet');
    }

    async createStopLossOrderWs (symbol: string, type: OrderType, side: OrderSide, amount: number, price: Num = undefined, stopLossPrice: Num = undefined, params = {}): Promise<Order> {
        /**
         * @method
         * @name createStopLossOrderWs
         * @description create a trigger stop loss order (type 2)
         * @param {string} symbol unified symbol of the market to create an order in
         * @param {string} type 'market' or 'limit'
         * @param {string} side 'buy' or 'sell'
         * @param {float} amount how much you want to trade in units of the base currency or the number of contracts
         * @param {float} [price] the price to fulfill the order, in units of the quote currency, ignored in market orders
         * @param {float} stopLossPrice the price to trigger the stop loss order, in units of the quote currency
         * @param {object} [params] extra parameters specific to the exchange API endpoint
         * @returns {object} an [order structure]{@link https://docs.ccxt.com/#/?id=order-structure}
         */
        if (stopLossPrice === undefined) {
            throw new ArgumentsRequired (this.id + ' createStopLossOrderWs() requires a stopLossPrice argument');
        }
        params['stopLossPrice'] = stopLossPrice;
        if (this.has['createStopLossOrderWs']) {
            return await this.createOrderWs (symbol, type, side, amount, price, params);
        }
        throw new NotSupported (this.id + ' createStopLossOrderWs() is not supported yet');
    }

    async createTakeProfitOrder (symbol: string, type: OrderType, side: OrderSide, amount: number, price: Num = undefined, takeProfitPrice: Num = undefined, params = {}): Promise<Order> {
        /**
         * @method
         * @name createTakeProfitOrder
         * @description create a trigger take profit order (type 2)
         * @param {string} symbol unified symbol of the market to create an order in
         * @param {string} type 'market' or 'limit'
         * @param {string} side 'buy' or 'sell'
         * @param {float} amount how much you want to trade in units of the base currency or the number of contracts
         * @param {float} [price] the price to fulfill the order, in units of the quote currency, ignored in market orders
         * @param {float} takeProfitPrice the price to trigger the take profit order, in units of the quote currency
         * @param {object} [params] extra parameters specific to the exchange API endpoint
         * @returns {object} an [order structure]{@link https://docs.ccxt.com/#/?id=order-structure}
         */
        if (takeProfitPrice === undefined) {
            throw new ArgumentsRequired (this.id + ' createTakeProfitOrder() requires a takeProfitPrice argument');
        }
        params['takeProfitPrice'] = takeProfitPrice;
        if (this.has['createTakeProfitOrder']) {
            return await this.createOrder (symbol, type, side, amount, price, params);
        }
        throw new NotSupported (this.id + ' createTakeProfitOrder() is not supported yet');
    }

    async createTakeProfitOrderWs (symbol: string, type: OrderType, side: OrderSide, amount: number, price: Num = undefined, takeProfitPrice: Num = undefined, params = {}): Promise<Order> {
        /**
         * @method
         * @name createTakeProfitOrderWs
         * @description create a trigger take profit order (type 2)
         * @param {string} symbol unified symbol of the market to create an order in
         * @param {string} type 'market' or 'limit'
         * @param {string} side 'buy' or 'sell'
         * @param {float} amount how much you want to trade in units of the base currency or the number of contracts
         * @param {float} [price] the price to fulfill the order, in units of the quote currency, ignored in market orders
         * @param {float} takeProfitPrice the price to trigger the take profit order, in units of the quote currency
         * @param {object} [params] extra parameters specific to the exchange API endpoint
         * @returns {object} an [order structure]{@link https://docs.ccxt.com/#/?id=order-structure}
         */
        if (takeProfitPrice === undefined) {
            throw new ArgumentsRequired (this.id + ' createTakeProfitOrderWs() requires a takeProfitPrice argument');
        }
        params['takeProfitPrice'] = takeProfitPrice;
        if (this.has['createTakeProfitOrderWs']) {
            return await this.createOrderWs (symbol, type, side, amount, price, params);
        }
        throw new NotSupported (this.id + ' createTakeProfitOrderWs() is not supported yet');
    }

    async createOrderWithTakeProfitAndStopLoss (symbol: string, type: OrderType, side: OrderSide, amount: number, price: Num = undefined, takeProfit: Num = undefined, stopLoss: Num = undefined, params = {}): Promise<Order> {
        /**
         * @method
         * @name createOrderWithTakeProfitAndStopLoss
         * @description create an order with a stop loss or take profit attached (type 3)
         * @param {string} symbol unified symbol of the market to create an order in
         * @param {string} type 'market' or 'limit'
         * @param {string} side 'buy' or 'sell'
         * @param {float} amount how much you want to trade in units of the base currency or the number of contracts
         * @param {float} [price] the price to fulfill the order, in units of the quote currency, ignored in market orders
         * @param {float} [takeProfit] the take profit price, in units of the quote currency
         * @param {float} [stopLoss] the stop loss price, in units of the quote currency
         * @param {object} [params] extra parameters specific to the exchange API endpoint
         * @param {string} [params.takeProfitType] *not available on all exchanges* 'limit' or 'market'
         * @param {string} [params.stopLossType] *not available on all exchanges* 'limit' or 'market'
         * @param {string} [params.takeProfitPriceType] *not available on all exchanges* 'last', 'mark' or 'index'
         * @param {string} [params.stopLossPriceType] *not available on all exchanges* 'last', 'mark' or 'index'
         * @param {float} [params.takeProfitLimitPrice] *not available on all exchanges* limit price for a limit take profit order
         * @param {float} [params.stopLossLimitPrice] *not available on all exchanges* stop loss for a limit stop loss order
         * @param {float} [params.takeProfitAmount] *not available on all exchanges* the amount for a take profit
         * @param {float} [params.stopLossAmount] *not available on all exchanges* the amount for a stop loss
         * @returns {object} an [order structure]{@link https://docs.ccxt.com/#/?id=order-structure}
         */
        params = this.setTakeProfitAndStopLossParams (symbol, type, side, amount, price, takeProfit, stopLoss, params);
        if (this.has['createOrderWithTakeProfitAndStopLoss']) {
            return await this.createOrder (symbol, type, side, amount, price, params);
        }
        throw new NotSupported (this.id + ' createOrderWithTakeProfitAndStopLoss() is not supported yet');
    }

    setTakeProfitAndStopLossParams (symbol: string, type: OrderType, side: OrderSide, amount: number, price: Num = undefined, takeProfit: Num = undefined, stopLoss: Num = undefined, params = {}) {
        if ((takeProfit === undefined) && (stopLoss === undefined)) {
            throw new ArgumentsRequired (this.id + ' createOrderWithTakeProfitAndStopLoss() requires either a takeProfit or stopLoss argument');
        }
        if (takeProfit !== undefined) {
            params['takeProfit'] = {
                'triggerPrice': takeProfit,
            };
        }
        if (stopLoss !== undefined) {
            params['stopLoss'] = {
                'triggerPrice': stopLoss,
            };
        }
        const takeProfitType = this.safeString (params, 'takeProfitType');
        const takeProfitPriceType = this.safeString (params, 'takeProfitPriceType');
        const takeProfitLimitPrice = this.safeString (params, 'takeProfitLimitPrice');
        const takeProfitAmount = this.safeString (params, 'takeProfitAmount');
        const stopLossType = this.safeString (params, 'stopLossType');
        const stopLossPriceType = this.safeString (params, 'stopLossPriceType');
        const stopLossLimitPrice = this.safeString (params, 'stopLossLimitPrice');
        const stopLossAmount = this.safeString (params, 'stopLossAmount');
        if (takeProfitType !== undefined) {
            params['takeProfit']['type'] = takeProfitType;
        }
        if (takeProfitPriceType !== undefined) {
            params['takeProfit']['priceType'] = takeProfitPriceType;
        }
        if (takeProfitLimitPrice !== undefined) {
            params['takeProfit']['price'] = this.parseToNumeric (takeProfitLimitPrice);
        }
        if (takeProfitAmount !== undefined) {
            params['takeProfit']['amount'] = this.parseToNumeric (takeProfitAmount);
        }
        if (stopLossType !== undefined) {
            params['stopLoss']['type'] = stopLossType;
        }
        if (stopLossPriceType !== undefined) {
            params['stopLoss']['priceType'] = stopLossPriceType;
        }
        if (stopLossLimitPrice !== undefined) {
            params['stopLoss']['price'] = this.parseToNumeric (stopLossLimitPrice);
        }
        if (stopLossAmount !== undefined) {
            params['stopLoss']['amount'] = this.parseToNumeric (stopLossAmount);
        }
        params = this.omit (params, [ 'takeProfitType', 'takeProfitPriceType', 'takeProfitLimitPrice', 'takeProfitAmount', 'stopLossType', 'stopLossPriceType', 'stopLossLimitPrice', 'stopLossAmount' ]);
        return params;
    }

    async createOrderWithTakeProfitAndStopLossWs (symbol: string, type: OrderType, side: OrderSide, amount: number, price: Num = undefined, takeProfit: Num = undefined, stopLoss: Num = undefined, params = {}): Promise<Order> {
        /**
         * @method
         * @name createOrderWithTakeProfitAndStopLossWs
         * @description create an order with a stop loss or take profit attached (type 3)
         * @param {string} symbol unified symbol of the market to create an order in
         * @param {string} type 'market' or 'limit'
         * @param {string} side 'buy' or 'sell'
         * @param {float} amount how much you want to trade in units of the base currency or the number of contracts
         * @param {float} [price] the price to fulfill the order, in units of the quote currency, ignored in market orders
         * @param {float} [takeProfit] the take profit price, in units of the quote currency
         * @param {float} [stopLoss] the stop loss price, in units of the quote currency
         * @param {object} [params] extra parameters specific to the exchange API endpoint
         * @param {string} [params.takeProfitType] *not available on all exchanges* 'limit' or 'market'
         * @param {string} [params.stopLossType] *not available on all exchanges* 'limit' or 'market'
         * @param {string} [params.takeProfitPriceType] *not available on all exchanges* 'last', 'mark' or 'index'
         * @param {string} [params.stopLossPriceType] *not available on all exchanges* 'last', 'mark' or 'index'
         * @param {float} [params.takeProfitLimitPrice] *not available on all exchanges* limit price for a limit take profit order
         * @param {float} [params.stopLossLimitPrice] *not available on all exchanges* stop loss for a limit stop loss order
         * @param {float} [params.takeProfitAmount] *not available on all exchanges* the amount for a take profit
         * @param {float} [params.stopLossAmount] *not available on all exchanges* the amount for a stop loss
         * @returns {object} an [order structure]{@link https://docs.ccxt.com/#/?id=order-structure}
         */
        params = this.setTakeProfitAndStopLossParams (symbol, type, side, amount, price, takeProfit, stopLoss, params);
        if (this.has['createOrderWithTakeProfitAndStopLossWs']) {
            return await this.createOrderWs (symbol, type, side, amount, price, params);
        }
        throw new NotSupported (this.id + ' createOrderWithTakeProfitAndStopLossWs() is not supported yet');
    }

    async createOrders (orders: OrderRequest[], params = {}): Promise<Order[]> {
        throw new NotSupported (this.id + ' createOrders() is not supported yet');
    }

    async createOrderWs (symbol: string, type: OrderType, side: OrderSide, amount: number, price: Num = undefined, params = {}): Promise<Order> {
        throw new NotSupported (this.id + ' createOrderWs() is not supported yet');
    }

    async cancelOrder (id: string, symbol: Str = undefined, params = {}): Promise<{}> {
        throw new NotSupported (this.id + ' cancelOrder() is not supported yet');
    }

    async cancelOrderWs (id: string, symbol: Str = undefined, params = {}): Promise<{}> {
        throw new NotSupported (this.id + ' cancelOrderWs() is not supported yet');
    }

    async cancelOrdersWs (ids: string[], symbol: Str = undefined, params = {}): Promise<{}> {
        throw new NotSupported (this.id + ' cancelOrdersWs() is not supported yet');
    }

    async cancelAllOrders (symbol: Str = undefined, params = {}): Promise<{}> {
        throw new NotSupported (this.id + ' cancelAllOrders() is not supported yet');
    }

    async cancelAllOrdersAfter (timeout: Int, params = {}): Promise<{}> {
        throw new NotSupported (this.id + ' cancelAllOrdersAfter() is not supported yet');
    }

    async cancelOrdersForSymbols (orders: CancellationRequest[], params = {}): Promise<{}> {
        throw new NotSupported (this.id + ' cancelOrdersForSymbols() is not supported yet');
    }

    async cancelAllOrdersWs (symbol: Str = undefined, params = {}): Promise<{}> {
        throw new NotSupported (this.id + ' cancelAllOrdersWs() is not supported yet');
    }

    async cancelUnifiedOrder (order, params = {}): Promise<{}> {
        return this.cancelOrder (this.safeString (order, 'id'), this.safeString (order, 'symbol'), params);
    }

    async fetchOrders (symbol: Str = undefined, since: Int = undefined, limit: Int = undefined, params = {}): Promise<Order[]> {
        if (this.has['fetchOpenOrders'] && this.has['fetchClosedOrders']) {
            throw new NotSupported (this.id + ' fetchOrders() is not supported yet, consider using fetchOpenOrders() and fetchClosedOrders() instead');
        }
        throw new NotSupported (this.id + ' fetchOrders() is not supported yet');
    }

    async fetchOrdersWs (symbol: Str = undefined, since: Int = undefined, limit: Int = undefined, params = {}): Promise<Order[]> {
        throw new NotSupported (this.id + ' fetchOrdersWs() is not supported yet');
    }

    async fetchOrderTrades (id: string, symbol: Str = undefined, since: Int = undefined, limit: Int = undefined, params = {}): Promise<Trade[]> {
        throw new NotSupported (this.id + ' fetchOrderTrades() is not supported yet');
    }

    async watchOrders (symbol: Str = undefined, since: Int = undefined, limit: Int = undefined, params = {}): Promise<Order[]> {
        throw new NotSupported (this.id + ' watchOrders() is not supported yet');
    }

    async fetchOpenOrders (symbol: Str = undefined, since: Int = undefined, limit: Int = undefined, params = {}): Promise<Order[]> {
        if (this.has['fetchOrders']) {
            const orders = await this.fetchOrders (symbol, since, limit, params);
            return this.filterBy (orders, 'status', 'open') as Order[];
        }
        throw new NotSupported (this.id + ' fetchOpenOrders() is not supported yet');
    }

    async fetchOpenOrdersWs (symbol: Str = undefined, since: Int = undefined, limit: Int = undefined, params = {}): Promise<Order[]> {
        if (this.has['fetchOrdersWs']) {
            const orders = await this.fetchOrdersWs (symbol, since, limit, params);
            return this.filterBy (orders, 'status', 'open') as Order[];
        }
        throw new NotSupported (this.id + ' fetchOpenOrdersWs() is not supported yet');
    }

    async fetchClosedOrders (symbol: Str = undefined, since: Int = undefined, limit: Int = undefined, params = {}): Promise<Order[]> {
        if (this.has['fetchOrders']) {
            const orders = await this.fetchOrders (symbol, since, limit, params);
            return this.filterBy (orders, 'status', 'closed') as Order[];
        }
        throw new NotSupported (this.id + ' fetchClosedOrders() is not supported yet');
    }

    async fetchCanceledAndClosedOrders (symbol: Str = undefined, since: Int = undefined, limit: Int = undefined, params = {}): Promise<Order[]> {
        throw new NotSupported (this.id + ' fetchCanceledAndClosedOrders() is not supported yet');
    }

    async fetchClosedOrdersWs (symbol: Str = undefined, since: Int = undefined, limit: Int = undefined, params = {}): Promise<Order[]> {
        if (this.has['fetchOrdersWs']) {
            const orders = await this.fetchOrdersWs (symbol, since, limit, params);
            return this.filterBy (orders, 'status', 'closed') as Order[];
        }
        throw new NotSupported (this.id + ' fetchClosedOrdersWs() is not supported yet');
    }

    async fetchMyTrades (symbol: Str = undefined, since: Int = undefined, limit: Int = undefined, params = {}): Promise<Trade[]> {
        throw new NotSupported (this.id + ' fetchMyTrades() is not supported yet');
    }

    async fetchMyLiquidations (symbol: Str = undefined, since: Int = undefined, limit: Int = undefined, params = {}): Promise<Liquidation[]> {
        throw new NotSupported (this.id + ' fetchMyLiquidations() is not supported yet');
    }

    async fetchLiquidations (symbol: string, since: Int = undefined, limit: Int = undefined, params = {}): Promise<Liquidation[]> {
        throw new NotSupported (this.id + ' fetchLiquidations() is not supported yet');
    }

    async fetchMyTradesWs (symbol: Str = undefined, since: Int = undefined, limit: Int = undefined, params = {}): Promise<Trade[]> {
        throw new NotSupported (this.id + ' fetchMyTradesWs() is not supported yet');
    }

    async watchMyTrades (symbol: Str = undefined, since: Int = undefined, limit: Int = undefined, params = {}): Promise<Trade[]> {
        throw new NotSupported (this.id + ' watchMyTrades() is not supported yet');
    }

    async fetchGreeks (symbol: string, params = {}): Promise<Greeks> {
        throw new NotSupported (this.id + ' fetchGreeks() is not supported yet');
    }

    async fetchOptionChain (code: string, params = {}): Promise<OptionChain> {
        throw new NotSupported (this.id + ' fetchOptionChain() is not supported yet');
    }

    async fetchOption (symbol: string, params = {}): Promise<Option> {
        throw new NotSupported (this.id + ' fetchOption() is not supported yet');
    }

    async fetchConvertQuote (fromCode: string, toCode: string, amount: Num = undefined, params = {}): Promise<Conversion> {
        throw new NotSupported (this.id + ' fetchConvertQuote() is not supported yet');
    }

    async fetchDepositsWithdrawals (code: Str = undefined, since: Int = undefined, limit: Int = undefined, params = {}): Promise<Transaction[]> {
        /**
         * @method
         * @name exchange#fetchDepositsWithdrawals
         * @description fetch history of deposits and withdrawals
         * @param {string} [code] unified currency code for the currency of the deposit/withdrawals, default is undefined
         * @param {int} [since] timestamp in ms of the earliest deposit/withdrawal, default is undefined
         * @param {int} [limit] max number of deposit/withdrawals to return, default is undefined
         * @param {object} [params] extra parameters specific to the exchange API endpoint
         * @returns {object} a list of [transaction structures]{@link https://docs.ccxt.com/#/?id=transaction-structure}
         */
        throw new NotSupported (this.id + ' fetchDepositsWithdrawals() is not supported yet');
    }

    async fetchDeposits (symbol: Str = undefined, since: Int = undefined, limit: Int = undefined, params = {}): Promise<Transaction[]> {
        throw new NotSupported (this.id + ' fetchDeposits() is not supported yet');
    }

    async fetchWithdrawals (symbol: Str = undefined, since: Int = undefined, limit: Int = undefined, params = {}): Promise<Transaction[]> {
        throw new NotSupported (this.id + ' fetchWithdrawals() is not supported yet');
    }

    async fetchDepositsWs (code: Str = undefined, since: Int = undefined, limit: Int = undefined, params = {}): Promise<{}> {
        throw new NotSupported (this.id + ' fetchDepositsWs() is not supported yet');
    }

    async fetchWithdrawalsWs (code: Str = undefined, since: Int = undefined, limit: Int = undefined, params = {}): Promise<{}> {
        throw new NotSupported (this.id + ' fetchWithdrawalsWs() is not supported yet');
    }

    async fetchFundingRateHistory (symbol: Str = undefined, since: Int = undefined, limit: Int = undefined, params = {}): Promise<FundingRateHistory[]> {
        throw new NotSupported (this.id + ' fetchFundingRateHistory() is not supported yet');
    }

    async fetchFundingHistory (symbol: Str = undefined, since: Int = undefined, limit: Int = undefined, params = {}): Promise<FundingHistory[]> {
        throw new NotSupported (this.id + ' fetchFundingHistory() is not supported yet');
    }

    async closePosition (symbol: string, side: OrderSide = undefined, params = {}): Promise<Order> {
        throw new NotSupported (this.id + ' closePosition() is not supported yet');
    }

    async closeAllPositions (params = {}): Promise<Position[]> {
        throw new NotSupported (this.id + ' closeAllPositions() is not supported yet');
    }

    async fetchL3OrderBook (symbol: string, limit: Int = undefined, params = {}): Promise<OrderBook> {
        throw new BadRequest (this.id + ' fetchL3OrderBook() is not supported yet');
    }

    parseLastPrice (price, market: Market = undefined): LastPrice {
        throw new NotSupported (this.id + ' parseLastPrice() is not supported yet');
    }

    async fetchDepositAddress (code: string, params = {}): Promise<DepositAddress> {
        if (this.has['fetchDepositAddresses']) {
            const depositAddresses = await this.fetchDepositAddresses ([ code ], params);
            const depositAddress = this.safeValue (depositAddresses, code);
            if (depositAddress === undefined) {
                throw new InvalidAddress (this.id + ' fetchDepositAddress() could not find a deposit address for ' + code + ', make sure you have created a corresponding deposit address in your wallet on the exchange website');
            } else {
                return depositAddress;
            }
        } else if (this.has['fetchDepositAddressesByNetwork']) {
            const network = this.safeString (params, 'network');
            params = this.omit (params, 'network');
            const addressStructures = await this.fetchDepositAddressesByNetwork (code, params);
            if (network !== undefined) {
                return this.safeDict (addressStructures, network) as DepositAddress;
            } else {
                const keys = Object.keys (addressStructures);
                const key = this.safeString (keys, 0);
                return this.safeDict (addressStructures, key) as DepositAddress;
            }
        } else {
            throw new NotSupported (this.id + ' fetchDepositAddress() is not supported yet');
        }
    }

    account (): BalanceAccount {
        return {
            'free': undefined,
            'used': undefined,
            'total': undefined,
        };
    }

    commonCurrencyCode (code: string) {
        if (!this.substituteCommonCurrencyCodes) {
            return code;
        }
        return this.safeString (this.commonCurrencies, code, code);
    }

    currency (code: string) {
        if (this.currencies === undefined) {
            throw new ExchangeError (this.id + ' currencies not loaded');
        }
        if (typeof code === 'string') {
            if (code in this.currencies) {
                return this.currencies[code];
            } else if (code in this.currencies_by_id) {
                return this.currencies_by_id[code];
            }
        }
        throw new ExchangeError (this.id + ' does not have currency code ' + code);
    }

    market (symbol: string): MarketInterface {
        if (this.markets === undefined) {
            throw new ExchangeError (this.id + ' markets not loaded');
        }
        if (symbol in this.markets) {
            return this.markets[symbol];
        } else if (symbol in this.markets_by_id) {
            const markets = this.markets_by_id[symbol];
            const defaultType = this.safeString2 (this.options, 'defaultType', 'defaultSubType', 'spot');
            for (let i = 0; i < markets.length; i++) {
                const market = markets[i];
                if (market[defaultType]) {
                    return market;
                }
            }
            return markets[0];
        } else if ((symbol.endsWith ('-C')) || (symbol.endsWith ('-P')) || (symbol.startsWith ('C-')) || (symbol.startsWith ('P-'))) {
            return this.createExpiredOptionMarket (symbol);
        }
        throw new BadSymbol (this.id + ' does not have market symbol ' + symbol);
    }

    createExpiredOptionMarket (symbol: string): MarketInterface {
        throw new NotSupported (this.id + ' createExpiredOptionMarket () is not supported yet');
    }

    handleWithdrawTagAndParams (tag, params): any {
        if ((tag !== undefined) && (typeof tag === 'object')) {
            params = this.extend (tag, params);
            tag = undefined;
        }
        if (tag === undefined) {
            tag = this.safeString (params, 'tag');
            if (tag !== undefined) {
                params = this.omit (params, 'tag');
            }
        }
        return [ tag, params ];
    }

    async createLimitOrder (symbol: string, side: OrderSide, amount: number, price: number, params = {}): Promise<Order> {
        return await this.createOrder (symbol, 'limit', side, amount, price, params);
    }

    async createLimitOrderWs (symbol: string, side: OrderSide, amount: number, price: number, params = {}): Promise<Order> {
        return await this.createOrderWs (symbol, 'limit', side, amount, price, params);
    }

    async createMarketOrder (symbol: string, side: OrderSide, amount: number, price: Num = undefined, params = {}): Promise<Order> {
        return await this.createOrder (symbol, 'market', side, amount, price, params);
    }

    async createMarketOrderWs (symbol: string, side: OrderSide, amount: number, price: Num = undefined, params = {}): Promise<Order> {
        return await this.createOrderWs (symbol, 'market', side, amount, price, params);
    }

    async createLimitBuyOrder (symbol: string, amount: number, price: number, params = {}): Promise<Order> {
        return await this.createOrder (symbol, 'limit', 'buy', amount, price, params);
    }

    async createLimitBuyOrderWs (symbol: string, amount: number, price: number, params = {}): Promise<Order> {
        return await this.createOrderWs (symbol, 'limit', 'buy', amount, price, params);
    }

    async createLimitSellOrder (symbol: string, amount: number, price: number, params = {}): Promise<Order> {
        return await this.createOrder (symbol, 'limit', 'sell', amount, price, params);
    }

    async createLimitSellOrderWs (symbol: string, amount: number, price: number, params = {}): Promise<Order> {
        return await this.createOrderWs (symbol, 'limit', 'sell', amount, price, params);
    }

    async createMarketBuyOrder (symbol: string, amount: number, params = {}): Promise<Order> {
        return await this.createOrder (symbol, 'market', 'buy', amount, undefined, params);
    }

    async createMarketBuyOrderWs (symbol: string, amount: number, params = {}): Promise<Order> {
        return await this.createOrderWs (symbol, 'market', 'buy', amount, undefined, params);
    }

    async createMarketSellOrder (symbol: string, amount: number, params = {}): Promise<Order> {
        return await this.createOrder (symbol, 'market', 'sell', amount, undefined, params);
    }

    async createMarketSellOrderWs (symbol: string, amount: number, params = {}): Promise<Order> {
        return await this.createOrderWs (symbol, 'market', 'sell', amount, undefined, params);
    }

    costToPrecision (symbol: string, cost) {
        if (cost === undefined) {
            return undefined;
        }
        const market = this.market (symbol);
        return this.decimalToPrecision (cost, TRUNCATE, market['precision']['price'], this.precisionMode, this.paddingMode);
    }

    priceToPrecision (symbol: string, price): string {
        if (price === undefined) {
            return undefined;
        }
        const market = this.market (symbol);
        const result = this.decimalToPrecision (price, ROUND, market['precision']['price'], this.precisionMode, this.paddingMode);
        if (result === '0') {
            throw new InvalidOrder (this.id + ' price of ' + market['symbol'] + ' must be greater than minimum price precision of ' + this.numberToString (market['precision']['price']));
        }
        return result;
    }

    amountToPrecision (symbol: string, amount) {
        if (amount === undefined) {
            return undefined;
        }
        const market = this.market (symbol);
        const result = this.decimalToPrecision (amount, TRUNCATE, market['precision']['amount'], this.precisionMode, this.paddingMode);
        if (result === '0') {
            throw new InvalidOrder (this.id + ' amount of ' + market['symbol'] + ' must be greater than minimum amount precision of ' + this.numberToString (market['precision']['amount']));
        }
        return result;
    }

    feeToPrecision (symbol: string, fee) {
        if (fee === undefined) {
            return undefined;
        }
        const market = this.market (symbol);
        return this.decimalToPrecision (fee, ROUND, market['precision']['price'], this.precisionMode, this.paddingMode);
    }

    currencyToPrecision (code: string, fee, networkCode = undefined) {
        const currency = this.currencies[code];
        let precision = this.safeValue (currency, 'precision');
        if (networkCode !== undefined) {
            const networks = this.safeDict (currency, 'networks', {});
            const networkItem = this.safeDict (networks, networkCode, {});
            precision = this.safeValue (networkItem, 'precision', precision);
        }
        if (precision === undefined) {
            return this.forceString (fee);
        } else {
            const roundingMode = this.safeInteger (this.options, 'currencyToPrecisionRoundingMode', ROUND);
            return this.decimalToPrecision (fee, roundingMode, precision, this.precisionMode, this.paddingMode);
        }
    }

    forceString (value) {
        if (typeof value !== 'string') {
            return this.numberToString (value);
        }
        return value;
    }

    isTickPrecision () {
        return this.precisionMode === TICK_SIZE;
    }

    isDecimalPrecision () {
        return this.precisionMode === DECIMAL_PLACES;
    }

    isSignificantPrecision () {
        return this.precisionMode === SIGNIFICANT_DIGITS;
    }

    safeNumber (obj, key: IndexType, defaultNumber: Num = undefined): Num {
        const value = this.safeString (obj, key);
        return this.parseNumber (value, defaultNumber);
    }

    safeNumberN (obj: object, arr: IndexType[], defaultNumber: Num = undefined): Num {
        const value = this.safeStringN (obj, arr);
        return this.parseNumber (value, defaultNumber);
    }

    parsePrecision (precision?: string) {
        /**
         * @ignore
         * @method
         * @param {string} precision The number of digits to the right of the decimal
         * @returns {string} a string number equal to 1e-precision
         */
        if (precision === undefined) {
            return undefined;
        }
        const precisionNumber = parseInt (precision);
        if (precisionNumber === 0) {
            return '1';
        }
        let parsedPrecision = '0.';
        for (let i = 0; i < precisionNumber - 1; i++) {
            parsedPrecision = parsedPrecision + '0';
        }
        return parsedPrecision + '1';
    }

    integerPrecisionToAmount (precision: Str) {
        /**
         * @ignore
         * @method
         * @description handles positive & negative numbers too. parsePrecision() does not handle negative numbers, but this method handles
         * @param {string} precision The number of digits to the right of the decimal
         * @returns {string} a string number equal to 1e-precision
         */
        if (precision === undefined) {
            return undefined;
        }
        if (Precise.stringGe (precision, '0')) {
            return this.parsePrecision (precision);
        } else {
            const positivePrecisionString = Precise.stringAbs (precision);
            const positivePrecision = parseInt (positivePrecisionString);
            let parsedPrecision = '1';
            for (let i = 0; i < positivePrecision - 1; i++) {
                parsedPrecision = parsedPrecision + '0';
            }
            return parsedPrecision + '0';
        }
    }

    async loadTimeDifference (params = {}) {
        const serverTime = await this.fetchTime (params);
        const after = this.milliseconds ();
        this.options['timeDifference'] = after - serverTime;
        return this.options['timeDifference'];
    }

    implodeHostname (url: string) {
        return this.implodeParams (url, { 'hostname': this.hostname });
    }

    async fetchMarketLeverageTiers (symbol: string, params = {}): Promise<LeverageTier[]> {
        if (this.has['fetchLeverageTiers']) {
            const market = this.market (symbol);
            if (!market['contract']) {
                throw new BadSymbol (this.id + ' fetchMarketLeverageTiers() supports contract markets only');
            }
            const tiers = await this.fetchLeverageTiers ([ symbol ]);
            return this.safeValue (tiers, symbol);
        } else {
            throw new NotSupported (this.id + ' fetchMarketLeverageTiers() is not supported yet');
        }
    }

    async createPostOnlyOrder (symbol: string, type: OrderType, side: OrderSide, amount: number, price: Num = undefined, params = {}) {
        if (!this.has['createPostOnlyOrder']) {
            throw new NotSupported (this.id + ' createPostOnlyOrder() is not supported yet');
        }
        const query = this.extend (params, { 'postOnly': true });
        return await this.createOrder (symbol, type, side, amount, price, query);
    }

    async createPostOnlyOrderWs (symbol: string, type: OrderType, side: OrderSide, amount: number, price: Num = undefined, params = {}) {
        if (!this.has['createPostOnlyOrderWs']) {
            throw new NotSupported (this.id + ' createPostOnlyOrderWs() is not supported yet');
        }
        const query = this.extend (params, { 'postOnly': true });
        return await this.createOrderWs (symbol, type, side, amount, price, query);
    }

    async createReduceOnlyOrder (symbol: string, type: OrderType, side: OrderSide, amount: number, price: Num = undefined, params = {}) {
        if (!this.has['createReduceOnlyOrder']) {
            throw new NotSupported (this.id + ' createReduceOnlyOrder() is not supported yet');
        }
        const query = this.extend (params, { 'reduceOnly': true });
        return await this.createOrder (symbol, type, side, amount, price, query);
    }

    async createReduceOnlyOrderWs (symbol: string, type: OrderType, side: OrderSide, amount: number, price: Num = undefined, params = {}) {
        if (!this.has['createReduceOnlyOrderWs']) {
            throw new NotSupported (this.id + ' createReduceOnlyOrderWs() is not supported yet');
        }
        const query = this.extend (params, { 'reduceOnly': true });
        return await this.createOrderWs (symbol, type, side, amount, price, query);
    }

    async createStopOrder (symbol: string, type: OrderType, side: OrderSide, amount: number, price: Num = undefined, triggerPrice: Num = undefined, params = {}) {
        if (!this.has['createStopOrder']) {
            throw new NotSupported (this.id + ' createStopOrder() is not supported yet');
        }
        if (triggerPrice === undefined) {
            throw new ArgumentsRequired (this.id + ' create_stop_order() requires a stopPrice argument');
        }
        const query = this.extend (params, { 'stopPrice': triggerPrice });
        return await this.createOrder (symbol, type, side, amount, price, query);
    }

    async createStopOrderWs (symbol: string, type: OrderType, side: OrderSide, amount: number, price: Num = undefined, triggerPrice: Num = undefined, params = {}) {
        if (!this.has['createStopOrderWs']) {
            throw new NotSupported (this.id + ' createStopOrderWs() is not supported yet');
        }
        if (triggerPrice === undefined) {
            throw new ArgumentsRequired (this.id + ' createStopOrderWs() requires a stopPrice argument');
        }
        const query = this.extend (params, { 'stopPrice': triggerPrice });
        return await this.createOrderWs (symbol, type, side, amount, price, query);
    }

    async createStopLimitOrder (symbol: string, side: OrderSide, amount: number, price: number, triggerPrice: number, params = {}) {
        if (!this.has['createStopLimitOrder']) {
            throw new NotSupported (this.id + ' createStopLimitOrder() is not supported yet');
        }
        const query = this.extend (params, { 'stopPrice': triggerPrice });
        return await this.createOrder (symbol, 'limit', side, amount, price, query);
    }

    async createStopLimitOrderWs (symbol: string, side: OrderSide, amount: number, price: number, triggerPrice: number, params = {}) {
        if (!this.has['createStopLimitOrderWs']) {
            throw new NotSupported (this.id + ' createStopLimitOrderWs() is not supported yet');
        }
        const query = this.extend (params, { 'stopPrice': triggerPrice });
        return await this.createOrderWs (symbol, 'limit', side, amount, price, query);
    }

    async createStopMarketOrder (symbol: string, side: OrderSide, amount: number, triggerPrice: number, params = {}) {
        if (!this.has['createStopMarketOrder']) {
            throw new NotSupported (this.id + ' createStopMarketOrder() is not supported yet');
        }
        const query = this.extend (params, { 'stopPrice': triggerPrice });
        return await this.createOrder (symbol, 'market', side, amount, undefined, query);
    }

    async createStopMarketOrderWs (symbol: string, side: OrderSide, amount: number, triggerPrice: number, params = {}) {
        if (!this.has['createStopMarketOrderWs']) {
            throw new NotSupported (this.id + ' createStopMarketOrderWs() is not supported yet');
        }
        const query = this.extend (params, { 'stopPrice': triggerPrice });
        return await this.createOrderWs (symbol, 'market', side, amount, undefined, query);
    }

    safeCurrencyCode (currencyId: Str, currency: Currency = undefined): string {
        currency = this.safeCurrency (currencyId, currency);
        return currency['code'];
    }

    filterBySymbolSinceLimit (array, symbol: Str = undefined, since: Int = undefined, limit: Int = undefined, tail = false) {
        return this.filterByValueSinceLimit (array, 'symbol', symbol, since, limit, 'timestamp', tail);
    }

    filterByCurrencySinceLimit (array, code = undefined, since: Int = undefined, limit: Int = undefined, tail = false) {
        return this.filterByValueSinceLimit (array, 'currency', code, since, limit, 'timestamp', tail);
    }

    filterBySymbolsSinceLimit (array, symbols: string[] = undefined, since: Int = undefined, limit: Int = undefined, tail = false) {
        const result = this.filterByArray (array, 'symbol', symbols, false);
        return this.filterBySinceLimit (result, since, limit, 'timestamp', tail);
    }

    parseLastPrices (pricesData, symbols: string[] = undefined, params = {}): LastPrices {
        //
        // the value of tickers is either a dict or a list
        //
        // dict
        //
        //     {
        //         'marketId1': { ... },
        //         'marketId2': { ... },
        //         ...
        //     }
        //
        // list
        //
        //     [
        //         { 'market': 'marketId1', ... },
        //         { 'market': 'marketId2', ... },
        //         ...
        //     ]
        //
        const results = [];
        if (Array.isArray (pricesData)) {
            for (let i = 0; i < pricesData.length; i++) {
                const priceData = this.extend (this.parseLastPrice (pricesData[i]), params);
                results.push (priceData);
            }
        } else {
            const marketIds = Object.keys (pricesData);
            for (let i = 0; i < marketIds.length; i++) {
                const marketId = marketIds[i];
                const market = this.safeMarket (marketId);
                const priceData = this.extend (this.parseLastPrice (pricesData[marketId], market), params);
                results.push (priceData);
            }
        }
        symbols = this.marketSymbols (symbols);
        return this.filterByArray (results, 'symbol', symbols);
    }

    parseTickers (tickers, symbols: Strings = undefined, params = {}): Tickers {
        //
        // the value of tickers is either a dict or a list
        //
        //
        // dict
        //
        //     {
        //         'marketId1': { ... },
        //         'marketId2': { ... },
        //         'marketId3': { ... },
        //         ...
        //     }
        //
        // list
        //
        //     [
        //         { 'market': 'marketId1', ... },
        //         { 'market': 'marketId2', ... },
        //         { 'market': 'marketId3', ... },
        //         ...
        //     ]
        //
        const results = [];
        if (Array.isArray (tickers)) {
            for (let i = 0; i < tickers.length; i++) {
                const parsedTicker = this.parseTicker (tickers[i]);
                const ticker = this.extend (parsedTicker, params);
                results.push (ticker);
            }
        } else {
            const marketIds = Object.keys (tickers);
            for (let i = 0; i < marketIds.length; i++) {
                const marketId = marketIds[i];
                const market = this.safeMarket (marketId);
                const parsed = this.parseTicker (tickers[marketId], market);
                const ticker = this.extend (parsed, params);
                results.push (ticker);
            }
        }
        symbols = this.marketSymbols (symbols);
        return this.filterByArray (results, 'symbol', symbols);
    }

    parseDepositAddresses (addresses, codes: Strings = undefined, indexed = true, params = {}): DepositAddress[] {
        let result = [];
        for (let i = 0; i < addresses.length; i++) {
            const address = this.extend (this.parseDepositAddress (addresses[i]), params);
            result.push (address);
        }
        if (codes !== undefined) {
            result = this.filterByArray (result, 'currency', codes, false);
        }
        if (indexed) {
            result = this.filterByArray (result, 'currency', undefined, indexed);
        }
        return result as DepositAddress[];
    }

    parseBorrowInterests (response, market: Market = undefined): BorrowInterest[] {
        const interests = [];
        for (let i = 0; i < response.length; i++) {
            const row = response[i];
            interests.push (this.parseBorrowInterest (row, market));
        }
        return interests as BorrowInterest[];
    }

    parseBorrowRate (info, currency: Currency = undefined): Dict {
        throw new NotSupported (this.id + ' parseBorrowRate() is not supported yet');
    }

    parseBorrowRateHistory (response, code: Str, since: Int, limit: Int) {
        const result = [];
        for (let i = 0; i < response.length; i++) {
            const item = response[i];
            const borrowRate = this.parseBorrowRate (item);
            result.push (borrowRate);
        }
        const sorted = this.sortBy (result, 'timestamp');
        return this.filterByCurrencySinceLimit (sorted, code, since, limit);
    }

    parseIsolatedBorrowRates (info: any): IsolatedBorrowRates {
        const result = {};
        for (let i = 0; i < info.length; i++) {
            const item = info[i];
            const borrowRate = this.parseIsolatedBorrowRate (item);
            const symbol = this.safeString (borrowRate, 'symbol');
            result[symbol] = borrowRate;
        }
        return result as any;
    }

    parseFundingRateHistories (response, market = undefined, since: Int = undefined, limit: Int = undefined): FundingRateHistory[] {
        const rates = [];
        for (let i = 0; i < response.length; i++) {
            const entry = response[i];
            rates.push (this.parseFundingRateHistory (entry, market));
        }
        const sorted = this.sortBy (rates, 'timestamp');
        const symbol = (market === undefined) ? undefined : market['symbol'];
        return this.filterBySymbolSinceLimit (sorted, symbol, since, limit) as FundingRateHistory[];
    }

    safeSymbol (marketId: Str, market: Market = undefined, delimiter: Str = undefined, marketType: Str = undefined): string {
        market = this.safeMarket (marketId, market, delimiter, marketType);
        return market['symbol'];
    }

    parseFundingRate (contract: string, market: Market = undefined): FundingRate {
        throw new NotSupported (this.id + ' parseFundingRate() is not supported yet');
    }

    parseFundingRates (response, symbols: Strings = undefined): FundingRates {
        const fundingRates = {};
        for (let i = 0; i < response.length; i++) {
            const entry = response[i];
            const parsed = this.parseFundingRate (entry);
            fundingRates[parsed['symbol']] = parsed;
        }
        return this.filterByArray (fundingRates, 'symbol', symbols);
    }

    parseLongShortRatio (info: Dict, market: Market = undefined): LongShortRatio {
        throw new NotSupported (this.id + ' parseLongShortRatio() is not supported yet');
    }

    parseLongShortRatioHistory (response, market = undefined, since: Int = undefined, limit: Int = undefined): LongShortRatio[] {
        const rates = [];
        for (let i = 0; i < response.length; i++) {
            const entry = response[i];
            rates.push (this.parseLongShortRatio (entry, market));
        }
        const sorted = this.sortBy (rates, 'timestamp');
        const symbol = (market === undefined) ? undefined : market['symbol'];
        return this.filterBySymbolSinceLimit (sorted, symbol, since, limit) as LongShortRatio[];
    }

    handleTriggerDirectionAndParams (params, exchangeSpecificKey: Str = undefined, allowEmpty: Bool = false) {
        /**
         * @ignore
         * @method
         * @returns {[string, object]} the trigger-direction value and omited params
         */
        let triggerDirection = this.safeString (params, 'triggerDirection');
        const exchangeSpecificDefined = (exchangeSpecificKey !== undefined) && (exchangeSpecificKey in params);
        if (triggerDirection !== undefined) {
            params = this.omit (params, 'triggerDirection');
        }
        // throw exception if:
        // A) if provided value is not unified (support old "up/down" strings too)
        // B) if exchange specific "trigger direction key" (eg. "stopPriceSide") was not provided
        if (!this.inArray (triggerDirection, [ 'ascending', 'descending', 'up', 'down', 'above', 'below' ]) && !exchangeSpecificDefined && !allowEmpty) {
            throw new ArgumentsRequired (this.id + ' createOrder() : trigger orders require params["triggerDirection"] to be either "ascending" or "descending"');
        }
        // if old format was provided, overwrite to new
        if (triggerDirection === 'up' || triggerDirection === 'above') {
            triggerDirection = 'ascending';
        } else if (triggerDirection === 'down' || triggerDirection === 'below') {
            triggerDirection = 'descending';
        }
        return [ triggerDirection, params ];
    }

    handleTriggerAndParams (params) {
        const isTrigger = this.safeBool2 (params, 'trigger', 'stop');
        if (isTrigger) {
            params = this.omit (params, [ 'trigger', 'stop' ]);
        }
        return [ isTrigger, params ];
    }

    isTriggerOrder (params) {
        // for backwards compatibility
        return this.handleTriggerAndParams (params);
    }

    isPostOnly (isMarketOrder: boolean, exchangeSpecificParam, params = {}) {
        /**
         * @ignore
         * @method
         * @param {string} type Order type
         * @param {boolean} exchangeSpecificParam exchange specific postOnly
         * @param {object} [params] exchange specific params
         * @returns {boolean} true if a post only order, false otherwise
         */
        const timeInForce = this.safeStringUpper (params, 'timeInForce');
        let postOnly = this.safeBool2 (params, 'postOnly', 'post_only', false);
        // we assume timeInForce is uppercase from safeStringUpper (params, 'timeInForce')
        const ioc = timeInForce === 'IOC';
        const fok = timeInForce === 'FOK';
        const timeInForcePostOnly = timeInForce === 'PO';
        postOnly = postOnly || timeInForcePostOnly || exchangeSpecificParam;
        if (postOnly) {
            if (ioc || fok) {
                throw new InvalidOrder (this.id + ' postOnly orders cannot have timeInForce equal to ' + timeInForce);
            } else if (isMarketOrder) {
                throw new InvalidOrder (this.id + ' market orders cannot be postOnly');
            } else {
                return true;
            }
        } else {
            return false;
        }
    }

    handlePostOnly (isMarketOrder: boolean, exchangeSpecificPostOnlyOption: boolean, params: any = {}) {
        /**
         * @ignore
         * @method
         * @param {string} type Order type
         * @param {boolean} exchangeSpecificBoolean exchange specific postOnly
         * @param {object} [params] exchange specific params
         * @returns {Array}
         */
        const timeInForce = this.safeStringUpper (params, 'timeInForce');
        let postOnly = this.safeBool (params, 'postOnly', false);
        const ioc = timeInForce === 'IOC';
        const fok = timeInForce === 'FOK';
        const po = timeInForce === 'PO';
        postOnly = postOnly || po || exchangeSpecificPostOnlyOption;
        if (postOnly) {
            if (ioc || fok) {
                throw new InvalidOrder (this.id + ' postOnly orders cannot have timeInForce equal to ' + timeInForce);
            } else if (isMarketOrder) {
                throw new InvalidOrder (this.id + ' market orders cannot be postOnly');
            } else {
                if (po) {
                    params = this.omit (params, 'timeInForce');
                }
                params = this.omit (params, 'postOnly');
                return [ true, params ];
            }
        }
        return [ false, params ];
    }

    async fetchLastPrices (symbols: Strings = undefined, params = {}): Promise<LastPrices> {
        throw new NotSupported (this.id + ' fetchLastPrices() is not supported yet');
    }

    async fetchTradingFees (params = {}): Promise<TradingFees> {
        throw new NotSupported (this.id + ' fetchTradingFees() is not supported yet');
    }

    async fetchTradingFeesWs (params = {}): Promise<TradingFees> {
        throw new NotSupported (this.id + ' fetchTradingFeesWs() is not supported yet');
    }

    async fetchTradingFee (symbol: string, params = {}): Promise<TradingFeeInterface> {
        if (!this.has['fetchTradingFees']) {
            throw new NotSupported (this.id + ' fetchTradingFee() is not supported yet');
        }
        const fees = await this.fetchTradingFees (params);
        return this.safeDict (fees, symbol) as TradingFeeInterface;
    }

    async fetchConvertCurrencies (params = {}): Promise<Currencies> {
        throw new NotSupported (this.id + ' fetchConvertCurrencies() is not supported yet');
    }

    parseOpenInterest (interest, market: Market = undefined): OpenInterest {
        throw new NotSupported (this.id + ' parseOpenInterest () is not supported yet');
    }

    parseOpenInterests (response, symbols: Strings = undefined): OpenInterests {
        const result = {};
        for (let i = 0; i < response.length; i++) {
            const entry = response[i];
            const parsed = this.parseOpenInterest (entry);
            result[parsed['symbol']] = parsed;
        }
        return this.filterByArray (result, 'symbol', symbols);
    }

    parseOpenInterestsHistory (response, market = undefined, since: Int = undefined, limit: Int = undefined): OpenInterest[] {
        const interests = [];
        for (let i = 0; i < response.length; i++) {
            const entry = response[i];
            const interest = this.parseOpenInterest (entry, market);
            interests.push (interest);
        }
        const sorted = this.sortBy (interests, 'timestamp');
        const symbol = this.safeString (market, 'symbol');
        return this.filterBySymbolSinceLimit (sorted, symbol, since, limit);
    }

    async fetchFundingRate (symbol: string, params = {}): Promise<FundingRate> {
        if (this.has['fetchFundingRates']) {
            await this.loadMarkets ();
            const market = this.market (symbol);
            symbol = market['symbol'];
            if (!market['contract']) {
                throw new BadSymbol (this.id + ' fetchFundingRate() supports contract markets only');
            }
            const rates = await this.fetchFundingRates ([ symbol ], params);
            const rate = this.safeValue (rates, symbol);
            if (rate === undefined) {
                throw new NullResponse (this.id + ' fetchFundingRate () returned no data for ' + symbol);
            } else {
                return rate;
            }
        } else {
            throw new NotSupported (this.id + ' fetchFundingRate () is not supported yet');
        }
    }

    async fetchFundingInterval (symbol: string, params = {}): Promise<FundingRate> {
        if (this.has['fetchFundingIntervals']) {
            await this.loadMarkets ();
            const market = this.market (symbol);
            symbol = market['symbol'];
            if (!market['contract']) {
                throw new BadSymbol (this.id + ' fetchFundingInterval() supports contract markets only');
            }
            const rates = await this.fetchFundingIntervals ([ symbol ], params);
            const rate = this.safeValue (rates, symbol);
            if (rate === undefined) {
                throw new NullResponse (this.id + ' fetchFundingInterval() returned no data for ' + symbol);
            } else {
                return rate;
            }
        } else {
            throw new NotSupported (this.id + ' fetchFundingInterval() is not supported yet');
        }
    }

    async fetchMarkOHLCV (symbol, timeframe = '1m', since: Int = undefined, limit: Int = undefined, params = {}): Promise<OHLCV[]> {
        /**
         * @method
         * @name exchange#fetchMarkOHLCV
         * @description fetches historical mark price candlestick data containing the open, high, low, and close price of a market
         * @param {string} symbol unified symbol of the market to fetch OHLCV data for
         * @param {string} timeframe the length of time each candle represents
         * @param {int} [since] timestamp in ms of the earliest candle to fetch
         * @param {int} [limit] the maximum amount of candles to fetch
         * @param {object} [params] extra parameters specific to the exchange API endpoint
         * @returns {float[][]} A list of candles ordered as timestamp, open, high, low, close, undefined
         */
        if (this.has['fetchMarkOHLCV']) {
            const request: Dict = {
                'price': 'mark',
            };
            return await this.fetchOHLCV (symbol, timeframe, since, limit, this.extend (request, params));
        } else {
            throw new NotSupported (this.id + ' fetchMarkOHLCV () is not supported yet');
        }
    }

    async fetchIndexOHLCV (symbol: string, timeframe = '1m', since: Int = undefined, limit: Int = undefined, params = {}): Promise<OHLCV[]> {
        /**
         * @method
         * @name exchange#fetchIndexOHLCV
         * @description fetches historical index price candlestick data containing the open, high, low, and close price of a market
         * @param {string} symbol unified symbol of the market to fetch OHLCV data for
         * @param {string} timeframe the length of time each candle represents
         * @param {int} [since] timestamp in ms of the earliest candle to fetch
         * @param {int} [limit] the maximum amount of candles to fetch
         * @param {object} [params] extra parameters specific to the exchange API endpoint
         * @returns {} A list of candles ordered as timestamp, open, high, low, close, undefined
         */
        if (this.has['fetchIndexOHLCV']) {
            const request: Dict = {
                'price': 'index',
            };
            return await this.fetchOHLCV (symbol, timeframe, since, limit, this.extend (request, params));
        } else {
            throw new NotSupported (this.id + ' fetchIndexOHLCV () is not supported yet');
        }
    }

    async fetchPremiumIndexOHLCV (symbol: string, timeframe = '1m', since: Int = undefined, limit: Int = undefined, params = {}): Promise<OHLCV[]> {
        /**
         * @method
         * @name exchange#fetchPremiumIndexOHLCV
         * @description fetches historical premium index price candlestick data containing the open, high, low, and close price of a market
         * @param {string} symbol unified symbol of the market to fetch OHLCV data for
         * @param {string} timeframe the length of time each candle represents
         * @param {int} [since] timestamp in ms of the earliest candle to fetch
         * @param {int} [limit] the maximum amount of candles to fetch
         * @param {object} [params] extra parameters specific to the exchange API endpoint
         * @returns {float[][]} A list of candles ordered as timestamp, open, high, low, close, undefined
         */
        if (this.has['fetchPremiumIndexOHLCV']) {
            const request: Dict = {
                'price': 'premiumIndex',
            };
            return await this.fetchOHLCV (symbol, timeframe, since, limit, this.extend (request, params));
        } else {
            throw new NotSupported (this.id + ' fetchPremiumIndexOHLCV () is not supported yet');
        }
    }

    handleTimeInForce (params = {}) {
        /**
         * @ignore
         * @method
         * Must add timeInForce to this.options to use this method
         * @returns {string} returns the exchange specific value for timeInForce
         */
        const timeInForce = this.safeStringUpper (params, 'timeInForce'); // supported values GTC, IOC, PO
        if (timeInForce !== undefined) {
            const exchangeValue = this.safeString (this.options['timeInForce'], timeInForce);
            if (exchangeValue === undefined) {
                throw new ExchangeError (this.id + ' does not support timeInForce "' + timeInForce + '"');
            }
            return exchangeValue;
        }
        return undefined;
    }

    convertTypeToAccount (account) {
        /**
         * @ignore
         * @method
         * Must add accountsByType to this.options to use this method
         * @param {string} account key for account name in this.options['accountsByType']
         * @returns the exchange specific account name or the isolated margin id for transfers
         */
        const accountsByType = this.safeDict (this.options, 'accountsByType', {});
        const lowercaseAccount = account.toLowerCase ();
        if (lowercaseAccount in accountsByType) {
            return accountsByType[lowercaseAccount];
        } else if ((account in this.markets) || (account in this.markets_by_id)) {
            const market = this.market (account);
            return market['id'];
        } else {
            return account;
        }
    }

    checkRequiredArgument (methodName: string, argument, argumentName, options = []) {
        /**
         * @ignore
         * @method
         * @param {string} methodName the name of the method that the argument is being checked for
         * @param {string} argument the argument's actual value provided
         * @param {string} argumentName the name of the argument being checked (for logging purposes)
         * @param {string[]} options a list of options that the argument can be
         * @returns {undefined}
         */
        const optionsLength = options.length;
        if ((argument === undefined) || ((optionsLength > 0) && (!(this.inArray (argument, options))))) {
            const messageOptions = options.join (', ');
            let message = this.id + ' ' + methodName + '() requires a ' + argumentName + ' argument';
            if (messageOptions !== '') {
                message += ', one of ' + '(' + messageOptions + ')';
            }
            throw new ArgumentsRequired (message);
        }
    }

    checkRequiredMarginArgument (methodName: string, symbol: Str, marginMode: string) {
        /**
         * @ignore
         * @method
         * @param {string} symbol unified symbol of the market
         * @param {string} methodName name of the method that requires a symbol
         * @param {string} marginMode is either 'isolated' or 'cross'
         */
        if ((marginMode === 'isolated') && (symbol === undefined)) {
            throw new ArgumentsRequired (this.id + ' ' + methodName + '() requires a symbol argument for isolated margin');
        } else if ((marginMode === 'cross') && (symbol !== undefined)) {
            throw new ArgumentsRequired (this.id + ' ' + methodName + '() cannot have a symbol argument for cross margin');
        }
    }

    parseDepositWithdrawFees (response, codes: Strings = undefined, currencyIdKey = undefined): any {
        /**
         * @ignore
         * @method
         * @param {object[]|object} response unparsed response from the exchange
         * @param {string[]|undefined} codes the unified currency codes to fetch transactions fees for, returns all currencies when undefined
         * @param {str} currencyIdKey *should only be undefined when response is a dictionary* the object key that corresponds to the currency id
         * @returns {object} objects with withdraw and deposit fees, indexed by currency codes
         */
        const depositWithdrawFees = {};
        const isArray = Array.isArray (response);
        let responseKeys = response;
        if (!isArray) {
            responseKeys = Object.keys (response);
        }
        for (let i = 0; i < responseKeys.length; i++) {
            const entry = responseKeys[i];
            const dictionary = isArray ? entry : response[entry];
            const currencyId = isArray ? this.safeString (dictionary, currencyIdKey) : entry;
            const currency = this.safeCurrency (currencyId);
            const code = this.safeString (currency, 'code');
            if ((codes === undefined) || (this.inArray (code, codes))) {
                depositWithdrawFees[code] = this.parseDepositWithdrawFee (dictionary, currency);
            }
        }
        return depositWithdrawFees;
    }

    parseDepositWithdrawFee (fee, currency: Currency = undefined): any {
        throw new NotSupported (this.id + ' parseDepositWithdrawFee() is not supported yet');
    }

    depositWithdrawFee (info): any {
        return {
            'deposit': {
                'fee': undefined,
                'percentage': undefined,
            },
            'info': info,
            'networks': {},
            'withdraw': {
                'fee': undefined,
                'percentage': undefined,
            },
        };
    }

    assignDefaultDepositWithdrawFees (fee, currency = undefined): any {
        /**
         * @ignore
         * @method
         * @description Takes a depositWithdrawFee structure and assigns the default values for withdraw and deposit
         * @param {object} fee A deposit withdraw fee structure
         * @param {object} currency A currency structure, the response from this.currency ()
         * @returns {object} A deposit withdraw fee structure
         */
        const networkKeys = Object.keys (fee['networks']);
        const numNetworks = networkKeys.length;
        if (numNetworks === 1) {
            fee['withdraw'] = fee['networks'][networkKeys[0]]['withdraw'];
            fee['deposit'] = fee['networks'][networkKeys[0]]['deposit'];
            return fee;
        }
        const currencyCode = this.safeString (currency, 'code');
        for (let i = 0; i < numNetworks; i++) {
            const network = networkKeys[i];
            if (network === currencyCode) {
                fee['deposit'] = fee['networks'][networkKeys[i]]['deposit'];
                fee['withdraw'] = fee['networks'][networkKeys[i]]['withdraw'];
            }
        }
        return fee;
    }

    parseIncome (info, market: Market = undefined): object {
        throw new NotSupported (this.id + ' parseIncome () is not supported yet');
    }

    parseIncomes (incomes, market = undefined, since: Int = undefined, limit: Int = undefined): FundingHistory[] {
        /**
         * @ignore
         * @method
         * @description parses funding fee info from exchange response
         * @param {object[]} incomes each item describes once instance of currency being received or paid
         * @param {object} market ccxt market
         * @param {int} [since] when defined, the response items are filtered to only include items after this timestamp
         * @param {int} [limit] limits the number of items in the response
         * @returns {object[]} an array of [funding history structures]{@link https://docs.ccxt.com/#/?id=funding-history-structure}
         */
        const result = [];
        for (let i = 0; i < incomes.length; i++) {
            const entry = incomes[i];
            const parsed = this.parseIncome (entry, market);
            result.push (parsed);
        }
        const sorted = this.sortBy (result, 'timestamp');
        return this.filterBySinceLimit (sorted, since, limit);
    }

    getMarketFromSymbols (symbols: Strings = undefined) {
        if (symbols === undefined) {
            return undefined;
        }
        const firstMarket = this.safeString (symbols, 0);
        const market = this.market (firstMarket);
        return market;
    }

    parseWsOHLCVs (ohlcvs: object[], market: any = undefined, timeframe: string = '1m', since: Int = undefined, limit: Int = undefined) {
        const results = [];
        for (let i = 0; i < ohlcvs.length; i++) {
            results.push (this.parseWsOHLCV (ohlcvs[i], market));
        }
        return results;
    }

    async fetchTransactions (code: Str = undefined, since: Int = undefined, limit: Int = undefined, params = {}): Promise<Transaction[]> {
        /**
         * @method
         * @name exchange#fetchTransactions
         * @deprecated
         * @description *DEPRECATED* use fetchDepositsWithdrawals instead
         * @param {string} code unified currency code for the currency of the deposit/withdrawals, default is undefined
         * @param {int} [since] timestamp in ms of the earliest deposit/withdrawal, default is undefined
         * @param {int} [limit] max number of deposit/withdrawals to return, default is undefined
         * @param {object} [params] extra parameters specific to the exchange API endpoint
         * @returns {object} a list of [transaction structures]{@link https://docs.ccxt.com/#/?id=transaction-structure}
         */
        if (this.has['fetchDepositsWithdrawals']) {
            return await this.fetchDepositsWithdrawals (code, since, limit, params);
        } else {
            throw new NotSupported (this.id + ' fetchTransactions () is not supported yet');
        }
    }

    filterByArrayPositions (objects, key: IndexType, values = undefined, indexed = true): Position[] {
        /**
         * @ignore
         * @method
         * @description Typed wrapper for filterByArray that returns a list of positions
         */
        return this.filterByArray (objects, key, values, indexed) as Position[];
    }

    filterByArrayTickers (objects, key: IndexType, values = undefined, indexed = true): Dictionary<Ticker> {
        /**
         * @ignore
         * @method
         * @description Typed wrapper for filterByArray that returns a dictionary of tickers
         */
        return this.filterByArray (objects, key, values, indexed) as Dictionary<Ticker>;
    }

    createOHLCVObject (symbol: string, timeframe: string, data): Dictionary<Dictionary<OHLCV[]>> {
        const res = {};
        res[symbol] = {};
        res[symbol][timeframe] = data;
        return res;
    }

    handleMaxEntriesPerRequestAndParams (method: string, maxEntriesPerRequest: Int = undefined, params = {}): [ Int, any ] {
        let newMaxEntriesPerRequest = undefined;
        [ newMaxEntriesPerRequest, params ] = this.handleOptionAndParams (params, method, 'maxEntriesPerRequest');
        if ((newMaxEntriesPerRequest !== undefined) && (newMaxEntriesPerRequest !== maxEntriesPerRequest)) {
            maxEntriesPerRequest = newMaxEntriesPerRequest;
        }
        if (maxEntriesPerRequest === undefined) {
            maxEntriesPerRequest = 1000; // default to 1000
        }
        return [ maxEntriesPerRequest, params ];
    }

    async fetchPaginatedCallDynamic (method: string, symbol: Str = undefined, since: Int = undefined, limit: Int = undefined, params = {}, maxEntriesPerRequest: Int = undefined, removeRepeated = true): Promise<any> {
        let maxCalls = undefined;
        [ maxCalls, params ] = this.handleOptionAndParams (params, method, 'paginationCalls', 10);
        let maxRetries = undefined;
        [ maxRetries, params ] = this.handleOptionAndParams (params, method, 'maxRetries', 3);
        let paginationDirection = undefined;
        [ paginationDirection, params ] = this.handleOptionAndParams (params, method, 'paginationDirection', 'backward');
        let paginationTimestamp = undefined;
        let removeRepeatedOption = removeRepeated;
        [ removeRepeatedOption, params ] = this.handleOptionAndParams (params, method, 'removeRepeated', removeRepeated);
        let calls = 0;
        let result = [];
        let errors = 0;
        const until = this.safeInteger2 (params, 'untill', 'till'); // do not omit it from params here
        [ maxEntriesPerRequest, params ] = this.handleMaxEntriesPerRequestAndParams (method, maxEntriesPerRequest, params);
        if ((paginationDirection === 'forward')) {
            if (since === undefined) {
                throw new ArgumentsRequired (this.id + ' pagination requires a since argument when paginationDirection set to forward');
            }
            paginationTimestamp = since;
        }
        while ((calls < maxCalls)) {
            calls += 1;
            try {
                if (paginationDirection === 'backward') {
                    // do it backwards, starting from the last
                    // UNTIL filtering is required in order to work
                    if (paginationTimestamp !== undefined) {
                        params['until'] = paginationTimestamp - 1;
                    }
                    const response = await this[method] (symbol, undefined, maxEntriesPerRequest, params);
                    const responseLength = response.length;
                    if (this.verbose) {
                        let backwardMessage = 'Dynamic pagination call ' + this.numberToString (calls) + ' method ' + method + ' response length ' + this.numberToString (responseLength);
                        if (paginationTimestamp !== undefined) {
                            backwardMessage += ' timestamp ' + this.numberToString (paginationTimestamp);
                        }
                        this.log (backwardMessage);
                    }
                    if (responseLength === 0) {
                        break;
                    }
                    errors = 0;
                    result = this.arrayConcat (result, response);
                    const firstElement = this.safeValue (response, 0);
                    paginationTimestamp = this.safeInteger2 (firstElement, 'timestamp', 0);
                    if ((since !== undefined) && (paginationTimestamp <= since)) {
                        break;
                    }
                } else {
                    // do it forwards, starting from the since
                    const response = await this[method] (symbol, paginationTimestamp, maxEntriesPerRequest, params);
                    const responseLength = response.length;
                    if (this.verbose) {
                        let forwardMessage = 'Dynamic pagination call ' + this.numberToString (calls) + ' method ' + method + ' response length ' + this.numberToString (responseLength);
                        if (paginationTimestamp !== undefined) {
                            forwardMessage += ' timestamp ' + this.numberToString (paginationTimestamp);
                        }
                        this.log (forwardMessage);
                    }
                    if (responseLength === 0) {
                        break;
                    }
                    errors = 0;
                    result = this.arrayConcat (result, response);
                    const last = this.safeValue (response, responseLength - 1);
                    paginationTimestamp = this.safeInteger (last, 'timestamp') + 1;
                    if ((until !== undefined) && (paginationTimestamp >= until)) {
                        break;
                    }
                }
            } catch (e) {
                errors += 1;
                if (errors > maxRetries) {
                    throw e;
                }
            }
        }
        let uniqueResults = result;
        if (removeRepeatedOption) {
            uniqueResults = this.removeRepeatedElementsFromArray (result);
        }
        const key = (method === 'fetchOHLCV') ? 0 : 'timestamp';
        return this.filterBySinceLimit (uniqueResults, since, limit, key);
    }

    async safeDeterministicCall (method: string, symbol: Str = undefined, since: Int = undefined, limit: Int = undefined, timeframe: Str = undefined, params = {}) {
        let maxRetries = undefined;
        [ maxRetries, params ] = this.handleOptionAndParams (params, method, 'maxRetries', 3);
        let errors = 0;
        while (errors <= maxRetries) {
            try {
                if (timeframe && method !== 'fetchFundingRateHistory') {
                    return await this[method] (symbol, timeframe, since, limit, params);
                } else {
                    return await this[method] (symbol, since, limit, params);
                }
            } catch (e) {
                if (e instanceof RateLimitExceeded) {
                    throw e; // if we are rate limited, we should not retry and fail fast
                }
                errors += 1;
                if (errors > maxRetries) {
                    throw e;
                }
            }
        }
        return [];
    }

    async fetchPaginatedCallDeterministic (method: string, symbol: Str = undefined, since: Int = undefined, limit: Int = undefined, timeframe: Str = undefined, params = {}, maxEntriesPerRequest = undefined): Promise<any> {
        let maxCalls = undefined;
        [ maxCalls, params ] = this.handleOptionAndParams (params, method, 'paginationCalls', 10);
        [ maxEntriesPerRequest, params ] = this.handleMaxEntriesPerRequestAndParams (method, maxEntriesPerRequest, params);
        const current = this.milliseconds ();
        const tasks = [];
        const time = this.parseTimeframe (timeframe) * 1000;
        const step = time * maxEntriesPerRequest;
        let currentSince = current - (maxCalls * step) - 1;
        if (since !== undefined) {
            currentSince = Math.max (currentSince, since);
        } else {
            currentSince = Math.max (currentSince, 1241440531000); // avoid timestamps older than 2009
        }
        const until = this.safeInteger2 (params, 'until', 'till'); // do not omit it here
        if (until !== undefined) {
            const requiredCalls = Math.ceil ((until - since) / step);
            if (requiredCalls > maxCalls) {
                throw new BadRequest (this.id + ' the number of required calls is greater than the max number of calls allowed, either increase the paginationCalls or decrease the since-until gap. Current paginationCalls limit is ' + maxCalls.toString () + ' required calls is ' + requiredCalls.toString ());
            }
        }
        for (let i = 0; i < maxCalls; i++) {
            if ((until !== undefined) && (currentSince >= until)) {
                break;
            }
            if (currentSince >= current) {
                break;
            }
            tasks.push (this.safeDeterministicCall (method, symbol, currentSince, maxEntriesPerRequest, timeframe, params));
            currentSince = this.sum (currentSince, step) - 1;
        }
        const results = await Promise.all (tasks);
        let result = [];
        for (let i = 0; i < results.length; i++) {
            result = this.arrayConcat (result, results[i]);
        }
        const uniqueResults = this.removeRepeatedElementsFromArray (result) as any;
        const key = (method === 'fetchOHLCV') ? 0 : 'timestamp';
        return this.filterBySinceLimit (uniqueResults, since, limit, key);
    }

    async fetchPaginatedCallCursor (method: string, symbol: Str = undefined, since = undefined, limit = undefined, params = {}, cursorReceived = undefined, cursorSent = undefined, cursorIncrement = undefined, maxEntriesPerRequest = undefined): Promise<any> {
        let maxCalls = undefined;
        [ maxCalls, params ] = this.handleOptionAndParams (params, method, 'paginationCalls', 10);
        let maxRetries = undefined;
        [ maxRetries, params ] = this.handleOptionAndParams (params, method, 'maxRetries', 3);
        [ maxEntriesPerRequest, params ] = this.handleMaxEntriesPerRequestAndParams (method, maxEntriesPerRequest, params);
        let cursorValue = undefined;
        let i = 0;
        let errors = 0;
        let result = [];
        const timeframe = this.safeString (params, 'timeframe');
        params = this.omit (params, 'timeframe'); // reading the timeframe from the method arguments to avoid changing the signature
        while (i < maxCalls) {
            try {
                if (cursorValue !== undefined) {
                    if (cursorIncrement !== undefined) {
                        cursorValue = this.parseToInt (cursorValue) + cursorIncrement;
                    }
                    params[cursorSent] = cursorValue;
                }
                let response = undefined;
                if (method === 'fetchAccounts') {
                    response = await this[method] (params);
                } else if (method === 'getLeverageTiersPaginated' || method === 'fetchPositions') {
                    response = await this[method] (symbol, params);
                } else if (method === 'fetchOpenInterestHistory') {
                    response = await this[method] (symbol, timeframe, since, maxEntriesPerRequest, params);
                } else {
                    response = await this[method] (symbol, since, maxEntriesPerRequest, params);
                }
                errors = 0;
                const responseLength = response.length;
                if (this.verbose) {
                    const cursorString = (cursorValue === undefined) ? '' : cursorValue;
                    const iteration = (i + 1);
                    const cursorMessage = 'Cursor pagination call ' + iteration.toString () + ' method ' + method + ' response length ' + responseLength.toString () + ' cursor ' + cursorString;
                    this.log (cursorMessage);
                }
                if (responseLength === 0) {
                    break;
                }
                result = this.arrayConcat (result, response);
                const last = this.safeDict (response, responseLength - 1);
                // cursorValue = this.safeValue (last['info'], cursorReceived);
                cursorValue = undefined; // search for the cursor
                for (let j = 0; j < responseLength; j++) {
                    const index = responseLength - j - 1;
                    const entry = this.safeDict (response, index);
                    const info = this.safeDict (entry, 'info');
                    const cursor = this.safeValue (info, cursorReceived);
                    if (cursor !== undefined) {
                        cursorValue = cursor;
                        break;
                    }
                }
                if (cursorValue === undefined) {
                    break;
                }
                const lastTimestamp = this.safeInteger (last, 'timestamp');
                if (lastTimestamp !== undefined && lastTimestamp < since) {
                    break;
                }
            } catch (e) {
                errors += 1;
                if (errors > maxRetries) {
                    throw e;
                }
            }
            i += 1;
        }
        const sorted = this.sortCursorPaginatedResult (result);
        const key = (method === 'fetchOHLCV') ? 0 : 'timestamp';
        return this.filterBySinceLimit (sorted, since, limit, key);
    }

    async fetchPaginatedCallIncremental (method: string, symbol: Str = undefined, since = undefined, limit = undefined, params = {}, pageKey = undefined, maxEntriesPerRequest = undefined): Promise<any> {
        let maxCalls = undefined;
        [ maxCalls, params ] = this.handleOptionAndParams (params, method, 'paginationCalls', 10);
        let maxRetries = undefined;
        [ maxRetries, params ] = this.handleOptionAndParams (params, method, 'maxRetries', 3);
        [ maxEntriesPerRequest, params ] = this.handleMaxEntriesPerRequestAndParams (method, maxEntriesPerRequest, params);
        let i = 0;
        let errors = 0;
        let result = [];
        while (i < maxCalls) {
            try {
                params[pageKey] = i + 1;
                const response = await this[method] (symbol, since, maxEntriesPerRequest, params);
                errors = 0;
                const responseLength = response.length;
                if (this.verbose) {
                    const iteration = (i + 1).toString ();
                    const incrementalMessage = 'Incremental pagination call ' + iteration + ' method ' + method + ' response length ' + responseLength.toString ();
                    this.log (incrementalMessage);
                }
                if (responseLength === 0) {
                    break;
                }
                result = this.arrayConcat (result, response);
            } catch (e) {
                errors += 1;
                if (errors > maxRetries) {
                    throw e;
                }
            }
            i += 1;
        }
        const sorted = this.sortCursorPaginatedResult (result);
        const key = (method === 'fetchOHLCV') ? 0 : 'timestamp';
        return this.filterBySinceLimit (sorted, since, limit, key);
    }

    sortCursorPaginatedResult (result) {
        const first = this.safeValue (result, 0);
        if (first !== undefined) {
            if ('timestamp' in first) {
                return this.sortBy (result, 'timestamp', true);
            }
            if ('id' in first) {
                return this.sortBy (result, 'id', true);
            }
        }
        return result;
    }

    removeRepeatedElementsFromArray (input) {
        const uniqueResult = {};
        for (let i = 0; i < input.length; i++) {
            const entry = input[i];
            const id = this.safeString (entry, 'id');
            if (id !== undefined) {
                if (this.safeString (uniqueResult, id) === undefined) {
                    uniqueResult[id] = entry;
                }
            } else {
                const timestamp = this.safeInteger2 (entry, 'timestamp', 0);
                if (timestamp !== undefined) {
                    if (this.safeString (uniqueResult, timestamp) === undefined) {
                        uniqueResult[timestamp] = entry;
                    }
                }
            }
        }
        const values = Object.values (uniqueResult);
        const valuesLength = values.length;
        if (valuesLength > 0) {
            return values as any;
        }
        return input;
    }

    handleUntilOption (key: string, request, params, multiplier = 1) {
        const until = this.safeInteger2 (params, 'until', 'till');
        if (until !== undefined) {
            request[key] = this.parseToInt (until * multiplier);
            params = this.omit (params, [ 'until', 'till' ]);
        }
        return [ request, params ];
    }

    safeOpenInterest (interest: Dict, market: Market = undefined): OpenInterest {
        let symbol = this.safeString (interest, 'symbol');
        if (symbol === undefined) {
            symbol = this.safeString (market, 'symbol');
        }
        return this.extend (interest, {
            'baseVolume': this.safeNumber (interest, 'baseVolume'), // deprecated
            'datetime': this.safeString (interest, 'datetime'),
            'info': this.safeValue (interest, 'info'),
            'openInterestAmount': this.safeNumber (interest, 'openInterestAmount'),
            'openInterestValue': this.safeNumber (interest, 'openInterestValue'),
            'quoteVolume': this.safeNumber (interest, 'quoteVolume'), // deprecated
            'symbol': symbol,
            'timestamp': this.safeInteger (interest, 'timestamp'),
        });
    }

    parseLiquidation (liquidation, market: Market = undefined): Liquidation {
        throw new NotSupported (this.id + ' parseLiquidation () is not supported yet');
    }

    parseLiquidations (liquidations: Dict[], market: Market = undefined, since: Int = undefined, limit: Int = undefined): Liquidation[] {
        /**
         * @ignore
         * @method
         * @description parses liquidation info from the exchange response
         * @param {object[]} liquidations each item describes an instance of a liquidation event
         * @param {object} market ccxt market
         * @param {int} [since] when defined, the response items are filtered to only include items after this timestamp
         * @param {int} [limit] limits the number of items in the response
         * @returns {object[]} an array of [liquidation structures]{@link https://docs.ccxt.com/#/?id=liquidation-structure}
         */
        const result = [];
        for (let i = 0; i < liquidations.length; i++) {
            const entry = liquidations[i];
            const parsed = this.parseLiquidation (entry, market);
            result.push (parsed);
        }
        const sorted = this.sortBy (result, 'timestamp');
        const symbol = this.safeString (market, 'symbol');
        return this.filterBySymbolSinceLimit (sorted, symbol, since, limit);
    }

    parseGreeks (greeks: Dict, market: Market = undefined): Greeks {
        throw new NotSupported (this.id + ' parseGreeks () is not supported yet');
    }

    parseOption (chain: Dict, currency: Currency = undefined, market: Market = undefined): Option {
        throw new NotSupported (this.id + ' parseOption () is not supported yet');
    }

    parseOptionChain (response: object[], currencyKey: Str = undefined, symbolKey: Str = undefined): OptionChain {
        const optionStructures = {};
        for (let i = 0; i < response.length; i++) {
            const info = response[i];
            const currencyId = this.safeString (info, currencyKey);
            const currency = this.safeCurrency (currencyId);
            const marketId = this.safeString (info, symbolKey);
            const market = this.safeMarket (marketId, undefined, undefined, 'option');
            optionStructures[market['symbol']] = this.parseOption (info, currency, market);
        }
        return optionStructures;
    }

    parseMarginModes (response: object[], symbols: string[] = undefined, symbolKey: Str = undefined, marketType: MarketType = undefined): MarginModes {
        const marginModeStructures = {};
        if (marketType === undefined) {
            marketType = 'swap'; // default to swap
        }
        for (let i = 0; i < response.length; i++) {
            const info = response[i];
            const marketId = this.safeString (info, symbolKey);
            const market = this.safeMarket (marketId, undefined, undefined, marketType);
            if ((symbols === undefined) || this.inArray (market['symbol'], symbols)) {
                marginModeStructures[market['symbol']] = this.parseMarginMode (info, market);
            }
        }
        return marginModeStructures;
    }

    parseMarginMode (marginMode: Dict, market: Market = undefined): MarginMode {
        throw new NotSupported (this.id + ' parseMarginMode () is not supported yet');
    }

    parseLeverages (response: object[], symbols: string[] = undefined, symbolKey: Str = undefined, marketType: MarketType = undefined): Leverages {
        const leverageStructures = {};
        if (marketType === undefined) {
            marketType = 'swap'; // default to swap
        }
        for (let i = 0; i < response.length; i++) {
            const info = response[i];
            const marketId = this.safeString (info, symbolKey);
            const market = this.safeMarket (marketId, undefined, undefined, marketType);
            if ((symbols === undefined) || this.inArray (market['symbol'], symbols)) {
                leverageStructures[market['symbol']] = this.parseLeverage (info, market);
            }
        }
        return leverageStructures;
    }

    parseLeverage (leverage: Dict, market: Market = undefined): Leverage {
        throw new NotSupported (this.id + ' parseLeverage () is not supported yet');
    }

    parseConversions (conversions: any[], code: Str = undefined, fromCurrencyKey: Str = undefined, toCurrencyKey: Str = undefined, since: Int = undefined, limit: Int = undefined, params = {}): Conversion[] {
        conversions = this.toArray (conversions);
        const result = [];
        let fromCurrency = undefined;
        let toCurrency = undefined;
        for (let i = 0; i < conversions.length; i++) {
            const entry = conversions[i];
            const fromId = this.safeString (entry, fromCurrencyKey);
            const toId = this.safeString (entry, toCurrencyKey);
            if (fromId !== undefined) {
                fromCurrency = this.safeCurrency (fromId);
            }
            if (toId !== undefined) {
                toCurrency = this.safeCurrency (toId);
            }
            const conversion = this.extend (this.parseConversion (entry, fromCurrency, toCurrency), params);
            result.push (conversion);
        }
        const sorted = this.sortBy (result, 'timestamp');
        let currency = undefined;
        if (code !== undefined) {
            currency = this.safeCurrency (code);
            code = currency['code'];
        }
        if (code === undefined) {
            return this.filterBySinceLimit (sorted, since, limit);
        }
        const fromConversion = this.filterBy (sorted, 'fromCurrency', code);
        const toConversion = this.filterBy (sorted, 'toCurrency', code);
        const both = this.arrayConcat (fromConversion, toConversion);
        return this.filterBySinceLimit (both, since, limit);
    }

    parseConversion (conversion: Dict, fromCurrency: Currency = undefined, toCurrency: Currency = undefined): Conversion {
        throw new NotSupported (this.id + ' parseConversion () is not supported yet');
    }

    convertExpireDate (date: string): string {
        // parse YYMMDD to datetime string
        const year = date.slice (0, 2);
        const month = date.slice (2, 4);
        const day = date.slice (4, 6);
        const reconstructedDate = '20' + year + '-' + month + '-' + day + 'T00:00:00Z';
        return reconstructedDate;
    }

    convertExpireDateToMarketIdDate (date: string): string {
        // parse 240119 to 19JAN24
        const year = date.slice (0, 2);
        const monthRaw = date.slice (2, 4);
        let month = undefined;
        const day = date.slice (4, 6);
        if (monthRaw === '01') {
            month = 'JAN';
        } else if (monthRaw === '02') {
            month = 'FEB';
        } else if (monthRaw === '03') {
            month = 'MAR';
        } else if (monthRaw === '04') {
            month = 'APR';
        } else if (monthRaw === '05') {
            month = 'MAY';
        } else if (monthRaw === '06') {
            month = 'JUN';
        } else if (monthRaw === '07') {
            month = 'JUL';
        } else if (monthRaw === '08') {
            month = 'AUG';
        } else if (monthRaw === '09') {
            month = 'SEP';
        } else if (monthRaw === '10') {
            month = 'OCT';
        } else if (monthRaw === '11') {
            month = 'NOV';
        } else if (monthRaw === '12') {
            month = 'DEC';
        }
        const reconstructedDate = day + month + year;
        return reconstructedDate;
    }

    convertMarketIdExpireDate (date: string): string {
        // parse 03JAN24 to 240103
        const monthMappping = {
            'JAN': '01',
            'FEB': '02',
            'MAR': '03',
            'APR': '04',
            'MAY': '05',
            'JUN': '06',
            'JUL': '07',
            'AUG': '08',
            'SEP': '09',
            'OCT': '10',
            'NOV': '11',
            'DEC': '12',
        };
        // if exchange omits first zero and provides i.e. '3JAN24' instead of '03JAN24'
        if (date.length === 6) {
            date = '0' + date;
        }
        const year = date.slice (0, 2);
        const monthName = date.slice (2, 5);
        const month = this.safeString (monthMappping, monthName);
        const day = date.slice (5, 7);
        const reconstructedDate = day + month + year;
        return reconstructedDate;
    }

    async fetchPositionHistory (symbol: string, since: Int = undefined, limit: Int = undefined, params = {}): Promise<Position[]> {
        /**
         * @method
         * @name exchange#fetchPositionHistory
         * @description fetches the history of margin added or reduced from contract isolated positions
         * @param {string} [symbol] unified market symbol
         * @param {int} [since] timestamp in ms of the position
         * @param {int} [limit] the maximum amount of candles to fetch, default=1000
         * @param {object} params extra parameters specific to the exchange api endpoint
         * @returns {object[]} a list of [position structures]{@link https://docs.ccxt.com/#/?id=position-structure}
         */
        if (this.has['fetchPositionsHistory']) {
            const positions = await this.fetchPositionsHistory ([ symbol ], since, limit, params);
            return positions as Position[];
        } else {
            throw new NotSupported (this.id + ' fetchPositionHistory () is not supported yet');
        }
    }

    async fetchPositionsHistory (symbols: Strings = undefined, since: Int = undefined, limit: Int = undefined, params = {}): Promise<Position[]> {
        /**
         * @method
         * @name exchange#fetchPositionsHistory
         * @description fetches the history of margin added or reduced from contract isolated positions
         * @param {string} [symbol] unified market symbol
         * @param {int} [since] timestamp in ms of the position
         * @param {int} [limit] the maximum amount of candles to fetch, default=1000
         * @param {object} params extra parameters specific to the exchange api endpoint
         * @returns {object[]} a list of [position structures]{@link https://docs.ccxt.com/#/?id=position-structure}
         */
        throw new NotSupported (this.id + ' fetchPositionsHistory () is not supported yet');
    }

    parseMarginModification (data: Dict, market: Market = undefined): MarginModification {
        throw new NotSupported (this.id + ' parseMarginModification() is not supported yet');
    }

    parseMarginModifications (response: object[], symbols: Strings = undefined, symbolKey: Str = undefined, marketType: MarketType = undefined): MarginModification[] {
        const marginModifications = [];
        for (let i = 0; i < response.length; i++) {
            const info = response[i];
            const marketId = this.safeString (info, symbolKey);
            const market = this.safeMarket (marketId, undefined, undefined, marketType);
            if ((symbols === undefined) || this.inArray (market['symbol'], symbols)) {
                marginModifications.push (this.parseMarginModification (info, market));
            }
        }
        return marginModifications;
    }

    async fetchTransfer (id: string, code: Str = undefined, params = {}): Promise<TransferEntry> {
        /**
         * @method
         * @name exchange#fetchTransfer
         * @description fetches a transfer
         * @param {string} id transfer id
         * @param {[string]} code unified currency code
         * @param {object} params extra parameters specific to the exchange api endpoint
         * @returns {object} a [transfer structure]{@link https://docs.ccxt.com/#/?id=transfer-structure}
         */
        throw new NotSupported (this.id + ' fetchTransfer () is not supported yet');
    }

    async fetchTransfers (code: Str = undefined, since: Int = undefined, limit: Int = undefined, params = {}): Promise<TransferEntry[]> {
        /**
         * @method
         * @name exchange#fetchTransfer
         * @description fetches a transfer
         * @param {string} id transfer id
         * @param {int} [since] timestamp in ms of the earliest transfer to fetch
         * @param {int} [limit] the maximum amount of transfers to fetch
         * @param {object} params extra parameters specific to the exchange api endpoint
         * @returns {object} a [transfer structure]{@link https://docs.ccxt.com/#/?id=transfer-structure}
         */
        throw new NotSupported (this.id + ' fetchTransfers () is not supported yet');
    }

    cleanUnsubscription (client, subHash: string, unsubHash: string) {
        if (unsubHash in client.subscriptions) {
            delete client.subscriptions[unsubHash];
        }
        if (subHash in client.subscriptions) {
            delete client.subscriptions[subHash];
        }
        if (subHash in client.futures) {
            const error = new UnsubscribeError (this.id + ' ' + subHash);
            client.reject (error, subHash);
        }
        client.resolve (true, unsubHash);
    }

    cleanCache (subscription: Dict) {
        const topic = this.safeString (subscription, 'topic');
        const symbols = this.safeList (subscription, 'symbols', []);
        const symbolsLength = symbols.length;
        if (topic === 'ohlcv') {
            const symbolsAndTimeFrames = this.safeList (subscription, 'symbolsAndTimeframes', []);
            for (let i = 0; i < symbolsAndTimeFrames.length; i++) {
                const symbolAndTimeFrame = symbolsAndTimeFrames[i];
                const symbol = this.safeString (symbolAndTimeFrame, 0);
                const timeframe = this.safeString (symbolAndTimeFrame, 1);
                if (symbol in this.ohlcvs) {
                    if (timeframe in this.ohlcvs[symbol]) {
                        delete this.ohlcvs[symbol][timeframe];
                    }
                }
            }
        } else if (symbolsLength > 0) {
            for (let i = 0; i < symbols.length; i++) {
                const symbol = symbols[i];
                if (topic === 'trades') {
                    if (symbol in this.trades) {
                        delete this.trades[symbol];
                    }
                } else if (topic === 'orderbook') {
                    if (symbol in this.orderbooks) {
                        delete this.orderbooks[symbol];
                    }
                } else if (topic === 'ticker') {
                    if (symbol in this.tickers) {
                        delete this.tickers[symbol];
                    }
                }
            }
        } else {
            if (topic === 'myTrades') {
                // don't reset this.myTrades directly here
                // because in c# we need to use a different object (thread-safe dict)
                const keys = Object.keys (this.myTrades);
                for (let i = 0; i < keys.length; i++) {
                    const key = keys[i];
                    if (key in this.myTrades) {
                        delete this.myTrades[key];
                    }
                }
            } else if (topic === 'orders') {
                const orderSymbols = Object.keys (this.orders);
                for (let i = 0; i < orderSymbols.length; i++) {
                    const orderSymbol = orderSymbols[i];
                    if (orderSymbol in this.orders) {
                        delete this.orders[orderSymbol];
                    }
                }
            } else if (topic === 'ticker') {
                const tickerSymbols = Object.keys (this.tickers);
                for (let i = 0; i < tickerSymbols.length; i++) {
                    const tickerSymbol = tickerSymbols[i];
                    if (tickerSymbol in this.tickers) {
                        delete this.tickers[tickerSymbol];
                    }
                }
            }
        }
    }
}

export {
    Exchange,
};<|MERGE_RESOLUTION|>--- conflicted
+++ resolved
@@ -1198,12 +1198,8 @@
                 if (numberNormalized.indexOf('e-') > -1) {
                     return this.number(numberToString(parseFloat(numberNormalized)));
                 }
-<<<<<<< HEAD
-                return this.number (numberNormalized);
-=======
-                const result = this.number (numberNormalized)
-                return isNaN (result) ? d : result
->>>>>>> 82a86272
+                const result = this.number (numberNormalized);
+                return isNaN (result) ? d : result;
             } catch (e) {
                 return d;
             }
