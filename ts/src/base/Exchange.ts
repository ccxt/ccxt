--- conflicted
+++ resolved
@@ -38,11 +38,7 @@
 //
 import { axolotl } from './functions/crypto.js';
 // import types
-<<<<<<< HEAD
-import type { Market, Trade, Ticker, OHLCV, OHLCVC, Order, OrderBook, Balance, Balances, Dictionary, Transaction, Currency, IndexType, Int, OrderType, OrderSide, Position, FundingRate, DepositWithdrawFee, LedgerEntry, BorrowInterest, OpenInterest, LeverageTier, TransferEntry, FundingRateHistory, Liquidation, FundingHistory, OrderRequest, MarginMode, Tickers, Greeks, Option, OptionChain, Str, Num, MarketInterface, CurrencyInterface, BalanceAccount, MarginModes, MarketType, Leverage, Leverages, LastPrice, LastPrices, Account, Strings, MarginModification, TradingFeeInterface, Currencies, TradingFees, Conversion, CancellationRequest, IsolatedBorrowRate, IsolatedBorrowRates, CrossBorrowRates, CrossBorrowRate, Dict, FundingRates, LeverageTiers, Bool, int, DepositAddress, LongShortRatio, OrderBooks, OpenInterests, ConstructorArgs, MarketLimits, Status, RequiredCredentials, Urls, Precision } from './types.js';
-=======
-import type { Market, Trade, Ticker, OHLCV, OHLCVC, Order, OrderBook, Balance, Balances, Dictionary, Transaction, Currency, MinMax, IndexType, Int, OrderType, OrderSide, Position, FundingRate, DepositWithdrawFee, LedgerEntry, BorrowInterest, OpenInterest, LeverageTier, TransferEntry, FundingRateHistory, Liquidation, FundingHistory, OrderRequest, MarginMode, Tickers, Greeks, Option, OptionChain, Str, Num, MarketInterface, CurrencyInterface, BalanceAccount, MarginModes, MarketType, Leverage, Leverages, LastPrice, LastPrices, Account, Strings, MarginModification, TradingFeeInterface, Currencies, TradingFees, Conversion, CancellationRequest, IsolatedBorrowRate, IsolatedBorrowRates, CrossBorrowRates, CrossBorrowRate, Dict, FundingRates, LeverageTiers, Bool, int, DepositAddress, LongShortRatio, OrderBooks, OpenInterests, ConstructorArgs } from './types.js';
->>>>>>> ebf4e194
+import type { Market, Trade, Ticker, OHLCV, OHLCVC, Order, OrderBook, Balance, Balances, Dictionary, Transaction, Currency, MinMax, IndexType, Int, OrderType, OrderSide, Position, FundingRate, DepositWithdrawFee, LedgerEntry, BorrowInterest, OpenInterest, LeverageTier, TransferEntry, FundingRateHistory, Liquidation, FundingHistory, OrderRequest, MarginMode, Tickers, Greeks, Option, OptionChain, Str, Num, MarketInterface, CurrencyInterface, BalanceAccount, MarginModes, MarketType, Leverage, Leverages, LastPrice, LastPrices, Account, Strings, MarginModification, TradingFeeInterface, Currencies, TradingFees, Conversion, CancellationRequest, IsolatedBorrowRate, IsolatedBorrowRates, CrossBorrowRates, CrossBorrowRate, Dict, FundingRates, LeverageTiers, Bool, int, DepositAddress, LongShortRatio, OrderBooks, OpenInterests, ConstructorArgs, MarketLimits, Status, RequiredCredentials, Urls, Precision } from './types.js';
 // ----------------------------------------------------------------------------
 // move this elsewhere.
 import { ArrayCache, ArrayCacheByTimestamp } from './ws/Cache.js';
@@ -184,13 +180,7 @@
  * @class Exchange
  */
 export default class Exchange {
-<<<<<<< HEAD
     options: Dict;
-=======
-    options: {
-        [key: string]: any;
-    };
->>>>>>> ebf4e194
 
     isSandboxModeEnabled: boolean = false;
 
@@ -235,11 +225,7 @@
     headers: Dictionary<string> = {};
     returnResponseHeaders: boolean = false;
     origin: string = '*';  // CORS origin
-<<<<<<< HEAD
-    MAX_VALUE: number = Number.MAX_VALUE;
-=======
     MAX_VALUE: Num = Number.MAX_VALUE;
->>>>>>> ebf4e194
     //
     agent: any = undefined;  // maintained for backwards compatibility
     nodeHttpModuleLoaded: boolean = false;
@@ -292,50 +278,22 @@
     myLiquidations: Dictionary<Liquidation> = {};
     myTrades: ArrayCache;
     positions: any;
-<<<<<<< HEAD
     urls: Urls;
 
     requiresWeb3: boolean = false;
     requiresEddsa: boolean = false;
     precision: Precision = undefined;
-=======
-    urls: {
-        logo?: string;
-        api?: string | Dictionary<string>;
-        test?: string | Dictionary<string>;
-        www?: string;
-        doc?: string[];
-        api_management?: string;
-        fees?: string;
-        referral?: string;
-    };
-
-    requiresWeb3: boolean = false;
-    requiresEddsa: boolean = false;
-    precision: {
-        amount: Num,
-        price: Num,
-        cost?: Num,
-        base?: Num,
-        quote?: Num,
-    } = undefined;
->>>>>>> ebf4e194
 
     enableLastJsonResponse: boolean = false;
     enableLastHttpResponse: boolean = true;
     enableLastResponseHeaders: boolean = true;
-<<<<<<< HEAD
-    last_http_response: any = undefined;
-=======
     last_http_response: string = undefined;
->>>>>>> ebf4e194
     last_json_response: any = undefined;
     last_response_headers: Dictionary<string> = undefined;
     last_request_headers: Dictionary<string> = undefined;
     last_request_body: any = undefined;
     last_request_url: string = undefined;
     last_request_path: string = undefined;
-<<<<<<< HEAD
     // lastHttpResponse: any = undefined;
     // lastJsonResponse: any = undefined;
     // lastResponseHeaders: Dictionary<string> = undefined;
@@ -343,76 +301,26 @@
     lastRequestBody: any = undefined;
     lastRequestUrl: string = undefined;
     // lastRequestPath: string = undefined;
-=======
->>>>>>> ebf4e194
 
     id: string = 'Exchange';
 
     markets: Dictionary<any> = undefined;
     has: Dictionary<boolean | 'emulated' | undefined>;
     features: Dictionary<Dictionary<any>> = undefined;
-<<<<<<< HEAD
     status: Status = undefined;
 
     requiredCredentials: RequiredCredentials;
 
-    rateLimit: number = -1; // milliseconds
-=======
-    status: {
-        status: Str,
-        updated: Num,
-        eta: Num,
-        url: Str,
-        info: any,
-    } = undefined;
-
-    requiredCredentials: {
-        apiKey: Bool,
-        secret: Bool,
-        uid: Bool,
-        login: Bool,
-        password: Bool,
-        twofa: Bool,  // 2-factor authentication (one-time password key)
-        privateKey: Bool,  // a "0x"-prefixed hexstring private key for a wallet
-        walletAddress: Bool,  // the wallet address "0x"-prefixed hexstring
-        token: Bool,  // reserved for HTTP auth in some cases
-    };
-
     rateLimit: Num = undefined; // milliseconds
->>>>>>> ebf4e194
     tokenBucket: Dictionary<number> = undefined;
     throttler: any = undefined;
     enableRateLimit: boolean = undefined;
 
     httpExceptions: Dictionary<any> = undefined;
 
-<<<<<<< HEAD
     limits: MarketLimits = undefined;
 
     fees: TradingFeeInterface;
-=======
-    limits: {
-        amount?: MinMax,
-        cost?: MinMax,
-        leverage?: MinMax,
-        price?: MinMax,
-    } = undefined;
-
-    fees: {
-        trading: {
-            tierBased: Bool,
-            percentage: Bool,
-            taker: Num,
-            maker: Num,
-        },
-        funding: {
-            tierBased: Bool,
-            percentage: Bool,
-            withdraw: {},
-            deposit: {},
-        },
-    };
->>>>>>> ebf4e194
 
     markets_by_id: Dictionary<any> = undefined;
     symbols: Strings = undefined;
@@ -422,7 +330,6 @@
     baseCurrencies: Dictionary<CurrencyInterface> = undefined;
     quoteCurrencies: Dictionary<CurrencyInterface> = undefined;
     currencies_by_id: Dictionary<CurrencyInterface> = undefined;
-<<<<<<< HEAD
     codes: Strings = undefined;
 
     reloadingMarkets: Bool = undefined;
@@ -430,27 +337,13 @@
 
     accounts: Account[] = [];
     accountsById: Dictionary<Account> = {};
-=======
-    codes: string[] = undefined;
-
-    reloadingMarkets: boolean = undefined;
-    marketsLoading: Promise<Dictionary<Market>> = undefined;
-
-    accounts: Account[] = undefined;
-    accountsById: Dictionary<Account> = undefined;
->>>>>>> ebf4e194
 
     commonCurrencies: Dictionary<string> = undefined;
 
     hostname: Str = undefined;
 
-<<<<<<< HEAD
     precisionMode: Int = undefined;
     paddingMode: Int = undefined;
-=======
-    precisionMode: Num = undefined;
-    paddingMode: Num = undefined;
->>>>>>> ebf4e194
 
     exceptions: Dictionary<string> = {};
     timeframes: Dictionary<number | string> = {};
@@ -458,7 +351,6 @@
     version: Str = undefined;
 
     marketsByAltname: Dictionary<Market> = undefined;
-<<<<<<< HEAD
 
     name: Str = undefined;
 
@@ -466,15 +358,6 @@
 
     targetAccount: string = undefined;
 
-=======
-
-    name: Str = undefined;
-
-    lastRestRequestTimestamp: number;
-
-    targetAccount: string = undefined;
-
->>>>>>> ebf4e194
     stablePairs: Dictionary<boolean> = {};
 
     httpProxyAgentModule: any = undefined;
@@ -827,11 +710,7 @@
                         // @ts-ignore
                         this.httpProxyAgentModule = await import (/* webpackIgnore: true */ 'http-proxy-agent');
                         // @ts-ignore
-<<<<<<< HEAD
-                        this.httpsProxyAgentModule = await import (/* webpackIgnore: true */ 'https-proxy-agent');
-=======
                         this.httpsProxyAgentModule = await import (/* webpackIgnore: true */ 'https-proxy-agent'); // eslint-disable-line
->>>>>>> ebf4e194
                     } catch (err) {
                         // TODO: handle error
                     }
@@ -1006,11 +885,7 @@
                     // some users having issues with dynamic imports (https://github.com/ccxt/ccxt/pull/20687)
                     // so let them to fallback to node's native fetch
                     if (typeof fetch === 'function') {
-<<<<<<< HEAD
-                        this.fetchImplementation = fetch;
-=======
                         this.fetchImplementation = fetch; // eslint-disable-line
->>>>>>> ebf4e194
                         // as it's browser-compatible implementation ( https://nodejs.org/dist/latest-v20.x/docs/api/globals.html#fetch )
                         // it throws same error types
                         this.AbortError = DOMException;
