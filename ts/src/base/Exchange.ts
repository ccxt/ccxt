--- conflicted
+++ resolved
@@ -13,7 +13,6 @@
     ArgumentsRequired,
     AuthenticationError,
     BadRequest,
-<<<<<<< HEAD
     BadResponse,
     BadSymbol,
     DDoSProtection,
@@ -28,16 +27,11 @@
     NullResponse,
     OperationFailed,
     RateLimitExceeded,
-    RequestTimeout
+    RequestTimeout,
+    UnsubscribeError
 } from "./errors.js";
 
 import { Precise } from './Precise.js';
-=======
-    ExchangeClosedByUser,
-    UnsubscribeError} from "./errors.js"
-
-import { Precise } from './Precise.js'
->>>>>>> 9b394e54
 
 
 //-----------------------------------------------------------------------------
@@ -2885,11 +2879,14 @@
                     'min': undefined,
                 },
             },
-<<<<<<< HEAD
             'linear': undefined,
             'lowercaseId': undefined,
             'maker': undefined,
             'margin': undefined,
+            'marginModes': {
+                'cross': undefined,
+                'isolated': undefined,
+            },
             'option': undefined,
             'optionType': undefined,
             'precision': {
@@ -2910,14 +2907,6 @@
             'symbol': undefined,
             'taker': undefined,
             'type': undefined,
-=======
-            'marginModes': {
-                'cross': undefined,
-                'isolated': undefined,
-            },
-            'created': undefined,
-            'info': undefined,
->>>>>>> 9b394e54
         };
         if (market !== undefined) {
             const result = this.extend (cleanStructure, market);
