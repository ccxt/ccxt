// ----------------------------------------------------------------------------
/* eslint-disable */

import * as functions from './functions.js';
import {
    inArray as inArrayFunc,
    keys as keysFunc,
    values as valuesFunc,
    vwap as vwapFunc
} from './functions.js';
// import exceptions from "./errors.js"
import {
    ArgumentsRequired,
    AuthenticationError,
    BadRequest,
    BadResponse,
    BadSymbol,
    DDoSProtection,
    ExchangeClosedByUser,
    ExchangeError,
    ExchangeNotAvailable,
    InvalidAddress,
    InvalidOrder,
    InvalidProxySettings,
    NetworkError,
    NotSupported,
    NullResponse,
    OperationFailed,
    ProxyError,
    RateLimitExceeded,
    RequestTimeout
} from "./errors.js";

import { Precise } from './Precise.js';


//-----------------------------------------------------------------------------
import WsClient from './ws/WsClient.js';
import { Future } from './ws/Future.js';
import { CountedOrderBook, IndexedOrderBook, OrderBook as WsOrderBook } from './ws/OrderBook.js';

// ----------------------------------------------------------------------------
//
import { axolotl } from './functions/crypto.js';
// import types
import type {
    Account,
    Balance,
    BalanceAccount,
    Balances,
    Bool,
    BorrowInterest,
    CancellationRequest,
    Conversion,
    CrossBorrowRate,
    CrossBorrowRates,
    Currencies,
    Currency,
    CurrencyInterface,
    DepositAddressResponse,
    DepositWithdrawFeeNetwork,
    Dict,
    Dictionary,
    Fee,
    FundingHistory,
    FundingRate,
    FundingRateHistory,
    FundingRates,
    Greeks,
    IndexType,
    int,
    Int,
    IsolatedBorrowRate,
    IsolatedBorrowRates,
    LastPrice,
    LastPrices,
    LedgerEntry,
    Leverage,
    Leverages,
    LeverageTier,
    LeverageTiers,
    Liquidation,
    MarginMode,
    MarginModes,
    MarginModification,
    Market,
    MarketInterface,
    MarketType,
    MinMax,
    Num,
    OHLCV,
    OHLCVC,
    OpenInterest,
    Option,
    OptionChain,
    Order,
    OrderBook,
    OrderRequest,
    OrderSide,
    OrderType,
    Position,
    Str,
    Strings,
    Ticker,
    Tickers,
    Trade,
    TradingFeeInterface,
    TradingFees,
    Transaction,
    TransferEntries,
    TransferEntry,
} from './types.js';
// ----------------------------------------------------------------------------
// move this elsewhere.
import {
    ArrayCache,
    ArrayCacheBySymbolById,
    ArrayCacheBySymbolBySide,
    ArrayCacheByTimestamp,
} from './ws/Cache.js'
import {OrderBook as Ob} from './ws/OrderBook.js';

import totp from './functions/totp.js';
import ethers from '../static_dependencies/ethers/index.js';
import { TypedDataEncoder } from '../static_dependencies/ethers/hash/index.js';
import {SecureRandom} from "../static_dependencies/jsencrypt/lib/jsbn/rng.js";
<<<<<<< HEAD

const {
    aggregate,
    arrayConcat,
    base16ToBinary,
    base58ToBinary,
    base64ToBinary,
    base64ToString,
    binaryConcat,
    binaryConcatArray,
    binaryToBase16,
    binaryToBase58,
    binaryToBase64,
    capitalize,
    clone,
    crc32,
    DECIMAL_PLACES,
    decimalToPrecision,
    decode,
    deepExtend,
    ecdsa,
    encode,
    extend,
    extractParams,
    filterBy,
    flatten,
    groupBy,
    hash,
    hmac,
    implodeParams,
    inArray,
    indexBy,
    isEmpty,
    isJsonEncodedObject,
    isNode,
    iso8601,
    json,
    keysort,
    merge,
    microseconds,
    milliseconds,
    NO_PADDING,
    now,
    numberToBE,
    numberToLE,
    numberToString,
    omit,
    omitZero,
    ordered,
    packb,
    parse8601,
    parseDate,
    parseTimeframe,
    precisionFromString,
    rawencode,
    ROUND,
    safeFloat,
    safeFloat2,
    safeFloatN,
    safeInteger,
    safeInteger2,
    safeIntegerN,
    safeIntegerProduct,
    safeIntegerProduct2,
    safeIntegerProductN,
    safeString,
    safeString2,
    safeStringLower,
    safeStringLower2,
    safeStringLowerN,
    safeStringN,
    safeStringUpper,
    safeStringUpper2,
    safeStringUpperN,
    safeTimestamp,
    safeTimestamp2,
    safeTimestampN,
    safeValue,
    safeValue2,
    safeValueN,
    seconds,
    SIGNIFICANT_DIGITS,
    sleep,
    sortBy,
    sortBy2,
    stringToBase64,
    strip,
    sum,
    Throttler,
    TICK_SIZE,
    toArray,
    TRUNCATE,
    unCamelCase,
    unique,
    urlencode,
    urlencodeBase64,
    urlencodeNested,
    urlencodeWithArrayRepeat,
    uuid,
    uuid16,
    uuid22,
    uuidv1,
    ymd,
    ymdhms,
    yymmdd,
    yyyymmdd
} = functions;

export type {
    Account,
    Balance,
    BalanceAccount,
    Balances,
    Bool,
    BorrowInterest,
    Conversion,
    CrossBorrowRate,
    Currency,
    CurrencyInterface,
    DepositAddressResponse,
    Dictionary,
    Fee,
    FundingHistory,
    FundingRateHistory,
    Greeks,
    IndexType,
    Int,
    LastPrice,
    LastPrices,
    LedgerEntry,
    Leverage,
    Leverages,
    LeverageTier,
    Liquidation,
    MarginMode,
    MarginModes,
    Market,
    MarketInterface,
    MarketType,
    MinMax,
    Num,
    OHLCV,
    OHLCVC,
    OpenInterest,
    Option,
    OptionChain,
    Order,
    OrderBook,
    OrderRequest,
    OrderSide,
    OrderType,
    Position,
    Str,
    Strings,
    Ticker,
    Tickers,
    Trade,
    Transaction,
    TransferEntry,
} from './types.js';
=======
import Client from './ws/Client.js'
>>>>>>> 5fd0c31a
// ----------------------------------------------------------------------------
/**
 * @class Exchange
 */
export default class Exchange {
    options: {
        [key: string]: any;
    };

    api = undefined
    sleep = sleep;
    throttleProp = undefined

    // PROXY & USER-AGENTS (see "examples/proxy-usage" file for explanation)
    http_proxy: string;
    http_proxy_callback: any;
    httpProxy: string;
    httpProxyCallback: any;
    https_proxy: string;
    https_proxy_callback: any;
    httpsProxy: string;
    httpsProxyCallback: any;
    proxy: any; // maintained for backwards compatibility, no-one should use it from now on
    proxy_url: string;
    proxy_url_callback: any;
    proxyUrl: string;
    proxyUrlCallback: any;
    socks_proxy: string;
    socks_proxy_callback: any;
    socksProxy: string;
    socksProxyCallback: any;
    user_agent: { 'User-Agent': string } | false = undefined;
    userAgent: { 'User-Agent': string } | false = undefined;
    ws_proxy: string;
    ws_socks_proxy: string;
    wsProxy: string;
    wss_proxy: string;
    wsSocksProxy: string;
    wssProxy: string;
    //
    headers: any = {};
    origin = '*'; // CORS origin
    userAgents: any = {
        'chrome': 'Mozilla/5.0 (Windows NT 10.0; Win64; x64) AppleWebKit/537.36 (KHTML, like Gecko) Chrome/62.0.3202.94 Safari/537.36',
        'chrome39': 'Mozilla/5.0 (Windows NT 6.1; WOW64) AppleWebKit/537.36 (KHTML, like Gecko) Chrome/39.0.2171.71 Safari/537.36',
        'chrome100': 'Mozilla/5.0 (Macintosh; Intel Mac OS X 10_15_7) AppleWebKit/537.36 (KHTML, like Gecko) Chrome/100.0.4896.75 Safari/537.36',
    };
    //
    agent = undefined; // maintained for backwards compatibility
    httpAgent = undefined;
    httpsAgent = undefined;
    nodeHttpModuleLoaded: boolean = false;

    handleContentTypeApplicationZip: boolean = false;
    minFundingAddressLength: Int = 1; // used in checkAddress
    number: (numberString: string) => number = Number; // or String (a pointer to a function)
    quoteJsonNumbers: boolean = true; // treat numbers in json as quoted precise strings
    substituteCommonCurrencyCodes: boolean = true;  // reserved

    // whether fees should be summed by currency code
    reduceFees: boolean = true;

    // do not delete this line, it is needed for users to be able to define their own fetchImplementation
    AbortError: any;
    FetchError: any;
    fetchImplementation: any;

    validateClientSsl: boolean = false
    validateServerSsl: boolean = true

    timeout: Int = 10000; // milliseconds
    verbose: boolean = false;
    twofa = undefined; // two-factor authentication (2FA)

    accountId: string;
    apiKey: string;
    login: string;
    password: string;
    privateKey: string;// a "0x"-prefixed hexstring private key for a wallet
    secret: string;
    token: string; // reserved for HTTP auth in some cases
    uid: string;
    walletAddress: string; // a wallet address "0x"-prefixed hexstring

    accounts = undefined;
    accountsById = undefined;
    balance = {};
    baseCurrencies = undefined;
    bidsasks: Dictionary<Ticker> = {};
    codes = undefined;
    commonCurrencies: Dictionary<string> = undefined;
    currencies: Currencies = {};
    currencies_by_id = undefined;
    enableLastHttpResponse: boolean = true;
    enableLastJsonResponse: boolean = true;
    enableLastResponseHeaders: boolean = true;
    enableRateLimit: boolean = undefined;
    exceptions: Dictionary<string> = {};
    fees: object;
    fundingRates: Dictionary<FundingRate> = {}
    has: Dictionary<boolean | 'emulated'>;
    hostname: Str = undefined;
    httpExceptions = undefined;
    id: string = 'Exchange';
    ids: string[] = undefined;
    last_http_response = undefined;
    last_json_response = undefined;
    last_request_body     = undefined;
    last_request_headers  = undefined;
    last_request_path     = undefined;
    last_request_url      = undefined;
    last_response_headers = undefined;
    lastRestRequestTimestamp: number;
    limits: {
        amount?: MinMax,
        cost?: MinMax,
        leverage?: MinMax,
        price?: MinMax,
    };
    liquidations: Dictionary<Liquidation> = {}
    markets: Dictionary<any> = undefined;
    markets_by_id: Dictionary<any> = undefined;
    marketsByAltname: Dictionary<any> = undefined;
    marketsLoading: Promise<Dictionary<any>> = undefined;
    myLiquidations: Dictionary<Liquidation> = {}
    myTrades: ArrayCache;
    name: Str = undefined;
    ohlcvs: Dictionary<Dictionary<ArrayCacheByTimestamp>>;
    orderbooks: Dictionary<Ob> = {};
    orders: ArrayCache = undefined;
    paddingMode: Num = undefined;
    positions: any;
    precision: {
        amount: number | undefined,
        price: number | undefined
    };
    precisionMode: Num = undefined;
    quoteCurrencies = undefined;
    rateLimit: Num = undefined; // milliseconds
    reloadingMarkets: boolean = undefined;
    requiredCredentials: {
        accountId: boolean;
        apiKey: boolean;
        login: boolean;
        password: boolean;
        privateKey: boolean;
        secret: boolean;
        token: boolean;
        twofa: boolean;
        uid: boolean;
        walletAddress: boolean;
    };
    requiresEddsa: boolean = false;
    requiresWeb3: boolean = false;
    stablePairs = {};
    status = undefined;
    symbols: string[] = undefined;
    targetAccount = undefined;
    throttler = undefined;
    tickers: Dictionary<Ticker> = {};
    timeframes: Dictionary<number | string> = {};
    tokenBucket = undefined;
    trades: Dictionary<ArrayCache>;
    transactions = {};
    triggerOrders: ArrayCache = undefined;
    urls: {
        api?: string | Dictionary<string>;
        api_management?: string;
        doc?: string[];
        fees?: string;
        logo?: string;
        referral?: string;
        test?: string | Dictionary<string>;
        www?: string;
    };
    version: Str = undefined;

    // WS/PRO options
    aggregate = aggregate;
    alias: boolean = false;
    arrayConcat = arrayConcat;
    base16ToBinary = base16ToBinary;
    base58ToBinary = base58ToBinary;
    base64ToBinary = base64ToBinary;
    base64ToString = base64ToString;
    binaryConcat = binaryConcat;
    binaryConcatArray = binaryConcatArray;
    binaryToBase16 = binaryToBase16;
    binaryToBase58 = binaryToBase58;
    binaryToBase64 = binaryToBase64;
    capitalize = capitalize;
    clients: Dictionary<WsClient> = {};
    clone = clone;
    crc32 = crc32;
    decimalToPrecision = decimalToPrecision;
    decode = decode;
    deepExtend = deepExtend;
    encode = encode;
    extend = extend;
    extractParams = extractParams;
    filterBy = filterBy;
    flatten = flatten;
    groupBy = groupBy;
    hash = hash;
    hmac = hmac;
    implodeParams = implodeParams;
    inArray = inArray;
    indexBy = indexBy;
    isEmpty = isEmpty;
    isJsonEncodedObject = isJsonEncodedObject;
    isNode = isNode;
    iso8601 = iso8601;
    json = json;
    keys = keysFunc;
    keysort = keysort;
    merge = merge;
    microseconds = microseconds;
    milliseconds = milliseconds;
    newUpdates: boolean = true;
    now = now;
    numberToBE = numberToBE;
    numberToLE = numberToLE;
    numberToString = numberToString;
    omit = omit;
    omitZero = omitZero;
    ordered = ordered;
    packb = packb
    parse8601 = parse8601;
    parseDate = parseDate;
    parseTimeframe = parseTimeframe;
    precisionFromString = precisionFromString;
    rawencode = rawencode;
    safeFloat = safeFloat;
    safeFloat2 = safeFloat2;
    safeFloatN = safeFloatN;
    safeInteger = safeInteger;
    safeInteger2 = safeInteger2;
    safeIntegerN = safeIntegerN;
    safeIntegerProduct = safeIntegerProduct;
    safeIntegerProduct2 = safeIntegerProduct2;
    safeIntegerProductN = safeIntegerProductN;
    safeString = safeString;
    safeString2 = safeString2;
    safeStringLower = safeStringLower;
    safeStringLower2 = safeStringLower2;
    safeStringLowerN = safeStringLowerN;
    safeStringN = safeStringN;
    safeStringUpper = safeStringUpper;
    safeStringUpper2 = safeStringUpper2;
    safeStringUpperN = safeStringUpperN;
    safeTimestamp = safeTimestamp;
    safeTimestamp2 = safeTimestamp2;
    safeTimestampN = safeTimestampN;
    safeValue = safeValue;
    safeValue2 = safeValue2;
    safeValueN = safeValueN;
    seconds = seconds;
    sortBy = sortBy;
    sortBy2 = sortBy2;
    streaming = {};
    stringToBase64 = stringToBase64;
    strip = strip;
    sum = sum;
    toArray = toArray;
    unCamelCase = unCamelCase;
    unique = unique;
    urlencode = urlencode;
    urlencodeBase64 = urlencodeBase64
    urlencodeNested = urlencodeNested;
    urlencodeWithArrayRepeat = urlencodeWithArrayRepeat;
    uuid = uuid;
    uuid16 = uuid16;
    uuid22 = uuid22;
    uuidv1 = uuidv1;
    values = valuesFunc;
    vwap = vwapFunc;
    ymd = ymd;
    ymdhms = ymdhms;
    yymmdd = yymmdd;
    yyyymmdd = yyyymmdd;

    describe () {
        return {
            'alias': false, // whether this exchange is an alias to another exchange
            'api': undefined,
            'certified': false, // if certified by the CCXT dev team
            'commonCurrencies': { // gets extended/overwritten in subclasses
                'BCC': 'BCH',
                'BCHSV': 'BSV',
                'XBT': 'BTC',
            },
            'countries': undefined,
            'currencies': {}, // to be filled manually or by fetchMarkets
            'dex': false,
            'enableRateLimit': true,
            'exceptions': undefined,
            'fees': {
                'funding': {
                    'deposit': {},
                    'percentage': undefined,
                    'tierBased': undefined,
                    'withdraw': {},
                },
                'trading': {
                    'maker': undefined,
                    'percentage': undefined,
                    'taker': undefined,
                    'tierBased': undefined,
                },
            },
            'has': {
                'addMargin': undefined,
                'borrowCrossMargin': undefined,
                'borrowIsolatedMargin': undefined,
                'borrowMargin': undefined,
                'cancelAllOrders': undefined,
                'cancelAllOrdersWs': undefined,
                'cancelOrder': true,
                'cancelOrders': undefined,
                'cancelOrdersWs': undefined,
                'cancelOrderWs': undefined,
                'closeAllPositions': undefined,
                'closePosition': undefined,
                'CORS': undefined,
                'createDepositAddress': undefined,
                'createLimitBuyOrder': undefined,
                'createLimitBuyOrderWs': undefined,
                'createLimitOrder': true,
                'createLimitOrderWs': undefined,
                'createLimitSellOrder': undefined,
                'createLimitSellOrderWs': undefined,
                'createMarketBuyOrder': undefined,
                'createMarketBuyOrderWithCost': undefined,
                'createMarketBuyOrderWithCostWs': undefined,
                'createMarketBuyOrderWs': undefined,
                'createMarketOrder': true,
                'createMarketOrderWithCost': undefined,
                'createMarketOrderWithCostWs': undefined,
                'createMarketOrderWs': true,
                'createMarketSellOrder': undefined,
                'createMarketSellOrderWithCost': undefined,
                'createMarketSellOrderWithCostWs': undefined,
                'createMarketSellOrderWs': undefined,
                'createOrder': true,
                'createOrders': undefined,
                'createOrderWithTakeProfitAndStopLoss': undefined,
                'createOrderWithTakeProfitAndStopLossWs': undefined,
                'createOrderWs': undefined,
                'createPostOnlyOrder': undefined,
                'createPostOnlyOrderWs': undefined,
                'createReduceOnlyOrder': undefined,
                'createReduceOnlyOrderWs': undefined,
                'createStopLimitOrder': undefined,
                'createStopLimitOrderWs': undefined,
                'createStopLossOrder': undefined,
                'createStopLossOrderWs': undefined,
                'createStopMarketOrder': undefined,
                'createStopMarketOrderWs': undefined,
                'createStopOrder': undefined,
                'createStopOrderWs': undefined,
                'createTakeProfitOrder': undefined,
                'createTakeProfitOrderWs': undefined,
                'createTrailingAmountOrder': undefined,
                'createTrailingAmountOrderWs': undefined,
                'createTrailingPercentOrder': undefined,
                'createTrailingPercentOrderWs': undefined,
                'createTriggerOrder': undefined,
                'createTriggerOrderWs': undefined,
                'deposit': undefined,
                'editOrder': 'emulated',
                'editOrderWs': undefined,
                'fetchAccounts': undefined,
                'fetchBalance': true,
                'fetchBalanceWs': undefined,
                'fetchBidsAsks': undefined,
                'fetchBorrowInterest': undefined,
                'fetchBorrowRate': undefined,
                'fetchBorrowRateHistories': undefined,
                'fetchBorrowRateHistory': undefined,
                'fetchBorrowRates': undefined,
                'fetchBorrowRatesPerSymbol': undefined,
                'fetchCanceledAndClosedOrders': undefined,
                'fetchCanceledOrders': undefined,
                'fetchClosedOrder': undefined,
                'fetchClosedOrders': undefined,
                'fetchClosedOrdersWs': undefined,
                'fetchConvertCurrencies': undefined,
                'fetchConvertQuote': undefined,
                'fetchConvertTrade': undefined,
                'fetchConvertTradeHistory': undefined,
                'fetchCrossBorrowRate': undefined,
                'fetchCrossBorrowRates': undefined,
                'fetchCurrencies': 'emulated',
                'fetchCurrenciesWs': 'emulated',
                'fetchDeposit': undefined,
                'fetchDepositAddress': undefined,
                'fetchDepositAddresses': undefined,
                'fetchDepositAddressesByNetwork': undefined,
                'fetchDeposits': undefined,
                'fetchDepositsWithdrawals': undefined,
                'fetchDepositsWs': undefined,
                'fetchDepositWithdrawFee': undefined,
                'fetchDepositWithdrawFees': undefined,
                'fetchFundingHistory': undefined,
                'fetchFundingRate': undefined,
                'fetchFundingRateHistory': undefined,
                'fetchFundingRates': undefined,
                'fetchGreeks': undefined,
                'fetchIndexOHLCV': undefined,
                'fetchIsolatedBorrowRate': undefined,
                'fetchIsolatedBorrowRates': undefined,
                'fetchIsolatedPositions': undefined,
                'fetchL2OrderBook': true,
                'fetchL3OrderBook': undefined,
                'fetchLastPrices': undefined,
                'fetchLedger': undefined,
                'fetchLedgerEntry': undefined,
                'fetchLeverage': undefined,
                'fetchLeverages': undefined,
                'fetchLeverageTiers': undefined,
                'fetchLiquidations': undefined,
                'fetchMarginAdjustmentHistory': undefined,
                'fetchMarginMode': undefined,
                'fetchMarginModes': undefined,
                'fetchMarketLeverageTiers': undefined,
                'fetchMarkets': true,
                'fetchMarketsWs': undefined,
                'fetchMarkOHLCV': undefined,
                'fetchMyLiquidations': undefined,
                'fetchMySettlementHistory': undefined,
                'fetchMyTrades': undefined,
                'fetchMyTradesWs': undefined,
                'fetchOHLCV': undefined,
                'fetchOHLCVWs': undefined,
                'fetchOpenInterest': undefined,
                'fetchOpenInterestHistory': undefined,
                'fetchOpenOrder': undefined,
                'fetchOpenOrders': undefined,
                'fetchOpenOrdersWs': undefined,
                'fetchOption': undefined,
                'fetchOptionChain': undefined,
                'fetchOrder': undefined,
                'fetchOrderBook': true,
                'fetchOrderBooks': undefined,
                'fetchOrderBookWs': undefined,
                'fetchOrders': undefined,
                'fetchOrdersByStatus': undefined,
                'fetchOrdersWs': undefined,
                'fetchOrderTrades': undefined,
                'fetchOrderWs': undefined,
                'fetchPermissions': undefined,
                'fetchPosition': undefined,
                'fetchPositionHistory': undefined,
                'fetchPositionMode': undefined,
                'fetchPositions': undefined,
                'fetchPositionsForSymbol': undefined,
                'fetchPositionsForSymbolWs': undefined,
                'fetchPositionsHistory': undefined,
                'fetchPositionsRisk': undefined,
                'fetchPositionsWs': undefined,
                'fetchPositionWs': undefined,
                'fetchPremiumIndexOHLCV': undefined,
                'fetchSettlementHistory': undefined,
                'fetchStatus': undefined,
                'fetchTicker': true,
                'fetchTickers': undefined,
                'fetchTickersWs': undefined,
                'fetchTickerWs': undefined,
                'fetchTime': undefined,
                'fetchTrades': true,
                'fetchTradesWs': undefined,
                'fetchTradingFee': undefined,
                'fetchTradingFees': undefined,
                'fetchTradingFeesWs': undefined,
                'fetchTradingLimits': undefined,
                'fetchTransactionFee': undefined,
                'fetchTransactionFees': undefined,
                'fetchTransactions': undefined,
                'fetchTransfer': undefined,
                'fetchTransfers': undefined,
                'fetchUnderlyingAssets': undefined,
                'fetchVolatilityHistory': undefined,
                'fetchWithdrawAddresses': undefined,
                'fetchWithdrawal': undefined,
                'fetchWithdrawals': undefined,
                'fetchWithdrawalsWs': undefined,
                'fetchWithdrawalWhitelist': undefined,
                'future': undefined,
                'margin': undefined,
                'option': undefined,
                'privateAPI': true,
                'publicAPI': true,
                'reduceMargin': undefined,
                'repayCrossMargin': undefined,
                'repayIsolatedMargin': undefined,
                'sandbox': undefined,
                'setLeverage': undefined,
                'setMargin': undefined,
                'setMarginMode': undefined,
                'setPositionMode': undefined,
                'signIn': undefined,
                'spot': undefined,
                'swap': undefined,
                'transfer': undefined,
                'watchBalance': undefined,
                'watchLiquidations': undefined,
                'watchLiquidationsForSymbols': undefined,
                'watchMyLiquidations': undefined,
                'watchMyLiquidationsForSymbols': undefined,
                'watchMyTrades': undefined,
                'watchOHLCV': undefined,
                'watchOHLCVForSymbols': undefined,
                'watchOrderBook': undefined,
                'watchOrderBookForSymbols': undefined,
                'watchOrders': undefined,
                'watchOrdersForSymbols': undefined,
                'watchPosition': undefined,
                'watchPositions': undefined,
                'watchStatus': undefined,
                'watchTicker': undefined,
                'watchTickers': undefined,
                'watchTrades': undefined,
                'watchTradesForSymbols': undefined,
                'withdraw': undefined,
                'ws': undefined,
            },
            'httpExceptions': {
                '400': ExchangeNotAvailable,
                '401': AuthenticationError,
                '403': ExchangeNotAvailable,
                '404': ExchangeNotAvailable,
                '405': ExchangeNotAvailable,
                '407': AuthenticationError,
                '408': RequestTimeout,
                '409': ExchangeNotAvailable,
                '410': ExchangeNotAvailable,
                '418': DDoSProtection,
                '422': ExchangeError,
                '429': RateLimitExceeded,
                '451': ExchangeNotAvailable,
                '500': ExchangeNotAvailable,
                '501': ExchangeNotAvailable,
                '502': ExchangeNotAvailable,
                '503': ExchangeNotAvailable,
                '504': RequestTimeout,
                '511': AuthenticationError,
                '520': ExchangeNotAvailable,
                '521': ExchangeNotAvailable,
                '522': ExchangeNotAvailable,
                '525': ExchangeNotAvailable,
                '526': ExchangeNotAvailable,
                '530': ExchangeNotAvailable,
            },
            'id': undefined,
            'limits': {
                'amount': { 'min': undefined, 'max': undefined },
                'cost': { 'min': undefined, 'max': undefined },
                'leverage': { 'min': undefined, 'max': undefined },
                'price': { 'min': undefined, 'max': undefined },
            },
            'markets': undefined, // to be filled manually or by fetchMarkets
            'name': undefined,
            'paddingMode': NO_PADDING,
            'precisionMode': DECIMAL_PLACES,
            'pro': false, // if it is integrated with CCXT Pro for WebSocket support
            'rateLimit': 2000, // milliseconds = seconds * 1000
            'requiredCredentials': {
                'accountId':  false,
                'apiKey': true,
                'login': false,
                'password': false,
                'privateKey': false, // a "0x"-prefixed hexstring private key for a wallet
                'secret': true,
                'token': false, // reserved for HTTP auth in some cases
                'twofa': false, // 2-factor authentication (one-time password key)
                'uid': false,
                'walletAddress': false, // the wallet address "0x"-prefixed hexstring
            },
            'status': {
                'eta': undefined,
                'status': 'ok',
                'updated': undefined,
                'url': undefined,
            },
            'timeframes': undefined, // redefine if the exchange has.fetchOHLCV
            'urls': {
                'api': undefined,
                'doc': undefined,
                'fees': undefined,
                'logo': undefined,
                'www': undefined,
            },
        }; // return
    } // describe ()

    constructor (userConfig = {}) {
        Object.assign (this, functions);
        //
        //     if (isNode) {
        //         this.nodeVersion = process.version.match (/\d+\.\d+\.\d+/)[0]
        //         this.userAgent = {
        //             'User-Agent': 'ccxt/' + (Exchange as any).ccxtVersion +
        //                 ' (+https://github.com/ccxt/ccxt)' +
        //                 ' Node.js/' + this.nodeVersion + ' (JavaScript)'
        //         }
        //     }
        //
        this.options = this.getDefaultOptions (); // exchange-specific options if any
        // fetch implementation options (JS only)
        // http properties
        this.headers = {};
        this.origin = '*'; // CORS origin
        // underlying properties
        this.handleContentTypeApplicationZip = false;
        this.minFundingAddressLength = 1; // used in checkAddress
        this.number = Number; // or String (a pointer to a function)
        this.quoteJsonNumbers = true; // treat numbers in json as quoted precise strings
        this.substituteCommonCurrencyCodes = true;  // reserved
        // whether fees should be summed by currency code
        this.reduceFees = true;
        // do not delete this line, it is needed for users to be able to define their own fetchImplementation
        this.fetchImplementation = undefined;
        this.validateClientSsl = false;
        this.validateServerSsl = true;
        // default property values
        this.timeout = 10000; // milliseconds
        this.twofa = undefined; // two-factor authentication (2FA)
        this.verbose = false;
        // default credentials
        this.apiKey = undefined;
        this.login = undefined;
        this.password = undefined;
        this.privateKey = undefined; // a "0x"-prefixed hexstring private key for a wallet
        this.secret = undefined;
        this.token = undefined; // reserved for HTTP auth in some cases
        this.uid = undefined;
        this.walletAddress = undefined; // a wallet address "0x"-prefixed hexstring
        // placeholders for cached data
        this.balance = {};
        this.liquidations = {}
        this.myLiquidations = {}
        this.myTrades = undefined;
        this.ohlcvs = {};
        this.orderbooks = {};
        this.orders = undefined;
        this.positions = {};
        this.tickers = {};
        this.trades = {};
        this.transactions = undefined;
        // web3 and cryptography flags
        this.requiresEddsa = false;
        this.requiresWeb3 = false;
        // response handling flags and properties
        this.enableLastHttpResponse = true;
        this.enableLastJsonResponse = true;
        this.enableLastResponseHeaders = true;
        this.last_http_response = undefined;
        this.last_json_response = undefined;
        this.last_request_body     = undefined;
        this.last_request_headers  = undefined;
        this.last_request_path     = undefined;
        this.last_request_url      = undefined;
        this.last_response_headers = undefined;
        this.lastRestRequestTimestamp = 0;
        // camelCase and snake_notation support
        const unCamelCaseProperties = (obj = this) => {
            if (obj !== null) {
                const ownPropertyNames = Object.getOwnPropertyNames (obj);
                for (let i = 0; i < ownPropertyNames.length; i++) {
                    const k = ownPropertyNames[i];
                    this[unCamelCase (k)] = this[k];
                }
                unCamelCaseProperties (Object.getPrototypeOf (obj));
            }
        };
        unCamelCaseProperties ();
        // merge constructor overrides to this instance
        const configEntries = Object.entries (this.describe ()).concat (Object.entries (userConfig));
        for (let i = 0; i < configEntries.length; i++) {
            const [ property, value ] = configEntries[i];
            if (value && Object.getPrototypeOf (value) === Object.prototype) {
                this[property] = this.deepExtend (this[property], value);
            } else {
                this[property] = value;
            }
        }
        // http client options
        const agentOptions = {
            'keepAlive': true,
        };
        // ssl options
        if (!this.validateServerSsl) {
            agentOptions['rejectUnauthorized'] = false;
        }
        // generate old metainfo interface
        const hasKeys = Object.keys (this.has);
        for (let i = 0; i < hasKeys.length; i++) {
            const k = hasKeys[i];
            this['has' + this.capitalize (k)] = !!this.has[k]; // converts 'emulated' to true
        }
        // generate implicit api
        if (this.api) {
            this.defineRestApi (this.api, 'request');
        }
        // init the request rate limiter
        this.initRestRateLimiter ();
        // init predefined markets if any
        if (this.markets) {
            this.setMarkets (this.markets);
        }
        this.newUpdates = ((this.options as any).newUpdates !== undefined) ? (this.options as any).newUpdates : true;

        this.afterConstruct ();
        const isSandbox = this.safeBool2 (this.options, 'sandbox', 'testnet', false);
        if (isSandbox) {
            this.setSandboxMode (isSandbox);
        }
    }

    encodeURIComponent (... args) {
        // @ts-expect-error
        return encodeURIComponent (... args);
    }

    checkRequiredVersion (requiredVersion, error = true) {
        let result = true;
        const [ major1, minor1, patch1 ] = requiredVersion.split ('.')
            , [ major2, minor2, patch2 ] = (Exchange as any).ccxtVersion.split ('.')
            , intMajor1 = this.parseToInt (major1)
            , intMinor1 = this.parseToInt (minor1)
            , intPatch1 = this.parseToInt (patch1)
            , intMajor2 = this.parseToInt (major2)
            , intMinor2 = this.parseToInt (minor2)
            , intPatch2 = this.parseToInt (patch2);
        if (intMajor1 > intMajor2) {
            result = false;
        }
        if (intMajor1 === intMajor2) {
            if (intMinor1 > intMinor2) {
                result = false;
            } else if (intMinor1 === intMinor2 && intPatch1 > intPatch2) {
                result = false;
            }
        }
        if (!result) {
            if (error) {
                throw new NotSupported ('Your current version of CCXT is ' + (Exchange as any).ccxtVersion + ', a newer version ' + requiredVersion + ' is required, please, upgrade your version of CCXT');
            } else {
                return error;
            }
        }
        return result;
    }

    checkAddress (address) {
        if (address === undefined) {
            throw new InvalidAddress (this.id + ' address is undefined');
        }
        // check the address is not the same letter like 'aaaaa' nor too short nor has a space
        if ((this.unique (address).length === 1) || address.length < this.minFundingAddressLength || address.includes (' ')) {
            throw new InvalidAddress (this.id + ' address is invalid or has less than ' + this.minFundingAddressLength.toString () + ' characters: "' + this.json (address) + '"');
        }
        return address;
    }

    initRestRateLimiter () {
        if (this.rateLimit === undefined) {
            throw new Error (this.id + '.rateLimit property is not configured');
        }
        this.tokenBucket = this.extend ({
            delay: 0.001,
            capacity: 1,
            cost: 1,
            maxCapacity: 1000,
            refillRate: (this.rateLimit > 0) ? 1 / this.rateLimit : Number.MAX_VALUE,
        }, this.tokenBucket);
        this.throttler = new Throttler (this.tokenBucket);
    }

    throttle (cost = undefined) {
        return this.throttler.throttle (cost);
    }

    defineRestApiEndpoint (methodName, uppercaseMethod, lowercaseMethod, camelcaseMethod, path, paths, config = {}) {
        const splitPath = path.split (/[^a-zA-Z0-9]/);
        const camelcaseSuffix = splitPath.map (this.capitalize).join ('');
        const underscoreSuffix = splitPath.map ((x) => x.trim ().toLowerCase ()).filter ((x) => x.length > 0).join ('_');
        const camelcasePrefix = [ paths[0] ].concat (paths.slice (1).map (this.capitalize)).join ('');
        const underscorePrefix = [ paths[0] ].concat (paths.slice (1).map ((x) => x.trim ()).filter ((x) => x.length > 0)).join ('_');
        const camelcase = camelcasePrefix + camelcaseMethod + this.capitalize (camelcaseSuffix);
        const underscore = underscorePrefix + '_' + lowercaseMethod + '_' + underscoreSuffix;
        const typeArgument = (paths.length > 1) ? paths : paths[0];
        // handle call costs here
        const partial = async (params = {}, context = {}) => this[methodName] (path, typeArgument, uppercaseMethod, params, undefined, undefined, config, context);
        // const partial = async (params) => this[methodName] (path, typeArgument, uppercaseMethod, params || {})
        this[camelcase] = partial;
        this[underscore] = partial;
    }

    defineRestApi (api, methodName, paths = []) {
        const keys = Object.keys (api);
        for (let i = 0; i < keys.length; i++) {
            const key = keys[i];
            const value = api[key];
            const uppercaseMethod = key.toUpperCase ();
            const lowercaseMethod = key.toLowerCase ();
            const camelcaseMethod = this.capitalize (lowercaseMethod);
            if (Array.isArray (value)) {
                for (let k = 0; k < value.length; k++) {
                    const path = value[k].trim ();
                    this.defineRestApiEndpoint (methodName, uppercaseMethod, lowercaseMethod, camelcaseMethod, path, paths);
                }
                // the options HTTP method conflicts with the 'options' API url path
                // } else if (key.match (/^(?:get|post|put|delete|options|head|patch)$/i)) {
            } else if (key.match (/^(?:get|post|put|delete|head|patch)$/i)) {
                const endpoints = Object.keys (value);
                for (let j = 0; j < endpoints.length; j++) {
                    const endpoint = endpoints[j];
                    const path = endpoint.trim ();
                    const config = value[endpoint];
                    if (typeof config === 'object') {
                        this.defineRestApiEndpoint (methodName, uppercaseMethod, lowercaseMethod, camelcaseMethod, path, paths, config);
                    } else if (typeof config === 'number') {
                        this.defineRestApiEndpoint (methodName, uppercaseMethod, lowercaseMethod, camelcaseMethod, path, paths, { cost: config });
                    } else {
                        throw new NotSupported (this.id + ' defineRestApi() API format is not supported, API leafs must strings, objects or numbers');
                    }
                }
            } else {
                this.defineRestApi (value, methodName, paths.concat ([ key ]));
            }
        }
    }

    log (... args) {
        console.log (... args);
    }

    httpProxyAgentModule:any = undefined;
    httpsProxyAgentModule:any = undefined;
    proxiesModulesLoading:Promise<any> = undefined
    proxyDictionaries:any = {};
    socksProxyAgentModule:any = undefined;
    socksProxyAgentModuleChecked:boolean = false;

    async loadProxyModules () {
        // when loading markets, multiple parallel calls are made, so need one promise
        if (this.proxiesModulesLoading === undefined) {
            this.proxiesModulesLoading = (async () => {
                // we have to handle it with below nested way, because of dynamic
                // import issues (https://github.com/ccxt/ccxt/pull/20687)
                try {
                    // todo: possible sync alternatives: https://stackoverflow.com/questions/51069002/convert-import-to-synchronous
                    this.httpProxyAgentModule = await import (/* webpackIgnore: true */ '../static_dependencies/proxies/http-proxy-agent/index.js');
                    this.httpsProxyAgentModule = await import (/* webpackIgnore: true */ '../static_dependencies/proxies/https-proxy-agent/index.js');
                } catch (e) {
                    // if several users are using those frameworks which cause exceptions,
                    // let them to be able to load modules still, by installing them
                    try {
                        // @ts-ignore
                        this.httpProxyAgentModule = await import (/* webpackIgnore: true */ 'http-proxy-agent');
                        // @ts-ignore
                        this.httpsProxyAgentModule = await import (/* webpackIgnore: true */ 'https-proxy-agent');
                    } catch (e) { }
                }
                if (this.socksProxyAgentModuleChecked === false) {
                    try {
                        // @ts-ignore
                        this.socksProxyAgentModule = await import (/* webpackIgnore: true */ 'socks-proxy-agent');
                    } catch (e) {}
                    this.socksProxyAgentModuleChecked = true;
                }
            })();
        }
        return await this.proxiesModulesLoading;
    }

    setProxyAgents (httpProxy, httpsProxy, socksProxy) {
        let chosenAgent = undefined;
        // in browser-side, proxy modules are not supported in 'fetch/ws' methods
        if (!isNode && (httpProxy || httpsProxy || socksProxy)) {
            throw new NotSupported (this.id + ' - proxies in browser-side projects are not supported. You have several choices: [A] Use `exchange.proxyUrl` property to redirect requests through local/remote cors-proxy server (find sample file named "sample-local-proxy-server-with-cors" in https://github.com/ccxt/ccxt/tree/master/examples/ folder, which can be used for REST requests only) [B] override `exchange.fetch` && `exchange.watch` methods to send requests through your custom proxy');
        }
        if (httpProxy) {
            if (this.httpProxyAgentModule === undefined) {
                throw new NotSupported (this.id + ' you need to load JS proxy modules with `.loadProxyModules()` method at first to use proxies');
            }
            if (!(httpProxy in this.proxyDictionaries)) {
                this.proxyDictionaries[httpProxy] = new this.httpProxyAgentModule.HttpProxyAgent(httpProxy);
            }
            chosenAgent = this.proxyDictionaries[httpProxy];
        } else if (httpsProxy) {
            if (this.httpsProxyAgentModule === undefined) {
                throw new NotSupported (this.id + ' you need to load JS proxy modules with `.loadProxyModules()` method at first to use proxies');
            }
            if (!(httpsProxy in this.proxyDictionaries)) {
                this.proxyDictionaries[httpsProxy] = new this.httpsProxyAgentModule.HttpsProxyAgent(httpsProxy);
            }
            chosenAgent = this.proxyDictionaries[httpsProxy];
            chosenAgent.keepAlive = true;
        } else if (socksProxy) {
            if (this.socksProxyAgentModule === undefined) {
                throw new NotSupported (this.id + ' - to use SOCKS proxy with ccxt, at first you need install module "npm i socks-proxy-agent" and then initialize proxies with `.loadProxyModules()` method');
            }
            if (!(socksProxy in this.proxyDictionaries)) {
                this.proxyDictionaries[socksProxy] = new this.socksProxyAgentModule.SocksProxyAgent(socksProxy);
            }
            chosenAgent = this.proxyDictionaries[socksProxy];
        }
        return chosenAgent;
    }

    async loadHttpProxyAgent () {
        // for `http://` protocol proxy-urls, we need to load `http` module only on first call
        if (!this.httpAgent) {
            const httpModule = await import (/* webpackIgnore: true */'node:http')
            this.httpAgent = new httpModule.Agent ();
        }
        return this.httpAgent;
    }

    getHttpAgentIfNeeded (url) {
        if (isNode) {
            // only for non-ssl proxy
            if (url.substring(0, 5) === 'ws://') {
                if (this.httpAgent === undefined) {
                    throw new NotSupported (this.id + ' to use proxy with non-ssl ws:// urls, at first run  `await exchange.loadHttpProxyAgent()` method');
                }
                return this.httpAgent;
            }
        }
        return undefined;
    }


    async fetch (url, method = 'GET', headers: any = undefined, body: any = undefined) {

        // load node-http(s) modules only on first call
        if (isNode) {
            if (!this.nodeHttpModuleLoaded) {
                this.nodeHttpModuleLoaded = true;
                const httpsModule = await import (/* webpackIgnore: true */'node:https')
                this.httpsAgent = new httpsModule.Agent ({ keepAlive: true });
            }
        }

        // ##### PROXY & HEADERS #####
        headers = this.extend (this.headers, headers);
        // proxy-url
        const proxyUrl = this.checkProxyUrlSettings (url, method, headers, body);
        let httpProxyAgent = false;
        if (proxyUrl !== undefined) {
            // part only for node-js
            if (isNode) {
                // in node we need to set header to *
                headers = this.extend ({ 'Origin': this.origin }, headers);
                // only for http proxy
                if (proxyUrl.substring(0, 5) === 'http:') {
                    await this.loadHttpProxyAgent ();
                    httpProxyAgent = this.httpAgent;
                }
            }
            url = proxyUrl + url;
        }
        // proxy agents
        const [ httpProxy, httpsProxy, socksProxy ] = this.checkProxySettings (url, method, headers, body);
        this.checkConflictingProxies (httpProxy || httpsProxy || socksProxy, proxyUrl);
        // skip proxies on the browser
        if (isNode) {
            // this is needed in JS, independently whether proxy properties were set or not, we have to load them because of necessity in WS, which would happen beyond 'fetch' method (WS/etc)
            await this.loadProxyModules ();
        }
        const chosenAgent = this.setProxyAgents (httpProxy, httpsProxy, socksProxy);
        // user-agent
        const userAgent = (this.userAgent !== undefined) ? this.userAgent : this.user_agent;
        if (userAgent && isNode) {
            if (typeof userAgent === 'string') {
                headers = this.extend ({ 'User-Agent': userAgent }, headers);
            } else if ((typeof userAgent === 'object') && ('User-Agent' in userAgent)) {
                headers = this.extend (userAgent, headers);
            }
        }
        // set final headers
        headers = this.setHeaders (headers);
        // log
        if (this.verbose) {
            this.log ("fetch Request:\n", this.id, method, url, "\nRequestHeaders:\n", headers, "\nRequestBody:\n", body, "\n");
        }
        // end of proxies & headers

        if (this.fetchImplementation === undefined) {
            if (isNode) {
                if (this.agent === undefined) {
                    this.agent = this.httpsAgent;
                }
                try {
                    const module = await import (/* webpackIgnore: true */'../static_dependencies/node-fetch/index.js')
                    this.AbortError = module.AbortError
                    this.fetchImplementation = module.default
                    this.FetchError = module.FetchError
                }
                catch (e) {
                    // some users having issues with dynamic imports (https://github.com/ccxt/ccxt/pull/20687)
                    // so let them to fallback to node's native fetch
                    if (typeof fetch === 'function') {
                        this.fetchImplementation = fetch
                        // as it's browser-compatible implementation ( https://nodejs.org/dist/latest-v20.x/docs/api/globals.html#fetch )
                        // it throws same error types
                        this.AbortError = DOMException
                        this.FetchError = TypeError
                    } else {
                        throw new Error ('Seems, "fetch" function is not available in your node-js version, please use latest node-js version');
                    }
                }
            } else {
                this.AbortError = DOMException;
                this.FetchError = TypeError;
                this.fetchImplementation = self.fetch;
            }
        }
        // fetchImplementation cannot be called on this. in browsers:
        // TypeError Failed to execute 'fetch' on 'Window': Illegal invocation
        const fetchImplementation = this.fetchImplementation;
        const params = { method, headers, body, timeout: this.timeout };
        if (this.agent) {
            params['agent'] = this.agent;
        }
        // override agent, if needed
        if (httpProxyAgent) {
            // if proxyUrl is being used, then specifically in nodejs, we need http module, not https
            params['agent'] = httpProxyAgent;
        } else if (chosenAgent) {
            // if http(s)Proxy is being used
            params['agent'] = chosenAgent;
        }
        const controller = new AbortController ()
        params['signal'] = controller.signal
        const timeout = setTimeout (() => {
            controller.abort ();
        }, this.timeout);
        try {
            const response = await fetchImplementation (url, params);
            clearTimeout (timeout);
            return this.handleRestResponse (response, url, method, headers, body);
        } catch (e) {
            if (e instanceof this.AbortError) {
                throw new RequestTimeout (this.id + ' ' + method + ' ' + url + ' request timed out (' + this.timeout + ' ms)');
            } else if (e instanceof this.FetchError) {
                throw new NetworkError (this.id + ' ' + method + ' ' + url + ' fetch failed');
            }
            throw e;
        }
    }

    parseJson (jsonString) {
        try {
            if (this.isJsonEncodedObject (jsonString)) {
                return JSON.parse (this.onJsonResponse (jsonString));
            }
        } catch (e) {
            // SyntaxError
            return undefined;
        }
    }

    getResponseHeaders (response) {
        const result = {};
        response.headers.forEach ((value, key) => {
            key = key.split ('-').map ((word) => this.capitalize (word)).join ('-');
            result[key] = value;
        });
        return result;
    }

    handleRestResponse (response, url, method = 'GET', requestHeaders = undefined, requestBody = undefined) {
        const responseHeaders = this.getResponseHeaders (response);
        if (this.handleContentTypeApplicationZip && (responseHeaders['Content-Type'] === 'application/zip')) {
            const responseBuffer = response.buffer ();
            if (this.enableLastResponseHeaders) {
                this.last_response_headers = responseHeaders;
            }
            if (this.enableLastHttpResponse) {
                this.last_http_response = responseBuffer;
            }
            if (this.verbose) {
                this.log ("handleRestResponse:\n", this.id, method, url, response.status, response.statusText, "\nResponseHeaders:\n", responseHeaders, "ZIP redacted", "\n");
            }
            // no error handler needed, because it would not be a zip response in case of an error
            return responseBuffer;
        }
        return response.text ().then ((responseBody) => {
            const bodyText = this.onRestResponse (response.status, response.statusText, url, method, responseHeaders, responseBody, requestHeaders, requestBody);
            const json = this.parseJson (bodyText);
            if (this.enableLastResponseHeaders) {
                this.last_response_headers = responseHeaders;
            }
            if (this.enableLastHttpResponse) {
                this.last_http_response = responseBody;
            }
            if (this.enableLastJsonResponse) {
                this.last_json_response = json;
            }
            if (this.verbose) {
                this.log ("handleRestResponse:\n", this.id, method, url, response.status, response.statusText, "\nResponseHeaders:\n", responseHeaders, "\nResponseBody:\n", responseBody, "\n");
            }
            const skipFurtherErrorHandling = this.handleErrors (response.status, response.statusText, url, method, responseHeaders, responseBody, json, requestHeaders, requestBody);
            if (!skipFurtherErrorHandling) {
                this.handleHttpStatusCode (response.status, response.statusText, url, method, responseBody);
            }
            return json || responseBody;
        });
    }

    onRestResponse (statusCode, statusText, url, method, responseHeaders, responseBody, requestHeaders, requestBody) {
        return responseBody.trim ();
    }

    onJsonResponse (responseBody) {
        return this.quoteJsonNumbers ? responseBody.replace (/":([+.0-9eE-]+)([,}])/g, '":"$1"$2') : responseBody;
    }

    async loadMarketsHelper (reload = false, params = {}) {
        if (!reload && this.markets) {
            if (!this.markets_by_id) {
                return this.setMarkets (this.markets);
            }
            return this.markets;
        }
        let currencies = undefined;
        // only call if exchange API provides endpoint (true), thus avoid emulated versions ('emulated')
        if (this.has['fetchCurrencies'] === true) {
            currencies = await this.fetchCurrencies ();
        }
        const markets = await this.fetchMarkets (params);
        return this.setMarkets (markets, currencies);
    }

    async loadMarkets (reload = false, params = {}): Promise<Dictionary<Market>> {
        // this method is async, it returns a promise
        if ((reload && !this.reloadingMarkets) || !this.marketsLoading) {
            this.reloadingMarkets = true;
            this.marketsLoading = this.loadMarketsHelper (reload, params).then ((resolved) => {
                this.reloadingMarkets = false;
                return resolved;
            }, (error) => {
                this.reloadingMarkets = false;
                throw error;
            });
        }
        return this.marketsLoading;
    }

    async fetchCurrencies (params = {}): Promise<Currencies> {
        // markets are returned as a list
        // currencies are returned as a dict
        // this is for historical reasons
        // and may be changed for consistency later
        return new Promise ((resolve, reject) => resolve (this.currencies));
    }

    async fetchCurrenciesWs (params = {}) {
        // markets are returned as a list
        // currencies are returned as a dict
        // this is for historical reasons
        // and may be changed for consistency later
        return new Promise ((resolve, reject) => resolve (this.currencies));
    }

    async fetchMarkets (params = {}): Promise<Market[]> {
        // markets are returned as a list
        // currencies are returned as a dict
        // this is for historical reasons
        // and may be changed for consistency later
        return new Promise ((resolve, reject) => resolve (Object.values (this.markets)));
    }

    async fetchMarketsWs (params = {}): Promise<Market[]> {
        // markets are returned as a list
        // currencies are returned as a dict
        // this is for historical reasons
        // and may be changed for consistency later
        return new Promise ((resolve, reject) => resolve (Object.values (this.markets)))
    }

    checkRequiredDependencies () {
        return;
    }

    parseNumber (value, d: Num = undefined): number {
        if (value === undefined) {
            return d;
        } else {
            try {
                return this.number (value);
            } catch (e) {
                return d;
            }
        }
    }

    checkOrderArguments (market, type, side, amount, price, params) {
        if (price === undefined) {
            if (type === 'limit') {
                throw new ArgumentsRequired (this.id + ' createOrder() requires a price argument for a limit order');
            }
        }
        if (amount <= 0) {
            throw new ArgumentsRequired (this.id + ' createOrder() amount should be above 0');
        }
    }

    handleHttpStatusCode (code, reason, url, method, body) {
        const codeAsString = code.toString ();
        if (codeAsString in this.httpExceptions) {
            const ErrorClass = this.httpExceptions[codeAsString];
            throw new ErrorClass (this.id + ' ' + method + ' ' + url + ' ' + codeAsString + ' ' + reason + ' ' + body);
        }
    }

    remove0xPrefix (hexData) {
        if (hexData.slice (0, 2) === '0x') {
            return hexData.slice (2);
        } else {
            return hexData;
        }
    }

    spawn(method, ...args) {
        const future = Future();
        // using setTimeout 0 to force the execution to run after the future is returned
        setTimeout(() => {
            method.apply(this, args).then(future.resolve).catch(future.reject);
        }, 0);
        return future;
    }

    delay (timeout, method, ... args) {
        setTimeout (() => {
            this.spawn (method, ... args);
        }, timeout);
    }

    // -----------------------------------------------------------------------
    // -----------------------------------------------------------------------
    // WS/PRO methods

    orderBook (snapshot = {}, depth = Number.MAX_SAFE_INTEGER) {
        return new WsOrderBook (snapshot, depth);
    }

    indexedOrderBook (snapshot = {}, depth = Number.MAX_SAFE_INTEGER) {
        return new IndexedOrderBook (snapshot, depth);
    }

    countedOrderBook (snapshot = {}, depth = Number.MAX_SAFE_INTEGER) {
        return new CountedOrderBook (snapshot, depth);
    }

    handleMessage (client, message) {
    } // stub to override

    // ping (client: Client) {} // stub to override

    ping (client: Client) {
        return undefined;
    }

    client (url: string): WsClient {
        this.clients = this.clients || {};
        if (!this.clients[url]) {
            const onMessage = this.handleMessage.bind (this);
            const onError = this.onError.bind (this);
            const onClose = this.onClose.bind (this);
            const onConnected = this.onConnected.bind (this);
            // decide client type here: ws / signalr / socketio
            const wsOptions = this.safeValue (this.options, 'ws', {});
            // proxy agents
            const [ httpProxy, httpsProxy, socksProxy ] = this.checkWsProxySettings ();
            const chosenAgent = this.setProxyAgents (httpProxy, httpsProxy, socksProxy);
            // part only for node-js
            const httpProxyAgent = this.getHttpAgentIfNeeded (url);
            const finalAgent = chosenAgent ? chosenAgent : (httpProxyAgent ? httpProxyAgent : this.agent);
            //
            const options = this.deepExtend (this.streaming, {
                'log': this.log ? this.log.bind (this) : this.log,
                'ping': (this as any).ping ? (this as any).ping.bind (this) : (this as any).ping,
                'verbose': this.verbose,
                'throttler': new Throttler (this.tokenBucket),
                // add support for proxies
                'options': {
                    'agent': finalAgent,
                }
            }, wsOptions);
            this.clients[url] = new WsClient (url, onMessage, onError, onClose, onConnected, options);
        }
        return this.clients[url];
    }

    watchMultiple (url: string, messageHashes: string[], message = undefined, subscribeHashes = undefined, subscription = undefined) {
        //
        // Without comments the code of this method is short and easy:
        //
        //     const client = this.client (url)
        //     const backoffDelay = 0
        //     const future = client.future (messageHash)
        //     const connected = client.connect (backoffDelay)
        //     connected.then (() => {
        //         if (message && !client.subscriptions[subscribeHash]) {
        //             client.subscriptions[subscribeHash] = true
        //             client.send (message)
        //         }
        //     }).catch ((error) => {})
        //     return future
        //
        // The following is a longer version of this method with comments
        //
        const client = this.client (url) as WsClient;
        // todo: calculate the backoff using the clients cache
        const backoffDelay = 0;
        //
        //  watchOrderBook ---- future ----+---------------+----→ user
        //                                 |               |
        //                                 ↓               ↑
        //                                 |               |
        //                              connect ......→ resolve
        //                                 |               |
        //                                 ↓               ↑
        //                                 |               |
        //                             subscribe -----→ receive
        //
        const future = Future.race (messageHashes.map (messageHash => client.future (messageHash)))
        // read and write subscription, this is done before connecting the client
        // to avoid race conditions when other parts of the code read or write to the client.subscriptions
        let missingSubscriptions = []
        if (subscribeHashes !== undefined) {
            for (let i = 0; i < subscribeHashes.length; i++) {
                const subscribeHash = subscribeHashes[i];
                if (!client.subscriptions[subscribeHash]) {
                    missingSubscriptions.push (subscribeHash)
                    client.subscriptions[subscribeHash] = subscription || true
                }
            }
        }
        // we intentionally do not use await here to avoid unhandled exceptions
        // the policy is to make sure that 100% of promises are resolved or rejected
        // either with a call to client.resolve or client.reject with
        //  a proper exception class instance
        const connected = client.connect (backoffDelay);
        // the following is executed only if the catch-clause does not
        // catch any connection-level exceptions from the client
        // (connection established successfully)
        if ((subscribeHashes === undefined) || missingSubscriptions.length) {
            connected.then (() => {
                const options = this.safeValue (this.options, 'ws');
                const cost = this.safeValue (options, 'cost', 1);
                if (message) {
                    if (this.enableRateLimit && client.throttle) {
                        // add cost here |
                        //               |
                        //               V
                        client.throttle (cost).then (() => {
                            client.send (message);
                        }).catch ((e) => {
                            for (let i = 0; i < missingSubscriptions.length; i++) {
                                const subscribeHash = missingSubscriptions[i];
                                delete client.subscriptions[subscribeHash]
                            }
                            future.reject (e);
                        });
                    } else {
                        client.send (message)
                        .catch ((e) => {
                            for (let i = 0; i < missingSubscriptions.length; i++) {
                                const subscribeHash = missingSubscriptions[i];
                                delete client.subscriptions[subscribeHash]
                            }
                            future.reject (e);
                        });
                    }
                }
            }).catch ((e)=> {
                for (let i = 0; i < missingSubscriptions.length; i++) {
                    const subscribeHash = missingSubscriptions[i];
                    delete client.subscriptions[subscribeHash]
                }
                future.reject (e);
            });
        }
        return future;
    }

    watch (url: string, messageHash: string, message = undefined, subscribeHash = undefined, subscription = undefined) {
        //
        // Without comments the code of this method is short and easy:
        //
        //     const client = this.client (url)
        //     const backoffDelay = 0
        //     const future = client.future (messageHash)
        //     const connected = client.connect (backoffDelay)
        //     connected.then (() => {
        //         if (message && !client.subscriptions[subscribeHash]) {
        //             client.subscriptions[subscribeHash] = true
        //             client.send (message)
        //         }
        //     }).catch ((error) => {})
        //     return future
        //
        // The following is a longer version of this method with comments
        //
        const client = this.client (url) as WsClient;
        // todo: calculate the backoff using the clients cache
        const backoffDelay = 0;
        //
        //  watchOrderBook ---- future ----+---------------+----→ user
        //                                 |               |
        //                                 ↓               ↑
        //                                 |               |
        //                              connect ......→ resolve
        //                                 |               |
        //                                 ↓               ↑
        //                                 |               |
        //                             subscribe -----→ receive
        //
        if ((subscribeHash === undefined) && (messageHash in client.futures)) {
            return client.futures[messageHash];
        }
        const future = client.future (messageHash);
        // read and write subscription, this is done before connecting the client
        // to avoid race conditions when other parts of the code read or write to the client.subscriptions
        const clientSubscription = client.subscriptions[subscribeHash];
        if (!clientSubscription) {
            client.subscriptions[subscribeHash] = subscription || true;
        }
        // we intentionally do not use await here to avoid unhandled exceptions
        // the policy is to make sure that 100% of promises are resolved or rejected
        // either with a call to client.resolve or client.reject with
        //  a proper exception class instance
        const connected = client.connect (backoffDelay);
        // the following is executed only if the catch-clause does not
        // catch any connection-level exceptions from the client
        // (connection established successfully)
        if (!clientSubscription) {
            connected.then (() => {
                const options = this.safeValue (this.options, 'ws');
                const cost = this.safeValue (options, 'cost', 1);
                if (message) {
                    if (this.enableRateLimit && client.throttle) {
                        // add cost here |
                        //               |
                        //               V
                        client.throttle (cost).then (() => {
                            client.send (message);
                        }).catch ((e) => {
                            client.onError (e);
                        });
                    } else {
                        client.send (message)
                        .catch ((e) => {
                            client.onError (e);
                        });
                    }
                }
            }).catch ((e)=> {
                delete client.subscriptions[subscribeHash];
                future.reject (e);
            });
        }
        return future;
    }

    onConnected (client, message = undefined) {
        // for user hooks
        // console.log ('Connected to', client.url)
    }

    onError (client, error) {
        if ((client.url in this.clients) && (this.clients[client.url].error)) {
            delete this.clients[client.url];
        }
    }

    onClose (client, error) {
        if (client.error) {
            // connection closed due to an error, do nothing
        } else {
            // server disconnected a working connection
            if (this.clients[client.url]) {
                delete this.clients[client.url];
            }
        }
    }

    async close () {
        const clients = Object.values (this.clients || {});
        const closedClients = [];
        for (let i = 0; i < clients.length; i++) {
            const client = clients[i] as WsClient;
            client.error = new ExchangeClosedByUser (this.id + ' closedByUser');
            closedClients.push(client.close ());
        }
        await Promise.all (closedClients);
        for (let i = 0; i < clients.length; i++) {
            const client = clients[i] as WsClient;
            delete this.clients[client.url];
        }
        return;
    }

    async loadOrderBook (client, messageHash: string, symbol: string, limit: Int = undefined, params = {}) {
        if (!(symbol in this.orderbooks)) {
            client.reject (new ExchangeError (this.id + ' loadOrderBook() orderbook is not initiated'), messageHash);
            return;
        }
        const maxRetries = this.handleOption ('watchOrderBook', 'snapshotMaxRetries', 3);
        let tries = 0;
        try {
            const stored = this.orderbooks[symbol];
            while (tries < maxRetries) {
                const cache = stored.cache;
                const orderBook = await this.fetchRestOrderBookSafe (symbol, limit, params);
                const index = this.getCacheIndex (orderBook, cache);
                if (index >= 0) {
                    stored.reset (orderBook);
                    this.handleDeltas (stored, cache.slice (index));
                    stored.cache.length = 0;
                    client.resolve (stored, messageHash);
                    return;
                }
                tries++;
            }
            client.reject (new ExchangeError (this.id + ' nonce is behind the cache after ' + maxRetries.toString () + ' tries.'), messageHash);
            delete this.clients[client.url];
        } catch (e) {
            client.reject (e, messageHash);
            await this.loadOrderBook (client, messageHash, symbol, limit, params);
        }
    }

    convertToBigInt (value: string) {
        return BigInt (value); // used on XT
    }

    stringToCharsArray (value: string) {
        return value.split ('');
    }

<<<<<<< HEAD
    valueIsDefined (value) {
=======
    valueIsDefined (value: any){
>>>>>>> 5fd0c31a
        return value !== undefined && value !== null;
    }

    arraySlice (array, first, second = undefined) {
        if (second === undefined) {
            return array.slice (first);
        }
        return array.slice (first, second);
    }

    getProperty (obj, property, defaultValue: any = undefined) {
        return (property in obj ? obj[property] : defaultValue);
    }

    setProperty (obj, property, defaultValue: any = undefined) {
        obj[property] = defaultValue;
    }

    axolotl(payload, hexKey, ed25519) {
        return axolotl(payload, hexKey, ed25519);
    }

    fixStringifiedJsonMembers (content: string) {
        // used for instance in bingx
        // when stringified json has members with their values also stringified, like:
        // '{"code":0, "data":{"order":{"orderId":1742968678528512345,"symbol":"BTC-USDT", "takeProfit":"{\"type\":\"TAKE_PROFIT\",\"stopPrice\":43320.1}","reduceOnly":false}}}'
        // we can fix with below manipulations
        // @ts-ignore
        let modifiedContent = content.replaceAll ('\\', '');
        modifiedContent = modifiedContent.replaceAll ('"{', '{');
        modifiedContent = modifiedContent.replaceAll ('}"', '}');
        return modifiedContent;
    }

    ethAbiEncode (types, args) {
        return this.base16ToBinary (ethers.encode (types, args).slice (2));
    }

    ethEncodeStructuredData (domain, messageTypes, messageData) {
        return this.base16ToBinary (TypedDataEncoder.encode (domain, messageTypes, messageData).slice (-132));
    }

    intToBase16(elem): string {
        return elem.toString(16);

    }

    extendExchangeOptions (newOptions: Dict) {
        this.options = this.extend (this.options, newOptions);
    }

    createSafeDictionary () {
        return {};
    }

    randomBytes (length: number) {
        const rng = new SecureRandom();
        const x:number[] = [];
        x.length = length;
        rng.nextBytes(x);
        return Buffer.from (x).toString ('hex');
    }

    /* eslint-enable */
    // ------------------------------------------------------------------------

    // ########################################################################
    // ########################################################################
    // ########################################################################
    // ########################################################################
    // ########                        ########                        ########
    // ########                        ########                        ########
    // ########                        ########                        ########
    // ########                        ########                        ########
    // ########        ########################        ########################
    // ########        ########################        ########################
    // ########        ########################        ########################
    // ########        ########################        ########################
    // ########                        ########                        ########
    // ########                        ########                        ########
    // ########                        ########                        ########
    // ########                        ########                        ########
    // ########################################################################
    // ########################################################################
    // ########################################################################
    // ########################################################################
    // ########        ########        ########                        ########
    // ########        ########        ########                        ########
    // ########        ########        ########                        ########
    // ########        ########        ########                        ########
    // ################        ########################        ################
    // ################        ########################        ################
    // ################        ########################        ################
    // ################        ########################        ################
    // ########        ########        ################        ################
    // ########        ########        ################        ################
    // ########        ########        ################        ################
    // ########        ########        ################        ################
    // ########################################################################
    // ########################################################################
    // ########################################################################
    // ########################################################################

    // ------------------------------------------------------------------------
    // METHODS BELOW THIS LINE ARE TRANSPILED FROM JAVASCRIPT TO PYTHON AND PHP

    safeBoolN (dictionaryOrList, keys: IndexType[], defaultValue: boolean = undefined): boolean | undefined {
        /**
         * @ignore
         * @method
         * @description safely extract boolean value from dictionary or list
         * @returns {bool | undefined}
         */
        const value = this.safeValueN (dictionaryOrList, keys, defaultValue);
        if (typeof value === 'boolean') {
            return value;
        }
        return defaultValue;
    }

    safeBool2 (dictionary, key1: IndexType, key2: IndexType, defaultValue: boolean = undefined): boolean | undefined {
        /**
         * @ignore
         * @method
         * @description safely extract boolean value from dictionary or list
         * @returns {bool | undefined}
         */
        return this.safeBoolN (dictionary, [ key1, key2 ], defaultValue);
    }

    safeBool (dictionary, key: IndexType, defaultValue: boolean = undefined): boolean | undefined {
        /**
         * @ignore
         * @method
         * @description safely extract boolean value from dictionary or list
         * @returns {bool | undefined}
         */
        return this.safeBoolN (dictionary, [ key ], defaultValue);
    }

    safeDictN (dictionaryOrList, keys: IndexType[], defaultValue: Dictionary<any> = undefined): Dictionary<any> | undefined {
        /**
         * @ignore
         * @method
         * @description safely extract a dictionary from dictionary or list
         * @returns {object | undefined}
         */
        const value = this.safeValueN (dictionaryOrList, keys, defaultValue);
        if (value === undefined) {
            return defaultValue;
        }
        if (typeof value === 'object') {
            return value;
        }
        return defaultValue;
    }

    safeDict (dictionary, key: IndexType, defaultValue: Dictionary<any> = undefined): Dictionary<any> | undefined {
        /**
         * @ignore
         * @method
         * @description safely extract a dictionary from dictionary or list
         * @returns {object | undefined}
         */
        return this.safeDictN (dictionary, [ key ], defaultValue);
    }

    safeDict2 (dictionary, key1: IndexType, key2: string, defaultValue: Dictionary<any> = undefined): Dictionary<any> | undefined {
        /**
         * @ignore
         * @method
         * @description safely extract a dictionary from dictionary or list
         * @returns {object | undefined}
         */
        return this.safeDictN (dictionary, [ key1, key2 ], defaultValue);
    }

    safeListN (dictionaryOrList, keys: IndexType[], defaultValue: any[] = undefined): any[] | undefined {
        /**
         * @ignore
         * @method
         * @description safely extract an Array from dictionary or list
         * @returns {Array | undefined}
         */
        const value = this.safeValueN (dictionaryOrList, keys, defaultValue);
        if (value === undefined) {
            return defaultValue;
        }
        if (Array.isArray (value)) {
            return value;
        }
        return defaultValue;
    }

    safeList2 (dictionaryOrList, key1: IndexType, key2: string, defaultValue: any[] = undefined): any[] | undefined {
        /**
         * @ignore
         * @method
         * @description safely extract an Array from dictionary or list
         * @returns {Array | undefined}
         */
        return this.safeListN (dictionaryOrList, [ key1, key2 ], defaultValue);
    }

    safeList (dictionaryOrList, key: IndexType, defaultValue: any[] = undefined): any[] | undefined {
        /**
         * @ignore
         * @method
         * @description safely extract an Array from dictionary or list
         * @returns {Array | undefined}
         */
        return this.safeListN (dictionaryOrList, [ key ], defaultValue);
    }

    handleDeltas (orderbook, deltas) {
        for (let i = 0; i < deltas.length; i++) {
            this.handleDelta (orderbook, deltas[i]);
        }
    }

    handleDelta (bookside, delta) {
        throw new NotSupported (this.id + ' handleDelta not supported yet');
    }

    getCacheIndex (orderbook, deltas) {
        // return the first index of the cache that can be applied to the orderbook or -1 if not possible
        return -1;
    }

    findTimeframe (timeframe, timeframes = undefined) {
        if (timeframes === undefined) {
            timeframes = this.timeframes;
        }
        const keys = Object.keys (timeframes);
        for (let i = 0; i < keys.length; i++) {
            const key = keys[i];
            if (timeframes[key] === timeframe) {
                return key;
            }
        }
        return undefined;
    }

    checkProxyUrlSettings (url: Str = undefined, method: Str = undefined, headers = undefined, body = undefined) {
        const usedProxies = [];
        let proxyUrl = undefined;
        if (this.proxyUrl !== undefined) {
            usedProxies.push ('proxyUrl');
            proxyUrl = this.proxyUrl;
        }
        if (this.proxy_url !== undefined) {
            usedProxies.push ('proxy_url');
            proxyUrl = this.proxy_url;
        }
        if (this.proxyUrlCallback !== undefined) {
            usedProxies.push ('proxyUrlCallback');
            proxyUrl = this.proxyUrlCallback (url, method, headers, body);
        }
        if (this.proxy_url_callback !== undefined) {
            usedProxies.push ('proxy_url_callback');
            proxyUrl = this.proxy_url_callback (url, method, headers, body);
        }
        // backwards-compatibility
        if (this.proxy !== undefined) {
            usedProxies.push ('proxy');
            if (typeof this.proxy === 'function') {
                proxyUrl = this.proxy (url, method, headers, body);
            } else {
                proxyUrl = this.proxy;
            }
        }
        const length = usedProxies.length;
        if (length > 1) {
            const joinedProxyNames = usedProxies.join (',');
            throw new InvalidProxySettings (this.id + ' you have multiple conflicting proxy settings (' + joinedProxyNames + '), please use only one from : proxyUrl, proxy_url, proxyUrlCallback, proxy_url_callback');
        }
        return proxyUrl;
    }

    checkProxySettings (url: Str = undefined, method: Str = undefined, headers = undefined, body = undefined) {
        const usedProxies = [];
        let httpProxy = undefined;
        let httpsProxy = undefined;
        let socksProxy = undefined;
        // httpProxy
        if (this.valueIsDefined (this.httpProxy)) {
            usedProxies.push ('httpProxy');
            httpProxy = this.httpProxy;
        }
        if (this.valueIsDefined (this.http_proxy)) {
            usedProxies.push ('http_proxy');
            httpProxy = this.http_proxy;
        }
        if (this.httpProxyCallback !== undefined) {
            usedProxies.push ('httpProxyCallback');
            httpProxy = this.httpProxyCallback (url, method, headers, body);
        }
        if (this.http_proxy_callback !== undefined) {
            usedProxies.push ('http_proxy_callback');
            httpProxy = this.http_proxy_callback (url, method, headers, body);
        }
        // httpsProxy
        if (this.valueIsDefined (this.httpsProxy)) {
            usedProxies.push ('httpsProxy');
            httpsProxy = this.httpsProxy;
        }
        if (this.valueIsDefined (this.https_proxy)) {
            usedProxies.push ('https_proxy');
            httpsProxy = this.https_proxy;
        }
        if (this.httpsProxyCallback !== undefined) {
            usedProxies.push ('httpsProxyCallback');
            httpsProxy = this.httpsProxyCallback (url, method, headers, body);
        }
        if (this.https_proxy_callback !== undefined) {
            usedProxies.push ('https_proxy_callback');
            httpsProxy = this.https_proxy_callback (url, method, headers, body);
        }
        // socksProxy
        if (this.valueIsDefined (this.socksProxy)) {
            usedProxies.push ('socksProxy');
            socksProxy = this.socksProxy;
        }
        if (this.valueIsDefined (this.socks_proxy)) {
            usedProxies.push ('socks_proxy');
            socksProxy = this.socks_proxy;
        }
        if (this.socksProxyCallback !== undefined) {
            usedProxies.push ('socksProxyCallback');
            socksProxy = this.socksProxyCallback (url, method, headers, body);
        }
        if (this.socks_proxy_callback !== undefined) {
            usedProxies.push ('socks_proxy_callback');
            socksProxy = this.socks_proxy_callback (url, method, headers, body);
        }
        // check
        const length = usedProxies.length;
        if (length > 1) {
            const joinedProxyNames = usedProxies.join (',');
            throw new InvalidProxySettings (this.id + ' you have multiple conflicting proxy settings (' + joinedProxyNames + '), please use only one from: httpProxy, httpsProxy, httpProxyCallback, httpsProxyCallback, socksProxy, socksProxyCallback');
        }
        return [ httpProxy, httpsProxy, socksProxy ];
    }

    checkWsProxySettings () {
        const usedProxies = [];
        let wsProxy = undefined;
        let wssProxy = undefined;
        let wsSocksProxy = undefined;
        // ws proxy
        if (this.valueIsDefined (this.wsProxy)) {
            usedProxies.push ('wsProxy');
            wsProxy = this.wsProxy;
        }
        if (this.valueIsDefined (this.ws_proxy)) {
            usedProxies.push ('ws_proxy');
            wsProxy = this.ws_proxy;
        }
        // wss proxy
        if (this.valueIsDefined (this.wssProxy)) {
            usedProxies.push ('wssProxy');
            wssProxy = this.wssProxy;
        }
        if (this.valueIsDefined (this.wss_proxy)) {
            usedProxies.push ('wss_proxy');
            wssProxy = this.wss_proxy;
        }
        // ws socks proxy
        if (this.valueIsDefined (this.wsSocksProxy)) {
            usedProxies.push ('wsSocksProxy');
            wsSocksProxy = this.wsSocksProxy;
        }
        if (this.valueIsDefined (this.ws_socks_proxy)) {
            usedProxies.push ('ws_socks_proxy');
            wsSocksProxy = this.ws_socks_proxy;
        }
        // check
        const length = usedProxies.length;
        if (length > 1) {
            const joinedProxyNames = usedProxies.join (',');
            throw new InvalidProxySettings (this.id + ' you have multiple conflicting proxy settings (' + joinedProxyNames + '), please use only one from: wsProxy, wssProxy, wsSocksProxy');
        }
        return [ wsProxy, wssProxy, wsSocksProxy ];
    }

    checkConflictingProxies (proxyAgentSet, proxyUrlSet) {
        if (proxyAgentSet && proxyUrlSet) {
            throw new InvalidProxySettings (this.id + ' you have multiple conflicting proxy settings, please use only one from : proxyUrl, httpProxy, httpsProxy, socksProxy');
        }
    }

    findMessageHashes (client, element: string): string[] {
        const result = [];
        const messageHashes = Object.keys (client.futures);
        for (let i = 0; i < messageHashes.length; i++) {
            const messageHash = messageHashes[i];
            if (messageHash.indexOf (element) >= 0) {
                result.push (messageHash);
            }
        }
        return result;
    }

    filterByLimit (array: object[], limit: Int = undefined, key: IndexType = 'timestamp', fromStart: boolean = false): any {
        if (this.valueIsDefined (limit)) {
            const arrayLength = array.length;
            if (arrayLength > 0) {
                let ascending = true;
                if ((key in array[0])) {
                    const first = array[0][key];
                    const last = array[arrayLength - 1][key];
                    if (first !== undefined && last !== undefined) {
                        ascending = first <= last;  // true if array is sorted in ascending order based on 'timestamp'
                    }
                }
                if (fromStart) {
                    if (limit > arrayLength) {
                        limit = arrayLength;
                    }
                    array = ascending ? this.arraySlice (array, 0, limit) : this.arraySlice (array, -limit);
                } else {
                    array = ascending ? this.arraySlice (array, -limit) : this.arraySlice (array, 0, limit);
                }
            }
        }
        return array;
    }

    filterBySinceLimit (array: object[], since: Int = undefined, limit: Int = undefined, key: IndexType = 'timestamp', tail = false): any {
        const sinceIsDefined = this.valueIsDefined (since);
        const parsedArray = this.toArray (array) as any;
        let result = parsedArray;
        if (sinceIsDefined) {
            result = [];
            for (let i = 0; i < parsedArray.length; i++) {
                const entry = parsedArray[i];
                const value = this.safeValue (entry, key);
                if (value && (value >= since)) {
                    result.push (entry);
                }
            }
        }
        if (tail && limit !== undefined) {
            return this.arraySlice (result, -limit);
        }
        // if the user provided a 'since' argument
        // we want to limit the result starting from the 'since'
        const shouldFilterFromStart = !tail && sinceIsDefined;
        return this.filterByLimit (result, limit, key, shouldFilterFromStart);
    }

    filterByValueSinceLimit (array: object[], field: IndexType, value = undefined, since: Int = undefined, limit: Int = undefined, key = 'timestamp', tail = false): any {
        const valueIsDefined = this.valueIsDefined (value);
        const sinceIsDefined = this.valueIsDefined (since);
        const parsedArray = this.toArray (array) as any;
        let result = parsedArray;
        // single-pass filter for both symbol and since
        if (valueIsDefined || sinceIsDefined) {
            result = [];
            for (let i = 0; i < parsedArray.length; i++) {
                const entry = parsedArray[i];
                const entryFiledEqualValue = entry[field] === value;
                const firstCondition = valueIsDefined ? entryFiledEqualValue : true;
                const entryKeyValue = this.safeValue (entry, key);
                const entryKeyGESince = (entryKeyValue) && since && (entryKeyValue >= since);
                const secondCondition = sinceIsDefined ? entryKeyGESince : true;
                if (firstCondition && secondCondition) {
                    result.push (entry);
                }
            }
        }
        if (tail && limit !== undefined) {
            return this.arraySlice (result, -limit);
        }
        return this.filterByLimit (result, limit, key, sinceIsDefined);
    }

    setSandboxMode (enabled: boolean) {
        if (enabled) {
            if ('test' in this.urls) {
                if (typeof this.urls['api'] === 'string') {
                    this.urls['apiBackup'] = this.urls['api'];
                    this.urls['api'] = this.urls['test'];
                } else {
                    this.urls['apiBackup'] = this.clone (this.urls['api']);
                    this.urls['api'] = this.clone (this.urls['test']);
                }
            } else {
                throw new NotSupported (this.id + ' does not have a sandbox URL');
            }
        } else if ('apiBackup' in this.urls) {
            if (typeof this.urls['api'] === 'string') {
                this.urls['api'] = this.urls['apiBackup'] as any;
            } else {
                this.urls['api'] = this.clone (this.urls['apiBackup']);
            }
            const newUrls = this.omit (this.urls, 'apiBackup');
            this.urls = newUrls;
        }
    }

    sign (path, api: any = 'public', method = 'GET', params = {}, headers: any = undefined, body: any = undefined) {
        return {};
    }

    async fetchAccounts (params = {}): Promise<Account[]> {
        throw new NotSupported (this.id + ' fetchAccounts() is not supported yet');
    }

    async fetchTrades (symbol: string, since: Int = undefined, limit: Int = undefined, params = {}): Promise<Trade[]> {
        throw new NotSupported (this.id + ' fetchTrades() is not supported yet');
    }

    async fetchTradesWs (symbol: string, since: Int = undefined, limit: Int = undefined, params = {}): Promise<Trade[]> {
        throw new NotSupported (this.id + ' fetchTradesWs() is not supported yet');
    }

    async watchLiquidations (symbol: string, since: Int = undefined, limit: Int = undefined, params = {}): Promise<Liquidation[]> {
        if (this.has['watchLiquidationsForSymbols']) {
            return this.watchLiquidationsForSymbols ([ symbol ], since, limit, params);
        }
        throw new NotSupported (this.id + ' watchLiquidations() is not supported yet');
    }

    async watchLiquidationsForSymbols (symbols: string[], since: Int = undefined, limit: Int = undefined, params = {}): Promise<Liquidation[]> {
        throw new NotSupported (this.id + ' watchLiquidationsForSymbols() is not supported yet');
    }

    async watchMyLiquidations (symbol: string, since: Int = undefined, limit: Int = undefined, params = {}): Promise<Liquidation[]> {
        if (this.has['watchMyLiquidationsForSymbols']) {
            return this.watchMyLiquidationsForSymbols ([ symbol ], since, limit, params);
        }
        throw new NotSupported (this.id + ' watchMyLiquidations() is not supported yet');
    }

    async watchMyLiquidationsForSymbols (symbols: string[], since: Int = undefined, limit: Int = undefined, params = {}): Promise<Liquidation[]> {
        throw new NotSupported (this.id + ' watchMyLiquidationsForSymbols() is not supported yet');
    }

    async watchTrades (symbol: string, since: Int = undefined, limit: Int = undefined, params = {}): Promise<Trade[]> {
        throw new NotSupported (this.id + ' watchTrades() is not supported yet');
    }

    async watchTradesForSymbols (symbols: string[], since: Int = undefined, limit: Int = undefined, params = {}): Promise<Trade[]> {
        throw new NotSupported (this.id + ' watchTradesForSymbols() is not supported yet');
    }

    async watchMyTradesForSymbols (symbols: string[], since: Int = undefined, limit: Int = undefined, params = {}): Promise<Trade[]> {
        throw new NotSupported (this.id + ' watchMyTradesForSymbols() is not supported yet');
    }

    async watchOrdersForSymbols (symbols: string[], since: Int = undefined, limit: Int = undefined, params = {}): Promise<Order[]> {
        throw new NotSupported (this.id + ' watchOrdersForSymbols() is not supported yet');
    }

    async watchOHLCVForSymbols (symbolsAndTimeframes: string[][], since: Int = undefined, limit: Int = undefined, params = {}): Promise<Dictionary<Dictionary<OHLCV[]>>> {
        throw new NotSupported (this.id + ' watchOHLCVForSymbols() is not supported yet');
    }

    async watchOrderBookForSymbols (symbols: string[], limit: Int = undefined, params = {}): Promise<OrderBook> {
        throw new NotSupported (this.id + ' watchOrderBookForSymbols() is not supported yet');
    }

    async fetchDepositAddresses (codes: Strings = undefined, params = {}): Promise<{}> {
        throw new NotSupported (this.id + ' fetchDepositAddresses() is not supported yet');
    }

    async fetchOrderBook (symbol: string, limit: Int = undefined, params = {}): Promise<OrderBook> {
        throw new NotSupported (this.id + ' fetchOrderBook() is not supported yet');
    }

    async fetchMarginMode (symbol: string, params = {}): Promise<MarginMode> {
        if (this.has['fetchMarginModes']) {
            const marginModes = await this.fetchMarginModes ([ symbol ], params);
            return this.safeDict (marginModes, symbol) as MarginMode;
        } else {
            throw new NotSupported (this.id + ' fetchMarginMode() is not supported yet');
        }
    }

    async fetchMarginModes (symbols: Strings = undefined, params = {}): Promise<MarginModes> {
        throw new NotSupported (this.id + ' fetchMarginModes () is not supported yet');
    }

    async fetchRestOrderBookSafe (symbol, limit = undefined, params = {}) {
        const fetchSnapshotMaxRetries = this.handleOption ('watchOrderBook', 'maxRetries', 3);
        for (let i = 0; i < fetchSnapshotMaxRetries; i++) {
            try {
                const orderBook = await this.fetchOrderBook (symbol, limit, params);
                return orderBook;
            } catch (e) {
                if ((i + 1) === fetchSnapshotMaxRetries) {
                    throw e;
                }
            }
        }
        return undefined;
    }

    async watchOrderBook (symbol: string, limit: Int = undefined, params = {}): Promise<OrderBook> {
        throw new NotSupported (this.id + ' watchOrderBook() is not supported yet');
    }

    async fetchTime (params = {}): Promise<Int> {
        throw new NotSupported (this.id + ' fetchTime() is not supported yet');
    }

    async fetchTradingLimits (symbols: Strings = undefined, params = {}): Promise<{}> {
        throw new NotSupported (this.id + ' fetchTradingLimits() is not supported yet');
    }

    parseMarket (market: Dict): Market {
        throw new NotSupported (this.id + ' parseMarket() is not supported yet');
    }

    parseMarkets (markets): Market[] {
        const result = [];
        for (let i = 0; i < markets.length; i++) {
            result.push (this.parseMarket (markets[i]));
        }
        return result;
    }

    parseTicker (ticker: Dict, market: Market = undefined): Ticker {
        throw new NotSupported (this.id + ' parseTicker() is not supported yet');
    }

    parseDepositAddress (depositAddress, currency: Currency = undefined): object {
        throw new NotSupported (this.id + ' parseDepositAddress() is not supported yet');
    }

    parseTrade (trade: Dict, market: Market = undefined): Trade {
        throw new NotSupported (this.id + ' parseTrade() is not supported yet');
    }

    parseTransaction (transaction: Dict, currency: Currency = undefined): Transaction {
        throw new NotSupported (this.id + ' parseTransaction() is not supported yet');
    }

    parseTransfer (transfer: Dict, currency: Currency = undefined): TransferEntry {
        throw new NotSupported (this.id + ' parseTransfer() is not supported yet');
    }

    parseAccount (account: Dict): Account {
        throw new NotSupported (this.id + ' parseAccount() is not supported yet');
    }

    parseLedgerEntry (item: Dict, currency: Currency = undefined): object {
        throw new NotSupported (this.id + ' parseLedgerEntry() is not supported yet');
    }

    parseOrder (order: Dict, market: Market = undefined): Order {
        throw new NotSupported (this.id + ' parseOrder() is not supported yet');
    }

    async fetchCrossBorrowRates (params = {}): Promise<CrossBorrowRates> {
        throw new NotSupported (this.id + ' fetchCrossBorrowRates() is not supported yet');
    }

    async fetchIsolatedBorrowRates (params = {}): Promise<IsolatedBorrowRates> {
        throw new NotSupported (this.id + ' fetchIsolatedBorrowRates() is not supported yet');
    }

    parseMarketLeverageTiers (info, market: Market = undefined): LeverageTier[] {
        throw new NotSupported (this.id + ' parseMarketLeverageTiers() is not supported yet');
    }

    async fetchLeverageTiers (symbols: Strings = undefined, params = {}): Promise<LeverageTiers> {
        throw new NotSupported (this.id + ' fetchLeverageTiers() is not supported yet');
    }

    parsePosition (position: Dict, market: Market = undefined): Position {
        throw new NotSupported (this.id + ' parsePosition() is not supported yet');
    }

    parseFundingRateHistory (info, market: Market = undefined): FundingRateHistory {
        throw new NotSupported (this.id + ' parseFundingRateHistory() is not supported yet');
    }

    parseBorrowInterest (info: Dict, market: Market = undefined): BorrowInterest {
        throw new NotSupported (this.id + ' parseBorrowInterest() is not supported yet');
    }

    parseIsolatedBorrowRate (info: Dict, market: Market = undefined): IsolatedBorrowRate {
        throw new NotSupported (this.id + ' parseIsolatedBorrowRate() is not supported yet');
    }

    parseWsTrade (trade: Dict, market: Market = undefined): Trade {
        throw new NotSupported (this.id + ' parseWsTrade() is not supported yet');
    }

    parseWsOrder (order: Dict, market: Market = undefined): Order {
        throw new NotSupported (this.id + ' parseWsOrder() is not supported yet');
    }

    parseWsOrderTrade (trade: Dict, market: Market = undefined): Trade {
        throw new NotSupported (this.id + ' parseWsOrderTrade() is not supported yet');
    }

    parseWsOHLCV (ohlcv, market: Market = undefined): OHLCV {
        return this.parseOHLCV (ohlcv, market);
    }

    async fetchFundingRates (symbols: Strings = undefined, params = {}): Promise<{}> {
        throw new NotSupported (this.id + ' fetchFundingRates() is not supported yet');
    }

    async watchFundingRate (symbol: string, params = {}): Promise<FundingRate> {
        throw new NotSupported (this.id + ' watchFundingRate() is not supported yet');
    }

    async watchFundingRates (symbols: string[], params = {}): Promise<FundingRates> {
        throw new NotSupported (this.id + ' watchFundingRates() is not supported yet');
    }

    async watchFundingRatesForSymbols (symbols: string[], params = {}): Promise<{}> {
        return await this.watchFundingRates (symbols, params);
    }

    async transfer (code: string, amount: number, fromAccount: string, toAccount: string, params = {}): Promise<TransferEntry> {
        throw new NotSupported (this.id + ' transfer() is not supported yet');
    }

    async withdraw (code: string, amount: number, address: string, tag = undefined, params = {}): Promise<Transaction> {
        throw new NotSupported (this.id + ' withdraw() is not supported yet');
    }

    async createDepositAddress (code: string, params = {}): Promise<DepositAddressResponse> {
        throw new NotSupported (this.id + ' createDepositAddress() is not supported yet');
    }

    async setLeverage (leverage: Int, symbol: Str = undefined, params = {}): Promise<{}> {
        throw new NotSupported (this.id + ' setLeverage() is not supported yet');
    }

    async fetchLeverage (symbol: string, params = {}): Promise<Leverage> {
        if (this.has['fetchLeverages']) {
            const leverages = await this.fetchLeverages ([ symbol ], params);
            return this.safeDict (leverages, symbol) as Leverage;
        } else {
            throw new NotSupported (this.id + ' fetchLeverage() is not supported yet');
        }
    }

    async fetchLeverages (symbols: Strings = undefined, params = {}): Promise<Leverages> {
        throw new NotSupported (this.id + ' fetchLeverages() is not supported yet');
    }

    async setPositionMode (hedged: boolean, symbol: Str = undefined, params = {}): Promise<{}> {
        throw new NotSupported (this.id + ' setPositionMode() is not supported yet');
    }

    async addMargin (symbol: string, amount: number, params = {}): Promise<MarginModification> {
        throw new NotSupported (this.id + ' addMargin() is not supported yet');
    }

    async reduceMargin (symbol: string, amount: number, params = {}): Promise<MarginModification> {
        throw new NotSupported (this.id + ' reduceMargin() is not supported yet');
    }

    async setMargin (symbol: string, amount: number, params = {}): Promise<{}> {
        throw new NotSupported (this.id + ' setMargin() is not supported yet');
    }

    async fetchMarginAdjustmentHistory (symbol: Str = undefined, type: Str = undefined, since: Num = undefined, limit: Num = undefined, params = {}): Promise<MarginModification[]> {
        /**
         * @method
         * @name exchange#fetchMarginAdjustmentHistory
         * @description fetches the history of margin added or reduced from contract isolated positions
         * @param {string} [symbol] unified market symbol
         * @param {string} [type] "add" or "reduce"
         * @param {int} [since] timestamp in ms of the earliest change to fetch
         * @param {int} [limit] the maximum amount of changes to fetch
         * @param {object} params extra parameters specific to the exchange api endpoint
         * @returns {object[]} a list of [margin structures]{@link https://docs.ccxt.com/#/?id=margin-loan-structure}
         */
        throw new NotSupported (this.id + ' fetchMarginAdjustmentHistory() is not supported yet');
    }

    async setMarginMode (marginMode: string, symbol: Str = undefined, params = {}): Promise<{}> {
        throw new NotSupported (this.id + ' setMarginMode() is not supported yet');
    }

    async fetchDepositAddressesByNetwork (code: string, params = {}): Promise<{}> {
        throw new NotSupported (this.id + ' fetchDepositAddressesByNetwork() is not supported yet');
    }

    async fetchOpenInterestHistory (symbol: string, timeframe = '1h', since: Int = undefined, limit: Int = undefined, params = {}): Promise<OpenInterest[]> {
        throw new NotSupported (this.id + ' fetchOpenInterestHistory() is not supported yet');
    }

    async fetchOpenInterest (symbol: string, params = {}): Promise<OpenInterest> {
        throw new NotSupported (this.id + ' fetchOpenInterest() is not supported yet');
    }

    async signIn (params = {}): Promise<{}> {
        throw new NotSupported (this.id + ' signIn() is not supported yet');
    }

    async fetchPaymentMethods (params = {}): Promise<{}> {
        throw new NotSupported (this.id + ' fetchPaymentMethods() is not supported yet');
    }

    parseToInt (number) {
        // Solve Common parseInt misuse ex: parseInt ((since / 1000).toString ())
        // using a number as parameter which is not valid in ts
        const stringifiedNumber = this.numberToString (number);
        const convertedNumber = parseFloat (stringifiedNumber) as any;
        return parseInt (convertedNumber);
    }

    parseToNumeric (number) {
        const stringVersion = this.numberToString (number); // this will convert 1.0 and 1 to "1" and 1.1 to "1.1"
        // keep this in mind:
        // in JS: 1 == 1.0 is true;  1 === 1.0 is true
        // in Python: 1 == 1.0 is true
        // in PHP 1 == 1.0 is true, but 1 === 1.0 is false
        if (stringVersion.indexOf ('.') >= 0) {
            return parseFloat (stringVersion);
        }
        return parseInt (stringVersion);
    }

    isRoundNumber (value: number) {
        // this method is similar to isInteger, but this is more loyal and does not check for types.
        // i.e. isRoundNumber(1.000) returns true, while isInteger(1.000) returns false
        const res = this.parseToNumeric ((value % 1));
        return res === 0;
    }

    safeIntegerOmitZero (obj: object, key: IndexType, defaultValue: Int = undefined): Int {
        const timestamp = this.safeInteger (obj, key, defaultValue);
        if (timestamp === undefined || timestamp === 0) {
            return undefined;
        }
        return timestamp;
    }

    afterConstruct () {
        this.createNetworksByIdObject ();
    }

    orderbookChecksumMessage (symbol:Str) {
        return symbol + ' : ' + 'orderbook data checksum validation failed. You can reconnect by calling watchOrderBook again or you can mute the error by setting exchange.options["watchOrderBook"]["checksum"] = false';
    }

    createNetworksByIdObject () {
        // automatically generate network-id-to-code mappings
        const networkIdsToCodesGenerated = this.invertFlatStringDictionary (this.safeValue (this.options, 'networks', {})); // invert defined networks dictionary
        this.options['networksById'] = this.extend (networkIdsToCodesGenerated, this.safeValue (this.options, 'networksById', {})); // support manually overriden "networksById" dictionary too
    }

    getDefaultOptions () {
        return {
            'defaultNetworkCodeReplacements': {
                'CRO': { 'CRC20': 'CRONOS' },
                'ETH': { 'ERC20': 'ETH' },
                'TRX': { 'TRC20': 'TRX' },
            },
        };
    }

    safeLedgerEntry (entry: object, currency: Currency = undefined) {
        currency = this.safeCurrency (undefined, currency);
        let direction = this.safeString (entry, 'direction');
        let before = this.safeString (entry, 'before');
        let after = this.safeString (entry, 'after');
        const amount = this.safeString (entry, 'amount');
        if (amount !== undefined) {
            if (before === undefined && after !== undefined) {
                before = Precise.stringSub (after, amount);
            } else if (before !== undefined && after === undefined) {
                after = Precise.stringAdd (before, amount);
            }
        }
        if (before !== undefined && after !== undefined) {
            if (direction === undefined) {
                if (Precise.stringGt (before, after)) {
                    direction = 'out';
                }
                if (Precise.stringGt (after, before)) {
                    direction = 'in';
                }
            }
        }
        const fee = this.safeValue (entry, 'fee');
        if (fee !== undefined) {
            fee['cost'] = this.safeNumber (fee, 'cost');
        }
        const timestamp = this.safeInteger (entry, 'timestamp');
        const info = this.safeDict (entry, 'info', {});
        return {
            'account': this.safeString (entry, 'account'),
            'after': this.parseNumber (after),
            'amount': this.parseNumber (amount),
            'before': this.parseNumber (before),
            'currency': currency['code'],
            'datetime': this.iso8601 (timestamp),
            'direction': direction,
            'fee': fee,
            'id': this.safeString (entry, 'id'),
            'info': info,
            'referenceAccount': this.safeString (entry, 'referenceAccount'),
            'referenceId': this.safeString (entry, 'referenceId'),
            'status': this.safeString (entry, 'status'),
            'timestamp': timestamp,
            'type': this.safeString (entry, 'type'),
        };
    }

    safeCurrencyStructure (currency: object): CurrencyInterface {
        return this.extend ({
            'active': undefined,
            'code': undefined,
            'deposit': undefined,
            'fee': undefined,
            'fees': {},
            'id': undefined,
            'info': undefined,
            'limits': {
                'deposit': {
                    'max': undefined,
                    'min': undefined,
                },
                'withdraw': {
                    'max': undefined,
                    'min': undefined,
                },
            },
            'name': undefined,
            'networks': {},
            'numericId': undefined,
            'precision': undefined,
            'type': undefined,
            'withdraw': undefined,
        }, currency);
    }

    safeMarketStructure (market: Dict = undefined): MarketInterface {
        const cleanStructure = {
            'active': undefined,
            'base': undefined,
            'baseId': undefined,
            'contract': undefined,
            'contractSize': undefined,
            'created': undefined,
            'expiry': undefined,
            'expiryDatetime': undefined,
            'future': undefined,
            'id': undefined,
            'index': undefined,
            'info': undefined,
            'inverse': undefined,
            'limits': {
                'amount': {
                    'max': undefined,
                    'min': undefined,
                },
                'cost': {
                    'max': undefined,
                    'min': undefined,
                },
                'leverage': {
                    'max': undefined,
                    'min': undefined,
                },
                'price': {
                    'max': undefined,
                    'min': undefined,
                },
            },
            'linear': undefined,
            'lowercaseId': undefined,
            'maker': undefined,
            'margin': undefined,
            'option': undefined,
            'optionType': undefined,
            'precision': {
                'amount': undefined,
                'base': undefined,
                'cost': undefined,
                'price': undefined,
                'quote': undefined,
            },
            'quote': undefined,
            'quoteId': undefined,
            'settle': undefined,
            'settleId': undefined,
            'spot': undefined,
            'strike': undefined,
            'subType': undefined,
            'swap': undefined,
            'symbol': undefined,
            'taker': undefined,
            'type': undefined,
        };
        if (market !== undefined) {
            const result = this.extend (cleanStructure, market);
            // set undefined swap/future/etc
            if (result['spot']) {
                if (result['contract'] === undefined) {
                    result['contract'] = false;
                }
                if (result['swap'] === undefined) {
                    result['swap'] = false;
                }
                if (result['future'] === undefined) {
                    result['future'] = false;
                }
                if (result['option'] === undefined) {
                    result['option'] = false;
                }
                if (result['index'] === undefined) {
                    result['index'] = false;
                }
            }
            return result;
        }
        return cleanStructure;
    }

    setMarkets (markets, currencies = undefined) {
        const values = [];
        this.markets_by_id = {};
        // handle marketId conflicts
        // we insert spot markets first
        const marketValues = this.sortBy (this.toArray (markets), 'spot', true, true);
        for (let i = 0; i < marketValues.length; i++) {
            const value = marketValues[i];
            if (value['id'] in this.markets_by_id) {
                (this.markets_by_id[value['id']] as any).push (value);
            } else {
                this.markets_by_id[value['id']] = [ value ] as any;
            }
            const market = this.deepExtend (this.safeMarketStructure (), {
                'precision': this.precision,
                'limits': this.limits,
            }, this.fees['trading'], value);
            if (market['linear']) {
                market['subType'] = 'linear';
            } else if (market['inverse']) {
                market['subType'] = 'inverse';
            } else {
                market['subType'] = undefined;
            }
            values.push (market);
        }
        this.markets = this.indexBy (values, 'symbol') as any;
        const marketsSortedBySymbol = this.keysort (this.markets);
        const marketsSortedById = this.keysort (this.markets_by_id);
        this.symbols = Object.keys (marketsSortedBySymbol);
        this.ids = Object.keys (marketsSortedById);
        if (currencies !== undefined) {
            // currencies is always undefined when called in constructor but not when called from loadMarkets
            this.currencies = this.deepExtend (this.currencies, currencies);
        } else {
            let baseCurrencies = [];
            let quoteCurrencies = [];
            for (let i = 0; i < values.length; i++) {
                const market = values[i];
                const defaultCurrencyPrecision = (this.precisionMode === DECIMAL_PLACES) ? 8 : this.parseNumber ('1e-8');
                const marketPrecision = this.safeDict (market, 'precision', {});
                if ('base' in market) {
                    const currency = this.safeCurrencyStructure ({
                        'id': this.safeString2 (market, 'baseId', 'base'),
                        'numericId': this.safeInteger (market, 'baseNumericId'),
                        'code': this.safeString (market, 'base'),
                        'precision': this.safeValue2 (marketPrecision, 'base', 'amount', defaultCurrencyPrecision),
                    });
                    baseCurrencies.push (currency);
                }
                if ('quote' in market) {
                    const currency = this.safeCurrencyStructure ({
                        'id': this.safeString2 (market, 'quoteId', 'quote'),
                        'numericId': this.safeInteger (market, 'quoteNumericId'),
                        'code': this.safeString (market, 'quote'),
                        'precision': this.safeValue2 (marketPrecision, 'quote', 'price', defaultCurrencyPrecision),
                    });
                    quoteCurrencies.push (currency);
                }
            }
            baseCurrencies = this.sortBy (baseCurrencies, 'code', false, '');
            quoteCurrencies = this.sortBy (quoteCurrencies, 'code', false, '');
            this.baseCurrencies = this.indexBy (baseCurrencies, 'code');
            this.quoteCurrencies = this.indexBy (quoteCurrencies, 'code');
            const allCurrencies = this.arrayConcat (baseCurrencies, quoteCurrencies);
            const groupedCurrencies = this.groupBy (allCurrencies, 'code');
            const codes = Object.keys (groupedCurrencies);
            const resultingCurrencies = [];
            for (let i = 0; i < codes.length; i++) {
                const code = codes[i];
                const groupedCurrenciesCode = this.safeList (groupedCurrencies, code, []);
                let highestPrecisionCurrency = this.safeValue (groupedCurrenciesCode, 0);
                for (let j = 1; j < groupedCurrenciesCode.length; j++) {
                    const currentCurrency = groupedCurrenciesCode[j];
                    if (this.precisionMode === TICK_SIZE) {
                        highestPrecisionCurrency = (currentCurrency['precision'] < highestPrecisionCurrency['precision']) ? currentCurrency : highestPrecisionCurrency;
                    } else {
                        highestPrecisionCurrency = (currentCurrency['precision'] > highestPrecisionCurrency['precision']) ? currentCurrency : highestPrecisionCurrency;
                    }
                }
                resultingCurrencies.push (highestPrecisionCurrency);
            }
            const sortedCurrencies = this.sortBy (resultingCurrencies, 'code');
            this.currencies = this.deepExtend (this.currencies, this.indexBy (sortedCurrencies, 'code'));
        }
        this.currencies_by_id = this.indexBy (this.currencies, 'id');
        const currenciesSortedByCode = this.keysort (this.currencies);
        this.codes = Object.keys (currenciesSortedByCode);
        return this.markets;
    }

    getDescribeForExtendedWsExchange (currentRestInstance: any, parentRestInstance: any, wsBaseDescribe: Dictionary<any>) {
        const extendedRestDescribe = this.deepExtend (parentRestInstance.describe (), currentRestInstance.describe ());
        const superWithRestDescribe = this.deepExtend (extendedRestDescribe, wsBaseDescribe);
        return superWithRestDescribe;
    }

    safeBalance (balance: Dict): Balances {
        const balances = this.omit (balance, [ 'info', 'timestamp', 'datetime', 'free', 'used', 'total' ]);
        const codes = Object.keys (balances);
        balance['free'] = {};
        balance['used'] = {};
        balance['total'] = {};
        const debtBalance = {};
        for (let i = 0; i < codes.length; i++) {
            const code = codes[i];
            let total = this.safeString (balance[code], 'total');
            let free = this.safeString (balance[code], 'free');
            let used = this.safeString (balance[code], 'used');
            const debt = this.safeString (balance[code], 'debt');
            if ((total === undefined) && (free !== undefined) && (used !== undefined)) {
                total = Precise.stringAdd (free, used);
            }
            if ((free === undefined) && (total !== undefined) && (used !== undefined)) {
                free = Precise.stringSub (total, used);
            }
            if ((used === undefined) && (total !== undefined) && (free !== undefined)) {
                used = Precise.stringSub (total, free);
            }
            balance[code]['free'] = this.parseNumber (free);
            balance[code]['used'] = this.parseNumber (used);
            balance[code]['total'] = this.parseNumber (total);
            balance['free'][code] = balance[code]['free'];
            balance['used'][code] = balance[code]['used'];
            balance['total'][code] = balance[code]['total'];
            if (debt !== undefined) {
                balance[code]['debt'] = this.parseNumber (debt);
                debtBalance[code] = balance[code]['debt'];
            }
        }
        const debtBalanceArray = Object.keys (debtBalance);
        const length = debtBalanceArray.length;
        if (length) {
            balance['debt'] = debtBalance;
        }
        return balance as any;
    }

    safeOrder (order: Dict, market: Market = undefined): Order {
        // parses numbers as strings
        // * it is important pass the trades as unparsed rawTrades
        let amount = this.omitZero (this.safeString (order, 'amount'));
        let remaining = this.safeString (order, 'remaining');
        let filled = this.safeString (order, 'filled');
        let cost = this.safeString (order, 'cost');
        let average = this.omitZero (this.safeString (order, 'average'));
        let price = this.omitZero (this.safeString (order, 'price'));
        let lastTradeTimeTimestamp = this.safeInteger (order, 'lastTradeTimestamp');
        let symbol = this.safeString (order, 'symbol');
        let side = this.safeString (order, 'side');
        const status = this.safeString (order, 'status');
        const parseFilled = (filled === undefined);
        const parseCost = (cost === undefined);
        const parseLastTradeTimeTimestamp = (lastTradeTimeTimestamp === undefined);
        const fee = this.safeValue (order, 'fee');
        const parseFee = (fee === undefined);
        const parseFees = this.safeValue (order, 'fees') === undefined;
        const parseSymbol = symbol === undefined;
        const parseSide = side === undefined;
        const shouldParseFees = parseFee || parseFees;
        const fees = this.safeList (order, 'fees', []);
        let trades = [];
        const isTriggerOrSLTpOrder = ((this.safeString (order, 'triggerPrice') !== undefined || (this.safeString (order, 'stopLossPrice') !== undefined)) || (this.safeString (order, 'takeProfitPrice') !== undefined));
        if (parseFilled || parseCost || shouldParseFees) {
            const rawTrades = this.safeValue (order, 'trades', trades);
            const oldNumber = this.number;
            // we parse trades as strings here!
            (this as any).number = String;
            const firstTrade = this.safeValue (rawTrades, 0);
            // parse trades if they haven't already been parsed
            const tradesAreParsed = ((firstTrade !== undefined) && ('info' in firstTrade) && ('id' in firstTrade));
            if (!tradesAreParsed) {
                trades = this.parseTrades (rawTrades, market);
            } else {
                trades = rawTrades;
            }
            this.number = oldNumber;
            let tradesLength = 0;
            const isArray = Array.isArray (trades);
            if (isArray) {
                tradesLength = trades.length;
            }
            if (isArray && (tradesLength > 0)) {
                // move properties that are defined in trades up into the order
                if (order['symbol'] === undefined) {
                    order['symbol'] = trades[0]['symbol'];
                }
                if (order['side'] === undefined) {
                    order['side'] = trades[0]['side'];
                }
                if (order['type'] === undefined) {
                    order['type'] = trades[0]['type'];
                }
                if (order['id'] === undefined) {
                    order['id'] = trades[0]['order'];
                }
                if (parseFilled) {
                    filled = '0';
                }
                if (parseCost) {
                    cost = '0';
                }
                for (let i = 0; i < trades.length; i++) {
                    const trade = trades[i];
                    const tradeAmount = this.safeString (trade, 'amount');
                    if (parseFilled && (tradeAmount !== undefined)) {
                        filled = Precise.stringAdd (filled, tradeAmount);
                    }
                    const tradeCost = this.safeString (trade, 'cost');
                    if (parseCost && (tradeCost !== undefined)) {
                        cost = Precise.stringAdd (cost, tradeCost);
                    }
                    if (parseSymbol) {
                        symbol = this.safeString (trade, 'symbol');
                    }
                    if (parseSide) {
                        side = this.safeString (trade, 'side');
                    }
                    const tradeTimestamp = this.safeValue (trade, 'timestamp');
                    if (parseLastTradeTimeTimestamp && (tradeTimestamp !== undefined)) {
                        if (lastTradeTimeTimestamp === undefined) {
                            lastTradeTimeTimestamp = tradeTimestamp;
                        } else {
                            lastTradeTimeTimestamp = Math.max (lastTradeTimeTimestamp, tradeTimestamp);
                        }
                    }
                    if (shouldParseFees) {
                        const tradeFees = this.safeValue (trade, 'fees');
                        if (tradeFees !== undefined) {
                            for (let j = 0; j < tradeFees.length; j++) {
                                const tradeFee = tradeFees[j];
                                fees.push (this.extend ({}, tradeFee));
                            }
                        } else {
                            const tradeFee = this.safeValue (trade, 'fee');
                            if (tradeFee !== undefined) {
                                fees.push (this.extend ({}, tradeFee));
                            }
                        }
                    }
                }
            }
        }
        if (shouldParseFees) {
            const reducedFees = this.reduceFees ? this.reduceFeesByCurrency (fees) : fees;
            const reducedLength = reducedFees.length;
            for (let i = 0; i < reducedLength; i++) {
                reducedFees[i]['cost'] = this.safeNumber (reducedFees[i], 'cost');
                if ('rate' in reducedFees[i]) {
                    reducedFees[i]['rate'] = this.safeNumber (reducedFees[i], 'rate');
                }
            }
            if (!parseFee && (reducedLength === 0)) {
                // copy fee to avoid modification by reference
                const feeCopy = this.deepExtend (fee);
                feeCopy['cost'] = this.safeNumber (feeCopy, 'cost');
                if ('rate' in feeCopy) {
                    feeCopy['rate'] = this.safeNumber (feeCopy, 'rate');
                }
                reducedFees.push (feeCopy);
            }
            order['fees'] = reducedFees;
            if (parseFee && (reducedLength === 1)) {
                order['fee'] = reducedFees[0];
            }
        }
        if (amount === undefined) {
            // ensure amount = filled + remaining
            if (filled !== undefined && remaining !== undefined) {
                amount = Precise.stringAdd (filled, remaining);
            } else if (status === 'closed') {
                amount = filled;
            }
        }
        if (filled === undefined) {
            if (amount !== undefined && remaining !== undefined) {
                filled = Precise.stringSub (amount, remaining);
            } else if (status === 'closed' && amount !== undefined) {
                filled = amount;
            }
        }
        if (remaining === undefined) {
            if (amount !== undefined && filled !== undefined) {
                remaining = Precise.stringSub (amount, filled);
            } else if (status === 'closed') {
                remaining = '0';
            }
        }
        // ensure that the average field is calculated correctly
        const inverse = this.safeBool (market, 'inverse', false);
        const contractSize = this.numberToString (this.safeValue (market, 'contractSize', 1));
        // inverse
        // price = filled * contract size / cost
        //
        // linear
        // price = cost / (filled * contract size)
        if (average === undefined) {
            if ((filled !== undefined) && (cost !== undefined) && Precise.stringGt (filled, '0')) {
                const filledTimesContractSize = Precise.stringMul (filled, contractSize);
                if (inverse) {
                    average = Precise.stringDiv (filledTimesContractSize, cost);
                } else {
                    average = Precise.stringDiv (cost, filledTimesContractSize);
                }
            }
        }
        // similarly
        // inverse
        // cost = filled * contract size / price
        //
        // linear
        // cost = filled * contract size * price
        const costPriceExists = (average !== undefined) || (price !== undefined);
        if (parseCost && (filled !== undefined) && costPriceExists) {
            let multiplyPrice = undefined;
            if (average === undefined) {
                multiplyPrice = price;
            } else {
                multiplyPrice = average;
            }
            // contract trading
            const filledTimesContractSize = Precise.stringMul (filled, contractSize);
            if (inverse) {
                cost = Precise.stringDiv (filledTimesContractSize, multiplyPrice);
            } else {
                cost = Precise.stringMul (filledTimesContractSize, multiplyPrice);
            }
        }
        // support for market orders
        const orderType = this.safeValue (order, 'type');
        const emptyPrice = (price === undefined) || Precise.stringEquals (price, '0');
        if (emptyPrice && (orderType === 'market')) {
            price = average;
        }
        // we have trades with string values at this point so we will mutate them
        for (let i = 0; i < trades.length; i++) {
            const entry = trades[i];
            entry['amount'] = this.safeNumber (entry, 'amount');
            entry['price'] = this.safeNumber (entry, 'price');
            entry['cost'] = this.safeNumber (entry, 'cost');
            const tradeFee = this.safeDict (entry, 'fee', {});
            tradeFee['cost'] = this.safeNumber (tradeFee, 'cost');
            if ('rate' in tradeFee) {
                tradeFee['rate'] = this.safeNumber (tradeFee, 'rate');
            }
            const entryFees = this.safeList (entry, 'fees', []);
            for (let j = 0; j < entryFees.length; j++) {
                entryFees[j]['cost'] = this.safeNumber (entryFees[j], 'cost');
            }
            entry['fees'] = entryFees;
            entry['fee'] = tradeFee;
        }
        let timeInForce = this.safeString (order, 'timeInForce');
        let postOnly = this.safeValue (order, 'postOnly');
        // timeInForceHandling
        if (timeInForce === undefined) {
            if (!isTriggerOrSLTpOrder && (this.safeString (order, 'type') === 'market')) {
                timeInForce = 'IOC';
            }
            // allow postOnly override
            if (postOnly) {
                timeInForce = 'PO';
            }
        } else if (postOnly === undefined) {
            // timeInForce is not undefined here
            postOnly = timeInForce === 'PO';
        }
        const timestamp = this.safeInteger (order, 'timestamp');
        const lastUpdateTimestamp = this.safeInteger (order, 'lastUpdateTimestamp');
        let datetime = this.safeString (order, 'datetime');
        if (datetime === undefined) {
            datetime = this.iso8601 (timestamp);
        }
        const triggerPrice = this.parseNumber (this.safeString2 (order, 'triggerPrice', 'stopPrice'));
        const takeProfitPrice = this.parseNumber (this.safeString (order, 'takeProfitPrice'));
        const stopLossPrice = this.parseNumber (this.safeString (order, 'stopLossPrice'));
        return this.extend (order, {
            'amount': this.parseNumber (amount),
            'average': this.parseNumber (average),
            'clientOrderId': this.safeString (order, 'clientOrderId'),
            'cost': this.parseNumber (cost),
            'datetime': datetime,
            'fee': this.safeValue (order, 'fee'),
            'filled': this.parseNumber (filled),
            'id': this.safeString (order, 'id'),
            'lastTradeTimestamp': lastTradeTimeTimestamp,
            'lastUpdateTimestamp': lastUpdateTimestamp,
            'postOnly': postOnly,
            'price': this.parseNumber (price),
            'reduceOnly': this.safeValue (order, 'reduceOnly'),
            'remaining': this.parseNumber (remaining),
            'side': side,
            'status': status,
            'stopLossPrice': stopLossPrice,
            'stopPrice': triggerPrice, // ! deprecated, use triggerPrice instead
            'symbol': symbol,
            'takeProfitPrice': takeProfitPrice,
            'timeInForce': timeInForce,
            'timestamp': timestamp,
            'trades': trades,
            'triggerPrice': triggerPrice,
            'type': this.safeString (order, 'type'),
        });
    }

    parseOrders (orders: object, market: Market = undefined, since: Int = undefined, limit: Int = undefined, params = {}): Order[] {
        //
        // the value of orders is either a dict or a list
        //
        // dict
        //
        //     {
        //         'id1': { ... },
        //         'id2': { ... },
        //         'id3': { ... },
        //         ...
        //     }
        //
        // list
        //
        //     [
        //         { 'id': 'id1', ... },
        //         { 'id': 'id2', ... },
        //         { 'id': 'id3', ... },
        //         ...
        //     ]
        //
        let results = [];
        if (Array.isArray (orders)) {
            for (let i = 0; i < orders.length; i++) {
                const order = this.extend (this.parseOrder (orders[i], market), params);
                results.push (order);
            }
        } else {
            const ids = Object.keys (orders);
            for (let i = 0; i < ids.length; i++) {
                const id = ids[i];
                const order = this.extend (this.parseOrder (this.extend ({ 'id': id }, orders[id]), market), params);
                results.push (order);
            }
        }
        results = this.sortBy (results, 'timestamp');
        const symbol = (market !== undefined) ? market['symbol'] : undefined;
        return this.filterBySymbolSinceLimit (results, symbol, since, limit) as Order[];
    }

    calculateFee (symbol: string, type: string, side: string, amount: number, price: number, takerOrMaker = 'taker', params = {}) {
        /**
         * @method
         * @description calculates the presumptive fee that would be charged for an order
         * @param {string} symbol unified market symbol
         * @param {string} type 'market' or 'limit'
         * @param {string} side 'buy' or 'sell'
         * @param {float} amount how much you want to trade, in units of the base currency on most exchanges, or number of contracts
         * @param {float} price the price for the order to be filled at, in units of the quote currency
         * @param {string} takerOrMaker 'taker' or 'maker'
         * @param {object} params
         * @returns {object} contains the rate, the percentage multiplied to the order amount to obtain the fee amount, and cost, the total value of the fee in units of the quote currency, for the order
         */
        if (type === 'market' && takerOrMaker === 'maker') {
            throw new ArgumentsRequired (this.id + ' calculateFee() - you have provided incompatible arguments - "market" type order can not be "maker". Change either the "type" or the "takerOrMaker" argument to calculate the fee.');
        }
        const market = this.markets[symbol];
        const feeSide = this.safeString (market, 'feeSide', 'quote');
        let useQuote = undefined;
        if (feeSide === 'get') {
            // the fee is always in the currency you get
            useQuote = side === 'sell';
        } else if (feeSide === 'give') {
            // the fee is always in the currency you give
            useQuote = side === 'buy';
        } else {
            // the fee is always in feeSide currency
            useQuote = feeSide === 'quote';
        }
        let cost = this.numberToString (amount);
        let key = undefined;
        if (useQuote) {
            const priceString = this.numberToString (price);
            cost = Precise.stringMul (cost, priceString);
            key = 'quote';
        } else {
            key = 'base';
        }
        // for derivatives, the fee is in 'settle' currency
        if (!market['spot']) {
            key = 'settle';
        }
        // even if `takerOrMaker` argument was set to 'maker', for 'market' orders we should forcefully override it to 'taker'
        if (type === 'market') {
            takerOrMaker = 'taker';
        }
        const rate = this.safeString (market, takerOrMaker);
        cost = Precise.stringMul (cost, rate);
        return {
            'cost': this.parseNumber (cost),
            'currency': market[key],
            'rate': this.parseNumber (rate),
            'type': takerOrMaker,
        };
    }

    safeLiquidation (liquidation: Dict, market: Market = undefined): Liquidation {
        const contracts = this.safeString (liquidation, 'contracts');
        const contractSize = this.safeString (market, 'contractSize');
        const price = this.safeString (liquidation, 'price');
        let baseValue = this.safeString (liquidation, 'baseValue');
        let quoteValue = this.safeString (liquidation, 'quoteValue');
        if ((baseValue === undefined) && (contracts !== undefined) && (contractSize !== undefined) && (price !== undefined)) {
            baseValue = Precise.stringMul (contracts, contractSize);
        }
        if ((quoteValue === undefined) && (baseValue !== undefined) && (price !== undefined)) {
            quoteValue = Precise.stringMul (baseValue, price);
        }
        liquidation['contracts'] = this.parseNumber (contracts);
        liquidation['contractSize'] = this.parseNumber (contractSize);
        liquidation['price'] = this.parseNumber (price);
        liquidation['baseValue'] = this.parseNumber (baseValue);
        liquidation['quoteValue'] = this.parseNumber (quoteValue);
        return liquidation as Liquidation;
    }

    safeTrade (trade: Dict, market: Market = undefined): Trade {
        const amount = this.safeString (trade, 'amount');
        const price = this.safeString (trade, 'price');
        let cost = this.safeString (trade, 'cost');
        if (cost === undefined) {
            // contract trading
            const contractSize = this.safeString (market, 'contractSize');
            let multiplyPrice = price;
            if (contractSize !== undefined) {
                const inverse = this.safeBool (market, 'inverse', false);
                if (inverse) {
                    multiplyPrice = Precise.stringDiv ('1', price);
                }
                multiplyPrice = Precise.stringMul (multiplyPrice, contractSize);
            }
            cost = Precise.stringMul (multiplyPrice, amount);
        }
        const parseFee = this.safeValue (trade, 'fee') === undefined;
        const parseFees = this.safeValue (trade, 'fees') === undefined;
        const shouldParseFees = parseFee || parseFees;
        const fees = [];
        const fee = this.safeValue (trade, 'fee');
        if (shouldParseFees) {
            const reducedFees = this.reduceFees ? this.reduceFeesByCurrency (fees) : fees;
            const reducedLength = reducedFees.length;
            for (let i = 0; i < reducedLength; i++) {
                reducedFees[i]['cost'] = this.safeNumber (reducedFees[i], 'cost');
                if ('rate' in reducedFees[i]) {
                    reducedFees[i]['rate'] = this.safeNumber (reducedFees[i], 'rate');
                }
            }
            if (!parseFee && (reducedLength === 0)) {
                // copy fee to avoid modification by reference
                const feeCopy = this.deepExtend (fee);
                feeCopy['cost'] = this.safeNumber (feeCopy, 'cost');
                if ('rate' in feeCopy) {
                    feeCopy['rate'] = this.safeNumber (feeCopy, 'rate');
                }
                reducedFees.push (feeCopy);
            }
            if (parseFees) {
                trade['fees'] = reducedFees;
            }
            if (parseFee && (reducedLength === 1)) {
                trade['fee'] = reducedFees[0];
            }
            const tradeFee = this.safeValue (trade, 'fee');
            if (tradeFee !== undefined) {
                tradeFee['cost'] = this.safeNumber (tradeFee, 'cost');
                if ('rate' in tradeFee) {
                    tradeFee['rate'] = this.safeNumber (tradeFee, 'rate');
                }
                trade['fee'] = tradeFee;
            }
        }
        trade['amount'] = this.parseNumber (amount);
        trade['cost'] = this.parseNumber (cost);
        trade['price'] = this.parseNumber (price);
        return trade as Trade;
    }

    findNearestCeiling (arr: number[], providedValue: number) {
        //  i.e. findNearestCeiling ([ 10, 30, 50],  23) returns 30
        const length = arr.length;
        for (let i = 0; i < length; i++) {
            const current = arr[i];
            if (providedValue <= current) {
                return current;
            }
        }
        return arr[length - 1];
    }

    invertFlatStringDictionary (dict) {
        const reversed = {};
        const keys = Object.keys (dict);
        for (let i = 0; i < keys.length; i++) {
            const key = keys[i];
            const value = dict[key];
            if (typeof value === 'string') {
                reversed[value] = key;
            }
        }
        return reversed;
    }

    reduceFeesByCurrency (fees) {
        //
        // this function takes a list of fee structures having the following format
        //
        //     string = true
        //
        //     [
        //         { 'currency': 'BTC', 'cost': '0.1' },
        //         { 'currency': 'BTC', 'cost': '0.2'  },
        //         { 'currency': 'BTC', 'cost': '0.2', 'rate': '0.00123' },
        //         { 'currency': 'BTC', 'cost': '0.4', 'rate': '0.00123' },
        //         { 'currency': 'BTC', 'cost': '0.5', 'rate': '0.00456' },
        //         { 'currency': 'USDT', 'cost': '12.3456' },
        //     ]
        //
        //     string = false
        //
        //     [
        //         { 'currency': 'BTC', 'cost': 0.1 },
        //         { 'currency': 'BTC', 'cost': 0.2 },
        //         { 'currency': 'BTC', 'cost': 0.2, 'rate': 0.00123 },
        //         { 'currency': 'BTC', 'cost': 0.4, 'rate': 0.00123 },
        //         { 'currency': 'BTC', 'cost': 0.5, 'rate': 0.00456 },
        //         { 'currency': 'USDT', 'cost': 12.3456 },
        //     ]
        //
        // and returns a reduced fee list, where fees are summed per currency and rate (if any)
        //
        //     string = true
        //
        //     [
        //         { 'currency': 'BTC', 'cost': '0.4'  },
        //         { 'currency': 'BTC', 'cost': '0.6', 'rate': '0.00123' },
        //         { 'currency': 'BTC', 'cost': '0.5', 'rate': '0.00456' },
        //         { 'currency': 'USDT', 'cost': '12.3456' },
        //     ]
        //
        //     string  = false
        //
        //     [
        //         { 'currency': 'BTC', 'cost': 0.3  },
        //         { 'currency': 'BTC', 'cost': 0.6, 'rate': 0.00123 },
        //         { 'currency': 'BTC', 'cost': 0.5, 'rate': 0.00456 },
        //         { 'currency': 'USDT', 'cost': 12.3456 },
        //     ]
        //
        const reduced = {};
        for (let i = 0; i < fees.length; i++) {
            const fee = fees[i];
            const feeCurrencyCode = this.safeString (fee, 'currency');
            if (feeCurrencyCode !== undefined) {
                const rate = this.safeString (fee, 'rate');
                const cost = this.safeValue (fee, 'cost');
                if (Precise.stringEq (cost, '0')) {
                    // omit zero cost fees
                    continue;
                }
                if (!(feeCurrencyCode in reduced)) {
                    reduced[feeCurrencyCode] = {};
                }
                const rateKey = (rate === undefined) ? '' : rate;
                if (rateKey in reduced[feeCurrencyCode]) {
                    reduced[feeCurrencyCode][rateKey]['cost'] = Precise.stringAdd (reduced[feeCurrencyCode][rateKey]['cost'], cost);
                } else {
                    reduced[feeCurrencyCode][rateKey] = {
                        'cost': cost,
                        'currency': feeCurrencyCode,
                    };
                    if (rate !== undefined) {
                        reduced[feeCurrencyCode][rateKey]['rate'] = rate;
                    }
                }
            }
        }
        let result = [];
        const feeValues = Object.values (reduced);
        for (let i = 0; i < feeValues.length; i++) {
            const reducedFeeValues = Object.values (feeValues[i]);
            result = this.arrayConcat (result, reducedFeeValues);
        }
        return result;
    }

    safeTicker (ticker: Dict, market: Market = undefined): Ticker {
        let open = this.omitZero (this.safeString (ticker, 'open'));
        let close = this.omitZero (this.safeString (ticker, 'close'));
        let last = this.omitZero (this.safeString (ticker, 'last'));
        let change = this.omitZero (this.safeString (ticker, 'change'));
        let percentage = this.omitZero (this.safeString (ticker, 'percentage'));
        let average = this.omitZero (this.safeString (ticker, 'average'));
        let vwap = this.omitZero (this.safeString (ticker, 'vwap'));
        const baseVolume = this.safeString (ticker, 'baseVolume');
        const quoteVolume = this.safeString (ticker, 'quoteVolume');
        if (vwap === undefined) {
            vwap = Precise.stringDiv (this.omitZero (quoteVolume), baseVolume);
        }
        if ((last !== undefined) && (close === undefined)) {
            close = last;
        } else if ((last === undefined) && (close !== undefined)) {
            last = close;
        }
        if ((last !== undefined) && (open !== undefined)) {
            if (change === undefined) {
                change = Precise.stringSub (last, open);
            }
            if (average === undefined) {
                average = Precise.stringDiv (Precise.stringAdd (last, open), '2');
            }
        }
        if ((percentage === undefined) && (change !== undefined) && (open !== undefined) && Precise.stringGt (open, '0')) {
            percentage = Precise.stringMul (Precise.stringDiv (change, open), '100');
        }
        if ((change === undefined) && (percentage !== undefined) && (open !== undefined)) {
            change = Precise.stringDiv (Precise.stringMul (percentage, open), '100');
        }
        if ((open === undefined) && (last !== undefined) && (change !== undefined)) {
            open = Precise.stringSub (last, change);
        }
        // timestamp and symbol operations don't belong in safeTicker
        // they should be done in the derived classes
        return this.extend (ticker, {
            'ask': this.parseNumber (this.omitZero (this.safeString (ticker, 'ask'))),
            'askVolume': this.safeNumber (ticker, 'askVolume'),
            'average': this.parseNumber (average),
            'baseVolume': this.parseNumber (baseVolume),
            'bid': this.parseNumber (this.omitZero (this.safeString (ticker, 'bid'))),
            'bidVolume': this.safeNumber (ticker, 'bidVolume'),
            'change': this.parseNumber (change),
            'close': this.parseNumber (this.omitZero (close)),
            'high': this.parseNumber (this.omitZero (this.safeString (ticker, 'high'))),
            'last': this.parseNumber (this.omitZero (last)),
            'low': this.parseNumber (this.omitZero (this.safeString (ticker, 'low'))),
            'open': this.parseNumber (this.omitZero (open)),
            'percentage': this.parseNumber (percentage),
            'previousClose': this.safeNumber (ticker, 'previousClose'),
            'quoteVolume': this.parseNumber (quoteVolume),
            'vwap': this.parseNumber (vwap),
        });
    }

    async fetchBorrowRate (code: string, amount, params = {}): Promise<{}> {
        throw new NotSupported (this.id + ' fetchBorrowRate is deprecated, please use fetchCrossBorrowRate or fetchIsolatedBorrowRate instead');
    }

    async repayCrossMargin (code: string, amount, params = {}): Promise<{}> {
        throw new NotSupported (this.id + ' repayCrossMargin is not support yet');
    }

    async repayIsolatedMargin (symbol: string, code: string, amount, params = {}): Promise<{}> {
        throw new NotSupported (this.id + ' repayIsolatedMargin is not support yet');
    }

    async borrowCrossMargin (code: string, amount: number, params = {}): Promise<{}> {
        throw new NotSupported (this.id + ' borrowCrossMargin is not support yet');
    }

    async borrowIsolatedMargin (symbol: string, code: string, amount: number, params = {}): Promise<{}> {
        throw new NotSupported (this.id + ' borrowIsolatedMargin is not support yet');
    }

    async borrowMargin (code: string, amount, symbol: Str = undefined, params = {}): Promise<{}> {
        throw new NotSupported (this.id + ' borrowMargin is deprecated, please use borrowCrossMargin or borrowIsolatedMargin instead');
    }

    async repayMargin (code: string, amount, symbol: Str = undefined, params = {}): Promise<{}> {
        throw new NotSupported (this.id + ' repayMargin is deprecated, please use repayCrossMargin or repayIsolatedMargin instead');
    }

    async fetchOHLCV (symbol: string, timeframe = '1m', since: Int = undefined, limit: Int = undefined, params = {}): Promise<OHLCV[]> {
        let message = '';
        if (this.has['fetchTrades']) {
            message = '. If you want to build OHLCV candles from trade executions data, visit https://github.com/ccxt/ccxt/tree/master/examples/ and see "build-ohlcv-bars" file';
        }
        throw new NotSupported (this.id + ' fetchOHLCV() is not supported yet' + message);
    }

    async fetchOHLCVWs (symbol: string, timeframe = '1m', since: Int = undefined, limit: Int = undefined, params = {}): Promise<OHLCV[]> {
        let message = '';
        if (this.has['fetchTradesWs']) {
            message = '. If you want to build OHLCV candles from trade executions data, visit https://github.com/ccxt/ccxt/tree/master/examples/ and see "build-ohlcv-bars" file';
        }
        throw new NotSupported (this.id + ' fetchOHLCVWs() is not supported yet. Try using fetchOHLCV instead.' + message);
    }

    async watchOHLCV (symbol: string, timeframe = '1m', since: Int = undefined, limit: Int = undefined, params = {}): Promise<OHLCV[]> {
        throw new NotSupported (this.id + ' watchOHLCV() is not supported yet');
    }

    convertTradingViewToOHLCV (ohlcvs: number[][], timestamp = 't', open = 'o', high = 'h', low = 'l', close = 'c', volume = 'v', ms = false) {
        const result = [];
        const timestamps = this.safeList (ohlcvs, timestamp, []);
        const opens = this.safeList (ohlcvs, open, []);
        const highs = this.safeList (ohlcvs, high, []);
        const lows = this.safeList (ohlcvs, low, []);
        const closes = this.safeList (ohlcvs, close, []);
        const volumes = this.safeList (ohlcvs, volume, []);
        for (let i = 0; i < timestamps.length; i++) {
            result.push ([
                ms ? this.safeInteger (timestamps, i) : this.safeTimestamp (timestamps, i),
                this.safeValue (opens, i),
                this.safeValue (highs, i),
                this.safeValue (lows, i),
                this.safeValue (closes, i),
                this.safeValue (volumes, i),
            ]);
        }
        return result;
    }

    convertOHLCVToTradingView (ohlcvs: number[][], timestamp = 't', open = 'o', high = 'h', low = 'l', close = 'c', volume = 'v', ms = false) {
        const result = {};
        result[close] = [];
        result[high] = [];
        result[low] = [];
        result[open] = [];
        result[timestamp] = [];
        result[volume] = [];
        for (let i = 0; i < ohlcvs.length; i++) {
            const ts = ms ? ohlcvs[i][0] : this.parseToInt (ohlcvs[i][0] / 1000);
            result[timestamp].push (ts);
            result[open].push (ohlcvs[i][1]);
            result[high].push (ohlcvs[i][2]);
            result[low].push (ohlcvs[i][3]);
            result[close].push (ohlcvs[i][4]);
            result[volume].push (ohlcvs[i][5]);
        }
        return result;
    }

    async fetchWebEndpoint (method, endpointMethod, returnAsJson, startRegex = undefined, endRegex = undefined) {
        let errorMessage = '';
        const options = this.safeValue (this.options, method, {});
        const muteOnFailure = this.safeBool (options, 'webApiMuteFailure', true);
        try {
            // if it was not explicitly disabled, then don't fetch
            if (this.safeBool (options, 'webApiEnable', true) !== true) {
                return undefined;
            }
            const maxRetries = this.safeValue (options, 'webApiRetries', 10);
            let response = undefined;
            let retry = 0;
            while (retry < maxRetries) {
                try {
                    response = await this[endpointMethod] ({});
                    break;
                } catch (e) {
                    retry = retry + 1;
                    if (retry === maxRetries) {
                        throw e;
                    }
                }
            }
            let content = response;
            if (startRegex !== undefined) {
                const splitted_by_start = content.split (startRegex);
                content = splitted_by_start[1]; // we need second part after start
            }
            if (endRegex !== undefined) {
                const splitted_by_end = content.split (endRegex);
                content = splitted_by_end[0]; // we need first part after start
            }
            if (returnAsJson && (typeof content === 'string')) {
                const jsoned = this.parseJson (content.trim ()); // content should be trimmed before json parsing
                if (jsoned) {
                    return jsoned; // if parsing was not successfull, exception should be thrown
                } else {
                    throw new BadResponse ('could not parse the response into json');
                }
            } else {
                return content;
            }
        } catch (e) {
            errorMessage = this.id + ' ' + method + '() failed to fetch correct data from website. Probably webpage markup has been changed, breaking the page custom parser.';
        }
        if (muteOnFailure) {
            return undefined;
        } else {
            throw new BadResponse (errorMessage);
        }
    }

    marketIds (symbols: Strings = undefined) {
        if (symbols === undefined) {
            return symbols;
        }
        const result = [];
        for (let i = 0; i < symbols.length; i++) {
            result.push (this.marketId (symbols[i]));
        }
        return result;
    }

    marketsForSymbols (symbols: Strings = undefined) {
        if (symbols === undefined) {
            return symbols;
        }
        const result = [];
        for (let i = 0; i < symbols.length; i++) {
            result.push (this.market (symbols[i]));
        }
        return result;
    }

    marketSymbols (symbols: Strings = undefined, type: Str = undefined, allowEmpty = true, sameTypeOnly = false, sameSubTypeOnly = false) {
        if (symbols === undefined) {
            if (!allowEmpty) {
                throw new ArgumentsRequired (this.id + ' empty list of symbols is not supported');
            }
            return symbols;
        }
        const symbolsLength = symbols.length;
        if (symbolsLength === 0) {
            if (!allowEmpty) {
                throw new ArgumentsRequired (this.id + ' empty list of symbols is not supported');
            }
            return symbols;
        }
        const result = [];
        let marketType = undefined;
        let isLinearSubType = undefined;
        for (let i = 0; i < symbols.length; i++) {
            const market = this.market (symbols[i]);
            if (sameTypeOnly && (marketType !== undefined)) {
                if (market['type'] !== marketType) {
                    throw new BadRequest (this.id + ' symbols must be of the same type, either ' + marketType + ' or ' + market['type'] + '.');
                }
            }
            if (sameSubTypeOnly && (isLinearSubType !== undefined)) {
                if (market['linear'] !== isLinearSubType) {
                    throw new BadRequest (this.id + ' symbols must be of the same subType, either linear or inverse.');
                }
            }
            if (type !== undefined && market['type'] !== type) {
                throw new BadRequest (this.id + ' symbols must be of the same type ' + type + '. If the type is incorrect you can change it in options or the params of the request');
            }
            marketType = market['type'];
            if (!market['spot']) {
                isLinearSubType = market['linear'];
            }
            const symbol = this.safeString (market, 'symbol', symbols[i]);
            result.push (symbol);
        }
        return result;
    }

    marketCodes (codes: Strings = undefined) {
        if (codes === undefined) {
            return codes;
        }
        const result = [];
        for (let i = 0; i < codes.length; i++) {
            result.push (this.commonCurrencyCode (codes[i]));
        }
        return result;
    }

    parseBidsAsks (bidasks, priceKey: IndexType = 0, amountKey: IndexType = 1, countOrIdKey: IndexType = 2) {
        bidasks = this.toArray (bidasks);
        const result = [];
        for (let i = 0; i < bidasks.length; i++) {
            result.push (this.parseBidAsk (bidasks[i], priceKey, amountKey, countOrIdKey));
        }
        return result;
    }

    async fetchL2OrderBook (symbol: string, limit: Int = undefined, params = {}) {
        const orderbook = await this.fetchOrderBook (symbol, limit, params);
        return this.extend (orderbook, {
            'asks': this.sortBy (this.aggregate (orderbook['asks']), 0),
            'bids': this.sortBy (this.aggregate (orderbook['bids']), 0, true),
        });
    }

    filterBySymbol (objects, symbol: Str = undefined) {
        if (symbol === undefined) {
            return objects;
        }
        const result = [];
        for (let i = 0; i < objects.length; i++) {
            const objectSymbol = this.safeString (objects[i], 'symbol');
            if (objectSymbol === symbol) {
                result.push (objects[i]);
            }
        }
        return result;
    }

    parseOHLCV (ohlcv, market: Market = undefined) : OHLCV {
        if (Array.isArray (ohlcv)) {
            return [
                this.safeInteger (ohlcv, 0), // timestamp
                this.safeNumber (ohlcv, 1), // open
                this.safeNumber (ohlcv, 2), // high
                this.safeNumber (ohlcv, 3), // low
                this.safeNumber (ohlcv, 4), // close
                this.safeNumber (ohlcv, 5), // volume
            ];
        }
        return ohlcv;
    }

    networkCodeToId (networkCode: string, currencyCode: Str = undefined): string {
        /**
         * @ignore
         * @method
         * @name exchange#networkCodeToId
         * @description tries to convert the provided networkCode (which is expected to be an unified network code) to a network id. In order to achieve this, derived class needs to have 'options->networks' defined.
         * @param {string} networkCode unified network code
         * @param {string} currencyCode unified currency code, but this argument is not required by default, unless there is an exchange (like huobi) that needs an override of the method to be able to pass currencyCode argument additionally
         * @returns {string|undefined} exchange-specific network id
         */
        if (networkCode === undefined) {
            return undefined;
        }
        const networkIdsByCodes = this.safeValue (this.options, 'networks', {});
        let networkId = this.safeString (networkIdsByCodes, networkCode);
        // for example, if 'ETH' is passed for networkCode, but 'ETH' key not defined in `options->networks` object
        if (networkId === undefined) {
            if (currencyCode === undefined) {
                const currencies = Object.values (this.currencies);
                for (let i = 0; i < currencies.length; i++) {
                    const currency = [ i ];
                    const networks = this.safeDict (currency, 'networks');
                    const network = this.safeDict (networks, networkCode);
                    networkId = this.safeString (network, 'id');
                    if (networkId !== undefined) {
                        break;
                    }
                }
            } else {
                // if currencyCode was provided, then we try to find if that currencyCode has a replacement (i.e. ERC20 for ETH) or is in the currency
                const defaultNetworkCodeReplacements = this.safeValue (this.options, 'defaultNetworkCodeReplacements', {});
                if (currencyCode in defaultNetworkCodeReplacements) {
                    // if there is a replacement for the passed networkCode, then we use it to find network-id in `options->networks` object
                    const replacementObject = defaultNetworkCodeReplacements[currencyCode]; // i.e. { 'ERC20': 'ETH' }
                    const keys = Object.keys (replacementObject);
                    for (let i = 0; i < keys.length; i++) {
                        const key = keys[i];
                        const value = replacementObject[key];
                        // if value matches to provided unified networkCode, then we use it's key to find network-id in `options->networks` object
                        if (value === networkCode) {
                            networkId = this.safeString (networkIdsByCodes, key);
                            break;
                        }
                    }
                } else {
                    // serach for network inside currency
                    const currency = this.safeDict (this.currencies, currencyCode);
                    const networks = this.safeDict (currency, 'networks');
                    const network = this.safeDict (networks, networkCode);
                    networkId = this.safeString (network, 'id');
                }
            }
            // if it wasn't found, we just set the provided value to network-id
            if (networkId === undefined) {
                networkId = networkCode;
            }
        }
        return networkId;
    }

    networkIdToCode (networkId: Str = undefined, currencyCode: Str = undefined): string {
        /**
         * @ignore
         * @method
         * @name exchange#networkIdToCode
         * @description tries to convert the provided exchange-specific networkId to an unified network Code. In order to achieve this, derived class needs to have "options['networksById']" defined.
         * @param {string} networkId exchange specific network id/title, like: TRON, Trc-20, usdt-erc20, etc
         * @param {string|undefined} currencyCode unified currency code, but this argument is not required by default, unless there is an exchange (like huobi) that needs an override of the method to be able to pass currencyCode argument additionally
         * @returns {string|undefined} unified network code
         */
        if (networkId === undefined) {
            return undefined;
        }
        const networkCodesByIds = this.safeDict (this.options, 'networksById', {});
        let networkCode = this.safeString (networkCodesByIds, networkId, networkId);
        // replace mainnet network-codes (i.e. ERC20->ETH)
        if (currencyCode !== undefined) {
            const defaultNetworkCodeReplacements = this.safeDict (this.options, 'defaultNetworkCodeReplacements', {});
            if (currencyCode in defaultNetworkCodeReplacements) {
                const replacementObject = this.safeDict (defaultNetworkCodeReplacements, currencyCode, {});
                networkCode = this.safeString (replacementObject, networkCode, networkCode);
            }
        }
        return networkCode;
    }

    handleNetworkCodeAndParams (params) {
        const networkCodeInParams = this.safeString2 (params, 'networkCode', 'network');
        if (networkCodeInParams !== undefined) {
            params = this.omit (params, [ 'networkCode', 'network' ]);
        }
        // if it was not defined by user, we should not set it from 'defaultNetworks', because handleNetworkCodeAndParams is for only request-side and thus we do not fill it with anything. We can only use 'defaultNetworks' after parsing response-side
        return [ networkCodeInParams, params ];
    }

    defaultNetworkCode (currencyCode: string) {
        let defaultNetworkCode = undefined;
        const defaultNetworks = this.safeDict (this.options, 'defaultNetworks', {});
        if (currencyCode in defaultNetworks) {
            // if currency had set its network in "defaultNetworks", use it
            defaultNetworkCode = defaultNetworks[currencyCode];
        } else {
            // otherwise, try to use the global-scope 'defaultNetwork' value (even if that network is not supported by currency, it doesn't make any problem, this will be just used "at first" if currency supports this network at all)
            const defaultNetwork = this.safeDict (this.options, 'defaultNetwork');
            if (defaultNetwork !== undefined) {
                defaultNetworkCode = defaultNetwork;
            }
        }
        return defaultNetworkCode;
    }

    selectNetworkCodeFromUnifiedNetworks (currencyCode, networkCode, indexedNetworkEntries) {
        return this.selectNetworkKeyFromNetworks (currencyCode, networkCode, indexedNetworkEntries, true);
    }

    selectNetworkIdFromRawNetworks (currencyCode, networkCode, indexedNetworkEntries) {
        return this.selectNetworkKeyFromNetworks (currencyCode, networkCode, indexedNetworkEntries, false);
    }

    selectNetworkKeyFromNetworks (currencyCode, networkCode, indexedNetworkEntries, isIndexedByUnifiedNetworkCode = false) {
        // this method is used against raw & unparse network entries, which are just indexed by network id
        let chosenNetworkId = undefined;
        const availableNetworkIds = Object.keys (indexedNetworkEntries);
        const responseNetworksLength = availableNetworkIds.length;
        if (networkCode !== undefined) {
            if (responseNetworksLength === 0) {
                throw new NotSupported (this.id + ' - ' + networkCode + ' network did not return any result for ' + currencyCode);
            } else {
                // if networkCode was provided by user, we should check it after response, as the referenced exchange doesn't support network-code during request
                const networkId = isIndexedByUnifiedNetworkCode ? networkCode : this.networkCodeToId (networkCode, currencyCode);
                if (networkId in indexedNetworkEntries) {
                    chosenNetworkId = networkId;
                } else {
                    throw new NotSupported (this.id + ' - ' + networkId + ' network was not found for ' + currencyCode + ', use one of ' + availableNetworkIds.join (', '));
                }
            }
        } else {
            if (responseNetworksLength === 0) {
                throw new NotSupported (this.id + ' - no networks were returned for ' + currencyCode);
            } else {
                // if networkCode was not provided by user, then we try to use the default network (if it was defined in "defaultNetworks"), otherwise, we just return the first network entry
                const defaultNetworkCode = this.defaultNetworkCode (currencyCode);
                const defaultNetworkId = isIndexedByUnifiedNetworkCode ? defaultNetworkCode : this.networkCodeToId (defaultNetworkCode, currencyCode);
                chosenNetworkId = (defaultNetworkId in indexedNetworkEntries) ? defaultNetworkId : availableNetworkIds[0];
            }
        }
        return chosenNetworkId;
    }

    safeNumber2 (dictionary: object, key1: IndexType, key2: IndexType, d = undefined) {
        const value = this.safeString2 (dictionary, key1, key2);
        return this.parseNumber (value, d);
    }

    parseOrderBook (orderbook: object, symbol: string, timestamp: Int = undefined, bidsKey = 'bids', asksKey = 'asks', priceKey: IndexType = 0, amountKey: IndexType = 1, countOrIdKey: IndexType = 2): OrderBook {
        const bids = this.parseBidsAsks (this.safeValue (orderbook, bidsKey, []), priceKey, amountKey, countOrIdKey);
        const asks = this.parseBidsAsks (this.safeValue (orderbook, asksKey, []), priceKey, amountKey, countOrIdKey);
        return {
            'asks': this.sortBy (asks, 0),
            'bids': this.sortBy (bids, 0, true),
            'datetime': this.iso8601 (timestamp),
            'nonce': undefined,
            'symbol': symbol,
            'timestamp': timestamp,
        } as any;
    }

    parseOHLCVs (ohlcvs: object[], market: any = undefined, timeframe: string = '1m', since: Int = undefined, limit: Int = undefined): OHLCV[] {
        const results = [];
        for (let i = 0; i < ohlcvs.length; i++) {
            results.push (this.parseOHLCV (ohlcvs[i], market));
        }
        const sorted = this.sortBy (results, 0);
        return this.filterBySinceLimit (sorted, since, limit, 0) as any;
    }

    parseLeverageTiers (response: any, symbols: string[] = undefined, marketIdKey = undefined): LeverageTiers {
        // marketIdKey should only be undefined when response is a dictionary
        symbols = this.marketSymbols (symbols);
        const tiers = {};
        let symbolsLength = 0;
        if (symbols !== undefined) {
            symbolsLength = symbols.length;
        }
        const noSymbols = (symbols === undefined) || (symbolsLength === 0);
        if (Array.isArray (response)) {
            for (let i = 0; i < response.length; i++) {
                const item = response[i];
                const id = this.safeString (item, marketIdKey);
                const market = this.safeMarket (id, undefined, undefined, 'swap');
                const symbol = market['symbol'];
                const contract = this.safeBool (market, 'contract', false);
                if (contract && (noSymbols || this.inArray (symbol, symbols))) {
                    tiers[symbol] = this.parseMarketLeverageTiers (item, market);
                }
            }
        } else {
            const keys = Object.keys (response);
            for (let i = 0; i < keys.length; i++) {
                const marketId = keys[i];
                const item = response[marketId];
                const market = this.safeMarket (marketId, undefined, undefined, 'swap');
                const symbol = market['symbol'];
                const contract = this.safeBool (market, 'contract', false);
                if (contract && (noSymbols || this.inArray (symbol, symbols))) {
                    tiers[symbol] = this.parseMarketLeverageTiers (item, market);
                }
            }
        }
        return tiers;
    }

    async loadTradingLimits (symbols: Strings = undefined, reload = false, params = {}) {
        if (this.has['fetchTradingLimits']) {
            if (reload || !('limitsLoaded' in this.options)) {
                const response = await this.fetchTradingLimits (symbols);
                for (let i = 0; i < symbols.length; i++) {
                    const symbol = symbols[i];
                    this.markets[symbol] = this.deepExtend (this.markets[symbol], response[symbol]);
                }
                this.options['limitsLoaded'] = this.milliseconds ();
            }
        }
        return this.markets;
    }

    safePosition (position: Dict): Position {
        // simplified version of: /pull/12765/
        const unrealizedPnlString = this.safeString (position, 'unrealisedPnl');
        const initialMarginString = this.safeString (position, 'initialMargin');
        //
        // PERCENTAGE
        //
        const percentage = this.safeValue (position, 'percentage');
        if ((percentage === undefined) && (unrealizedPnlString !== undefined) && (initialMarginString !== undefined)) {
            // as it was done in all implementations ( aax, btcex, bybit, deribit, ftx, gate, kucoinfutures, phemex )
            const percentageString = Precise.stringMul (Precise.stringDiv (unrealizedPnlString, initialMarginString, 4), '100');
            position['percentage'] = this.parseNumber (percentageString);
        }
        // if contractSize is undefined get from market
        let contractSize = this.safeNumber (position, 'contractSize');
        const symbol = this.safeString (position, 'symbol');
        let market = undefined;
        if (symbol !== undefined) {
            market = this.safeValue (this.markets, symbol);
        }
        if (contractSize === undefined && market !== undefined) {
            contractSize = this.safeNumber (market, 'contractSize');
            position['contractSize'] = contractSize;
        }
        return position as Position;
    }

    parsePositions (positions: any[], symbols: string[] = undefined, params = {}): Position[] {
        symbols = this.marketSymbols (symbols);
        positions = this.toArray (positions);
        const result = [];
        for (let i = 0; i < positions.length; i++) {
            const position = this.extend (this.parsePosition (positions[i], undefined), params);
            result.push (position);
        }
        return this.filterByArrayPositions (result, 'symbol', symbols, false);
    }

    parseAccounts (accounts: any[], params = {}): Account[] {
        accounts = this.toArray (accounts);
        const result = [];
        for (let i = 0; i < accounts.length; i++) {
            const account = this.extend (this.parseAccount (accounts[i]), params);
            result.push (account);
        }
        return result;
    }

    parseTrades (trades: any[], market: Market = undefined, since: Int = undefined, limit: Int = undefined, params = {}): Trade[] {
        trades = this.toArray (trades);
        let result = [];
        for (let i = 0; i < trades.length; i++) {
            const trade = this.extend (this.parseTrade (trades[i], market), params);
            result.push (trade);
        }
        result = this.sortBy2 (result, 'timestamp', 'id');
        const symbol = (market !== undefined) ? market['symbol'] : undefined;
        return this.filterBySymbolSinceLimit (result, symbol, since, limit) as Trade[];
    }

    parseTransactions (transactions: any[], currency: Currency = undefined, since: Int = undefined, limit: Int = undefined, params = {}): Transaction[] {
        transactions = this.toArray (transactions);
        let result = [];
        for (let i = 0; i < transactions.length; i++) {
            const transaction = this.extend (this.parseTransaction (transactions[i], currency), params);
            result.push (transaction);
        }
        result = this.sortBy (result, 'timestamp');
        const code = (currency !== undefined) ? currency['code'] : undefined;
        return this.filterByCurrencySinceLimit (result, code, since, limit);
    }

    parseTransfers (transfers: any[], currency: Currency = undefined, since: Int = undefined, limit: Int = undefined, params = {}): TransferEntries {
        transfers = this.toArray (transfers);
        let result = [];
        for (let i = 0; i < transfers.length; i++) {
            const transfer = this.extend (this.parseTransfer (transfers[i], currency), params);
            result.push (transfer);
        }
        result = this.sortBy (result, 'timestamp');
        const code = (currency !== undefined) ? currency['code'] : undefined;
        return this.filterByCurrencySinceLimit (result, code, since, limit);
    }

    parseLedger (data, currency: Currency = undefined, since: Int = undefined, limit: Int = undefined, params = {}) {
        let result = [];
        const arrayData = this.toArray (data);
        for (let i = 0; i < arrayData.length; i++) {
            const itemOrItems = this.parseLedgerEntry (arrayData[i], currency);
            if (Array.isArray (itemOrItems)) {
                for (let j = 0; j < itemOrItems.length; j++) {
                    result.push (this.extend (itemOrItems[j], params));
                }
            } else {
                result.push (this.extend (itemOrItems, params));
            }
        }
        result = this.sortBy (result, 'timestamp');
        const code = (currency !== undefined) ? currency['code'] : undefined;
        return this.filterByCurrencySinceLimit (result, code, since, limit);
    }

    nonce () {
        return this.seconds ();
    }

    setHeaders (headers) {
        return headers;
    }

    marketId (symbol: string): string {
        const market = this.market (symbol);
        if (market !== undefined) {
            return market['id'];
        }
        return symbol;
    }

    symbol (symbol: string): string {
        const market = this.market (symbol);
        return this.safeString (market, 'symbol', symbol);
    }

    handleParamString (params: object, paramName: string, defaultValue: Str = undefined): [string, object] {
        const value = this.safeString (params, paramName, defaultValue);
        if (value !== undefined) {
            params = this.omit (params, paramName);
        }
        return [ value, params ];
    }

    handleParamString2 (params: object, paramName1: string, paramName2: string, defaultValue: Str = undefined): [string, object] {
        const value = this.safeString2 (params, paramName1, paramName2, defaultValue);
        if (value !== undefined) {
            params = this.omit (params, [ paramName1, paramName2 ]);
        }
        return [ value, params ];
    }

    handleParamInteger (params: object, paramName: string, defaultValue: Int = undefined): [Int, object] {
        const value = this.safeInteger (params, paramName, defaultValue);
        if (value !== undefined) {
            params = this.omit (params, paramName);
        }
        return [ value, params ];
    }

    handleParamInteger2 (params: object, paramName1: string, paramName2: string, defaultValue: Int = undefined): [Int, object] {
        const value = this.safeInteger2 (params, paramName1, paramName2, defaultValue);
        if (value !== undefined) {
            params = this.omit (params, [ paramName1, paramName2 ]);
        }
        return [ value, params ];
    }

    handleParamBool (params: object, paramName: string, defaultValue: Bool = undefined): [Bool, object] {
        const value = this.safeBool (params, paramName, defaultValue);
        if (value !== undefined) {
            params = this.omit (params, paramName);
        }
        return [ value, params ];
    }

    handleParamBool2 (params: object, paramName1: string, paramName2: string, defaultValue: Bool = undefined): [Bool, object] {
        const value = this.safeBool2 (params, paramName1, paramName2, defaultValue);
        if (value !== undefined) {
            params = this.omit (params, [ paramName1, paramName2 ]);
        }
        return [ value, params ];
    }

    resolvePath (path, params) {
        return [
            this.implodeParams (path, params),
            this.omit (params, this.extractParams (path)),
        ];
    }

    getListFromObjectValues (objects, key: IndexType) {
        const newArray = this.toArray (objects);
        const results = [];
        for (let i = 0; i < newArray.length; i++) {
            results.push (newArray[i][key]);
        }
        return results;
    }

    getSymbolsForMarketType (marketType: Str = undefined, subType: Str = undefined, symbolWithActiveStatus: boolean = true, symbolWithUnknownStatus: boolean = true) {
        let filteredMarkets = this.markets;
        if (marketType !== undefined) {
            filteredMarkets = this.filterBy (filteredMarkets, 'type', marketType);
        }
        if (subType !== undefined) {
            this.checkRequiredArgument ('getSymbolsForMarketType', subType, 'subType', [ 'linear', 'inverse', 'quanto' ]);
            filteredMarkets = this.filterBy (filteredMarkets, 'subType', subType);
        }
        const activeStatuses = [];
        if (symbolWithActiveStatus) {
            activeStatuses.push (true);
        }
        if (symbolWithUnknownStatus) {
            activeStatuses.push (undefined);
        }
        filteredMarkets = this.filterByArray (filteredMarkets, 'active', activeStatuses, false);
        return this.getListFromObjectValues (filteredMarkets, 'symbol');
    }

    filterByArray (objects, key: IndexType, values = undefined, indexed = true) {
        objects = this.toArray (objects);
        // return all of them if no values were passed
        if (values === undefined || !values) {
            return indexed ? this.indexBy (objects, key) : objects;
        }
        const results = [];
        for (let i = 0; i < objects.length; i++) {
            if (this.inArray (objects[i][key], values)) {
                results.push (objects[i]);
            }
        }
        return indexed ? this.indexBy (results, key) : results;
    }

    async fetch2 (path, api: any = 'public', method = 'GET', params = {}, headers: any = undefined, body: any = undefined, config = {}) {
        if (this.enableRateLimit) {
            const cost = this.calculateRateLimiterCost (api, method, path, params, config);
            await this.throttle (cost);
        }
        this.lastRestRequestTimestamp = this.milliseconds ();
        const request = this.sign (path, api, method, params, headers, body);
        this.last_request_headers = request['headers'];
        this.last_request_body = request['body'];
        this.last_request_url = request['url'];
        let retries = undefined;
        [ retries, params ] = this.handleOptionAndParams (params, path, 'maxRetriesOnFailure', 0);
        let retryDelay = undefined;
        [ retryDelay, params ] = this.handleOptionAndParams (params, path, 'maxRetriesOnFailureDelay', 0);
        for (let i = 0; i < retries + 1; i++) {
            try {
                return await this.fetch (request['url'], request['method'], request['headers'], request['body']);
            } catch (e) {
                if (e instanceof NetworkError) {
                    if (i < retries) {
                        if (this.verbose) {
                            this.log ('Request failed with the error: ' + e.toString () + ', retrying ' + (i + 1).toString () + ' of ' + retries.toString () + '...');
                        }
                        if ((retryDelay !== undefined) && (retryDelay !== 0)) {
                            await this.sleep (retryDelay);
                        }
                        continue;
                    }
                }
                throw e;
            }
        }
        return undefined; // this line is never reached, but exists for c# value return requirement
    }

    async request (path, api: any = 'public', method = 'GET', params = {}, headers: any = undefined, body: any = undefined, config = {}) {
        return await this.fetch2 (path, api, method, params, headers, body, config);
    }

    async loadAccounts (reload = false, params = {}) {
        if (reload) {
            this.accounts = await this.fetchAccounts (params);
        } else {
            if (this.accounts) {
                return this.accounts;
            } else {
                this.accounts = await this.fetchAccounts (params);
            }
        }
        this.accountsById = this.indexBy (this.accounts, 'id') as any;
        return this.accounts;
    }

    buildOHLCVC (trades: Trade[], timeframe: string = '1m', since: number = 0, limit: number = 2147483647): OHLCVC[] {
        // given a sorted arrays of trades (recent last) and a timeframe builds an array of OHLCV candles
        // note, default limit value (2147483647) is max int32 value
        const ms = this.parseTimeframe (timeframe) * 1000;
        const ohlcvs = [];
        const i_timestamp = 0;
        // const open = 1;
        const i_high = 2;
        const i_low = 3;
        const i_close = 4;
        const i_volume = 5;
        const i_count = 6;
        const tradesLength = trades.length;
        const oldest = Math.min (tradesLength, limit);
        for (let i = 0; i < oldest; i++) {
            const trade = trades[i];
            const ts = trade['timestamp'];
            if (ts < since) {
                continue;
            }
            const openingTime = Math.floor (ts / ms) * ms; // shift to the edge of m/h/d (but not M)
            if (openingTime < since) { // we don't need bars, that have opening time earlier than requested
                continue;
            }
            const ohlcv_length = ohlcvs.length;
            const candle = ohlcv_length - 1;
            if ((candle === -1) || (openingTime >= this.sum (ohlcvs[candle][i_timestamp], ms))) {
                // moved to a new timeframe -> create a new candle from opening trade
                ohlcvs.push ([
                    openingTime, // timestamp
                    trade['price'], // O
                    trade['price'], // H
                    trade['price'], // L
                    trade['price'], // C
                    trade['amount'], // V
                    1, // count
                ]);
            } else {
                // still processing the same timeframe -> update opening trade
                ohlcvs[candle][i_high] = Math.max (ohlcvs[candle][i_high], trade['price']);
                ohlcvs[candle][i_low] = Math.min (ohlcvs[candle][i_low], trade['price']);
                ohlcvs[candle][i_close] = trade['price'];
                ohlcvs[candle][i_volume] = this.sum (ohlcvs[candle][i_volume], trade['amount']);
                ohlcvs[candle][i_count] = this.sum (ohlcvs[candle][i_count], 1);
            }
        }
        return ohlcvs;
    }

    parseTradingViewOHLCV (ohlcvs, market = undefined, timeframe = '1m', since: Int = undefined, limit: Int = undefined) {
        const result = this.convertTradingViewToOHLCV (ohlcvs);
        return this.parseOHLCVs (result, market, timeframe, since, limit);
    }

    async editLimitBuyOrder (id: string, symbol: string, amount: number, price: Num = undefined, params = {}) {
        return await this.editLimitOrder (id, symbol, 'buy', amount, price, params);
    }

    async editLimitSellOrder (id: string, symbol: string, amount: number, price: Num = undefined, params = {}) {
        return await this.editLimitOrder (id, symbol, 'sell', amount, price, params);
    }

    async editLimitOrder (id: string, symbol: string, side: OrderSide, amount: number, price: Num = undefined, params = {}) {
        return await this.editOrder (id, symbol, 'limit', side, amount, price, params);
    }

    async editOrder (id: string, symbol: string, type: OrderType, side: OrderSide, amount: Num = undefined, price: Num = undefined, params = {}): Promise<Order> {
        await this.cancelOrder (id, symbol);
        return await this.createOrder (symbol, type, side, amount, price, params);
    }

    async editOrderWs (id: string, symbol: string, type: OrderType, side: OrderSide, amount: Num = undefined, price: Num = undefined, params = {}): Promise<Order> {
        await this.cancelOrderWs (id, symbol);
        return await this.createOrderWs (symbol, type, side, amount, price, params);
    }

    async fetchPermissions (params = {}): Promise<{}> {
        throw new NotSupported (this.id + ' fetchPermissions() is not supported yet');
    }

    async fetchPosition (symbol: string, params = {}): Promise<Position> {
        throw new NotSupported (this.id + ' fetchPosition() is not supported yet');
    }

    async fetchPositionWs (symbol: string, params = {}): Promise<Position[]> {
        throw new NotSupported (this.id + ' fetchPositionWs() is not supported yet');
    }

    async watchPosition (symbol: Str = undefined, params = {}): Promise<Position> {
        throw new NotSupported (this.id + ' watchPosition() is not supported yet');
    }

    async watchPositions (symbols: Strings = undefined, since: Int = undefined, limit: Int = undefined, params = {}): Promise<Position[]> {
        throw new NotSupported (this.id + ' watchPositions() is not supported yet');
    }

    async watchPositionForSymbols (symbols: Strings = undefined, since: Int = undefined, limit: Int = undefined, params = {}): Promise<Position[]> {
        return await this.watchPositions (symbols, since, limit, params);
    }

    async fetchPositionsForSymbol (symbol: string, params = {}): Promise<Position[]> {
        /**
         * @method
         * @name exchange#fetchPositionsForSymbol
         * @description fetches all open positions for specific symbol, unlike fetchPositions (which is designed to work with multiple symbols) so this method might be preffered for one-market position, because of less rate-limit consumption and speed
         * @param {string} symbol unified market symbol
         * @param {object} params extra parameters specific to the endpoint
         * @returns {object[]} a list of [position structure]{@link https://docs.ccxt.com/#/?id=position-structure} with maximum 3 items - possible one position for "one-way" mode, and possible two positions (long & short) for "two-way" (a.k.a. hedge) mode
         */
        throw new NotSupported (this.id + ' fetchPositionsForSymbol() is not supported yet');
    }

    async fetchPositionsForSymbolWs (symbol: string, params = {}): Promise<Position[]> {
        /**
         * @method
         * @name exchange#fetchPositionsForSymbol
         * @description fetches all open positions for specific symbol, unlike fetchPositions (which is designed to work with multiple symbols) so this method might be preffered for one-market position, because of less rate-limit consumption and speed
         * @param {string} symbol unified market symbol
         * @param {object} params extra parameters specific to the endpoint
         * @returns {object[]} a list of [position structure]{@link https://docs.ccxt.com/#/?id=position-structure} with maximum 3 items - possible one position for "one-way" mode, and possible two positions (long & short) for "two-way" (a.k.a. hedge) mode
         */
        throw new NotSupported (this.id + ' fetchPositionsForSymbol() is not supported yet');
    }

    async fetchPositions (symbols: Strings = undefined, params = {}): Promise<Position[]> {
        throw new NotSupported (this.id + ' fetchPositions() is not supported yet');
    }

    async fetchPositionsWs (symbols: Strings = undefined, params = {}): Promise<Position[]> {
        throw new NotSupported (this.id + ' fetchPositions() is not supported yet');
    }

    async fetchPositionsRisk (symbols: Strings = undefined, params = {}): Promise<Position[]> {
        throw new NotSupported (this.id + ' fetchPositionsRisk() is not supported yet');
    }

    async fetchBidsAsks (symbols: Strings = undefined, params = {}): Promise<Tickers> {
        throw new NotSupported (this.id + ' fetchBidsAsks() is not supported yet');
    }

    async fetchBorrowInterest (code: Str = undefined, symbol: Str = undefined, since: Int = undefined, limit: Int = undefined, params = {}): Promise<BorrowInterest[]> {
        throw new NotSupported (this.id + ' fetchBorrowInterest() is not supported yet');
    }

    async fetchLedger (code: Str = undefined, since: Int = undefined, limit: Int = undefined, params = {}): Promise<LedgerEntry[]> {
        throw new NotSupported (this.id + ' fetchLedger() is not supported yet');
    }

    async fetchLedgerEntry (id: string, code: Str = undefined, params = {}): Promise<LedgerEntry> {
        throw new NotSupported (this.id + ' fetchLedgerEntry() is not supported yet');
    }

    parseBidAsk (bidask, priceKey: IndexType = 0, amountKey: IndexType = 1, countOrIdKey: IndexType = 2) {
        const price = this.safeNumber (bidask, priceKey);
        const amount = this.safeNumber (bidask, amountKey);
        const countOrId = this.safeInteger (bidask, countOrIdKey);
        const bidAsk = [ price, amount ];
        if (countOrId !== undefined) {
            bidAsk.push (countOrId);
        }
        return bidAsk;
    }

    safeCurrency (currencyId: Str, currency: Currency = undefined): CurrencyInterface {
        if ((currencyId === undefined) && (currency !== undefined)) {
            return currency;
        }
        if ((this.currencies_by_id !== undefined) && (currencyId in this.currencies_by_id) && (this.currencies_by_id[currencyId] !== undefined)) {
            return this.currencies_by_id[currencyId];
        }
        let code = currencyId;
        if (currencyId !== undefined) {
            code = this.commonCurrencyCode (currencyId.toUpperCase ());
        }
        return this.safeCurrencyStructure ({
            'id': currencyId,
            'code': code,
            'precision': undefined,
        });
    }

    safeMarket (marketId: Str, market: Market = undefined, delimiter: Str = undefined, marketType: Str = undefined): MarketInterface {
        const result = this.safeMarketStructure ({
            'symbol': marketId,
            'marketId': marketId,
        });
        if (marketId !== undefined) {
            if ((this.markets_by_id !== undefined) && (marketId in this.markets_by_id)) {
                const markets = this.markets_by_id[marketId];
                const numMarkets = markets.length;
                if (numMarkets === 1) {
                    return markets[0];
                } else {
                    if (marketType === undefined) {
                        if (market === undefined) {
                            throw new ArgumentsRequired (this.id + ' safeMarket() requires a fourth argument for ' + marketId + ' to disambiguate between different markets with the same market id');
                        } else {
                            marketType = market['type'];
                        }
                    }
                    for (let i = 0; i < markets.length; i++) {
                        const currentMarket = markets[i];
                        if (currentMarket[marketType]) {
                            return currentMarket;
                        }
                    }
                }
            } else if (delimiter !== undefined && delimiter !== '') {
                const parts = marketId.split (delimiter);
                const partsLength = parts.length;
                if (partsLength === 2) {
                    result['baseId'] = this.safeString (parts, 0);
                    result['quoteId'] = this.safeString (parts, 1);
                    result['base'] = this.safeCurrencyCode (result['baseId']);
                    result['quote'] = this.safeCurrencyCode (result['quoteId']);
                    result['symbol'] = result['base'] + '/' + result['quote'];
                    return result;
                } else {
                    return result;
                }
            }
        }
        if (market !== undefined) {
            return market;
        }
        return result;
    }

    checkRequiredCredentials (error = true) {
        /**
         * @ignore
         * @method
         * @param {boolean} error throw an error that a credential is required if true
         * @returns {boolean} true if all required credentials have been set, otherwise false or an error is thrown is param error=true
         */
        const keys = Object.keys (this.requiredCredentials);
        for (let i = 0; i < keys.length; i++) {
            const key = keys[i];
            if (this.requiredCredentials[key] && !this[key]) {
                if (error) {
                    throw new AuthenticationError (this.id + ' requires "' + key + '" credential');
                } else {
                    return false;
                }
            }
        }
        return true;
    }

    oath () {
        if (this.twofa !== undefined) {
            return totp (this.twofa);
        } else {
            throw new ExchangeError (this.id + ' exchange.twofa has not been set for 2FA Two-Factor Authentication');
        }
    }

    async fetchBalance (params = {}): Promise<Balances> {
        throw new NotSupported (this.id + ' fetchBalance() is not supported yet');
    }

    async fetchBalanceWs (params = {}): Promise<Balances> {
        throw new NotSupported (this.id + ' fetchBalanceWs() is not supported yet');
    }

    parseBalance (response): Balances {
        throw new NotSupported (this.id + ' parseBalance() is not supported yet');
    }

    async watchBalance (params = {}): Promise<Balances> {
        throw new NotSupported (this.id + ' watchBalance() is not supported yet');
    }

    async fetchPartialBalance (part, params = {}) {
        const balance = await this.fetchBalance (params);
        return balance[part];
    }

    async fetchFreeBalance (params = {}) {
        return await this.fetchPartialBalance ('free', params);
    }

    async fetchUsedBalance (params = {}) {
        return await this.fetchPartialBalance ('used', params);
    }

    async fetchTotalBalance (params = {}) {
        return await this.fetchPartialBalance ('total', params);
    }

    async fetchStatus (params = {}): Promise<any> {
        throw new NotSupported (this.id + ' fetchStatus() is not supported yet');
    }

    async fetchTransactionFee (code: string, params = {}) {
        if (!this.has['fetchTransactionFees']) {
            throw new NotSupported (this.id + ' fetchTransactionFee() is not supported yet');
        }
        return await this.fetchTransactionFees ([ code ], params);
    }

    async fetchTransactionFees (codes: Strings = undefined, params = {}): Promise<{}> {
        throw new NotSupported (this.id + ' fetchTransactionFees() is not supported yet');
    }

    async fetchDepositWithdrawFees (codes: Strings = undefined, params = {}): Promise<Dictionary<DepositWithdrawFeeNetwork>> {
        throw new NotSupported (this.id + ' fetchDepositWithdrawFees() is not supported yet');
    }

    async fetchDepositWithdrawFee (code: string, params = {}): Promise<DepositWithdrawFeeNetwork> {
        if (!this.has['fetchDepositWithdrawFees']) {
            throw new NotSupported (this.id + ' fetchDepositWithdrawFee() is not supported yet');
        }
        const fees = await this.fetchDepositWithdrawFees ([ code ], params);
        return this.safeValue (fees, code);
    }

    getSupportedMapping (key, mapping = {}) {
        if (key in mapping) {
            return mapping[key];
        } else {
            throw new NotSupported (this.id + ' ' + key + ' does not have a value in mapping');
        }
    }

    async fetchCrossBorrowRate (code: string, params = {}): Promise<CrossBorrowRate> {
        await this.loadMarkets ();
        if (!this.has['fetchBorrowRates']) {
            throw new NotSupported (this.id + ' fetchCrossBorrowRate() is not supported yet');
        }
        const borrowRates = await this.fetchCrossBorrowRates (params);
        const rate = this.safeValue (borrowRates, code);
        if (rate === undefined) {
            throw new ExchangeError (this.id + ' fetchCrossBorrowRate() could not find the borrow rate for currency code ' + code);
        }
        return rate;
    }

    async fetchIsolatedBorrowRate (symbol: string, params = {}): Promise<IsolatedBorrowRate> {
        await this.loadMarkets ();
        if (!this.has['fetchBorrowRates']) {
            throw new NotSupported (this.id + ' fetchIsolatedBorrowRate() is not supported yet');
        }
        const borrowRates = await this.fetchIsolatedBorrowRates (params);
        const rate = this.safeDict (borrowRates, symbol) as IsolatedBorrowRate;
        if (rate === undefined) {
            throw new ExchangeError (this.id + ' fetchIsolatedBorrowRate() could not find the borrow rate for market symbol ' + symbol);
        }
        return rate;
    }

    handleOptionAndParams (params: object, methodName: string, optionName: string, defaultValue = undefined) {
        // This method can be used to obtain method specific properties, i.e: this.handleOptionAndParams (params, 'fetchPosition', 'marginMode', 'isolated')
        const defaultOptionName = 'default' + this.capitalize (optionName); // we also need to check the 'defaultXyzWhatever'
        // check if params contain the key
        let value = this.safeValue2 (params, optionName, defaultOptionName);
        if (value !== undefined) {
            params = this.omit (params, [ optionName, defaultOptionName ]);
        } else {
            // handle routed methods like "watchTrades > watchTradesForSymbols" (or "watchTicker > watchTickers")
            [ methodName, params ] = this.handleParamString (params, 'callerMethodName', methodName);
            // check if exchange has properties for this method
            const exchangeWideMethodOptions = this.safeValue (this.options, methodName);
            if (exchangeWideMethodOptions !== undefined) {
                // check if the option is defined inside this method's props
                value = this.safeValue2 (exchangeWideMethodOptions, optionName, defaultOptionName);
            }
            if (value === undefined) {
                // if it's still undefined, check if global exchange-wide option exists
                value = this.safeValue2 (this.options, optionName, defaultOptionName);
            }
            // if it's still undefined, use the default value
            value = (value !== undefined) ? value : defaultValue;
        }
        return [ value, params ];
    }

    handleOptionAndParams2 (params: object, methodName1: string, optionName1: string, optionName2: string, defaultValue = undefined) {
        let value = undefined;
        [ value, params ] = this.handleOptionAndParams (params, methodName1, optionName1, defaultValue);
        // if still undefined, try optionName2
        let value2 = undefined;
        [ value2, params ] = this.handleOptionAndParams (params, methodName1, optionName2, value);
        return [ value2, params ];
    }

    handleOption (methodName: string, optionName: string, defaultValue = undefined) {
        // eslint-disable-next-line no-unused-vars
        const [ result, empty ] = this.handleOptionAndParams ({}, methodName, optionName, defaultValue);
        return result;
    }

    handleMarketTypeAndParams (methodName: string, market: Market = undefined, params = {}, defaultValue = undefined): any {
        /**
         * @ignore
         * @method
         * @name exchange#handleMarketTypeAndParams
         * @param methodName the method calling handleMarketTypeAndParams
         * @param {Market} market
         * @param {object} params
         * @param {string} [params.type] type assigned by user
         * @param {string} [params.defaultType] same as params.type
         * @param {string} [defaultValue] assigned programatically in the method calling handleMarketTypeAndParams
         * @returns {[string, object]} the market type and params with type and defaultType omitted
         */
        const defaultType = this.safeString2 (this.options, 'defaultType', 'type', 'spot');
        if (defaultValue === undefined) {  // defaultValue takes precendence over exchange wide defaultType
            defaultValue = defaultType;
        }
        const methodOptions = this.safeDict (this.options, methodName);
        let methodType = defaultValue;
        if (methodOptions !== undefined) {  // user defined methodType takes precedence over defaultValue
            if (typeof methodOptions === 'string') {
                methodType = methodOptions;
            } else {
                methodType = this.safeString2 (methodOptions, 'defaultType', 'type', methodType);
            }
        }
        const marketType = (market === undefined) ? methodType : market['type'];
        const type = this.safeString2 (params, 'defaultType', 'type', marketType);
        params = this.omit (params, [ 'defaultType', 'type' ]);
        return [ type, params ];
    }

    handleSubTypeAndParams (methodName: string, market = undefined, params = {}, defaultValue = undefined) {
        let subType = undefined;
        // if set in params, it takes precedence
        const subTypeInParams = this.safeString2 (params, 'subType', 'defaultSubType');
        // avoid omitting if it's not present
        if (subTypeInParams !== undefined) {
            subType = subTypeInParams;
            params = this.omit (params, [ 'subType', 'defaultSubType' ]);
        } else {
            // at first, check from market object
            if (market !== undefined) {
                if (market['linear']) {
                    subType = 'linear';
                } else if (market['inverse']) {
                    subType = 'inverse';
                }
            }
            // if it was not defined in market object
            if (subType === undefined) {
                const values = this.handleOptionAndParams ({}, methodName, 'subType', defaultValue); // no need to re-test params here
                subType = values[0];
            }
        }
        return [ subType, params ];
    }

    handleMarginModeAndParams (methodName: string, params = {}, defaultValue = undefined) {
        /**
         * @ignore
         * @method
         * @param {object} [params] extra parameters specific to the exchange API endpoint
         * @returns {Array} the marginMode in lowercase as specified by params["marginMode"], params["defaultMarginMode"] this.options["marginMode"] or this.options["defaultMarginMode"]
         */
        return this.handleOptionAndParams (params, methodName, 'marginMode', defaultValue);
    }

    throwExactlyMatchedException (exact, string, message) {
        if (string === undefined) {
            return;
        }
        if (string in exact) {
            throw new exact[string] (message);
        }
    }

    throwBroadlyMatchedException (broad, string, message) {
        const broadKey = this.findBroadlyMatchedKey (broad, string);
        if (broadKey !== undefined) {
            throw new broad[broadKey] (message);
        }
    }

    findBroadlyMatchedKey (broad, string) {
        // a helper for matching error strings exactly vs broadly
        const keys = Object.keys (broad);
        for (let i = 0; i < keys.length; i++) {
            const key = keys[i];
            if (string !== undefined) { // #issues/12698
                if (string.indexOf (key) >= 0) {
                    return key;
                }
            }
        }
        return undefined;
    }

    handleErrors (statusCode: int, statusText: string, url: string, method: string, responseHeaders: Dict, responseBody: string, response, requestHeaders, requestBody) {
        // it is a stub method that must be overrided in the derived exchange classes
        // throw new NotSupported (this.id + ' handleErrors() not implemented yet');
        return undefined;
    }

    calculateRateLimiterCost (api, method, path, params, config = {}) {
        return this.safeValue (config, 'cost', 1);
    }

    async fetchTicker (symbol: string, params = {}): Promise<Ticker> {
        if (this.has['fetchTickers']) {
            await this.loadMarkets ();
            const market = this.market (symbol);
            symbol = market['symbol'];
            const tickers = await this.fetchTickers ([ symbol ], params);
            const ticker = this.safeDict (tickers, symbol);
            if (ticker === undefined) {
                throw new NullResponse (this.id + ' fetchTickers() could not find a ticker for ' + symbol);
            } else {
                return ticker as Ticker;
            }
        } else {
            throw new NotSupported (this.id + ' fetchTicker() is not supported yet');
        }
    }

    async fetchTickerWs (symbol: string, params = {}): Promise<Ticker> {
        if (this.has['fetchTickersWs']) {
            await this.loadMarkets ();
            const market = this.market (symbol);
            symbol = market['symbol'];
            const tickers = await this.fetchTickersWs ([ symbol ], params);
            const ticker = this.safeDict (tickers, symbol);
            if (ticker === undefined) {
                throw new NullResponse (this.id + ' fetchTickerWs() could not find a ticker for ' + symbol);
            } else {
                return ticker as Ticker;
            }
        } else {
            throw new NotSupported (this.id + ' fetchTickerWs() is not supported yet');
        }
    }

    async watchTicker (symbol: string, params = {}): Promise<Ticker> {
        throw new NotSupported (this.id + ' watchTicker() is not supported yet');
    }

    async fetchTickers (symbols: Strings = undefined, params = {}): Promise<Tickers> {
        throw new NotSupported (this.id + ' fetchTickers() is not supported yet');
    }

    async fetchTickersWs (symbols: Strings = undefined, params = {}): Promise<Tickers> {
        throw new NotSupported (this.id + ' fetchTickers() is not supported yet');
    }

    async fetchOrderBooks (symbols: Strings = undefined, limit: Int = undefined, params = {}): Promise<Dictionary<OrderBook>> {
        throw new NotSupported (this.id + ' fetchOrderBooks() is not supported yet');
    }

    async watchBidsAsks (symbols: Strings = undefined, params = {}): Promise<Tickers> {
        throw new NotSupported (this.id + ' watchBidsAsks() is not supported yet');
    }

    async watchTickers (symbols: Strings = undefined, params = {}): Promise<Tickers> {
        throw new NotSupported (this.id + ' watchTickers() is not supported yet');
    }

    async fetchOrder (id: string, symbol: Str = undefined, params = {}): Promise<Order> {
        throw new NotSupported (this.id + ' fetchOrder() is not supported yet');
    }

    async fetchOrderWs (id: string, symbol: Str = undefined, params = {}): Promise<Order> {
        throw new NotSupported (this.id + ' fetchOrderWs() is not supported yet');
    }

    async fetchOrderStatus (id: string, symbol: Str = undefined, params = {}): Promise<string> {
        // TODO: TypeScript: change method signature by replacing
        // Promise<string> with Promise<Order['status']>.
        const order = await this.fetchOrder (id, symbol, params);
        return order['status'];
    }

    async fetchUnifiedOrder (order, params = {}): Promise<Order> {
        return await this.fetchOrder (this.safeString (order, 'id'), this.safeString (order, 'symbol'), params);
    }

    async createOrder (symbol: string, type: OrderType, side: OrderSide, amount: number, price: Num = undefined, params = {}): Promise<Order> {
        throw new NotSupported (this.id + ' createOrder() is not supported yet');
    }

    async createTrailingAmountOrder (symbol: string, type: OrderType, side: OrderSide, amount: number, price: Num = undefined, trailingAmount = undefined, trailingTriggerPrice = undefined, params = {}): Promise<Order> {
        /**
         * @method
         * @name createTrailingAmountOrder
         * @description create a trailing order by providing the symbol, type, side, amount, price and trailingAmount
         * @param {string} symbol unified symbol of the market to create an order in
         * @param {string} type 'market' or 'limit'
         * @param {string} side 'buy' or 'sell'
         * @param {float} amount how much you want to trade in units of the base currency, or number of contracts
         * @param {float} [price] the price for the order to be filled at, in units of the quote currency, ignored in market orders
         * @param {float} trailingAmount the quote amount to trail away from the current market price
         * @param {float} [trailingTriggerPrice] the price to activate a trailing order, default uses the price argument
         * @param {object} [params] extra parameters specific to the exchange API endpoint
         * @returns {object} an [order structure]{@link https://docs.ccxt.com/#/?id=order-structure}
         */
        if (trailingAmount === undefined) {
            throw new ArgumentsRequired (this.id + ' createTrailingAmountOrder() requires a trailingAmount argument');
        }
        params['trailingAmount'] = trailingAmount;
        if (trailingTriggerPrice !== undefined) {
            params['trailingTriggerPrice'] = trailingTriggerPrice;
        }
        if (this.has['createTrailingAmountOrder']) {
            return await this.createOrder (symbol, type, side, amount, price, params);
        }
        throw new NotSupported (this.id + ' createTrailingAmountOrder() is not supported yet');
    }

    async createTrailingAmountOrderWs (symbol: string, type: OrderType, side: OrderSide, amount: number, price: Num = undefined, trailingAmount = undefined, trailingTriggerPrice = undefined, params = {}): Promise<Order> {
        /**
         * @method
         * @name createTrailingAmountOrderWs
         * @description create a trailing order by providing the symbol, type, side, amount, price and trailingAmount
         * @param {string} symbol unified symbol of the market to create an order in
         * @param {string} type 'market' or 'limit'
         * @param {string} side 'buy' or 'sell'
         * @param {float} amount how much you want to trade in units of the base currency, or number of contracts
         * @param {float} [price] the price for the order to be filled at, in units of the quote currency, ignored in market orders
         * @param {float} trailingAmount the quote amount to trail away from the current market price
         * @param {float} [trailingTriggerPrice] the price to activate a trailing order, default uses the price argument
         * @param {object} [params] extra parameters specific to the exchange API endpoint
         * @returns {object} an [order structure]{@link https://docs.ccxt.com/#/?id=order-structure}
         */
        if (trailingAmount === undefined) {
            throw new ArgumentsRequired (this.id + ' createTrailingAmountOrderWs() requires a trailingAmount argument');
        }
        params['trailingAmount'] = trailingAmount;
        if (trailingTriggerPrice !== undefined) {
            params['trailingTriggerPrice'] = trailingTriggerPrice;
        }
        if (this.has['createTrailingAmountOrderWs']) {
            return await this.createOrderWs (symbol, type, side, amount, price, params);
        }
        throw new NotSupported (this.id + ' createTrailingAmountOrderWs() is not supported yet');
    }

    async createTrailingPercentOrder (symbol: string, type: OrderType, side: OrderSide, amount: number, price: Num = undefined, trailingPercent = undefined, trailingTriggerPrice = undefined, params = {}): Promise<Order> {
        /**
         * @method
         * @name createTrailingPercentOrder
         * @description create a trailing order by providing the symbol, type, side, amount, price and trailingPercent
         * @param {string} symbol unified symbol of the market to create an order in
         * @param {string} type 'market' or 'limit'
         * @param {string} side 'buy' or 'sell'
         * @param {float} amount how much you want to trade in units of the base currency, or number of contracts
         * @param {float} [price] the price for the order to be filled at, in units of the quote currency, ignored in market orders
         * @param {float} trailingPercent the percent to trail away from the current market price
         * @param {float} [trailingTriggerPrice] the price to activate a trailing order, default uses the price argument
         * @param {object} [params] extra parameters specific to the exchange API endpoint
         * @returns {object} an [order structure]{@link https://docs.ccxt.com/#/?id=order-structure}
         */
        if (trailingPercent === undefined) {
            throw new ArgumentsRequired (this.id + ' createTrailingPercentOrder() requires a trailingPercent argument');
        }
        params['trailingPercent'] = trailingPercent;
        if (trailingTriggerPrice !== undefined) {
            params['trailingTriggerPrice'] = trailingTriggerPrice;
        }
        if (this.has['createTrailingPercentOrder']) {
            return await this.createOrder (symbol, type, side, amount, price, params);
        }
        throw new NotSupported (this.id + ' createTrailingPercentOrder() is not supported yet');
    }

    async createTrailingPercentOrderWs (symbol: string, type: OrderType, side: OrderSide, amount: number, price: Num = undefined, trailingPercent = undefined, trailingTriggerPrice = undefined, params = {}): Promise<Order> {
        /**
         * @method
         * @name createTrailingPercentOrderWs
         * @description create a trailing order by providing the symbol, type, side, amount, price and trailingPercent
         * @param {string} symbol unified symbol of the market to create an order in
         * @param {string} type 'market' or 'limit'
         * @param {string} side 'buy' or 'sell'
         * @param {float} amount how much you want to trade in units of the base currency, or number of contracts
         * @param {float} [price] the price for the order to be filled at, in units of the quote currency, ignored in market orders
         * @param {float} trailingPercent the percent to trail away from the current market price
         * @param {float} [trailingTriggerPrice] the price to activate a trailing order, default uses the price argument
         * @param {object} [params] extra parameters specific to the exchange API endpoint
         * @returns {object} an [order structure]{@link https://docs.ccxt.com/#/?id=order-structure}
         */
        if (trailingPercent === undefined) {
            throw new ArgumentsRequired (this.id + ' createTrailingPercentOrderWs() requires a trailingPercent argument');
        }
        params['trailingPercent'] = trailingPercent;
        if (trailingTriggerPrice !== undefined) {
            params['trailingTriggerPrice'] = trailingTriggerPrice;
        }
        if (this.has['createTrailingPercentOrderWs']) {
            return await this.createOrderWs (symbol, type, side, amount, price, params);
        }
        throw new NotSupported (this.id + ' createTrailingPercentOrderWs() is not supported yet');
    }

    async createMarketOrderWithCost (symbol: string, side: OrderSide, cost: number, params = {}) {
        /**
         * @method
         * @name createMarketOrderWithCost
         * @description create a market order by providing the symbol, side and cost
         * @param {string} symbol unified symbol of the market to create an order in
         * @param {string} side 'buy' or 'sell'
         * @param {float} cost how much you want to trade in units of the quote currency
         * @param {object} [params] extra parameters specific to the exchange API endpoint
         * @returns {object} an [order structure]{@link https://docs.ccxt.com/#/?id=order-structure}
         */
        if (this.has['createMarketOrderWithCost'] || (this.has['createMarketBuyOrderWithCost'] && this.has['createMarketSellOrderWithCost'])) {
            return await this.createOrder (symbol, 'market', side, cost, 1, params);
        }
        throw new NotSupported (this.id + ' createMarketOrderWithCost() is not supported yet');
    }

    async createMarketBuyOrderWithCost (symbol: string, cost: number, params = {}): Promise<Order> {
        /**
         * @method
         * @name createMarketBuyOrderWithCost
         * @description create a market buy order by providing the symbol and cost
         * @param {string} symbol unified symbol of the market to create an order in
         * @param {float} cost how much you want to trade in units of the quote currency
         * @param {object} [params] extra parameters specific to the exchange API endpoint
         * @returns {object} an [order structure]{@link https://docs.ccxt.com/#/?id=order-structure}
         */
        if (this.options['createMarketBuyOrderRequiresPrice'] || this.has['createMarketBuyOrderWithCost']) {
            return await this.createOrder (symbol, 'market', 'buy', cost, 1, params);
        }
        throw new NotSupported (this.id + ' createMarketBuyOrderWithCost() is not supported yet');
    }

    async createMarketSellOrderWithCost (symbol: string, cost: number, params = {}): Promise<Order> {
        /**
         * @method
         * @name createMarketSellOrderWithCost
         * @description create a market sell order by providing the symbol and cost
         * @param {string} symbol unified symbol of the market to create an order in
         * @param {float} cost how much you want to trade in units of the quote currency
         * @param {object} [params] extra parameters specific to the exchange API endpoint
         * @returns {object} an [order structure]{@link https://docs.ccxt.com/#/?id=order-structure}
         */
        if (this.options['createMarketSellOrderRequiresPrice'] || this.has['createMarketSellOrderWithCost']) {
            return await this.createOrder (symbol, 'market', 'sell', cost, 1, params);
        }
        throw new NotSupported (this.id + ' createMarketSellOrderWithCost() is not supported yet');
    }

    async createMarketOrderWithCostWs (symbol: string, side: OrderSide, cost: number, params = {}) {
        /**
         * @method
         * @name createMarketOrderWithCostWs
         * @description create a market order by providing the symbol, side and cost
         * @param {string} symbol unified symbol of the market to create an order in
         * @param {string} side 'buy' or 'sell'
         * @param {float} cost how much you want to trade in units of the quote currency
         * @param {object} [params] extra parameters specific to the exchange API endpoint
         * @returns {object} an [order structure]{@link https://docs.ccxt.com/#/?id=order-structure}
         */
        if (this.has['createMarketOrderWithCostWs'] || (this.has['createMarketBuyOrderWithCostWs'] && this.has['createMarketSellOrderWithCostWs'])) {
            return await this.createOrderWs (symbol, 'market', side, cost, 1, params);
        }
        throw new NotSupported (this.id + ' createMarketOrderWithCostWs() is not supported yet');
    }

    async createTriggerOrder (symbol: string, type: OrderType, side: OrderSide, amount: number, price: Num = undefined, triggerPrice: Num = undefined, params = {}): Promise<Order> {
        /**
         * @method
         * @name createTriggerOrder
         * @description create a trigger stop order (type 1)
         * @param {string} symbol unified symbol of the market to create an order in
         * @param {string} type 'market' or 'limit'
         * @param {string} side 'buy' or 'sell'
         * @param {float} amount how much you want to trade in units of the base currency or the number of contracts
         * @param {float} [price] the price to fulfill the order, in units of the quote currency, ignored in market orders
         * @param {float} triggerPrice the price to trigger the stop order, in units of the quote currency
         * @param {object} [params] extra parameters specific to the exchange API endpoint
         * @returns {object} an [order structure]{@link https://docs.ccxt.com/#/?id=order-structure}
         */
        if (triggerPrice === undefined) {
            throw new ArgumentsRequired (this.id + ' createTriggerOrder() requires a triggerPrice argument');
        }
        params['triggerPrice'] = triggerPrice;
        if (this.has['createTriggerOrder']) {
            return await this.createOrder (symbol, type, side, amount, price, params);
        }
        throw new NotSupported (this.id + ' createTriggerOrder() is not supported yet');
    }

    async createTriggerOrderWs (symbol: string, type: OrderType, side: OrderSide, amount: number, price: Num = undefined, triggerPrice: Num = undefined, params = {}): Promise<Order> {
        /**
         * @method
         * @name createTriggerOrderWs
         * @description create a trigger stop order (type 1)
         * @param {string} symbol unified symbol of the market to create an order in
         * @param {string} type 'market' or 'limit'
         * @param {string} side 'buy' or 'sell'
         * @param {float} amount how much you want to trade in units of the base currency or the number of contracts
         * @param {float} [price] the price to fulfill the order, in units of the quote currency, ignored in market orders
         * @param {float} triggerPrice the price to trigger the stop order, in units of the quote currency
         * @param {object} [params] extra parameters specific to the exchange API endpoint
         * @returns {object} an [order structure]{@link https://docs.ccxt.com/#/?id=order-structure}
         */
        if (triggerPrice === undefined) {
            throw new ArgumentsRequired (this.id + ' createTriggerOrderWs() requires a triggerPrice argument');
        }
        params['triggerPrice'] = triggerPrice;
        if (this.has['createTriggerOrderWs']) {
            return await this.createOrderWs (symbol, type, side, amount, price, params);
        }
        throw new NotSupported (this.id + ' createTriggerOrderWs() is not supported yet');
    }

    async createStopLossOrder (symbol: string, type: OrderType, side: OrderSide, amount: number, price: Num = undefined, stopLossPrice: Num = undefined, params = {}): Promise<Order> {
        /**
         * @method
         * @name createStopLossOrder
         * @description create a trigger stop loss order (type 2)
         * @param {string} symbol unified symbol of the market to create an order in
         * @param {string} type 'market' or 'limit'
         * @param {string} side 'buy' or 'sell'
         * @param {float} amount how much you want to trade in units of the base currency or the number of contracts
         * @param {float} [price] the price to fulfill the order, in units of the quote currency, ignored in market orders
         * @param {float} stopLossPrice the price to trigger the stop loss order, in units of the quote currency
         * @param {object} [params] extra parameters specific to the exchange API endpoint
         * @returns {object} an [order structure]{@link https://docs.ccxt.com/#/?id=order-structure}
         */
        if (stopLossPrice === undefined) {
            throw new ArgumentsRequired (this.id + ' createStopLossOrder() requires a stopLossPrice argument');
        }
        params['stopLossPrice'] = stopLossPrice;
        if (this.has['createStopLossOrder']) {
            return await this.createOrder (symbol, type, side, amount, price, params);
        }
        throw new NotSupported (this.id + ' createStopLossOrder() is not supported yet');
    }

    async createStopLossOrderWs (symbol: string, type: OrderType, side: OrderSide, amount: number, price: Num = undefined, stopLossPrice: Num = undefined, params = {}): Promise<Order> {
        /**
         * @method
         * @name createStopLossOrderWs
         * @description create a trigger stop loss order (type 2)
         * @param {string} symbol unified symbol of the market to create an order in
         * @param {string} type 'market' or 'limit'
         * @param {string} side 'buy' or 'sell'
         * @param {float} amount how much you want to trade in units of the base currency or the number of contracts
         * @param {float} [price] the price to fulfill the order, in units of the quote currency, ignored in market orders
         * @param {float} stopLossPrice the price to trigger the stop loss order, in units of the quote currency
         * @param {object} [params] extra parameters specific to the exchange API endpoint
         * @returns {object} an [order structure]{@link https://docs.ccxt.com/#/?id=order-structure}
         */
        if (stopLossPrice === undefined) {
            throw new ArgumentsRequired (this.id + ' createStopLossOrderWs() requires a stopLossPrice argument');
        }
        params['stopLossPrice'] = stopLossPrice;
        if (this.has['createStopLossOrderWs']) {
            return await this.createOrderWs (symbol, type, side, amount, price, params);
        }
        throw new NotSupported (this.id + ' createStopLossOrderWs() is not supported yet');
    }

    async createTakeProfitOrder (symbol: string, type: OrderType, side: OrderSide, amount: number, price: Num = undefined, takeProfitPrice: Num = undefined, params = {}): Promise<Order> {
        /**
         * @method
         * @name createTakeProfitOrder
         * @description create a trigger take profit order (type 2)
         * @param {string} symbol unified symbol of the market to create an order in
         * @param {string} type 'market' or 'limit'
         * @param {string} side 'buy' or 'sell'
         * @param {float} amount how much you want to trade in units of the base currency or the number of contracts
         * @param {float} [price] the price to fulfill the order, in units of the quote currency, ignored in market orders
         * @param {float} takeProfitPrice the price to trigger the take profit order, in units of the quote currency
         * @param {object} [params] extra parameters specific to the exchange API endpoint
         * @returns {object} an [order structure]{@link https://docs.ccxt.com/#/?id=order-structure}
         */
        if (takeProfitPrice === undefined) {
            throw new ArgumentsRequired (this.id + ' createTakeProfitOrder() requires a takeProfitPrice argument');
        }
        params['takeProfitPrice'] = takeProfitPrice;
        if (this.has['createTakeProfitOrder']) {
            return await this.createOrder (symbol, type, side, amount, price, params);
        }
        throw new NotSupported (this.id + ' createTakeProfitOrder() is not supported yet');
    }

    async createTakeProfitOrderWs (symbol: string, type: OrderType, side: OrderSide, amount: number, price: Num = undefined, takeProfitPrice: Num = undefined, params = {}): Promise<Order> {
        /**
         * @method
         * @name createTakeProfitOrderWs
         * @description create a trigger take profit order (type 2)
         * @param {string} symbol unified symbol of the market to create an order in
         * @param {string} type 'market' or 'limit'
         * @param {string} side 'buy' or 'sell'
         * @param {float} amount how much you want to trade in units of the base currency or the number of contracts
         * @param {float} [price] the price to fulfill the order, in units of the quote currency, ignored in market orders
         * @param {float} takeProfitPrice the price to trigger the take profit order, in units of the quote currency
         * @param {object} [params] extra parameters specific to the exchange API endpoint
         * @returns {object} an [order structure]{@link https://docs.ccxt.com/#/?id=order-structure}
         */
        if (takeProfitPrice === undefined) {
            throw new ArgumentsRequired (this.id + ' createTakeProfitOrderWs() requires a takeProfitPrice argument');
        }
        params['takeProfitPrice'] = takeProfitPrice;
        if (this.has['createTakeProfitOrderWs']) {
            return await this.createOrderWs (symbol, type, side, amount, price, params);
        }
        throw new NotSupported (this.id + ' createTakeProfitOrderWs() is not supported yet');
    }

    async createOrderWithTakeProfitAndStopLoss (symbol: string, type: OrderType, side: OrderSide, amount: number, price: Num = undefined, takeProfit: Num = undefined, stopLoss: Num = undefined, params = {}): Promise<Order> {
        /**
         * @method
         * @name createOrderWithTakeProfitAndStopLoss
         * @description create an order with a stop loss or take profit attached (type 3)
         * @param {string} symbol unified symbol of the market to create an order in
         * @param {string} type 'market' or 'limit'
         * @param {string} side 'buy' or 'sell'
         * @param {float} amount how much you want to trade in units of the base currency or the number of contracts
         * @param {float} [price] the price to fulfill the order, in units of the quote currency, ignored in market orders
         * @param {float} [takeProfit] the take profit price, in units of the quote currency
         * @param {float} [stopLoss] the stop loss price, in units of the quote currency
         * @param {object} [params] extra parameters specific to the exchange API endpoint
         * @param {string} [params.takeProfitType] *not available on all exchanges* 'limit' or 'market'
         * @param {string} [params.stopLossType] *not available on all exchanges* 'limit' or 'market'
         * @param {string} [params.takeProfitPriceType] *not available on all exchanges* 'last', 'mark' or 'index'
         * @param {string} [params.stopLossPriceType] *not available on all exchanges* 'last', 'mark' or 'index'
         * @param {float} [params.takeProfitLimitPrice] *not available on all exchanges* limit price for a limit take profit order
         * @param {float} [params.stopLossLimitPrice] *not available on all exchanges* stop loss for a limit stop loss order
         * @param {float} [params.takeProfitAmount] *not available on all exchanges* the amount for a take profit
         * @param {float} [params.stopLossAmount] *not available on all exchanges* the amount for a stop loss
         * @returns {object} an [order structure]{@link https://docs.ccxt.com/#/?id=order-structure}
         */
        params = this.setTakeProfitAndStopLossParams (symbol, type, side, amount, price, takeProfit, stopLoss, params);
        if (this.has['createOrderWithTakeProfitAndStopLoss']) {
            return await this.createOrder (symbol, type, side, amount, price, params);
        }
        throw new NotSupported (this.id + ' createOrderWithTakeProfitAndStopLoss() is not supported yet');
    }

    setTakeProfitAndStopLossParams (symbol: string, type: OrderType, side: OrderSide, amount: number, price: Num = undefined, takeProfit: Num = undefined, stopLoss: Num = undefined, params = {}) {
        if ((takeProfit === undefined) && (stopLoss === undefined)) {
            throw new ArgumentsRequired (this.id + ' createOrderWithTakeProfitAndStopLoss() requires either a takeProfit or stopLoss argument');
        }
        if (takeProfit !== undefined) {
            params['takeProfit'] = {
                'triggerPrice': takeProfit,
            };
        }
        if (stopLoss !== undefined) {
            params['stopLoss'] = {
                'triggerPrice': stopLoss,
            };
        }
        const takeProfitType = this.safeString (params, 'takeProfitType');
        const takeProfitPriceType = this.safeString (params, 'takeProfitPriceType');
        const takeProfitLimitPrice = this.safeString (params, 'takeProfitLimitPrice');
        const takeProfitAmount = this.safeString (params, 'takeProfitAmount');
        const stopLossType = this.safeString (params, 'stopLossType');
        const stopLossPriceType = this.safeString (params, 'stopLossPriceType');
        const stopLossLimitPrice = this.safeString (params, 'stopLossLimitPrice');
        const stopLossAmount = this.safeString (params, 'stopLossAmount');
        if (takeProfitType !== undefined) {
            params['takeProfit']['type'] = takeProfitType;
        }
        if (takeProfitPriceType !== undefined) {
            params['takeProfit']['priceType'] = takeProfitPriceType;
        }
        if (takeProfitLimitPrice !== undefined) {
            params['takeProfit']['price'] = this.parseToNumeric (takeProfitLimitPrice);
        }
        if (takeProfitAmount !== undefined) {
            params['takeProfit']['amount'] = this.parseToNumeric (takeProfitAmount);
        }
        if (stopLossType !== undefined) {
            params['stopLoss']['type'] = stopLossType;
        }
        if (stopLossPriceType !== undefined) {
            params['stopLoss']['priceType'] = stopLossPriceType;
        }
        if (stopLossLimitPrice !== undefined) {
            params['stopLoss']['price'] = this.parseToNumeric (stopLossLimitPrice);
        }
        if (stopLossAmount !== undefined) {
            params['stopLoss']['amount'] = this.parseToNumeric (stopLossAmount);
        }
        params = this.omit (params, [ 'takeProfitType', 'takeProfitPriceType', 'takeProfitLimitPrice', 'takeProfitAmount', 'stopLossType', 'stopLossPriceType', 'stopLossLimitPrice', 'stopLossAmount' ]);
        return params;
    }

    async createOrderWithTakeProfitAndStopLossWs (symbol: string, type: OrderType, side: OrderSide, amount: number, price: Num = undefined, takeProfit: Num = undefined, stopLoss: Num = undefined, params = {}): Promise<Order> {
        /**
         * @method
         * @name createOrderWithTakeProfitAndStopLossWs
         * @description create an order with a stop loss or take profit attached (type 3)
         * @param {string} symbol unified symbol of the market to create an order in
         * @param {string} type 'market' or 'limit'
         * @param {string} side 'buy' or 'sell'
         * @param {float} amount how much you want to trade in units of the base currency or the number of contracts
         * @param {float} [price] the price to fulfill the order, in units of the quote currency, ignored in market orders
         * @param {float} [takeProfit] the take profit price, in units of the quote currency
         * @param {float} [stopLoss] the stop loss price, in units of the quote currency
         * @param {object} [params] extra parameters specific to the exchange API endpoint
         * @param {string} [params.takeProfitType] *not available on all exchanges* 'limit' or 'market'
         * @param {string} [params.stopLossType] *not available on all exchanges* 'limit' or 'market'
         * @param {string} [params.takeProfitPriceType] *not available on all exchanges* 'last', 'mark' or 'index'
         * @param {string} [params.stopLossPriceType] *not available on all exchanges* 'last', 'mark' or 'index'
         * @param {float} [params.takeProfitLimitPrice] *not available on all exchanges* limit price for a limit take profit order
         * @param {float} [params.stopLossLimitPrice] *not available on all exchanges* stop loss for a limit stop loss order
         * @param {float} [params.takeProfitAmount] *not available on all exchanges* the amount for a take profit
         * @param {float} [params.stopLossAmount] *not available on all exchanges* the amount for a stop loss
         * @returns {object} an [order structure]{@link https://docs.ccxt.com/#/?id=order-structure}
         */
        params = this.setTakeProfitAndStopLossParams (symbol, type, side, amount, price, takeProfit, stopLoss, params);
        if (this.has['createOrderWithTakeProfitAndStopLossWs']) {
            return await this.createOrderWs (symbol, type, side, amount, price, params);
        }
        throw new NotSupported (this.id + ' createOrderWithTakeProfitAndStopLossWs() is not supported yet');
    }

    async createOrders (orders: OrderRequest[], params = {}): Promise<Order[]> {
        throw new NotSupported (this.id + ' createOrders() is not supported yet');
    }

    async createOrderWs (symbol: string, type: OrderType, side: OrderSide, amount: number, price: Num = undefined, params = {}): Promise<Order> {
        throw new NotSupported (this.id + ' createOrderWs() is not supported yet');
    }

    async cancelOrder (id: string, symbol: Str = undefined, params = {}): Promise<{}> {
        throw new NotSupported (this.id + ' cancelOrder() is not supported yet');
    }

    async cancelOrderWs (id: string, symbol: Str = undefined, params = {}): Promise<{}> {
        throw new NotSupported (this.id + ' cancelOrderWs() is not supported yet');
    }

    async cancelOrdersWs (ids: string[], symbol: Str = undefined, params = {}): Promise<{}> {
        throw new NotSupported (this.id + ' cancelOrdersWs() is not supported yet');
    }

    async cancelAllOrders (symbol: Str = undefined, params = {}): Promise<{}> {
        throw new NotSupported (this.id + ' cancelAllOrders() is not supported yet');
    }

    async cancelAllOrdersAfter (timeout: Int, params = {}): Promise<{}> {
        throw new NotSupported (this.id + ' cancelAllOrdersAfter() is not supported yet');
    }

    async cancelOrdersForSymbols (orders: CancellationRequest[], params = {}): Promise<{}> {
        throw new NotSupported (this.id + ' cancelOrdersForSymbols() is not supported yet');
    }

    async cancelAllOrdersWs (symbol: Str = undefined, params = {}): Promise<{}> {
        throw new NotSupported (this.id + ' cancelAllOrdersWs() is not supported yet');
    }

    async cancelUnifiedOrder (order, params = {}): Promise<{}> {
        return this.cancelOrder (this.safeString (order, 'id'), this.safeString (order, 'symbol'), params);
    }

    async fetchOrders (symbol: Str = undefined, since: Int = undefined, limit: Int = undefined, params = {}): Promise<Order[]> {
        if (this.has['fetchOpenOrders'] && this.has['fetchClosedOrders']) {
            throw new NotSupported (this.id + ' fetchOrders() is not supported yet, consider using fetchOpenOrders() and fetchClosedOrders() instead');
        }
        throw new NotSupported (this.id + ' fetchOrders() is not supported yet');
    }

    async fetchOrdersWs (symbol: Str = undefined, since: Int = undefined, limit: Int = undefined, params = {}): Promise<Order[]> {
        throw new NotSupported (this.id + ' fetchOrdersWs() is not supported yet');
    }

    async fetchOrderTrades (id: string, symbol: Str = undefined, since: Int = undefined, limit: Int = undefined, params = {}): Promise<Trade[]> {
        throw new NotSupported (this.id + ' fetchOrderTrades() is not supported yet');
    }

    async watchOrders (symbol: Str = undefined, since: Int = undefined, limit: Int = undefined, params = {}): Promise<Order[]> {
        throw new NotSupported (this.id + ' watchOrders() is not supported yet');
    }

    async fetchOpenOrders (symbol: Str = undefined, since: Int = undefined, limit: Int = undefined, params = {}): Promise<Order[]> {
        if (this.has['fetchOrders']) {
            const orders = await this.fetchOrders (symbol, since, limit, params);
            return this.filterBy (orders, 'status', 'open') as Order[];
        }
        throw new NotSupported (this.id + ' fetchOpenOrders() is not supported yet');
    }

    async fetchOpenOrdersWs (symbol: Str = undefined, since: Int = undefined, limit: Int = undefined, params = {}): Promise<Order[]> {
        if (this.has['fetchOrdersWs']) {
            const orders = await this.fetchOrdersWs (symbol, since, limit, params);
            return this.filterBy (orders, 'status', 'open') as Order[];
        }
        throw new NotSupported (this.id + ' fetchOpenOrdersWs() is not supported yet');
    }

    async fetchClosedOrders (symbol: Str = undefined, since: Int = undefined, limit: Int = undefined, params = {}): Promise<Order[]> {
        if (this.has['fetchOrders']) {
            const orders = await this.fetchOrders (symbol, since, limit, params);
            return this.filterBy (orders, 'status', 'closed') as Order[];
        }
        throw new NotSupported (this.id + ' fetchClosedOrders() is not supported yet');
    }

    async fetchCanceledAndClosedOrders (symbol: Str = undefined, since: Int = undefined, limit: Int = undefined, params = {}): Promise<Order[]> {
        throw new NotSupported (this.id + ' fetchCanceledAndClosedOrders() is not supported yet');
    }

    async fetchClosedOrdersWs (symbol: Str = undefined, since: Int = undefined, limit: Int = undefined, params = {}): Promise<Order[]> {
        if (this.has['fetchOrdersWs']) {
            const orders = await this.fetchOrdersWs (symbol, since, limit, params);
            return this.filterBy (orders, 'status', 'closed') as Order[];
        }
        throw new NotSupported (this.id + ' fetchClosedOrdersWs() is not supported yet');
    }

    async fetchMyTrades (symbol: Str = undefined, since: Int = undefined, limit: Int = undefined, params = {}): Promise<Trade[]> {
        throw new NotSupported (this.id + ' fetchMyTrades() is not supported yet');
    }

    async fetchMyLiquidations (symbol: Str = undefined, since: Int = undefined, limit: Int = undefined, params = {}): Promise<Liquidation[]> {
        throw new NotSupported (this.id + ' fetchMyLiquidations() is not supported yet');
    }

    async fetchLiquidations (symbol: string, since: Int = undefined, limit: Int = undefined, params = {}): Promise<Liquidation[]> {
        throw new NotSupported (this.id + ' fetchLiquidations() is not supported yet');
    }

    async fetchMyTradesWs (symbol: Str = undefined, since: Int = undefined, limit: Int = undefined, params = {}): Promise<Trade[]> {
        throw new NotSupported (this.id + ' fetchMyTradesWs() is not supported yet');
    }

    async watchMyTrades (symbol: Str = undefined, since: Int = undefined, limit: Int = undefined, params = {}): Promise<Trade[]> {
        throw new NotSupported (this.id + ' watchMyTrades() is not supported yet');
    }

    async fetchGreeks (symbol: string, params = {}): Promise<Greeks> {
        throw new NotSupported (this.id + ' fetchGreeks() is not supported yet');
    }

    async fetchOptionChain (code: string, params = {}): Promise<OptionChain> {
        throw new NotSupported (this.id + ' fetchOptionChain() is not supported yet');
    }

    async fetchOption (symbol: string, params = {}): Promise<Option> {
        throw new NotSupported (this.id + ' fetchOption() is not supported yet');
    }

    async fetchConvertQuote (fromCode: string, toCode: string, amount: Num = undefined, params = {}): Promise<Conversion> {
        throw new NotSupported (this.id + ' fetchConvertQuote() is not supported yet');
    }

    async fetchDepositsWithdrawals (code: Str = undefined, since: Int = undefined, limit: Int = undefined, params = {}): Promise<Transaction[]> {
        /**
         * @method
         * @name exchange#fetchDepositsWithdrawals
         * @description fetch history of deposits and withdrawals
         * @param {string} [code] unified currency code for the currency of the deposit/withdrawals, default is undefined
         * @param {int} [since] timestamp in ms of the earliest deposit/withdrawal, default is undefined
         * @param {int} [limit] max number of deposit/withdrawals to return, default is undefined
         * @param {object} [params] extra parameters specific to the exchange API endpoint
         * @returns {object} a list of [transaction structures]{@link https://docs.ccxt.com/#/?id=transaction-structure}
         */
        throw new NotSupported (this.id + ' fetchDepositsWithdrawals() is not supported yet');
    }

    async fetchDeposits (symbol: Str = undefined, since: Int = undefined, limit: Int = undefined, params = {}): Promise<Transaction[]> {
        throw new NotSupported (this.id + ' fetchDeposits() is not supported yet');
    }

    async fetchWithdrawals (symbol: Str = undefined, since: Int = undefined, limit: Int = undefined, params = {}): Promise<Transaction[]> {
        throw new NotSupported (this.id + ' fetchWithdrawals() is not supported yet');
    }

    async fetchDepositsWs (code: Str = undefined, since: Int = undefined, limit: Int = undefined, params = {}): Promise<{}> {
        throw new NotSupported (this.id + ' fetchDepositsWs() is not supported yet');
    }

    async fetchWithdrawalsWs (code: Str = undefined, since: Int = undefined, limit: Int = undefined, params = {}): Promise<{}> {
        throw new NotSupported (this.id + ' fetchWithdrawalsWs() is not supported yet');
    }

    async fetchFundingRateHistory (symbol: Str = undefined, since: Int = undefined, limit: Int = undefined, params = {}): Promise<FundingRateHistory[]> {
        throw new NotSupported (this.id + ' fetchFundingRateHistory() is not supported yet');
    }

    async fetchFundingHistory (symbol: Str = undefined, since: Int = undefined, limit: Int = undefined, params = {}): Promise<FundingHistory[]> {
        throw new NotSupported (this.id + ' fetchFundingHistory() is not supported yet');
    }

    async closePosition (symbol: string, side: OrderSide = undefined, params = {}): Promise<Order> {
        throw new NotSupported (this.id + ' closePosition() is not supported yet');
    }

    async closeAllPositions (params = {}): Promise<Position[]> {
        throw new NotSupported (this.id + ' closeAllPositions() is not supported yet');
    }

    async fetchL3OrderBook (symbol: string, limit: Int = undefined, params = {}): Promise<OrderBook> {
        throw new BadRequest (this.id + ' fetchL3OrderBook() is not supported yet');
    }

    parseLastPrice (price, market: Market = undefined): LastPrice {
        throw new NotSupported (this.id + ' parseLastPrice() is not supported yet');
    }

    async fetchDepositAddress (code: string, params = {}) {
        if (this.has['fetchDepositAddresses']) {
            const depositAddresses = await this.fetchDepositAddresses ([ code ], params);
            const depositAddress = this.safeValue (depositAddresses, code);
            if (depositAddress === undefined) {
                throw new InvalidAddress (this.id + ' fetchDepositAddress() could not find a deposit address for ' + code + ', make sure you have created a corresponding deposit address in your wallet on the exchange website');
            } else {
                return depositAddress;
            }
        } else if (this.has['fetchDepositAddressesByNetwork']) {
            const network = this.safeString (params, 'network');
            params = this.omit (params, 'network');
            const addressStructures = await this.fetchDepositAddressesByNetwork (code, params);
            if (network !== undefined) {
                return this.safeDict (addressStructures, network);
            } else {
                const keys = Object.keys (addressStructures);
                const key = this.safeString (keys, 0);
                return this.safeDict (addressStructures, key);
            }
        } else {
            throw new NotSupported (this.id + ' fetchDepositAddress() is not supported yet');
        }
    }

    account (): BalanceAccount {
        return {
            'free': undefined,
            'used': undefined,
            'total': undefined,
        };
    }

    commonCurrencyCode (code: string) {
        if (!this.substituteCommonCurrencyCodes) {
            return code;
        }
        return this.safeString (this.commonCurrencies, code, code);
    }

    currency (code: string) {
        if (this.currencies === undefined) {
            throw new ExchangeError (this.id + ' currencies not loaded');
        }
        if (typeof code === 'string') {
            if (code in this.currencies) {
                return this.currencies[code];
            } else if (code in this.currencies_by_id) {
                return this.currencies_by_id[code];
            }
        }
        throw new ExchangeError (this.id + ' does not have currency code ' + code);
    }

    market (symbol: string): MarketInterface {
        if (this.markets === undefined) {
            throw new ExchangeError (this.id + ' markets not loaded');
        }
        if (symbol in this.markets) {
            return this.markets[symbol];
        } else if (symbol in this.markets_by_id) {
            const markets = this.markets_by_id[symbol];
            const defaultType = this.safeString2 (this.options, 'defaultType', 'defaultSubType', 'spot');
            for (let i = 0; i < markets.length; i++) {
                const market = markets[i];
                if (market[defaultType]) {
                    return market;
                }
            }
            return markets[0];
        } else if ((symbol.endsWith ('-C')) || (symbol.endsWith ('-P')) || (symbol.startsWith ('C-')) || (symbol.startsWith ('P-'))) {
            return this.createExpiredOptionMarket (symbol);
        }
        throw new BadSymbol (this.id + ' does not have market symbol ' + symbol);
    }

    createExpiredOptionMarket (symbol: string): MarketInterface {
        throw new NotSupported (this.id + ' createExpiredOptionMarket () is not supported yet');
    }

    handleWithdrawTagAndParams (tag, params): any {
        if ((tag !== undefined) && (typeof tag === 'object')) {
            params = this.extend (tag, params);
            tag = undefined;
        }
        if (tag === undefined) {
            tag = this.safeString (params, 'tag');
            if (tag !== undefined) {
                params = this.omit (params, 'tag');
            }
        }
        return [ tag, params ];
    }

    async createLimitOrder (symbol: string, side: OrderSide, amount: number, price: number, params = {}): Promise<Order> {
        return await this.createOrder (symbol, 'limit', side, amount, price, params);
    }

    async createLimitOrderWs (symbol: string, side: OrderSide, amount: number, price: number, params = {}): Promise<Order> {
        return await this.createOrderWs (symbol, 'limit', side, amount, price, params);
    }

    async createMarketOrder (symbol: string, side: OrderSide, amount: number, price: Num = undefined, params = {}): Promise<Order> {
        return await this.createOrder (symbol, 'market', side, amount, price, params);
    }

    async createMarketOrderWs (symbol: string, side: OrderSide, amount: number, price: Num = undefined, params = {}): Promise<Order> {
        return await this.createOrderWs (symbol, 'market', side, amount, price, params);
    }

    async createLimitBuyOrder (symbol: string, amount: number, price: number, params = {}): Promise<Order> {
        return await this.createOrder (symbol, 'limit', 'buy', amount, price, params);
    }

    async createLimitBuyOrderWs (symbol: string, amount: number, price: number, params = {}): Promise<Order> {
        return await this.createOrderWs (symbol, 'limit', 'buy', amount, price, params);
    }

    async createLimitSellOrder (symbol: string, amount: number, price: number, params = {}): Promise<Order> {
        return await this.createOrder (symbol, 'limit', 'sell', amount, price, params);
    }

    async createLimitSellOrderWs (symbol: string, amount: number, price: number, params = {}): Promise<Order> {
        return await this.createOrderWs (symbol, 'limit', 'sell', amount, price, params);
    }

    async createMarketBuyOrder (symbol: string, amount: number, params = {}): Promise<Order> {
        return await this.createOrder (symbol, 'market', 'buy', amount, undefined, params);
    }

    async createMarketBuyOrderWs (symbol: string, amount: number, params = {}): Promise<Order> {
        return await this.createOrderWs (symbol, 'market', 'buy', amount, undefined, params);
    }

    async createMarketSellOrder (symbol: string, amount: number, params = {}): Promise<Order> {
        return await this.createOrder (symbol, 'market', 'sell', amount, undefined, params);
    }

    async createMarketSellOrderWs (symbol: string, amount: number, params = {}): Promise<Order> {
        return await this.createOrderWs (symbol, 'market', 'sell', amount, undefined, params);
    }

    costToPrecision (symbol: string, cost) {
        const market = this.market (symbol);
        return this.decimalToPrecision (cost, TRUNCATE, market['precision']['price'], this.precisionMode, this.paddingMode);
    }

    priceToPrecision (symbol: string, price): string {
        const market = this.market (symbol);
        const result = this.decimalToPrecision (price, ROUND, market['precision']['price'], this.precisionMode, this.paddingMode);
        if (result === '0') {
            throw new InvalidOrder (this.id + ' price of ' + market['symbol'] + ' must be greater than minimum price precision of ' + this.numberToString (market['precision']['price']));
        }
        return result;
    }

    amountToPrecision (symbol: string, amount) {
        const market = this.market (symbol);
        const result = this.decimalToPrecision (amount, TRUNCATE, market['precision']['amount'], this.precisionMode, this.paddingMode);
        if (result === '0') {
            throw new InvalidOrder (this.id + ' amount of ' + market['symbol'] + ' must be greater than minimum amount precision of ' + this.numberToString (market['precision']['amount']));
        }
        return result;
    }

    feeToPrecision (symbol: string, fee) {
        const market = this.market (symbol);
        return this.decimalToPrecision (fee, ROUND, market['precision']['price'], this.precisionMode, this.paddingMode);
    }

    currencyToPrecision (code: string, fee, networkCode = undefined) {
        const currency = this.currencies[code];
        let precision = this.safeValue (currency, 'precision');
        if (networkCode !== undefined) {
            const networks = this.safeDict (currency, 'networks', {});
            const networkItem = this.safeDict (networks, networkCode, {});
            precision = this.safeValue (networkItem, 'precision', precision);
        }
        if (precision === undefined) {
            return this.forceString (fee);
        } else {
            return this.decimalToPrecision (fee, ROUND, precision, this.precisionMode, this.paddingMode);
        }
    }

    forceString (value) {
        if (typeof value !== 'string') {
            return this.numberToString (value);
        }
        return value;
    }

    isTickPrecision () {
        return this.precisionMode === TICK_SIZE;
    }

    isDecimalPrecision () {
        return this.precisionMode === DECIMAL_PLACES;
    }

    isSignificantPrecision () {
        return this.precisionMode === SIGNIFICANT_DIGITS;
    }

    safeNumber (obj, key: IndexType, defaultNumber: Num = undefined): Num {
        const value = this.safeString (obj, key);
        return this.parseNumber (value, defaultNumber);
    }

    safeNumberN (obj: object, arr: IndexType[], defaultNumber: Num = undefined): Num {
        const value = this.safeStringN (obj, arr);
        return this.parseNumber (value, defaultNumber);
    }

    parsePrecision (precision?: string) {
        /**
         * @ignore
         * @method
         * @param {string} precision The number of digits to the right of the decimal
         * @returns {string} a string number equal to 1e-precision
         */
        if (precision === undefined) {
            return undefined;
        }
        const precisionNumber = parseInt (precision);
        if (precisionNumber === 0) {
            return '1';
        }
        let parsedPrecision = '0.';
        for (let i = 0; i < precisionNumber - 1; i++) {
            parsedPrecision = parsedPrecision + '0';
        }
        return parsedPrecision + '1';
    }

    integerPrecisionToAmount (precision: Str) {
        /**
         * @ignore
         * @method
         * @description handles positive & negative numbers too. parsePrecision() does not handle negative numbers, but this method handles
         * @param {string} precision The number of digits to the right of the decimal
         * @returns {string} a string number equal to 1e-precision
         */
        if (precision === undefined) {
            return undefined;
        }
        if (Precise.stringGe (precision, '0')) {
            return this.parsePrecision (precision);
        } else {
            const positivePrecisionString = Precise.stringAbs (precision);
            const positivePrecision = parseInt (positivePrecisionString);
            let parsedPrecision = '1';
            for (let i = 0; i < positivePrecision - 1; i++) {
                parsedPrecision = parsedPrecision + '0';
            }
            return parsedPrecision + '0';
        }
    }

    async loadTimeDifference (params = {}) {
        const serverTime = await this.fetchTime (params);
        const after = this.milliseconds ();
        this.options['timeDifference'] = after - serverTime;
        return this.options['timeDifference'];
    }

    implodeHostname (url: string) {
        return this.implodeParams (url, { 'hostname': this.hostname });
    }

    async fetchMarketLeverageTiers (symbol: string, params = {}): Promise<LeverageTier[]> {
        if (this.has['fetchLeverageTiers']) {
            const market = this.market (symbol);
            if (!market['contract']) {
                throw new BadSymbol (this.id + ' fetchMarketLeverageTiers() supports contract markets only');
            }
            const tiers = await this.fetchLeverageTiers ([ symbol ]);
            return this.safeValue (tiers, symbol);
        } else {
            throw new NotSupported (this.id + ' fetchMarketLeverageTiers() is not supported yet');
        }
    }

    async createPostOnlyOrder (symbol: string, type: OrderType, side: OrderSide, amount: number, price: Num = undefined, params = {}) {
        if (!this.has['createPostOnlyOrder']) {
            throw new NotSupported (this.id + 'createPostOnlyOrder() is not supported yet');
        }
        const query = this.extend (params, { 'postOnly': true });
        return await this.createOrder (symbol, type, side, amount, price, query);
    }

    async createPostOnlyOrderWs (symbol: string, type: OrderType, side: OrderSide, amount: number, price: Num = undefined, params = {}) {
        if (!this.has['createPostOnlyOrderWs']) {
            throw new NotSupported (this.id + 'createPostOnlyOrderWs() is not supported yet');
        }
        const query = this.extend (params, { 'postOnly': true });
        return await this.createOrderWs (symbol, type, side, amount, price, query);
    }

    async createReduceOnlyOrder (symbol: string, type: OrderType, side: OrderSide, amount: number, price: Num = undefined, params = {}) {
        if (!this.has['createReduceOnlyOrder']) {
            throw new NotSupported (this.id + 'createReduceOnlyOrder() is not supported yet');
        }
        const query = this.extend (params, { 'reduceOnly': true });
        return await this.createOrder (symbol, type, side, amount, price, query);
    }

    async createReduceOnlyOrderWs (symbol: string, type: OrderType, side: OrderSide, amount: number, price: Num = undefined, params = {}) {
        if (!this.has['createReduceOnlyOrderWs']) {
            throw new NotSupported (this.id + 'createReduceOnlyOrderWs() is not supported yet');
        }
        const query = this.extend (params, { 'reduceOnly': true });
        return await this.createOrderWs (symbol, type, side, amount, price, query);
    }

    async createStopOrder (symbol: string, type: OrderType, side: OrderSide, amount: number, price: Num = undefined, stopPrice: Num = undefined, params = {}) {
        if (!this.has['createStopOrder']) {
            throw new NotSupported (this.id + ' createStopOrder() is not supported yet');
        }
        if (stopPrice === undefined) {
            throw new ArgumentsRequired (this.id + ' create_stop_order() requires a stopPrice argument');
        }
        const query = this.extend (params, { 'stopPrice': stopPrice });
        return await this.createOrder (symbol, type, side, amount, price, query);
    }

    async createStopOrderWs (symbol: string, type: OrderType, side: OrderSide, amount: number, price: Num = undefined, stopPrice: Num = undefined, params = {}) {
        if (!this.has['createStopOrderWs']) {
            throw new NotSupported (this.id + ' createStopOrderWs() is not supported yet');
        }
        if (stopPrice === undefined) {
            throw new ArgumentsRequired (this.id + ' createStopOrderWs() requires a stopPrice argument');
        }
        const query = this.extend (params, { 'stopPrice': stopPrice });
        return await this.createOrderWs (symbol, type, side, amount, price, query);
    }

    async createStopLimitOrder (symbol: string, side: OrderSide, amount: number, price: number, stopPrice: number, params = {}) {
        if (!this.has['createStopLimitOrder']) {
            throw new NotSupported (this.id + ' createStopLimitOrder() is not supported yet');
        }
        const query = this.extend (params, { 'stopPrice': stopPrice });
        return await this.createOrder (symbol, 'limit', side, amount, price, query);
    }

    async createStopLimitOrderWs (symbol: string, side: OrderSide, amount: number, price: number, stopPrice: number, params = {}) {
        if (!this.has['createStopLimitOrderWs']) {
            throw new NotSupported (this.id + ' createStopLimitOrderWs() is not supported yet');
        }
        const query = this.extend (params, { 'stopPrice': stopPrice });
        return await this.createOrderWs (symbol, 'limit', side, amount, price, query);
    }

    async createStopMarketOrder (symbol: string, side: OrderSide, amount: number, stopPrice: number, params = {}) {
        if (!this.has['createStopMarketOrder']) {
            throw new NotSupported (this.id + ' createStopMarketOrder() is not supported yet');
        }
        const query = this.extend (params, { 'stopPrice': stopPrice });
        return await this.createOrder (symbol, 'market', side, amount, undefined, query);
    }

    async createStopMarketOrderWs (symbol: string, side: OrderSide, amount: number, stopPrice: number, params = {}) {
        if (!this.has['createStopMarketOrderWs']) {
            throw new NotSupported (this.id + ' createStopMarketOrderWs() is not supported yet');
        }
        const query = this.extend (params, { 'stopPrice': stopPrice });
        return await this.createOrderWs (symbol, 'market', side, amount, undefined, query);
    }

    safeCurrencyCode (currencyId: Str, currency: Currency = undefined): string {
        currency = this.safeCurrency (currencyId, currency);
        return currency['code'];
    }

    filterBySymbolSinceLimit (array, symbol: Str = undefined, since: Int = undefined, limit: Int = undefined, tail = false) {
        return this.filterByValueSinceLimit (array, 'symbol', symbol, since, limit, 'timestamp', tail);
    }

    filterByCurrencySinceLimit (array, code = undefined, since: Int = undefined, limit: Int = undefined, tail = false) {
        return this.filterByValueSinceLimit (array, 'currency', code, since, limit, 'timestamp', tail);
    }

    filterBySymbolsSinceLimit (array, symbols: string[] = undefined, since: Int = undefined, limit: Int = undefined, tail = false) {
        const result = this.filterByArray (array, 'symbol', symbols, false);
        return this.filterBySinceLimit (result, since, limit, 'timestamp', tail);
    }

    parseLastPrices (pricesData, symbols: string[] = undefined, params = {}): LastPrices {
        //
        // the value of tickers is either a dict or a list
        //
        // dict
        //
        //     {
        //         'marketId1': { ... },
        //         'marketId2': { ... },
        //         ...
        //     }
        //
        // list
        //
        //     [
        //         { 'market': 'marketId1', ... },
        //         { 'market': 'marketId2', ... },
        //         ...
        //     ]
        //
        const results = [];
        if (Array.isArray (pricesData)) {
            for (let i = 0; i < pricesData.length; i++) {
                const priceData = this.extend (this.parseLastPrice (pricesData[i]), params);
                results.push (priceData);
            }
        } else {
            const marketIds = Object.keys (pricesData);
            for (let i = 0; i < marketIds.length; i++) {
                const marketId = marketIds[i];
                const market = this.safeMarket (marketId);
                const priceData = this.extend (this.parseLastPrice (pricesData[marketId], market), params);
                results.push (priceData);
            }
        }
        symbols = this.marketSymbols (symbols);
        return this.filterByArray (results, 'symbol', symbols);
    }

    parseTickers (tickers, symbols: Strings = undefined, params = {}): Tickers {
        //
        // the value of tickers is either a dict or a list
        //
        //
        // dict
        //
        //     {
        //         'marketId1': { ... },
        //         'marketId2': { ... },
        //         'marketId3': { ... },
        //         ...
        //     }
        //
        // list
        //
        //     [
        //         { 'market': 'marketId1', ... },
        //         { 'market': 'marketId2', ... },
        //         { 'market': 'marketId3', ... },
        //         ...
        //     ]
        //
        const results = [];
        if (Array.isArray (tickers)) {
            for (let i = 0; i < tickers.length; i++) {
                const ticker = this.extend (this.parseTicker (tickers[i]), params);
                results.push (ticker);
            }
        } else {
            const marketIds = Object.keys (tickers);
            for (let i = 0; i < marketIds.length; i++) {
                const marketId = marketIds[i];
                const market = this.safeMarket (marketId);
                const ticker = this.extend (this.parseTicker (tickers[marketId], market), params);
                results.push (ticker);
            }
        }
        symbols = this.marketSymbols (symbols);
        return this.filterByArray (results, 'symbol', symbols);
    }

    parseDepositAddresses (addresses, codes: Strings = undefined, indexed = true, params = {}) {
        let result = [];
        for (let i = 0; i < addresses.length; i++) {
            const address = this.extend (this.parseDepositAddress (addresses[i]), params);
            result.push (address);
        }
        if (codes !== undefined) {
            result = this.filterByArray (result, 'currency', codes, false);
        }
        if (indexed) {
            return this.indexBy (result, 'currency');
        }
        return result;
    }

    parseBorrowInterests (response, market: Market = undefined) {
        const interests = [];
        for (let i = 0; i < response.length; i++) {
            const row = response[i];
            interests.push (this.parseBorrowInterest (row, market));
        }
        return interests;
    }

    parseIsolatedBorrowRates (info: any): IsolatedBorrowRates {
        const result = {};
        for (let i = 0; i < info.length; i++) {
            const item = info[i];
            const borrowRate = this.parseIsolatedBorrowRate (item);
            const symbol = this.safeString (borrowRate, 'symbol');
            result[symbol] = borrowRate;
        }
        return result as any;
    }

    parseFundingRateHistories (response, market = undefined, since: Int = undefined, limit: Int = undefined): FundingRateHistory[] {
        const rates = [];
        for (let i = 0; i < response.length; i++) {
            const entry = response[i];
            rates.push (this.parseFundingRateHistory (entry, market));
        }
        const sorted = this.sortBy (rates, 'timestamp');
        const symbol = (market === undefined) ? undefined : market['symbol'];
        return this.filterBySymbolSinceLimit (sorted, symbol, since, limit) as FundingRateHistory[];
    }

    safeSymbol (marketId: Str, market: Market = undefined, delimiter: Str = undefined, marketType: Str = undefined): string {
        market = this.safeMarket (marketId, market, delimiter, marketType);
        return market['symbol'];
    }

    parseFundingRate (contract: string, market: Market = undefined): object {
        throw new NotSupported (this.id + ' parseFundingRate() is not supported yet');
    }

    parseFundingRates (response, market: Market = undefined) {
        const result = {};
        for (let i = 0; i < response.length; i++) {
            const parsed = this.parseFundingRate (response[i], market);
            result[parsed['symbol']] = parsed;
        }
        return result;
    }

    handleTriggerAndParams (params) {
        const isTrigger = this.safeBool2 (params, 'trigger', 'stop');
        if (isTrigger) {
            params = this.omit (params, [ 'trigger', 'stop' ]);
        }
        return [ isTrigger, params ];
    }

    isTriggerOrder (params) {
        // for backwards compatibility
        return this.handleTriggerAndParams (params);
    }

    isPostOnly (isMarketOrder: boolean, exchangeSpecificParam, params = {}) {
        /**
         * @ignore
         * @method
         * @param {string} type Order type
         * @param {boolean} exchangeSpecificParam exchange specific postOnly
         * @param {object} [params] exchange specific params
         * @returns {boolean} true if a post only order, false otherwise
         */
        const timeInForce = this.safeStringUpper (params, 'timeInForce');
        let postOnly = this.safeBool2 (params, 'postOnly', 'post_only', false);
        // we assume timeInForce is uppercase from safeStringUpper (params, 'timeInForce')
        const ioc = timeInForce === 'IOC';
        const fok = timeInForce === 'FOK';
        const timeInForcePostOnly = timeInForce === 'PO';
        postOnly = postOnly || timeInForcePostOnly || exchangeSpecificParam;
        if (postOnly) {
            if (ioc || fok) {
                throw new InvalidOrder (this.id + ' postOnly orders cannot have timeInForce equal to ' + timeInForce);
            } else if (isMarketOrder) {
                throw new InvalidOrder (this.id + ' market orders cannot be postOnly');
            } else {
                return true;
            }
        } else {
            return false;
        }
    }

    handlePostOnly (isMarketOrder: boolean, exchangeSpecificPostOnlyOption: boolean, params: any = {}) {
        /**
         * @ignore
         * @method
         * @param {string} type Order type
         * @param {boolean} exchangeSpecificBoolean exchange specific postOnly
         * @param {object} [params] exchange specific params
         * @returns {Array}
         */
        const timeInForce = this.safeStringUpper (params, 'timeInForce');
        let postOnly = this.safeBool (params, 'postOnly', false);
        const ioc = timeInForce === 'IOC';
        const fok = timeInForce === 'FOK';
        const po = timeInForce === 'PO';
        postOnly = postOnly || po || exchangeSpecificPostOnlyOption;
        if (postOnly) {
            if (ioc || fok) {
                throw new InvalidOrder (this.id + ' postOnly orders cannot have timeInForce equal to ' + timeInForce);
            } else if (isMarketOrder) {
                throw new InvalidOrder (this.id + ' market orders cannot be postOnly');
            } else {
                if (po) {
                    params = this.omit (params, 'timeInForce');
                }
                params = this.omit (params, 'postOnly');
                return [ true, params ];
            }
        }
        return [ false, params ];
    }

    async fetchLastPrices (symbols: Strings = undefined, params = {}): Promise<LastPrices> {
        throw new NotSupported (this.id + ' fetchLastPrices() is not supported yet');
    }

    async fetchTradingFees (params = {}): Promise<TradingFees> {
        throw new NotSupported (this.id + ' fetchTradingFees() is not supported yet');
    }

    async fetchTradingFeesWs (params = {}): Promise<TradingFees> {
        throw new NotSupported (this.id + ' fetchTradingFeesWs() is not supported yet');
    }

    async fetchTradingFee (symbol: string, params = {}): Promise<TradingFeeInterface> {
        if (!this.has['fetchTradingFees']) {
            throw new NotSupported (this.id + ' fetchTradingFee() is not supported yet');
        }
        const fees = await this.fetchTradingFees (params);
        return this.safeDict (fees, symbol) as TradingFeeInterface;
    }

    async fetchConvertCurrencies (params = {}): Promise<Currencies> {
        throw new NotSupported (this.id + ' fetchConvertCurrencies() is not supported yet');
    }

    parseOpenInterest (interest, market: Market = undefined): OpenInterest {
        throw new NotSupported (this.id + ' parseOpenInterest () is not supported yet');
    }

    parseOpenInterests (response, market = undefined, since: Int = undefined, limit: Int = undefined): OpenInterest[] {
        const interests = [];
        for (let i = 0; i < response.length; i++) {
            const entry = response[i];
            const interest = this.parseOpenInterest (entry, market);
            interests.push (interest);
        }
        const sorted = this.sortBy (interests, 'timestamp');
        const symbol = this.safeString (market, 'symbol');
        return this.filterBySymbolSinceLimit (sorted, symbol, since, limit);
    }

    async fetchFundingRate (symbol: string, params = {}): Promise<FundingRate> {
        if (this.has['fetchFundingRates']) {
            await this.loadMarkets ();
            const market = this.market (symbol);
            symbol = market['symbol'];
            if (!market['contract']) {
                throw new BadSymbol (this.id + ' fetchFundingRate() supports contract markets only');
            }
            const rates = await this.fetchFundingRates ([ symbol ], params);
            const rate = this.safeValue (rates, symbol);
            if (rate === undefined) {
                throw new NullResponse (this.id + ' fetchFundingRate () returned no data for ' + symbol);
            } else {
                return rate;
            }
        } else {
            throw new NotSupported (this.id + ' fetchFundingRate () is not supported yet');
        }
    }

    async fetchMarkOHLCV (symbol, timeframe = '1m', since: Int = undefined, limit: Int = undefined, params = {}): Promise<OHLCV[]> {
        /**
         * @method
         * @name exchange#fetchMarkOHLCV
         * @description fetches historical mark price candlestick data containing the open, high, low, and close price of a market
         * @param {string} symbol unified symbol of the market to fetch OHLCV data for
         * @param {string} timeframe the length of time each candle represents
         * @param {int} [since] timestamp in ms of the earliest candle to fetch
         * @param {int} [limit] the maximum amount of candles to fetch
         * @param {object} [params] extra parameters specific to the exchange API endpoint
         * @returns {float[][]} A list of candles ordered as timestamp, open, high, low, close, undefined
         */
        if (this.has['fetchMarkOHLCV']) {
            const request: Dict = {
                'price': 'mark',
            };
            return await this.fetchOHLCV (symbol, timeframe, since, limit, this.extend (request, params));
        } else {
            throw new NotSupported (this.id + ' fetchMarkOHLCV () is not supported yet');
        }
    }

    async fetchIndexOHLCV (symbol: string, timeframe = '1m', since: Int = undefined, limit: Int = undefined, params = {}): Promise<OHLCV[]> {
        /**
         * @method
         * @name exchange#fetchIndexOHLCV
         * @description fetches historical index price candlestick data containing the open, high, low, and close price of a market
         * @param {string} symbol unified symbol of the market to fetch OHLCV data for
         * @param {string} timeframe the length of time each candle represents
         * @param {int} [since] timestamp in ms of the earliest candle to fetch
         * @param {int} [limit] the maximum amount of candles to fetch
         * @param {object} [params] extra parameters specific to the exchange API endpoint
         * @returns {} A list of candles ordered as timestamp, open, high, low, close, undefined
         */
        if (this.has['fetchIndexOHLCV']) {
            const request: Dict = {
                'price': 'index',
            };
            return await this.fetchOHLCV (symbol, timeframe, since, limit, this.extend (request, params));
        } else {
            throw new NotSupported (this.id + ' fetchIndexOHLCV () is not supported yet');
        }
    }

    async fetchPremiumIndexOHLCV (symbol: string, timeframe = '1m', since: Int = undefined, limit: Int = undefined, params = {}): Promise<OHLCV[]> {
        /**
         * @method
         * @name exchange#fetchPremiumIndexOHLCV
         * @description fetches historical premium index price candlestick data containing the open, high, low, and close price of a market
         * @param {string} symbol unified symbol of the market to fetch OHLCV data for
         * @param {string} timeframe the length of time each candle represents
         * @param {int} [since] timestamp in ms of the earliest candle to fetch
         * @param {int} [limit] the maximum amount of candles to fetch
         * @param {object} [params] extra parameters specific to the exchange API endpoint
         * @returns {float[][]} A list of candles ordered as timestamp, open, high, low, close, undefined
         */
        if (this.has['fetchPremiumIndexOHLCV']) {
            const request: Dict = {
                'price': 'premiumIndex',
            };
            return await this.fetchOHLCV (symbol, timeframe, since, limit, this.extend (request, params));
        } else {
            throw new NotSupported (this.id + ' fetchPremiumIndexOHLCV () is not supported yet');
        }
    }

    handleTimeInForce (params = {}) {
        /**
         * @ignore
         * @method
         * Must add timeInForce to this.options to use this method
         * @returns {string} returns the exchange specific value for timeInForce
         */
        const timeInForce = this.safeStringUpper (params, 'timeInForce'); // supported values GTC, IOC, PO
        if (timeInForce !== undefined) {
            const exchangeValue = this.safeString (this.options['timeInForce'], timeInForce);
            if (exchangeValue === undefined) {
                throw new ExchangeError (this.id + ' does not support timeInForce "' + timeInForce + '"');
            }
            return exchangeValue;
        }
        return undefined;
    }

    convertTypeToAccount (account) {
        /**
         * @ignore
         * @method
         * Must add accountsByType to this.options to use this method
         * @param {string} account key for account name in this.options['accountsByType']
         * @returns the exchange specific account name or the isolated margin id for transfers
         */
        const accountsByType = this.safeDict (this.options, 'accountsByType', {});
        const lowercaseAccount = account.toLowerCase ();
        if (lowercaseAccount in accountsByType) {
            return accountsByType[lowercaseAccount];
        } else if ((account in this.markets) || (account in this.markets_by_id)) {
            const market = this.market (account);
            return market['id'];
        } else {
            return account;
        }
    }

    checkRequiredArgument (methodName: string, argument, argumentName, options = []) {
        /**
         * @ignore
         * @method
         * @param {string} methodName the name of the method that the argument is being checked for
         * @param {string} argument the argument's actual value provided
         * @param {string} argumentName the name of the argument being checked (for logging purposes)
         * @param {string[]} options a list of options that the argument can be
         * @returns {undefined}
         */
        const optionsLength = options.length;
        if ((argument === undefined) || ((optionsLength > 0) && (!(this.inArray (argument, options))))) {
            const messageOptions = options.join (', ');
            let message = this.id + ' ' + methodName + '() requires a ' + argumentName + ' argument';
            if (messageOptions !== '') {
                message += ', one of ' + '(' + messageOptions + ')';
            }
            throw new ArgumentsRequired (message);
        }
    }

    checkRequiredMarginArgument (methodName: string, symbol: Str, marginMode: string) {
        /**
         * @ignore
         * @method
         * @param {string} symbol unified symbol of the market
         * @param {string} methodName name of the method that requires a symbol
         * @param {string} marginMode is either 'isolated' or 'cross'
         */
        if ((marginMode === 'isolated') && (symbol === undefined)) {
            throw new ArgumentsRequired (this.id + ' ' + methodName + '() requires a symbol argument for isolated margin');
        } else if ((marginMode === 'cross') && (symbol !== undefined)) {
            throw new ArgumentsRequired (this.id + ' ' + methodName + '() cannot have a symbol argument for cross margin');
        }
    }

    parseDepositWithdrawFees (response, codes: Strings = undefined, currencyIdKey = undefined): any {
        /**
         * @ignore
         * @method
         * @param {object[]|object} response unparsed response from the exchange
         * @param {string[]|undefined} codes the unified currency codes to fetch transactions fees for, returns all currencies when undefined
         * @param {str} currencyIdKey *should only be undefined when response is a dictionary* the object key that corresponds to the currency id
         * @returns {object} objects with withdraw and deposit fees, indexed by currency codes
         */
        const depositWithdrawFees = {};
        const isArray = Array.isArray (response);
        let responseKeys = response;
        if (!isArray) {
            responseKeys = Object.keys (response);
        }
        for (let i = 0; i < responseKeys.length; i++) {
            const entry = responseKeys[i];
            const dictionary = isArray ? entry : response[entry];
            const currencyId = isArray ? this.safeString (dictionary, currencyIdKey) : entry;
            const currency = this.safeCurrency (currencyId);
            const code = this.safeString (currency, 'code');
            if ((codes === undefined) || (this.inArray (code, codes))) {
                depositWithdrawFees[code] = this.parseDepositWithdrawFee (dictionary, currency);
            }
        }
        return depositWithdrawFees;
    }

    parseDepositWithdrawFee (fee, currency: Currency = undefined): any {
        throw new NotSupported (this.id + ' parseDepositWithdrawFee() is not supported yet');
    }

    depositWithdrawFee (info): any {
        return {
            'deposit': {
                'fee': undefined,
                'percentage': undefined,
            },
            'info': info,
            'networks': {},
            'withdraw': {
                'fee': undefined,
                'percentage': undefined,
            },
        };
    }

    assignDefaultDepositWithdrawFees (fee, currency = undefined): any {
        /**
         * @ignore
         * @method
         * @description Takes a depositWithdrawFee structure and assigns the default values for withdraw and deposit
         * @param {object} fee A deposit withdraw fee structure
         * @param {object} currency A currency structure, the response from this.currency ()
         * @returns {object} A deposit withdraw fee structure
         */
        const networkKeys = Object.keys (fee['networks']);
        const numNetworks = networkKeys.length;
        if (numNetworks === 1) {
            fee['withdraw'] = fee['networks'][networkKeys[0]]['withdraw'];
            fee['deposit'] = fee['networks'][networkKeys[0]]['deposit'];
            return fee;
        }
        const currencyCode = this.safeString (currency, 'code');
        for (let i = 0; i < numNetworks; i++) {
            const network = networkKeys[i];
            if (network === currencyCode) {
                fee['deposit'] = fee['networks'][networkKeys[i]]['deposit'];
                fee['withdraw'] = fee['networks'][networkKeys[i]]['withdraw'];
            }
        }
        return fee;
    }

    parseIncome (info, market: Market = undefined): object {
        throw new NotSupported (this.id + ' parseIncome () is not supported yet');
    }

    parseIncomes (incomes, market = undefined, since: Int = undefined, limit: Int = undefined): FundingHistory[] {
        /**
         * @ignore
         * @method
         * @description parses funding fee info from exchange response
         * @param {object[]} incomes each item describes once instance of currency being received or paid
         * @param {object} market ccxt market
         * @param {int} [since] when defined, the response items are filtered to only include items after this timestamp
         * @param {int} [limit] limits the number of items in the response
         * @returns {object[]} an array of [funding history structures]{@link https://docs.ccxt.com/#/?id=funding-history-structure}
         */
        const result = [];
        for (let i = 0; i < incomes.length; i++) {
            const entry = incomes[i];
            const parsed = this.parseIncome (entry, market);
            result.push (parsed);
        }
        const sorted = this.sortBy (result, 'timestamp');
        return this.filterBySinceLimit (sorted, since, limit);
    }

    getMarketFromSymbols (symbols: Strings = undefined) {
        if (symbols === undefined) {
            return undefined;
        }
        const firstMarket = this.safeString (symbols, 0);
        const market = this.market (firstMarket);
        return market;
    }

    parseWsOHLCVs (ohlcvs: object[], market: any = undefined, timeframe: string = '1m', since: Int = undefined, limit: Int = undefined) {
        const results = [];
        for (let i = 0; i < ohlcvs.length; i++) {
            results.push (this.parseWsOHLCV (ohlcvs[i], market));
        }
        return results;
    }

    async fetchTransactions (code: Str = undefined, since: Int = undefined, limit: Int = undefined, params = {}): Promise<Transaction[]> {
        /**
         * @method
         * @name exchange#fetchTransactions
         * @deprecated
         * @description *DEPRECATED* use fetchDepositsWithdrawals instead
         * @param {string} code unified currency code for the currency of the deposit/withdrawals, default is undefined
         * @param {int} [since] timestamp in ms of the earliest deposit/withdrawal, default is undefined
         * @param {int} [limit] max number of deposit/withdrawals to return, default is undefined
         * @param {object} [params] extra parameters specific to the exchange API endpoint
         * @returns {object} a list of [transaction structures]{@link https://docs.ccxt.com/#/?id=transaction-structure}
         */
        if (this.has['fetchDepositsWithdrawals']) {
            return await this.fetchDepositsWithdrawals (code, since, limit, params);
        } else {
            throw new NotSupported (this.id + ' fetchTransactions () is not supported yet');
        }
    }

    filterByArrayPositions (objects, key: IndexType, values = undefined, indexed = true): Position[] {
        /**
         * @ignore
         * @method
         * @description Typed wrapper for filterByArray that returns a list of positions
         */
        return this.filterByArray (objects, key, values, indexed) as Position[];
    }

    filterByArrayTickers (objects, key: IndexType, values = undefined, indexed = true): Dictionary<Ticker> {
        /**
         * @ignore
         * @method
         * @description Typed wrapper for filterByArray that returns a dictionary of tickers
         */
        return this.filterByArray (objects, key, values, indexed) as Dictionary<Ticker>;
    }

    createOHLCVObject (symbol: string, timeframe: string, data): Dictionary<Dictionary<OHLCV[]>> {
        const res = {};
        res[symbol] = {};
        res[symbol][timeframe] = data;
        return res;
    }

    handleMaxEntriesPerRequestAndParams (method: string, maxEntriesPerRequest: Int = undefined, params = {}): [ Int, any ] {
        let newMaxEntriesPerRequest = undefined;
        [ newMaxEntriesPerRequest, params ] = this.handleOptionAndParams (params, method, 'maxEntriesPerRequest');
        if ((newMaxEntriesPerRequest !== undefined) && (newMaxEntriesPerRequest !== maxEntriesPerRequest)) {
            maxEntriesPerRequest = newMaxEntriesPerRequest;
        }
        if (maxEntriesPerRequest === undefined) {
            maxEntriesPerRequest = 1000; // default to 1000
        }
        return [ maxEntriesPerRequest, params ];
    }

    async fetchPaginatedCallDynamic (method: string, symbol: Str = undefined, since: Int = undefined, limit: Int = undefined, params = {}, maxEntriesPerRequest: Int = undefined): Promise<any> {
        let maxCalls = undefined;
        [ maxCalls, params ] = this.handleOptionAndParams (params, method, 'paginationCalls', 10);
        let maxRetries = undefined;
        [ maxRetries, params ] = this.handleOptionAndParams (params, method, 'maxRetries', 3);
        let paginationDirection = undefined;
        [ paginationDirection, params ] = this.handleOptionAndParams (params, method, 'paginationDirection', 'backward');
        let paginationTimestamp = undefined;
        let calls = 0;
        let result = [];
        let errors = 0;
        const until = this.safeInteger2 (params, 'untill', 'till'); // do not omit it from params here
        [ maxEntriesPerRequest, params ] = this.handleMaxEntriesPerRequestAndParams (method, maxEntriesPerRequest, params);
        if ((paginationDirection === 'forward')) {
            if (since === undefined) {
                throw new ArgumentsRequired (this.id + ' pagination requires a since argument when paginationDirection set to forward');
            }
            paginationTimestamp = since;
        }
        while ((calls < maxCalls)) {
            calls += 1;
            try {
                if (paginationDirection === 'backward') {
                    // do it backwards, starting from the last
                    // UNTIL filtering is required in order to work
                    if (paginationTimestamp !== undefined) {
                        params['until'] = paginationTimestamp - 1;
                    }
                    const response = await this[method] (symbol, undefined, maxEntriesPerRequest, params);
                    const responseLength = response.length;
                    if (this.verbose) {
                        let backwardMessage = 'Dynamic pagination call ' + this.numberToString (calls) + ' method ' + method + ' response length ' + this.numberToString (responseLength);
                        if (paginationTimestamp !== undefined) {
                            backwardMessage += ' timestamp ' + this.numberToString (paginationTimestamp);
                        }
                        this.log (backwardMessage);
                    }
                    if (responseLength === 0) {
                        break;
                    }
                    errors = 0;
                    result = this.arrayConcat (result, response);
                    const firstElement = this.safeValue (response, 0);
                    paginationTimestamp = this.safeInteger2 (firstElement, 'timestamp', 0);
                    if ((since !== undefined) && (paginationTimestamp <= since)) {
                        break;
                    }
                } else {
                    // do it forwards, starting from the since
                    const response = await this[method] (symbol, paginationTimestamp, maxEntriesPerRequest, params);
                    const responseLength = response.length;
                    if (this.verbose) {
                        let forwardMessage = 'Dynamic pagination call ' + this.numberToString (calls) + ' method ' + method + ' response length ' + this.numberToString (responseLength);
                        if (paginationTimestamp !== undefined) {
                            forwardMessage += ' timestamp ' + this.numberToString (paginationTimestamp);
                        }
                        this.log (forwardMessage);
                    }
                    if (responseLength === 0) {
                        break;
                    }
                    errors = 0;
                    result = this.arrayConcat (result, response);
                    const last = this.safeValue (response, responseLength - 1);
                    paginationTimestamp = this.safeInteger (last, 'timestamp') - 1;
                    if ((until !== undefined) && (paginationTimestamp >= until)) {
                        break;
                    }
                }
            } catch (e) {
                errors += 1;
                if (errors > maxRetries) {
                    throw e;
                }
            }
        }
        const uniqueResults = this.removeRepeatedElementsFromArray (result);
        const key = (method === 'fetchOHLCV') ? 0 : 'timestamp';
        return this.filterBySinceLimit (uniqueResults, since, limit, key);
    }

    async safeDeterministicCall (method: string, symbol: Str = undefined, since: Int = undefined, limit: Int = undefined, timeframe: Str = undefined, params = {}) {
        let maxRetries = undefined;
        [ maxRetries, params ] = this.handleOptionAndParams (params, method, 'maxRetries', 3);
        let errors = 0;
        while (errors <= maxRetries) {
            try {
                if (timeframe && method !== 'fetchFundingRateHistory') {
                    return await this[method] (symbol, timeframe, since, limit, params);
                } else {
                    return await this[method] (symbol, since, limit, params);
                }
            } catch (e) {
                if (e instanceof RateLimitExceeded) {
                    throw e; // if we are rate limited, we should not retry and fail fast
                }
                errors += 1;
                if (errors > maxRetries) {
                    throw e;
                }
            }
        }
        return [];
    }

    async fetchPaginatedCallDeterministic (method: string, symbol: Str = undefined, since: Int = undefined, limit: Int = undefined, timeframe: Str = undefined, params = {}, maxEntriesPerRequest = undefined): Promise<any> {
        let maxCalls = undefined;
        [ maxCalls, params ] = this.handleOptionAndParams (params, method, 'paginationCalls', 10);
        [ maxEntriesPerRequest, params ] = this.handleMaxEntriesPerRequestAndParams (method, maxEntriesPerRequest, params);
        const current = this.milliseconds ();
        const tasks = [];
        const time = this.parseTimeframe (timeframe) * 1000;
        const step = time * maxEntriesPerRequest;
        let currentSince = current - (maxCalls * step) - 1;
        if (since !== undefined) {
            currentSince = Math.max (currentSince, since);
        } else {
            currentSince = Math.max (currentSince, 1241440531000); // avoid timestamps older than 2009
        }
        const until = this.safeInteger2 (params, 'until', 'till'); // do not omit it here
        if (until !== undefined) {
            const requiredCalls = Math.ceil ((until - since) / step);
            if (requiredCalls > maxCalls) {
                throw new BadRequest (this.id + ' the number of required calls is greater than the max number of calls allowed, either increase the paginationCalls or decrease the since-until gap. Current paginationCalls limit is ' + maxCalls.toString () + ' required calls is ' + requiredCalls.toString ());
            }
        }
        for (let i = 0; i < maxCalls; i++) {
            if ((until !== undefined) && (currentSince >= until)) {
                break;
            }
            if (currentSince >= current) {
                break;
            }
            tasks.push (this.safeDeterministicCall (method, symbol, currentSince, maxEntriesPerRequest, timeframe, params));
            currentSince = this.sum (currentSince, step) - 1;
        }
        const results = await Promise.all (tasks);
        let result = [];
        for (let i = 0; i < results.length; i++) {
            result = this.arrayConcat (result, results[i]);
        }
        const uniqueResults = this.removeRepeatedElementsFromArray (result) as any;
        const key = (method === 'fetchOHLCV') ? 0 : 'timestamp';
        return this.filterBySinceLimit (uniqueResults, since, limit, key);
    }

    async fetchPaginatedCallCursor (method: string, symbol: Str = undefined, since = undefined, limit = undefined, params = {}, cursorReceived = undefined, cursorSent = undefined, cursorIncrement = undefined, maxEntriesPerRequest = undefined): Promise<any> {
        let maxCalls = undefined;
        [ maxCalls, params ] = this.handleOptionAndParams (params, method, 'paginationCalls', 10);
        let maxRetries = undefined;
        [ maxRetries, params ] = this.handleOptionAndParams (params, method, 'maxRetries', 3);
        [ maxEntriesPerRequest, params ] = this.handleMaxEntriesPerRequestAndParams (method, maxEntriesPerRequest, params);
        let cursorValue = undefined;
        let i = 0;
        let errors = 0;
        let result = [];
        while (i < maxCalls) {
            try {
                if (cursorValue !== undefined) {
                    if (cursorIncrement !== undefined) {
                        cursorValue = this.parseToInt (cursorValue) + cursorIncrement;
                    }
                    params[cursorSent] = cursorValue;
                }
                let response = undefined;
                if (method === 'fetchAccounts') {
                    response = await this[method] (params);
                } else if (method === 'getLeverageTiersPaginated') {
                    response = await this[method] (symbol, params);
                } else {
                    response = await this[method] (symbol, since, maxEntriesPerRequest, params);
                }
                errors = 0;
                const responseLength = response.length;
                if (this.verbose) {
                    const cursorString = (cursorValue === undefined) ? '' : cursorValue;
                    const iteration = (i + 1);
                    const cursorMessage = 'Cursor pagination call ' + iteration.toString () + ' method ' + method + ' response length ' + responseLength.toString () + ' cursor ' + cursorString;
                    this.log (cursorMessage);
                }
                if (responseLength === 0) {
                    break;
                }
                result = this.arrayConcat (result, response);
                const last = this.safeValue (response, responseLength - 1);
                cursorValue = this.safeValue (last['info'], cursorReceived);
                if (cursorValue === undefined) {
                    break;
                }
                const lastTimestamp = this.safeInteger (last, 'timestamp');
                if (lastTimestamp !== undefined && lastTimestamp < since) {
                    break;
                }
            } catch (e) {
                errors += 1;
                if (errors > maxRetries) {
                    throw e;
                }
            }
            i += 1;
        }
        const sorted = this.sortCursorPaginatedResult (result);
        const key = (method === 'fetchOHLCV') ? 0 : 'timestamp';
        return this.filterBySinceLimit (sorted, since, limit, key);
    }

    async fetchPaginatedCallIncremental (method: string, symbol: Str = undefined, since = undefined, limit = undefined, params = {}, pageKey = undefined, maxEntriesPerRequest = undefined): Promise<any> {
        let maxCalls = undefined;
        [ maxCalls, params ] = this.handleOptionAndParams (params, method, 'paginationCalls', 10);
        let maxRetries = undefined;
        [ maxRetries, params ] = this.handleOptionAndParams (params, method, 'maxRetries', 3);
        [ maxEntriesPerRequest, params ] = this.handleMaxEntriesPerRequestAndParams (method, maxEntriesPerRequest, params);
        let i = 0;
        let errors = 0;
        let result = [];
        while (i < maxCalls) {
            try {
                params[pageKey] = i + 1;
                const response = await this[method] (symbol, since, maxEntriesPerRequest, params);
                errors = 0;
                const responseLength = response.length;
                if (this.verbose) {
                    const iteration = (i + 1).toString ();
                    const incrementalMessage = 'Incremental pagination call ' + iteration + ' method ' + method + ' response length ' + responseLength.toString ();
                    this.log (incrementalMessage);
                }
                if (responseLength === 0) {
                    break;
                }
                result = this.arrayConcat (result, response);
            } catch (e) {
                errors += 1;
                if (errors > maxRetries) {
                    throw e;
                }
            }
            i += 1;
        }
        const sorted = this.sortCursorPaginatedResult (result);
        const key = (method === 'fetchOHLCV') ? 0 : 'timestamp';
        return this.filterBySinceLimit (sorted, since, limit, key);
    }

    sortCursorPaginatedResult (result) {
        const first = this.safeValue (result, 0);
        if (first !== undefined) {
            if ('timestamp' in first) {
                return this.sortBy (result, 'timestamp', true);
            }
            if ('id' in first) {
                return this.sortBy (result, 'id', true);
            }
        }
        return result;
    }

    removeRepeatedElementsFromArray (input) {
        const uniqueResult = {};
        for (let i = 0; i < input.length; i++) {
            const entry = input[i];
            const id = this.safeString (entry, 'id');
            if (id !== undefined) {
                if (this.safeString (uniqueResult, id) === undefined) {
                    uniqueResult[id] = entry;
                }
            } else {
                const timestamp = this.safeInteger2 (entry, 'timestamp', 0);
                if (timestamp !== undefined) {
                    if (this.safeString (uniqueResult, timestamp) === undefined) {
                        uniqueResult[timestamp] = entry;
                    }
                }
            }
        }
        const values = Object.values (uniqueResult);
        const valuesLength = values.length;
        if (valuesLength > 0) {
            return values as any;
        }
        return input;
    }

    handleUntilOption (key: string, request, params, multiplier = 1) {
        const until = this.safeInteger2 (params, 'until', 'till');
        if (until !== undefined) {
            request[key] = this.parseToInt (until * multiplier);
            params = this.omit (params, [ 'until', 'till' ]);
        }
        return [ request, params ];
    }

    safeOpenInterest (interest: Dict, market: Market = undefined): OpenInterest {
        let symbol = this.safeString (interest, 'symbol');
        if (symbol === undefined) {
            symbol = this.safeString (market, 'symbol');
        }
        return this.extend (interest, {
            'baseVolume': this.safeNumber (interest, 'baseVolume'), // deprecated
            'datetime': this.safeString (interest, 'datetime'),
            'info': this.safeValue (interest, 'info'),
            'openInterestAmount': this.safeNumber (interest, 'openInterestAmount'),
            'openInterestValue': this.safeNumber (interest, 'openInterestValue'),
            'quoteVolume': this.safeNumber (interest, 'quoteVolume'), // deprecated
            'symbol': symbol,
            'timestamp': this.safeInteger (interest, 'timestamp'),
        });
    }

    parseLiquidation (liquidation, market: Market = undefined): Liquidation {
        throw new NotSupported (this.id + ' parseLiquidation () is not supported yet');
    }

    parseLiquidations (liquidations: Dict[], market: Market = undefined, since: Int = undefined, limit: Int = undefined): Liquidation[] {
        /**
         * @ignore
         * @method
         * @description parses liquidation info from the exchange response
         * @param {object[]} liquidations each item describes an instance of a liquidation event
         * @param {object} market ccxt market
         * @param {int} [since] when defined, the response items are filtered to only include items after this timestamp
         * @param {int} [limit] limits the number of items in the response
         * @returns {object[]} an array of [liquidation structures]{@link https://docs.ccxt.com/#/?id=liquidation-structure}
         */
        const result = [];
        for (let i = 0; i < liquidations.length; i++) {
            const entry = liquidations[i];
            const parsed = this.parseLiquidation (entry, market);
            result.push (parsed);
        }
        const sorted = this.sortBy (result, 'timestamp');
        const symbol = this.safeString (market, 'symbol');
        return this.filterBySymbolSinceLimit (sorted, symbol, since, limit);
    }

    parseGreeks (greeks: Dict, market: Market = undefined): Greeks {
        throw new NotSupported (this.id + ' parseGreeks () is not supported yet');
    }

    parseOption (chain: Dict, currency: Currency = undefined, market: Market = undefined): Option {
        throw new NotSupported (this.id + ' parseOption () is not supported yet');
    }

    parseOptionChain (response: object[], currencyKey: Str = undefined, symbolKey: Str = undefined): OptionChain {
        const optionStructures = {};
        for (let i = 0; i < response.length; i++) {
            const info = response[i];
            const currencyId = this.safeString (info, currencyKey);
            const currency = this.safeCurrency (currencyId);
            const marketId = this.safeString (info, symbolKey);
            const market = this.safeMarket (marketId, undefined, undefined, 'option');
            optionStructures[market['symbol']] = this.parseOption (info, currency, market);
        }
        return optionStructures;
    }

    parseMarginModes (response: object[], symbols: string[] = undefined, symbolKey: Str = undefined, marketType: MarketType = undefined): MarginModes {
        const marginModeStructures = {};
        if (marketType === undefined) {
            marketType = 'swap'; // default to swap
        }
        for (let i = 0; i < response.length; i++) {
            const info = response[i];
            const marketId = this.safeString (info, symbolKey);
            const market = this.safeMarket (marketId, undefined, undefined, marketType);
            if ((symbols === undefined) || this.inArray (market['symbol'], symbols)) {
                marginModeStructures[market['symbol']] = this.parseMarginMode (info, market);
            }
        }
        return marginModeStructures;
    }

    parseMarginMode (marginMode: Dict, market: Market = undefined): MarginMode {
        throw new NotSupported (this.id + ' parseMarginMode () is not supported yet');
    }

    parseLeverages (response: object[], symbols: string[] = undefined, symbolKey: Str = undefined, marketType: MarketType = undefined): Leverages {
        const leverageStructures = {};
        if (marketType === undefined) {
            marketType = 'swap'; // default to swap
        }
        for (let i = 0; i < response.length; i++) {
            const info = response[i];
            const marketId = this.safeString (info, symbolKey);
            const market = this.safeMarket (marketId, undefined, undefined, marketType);
            if ((symbols === undefined) || this.inArray (market['symbol'], symbols)) {
                leverageStructures[market['symbol']] = this.parseLeverage (info, market);
            }
        }
        return leverageStructures;
    }

    parseLeverage (leverage: Dict, market: Market = undefined): Leverage {
        throw new NotSupported (this.id + ' parseLeverage () is not supported yet');
    }

    parseConversions (conversions: any[], code: Str = undefined, fromCurrencyKey: Str = undefined, toCurrencyKey: Str = undefined, since: Int = undefined, limit: Int = undefined, params = {}): Conversion[] {
        conversions = this.toArray (conversions);
        const result = [];
        let fromCurrency = undefined;
        let toCurrency = undefined;
        for (let i = 0; i < conversions.length; i++) {
            const entry = conversions[i];
            const fromId = this.safeString (entry, fromCurrencyKey);
            const toId = this.safeString (entry, toCurrencyKey);
            if (fromId !== undefined) {
                fromCurrency = this.safeCurrency (fromId);
            }
            if (toId !== undefined) {
                toCurrency = this.safeCurrency (toId);
            }
            const conversion = this.extend (this.parseConversion (entry, fromCurrency, toCurrency), params);
            result.push (conversion);
        }
        const sorted = this.sortBy (result, 'timestamp');
        let currency = undefined;
        if (code !== undefined) {
            currency = this.safeCurrency (code);
            code = currency['code'];
        }
        if (code === undefined) {
            return this.filterBySinceLimit (sorted, since, limit);
        }
        const fromConversion = this.filterBy (sorted, 'fromCurrency', code);
        const toConversion = this.filterBy (sorted, 'toCurrency', code);
        const both = this.arrayConcat (fromConversion, toConversion);
        return this.filterBySinceLimit (both, since, limit);
    }

    parseConversion (conversion: Dict, fromCurrency: Currency = undefined, toCurrency: Currency = undefined): Conversion {
        throw new NotSupported (this.id + ' parseConversion () is not supported yet');
    }

    convertExpireDate (date: string): string {
        // parse YYMMDD to datetime string
        const year = date.slice (0, 2);
        const month = date.slice (2, 4);
        const day = date.slice (4, 6);
        const reconstructedDate = '20' + year + '-' + month + '-' + day + 'T00:00:00Z';
        return reconstructedDate;
    }

    convertExpireDateToMarketIdDate (date: string): string {
        // parse 240119 to 19JAN24
        const year = date.slice (0, 2);
        const monthRaw = date.slice (2, 4);
        let month = undefined;
        const day = date.slice (4, 6);
        if (monthRaw === '01') {
            month = 'JAN';
        } else if (monthRaw === '02') {
            month = 'FEB';
        } else if (monthRaw === '03') {
            month = 'MAR';
        } else if (monthRaw === '04') {
            month = 'APR';
        } else if (monthRaw === '05') {
            month = 'MAY';
        } else if (monthRaw === '06') {
            month = 'JUN';
        } else if (monthRaw === '07') {
            month = 'JUL';
        } else if (monthRaw === '08') {
            month = 'AUG';
        } else if (monthRaw === '09') {
            month = 'SEP';
        } else if (monthRaw === '10') {
            month = 'OCT';
        } else if (monthRaw === '11') {
            month = 'NOV';
        } else if (monthRaw === '12') {
            month = 'DEC';
        }
        const reconstructedDate = day + month + year;
        return reconstructedDate;
    }

    convertMarketIdExpireDate (date: string): string {
        // parse 03JAN24 to 240103
        const monthMappping = {
            'JAN': '01',
            'FEB': '02',
            'MAR': '03',
            'APR': '04',
            'MAY': '05',
            'JUN': '06',
            'JUL': '07',
            'AUG': '08',
            'SEP': '09',
            'OCT': '10',
            'NOV': '11',
            'DEC': '12',
        };
        // if exchange omits first zero and provides i.e. '3JAN24' instead of '03JAN24'
        if (date.length === 6) {
            date = '0' + date;
        }
        const year = date.slice (0, 2);
        const monthName = date.slice (2, 5);
        const month = this.safeString (monthMappping, monthName);
        const day = date.slice (5, 7);
        const reconstructedDate = day + month + year;
        return reconstructedDate;
    }

    async fetchPositionHistory (symbol: string, since: Int = undefined, limit: Int = undefined, params = {}): Promise<Position> {
        /**
         * @method
         * @name exchange#fetchPositionHistory
         * @description fetches the history of margin added or reduced from contract isolated positions
         * @param {string} [symbol] unified market symbol
         * @param {int} [since] timestamp in ms of the position
         * @param {int} [limit] the maximum amount of candles to fetch, default=1000
         * @param {object} params extra parameters specific to the exchange api endpoint
         * @returns {object[]} a list of [position structures]{@link https://docs.ccxt.com/#/?id=position-structure}
         */
        if (this.has['fetchPositionsHistory']) {
            const positions = await this.fetchPositionsHistory ([ symbol ], since, limit, params);
            return this.safeDict (positions, 0) as Position;
        } else {
            throw new NotSupported (this.id + ' fetchPositionHistory () is not supported yet');
        }
    }

    async fetchPositionsHistory (symbols: Strings = undefined, since: Int = undefined, limit: Int = undefined, params = {}): Promise<Position[]> {
        /**
         * @method
         * @name exchange#fetchPositionsHistory
         * @description fetches the history of margin added or reduced from contract isolated positions
         * @param {string} [symbol] unified market symbol
         * @param {int} [since] timestamp in ms of the position
         * @param {int} [limit] the maximum amount of candles to fetch, default=1000
         * @param {object} params extra parameters specific to the exchange api endpoint
         * @returns {object[]} a list of [position structures]{@link https://docs.ccxt.com/#/?id=position-structure}
         */
        throw new NotSupported (this.id + ' fetchPositionsHistory () is not supported yet');
    }

    parseMarginModification (data: Dict, market: Market = undefined): MarginModification {
        throw new NotSupported (this.id + ' parseMarginModification() is not supported yet');
    }

    parseMarginModifications (response: object[], symbols: string[] = undefined, symbolKey: Str = undefined, marketType: MarketType = undefined): MarginModification[] {
        const marginModifications = [];
        for (let i = 0; i < response.length; i++) {
            const info = response[i];
            const marketId = this.safeString (info, symbolKey);
            const market = this.safeMarket (marketId, undefined, undefined, marketType);
            if ((symbols === undefined) || this.inArray (market['symbol'], symbols)) {
                marginModifications.push (this.parseMarginModification (info, market));
            }
        }
        return marginModifications;
    }

    async fetchTransfer (id: string, code: Str = undefined, params = {}): Promise<TransferEntry> {
        /**
         * @method
         * @name exchange#fetchTransfer
         * @description fetches a transfer
         * @param {string} id transfer id
         * @param {[string]} code unified currency code
         * @param {object} params extra parameters specific to the exchange api endpoint
         * @returns {object} a [transfer structure]{@link https://docs.ccxt.com/#/?id=transfer-structure}
         */
        throw new NotSupported (this.id + ' fetchTransfer () is not supported yet');
    }

    async fetchTransfers (code: Str = undefined, since: Int = undefined, limit: Int = undefined, params = {}): Promise<TransferEntries> {
        /**
         * @method
         * @name exchange#fetchTransfer
         * @description fetches a transfer
         * @param {string} id transfer id
         * @param {int} [since] timestamp in ms of the earliest transfer to fetch
         * @param {int} [limit] the maximum amount of transfers to fetch
         * @param {object} params extra parameters specific to the exchange api endpoint
         * @returns {object} a [transfer structure]{@link https://docs.ccxt.com/#/?id=transfer-structure}
         */
        throw new NotSupported (this.id + ' fetchTransfers () is not supported yet');
    }
}

export {
    Exchange,
};<|MERGE_RESOLUTION|>--- conflicted
+++ resolved
@@ -124,7 +124,7 @@
 import ethers from '../static_dependencies/ethers/index.js';
 import { TypedDataEncoder } from '../static_dependencies/ethers/hash/index.js';
 import {SecureRandom} from "../static_dependencies/jsencrypt/lib/jsbn/rng.js";
-<<<<<<< HEAD
+import Client from './ws/Client.js'
 
 const {
     aggregate,
@@ -285,9 +285,6 @@
     Transaction,
     TransferEntry,
 } from './types.js';
-=======
-import Client from './ws/Client.js'
->>>>>>> 5fd0c31a
 // ----------------------------------------------------------------------------
 /**
  * @class Exchange
@@ -1834,11 +1831,7 @@
         return value.split ('');
     }
 
-<<<<<<< HEAD
-    valueIsDefined (value) {
-=======
-    valueIsDefined (value: any){
->>>>>>> 5fd0c31a
+    valueIsDefined (value: any) {
         return value !== undefined && value !== null;
     }
 
