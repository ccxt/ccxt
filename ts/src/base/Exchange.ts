--- conflicted
+++ resolved
@@ -33,21 +33,25 @@
 //
 import { axolotl } from './functions/crypto.js';
 // import types
-<<<<<<< HEAD
 import {
     Balance,
     Balances,
     Currency,
+    CurrencyInterface,
     DepositAddressResponse,
     Dictionary,
     Fee,
+    FundingHistory,
     FundingRateHistory,
-    FundingHistory,
+    Greeks,
     IndexType,
     Int,
     Liquidation,
+    MarginMode,
     Market,
+    MarketInterface,
     MinMax,
+    Num,
     OHLCV,
     OHLCVC,
     OpenInterest,
@@ -57,20 +61,20 @@
     OrderSide,
     OrderType,
     Position,
+    Str,
     Ticker,
+    Tickers,
     Trade,
     Transaction
 } from './types.js';
 // ----------------------------------------------------------------------------
 // move this elsewhere
-=======
-import { Market, Trade, Fee, Ticker, OHLCV, OHLCVC, Order, OrderBook, Balance, Balances, Dictionary, Transaction, DepositAddressResponse, Currency, MinMax, IndexType, Int, OrderType, OrderSide, Position, FundingRateHistory, OpenInterest, Liquidation, OrderRequest, FundingHistory, MarginMode, Tickers, Greeks, Str, Num, MarketInterface, CurrencyInterface } from './types.js';
-export {Market, Trade, Fee, Ticker, OHLCV, OHLCVC, Order, OrderBook, Balance, Balances, Dictionary, Transaction, DepositAddressResponse, Currency, MinMax, IndexType, Int, OrderType, OrderSide, Position, FundingRateHistory, Liquidation, FundingHistory, Greeks } from './types.js'
-
-// ----------------------------------------------------------------------------
-// move this elsewhere
-import { ArrayCache, ArrayCacheByTimestamp, ArrayCacheBySymbolById, ArrayCacheBySymbolBySide } from './ws/Cache.js'
->>>>>>> 038a7485
+import {
+    ArrayCache,
+    ArrayCacheBySymbolById,
+    ArrayCacheBySymbolBySide,
+    ArrayCacheByTimestamp,
+} from './ws/Cache.js'
 import totp from './functions/totp.js';
 
 const {
@@ -184,8 +188,9 @@
     DepositAddressResponse,
     Dictionary,
     Fee,
+    FundingHistory,
     FundingRateHistory,
-    FundingHistory,
+    Greeks,
     IndexType,
     Int,
     Liquidation,
@@ -245,19 +250,11 @@
     //
     agent = undefined; // maintained for backwards compatibility
 
-<<<<<<< HEAD
     handleContentTypeApplicationZip = false;
     minFundingAddressLength = 1; // used in checkAddress
-    number = Number; // or String (a pointer to a function)
+    number: (numberString: string) => number = Number; // or String (a pointer to a function)
     quoteJsonNumbers = true; // treat numbers in json as quoted precise strings
     substituteCommonCurrencyCodes = true;  // reserved
-=======
-    minFundingAddressLength = 1 // used in checkAddress
-    substituteCommonCurrencyCodes = true  // reserved
-    quoteJsonNumbers = true // treat numbers in json as quoted precise strings
-    number: (numberString: string) => number = Number // or String (a pointer to a function)
-    handleContentTypeApplicationZip = false
->>>>>>> 038a7485
 
     // whether fees should be summed by currency code
     reduceFees = true;
@@ -283,29 +280,16 @@
     uid: string;
     walletAddress: string; // a wallet address "0x"-prefixed hexstring
 
-<<<<<<< HEAD
     balance = {};
     myTrades: any;
     ohlcvs: any;
     orderbooks = {};
     orders = undefined;
-    positions = {};
+    positions = undefined;
     tickers = {};
     trades: any;
     transactions = {};
     triggerOrders = undefined;
-=======
-    balance      = {}
-    orderbooks   = {}
-    tickers      = {}
-    orders       = undefined
-    triggerOrders = undefined
-    trades: any
-    transactions = {}
-    ohlcvs: any
-    myTrades: any
-    positions: any
->>>>>>> 038a7485
     urls: {
         api?: string | Dictionary<string>;
         api_management?: string;
@@ -761,7 +745,6 @@
         this.uid = undefined;
         this.walletAddress = undefined; // a wallet address "0x"-prefixed hexstring
         // placeholders for cached data
-<<<<<<< HEAD
         this.balance = {};
         this.myTrades = undefined;
         this.ohlcvs = {};
@@ -770,18 +753,7 @@
         this.positions = {};
         this.tickers = {};
         this.trades = {};
-        this.transactions = {};
-=======
-        this.balance      = {}
-        this.orderbooks   = {}
-        this.tickers      = {}
-        this.orders       = undefined
-        this.trades       = {}
-        this.transactions = {}
-        this.ohlcvs       = {}
-        this.myTrades     = undefined
-        this.positions    = undefined
->>>>>>> 038a7485
+        this.transactions = undefined;
         // web3 and cryptography flags
         this.requiresEddsa = false;
         this.requiresWeb3 = false;
@@ -3472,59 +3444,11 @@
         };
     }
 
-<<<<<<< HEAD
-    safeMarket (marketId = undefined, market = undefined, delimiter = undefined, marketType = undefined) {
-        const result = {
-            'active': undefined,
-            'base': undefined,
-            'baseId': undefined,
-            'contract': false,
-            'contractSize': undefined,
-            'expiry': undefined,
-            'expiryDatetime': undefined,
-            'future': false,
-            'id': marketId,
-            'info': undefined,
-            'inverse': undefined,
-            'limits': {
-                'amount': {
-                    'min': undefined,
-                    'max': undefined,
-                },
-                'cost': {
-                    'min': undefined,
-                    'max': undefined,
-                },
-                'price': {
-                    'min': undefined,
-                    'max': undefined,
-                },
-            },
-            'linear': undefined,
-            'margin': false,
-            'option': false,
-            'optionType': undefined,
-            'precision': {
-                'amount': undefined,
-                'price': undefined,
-            },
-            'quote': undefined,
-            'quoteId': undefined,
-            'settle': undefined,
-            'settleId': undefined,
-            'spot': false,
-            'strike': undefined,
-            'swap': false,
-            'symbol': marketId,
-            'type': undefined,
-        };
-=======
     safeMarket (marketId: Str, market: Market = undefined, delimiter: Str = undefined, marketType: Str = undefined): MarketInterface {
         const result = this.safeMarketStructure ({
             'symbol': marketId,
             'marketId': marketId,
         });
->>>>>>> 038a7485
         if (marketId !== undefined) {
             if ((this.markets_by_id !== undefined) && (marketId in this.markets_by_id)) {
                 const markets = this.markets_by_id[marketId];
