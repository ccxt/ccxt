--- conflicted
+++ resolved
@@ -196,13 +196,10 @@
     origin = '*' // CORS origin
     //
     agent = undefined; // maintained for backwards compatibility
-<<<<<<< HEAD
     termId: string = undefined; // only for OKX
-=======
     nodeHttpModuleLoaded = false;
     httpAgent = undefined;
     httpsAgent = undefined;
->>>>>>> 29094333
 
     minFundingAddressLength = 1 // used in checkAddress
     substituteCommonCurrencyCodes = true  // reserved
