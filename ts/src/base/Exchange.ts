--- conflicted
+++ resolved
@@ -142,13 +142,8 @@
 //
 
 // import types
-<<<<<<< HEAD
-import { Market, Trade, Fee, Ticker, OHLCV, OHLCVC, Order, OrderBook, Balance, Balances, Dictionary, Transaction, DepositAddressResponse, Currency, MinMax, IndexType, Int, OrderType, OrderSide, Position, FundingRate, DepositWithdrawFeeNetwork, LedgerEntry, BorrowInterest, OpenInterest, LeverageTier, TransferEntry, BorrowRate, FundingRateHistory } from './types.js';
-export {Market, Trade, Fee, Position, Ticker} from './types.js'
-=======
-import { Market, Trade, Fee, Ticker, OHLCV, OHLCVC, Order, OrderBook, Balance, Balances, Dictionary, Transaction, DepositAddressResponse, Currency, MinMax, IndexType, Int, OrderType, OrderSide, Position, FundingRateHistory, OpenInterest, Liquidation } from './types.js';
+import { Market, Trade, Fee, Ticker, OHLCV, OHLCVC, Order, OrderBook, Balance, Balances, Dictionary, Transaction, DepositAddressResponse, Currency, MinMax, IndexType, Int, OrderType, OrderSide, Position, FundingRate, DepositWithdrawFeeNetwork, LedgerEntry, BorrowInterest, OpenInterest, LeverageTier, TransferEntry, BorrowRate, FundingRateHistory, Liquidation } from './types.js';
 export {Market, Trade, Fee, Ticker, OHLCV, OHLCVC, Order, OrderBook, Balance, Balances, Dictionary, Transaction, DepositAddressResponse, Currency, MinMax, IndexType, Int, OrderType, OrderSide, Position, FundingRateHistory, Liquidation} from './types.js'
->>>>>>> 99637b9d
 
 // ----------------------------------------------------------------------------
 // move this elsewhere
@@ -3747,13 +3742,6 @@
         throw new NotSupported (this.id + ' fetchWithdrawals() is not supported yet');
     }
 
-<<<<<<< HEAD
-=======
-    async fetchOpenInterest (symbol: string, params = {}): Promise<OpenInterest> {
-        throw new NotSupported (this.id + ' fetchOpenInterest() is not supported yet');
-    }
-
->>>>>>> 99637b9d
     async fetchFundingRateHistory (symbol: string = undefined, since: Int = undefined, limit: Int = undefined, params = {}): Promise<FundingRateHistory[]> {
         throw new NotSupported (this.id + ' fetchFundingRateHistory() is not supported yet');
     }
