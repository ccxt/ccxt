--- conflicted
+++ resolved
@@ -3247,14 +3247,10 @@
         this.lastRestRequestTimestamp = this.milliseconds ();
         const forcedProxy = this.isUsingForcedProxy (params, api) ? this.forcedProxy : '';
         const request = this.sign (path, api, method, params, headers, body);
-<<<<<<< HEAD
-        return await this.fetch (forcedProxy + request['url'], request['method'], request['headers'], request['body']);
-=======
         this.last_request_headers = request['headers'];
         this.last_request_body = request['body'];
         this.last_request_url = request['url'];
-        return await this.fetch (request['url'], request['method'], request['headers'], request['body']);
->>>>>>> 8f90d05e
+        return await this.fetch (forcedProxy + request['url'], request['method'], request['headers'], request['body']);
     }
 
     async request (path, api: any = 'public', method = 'GET', params = {}, headers: any = undefined, body: any = undefined, config = {}) {
