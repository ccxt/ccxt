// ----------------------------------------------------------------------------
/* eslint-disable */

import * as functions from './functions.js'
const {
    isNode
    , selfIsDefined
    , deepExtend
    , extend
    , clone
    , flatten
    , unique
    , indexBy
    , sortBy
    , sortBy2
    , safeFloat2
    , groupBy
    , aggregate
    , uuid
    , unCamelCase
    , precisionFromString
    , Throttler
    , capitalize
    , now
    , decimalToPrecision
    , safeValue
    , safeValue2
    , safeString
    , safeString2
    , seconds
    , milliseconds
    , binaryToBase16
    , numberToBE
    , base16ToBinary
    , iso8601
    , omit
    , isJsonEncodedObject
    , safeInteger
    , sum
    , omitZero
    , implodeParams
    , extractParams
    , json
    , merge
    , binaryConcat
    , hash
    , ecdsa
    , arrayConcat
    , encode
    , urlencode
    , hmac
    , numberToString
    , roundTimeframe
    , parseTimeframe
    , safeInteger2
    , safeStringLower
    , parse8601
    , yyyymmdd
    , safeStringUpper
    , safeTimestamp
    , binaryConcatArray
    , uuidv1
    , numberToLE
    , ymdhms
    , stringToBase64
    , decode
    , uuid22
    , safeIntegerProduct2
    , safeIntegerProduct
    , safeStringLower2
    , yymmdd
    , base58ToBinary
    , binaryToBase58
    , safeTimestamp2
    , rawencode
    , keysort
    , sort
    , inArray
    , isEmpty
    , ordered
    , filterBy
    , uuid16
    , safeFloat
    , base64ToBinary
    , safeStringUpper2
    , urlencodeWithArrayRepeat
    , microseconds
    , binaryToBase64
    , strip
    , toArray
    , safeFloatN
    , safeIntegerN
    , safeIntegerProductN
    , safeTimestampN
    , safeValueN
    , safeStringN
    , safeStringLowerN
    , safeStringUpperN
    , urlencodeNested
    , urlencodeBase64
    , parseDate
    , ymd
    , base64ToString
    , crc32
    , packb
    , TRUNCATE
    , ROUND
    , DECIMAL_PLACES
    , NO_PADDING
    , TICK_SIZE
    , SIGNIFICANT_DIGITS
    , sleep
} = functions

import {
    keys as keysFunc,
    values as valuesFunc,
    inArray as inArrayFunc,
    vwap as vwapFunc
} from './functions.js'
// import exceptions from "./errors.js"

 import { // eslint-disable-line object-curly-newline
    ExchangeError
    , BadSymbol
    , NullResponse
    , InvalidAddress
    , InvalidOrder
    , NotSupported
    , OperationFailed
    , BadResponse
    , AuthenticationError
    , DDoSProtection
    , RequestTimeout
    , NetworkError
    , InvalidProxySettings
    , ExchangeNotAvailable
    , ArgumentsRequired
    , RateLimitExceeded
    , BadRequest
    , UnsubscribeError,
    ExchangeClosedByUser
} from "./errors.js"

import { Precise } from './Precise.js'


//-----------------------------------------------------------------------------
import WsClient from './ws/WsClient.js';
import { Future } from './ws/Future.js';
import { OrderBook as WsOrderBook, IndexedOrderBook, CountedOrderBook } from './ws/OrderBook.js';

// ----------------------------------------------------------------------------
//
import { axolotl } from './functions/crypto.js';
// import types
import type { Market, Trade, Fee, Ticker, OHLCV, OHLCVC, Order, OrderBook, Balance, Balances, Dictionary, Transaction, Currency, MinMax, IndexType, Int, OrderType, OrderSide, Position, FundingRate, DepositWithdrawFee, LedgerEntry, BorrowInterest, OpenInterest, LeverageTier, TransferEntry, FundingRateHistory, Liquidation, FundingHistory, OrderRequest, MarginMode, Tickers, Greeks, Option, OptionChain, Str, Num, MarketInterface, CurrencyInterface, BalanceAccount, MarginModes, MarketType, Leverage, Leverages, LastPrice, LastPrices, Account, Strings, MarginModification, TradingFeeInterface, Currencies, TradingFees, Conversion, CancellationRequest, IsolatedBorrowRate, IsolatedBorrowRates, CrossBorrowRates, CrossBorrowRate, Dict, FundingRates, LeverageTiers, Bool, int, DepositAddress, LongShortRatio, OrderBooks, OpenInterests, ConstructorArgs }  from './types.js';
// export {Market, Trade, Fee, Ticker, OHLCV, OHLCVC, Order, OrderBook, Balance, Balances, Dictionary, Transaction, Currency, MinMax, IndexType, Int, OrderType, OrderSide, Position, FundingRateHistory, Liquidation, FundingHistory} from './types.js'
// import { Market, Trade, Fee, Ticker, OHLCV, OHLCVC, Order, OrderBook, Balance, Balances, Dictionary, Transaction, Currency, MinMax, IndexType, Int, OrderType, OrderSide, Position, FundingRateHistory, OpenInterest, Liquidation, OrderRequest, FundingHistory, MarginMode, Tickers, Greeks, Str, Num, MarketInterface, CurrencyInterface, Account } from './types.js';
export type { Market, Trade, Fee, Ticker, OHLCV, OHLCVC, Order, OrderBook, Balance, Balances, Dictionary, Transaction, Currency, MinMax, IndexType, Int, Bool, OrderType, OrderSide, Position, LedgerEntry, BorrowInterest, OpenInterest, LeverageTier, TransferEntry, CrossBorrowRate, FundingRateHistory, Liquidation, FundingHistory, OrderRequest, MarginMode, Tickers, Greeks, Option, OptionChain, Str, Num, MarketInterface, CurrencyInterface, BalanceAccount, MarginModes, MarketType, Leverage, Leverages, LastPrice, LastPrices, Account, Strings, Conversion, DepositAddress, LongShortRatio } from './types.js'

// ----------------------------------------------------------------------------
// move this elsewhere.
import { ArrayCache, ArrayCacheByTimestamp, ArrayCacheBySymbolById, ArrayCacheBySymbolBySide } from './ws/Cache.js'
import {OrderBook as Ob} from './ws/OrderBook.js';

import totp from './functions/totp.js';
import ethers from '../static_dependencies/ethers/index.js';
import { TypedDataEncoder } from '../static_dependencies/ethers/hash/index.js';
import {SecureRandom} from "../static_dependencies/jsencrypt/lib/jsbn/rng.js";
import {getStarkKey, ethSigToPrivate, sign as starknetCurveSign} from '../static_dependencies/scure-starknet/index.js';
import init, * as zklink from '../static_dependencies/zklink/zklink-sdk-web.js';
import * as Starknet from '../static_dependencies/starknet/index.js';
import Client from './ws/Client.js'
import { sha256 } from '../static_dependencies/noble-hashes/sha256.js'
// ----------------------------------------------------------------------------


let protobufMexc = undefined;
(async () => {
  try {
    protobufMexc = await import('../protobuf/mexc/compiled.cjs');
  } catch {}
})();

//-----------------------------------------------------------------------------
/**
 * @class Exchange
 */
export default class Exchange {
    options: {
        [key: string]: any;
    }
    isSandboxModeEnabled: boolean = false

<<<<<<< HEAD
    throttleProp = undefined
    sleep = sleep;
    api = undefined
=======
    api: Dictionary<any> = undefined;
>>>>>>> c95dc046
    certified: boolean = false;
    pro: boolean = false;
    countries: Str[] = undefined;

    // PROXY & USER-AGENTS (see "examples/proxy-usage" file for explanation)
    proxy: any; // maintained for backwards compatibility, no-one should use it from now on
    proxyUrl: string;
    proxy_url: string;
    proxyUrlCallback: any;
    proxy_url_callback: any;
    httpProxy: string;
    http_proxy: string;
    httpProxyCallback: any;
    http_proxy_callback: any;
    httpsProxy: string;
    https_proxy: string;
    httpsProxyCallback: any;
    https_proxy_callback: any;
    socksProxy: string;
    socks_proxy: string;
    socksProxyCallback: any;
    socks_proxy_callback: any;
    userAgent: { 'User-Agent': string } | false = undefined;
    user_agent: { 'User-Agent': string } | false = undefined;
    wsProxy: string;
    ws_proxy: string;
    wssProxy: string;
    wss_proxy: string;
    wsSocksProxy: string;
    ws_socks_proxy: string;
    //
    userAgents: Dictionary<string> = {
        'chrome': 'Mozilla/5.0 (Windows NT 10.0; Win64; x64) AppleWebKit/537.36 (KHTML, like Gecko) Chrome/62.0.3202.94 Safari/537.36',
        'chrome39': 'Mozilla/5.0 (Windows NT 6.1; WOW64) AppleWebKit/537.36 (KHTML, like Gecko) Chrome/39.0.2171.71 Safari/537.36',
        'chrome100': 'Mozilla/5.0 (Macintosh; Intel Mac OS X 10_15_7) AppleWebKit/537.36 (KHTML, like Gecko) Chrome/100.0.4896.75 Safari/537.36',
    };
<<<<<<< HEAD
    headers: any = {};
    returnResponseHeaders: boolean = false;
    origin = '*' // CORS origin
    MAX_VALUE: Num = Number.MAX_VALUE;
    //
    agent = undefined; // maintained for backwards compatibility
=======

    headers: Dictionary<string> = {};
    returnResponseHeaders: boolean = false;
    origin: string = '*';  // CORS origin
    MAX_VALUE: Num = Number.MAX_VALUE;
    //
    agent: any = undefined;  // maintained for backwards compatibility
>>>>>>> c95dc046
    nodeHttpModuleLoaded: boolean = false;
    httpAgent: any = undefined;
    httpsAgent: any = undefined;

    minFundingAddressLength: Int = 1 // used in checkAddress
    substituteCommonCurrencyCodes: boolean = true  // reserved
    quoteJsonNumbers: boolean = true // treat numbers in json as quoted precise strings
    number: (numberString: string) => number = Number // or String (a pointer to a function)
    handleContentTypeApplicationZip: boolean = false

    // whether fees should be summed by currency code
    reduceFees: boolean = true

    // do not delete this line, it is needed for users to be able to define their own fetchImplementation
    fetchImplementation: any
    AbortError: any
    FetchError: any

    validateServerSsl: boolean = true
    validateClientSsl: boolean = false

<<<<<<< HEAD
    timeout: Int      = 10000 // milliseconds
    verbose: boolean  = false
    twofa             = undefined // two-factor authentication (2-FA)
=======
    timeout: Int = 10000;  // milliseconds
    verbose: boolean = false;
    twofa: string = undefined;  // two-factor authentication (2-FA)
>>>>>>> c95dc046

    apiKey: string;
    secret: string;
    uid: string;
    accountId: string;
    login: string;
    password: string;
<<<<<<< HEAD
    privateKey: string;// a "0x"-prefixed hexstring private key for a wallet
    walletAddress: string; // a wallet address "0x"-prefixed hexstring
    token: string; // reserved for HTTP auth in some cases

    balance      = {}
    liquidations: Dictionary<Liquidation> = {}
    orderbooks: Dictionary<Ob>   = {}
    tickers: Dictionary<Ticker>  = {}
    fundingRates: Dictionary<FundingRate> = {}
    bidsasks: Dictionary<Ticker>  = {}
    orders: ArrayCache       = undefined
    triggerOrders: ArrayCache = undefined
    trades: Dictionary<ArrayCache>
    transactions = {}
    ohlcvs: Dictionary<Dictionary<ArrayCacheByTimestamp>>
    myLiquidations: Dictionary<Liquidation> = {}
=======
    privateKey: string;  // a "0x"-prefixed hexstring private key for a wallet
    walletAddress: string;  // a wallet address "0x"-prefixed hexstring
    token: string;  // reserved for HTTP auth in some cases

    balance: any = {};
    liquidations: Dictionary<Liquidation> = {};
    orderbooks: Dictionary<Ob> = {};
    tickers: Dictionary<Ticker> = {};
    fundingRates: Dictionary<FundingRate> = {};
    bidsasks: Dictionary<Ticker> = {};
    orders: ArrayCache = undefined;
    triggerOrders: ArrayCache = undefined;
    trades: Dictionary<ArrayCache>;
    transactions: Dictionary<Transaction> = {};
    ohlcvs: Dictionary<Dictionary<ArrayCacheByTimestamp>>;
    myLiquidations: Dictionary<Liquidation> = {};
>>>>>>> c95dc046
    myTrades: ArrayCache;
    positions: any;
    urls: {
        logo?: string;
        api?: string | Dictionary<string>;
        test?: string | Dictionary<string>;
        www?: string;
        doc?: string[];
        api_management?: string;
        fees?: string;
        referral?: string;
    };

    requiresWeb3: boolean = false
    requiresEddsa: boolean = false
    precision: {
        amount: Num,
        price: Num,
        cost?: Num,
        base?: Num,
        quote?: Num,
<<<<<<< HEAD
    } = undefined

    enableLastJsonResponse: boolean = false
    enableLastHttpResponse: boolean = true
    enableLastResponseHeaders: boolean = true
    last_http_response    = undefined
    last_json_response    = undefined
    last_response_headers = undefined
    last_request_headers  = undefined
    last_request_body     = undefined
    last_request_url      = undefined
    last_request_path     = undefined

    id: string = 'Exchange';

    markets: Dictionary<any> = undefined
    has: Dictionary<boolean | 'emulated'>;
=======
    } = undefined;

    enableLastJsonResponse: boolean = false;
    enableLastHttpResponse: boolean = true;
    enableLastResponseHeaders: boolean = true;
    last_http_response: string = undefined;
    last_json_response: any = undefined;
    last_response_headers: Dictionary<string> = undefined;
    last_request_headers: Dictionary<string> = undefined;
    last_request_body: any = undefined;
    last_request_url: string = undefined;
    last_request_path: string = undefined;

    id: string = 'Exchange';

    markets: Dictionary<any> = undefined;
    has: Dictionary<boolean | 'emulated' | undefined>;
>>>>>>> c95dc046
    features: Dictionary<Dictionary<any>> = undefined;
    status: {
        status: Str,
        updated: Num,
        eta: Num,
        url: Str,
        info: any,
    } = undefined;

    requiredCredentials: {
        apiKey: Bool,
        secret: Bool,
        uid: Bool,
        login: Bool,
        password: Bool,
        twofa: Bool, // 2-factor authentication (one-time password key)
        privateKey: Bool, // a "0x"-prefixed hexstring private key for a wallet
        walletAddress: Bool, // the wallet address "0x"-prefixed hexstring
        token: Bool, // reserved for HTTP auth in some cases
    };
<<<<<<< HEAD
    rateLimit: Num = undefined; // milliseconds
    tokenBucket = undefined
    throttler = undefined
    enableRateLimit: boolean = undefined;

    httpExceptions = undefined
=======

    rateLimit: Num = undefined; // milliseconds
    tokenBucket: Dictionary<number> = undefined;
    throttler: any = undefined;
    enableRateLimit: boolean = undefined;

    httpExceptions: Dictionary<any> = undefined;
>>>>>>> c95dc046

    limits: {
        amount?: MinMax,
        cost?: MinMax,
        leverage?: MinMax,
        price?: MinMax,
    } = undefined;

    fees: {
        trading: {
            tierBased: Bool,
            percentage: Bool,
            taker: Num,
            maker: Num,
        },
        funding: {
            tierBased: Bool,
            percentage: Bool,
            withdraw: {},
            deposit: {},
        },
    };
    markets_by_id: Dictionary<any> = undefined;
    symbols: string[] = undefined;
    ids: string[] = undefined;
    currencies: Currencies = {};

<<<<<<< HEAD
    baseCurrencies = undefined
    quoteCurrencies = undefined
    currencies_by_id = undefined
    codes = undefined

    reloadingMarkets: boolean = undefined
    marketsLoading: Promise<Dictionary<any>> = undefined

    accounts = undefined
    accountsById = undefined
=======
    baseCurrencies: Dictionary<CurrencyInterface> = undefined;
    quoteCurrencies: Dictionary<CurrencyInterface> = undefined;
    currencies_by_id: Dictionary<CurrencyInterface> = undefined;
    codes: string[] = undefined;

    reloadingMarkets: boolean = undefined;
    marketsLoading: Promise<Dictionary<Market>> = undefined;

    accounts: Account[] = undefined;
    accountsById: Dictionary<Account> = undefined;
>>>>>>> c95dc046

    commonCurrencies: Dictionary<string> = undefined

    hostname: Str = undefined;

    precisionMode: Num = undefined;
    paddingMode: Num = undefined

    exceptions: Dictionary<string> = {}
    timeframes: Dictionary<number | string> = {}

    version: Str = undefined;

<<<<<<< HEAD
    marketsByAltname: Dictionary<any> = undefined

    name:Str = undefined
=======
    marketsByAltname: Dictionary<Market> = undefined;

    name: Str = undefined;
>>>>>>> c95dc046

    lastRestRequestTimestamp: number;

<<<<<<< HEAD
    targetAccount = undefined

    stablePairs = {}

    // WS/PRO options
    clients: Dictionary<WsClient> = {}
    newUpdates: boolean = true
    streaming = {}

    alias: boolean = false;

    deepExtend = deepExtend
    deepExtendSafe = deepExtend
    isNode = isNode
    keys = keysFunc
    values = valuesFunc
    extend = extend
    clone = clone
    flatten = flatten
    unique = unique
    indexBy = indexBy
    indexBySafe = indexBy
    roundTimeframe = roundTimeframe
    sortBy = sortBy
    sortBy2 = sortBy2
    groupBy = groupBy
    aggregate = aggregate
    uuid = uuid
    unCamelCase = unCamelCase
    precisionFromString = precisionFromString
    capitalize = capitalize
    now = now
    decimalToPrecision = decimalToPrecision
    safeValue = safeValue
    safeValue2 = safeValue2
    safeString = safeString
    safeString2 = safeString2
    safeFloat = safeFloat
    safeFloat2 = safeFloat2
    seconds = seconds
    milliseconds = milliseconds
    binaryToBase16 = binaryToBase16
    numberToBE = numberToBE
    base16ToBinary = base16ToBinary
    iso8601 = iso8601
    omit = omit
    isJsonEncodedObject = isJsonEncodedObject
    safeInteger = safeInteger
    sum = sum
    omitZero = omitZero
    implodeParams = implodeParams
    extractParams = extractParams
    json = json
    vwap = vwapFunc
    merge = merge
    binaryConcat = binaryConcat
    hash = hash
    arrayConcat = arrayConcat
    encode = encode
    urlencode = urlencode
    hmac = hmac
    numberToString = numberToString
    parseTimeframe = parseTimeframe
    safeInteger2 = safeInteger2
    safeStringLower = safeStringLower
    parse8601 = parse8601
    yyyymmdd = yyyymmdd
    safeStringUpper = safeStringUpper
    safeTimestamp = safeTimestamp
    binaryConcatArray = binaryConcatArray
    uuidv1 = uuidv1
    numberToLE = numberToLE
    ymdhms = ymdhms
    yymmdd = yymmdd
    stringToBase64 = stringToBase64
    decode = decode
    uuid22 = uuid22
    safeIntegerProduct2 = safeIntegerProduct2
    safeIntegerProduct = safeIntegerProduct
    binaryToBase58 = binaryToBase58
    base58ToBinary = base58ToBinary
    base64ToBinary = base64ToBinary
    safeTimestamp2 = safeTimestamp2
    rawencode = rawencode
    keysort = keysort
    sort = sort
    inArray = inArray
    safeStringLower2 = safeStringLower2
    safeStringUpper2 = safeStringUpper2
    isEmpty = isEmpty
    ordered = ordered
    filterBy = filterBy
    uuid16 = uuid16
    urlencodeWithArrayRepeat = urlencodeWithArrayRepeat
    microseconds = microseconds
    binaryToBase64 = binaryToBase64
    strip = strip
    toArray = toArray
    safeFloatN = safeFloatN
    safeIntegerN = safeIntegerN
    safeIntegerProductN = safeIntegerProductN
    safeTimestampN = safeTimestampN
    safeValueN = safeValueN
    safeStringN = safeStringN
    safeStringLowerN = safeStringLowerN
    safeStringUpperN = safeStringUpperN
    urlencodeNested = urlencodeNested
    parseDate = parseDate
    ymd = ymd
    base64ToString = base64ToString
    crc32 = crc32
    packb = packb
    urlencodeBase64 = urlencodeBase64
=======
    targetAccount: string = undefined;

    stablePairs: Dictionary<boolean> = {};

    httpProxyAgentModule: any = undefined;
    httpsProxyAgentModule: any = undefined;
    socksProxyAgentModule: any = undefined;
    socksProxyAgentModuleChecked: boolean = false;
    proxyDictionaries: Dictionary<any> = {};
    proxiesModulesLoading: Promise<any> = undefined;
    alias: boolean = false;

    // WS/PRO options
    clients: Dictionary<WsClient> = {};
    newUpdates: boolean = true;
    streaming: Dictionary<any> = {};

    // INTERNAL METHODS
    sleep = sleep;
    deepExtend = deepExtend;
    deepExtendSafe = deepExtend;
    isNode = isNode;
    keys = keysFunc;
    values = valuesFunc;
    extend = extend;
    clone = clone;
    flatten = flatten;
    unique = unique;
    indexBy = indexBy;
    indexBySafe = indexBy;
    roundTimeframe = roundTimeframe;
    sortBy = sortBy;
    sortBy2 = sortBy2;
    groupBy = groupBy;
    aggregate = aggregate;
    uuid = uuid;
    unCamelCase = unCamelCase;
    precisionFromString = precisionFromString;
    capitalize = capitalize;
    now = now;
    decimalToPrecision = decimalToPrecision;
    safeValue = safeValue;
    safeValue2 = safeValue2;
    safeString = safeString;
    safeString2 = safeString2;
    safeFloat = safeFloat;
    safeFloat2 = safeFloat2;
    seconds = seconds;
    milliseconds = milliseconds;
    binaryToBase16 = binaryToBase16;
    numberToBE = numberToBE;
    base16ToBinary = base16ToBinary;
    iso8601 = iso8601;
    omit = omit;
    isJsonEncodedObject = isJsonEncodedObject;
    safeInteger = safeInteger;
    sum = sum;
    omitZero = omitZero;
    implodeParams = implodeParams;
    extractParams = extractParams;
    json = json;
    vwap = vwapFunc;
    merge = merge;
    binaryConcat = binaryConcat;
    hash = hash;
    arrayConcat = arrayConcat;
    encode = encode;
    urlencode = urlencode;
    hmac = hmac;
    numberToString = numberToString;
    parseTimeframe = parseTimeframe;
    safeInteger2 = safeInteger2;
    safeStringLower = safeStringLower;
    parse8601 = parse8601;
    yyyymmdd = yyyymmdd;
    safeStringUpper = safeStringUpper;
    safeTimestamp = safeTimestamp;
    binaryConcatArray = binaryConcatArray;
    uuidv1 = uuidv1;
    numberToLE = numberToLE;
    ymdhms = ymdhms;
    yymmdd = yymmdd;
    stringToBase64 = stringToBase64;
    decode = decode;
    uuid22 = uuid22;
    safeIntegerProduct2 = safeIntegerProduct2;
    safeIntegerProduct = safeIntegerProduct;
    binaryToBase58 = binaryToBase58;
    base58ToBinary = base58ToBinary;
    base64ToBinary = base64ToBinary;
    safeTimestamp2 = safeTimestamp2;
    rawencode = rawencode;
    keysort = keysort;
    sort = sort;
    inArray = inArray;
    safeStringLower2 = safeStringLower2;
    safeStringUpper2 = safeStringUpper2;
    isEmpty = isEmpty;
    ordered = ordered;
    filterBy = filterBy;
    uuid16 = uuid16;
    urlencodeWithArrayRepeat = urlencodeWithArrayRepeat;
    microseconds = microseconds;
    binaryToBase64 = binaryToBase64;
    strip = strip;
    toArray = toArray;
    safeFloatN = safeFloatN;
    safeIntegerN = safeIntegerN;
    safeIntegerProductN = safeIntegerProductN;
    safeTimestampN = safeTimestampN;
    safeValueN = safeValueN;
    safeStringN = safeStringN;
    safeStringLowerN = safeStringLowerN;
    safeStringUpperN = safeStringUpperN;
    urlencodeNested = urlencodeNested;
    parseDate = parseDate;
    ymd = ymd;
    base64ToString = base64ToString;
    crc32 = crc32;
    packb = packb;
    urlencodeBase64 = urlencodeBase64;
>>>>>>> c95dc046

    constructor (userConfig: ConstructorArgs = {}) {
        Object.assign (this, functions)
        //
        //     if (isNode) {
        //         this.nodeVersion = process.version.match (/\d+\.\d+\.\d+/)[0]
        //         this.userAgent = {
        //             'User-Agent': 'ccxt/' + (Exchange as any).ccxtVersion +
        //                 ' (+https://github.com/ccxt/ccxt)' +
        //                 ' Node.js/' + this.nodeVersion + ' (JavaScript)'
        //         }
        //     }
        //
        this.options = this.getDefaultOptions(); // exchange-specific options if any
        // fetch implementation options (JS only)
        // http properties
        this.headers = {}
        this.origin = '*' // CORS origin
        // underlying properties
        this.minFundingAddressLength = 1 // used in checkAddress
        this.substituteCommonCurrencyCodes = true  // reserved
        this.quoteJsonNumbers = true // treat numbers in json as quoted precise strings
        this.number = Number // or String (a pointer to a function)
        this.handleContentTypeApplicationZip = false
        // whether fees should be summed by currency code
        this.reduceFees = true
        // do not delete this line, it is needed for users to be able to define their own fetchImplementation
        this.fetchImplementation = undefined
        this.validateServerSsl = true
        this.validateClientSsl = false
        // default property values
        this.timeout       = 10000 // milliseconds
        this.verbose       = false
        this.twofa         = undefined // two-factor authentication (2FA)
        // default credentials
        this.apiKey        = undefined
        this.secret        = undefined
        this.uid           = undefined
        this.login         = undefined
        this.password      = undefined
        this.privateKey    = undefined // a "0x"-prefixed hexstring private key for a wallet
        this.walletAddress = undefined // a wallet address "0x"-prefixed hexstring
        this.token         = undefined // reserved for HTTP auth in some cases
        // placeholders for cached data
        this.balance      = {}
        this.orderbooks   = {}
        this.tickers      = {}
        this.liquidations = {}
        this.orders       = undefined
        this.trades       = {}
        this.transactions = {}
        this.ohlcvs       = {}
        this.myLiquidations = {}
        this.myTrades     = undefined
        this.positions    = undefined
        // web3 and cryptography flags
        this.requiresWeb3 = false
        this.requiresEddsa = false
        // response handling flags and properties
        this.lastRestRequestTimestamp = 0
        this.enableLastJsonResponse = false
        this.enableLastHttpResponse = true
        this.enableLastResponseHeaders = true
        this.last_http_response    = undefined
        this.last_json_response    = undefined
        this.last_response_headers = undefined
        this.last_request_headers  = undefined
        this.last_request_body     = undefined
        this.last_request_url      = undefined
        this.last_request_path     = undefined
        // camelCase and snake_notation support
        const unCamelCaseProperties = (obj = this) => {
            if (obj !== null) {
                const ownPropertyNames = Object.getOwnPropertyNames (obj)
                for (let i = 0; i < ownPropertyNames.length; i++) {
                    const k = ownPropertyNames[i]
                    this[unCamelCase (k)] = this[k]
                }
                unCamelCaseProperties (Object.getPrototypeOf (obj))
            }
        }
        unCamelCaseProperties ()
        // merge constructor overrides to this instance
        const configEntries = Object.entries (this.describe ()).concat (Object.entries (userConfig))
        for (let i = 0; i < configEntries.length; i++) {
            const [property, value] = configEntries[i]
            if (value && Object.getPrototypeOf (value) === Object.prototype) {
                this[property] = this.deepExtend (this[property], value)
            } else {
                this[property] = value
            }
        }
        // http client options
        const agentOptions = {
            'keepAlive': true,
        }
        // ssl options
        if (!this.validateServerSsl) {
            agentOptions['rejectUnauthorized'] = false;
        }
        // generate old metainfo interface
        const hasKeys = Object.keys (this.has)
        for (let i = 0; i < hasKeys.length; i++) {
            const k = hasKeys[i]
            this['has' + this.capitalize (k)] = !!this.has[k] // converts 'emulated' to true
        }
        // generate implicit api
        if (this.api) {
            this.defineRestApi (this.api, 'request')
        }
        this.newUpdates = ((this.options as any).newUpdates !== undefined) ? (this.options as any).newUpdates : true;

        this.afterConstruct ();

        if (this.safeBool(userConfig, 'sandbox') || this.safeBool(userConfig, 'testnet')) {
            this.setSandboxMode(true);
        }
    }

    encodeURIComponent (...args) {
        // @ts-expect-error
        return encodeURIComponent (...args)
    }

    checkRequiredVersion (requiredVersion, error = true) {
        let result = true
        const [ major1, minor1, patch1 ] = requiredVersion.split ('.')
            , [ major2, minor2, patch2 ] = (Exchange as any).ccxtVersion.split ('.')
            , intMajor1 = this.parseToInt (major1)
            , intMinor1 = this.parseToInt (minor1)
            , intPatch1 = this.parseToInt (patch1)
            , intMajor2 = this.parseToInt (major2)
            , intMinor2 = this.parseToInt (minor2)
            , intPatch2 = this.parseToInt (patch2)
        if (intMajor1 > intMajor2) {
            result = false
        }
        if (intMajor1 === intMajor2) {
            if (intMinor1 > intMinor2) {
                result = false
            } else if (intMinor1 === intMinor2 && intPatch1 > intPatch2) {
                result = false
            }
        }
        if (!result) {
            if (error) {
                throw new NotSupported ('Your current version of CCXT is ' + (Exchange as any).ccxtVersion + ', a newer version ' + requiredVersion + ' is required, please, upgrade your version of CCXT')
            } else {
                return error
            }
        }
        return result
    }

    throttle (cost = undefined) {
        return this.throttler.throttle (cost)
    }

    initThrottler () {
        this.throttler = new Throttler (this.tokenBucket);
    }

    defineRestApiEndpoint (methodName, uppercaseMethod, lowercaseMethod, camelcaseMethod, path, paths, config = {}) {
        const splitPath = path.split (/[^a-zA-Z0-9]/)
        const camelcaseSuffix  = splitPath.map (this.capitalize).join ('')
        const underscoreSuffix = splitPath.map ((x) => x.trim ().toLowerCase ()).filter ((x) => x.length > 0).join ('_')
        const camelcasePrefix = [ paths[0] ].concat (paths.slice (1).map (this.capitalize)).join ('')
        const underscorePrefix = [ paths[0] ].concat (paths.slice (1).map ((x) => x.trim ()).filter ((x) => x.length > 0)).join ('_')
        const camelcase  = camelcasePrefix + camelcaseMethod + this.capitalize (camelcaseSuffix)
        const underscore = underscorePrefix + '_' + lowercaseMethod + '_' + underscoreSuffix
        const typeArgument = (paths.length > 1) ? paths : paths[0]
        // handle call costs here
        const partial = async (params = {}, context = {}) => this[methodName] (path, typeArgument, uppercaseMethod, params, undefined, undefined, config, context)
        // const partial = async (params) => this[methodName] (path, typeArgument, uppercaseMethod, params || {})
        this[camelcase]  = partial
        this[underscore] = partial
    }

    defineRestApi (api, methodName, paths = []) {
        const keys = Object.keys (api)
        for (let i = 0; i < keys.length; i++) {
            const key = keys[i]
            const value = api[key]
            const uppercaseMethod = key.toUpperCase ()
            const lowercaseMethod = key.toLowerCase ()
            const camelcaseMethod = this.capitalize (lowercaseMethod)
            if (Array.isArray (value)) {
                for (let k = 0; k < value.length; k++) {
                    const path = value[k].trim ()
                    this.defineRestApiEndpoint (methodName, uppercaseMethod, lowercaseMethod, camelcaseMethod, path, paths)
                }
            // the options HTTP method conflicts with the 'options' API url path
            // } else if (key.match (/^(?:get|post|put|delete|options|head|patch)$/i)) {
            } else if (key.match (/^(?:get|post|put|delete|head|patch)$/i)) {
                const endpoints = Object.keys (value);
                for (let j = 0; j < endpoints.length; j++) {
                    const endpoint = endpoints[j]
                    const path = endpoint.trim ()
                    const config = value[endpoint]
                    if (typeof config === 'object') {
                        this.defineRestApiEndpoint (methodName, uppercaseMethod, lowercaseMethod, camelcaseMethod, path, paths, config)
                    } else if (typeof config === 'number') {
                        this.defineRestApiEndpoint (methodName, uppercaseMethod, lowercaseMethod, camelcaseMethod, path, paths, { cost: config })
                    } else {
                        throw new NotSupported (this.id + ' defineRestApi() API format is not supported, API leafs must strings, objects or numbers');
                    }
                }
            } else {
                this.defineRestApi (value, methodName, paths.concat ([ key ]))
            }
        }
    }

    log (... args) {
        console.log (... args)
    }

    httpProxyAgentModule:any = undefined;
    httpsProxyAgentModule:any = undefined;
    socksProxyAgentModule:any = undefined;
    socksProxyAgentModuleChecked:boolean = false;
    proxyDictionaries:any = {};
    proxiesModulesLoading:Promise<any> = undefined

    async loadProxyModules () {
        // when loading markets, multiple parallel calls are made, so need one promise
        if (this.proxiesModulesLoading === undefined) {
            this.proxiesModulesLoading = (async () => {
                // we have to handle it with below nested way, because of dynamic
                // import issues (https://github.com/ccxt/ccxt/pull/20687)
                try {
                    // todo: possible sync alternatives: https://stackoverflow.com/questions/51069002/convert-import-to-synchronous
                    this.httpProxyAgentModule = await import (/* webpackIgnore: true */ '../static_dependencies/proxies/http-proxy-agent/index.js');
                    this.httpsProxyAgentModule = await import (/* webpackIgnore: true */ '../static_dependencies/proxies/https-proxy-agent/index.js');
                } catch (e) {
                    // if several users are using those frameworks which cause exceptions,
                    // let them to be able to load modules still, by installing them
                    try {
                        // @ts-ignore
                        this.httpProxyAgentModule = await import (/* webpackIgnore: true */ 'http-proxy-agent');
                        // @ts-ignore
<<<<<<< HEAD
                        this.httpsProxyAgentModule = await import (/* webpackIgnore: true */ 'https-proxy-agent');
                    } catch (e) { }
=======
                        this.httpsProxyAgentModule = await import (/* webpackIgnore: true */ 'https-proxy-agent'); // eslint-disable-line
                    } catch (err) {
                        // TODO: handle error
                    }
>>>>>>> c95dc046
                }
                if (this.socksProxyAgentModuleChecked === false) {
                    try {
                        // @ts-ignore
                        this.socksProxyAgentModule = await import (/* webpackIgnore: true */ 'socks-proxy-agent');
                    } catch (e) {}
                    this.socksProxyAgentModuleChecked = true;
                }
            })();
        }
        return await this.proxiesModulesLoading;
    }

    setProxyAgents (httpProxy, httpsProxy, socksProxy) {
        let chosenAgent = undefined;
        // in browser-side, proxy modules are not supported in 'fetch/ws' methods
        if (!isNode && (httpProxy || httpsProxy || socksProxy)) {
            throw new NotSupported (this.id + ' - proxies in browser-side projects are not supported. You have several choices: [A] Use `exchange.proxyUrl` property to redirect requests through local/remote cors-proxy server (find sample file named "sample-local-proxy-server-with-cors" in https://github.com/ccxt/ccxt/tree/master/examples/ folder, which can be used for REST requests only) [B] override `exchange.fetch` && `exchange.watch` methods to send requests through your custom proxy');
        }
        if (httpProxy) {
            if (this.httpProxyAgentModule === undefined) {
                throw new NotSupported (this.id + ' you need to load JS proxy modules with `await instance.loadProxyModules()` method at first to use proxies');
            }
            if (!(httpProxy in this.proxyDictionaries)) {
                this.proxyDictionaries[httpProxy] = new this.httpProxyAgentModule.HttpProxyAgent(httpProxy);
            }
            chosenAgent = this.proxyDictionaries[httpProxy];
        } else if (httpsProxy) {
            if (this.httpsProxyAgentModule === undefined) {
                throw new NotSupported (this.id + ' you need to load JS proxy modules with `await instance.loadProxyModules()` method at first to use proxies');
            }
            if (!(httpsProxy in this.proxyDictionaries)) {
                this.proxyDictionaries[httpsProxy] = new this.httpsProxyAgentModule.HttpsProxyAgent(httpsProxy);
            }
            chosenAgent = this.proxyDictionaries[httpsProxy];
            chosenAgent.keepAlive = true;
        } else if (socksProxy) {
            if (this.socksProxyAgentModule === undefined) {
                throw new NotSupported (this.id + ' - to use SOCKS proxy with ccxt, at first you need install module "npm i socks-proxy-agent" and then initialize proxies with `await instance.loadProxyModules()` method');
            }
            if (!(socksProxy in this.proxyDictionaries)) {
                this.proxyDictionaries[socksProxy] = new this.socksProxyAgentModule.SocksProxyAgent(socksProxy);
            }
            chosenAgent = this.proxyDictionaries[socksProxy];
        }
        return chosenAgent;
    }

    async loadHttpProxyAgent () {
        // for `http://` protocol proxy-urls, we need to load `http` module only on first call
        if (!this.httpAgent) {
            const httpModule = await import (/* webpackIgnore: true */'node:http')
            this.httpAgent = new httpModule.Agent ();
        }
        return this.httpAgent;
    }

    getHttpAgentIfNeeded (url) {
        if (isNode) {
            // only for non-ssl proxy
            if (url.substring(0, 5) === 'ws://') {
                if (this.httpAgent === undefined) {
                    throw new NotSupported (this.id + ' to use proxy with non-ssl ws:// urls, at first run  `await exchange.loadHttpProxyAgent()` method');
                }
                return this.httpAgent;
            }
        }
        return undefined;
    }

    isBinaryMessage(msg) {
        return msg instanceof Uint8Array
    }

    decodeProtoMsg(data) {
        if (!protobufMexc) {
            throw new NotSupported (this.id + ' requires protobuf to decode messages, please install it with `npm install protobufjs`');
        }
        if (data instanceof Uint8Array) {
            const decoded = (protobufMexc.default as any).PushDataV3ApiWrapper.decode(data)
            const dict = decoded.toJSON();
            //  {
            //    "channel":"spot@public.kline.v3.api.pb@BTCUSDT@Min1",
            //    "symbol":"BTCUSDT",
            //    "symbolId":"2fb942154ef44a4ab2ef98c8afb6a4a7",
            //    "createTime":"1754737941062",
            //    "publicSpotKline":{
            //       "interval":"Min1",
            //       "windowStart":"1754737920",
            //       "openingPrice":"117317.31",
            //       "closingPrice":"117325.26",
            //       "highestPrice":"117341",
            //       "lowestPrice":"117317.3",
            //       "volume":"3.12599854",
            //       "amount":"366804.43",
            //       "windowEnd":"1754737980"
            //    }
            // }
            return dict;
        }
        return data;
    }



    async fetch (url, method = 'GET', headers: any = undefined, body: any = undefined) {

        // load node-http(s) modules only on first call
        if (isNode) {
            if (!this.nodeHttpModuleLoaded) {
                this.nodeHttpModuleLoaded = true;
                const httpsModule = await import (/* webpackIgnore: true */'node:https')
                this.httpsAgent = new httpsModule.Agent ({ keepAlive: true });
            }
        }

        // ##### PROXY & HEADERS #####
        headers = this.extend (this.headers, headers);
        // proxy-url
        const proxyUrl = this.checkProxyUrlSettings (url, method, headers, body);
        let httpProxyAgent = false;
        if (proxyUrl !== undefined) {
            // part only for node-js
            if (isNode) {
                // in node-js we need to set header to *
                headers = this.extend ({ 'Origin': this.origin }, headers);
                // only for http proxy
                if (proxyUrl.substring(0, 5) === 'http:') {
                    await this.loadHttpProxyAgent ();
                    httpProxyAgent = this.httpAgent;
                }
            }
            url = proxyUrl + this.urlEncoderForProxyUrl (url);
        }
        // proxy agents
        const [ httpProxy, httpsProxy, socksProxy ] = this.checkProxySettings (url, method, headers, body);
        this.checkConflictingProxies (httpProxy || httpsProxy || socksProxy, proxyUrl);
        // skip proxies on the browser
        if (isNode) {
            // this is needed in JS, independently whether proxy properties were set or not, we have to load them because of necessity in WS, which would happen beyond 'fetch' method (WS/etc)
            await this.loadProxyModules ();
        }
        const chosenAgent = this.setProxyAgents (httpProxy, httpsProxy, socksProxy);
        // user-agent
        const userAgent = (this.userAgent !== undefined) ? this.userAgent : this.user_agent;
        if (userAgent && isNode) {
            if (typeof userAgent === 'string') {
                headers = this.extend ({ 'User-Agent': userAgent }, headers);
            } else if ((typeof userAgent === 'object') && ('User-Agent' in userAgent)) {
                headers = this.extend (userAgent, headers);
            }
        }
        // set final headers
        headers = this.setHeaders (headers);
        // log
        if (this.verbose) {
            this.log ("fetch Request:\n", this.id, method, url, "\nRequestHeaders:\n", headers, "\nRequestBody:\n", body, "\n")
        }
        // end of proxies & headers

        if (this.fetchImplementation === undefined) {
            if (isNode) {
                if (this.agent === undefined) {
                    this.agent = this.httpsAgent;
                }
                try {
                    const module = await import (/* webpackIgnore: true */'../static_dependencies/node-fetch/index.js')
                    this.AbortError = module.AbortError
                    this.fetchImplementation = module.default
                    this.FetchError = module.FetchError
                }
                catch (e) {
                    // some users having issues with dynamic imports (https://github.com/ccxt/ccxt/pull/20687)
                    // so let them to fallback to node's native fetch
                    if (typeof fetch === 'function') {
<<<<<<< HEAD
                        this.fetchImplementation = fetch
=======
                        this.fetchImplementation = fetch; // eslint-disable-line
>>>>>>> c95dc046
                        // as it's browser-compatible implementation ( https://nodejs.org/dist/latest-v20.x/docs/api/globals.html#fetch )
                        // it throws same error types
                        this.AbortError = DOMException
                        this.FetchError = TypeError
                    } else {
                        throw new Error ('Seems, "fetch" function is not available in your node-js version, please use latest node-js version');
                    }
                }
            } else {
                this.fetchImplementation = (selfIsDefined()) ? self.fetch: fetch
                this.AbortError = DOMException
                this.FetchError = TypeError
            }
        }
        // fetchImplementation cannot be called on this. in browsers:
        // TypeError Failed to execute 'fetch' on 'Window': Illegal invocation
        const fetchImplementation = this.fetchImplementation;
        const params = { method, headers, body, timeout: this.timeout };
        if (this.agent) {
            params['agent'] = this.agent;
        }
        // override agent, if needed
        if (httpProxyAgent) {
            // if proxyUrl is being used, then specifically in nodejs, we need http module, not https
            params['agent'] = httpProxyAgent;
        } else if (chosenAgent) {
            // if http(s)Proxy is being used
            params['agent'] = chosenAgent;
        }
        const controller = new AbortController ()
        params['signal'] = controller.signal
        const timeout = setTimeout (() => {
            controller.abort ()
        }, this.timeout)
        try {
            const response = await fetchImplementation (url, params)
            clearTimeout (timeout)
            return this.handleRestResponse (response, url, method, headers, body);
        } catch (e) {
            if (e instanceof this.AbortError) {
                throw new RequestTimeout (this.id + ' ' + method + ' ' + url + ' request timed out (' + this.timeout + ' ms)');
            } else if (e instanceof this.FetchError) {
                throw new NetworkError (this.id + ' ' + method + ' ' + url + ' fetch failed');
            }
            throw e
        }
    }

    parseJson (jsonString) {
        try {
            if (this.isJsonEncodedObject (jsonString)) {
                return JSON.parse (this.onJsonResponse (jsonString))
            }
        } catch (e) {
            // SyntaxError
            return undefined
        }
    }

    getResponseHeaders (response) {
        const result = {}
        response.headers.forEach ((value, key) => {
            key = key.split ('-').map ((word) => this.capitalize (word)).join ('-')
            result[key] = value
        })
        return result
    }

    handleRestResponse (response, url, method = 'GET', requestHeaders = undefined, requestBody = undefined) {
        const responseHeaders = this.getResponseHeaders (response)
        if (this.handleContentTypeApplicationZip && (responseHeaders['Content-Type'] === 'application/zip')) {
            const responseBuffer = response.buffer ();
            if (this.enableLastResponseHeaders) {
                this.last_response_headers = responseHeaders
            }
            if (this.enableLastHttpResponse) {
                this.last_http_response = responseBuffer
            }
            if (this.verbose) {
                this.log ("handleRestResponse:\n", this.id, method, url, response.status, response.statusText, "\nResponseHeaders:\n", responseHeaders, "ZIP redacted", "\n")
            }
            // no error handler needed, because it would not be a zip response in case of an error
            return responseBuffer;
        }
        return response.text ().then ((responseBody) => {
            const bodyText = this.onRestResponse (response.status, response.statusText, url, method, responseHeaders, responseBody, requestHeaders, requestBody);
            const json = this.parseJson (bodyText)
            if (this.enableLastResponseHeaders) {
                this.last_response_headers = responseHeaders
            }
            if (this.enableLastHttpResponse) {
                this.last_http_response = responseBody
            }
            if (this.enableLastJsonResponse) {
                this.last_json_response = json
            }
            if (this.verbose) {
                this.log ("handleRestResponse:\n", this.id, method, url, response.status, response.statusText, "\nResponseHeaders:\n", responseHeaders, "\nResponseBody:\n", responseBody, "\n")
            }
            const skipFurtherErrorHandling = this.handleErrors (response.status, response.statusText, url, method, responseHeaders, responseBody, json, requestHeaders, requestBody)
            if (!skipFurtherErrorHandling) {
                this.handleHttpStatusCode (response.status, response.statusText, url, method, responseBody)
            }
            if (json && !Array.isArray(json) && this.returnResponseHeaders) {
                json['responseHeaders'] = responseHeaders;
            }
            return json || responseBody
        })
    }

    onRestResponse (statusCode, statusText, url, method, responseHeaders, responseBody, requestHeaders, requestBody) {
        return responseBody.trim ()
    }

    onJsonResponse (responseBody) {
        return this.quoteJsonNumbers ? responseBody.replace (/":([+.0-9eE-]+)([,}])/g, '":"$1"$2') : responseBody;
    }

    async loadMarketsHelper (reload = false, params = {}) {
        if (!reload && this.markets) {
            if (!this.markets_by_id) {
                return this.setMarkets (this.markets)
            }
            return this.markets
        }
        let currencies = undefined
        // only call if exchange API provides endpoint (true), thus avoid emulated versions ('emulated')
        if (this.has['fetchCurrencies'] === true) {
            currencies = await this.fetchCurrencies ()
            this.options['cachedCurrencies'] = currencies;
        }
        const markets = await this.fetchMarkets (params);
        if ('cachedCurrencies' in this.options) {
            delete this.options['cachedCurrencies'];
        }
        return this.setMarkets (markets, currencies)
    }

    /**
     * @method
     * @name Exchange#loadMarkets
     * @description Loads and prepares the markets for trading.
     * @param {boolean} reload - If true, the markets will be reloaded from the exchange.
     * @param {object} params - Additional exchange-specific parameters for the request.
     * @returns A promise that resolves to a dictionary of markets.
     * @throws An error if the markets cannot be loaded or prepared.
     * @remarks This method is asynchronous and returns a promise.
     *          It ensures that the markets are only loaded once, even if the method is called multiple times.
     *          If the markets are already loaded and not reloading, the method returns the existing markets.
     *          If the markets are being reloaded, the method waits for the reload to complete before returning the markets.
     *          If an error occurs during the loading or preparation of the markets, the promise is rejected with the error.
     */
    async loadMarkets (reload: boolean = false, params: object = {}): Promise<Dictionary<Market>> {
        if ((reload && !this.reloadingMarkets) || !this.marketsLoading) {
            this.reloadingMarkets = true
            this.marketsLoading = this.loadMarketsHelper (reload, params).then ((resolved) => {
                this.reloadingMarkets = false
                return resolved
            }, (error) => {
                this.reloadingMarkets = false
                throw error
            })
        }
        return this.marketsLoading
    }

    async fetchCurrencies (params = {}): Promise<Currencies> {
        // markets are returned as a list
        // currencies are returned as a dict
        // this is for historical reasons
        // and may be changed for consistency later
        return new Promise ((resolve, reject) => resolve (this.currencies));
    }

    async fetchCurrenciesWs (params = {}) {
        // markets are returned as a list
        // currencies are returned as a dict
        // this is for historical reasons
        // and may be changed for consistency later
        return new Promise ((resolve, reject) => resolve (this.currencies));
    }

    async fetchMarkets (params = {}): Promise<Market[]> {
        // markets are returned as a list
        // currencies are returned as a dict
        // this is for historical reasons
        // and may be changed for consistency later
        return new Promise ((resolve, reject) => resolve (Object.values (this.markets)))
    }

    async fetchMarketsWs (params = {}): Promise<Market[]> {
        // markets are returned as a list
        // currencies are returned as a dict
        // this is for historical reasons
        // and may be changed for consistency later
        return new Promise ((resolve, reject) => resolve (Object.values (this.markets)))
    }

    checkRequiredDependencies () {
        return
    }

    parseNumber (value, d: Num = undefined): number {
        if (value === undefined) {
            return d
        } else {
            try {
                // we should handle scientific notation here
                // so if the exchanges returns 1e-8
                // this function will return 0.00000001
                // check https://github.com/ccxt/ccxt/issues/24135
                const numberNormalized = this.numberToString(value)
                if (numberNormalized.indexOf('e-') > -1) {
                    return this.number(numberToString(parseFloat(numberNormalized)))
                }
                const result = this.number (numberNormalized)
                return isNaN (result) ? d : result
            } catch (e) {
                return d
            }
        }
    }

    checkOrderArguments (market, type, side, amount, price, params) {
        if (price === undefined) {
            if (type === 'limit') {
                  throw new ArgumentsRequired (this.id + ' createOrder() requires a price argument for a limit order');
            }
        }
        if (amount <= 0) {
            throw new ArgumentsRequired (this.id + ' createOrder() amount should be above 0');
        }
    }

    handleHttpStatusCode (code, reason, url, method, body) {
        const codeAsString = code.toString ();
        if (codeAsString in this.httpExceptions) {
            const ErrorClass = this.httpExceptions[codeAsString];
            throw new ErrorClass (this.id + ' ' + method + ' ' + url + ' ' + codeAsString + ' ' + reason + ' ' + body);
        }
    }

    remove0xPrefix (hexData) {
        if (hexData.slice (0, 2) === '0x') {
            return hexData.slice (2);
        } else {
            return hexData;
        }
    }

    mapToSafeMap(dict) {
        return dict; // wrapper for go
    }

    safeMapToMap(dict) {
        return dict; // wrapper for go
    }

    spawn(method, ...args) {
        const future = Future();
        // using setTimeout 0 to force the execution to run after the future is returned
        setTimeout(() => {
            method.apply(this, args).then(future.resolve).catch(future.reject);
        }, 0);
        return future;
    }

    delay (timeout, method, ... args) {
        setTimeout (() => {
            this.spawn (method, ... args)
        }, timeout);
    }

    // -----------------------------------------------------------------------
    // -----------------------------------------------------------------------
    // WS/PRO methods

    orderBook (snapshot = {}, depth = Number.MAX_SAFE_INTEGER) {
        return new WsOrderBook (snapshot, depth);
    }

    indexedOrderBook (snapshot = {}, depth = Number.MAX_SAFE_INTEGER) {
        return new IndexedOrderBook (snapshot, depth);
    }

    countedOrderBook (snapshot = {}, depth = Number.MAX_SAFE_INTEGER) {
        return new CountedOrderBook (snapshot, depth);
    }

    handleMessage (client, message) {} // stub to override

    // ping (client: Client) {} // stub to override

    ping (client: Client) {
        return undefined;
    }

    client (url: string): WsClient {
        this.clients = this.clients || {};
        if (!this.clients[url]) {
            const onMessage = this.handleMessage.bind (this);
            const onError = this.onError.bind (this);
            const onClose = this.onClose.bind (this);
            const onConnected = this.onConnected.bind (this);
            // decide client type here: ws / signalr / socketio
            const wsOptions = this.safeValue (this.options, 'ws', {});
            // proxy agents
            const [ httpProxy, httpsProxy, socksProxy ] = this.checkWsProxySettings ();
            const chosenAgent = this.setProxyAgents (httpProxy, httpsProxy, socksProxy);
            // part only for node-js
            const httpProxyAgent = this.getHttpAgentIfNeeded (url);
            const finalAgent = chosenAgent ? chosenAgent : (httpProxyAgent ? httpProxyAgent : this.agent);
            //
            const options = this.deepExtend (this.streaming, {
                'log': this.log ? this.log.bind (this) : this.log,
                'ping': (this as any).ping ? (this as any).ping.bind (this) : (this as any).ping,
                'verbose': this.verbose,
                'throttler': new Throttler (this.tokenBucket),
                // add support for proxies
                'options': {
                    'agent': finalAgent,
                },
                'decompressBinary': this.safeBool(this.options, 'decompressBinary', true),
            }, wsOptions);
            this.clients[url] = new WsClient (url, onMessage, onError, onClose, onConnected, options);
        }
        return this.clients[url];
    }

    watchMultiple (url: string, messageHashes: string[], message = undefined, subscribeHashes = undefined, subscription = undefined) {
        //
        // Without comments the code of this method is short and easy:
        //
        //     const client = this.client (url)
        //     const backoffDelay = 0
        //     const future = client.future (messageHash)
        //     const connected = client.connect (backoffDelay)
        //     connected.then (() => {
        //         if (message && !client.subscriptions[subscribeHash]) {
        //             client.subscriptions[subscribeHash] = true
        //             client.send (message)
        //         }
        //     }).catch ((error) => {})
        //     return future
        //
        // The following is a longer version of this method with comments
        //
        const client = this.client (url) as WsClient;
        // todo: calculate the backoff using the clients cache
        const backoffDelay = 0;
        //
        //  watchOrderBook ---- future ----+---------------+----→ user
        //                                 |               |
        //                                 ↓               ↑
        //                                 |               |
        //                              connect ......→ resolve
        //                                 |               |
        //                                 ↓               ↑
        //                                 |               |
        //                             subscribe -----→ receive
        //
        const future = Future.race (messageHashes.map (messageHash => client.future (messageHash)))
        // read and write subscription, this is done before connecting the client
        // to avoid race conditions when other parts of the code read or write to the client.subscriptions
        let missingSubscriptions = []
        if (subscribeHashes !== undefined) {
            for (let i = 0; i < subscribeHashes.length; i++) {
                const subscribeHash = subscribeHashes[i];
                if (!client.subscriptions[subscribeHash]) {
                    missingSubscriptions.push (subscribeHash)
                    client.subscriptions[subscribeHash] = subscription || true
                }
            }
        }
        // we intentionally do not use await here to avoid unhandled exceptions
        // the policy is to make sure that 100% of promises are resolved or rejected
        // either with a call to client.resolve or client.reject with
        //  a proper exception class instance
        const connected = client.connect (backoffDelay);
        // the following is executed only if the catch-clause does not
        // catch any connection-level exceptions from the client
        // (connection established successfully)
        if ((subscribeHashes === undefined) || missingSubscriptions.length) {
            connected.then (() => {
                const options = this.safeValue (this.options, 'ws');
                const cost = this.safeValue (options, 'cost', 1);
                if (message) {
                    if (this.enableRateLimit && client.throttle) {
                        // add cost here |
                        //               |
                        //               V
                        client.throttle (cost).then (() => {
                            client.send (message);
                        }).catch ((e) => {
                            for (let i = 0; i < missingSubscriptions.length; i++) {
                                const subscribeHash = missingSubscriptions[i];
                                delete client.subscriptions[subscribeHash]
                            }
                            future.reject (e);
                        });
                    } else {
                        client.send (message)
                        .catch ((e) => {
                            for (let i = 0; i < missingSubscriptions.length; i++) {
                                const subscribeHash = missingSubscriptions[i];
                                delete client.subscriptions[subscribeHash]
                            }
                            future.reject (e);
                        });
                    }
                }
            }).catch ((e)=> {
                for (let i = 0; i < missingSubscriptions.length; i++) {
                    const subscribeHash = missingSubscriptions[i];
                    delete client.subscriptions[subscribeHash]
                }
                future.reject (e);
            });
        }
        return future;
    }

    watch (url: string, messageHash: string, message = undefined, subscribeHash = undefined, subscription = undefined) {
        //
        // Without comments the code of this method is short and easy:
        //
        //     const client = this.client (url)
        //     const backoffDelay = 0
        //     const future = client.future (messageHash)
        //     const connected = client.connect (backoffDelay)
        //     connected.then (() => {
        //         if (message && !client.subscriptions[subscribeHash]) {
        //             client.subscriptions[subscribeHash] = true
        //             client.send (message)
        //         }
        //     }).catch ((error) => {})
        //     return future
        //
        // The following is a longer version of this method with comments
        //
        const client = this.client (url) as WsClient;
        // todo: calculate the backoff using the clients cache
        const backoffDelay = 0;
        //
        //  watchOrderBook ---- future ----+---------------+----→ user
        //                                 |               |
        //                                 ↓               ↑
        //                                 |               |
        //                              connect ......→ resolve
        //                                 |               |
        //                                 ↓               ↑
        //                                 |               |
        //                             subscribe -----→ receive
        //
        if ((subscribeHash === undefined) && (messageHash in client.futures)) {
            return client.futures[messageHash];
        }
        const future = client.future (messageHash);
        // read and write subscription, this is done before connecting the client
        // to avoid race conditions when other parts of the code read or write to the client.subscriptions
        const clientSubscription = client.subscriptions[subscribeHash];
        if (!clientSubscription) {
            client.subscriptions[subscribeHash] = subscription || true;
        }
        // we intentionally do not use await here to avoid unhandled exceptions
        // the policy is to make sure that 100% of promises are resolved or rejected
        // either with a call to client.resolve or client.reject with
        //  a proper exception class instance
        const connected = client.connect (backoffDelay);
        // the following is executed only if the catch-clause does not
        // catch any connection-level exceptions from the client
        // (connection established successfully)
        if (!clientSubscription) {
            connected.then (() => {
                const options = this.safeValue (this.options, 'ws');
                const cost = this.safeValue (options, 'cost', 1);
                if (message) {
                    if (this.enableRateLimit && client.throttle) {
                        // add cost here |
                        //               |
                        //               V
                        client.throttle (cost).then (() => {
                            client.send (message);
                        }).catch ((e) => {
                            client.onError (e);
                        });
                    } else {
                        client.send (message)
                        .catch ((e) => {
                            client.onError (e);
                        });
                    }
                }
            }).catch ((e)=> {
                delete client.subscriptions[subscribeHash];
                future.reject (e);
            });
        }
        return future;
    }

    onConnected (client, message = undefined) {
        // for user hooks
        // console.log ('Connected to', client.url)
    }

    onError (client, error) {
        if ((client.url in this.clients) && (this.clients[client.url].error)) {
            delete this.clients[client.url];
        }
    }

    onClose (client, error) {
        if (client.error) {
            // connection closed due to an error, do nothing
        } else {
            // server disconnected a working connection
            if (this.clients[client.url]) {
                delete this.clients[client.url];
            }
        }
    }

    async close () {
        // test by running ts/src/pro/test/base/test.close.ts
        await this.sleep(0); // allow other futures to run
        const clients = Object.values (this.clients || {});
        const closedClients = [];
        for (let i = 0; i < clients.length; i++) {
            const client = clients[i] as WsClient;
            client.error = new ExchangeClosedByUser (this.id + ' closedByUser');
            closedClients.push(client.close ());
        }
        for (let i = 0; i < clients.length; i++) {
            const client = clients[i] as WsClient;
            delete this.clients[client.url];
            closedClients.push(client.close ());
        }
        return Promise.all (closedClients);
    }

    async loadOrderBook (client, messageHash: string, symbol: string, limit: Int = undefined, params = {}) {
        if (!(symbol in this.orderbooks)) {
            client.reject (new ExchangeError (this.id + ' loadOrderBook() orderbook is not initiated'), messageHash);
            return;
        }
        const maxRetries = this.handleOption ('watchOrderBook', 'snapshotMaxRetries', 3);
        let tries = 0;
        try {
            const stored = this.orderbooks[symbol];
            while (tries < maxRetries) {
                const cache = stored.cache;
                const orderBook = await this.fetchRestOrderBookSafe (symbol, limit, params);
                const index = this.getCacheIndex (orderBook, cache);
                if (index >= 0) {
                    stored.reset (orderBook);
                    this.handleDeltas (stored, cache.slice (index));
                    stored.cache.length = 0;
                    client.resolve (stored, messageHash);
                    return;
                }
                tries++;
            }
            client.reject (new ExchangeError (this.id + ' nonce is behind the cache after ' + maxRetries.toString () + ' tries.'), messageHash);
            delete this.clients[client.url];
            this.orderbooks[symbol] = this.orderBook (); // clear the orderbook and its cache - issue https://github.com/ccxt/ccxt/issues/26753
        } catch (e) {
            client.reject (e, messageHash);
            await this.loadOrderBook (client, messageHash, symbol, limit, params);
        }
    }

    convertToBigInt(value: string) {
        return BigInt(value); // used on XT
    }

    stringToCharsArray (value: string) {
        return value.split ('');
    }

    valueIsDefined (value: any){
        return value !== undefined && value !== null;
    }

    arraySlice(array, first, second = undefined) {
        if (second === undefined) {
            return array.slice(first);
        }
        return array.slice(first, second);
    }

    getProperty (obj, property, defaultValue: any = undefined) {
        return (property in obj ? obj[property] : defaultValue);
    }

    setProperty (obj, property, defaultValue: any = undefined) {
        obj[property] = defaultValue;
    }

    axolotl(payload, hexKey, ed25519) {
        return axolotl(payload, hexKey, ed25519);
    }

    fixStringifiedJsonMembers (content: string) {
        // used for instance in bingx
        // when stringified json has members with their values also stringified, like:
        // '{"code":0, "data":{"order":{"orderId":1742968678528512345,"symbol":"BTC-USDT", "takeProfit":"{\"type\":\"TAKE_PROFIT\",\"stopPrice\":43320.1}","reduceOnly":false}}}'
        // we can fix with below manipulations
        // @ts-ignore
        let modifiedContent = content.replaceAll ('\\', '');
        modifiedContent = modifiedContent.replaceAll ('"{', '{');
        modifiedContent = modifiedContent.replaceAll ('}"', '}');
        return modifiedContent;
    }

    ethAbiEncode (types, args) {
        return this.base16ToBinary (ethers.encode (types, args).slice (2));
    }

    ethEncodeStructuredData (domain, messageTypes, messageData) {
        return this.base16ToBinary (TypedDataEncoder.encode (domain, messageTypes, messageData).slice (-132));
    }

    retrieveStarkAccount (signature, accountClassHash, accountProxyClassHash) {
        const privateKey = ethSigToPrivate (signature);
        const publicKey = getStarkKey (privateKey);
        const callData = Starknet.CallData.compile({
            implementation: accountClassHash,
            selector: Starknet.hash.getSelectorFromName('initialize'),
            calldata: Starknet.CallData.compile({
              signer: publicKey,
              guardian: '0',
            }),
        });

        const address = Starknet.hash.calculateContractAddressFromHash(
            publicKey,
            accountProxyClassHash,
            callData,
            0,
        );
        return {
            privateKey,
            publicKey,
            address
        };
    }

    starknetEncodeStructuredData (domain, messageTypes, messageData, address) {
        const types = Object.keys (messageTypes);
        if (types.length > 1) {
            throw new NotSupported (this.id + ' starknetEncodeStructuredData only support single type');
        }
        const request = {
            'domain': domain,
            'primaryType': types[0],
            'types': this.extend ({
                'StarkNetDomain': [
                    { 'name': "name", 'type': "felt" },
                    { 'name': "chainId", 'type': "felt" },
                    { 'name': "version", 'type': "felt" },
                ],
            }, messageTypes),
            'message': messageData,
        };
        const msgHash = Starknet.typedData.getMessageHash (request, address);
        return msgHash;
    }

    starknetSign (hash, pri) {
        // TODO: unify to ecdsa
        const signature = starknetCurveSign (hash.replace ('0x', ''), pri.slice (-64));
        return this.json ([ signature.r.toString (), signature.s.toString () ]);
    }

    async getZKContractSignatureObj (seed, params = {}) {
        const formattedSlotId = BigInt ('0x' + this.remove0xPrefix (this.hash (this.encode(this.safeString (params, 'slotId')), sha256, 'hex'))).toString ();
        const formattedNonce = BigInt ('0x' + this.remove0xPrefix (this.hash (this.encode(this.safeString (params, 'nonce')), sha256, 'hex'))).toString ();
        const formattedUint64 = '18446744073709551615';
        const formattedUint32 = '4294967295';
        const accountId = parseInt (Precise.stringMod (this.safeString (params, 'accountId'), formattedUint32), 10);
        const slotId = parseInt (Precise.stringDiv (Precise.stringMod (formattedSlotId, formattedUint64), formattedUint32), 10);
        const nonce = parseInt (Precise.stringMod (formattedNonce, formattedUint32), 10);
        await init ();
        const _signer = zklink.newRpcSignerWithProvider ({});
        await _signer.initZklinkSigner (seed);
        let tx_builder = new zklink.ContractBuilder (accountId, 0, slotId, nonce,
            this.safeInteger (params, 'pairId'),
            Precise.stringMul (this.safeString(params, 'size'), '1e18'),
            Precise.stringMul (this.safeString(params, 'price'), '1e18'),
            this.safeString (params, 'direction') === 'BUY',
            parseInt (Precise.stringMul(this.safeString(params, 'makerFeeRate'), '10000')),
            parseInt (Precise.stringMul(this.safeString (params, 'takerFeeRate'), '10000')), false);
        let contractor = zklink.newContract (tx_builder);
        //const signer = ZkLinkSigner.ethSig(seed);
        //const signer = new Signer(seed);
        contractor?.sign (_signer?.getZkLinkSigner ());
        const tx = contractor.jsValue ();
        const zkSign = tx?.signature?.signature;
        return zkSign;
    }

    async getZKTransferSignatureObj (seed, params = {}) {
        await init ();
        const _signer = zklink.newRpcSignerWithProvider ({});
        await _signer.initZklinkSigner (seed);
        let nonce = this.safeString (params, 'nonce', '0')
        if (this.safeBool(params, 'isContract') === true){
            const formattedUint32 = '4294967295';
            const formattedNonce = BigInt ('0x' + this.remove0xPrefix (this.hash (this.encode (nonce), sha256, 'hex'))).toString ();
            nonce = Precise.stringMod (formattedNonce, formattedUint32);
        }
        let tx_builder = new zklink.TransferBuilder (this.safeNumber (params, 'zkAccountId', 0),
            this.safeString (params, 'receiverAddress'),
            this.safeNumber (params, 'subAccountId', 0),
            this.safeNumber (params, 'receiverSubAccountId', 0),
            this.safeNumber (params, 'tokenId', 0),
            this.safeString (params, 'fee','0'),
            this.safeString (params, 'amount','0'),
            this.parseToInt(nonce),
            this.safeNumber (params, 'timestampSeconds', 0));
        let contractor = zklink.newTransfer (tx_builder);
        //const signer = ZkLinkSigner.ethSig(seed);
        //const signer = new Signer(seed);
        contractor?.sign (_signer?.getZkLinkSigner ());
        const tx = contractor.jsValue ();
        const zkSign = tx?.signature?.signature;
        return zkSign;
    }

    intToBase16(elem): string {
        return elem.toString(16);

    }

    extendExchangeOptions (newOptions: Dict) {
        this.options = this.extend (this.options, newOptions);
    }

    createSafeDictionary () {
        return {};
    }

    convertToSafeDictionary(dict) {
        return dict;
    }

    randomBytes (length: number) {
        const rng = new SecureRandom();
        const x:number[] = [];
        x.length = length;
        rng.nextBytes(x);
        return Buffer.from (x).toString ('hex');
    }

    randNumber(size: number) {
        let number = '';
        for (let i = 0; i < size; i++) {
            number += Math.floor(Math.random() * 10);
        }
        return parseInt(number, 10);
    }

    binaryLength (binary: Uint8Array) {
        return binary.length;
    }

    /* eslint-enable */
    // ------------------------------------------------------------------------

    // ########################################################################
    // ########################################################################
    // ########################################################################
    // ########################################################################
    // ########                        ########                        ########
    // ########                        ########                        ########
    // ########                        ########                        ########
    // ########                        ########                        ########
    // ########        ########################        ########################
    // ########        ########################        ########################
    // ########        ########################        ########################
    // ########        ########################        ########################
    // ########                        ########                        ########
    // ########                        ########                        ########
    // ########                        ########                        ########
    // ########                        ########                        ########
    // ########################################################################
    // ########################################################################
    // ########################################################################
    // ########################################################################
    // ########        ########        ########                        ########
    // ########        ########        ########                        ########
    // ########        ########        ########                        ########
    // ########        ########        ########                        ########
    // ################        ########################        ################
    // ################        ########################        ################
    // ################        ########################        ################
    // ################        ########################        ################
    // ########        ########        ################        ################
    // ########        ########        ################        ################
    // ########        ########        ################        ################
    // ########        ########        ################        ################
    // ########################################################################
    // ########################################################################
    // ########################################################################
    // ########################################################################

    // ------------------------------------------------------------------------
    // METHODS BELOW THIS LINE ARE TRANSPILED FROM JAVASCRIPT TO PYTHON AND PHP

    describe (): any {
        return {
            'id': undefined,
            'name': undefined,
            'countries': undefined,
            'enableRateLimit': true,
            'rateLimit': 2000, // milliseconds = seconds * 1000
            'timeout': this.timeout, // milliseconds = seconds * 1000
            'certified': false, // if certified by the CCXT dev team
            'pro': false, // if it is integrated with CCXT Pro for WebSocket support
            'alias': false, // whether this exchange is an alias to another exchange
            'dex': false,
            'has': {
                'publicAPI': true,
                'privateAPI': true,
                'CORS': undefined,
                'sandbox': undefined,
                'spot': undefined,
                'margin': undefined,
                'swap': undefined,
                'future': undefined,
                'option': undefined,
                'addMargin': undefined,
                'borrowCrossMargin': undefined,
                'borrowIsolatedMargin': undefined,
                'borrowMargin': undefined,
                'cancelAllOrders': undefined,
                'cancelAllOrdersWs': undefined,
                'cancelOrder': true,
                'cancelOrderWs': undefined,
                'cancelOrders': undefined,
                'cancelOrdersWs': undefined,
                'closeAllPositions': undefined,
                'closePosition': undefined,
                'createDepositAddress': undefined,
                'createLimitBuyOrder': undefined,
                'createLimitBuyOrderWs': undefined,
                'createLimitOrder': true,
                'createLimitOrderWs': undefined,
                'createLimitSellOrder': undefined,
                'createLimitSellOrderWs': undefined,
                'createMarketBuyOrder': undefined,
                'createMarketBuyOrderWs': undefined,
                'createMarketBuyOrderWithCost': undefined,
                'createMarketBuyOrderWithCostWs': undefined,
                'createMarketOrder': true,
                'createMarketOrderWs': true,
                'createMarketOrderWithCost': undefined,
                'createMarketOrderWithCostWs': undefined,
                'createMarketSellOrder': undefined,
                'createMarketSellOrderWs': undefined,
                'createMarketSellOrderWithCost': undefined,
                'createMarketSellOrderWithCostWs': undefined,
                'createOrder': true,
                'createOrderWs': undefined,
                'createOrders': undefined,
                'createOrderWithTakeProfitAndStopLoss': undefined,
                'createOrderWithTakeProfitAndStopLossWs': undefined,
                'createPostOnlyOrder': undefined,
                'createPostOnlyOrderWs': undefined,
                'createReduceOnlyOrder': undefined,
                'createReduceOnlyOrderWs': undefined,
                'createStopLimitOrder': undefined,
                'createStopLimitOrderWs': undefined,
                'createStopLossOrder': undefined,
                'createStopLossOrderWs': undefined,
                'createStopMarketOrder': undefined,
                'createStopMarketOrderWs': undefined,
                'createStopOrder': undefined,
                'createStopOrderWs': undefined,
                'createTakeProfitOrder': undefined,
                'createTakeProfitOrderWs': undefined,
                'createTrailingAmountOrder': undefined,
                'createTrailingAmountOrderWs': undefined,
                'createTrailingPercentOrder': undefined,
                'createTrailingPercentOrderWs': undefined,
                'createTriggerOrder': undefined,
                'createTriggerOrderWs': undefined,
                'deposit': undefined,
                'editOrder': 'emulated',
                'editOrders': undefined,
                'editOrderWs': undefined,
                'fetchAccounts': undefined,
                'fetchBalance': true,
                'fetchBalanceWs': undefined,
                'fetchBidsAsks': undefined,
                'fetchBorrowInterest': undefined,
                'fetchBorrowRate': undefined,
                'fetchBorrowRateHistories': undefined,
                'fetchBorrowRateHistory': undefined,
                'fetchBorrowRates': undefined,
                'fetchBorrowRatesPerSymbol': undefined,
                'fetchCanceledAndClosedOrders': undefined,
                'fetchCanceledOrders': undefined,
                'fetchClosedOrder': undefined,
                'fetchClosedOrders': undefined,
                'fetchClosedOrdersWs': undefined,
                'fetchConvertCurrencies': undefined,
                'fetchConvertQuote': undefined,
                'fetchConvertTrade': undefined,
                'fetchConvertTradeHistory': undefined,
                'fetchCrossBorrowRate': undefined,
                'fetchCrossBorrowRates': undefined,
                'fetchCurrencies': 'emulated',
                'fetchCurrenciesWs': 'emulated',
                'fetchDeposit': undefined,
                'fetchDepositAddress': undefined,
                'fetchDepositAddresses': undefined,
                'fetchDepositAddressesByNetwork': undefined,
                'fetchDeposits': undefined,
                'fetchDepositsWithdrawals': undefined,
                'fetchDepositsWs': undefined,
                'fetchDepositWithdrawFee': undefined,
                'fetchDepositWithdrawFees': undefined,
                'fetchFundingHistory': undefined,
                'fetchFundingRate': undefined,
                'fetchFundingRateHistory': undefined,
                'fetchFundingInterval': undefined,
                'fetchFundingIntervals': undefined,
                'fetchFundingRates': undefined,
                'fetchGreeks': undefined,
                'fetchIndexOHLCV': undefined,
                'fetchIsolatedBorrowRate': undefined,
                'fetchIsolatedBorrowRates': undefined,
                'fetchMarginAdjustmentHistory': undefined,
                'fetchIsolatedPositions': undefined,
                'fetchL2OrderBook': true,
                'fetchL3OrderBook': undefined,
                'fetchLastPrices': undefined,
                'fetchLedger': undefined,
                'fetchLedgerEntry': undefined,
                'fetchLeverage': undefined,
                'fetchLeverages': undefined,
                'fetchLeverageTiers': undefined,
                'fetchLiquidations': undefined,
                'fetchLongShortRatio': undefined,
                'fetchLongShortRatioHistory': undefined,
                'fetchMarginMode': undefined,
                'fetchMarginModes': undefined,
                'fetchMarketLeverageTiers': undefined,
                'fetchMarkets': true,
                'fetchMarketsWs': undefined,
                'fetchMarkOHLCV': undefined,
                'fetchMyLiquidations': undefined,
                'fetchMySettlementHistory': undefined,
                'fetchMyTrades': undefined,
                'fetchMyTradesWs': undefined,
                'fetchOHLCV': undefined,
                'fetchOHLCVWs': undefined,
                'fetchOpenInterest': undefined,
                'fetchOpenInterests': undefined,
                'fetchOpenInterestHistory': undefined,
                'fetchOpenOrder': undefined,
                'fetchOpenOrders': undefined,
                'fetchOpenOrdersWs': undefined,
                'fetchOption': undefined,
                'fetchOptionChain': undefined,
                'fetchOrder': undefined,
                'fetchOrderBook': true,
                'fetchOrderBooks': undefined,
                'fetchOrderBookWs': undefined,
                'fetchOrders': undefined,
                'fetchOrdersByStatus': undefined,
                'fetchOrdersWs': undefined,
                'fetchOrderTrades': undefined,
                'fetchOrderWs': undefined,
                'fetchPosition': undefined,
                'fetchPositionHistory': undefined,
                'fetchPositionsHistory': undefined,
                'fetchPositionWs': undefined,
                'fetchPositionMode': undefined,
                'fetchPositions': undefined,
                'fetchPositionsWs': undefined,
                'fetchPositionsForSymbol': undefined,
                'fetchPositionsForSymbolWs': undefined,
                'fetchPositionsRisk': undefined,
                'fetchPremiumIndexOHLCV': undefined,
                'fetchSettlementHistory': undefined,
                'fetchStatus': undefined,
                'fetchTicker': true,
                'fetchTickerWs': undefined,
                'fetchTickers': undefined,
                'fetchMarkPrices': undefined,
                'fetchTickersWs': undefined,
                'fetchTime': undefined,
                'fetchTrades': true,
                'fetchTradesWs': undefined,
                'fetchTradingFee': undefined,
                'fetchTradingFees': undefined,
                'fetchTradingFeesWs': undefined,
                'fetchTradingLimits': undefined,
                'fetchTransactionFee': undefined,
                'fetchTransactionFees': undefined,
                'fetchTransactions': undefined,
                'fetchTransfer': undefined,
                'fetchTransfers': undefined,
                'fetchUnderlyingAssets': undefined,
                'fetchVolatilityHistory': undefined,
                'fetchWithdrawAddresses': undefined,
                'fetchWithdrawal': undefined,
                'fetchWithdrawals': undefined,
                'fetchWithdrawalsWs': undefined,
                'fetchWithdrawalWhitelist': undefined,
                'reduceMargin': undefined,
                'repayCrossMargin': undefined,
                'repayIsolatedMargin': undefined,
                'setLeverage': undefined,
                'setMargin': undefined,
                'setMarginMode': undefined,
                'setPositionMode': undefined,
                'signIn': undefined,
                'transfer': undefined,
                'watchBalance': undefined,
                'watchMyTrades': undefined,
                'watchOHLCV': undefined,
                'watchOHLCVForSymbols': undefined,
                'watchOrderBook': undefined,
                'watchBidsAsks': undefined,
                'watchOrderBookForSymbols': undefined,
                'watchOrders': undefined,
                'watchOrdersForSymbols': undefined,
                'watchPosition': undefined,
                'watchPositions': undefined,
                'watchStatus': undefined,
                'watchTicker': undefined,
                'watchTickers': undefined,
                'watchTrades': undefined,
                'watchTradesForSymbols': undefined,
                'watchLiquidations': undefined,
                'watchLiquidationsForSymbols': undefined,
                'watchMyLiquidations': undefined,
                'unWatchOrders': undefined,
                'unWatchTrades': undefined,
                'unWatchTradesForSymbols': undefined,
                'unWatchOHLCVForSymbols': undefined,
                'unWatchOrderBookForSymbols': undefined,
                'unWatchPositions': undefined,
                'unWatchOrderBook': undefined,
                'unWatchTickers': undefined,
                'unWatchMyTrades': undefined,
                'unWatchTicker': undefined,
                'unWatchOHLCV': undefined,
                'watchMyLiquidationsForSymbols': undefined,
                'withdraw': undefined,
                'ws': undefined,
            },
            'urls': {
                'logo': undefined,
                'api': undefined,
                'www': undefined,
                'doc': undefined,
                'fees': undefined,
            },
            'api': undefined,
            'requiredCredentials': {
                'apiKey': true,
                'secret': true,
                'uid': false,
                'accountId': false,
                'login': false,
                'password': false,
                'twofa': false, // 2-factor authentication (one-time password key)
                'privateKey': false, // a "0x"-prefixed hexstring private key for a wallet
                'walletAddress': false, // the wallet address "0x"-prefixed hexstring
                'token': false, // reserved for HTTP auth in some cases
            },
            'markets': undefined, // to be filled manually or by fetchMarkets
            'currencies': {}, // to be filled manually or by fetchMarkets
            'timeframes': undefined, // redefine if the exchange has.fetchOHLCV
            'fees': {
                'trading': {
                    'tierBased': undefined,
                    'percentage': undefined,
                    'taker': undefined,
                    'maker': undefined,
                },
                'funding': {
                    'tierBased': undefined,
                    'percentage': undefined,
                    'withdraw': {},
                    'deposit': {},
                },
            },
            'status': {
                'status': 'ok',
                'updated': undefined,
                'eta': undefined,
                'url': undefined,
            },
            'exceptions': undefined,
            'httpExceptions': {
                '422': ExchangeError,
                '418': DDoSProtection,
                '429': RateLimitExceeded,
                '404': ExchangeNotAvailable,
                '409': ExchangeNotAvailable,
                '410': ExchangeNotAvailable,
                '451': ExchangeNotAvailable,
                '500': ExchangeNotAvailable,
                '501': ExchangeNotAvailable,
                '502': ExchangeNotAvailable,
                '520': ExchangeNotAvailable,
                '521': ExchangeNotAvailable,
                '522': ExchangeNotAvailable,
                '525': ExchangeNotAvailable,
                '526': ExchangeNotAvailable,
                '400': ExchangeNotAvailable,
                '403': ExchangeNotAvailable,
                '405': ExchangeNotAvailable,
                '503': ExchangeNotAvailable,
                '530': ExchangeNotAvailable,
                '408': RequestTimeout,
                '504': RequestTimeout,
                '401': AuthenticationError,
                '407': AuthenticationError,
                '511': AuthenticationError,
            },
            'commonCurrencies': {
                'XBT': 'BTC',
                'BCHSV': 'BSV',
            },
            'precisionMode': TICK_SIZE,
            'paddingMode': NO_PADDING,
            'limits': {
                'leverage': { 'min': undefined, 'max': undefined },
                'amount': { 'min': undefined, 'max': undefined },
                'price': { 'min': undefined, 'max': undefined },
                'cost': { 'min': undefined, 'max': undefined },
            },
        };
    }

    safeBoolN (dictionaryOrList, keys: IndexType[], defaultValue: boolean = undefined): boolean | undefined {
        /**
         * @ignore
         * @method
         * @description safely extract boolean value from dictionary or list
         * @returns {bool | undefined}
         */
        const value = this.safeValueN (dictionaryOrList, keys, defaultValue);
        if (typeof value === 'boolean') {
            return value;
        }
        return defaultValue;
    }

    safeBool2 (dictionary, key1: IndexType, key2: IndexType, defaultValue: boolean = undefined): boolean | undefined {
        /**
         * @ignore
         * @method
         * @description safely extract boolean value from dictionary or list
         * @returns {bool | undefined}
         */
        return this.safeBoolN (dictionary, [ key1, key2 ], defaultValue);
    }

    safeBool (dictionary, key: IndexType, defaultValue: boolean = undefined): boolean | undefined {
        /**
         * @ignore
         * @method
         * @description safely extract boolean value from dictionary or list
         * @returns {bool | undefined}
         */
        return this.safeBoolN (dictionary, [ key ], defaultValue);
    }

    safeDictN (dictionaryOrList, keys: IndexType[], defaultValue: Dictionary<any> = undefined): Dictionary<any> | undefined {
        /**
         * @ignore
         * @method
         * @description safely extract a dictionary from dictionary or list
         * @returns {object | undefined}
         */
        const value = this.safeValueN (dictionaryOrList, keys, defaultValue);
        if (value === undefined) {
            return defaultValue;
        }
        if ((typeof value === 'object')) {
            if (!Array.isArray (value)) {
                return value;
            }
        }
        return defaultValue;
    }

    safeDict (dictionary, key: IndexType, defaultValue: Dictionary<any> = undefined): Dictionary<any> | undefined {
        /**
         * @ignore
         * @method
         * @description safely extract a dictionary from dictionary or list
         * @returns {object | undefined}
         */
        return this.safeDictN (dictionary, [ key ], defaultValue);
    }

    safeDict2 (dictionary, key1: IndexType, key2: string, defaultValue: Dictionary<any> = undefined): Dictionary<any> | undefined {
        /**
         * @ignore
         * @method
         * @description safely extract a dictionary from dictionary or list
         * @returns {object | undefined}
         */
        return this.safeDictN (dictionary, [ key1, key2 ], defaultValue);
    }

    safeListN (dictionaryOrList, keys: IndexType[], defaultValue: any[] = undefined): any[] | undefined {
        /**
         * @ignore
         * @method
         * @description safely extract an Array from dictionary or list
         * @returns {Array | undefined}
         */
        const value = this.safeValueN (dictionaryOrList, keys, defaultValue);
        if (value === undefined) {
            return defaultValue;
        }
        if (Array.isArray (value)) {
            return value;
        }
        return defaultValue;
    }

    safeList2 (dictionaryOrList, key1: IndexType, key2: string, defaultValue: any[] = undefined): any[] | undefined {
        /**
         * @ignore
         * @method
         * @description safely extract an Array from dictionary or list
         * @returns {Array | undefined}
         */
        return this.safeListN (dictionaryOrList, [ key1, key2 ], defaultValue);
    }

    safeList (dictionaryOrList, key: IndexType, defaultValue: any[] = undefined): any[] | undefined {
        /**
         * @ignore
         * @method
         * @description safely extract an Array from dictionary or list
         * @returns {Array | undefined}
         */
        return this.safeListN (dictionaryOrList, [ key ], defaultValue);
    }

    handleDeltas (orderbook, deltas) {
        for (let i = 0; i < deltas.length; i++) {
            this.handleDelta (orderbook, deltas[i]);
        }
    }

    handleDelta (bookside, delta) {
        throw new NotSupported (this.id + ' handleDelta not supported yet');
    }

    handleDeltasWithKeys (bookSide: any, deltas, priceKey: IndexType = 0, amountKey: IndexType = 1, countOrIdKey: IndexType = 2) {
        for (let i = 0; i < deltas.length; i++) {
            const bidAsk = this.parseBidAsk (deltas[i], priceKey, amountKey, countOrIdKey);
            bookSide.storeArray (bidAsk);
        }
    }

    getCacheIndex (orderbook, deltas) {
        // return the first index of the cache that can be applied to the orderbook or -1 if not possible
        return -1;
    }

    arraysConcat (arraysOfArrays: any[]) {
        let result = [];
        for (let i = 0; i < arraysOfArrays.length; i++) {
            result = this.arrayConcat (result, arraysOfArrays[i]);
        }
        return result;
    }

    findTimeframe (timeframe, timeframes = undefined) {
        if (timeframes === undefined) {
            timeframes = this.timeframes;
        }
        const keys = Object.keys (timeframes);
        for (let i = 0; i < keys.length; i++) {
            const key = keys[i];
            if (timeframes[key] === timeframe) {
                return key;
            }
        }
        return undefined;
    }

    checkProxyUrlSettings (url: Str = undefined, method: Str = undefined, headers = undefined, body = undefined) {
        const usedProxies = [];
        let proxyUrl = undefined;
        if (this.proxyUrl !== undefined) {
            usedProxies.push ('proxyUrl');
            proxyUrl = this.proxyUrl;
        }
        if (this.proxy_url !== undefined) {
            usedProxies.push ('proxy_url');
            proxyUrl = this.proxy_url;
        }
        if (this.proxyUrlCallback !== undefined) {
            usedProxies.push ('proxyUrlCallback');
            proxyUrl = this.proxyUrlCallback (url, method, headers, body);
        }
        if (this.proxy_url_callback !== undefined) {
            usedProxies.push ('proxy_url_callback');
            proxyUrl = this.proxy_url_callback (url, method, headers, body);
        }
        // backwards-compatibility
        if (this.proxy !== undefined) {
            usedProxies.push ('proxy');
            if (typeof this.proxy === 'function') {
                proxyUrl = this.proxy (url, method, headers, body);
            } else {
                proxyUrl = this.proxy;
            }
        }
        const length = usedProxies.length;
        if (length > 1) {
            const joinedProxyNames = usedProxies.join (',');
            throw new InvalidProxySettings (this.id + ' you have multiple conflicting proxy settings (' + joinedProxyNames + '), please use only one from : proxyUrl, proxy_url, proxyUrlCallback, proxy_url_callback');
        }
        return proxyUrl;
    }

    urlEncoderForProxyUrl (targetUrl: string) {
        // to be overriden
        const includesQuery = targetUrl.indexOf ('?') >= 0;
        const finalUrl = includesQuery ? this.encodeURIComponent (targetUrl) : targetUrl;
        return finalUrl;
    }

    checkProxySettings (url: Str = undefined, method: Str = undefined, headers = undefined, body = undefined) {
        const usedProxies = [];
        let httpProxy = undefined;
        let httpsProxy = undefined;
        let socksProxy = undefined;
        // httpProxy
        const isHttpProxyDefined = this.valueIsDefined (this.httpProxy);
        const isHttp_proxy_defined = this.valueIsDefined (this.http_proxy);
        if (isHttpProxyDefined || isHttp_proxy_defined) {
            usedProxies.push ('httpProxy');
            httpProxy = isHttpProxyDefined ? this.httpProxy : this.http_proxy;
        }
        const ishttpProxyCallbackDefined = this.valueIsDefined (this.httpProxyCallback);
        const ishttp_proxy_callback_defined = this.valueIsDefined (this.http_proxy_callback);
        if (ishttpProxyCallbackDefined || ishttp_proxy_callback_defined) {
            usedProxies.push ('httpProxyCallback');
            httpProxy = ishttpProxyCallbackDefined ? this.httpProxyCallback (url, method, headers, body) : this.http_proxy_callback (url, method, headers, body);
        }
        // httpsProxy
        const isHttpsProxyDefined = this.valueIsDefined (this.httpsProxy);
        const isHttps_proxy_defined = this.valueIsDefined (this.https_proxy);
        if (isHttpsProxyDefined || isHttps_proxy_defined) {
            usedProxies.push ('httpsProxy');
            httpsProxy = isHttpsProxyDefined ? this.httpsProxy : this.https_proxy;
        }
        const ishttpsProxyCallbackDefined = this.valueIsDefined (this.httpsProxyCallback);
        const ishttps_proxy_callback_defined = this.valueIsDefined (this.https_proxy_callback);
        if (ishttpsProxyCallbackDefined || ishttps_proxy_callback_defined) {
            usedProxies.push ('httpsProxyCallback');
            httpsProxy = ishttpsProxyCallbackDefined ? this.httpsProxyCallback (url, method, headers, body) : this.https_proxy_callback (url, method, headers, body);
        }
        // socksProxy
        const isSocksProxyDefined = this.valueIsDefined (this.socksProxy);
        const isSocks_proxy_defined = this.valueIsDefined (this.socks_proxy);
        if (isSocksProxyDefined || isSocks_proxy_defined) {
            usedProxies.push ('socksProxy');
            socksProxy = isSocksProxyDefined ? this.socksProxy : this.socks_proxy;
        }
        const issocksProxyCallbackDefined = this.valueIsDefined (this.socksProxyCallback);
        const issocks_proxy_callback_defined = this.valueIsDefined (this.socks_proxy_callback);
        if (issocksProxyCallbackDefined || issocks_proxy_callback_defined) {
            usedProxies.push ('socksProxyCallback');
            socksProxy = issocksProxyCallbackDefined ? this.socksProxyCallback (url, method, headers, body) : this.socks_proxy_callback (url, method, headers, body);
        }
        // check
        const length = usedProxies.length;
        if (length > 1) {
            const joinedProxyNames = usedProxies.join (',');
            throw new InvalidProxySettings (this.id + ' you have multiple conflicting proxy settings (' + joinedProxyNames + '), please use only one from: httpProxy, httpsProxy, httpProxyCallback, httpsProxyCallback, socksProxy, socksProxyCallback');
        }
        return [ httpProxy, httpsProxy, socksProxy ];
    }

    checkWsProxySettings () {
        const usedProxies = [];
        let wsProxy = undefined;
        let wssProxy = undefined;
        let wsSocksProxy = undefined;
        // ws proxy
        const isWsProxyDefined = this.valueIsDefined (this.wsProxy);
        const is_ws_proxy_defined = this.valueIsDefined (this.ws_proxy);
        if (isWsProxyDefined || is_ws_proxy_defined) {
            usedProxies.push ('wsProxy');
            wsProxy = (isWsProxyDefined) ? this.wsProxy : this.ws_proxy;
        }
        // wss proxy
        const isWssProxyDefined = this.valueIsDefined (this.wssProxy);
        const is_wss_proxy_defined = this.valueIsDefined (this.wss_proxy);
        if (isWssProxyDefined || is_wss_proxy_defined) {
            usedProxies.push ('wssProxy');
            wssProxy = (isWssProxyDefined) ? this.wssProxy : this.wss_proxy;
        }
        // ws socks proxy
        const isWsSocksProxyDefined = this.valueIsDefined (this.wsSocksProxy);
        const is_ws_socks_proxy_defined = this.valueIsDefined (this.ws_socks_proxy);
        if (isWsSocksProxyDefined || is_ws_socks_proxy_defined) {
            usedProxies.push ('wsSocksProxy');
            wsSocksProxy = (isWsSocksProxyDefined) ? this.wsSocksProxy : this.ws_socks_proxy;
        }
        // check
        const length = usedProxies.length;
        if (length > 1) {
            const joinedProxyNames = usedProxies.join (',');
            throw new InvalidProxySettings (this.id + ' you have multiple conflicting proxy settings (' + joinedProxyNames + '), please use only one from: wsProxy, wssProxy, wsSocksProxy');
        }
        return [ wsProxy, wssProxy, wsSocksProxy ];
    }

    checkConflictingProxies (proxyAgentSet, proxyUrlSet) {
        if (proxyAgentSet && proxyUrlSet) {
            throw new InvalidProxySettings (this.id + ' you have multiple conflicting proxy settings, please use only one from : proxyUrl, httpProxy, httpsProxy, socksProxy');
        }
    }

    checkAddress (address: Str = undefined): Str {
        if (address === undefined) {
            throw new InvalidAddress (this.id + ' address is undefined');
        }
        // check the address is not the same letter like 'aaaaa' nor too short nor has a space
        const uniqChars = (this.unique (this.stringToCharsArray (address)));
        const length = uniqChars.length; // py transpiler trick
        if (length === 1 || address.length < this.minFundingAddressLength || address.indexOf (' ') > -1) {
            throw new InvalidAddress (this.id + ' address is invalid or has less than ' + this.minFundingAddressLength.toString () + ' characters: "' + address.toString () + '"');
        }
        return address;
    }

    findMessageHashes (client, element: string): string[] {
        const result = [];
        const messageHashes = Object.keys (client.futures);
        for (let i = 0; i < messageHashes.length; i++) {
            const messageHash = messageHashes[i];
            if (messageHash.indexOf (element) >= 0) {
                result.push (messageHash);
            }
        }
        return result;
    }

    filterByLimit (array: object[], limit: Int = undefined, key: IndexType = 'timestamp', fromStart: boolean = false): any {
        if (this.valueIsDefined (limit)) {
            const arrayLength = array.length;
            if (arrayLength > 0) {
                let ascending = true;
                if ((key in array[0])) {
                    const first = array[0][key];
                    const last = array[arrayLength - 1][key];
                    if (first !== undefined && last !== undefined) {
                        ascending = first <= last;  // true if array is sorted in ascending order based on 'timestamp'
                    }
                }
                if (fromStart) {
                    if (limit > arrayLength) {
                        limit = arrayLength;
                    }
                    // array = ascending ? this.arraySlice (array, 0, limit) : this.arraySlice (array, -limit);
                    if (ascending) {
                        array = this.arraySlice (array, 0, limit);
                    } else {
                        array = this.arraySlice (array, -limit);
                    }
                } else {
                    // array = ascending ? this.arraySlice (array, -limit) : this.arraySlice (array, 0, limit);
                    if (ascending) {
                        array = this.arraySlice (array, -limit);
                    } else {
                        array = this.arraySlice (array, 0, limit);
                    }
                }
            }
        }
        return array;
    }

    filterBySinceLimit (array: object[], since: Int = undefined, limit: Int = undefined, key: IndexType = 'timestamp', tail = false): any {
        const sinceIsDefined = this.valueIsDefined (since);
        const parsedArray = this.toArray (array) as any;
        let result = parsedArray;
        if (sinceIsDefined) {
            result = [ ];
            for (let i = 0; i < parsedArray.length; i++) {
                const entry = parsedArray[i];
                const value = this.safeValue (entry, key);
                if (value && (value >= since)) {
                    result.push (entry);
                }
            }
        }
        if (tail && limit !== undefined) {
            return this.arraySlice (result, -limit);
        }
        // if the user provided a 'since' argument
        // we want to limit the result starting from the 'since'
        const shouldFilterFromStart = !tail && sinceIsDefined;
        return this.filterByLimit (result, limit, key, shouldFilterFromStart);
    }

    filterByValueSinceLimit (array: object[], field: IndexType, value = undefined, since: Int = undefined, limit: Int = undefined, key = 'timestamp', tail = false): any {
        const valueIsDefined = this.valueIsDefined (value);
        const sinceIsDefined = this.valueIsDefined (since);
        const parsedArray = this.toArray (array) as any;
        let result = parsedArray;
        // single-pass filter for both symbol and since
        if (valueIsDefined || sinceIsDefined) {
            result = [ ];
            for (let i = 0; i < parsedArray.length; i++) {
                const entry = parsedArray[i];
                const entryFiledEqualValue = entry[field] === value;
                const firstCondition = valueIsDefined ? entryFiledEqualValue : true;
                const entryKeyValue = this.safeValue (entry, key);
                const entryKeyGESince = (entryKeyValue) && (since !== undefined) && (entryKeyValue >= since);
                const secondCondition = sinceIsDefined ? entryKeyGESince : true;
                if (firstCondition && secondCondition) {
                    result.push (entry);
                }
            }
        }
        if (tail && limit !== undefined) {
            return this.arraySlice (result, -limit);
        }
        return this.filterByLimit (result, limit, key, sinceIsDefined);
    }

    /**
     * @method
     * @name Exchange#setSandboxMode
     * @description set the sandbox mode for the exchange
     * @param {boolean} enabled true to enable sandbox mode, false to disable it
     */
    setSandboxMode (enabled: boolean) {
        if (enabled) {
            if ('test' in this.urls) {
                if (typeof this.urls['api'] === 'string') {
                    this.urls['apiBackup'] = this.urls['api'];
                    this.urls['api'] = this.urls['test'];
                } else {
                    this.urls['apiBackup'] = this.clone (this.urls['api']);
                    this.urls['api'] = this.clone (this.urls['test']);
                }
            } else {
                throw new NotSupported (this.id + ' does not have a sandbox URL');
            }
            // set flag
            this.isSandboxModeEnabled = true;
        } else if ('apiBackup' in this.urls) {
            if (typeof this.urls['api'] === 'string') {
                this.urls['api'] = this.urls['apiBackup'] as any;
            } else {
                this.urls['api'] = this.clone (this.urls['apiBackup']);
            }
            const newUrls = this.omit (this.urls, 'apiBackup');
            this.urls = newUrls;
            // set flag
            this.isSandboxModeEnabled = false;
        }
    }

    sign (path, api: any = 'public', method = 'GET', params = {}, headers: any = undefined, body: any = undefined) {
        return {};
    }

    async fetchAccounts (params = {}): Promise<Account[]> {
        throw new NotSupported (this.id + ' fetchAccounts() is not supported yet');
    }

    async fetchTrades (symbol: string, since: Int = undefined, limit: Int = undefined, params = {}): Promise<Trade[]> {
        throw new NotSupported (this.id + ' fetchTrades() is not supported yet');
    }

    async fetchTradesWs (symbol: string, since: Int = undefined, limit: Int = undefined, params = {}): Promise<Trade[]> {
        throw new NotSupported (this.id + ' fetchTradesWs() is not supported yet');
    }

    async watchLiquidations (symbol: string, since: Int = undefined, limit: Int = undefined, params = {}): Promise<Liquidation[]> {
        if (this.has['watchLiquidationsForSymbols']) {
            return await this.watchLiquidationsForSymbols ([ symbol ], since, limit, params);
        }
        throw new NotSupported (this.id + ' watchLiquidations() is not supported yet');
    }

    async watchLiquidationsForSymbols (symbols: string[], since: Int = undefined, limit: Int = undefined, params = {}): Promise<Liquidation[]> {
        throw new NotSupported (this.id + ' watchLiquidationsForSymbols() is not supported yet');
    }

    async watchMyLiquidations (symbol: string, since: Int = undefined, limit: Int = undefined, params = {}): Promise<Liquidation[]> {
        if (this.has['watchMyLiquidationsForSymbols']) {
            return this.watchMyLiquidationsForSymbols ([ symbol ], since, limit, params);
        }
        throw new NotSupported (this.id + ' watchMyLiquidations() is not supported yet');
    }

    async watchMyLiquidationsForSymbols (symbols: string[], since: Int = undefined, limit: Int = undefined, params = {}): Promise<Liquidation[]> {
        throw new NotSupported (this.id + ' watchMyLiquidationsForSymbols() is not supported yet');
    }

    async watchTrades (symbol: string, since: Int = undefined, limit: Int = undefined, params = {}): Promise<Trade[]> {
        throw new NotSupported (this.id + ' watchTrades() is not supported yet');
    }

    async unWatchOrders (symbol: Str = undefined, params = {}): Promise<any> {
        throw new NotSupported (this.id + ' unWatchOrders() is not supported yet');
    }

    async unWatchTrades (symbol: string, params = {}): Promise<any> {
        throw new NotSupported (this.id + ' unWatchTrades() is not supported yet');
    }

    async watchTradesForSymbols (symbols: string[], since: Int = undefined, limit: Int = undefined, params = {}): Promise<Trade[]> {
        throw new NotSupported (this.id + ' watchTradesForSymbols() is not supported yet');
    }

    async unWatchTradesForSymbols (symbols: string[], params = {}): Promise<any> {
        throw new NotSupported (this.id + ' unWatchTradesForSymbols() is not supported yet');
    }

    async watchMyTradesForSymbols (symbols: string[], since: Int = undefined, limit: Int = undefined, params = {}): Promise<Trade[]> {
        throw new NotSupported (this.id + ' watchMyTradesForSymbols() is not supported yet');
    }

    async watchOrdersForSymbols (symbols: string[], since: Int = undefined, limit: Int = undefined, params = {}): Promise<Order[]> {
        throw new NotSupported (this.id + ' watchOrdersForSymbols() is not supported yet');
    }

    async watchOHLCVForSymbols (symbolsAndTimeframes: string[][], since: Int = undefined, limit: Int = undefined, params = {}): Promise<Dictionary<Dictionary<OHLCV[]>>> {
        throw new NotSupported (this.id + ' watchOHLCVForSymbols() is not supported yet');
    }

    async unWatchOHLCVForSymbols (symbolsAndTimeframes: string[][], params = {}): Promise<any> {
        throw new NotSupported (this.id + ' unWatchOHLCVForSymbols() is not supported yet');
    }

    async watchOrderBookForSymbols (symbols: string[], limit: Int = undefined, params = {}): Promise<OrderBook> {
        throw new NotSupported (this.id + ' watchOrderBookForSymbols() is not supported yet');
    }

    async unWatchOrderBookForSymbols (symbols: string[], params = {}): Promise<any> {
        throw new NotSupported (this.id + ' unWatchOrderBookForSymbols() is not supported yet');
    }

    async unWatchPositions (symbols: Strings = undefined, params = {}): Promise<any> {
        throw new NotSupported (this.id + ' unWatchPositions() is not supported yet');
    }

    async unWatchTicker (symbol: string, params = {}): Promise<any> {
        throw new NotSupported (this.id + ' unWatchTicker() is not supported yet');
    }

    async fetchDepositAddresses (codes: Strings = undefined, params = {}): Promise<DepositAddress[]> {
        throw new NotSupported (this.id + ' fetchDepositAddresses() is not supported yet');
    }

    async fetchOrderBook (symbol: string, limit: Int = undefined, params = {}): Promise<OrderBook> {
        throw new NotSupported (this.id + ' fetchOrderBook() is not supported yet');
    }

    async fetchOrderBookWs (symbol: string, limit: Int = undefined, params = {}): Promise<OrderBook> {
        throw new NotSupported (this.id + ' fetchOrderBookWs() is not supported yet');
    }

    async fetchMarginMode (symbol: string, params = {}): Promise<MarginMode> {
        if (this.has['fetchMarginModes']) {
            const marginModes = await this.fetchMarginModes ([ symbol ], params);
            return this.safeDict (marginModes, symbol) as MarginMode;
        } else {
            throw new NotSupported (this.id + ' fetchMarginMode() is not supported yet');
        }
    }

    async fetchMarginModes (symbols: Strings = undefined, params = {}): Promise<MarginModes> {
        throw new NotSupported (this.id + ' fetchMarginModes () is not supported yet');
    }

    async fetchRestOrderBookSafe (symbol, limit = undefined, params = {}) {
        const fetchSnapshotMaxRetries = this.handleOption ('watchOrderBook', 'maxRetries', 3);
        for (let i = 0; i < fetchSnapshotMaxRetries; i++) {
            try {
                const orderBook = await this.fetchOrderBook (symbol, limit, params);
                return orderBook;
            } catch (e) {
                if ((i + 1) === fetchSnapshotMaxRetries) {
                    throw e;
                }
            }
        }
        return undefined;
    }

    async watchOrderBook (symbol: string, limit: Int = undefined, params = {}): Promise<OrderBook> {
        throw new NotSupported (this.id + ' watchOrderBook() is not supported yet');
    }

    async unWatchOrderBook (symbol: string, params = {}): Promise<any> {
        throw new NotSupported (this.id + ' unWatchOrderBook() is not supported yet');
    }

    async fetchTime (params = {}): Promise<Int> {
        throw new NotSupported (this.id + ' fetchTime() is not supported yet');
    }

    async fetchTradingLimits (symbols: Strings = undefined, params = {}): Promise<{}> {
        throw new NotSupported (this.id + ' fetchTradingLimits() is not supported yet');
    }

    parseCurrency (rawCurrency: Dict): Currency {
        throw new NotSupported (this.id + ' parseCurrency() is not supported yet');
    }

    parseCurrencies (rawCurrencies): Currencies {
        const result = {};
        const arr = this.toArray (rawCurrencies);
        for (let i = 0; i < arr.length; i++) {
            const parsed = this.parseCurrency (arr[i]);
            const code = parsed['code'];
            result[code] = parsed;
        }
        return result;
    }

    parseMarket (market: Dict): Market {
        throw new NotSupported (this.id + ' parseMarket() is not supported yet');
    }

    parseMarkets (markets): Market[] {
        const result = [];
        for (let i = 0; i < markets.length; i++) {
            result.push (this.parseMarket (markets[i]));
        }
        return result;
    }

    parseTicker (ticker: Dict, market: Market = undefined): Ticker {
        throw new NotSupported (this.id + ' parseTicker() is not supported yet');
    }

    parseDepositAddress (depositAddress, currency: Currency = undefined): DepositAddress {
        throw new NotSupported (this.id + ' parseDepositAddress() is not supported yet');
    }

    parseTrade (trade: Dict, market: Market = undefined): Trade {
        throw new NotSupported (this.id + ' parseTrade() is not supported yet');
    }

    parseTransaction (transaction: Dict, currency: Currency = undefined): Transaction {
        throw new NotSupported (this.id + ' parseTransaction() is not supported yet');
    }

    parseTransfer (transfer: Dict, currency: Currency = undefined): TransferEntry {
        throw new NotSupported (this.id + ' parseTransfer() is not supported yet');
    }

    parseAccount (account: Dict): Account {
        throw new NotSupported (this.id + ' parseAccount() is not supported yet');
    }

    parseLedgerEntry (item: Dict, currency: Currency = undefined): LedgerEntry {
        throw new NotSupported (this.id + ' parseLedgerEntry() is not supported yet');
    }

    parseOrder (order: Dict, market: Market = undefined): Order {
        throw new NotSupported (this.id + ' parseOrder() is not supported yet');
    }

    async fetchCrossBorrowRates (params = {}): Promise<CrossBorrowRates> {
        throw new NotSupported (this.id + ' fetchCrossBorrowRates() is not supported yet');
    }

    async fetchIsolatedBorrowRates (params = {}): Promise<IsolatedBorrowRates> {
        throw new NotSupported (this.id + ' fetchIsolatedBorrowRates() is not supported yet');
    }

    parseMarketLeverageTiers (info, market: Market = undefined): LeverageTier[] {
        throw new NotSupported (this.id + ' parseMarketLeverageTiers() is not supported yet');
    }

    async fetchLeverageTiers (symbols: Strings = undefined, params = {}): Promise<LeverageTiers> {
        throw new NotSupported (this.id + ' fetchLeverageTiers() is not supported yet');
    }

    parsePosition (position: Dict, market: Market = undefined): Position {
        throw new NotSupported (this.id + ' parsePosition() is not supported yet');
    }

    parseFundingRateHistory (info, market: Market = undefined): FundingRateHistory {
        throw new NotSupported (this.id + ' parseFundingRateHistory() is not supported yet');
    }

    parseBorrowInterest (info: Dict, market: Market = undefined): BorrowInterest {
        throw new NotSupported (this.id + ' parseBorrowInterest() is not supported yet');
    }

    parseIsolatedBorrowRate (info: Dict, market: Market = undefined): IsolatedBorrowRate {
        throw new NotSupported (this.id + ' parseIsolatedBorrowRate() is not supported yet');
    }

    parseWsTrade (trade: Dict, market: Market = undefined): Trade {
        throw new NotSupported (this.id + ' parseWsTrade() is not supported yet');
    }

    parseWsOrder (order: Dict, market: Market = undefined): Order {
        throw new NotSupported (this.id + ' parseWsOrder() is not supported yet');
    }

    parseWsOrderTrade (trade: Dict, market: Market = undefined): Trade {
        throw new NotSupported (this.id + ' parseWsOrderTrade() is not supported yet');
    }

    parseWsOHLCV (ohlcv, market: Market = undefined): OHLCV {
        return this.parseOHLCV (ohlcv, market);
    }

    async fetchFundingRates (symbols: Strings = undefined, params = {}): Promise<FundingRates> {
        throw new NotSupported (this.id + ' fetchFundingRates() is not supported yet');
    }

    async fetchFundingIntervals (symbols: Strings = undefined, params = {}): Promise<FundingRates> {
        throw new NotSupported (this.id + ' fetchFundingIntervals() is not supported yet');
    }

    async watchFundingRate (symbol: string, params = {}): Promise<FundingRate> {
        throw new NotSupported (this.id + ' watchFundingRate() is not supported yet');
    }

    async watchFundingRates (symbols: string[], params = {}): Promise<FundingRates> {
        throw new NotSupported (this.id + ' watchFundingRates() is not supported yet');
    }

    async watchFundingRatesForSymbols (symbols: string[], params = {}): Promise<{}> {
        return await this.watchFundingRates (symbols, params);
    }

    async transfer (code: string, amount: number, fromAccount: string, toAccount: string, params = {}): Promise<TransferEntry> {
        throw new NotSupported (this.id + ' transfer() is not supported yet');
    }

    async withdraw (code: string, amount: number, address: string, tag: Str = undefined, params = {}): Promise<Transaction> {
        throw new NotSupported (this.id + ' withdraw() is not supported yet');
    }

    async createDepositAddress (code: string, params = {}): Promise<DepositAddress> {
        throw new NotSupported (this.id + ' createDepositAddress() is not supported yet');
    }

    async setLeverage (leverage: int, symbol: Str = undefined, params = {}): Promise<{}> {
        throw new NotSupported (this.id + ' setLeverage() is not supported yet');
    }

    async fetchLeverage (symbol: string, params = {}): Promise<Leverage> {
        if (this.has['fetchLeverages']) {
            const leverages = await this.fetchLeverages ([ symbol ], params);
            return this.safeDict (leverages, symbol) as Leverage;
        } else {
            throw new NotSupported (this.id + ' fetchLeverage() is not supported yet');
        }
    }

    async fetchLeverages (symbols: Strings = undefined, params = {}): Promise<Leverages> {
        throw new NotSupported (this.id + ' fetchLeverages() is not supported yet');
    }

    async setPositionMode (hedged: boolean, symbol: Str = undefined, params = {}): Promise<{}> {
        throw new NotSupported (this.id + ' setPositionMode() is not supported yet');
    }

    async addMargin (symbol: string, amount: number, params = {}): Promise<MarginModification> {
        throw new NotSupported (this.id + ' addMargin() is not supported yet');
    }

    async reduceMargin (symbol: string, amount: number, params = {}): Promise<MarginModification> {
        throw new NotSupported (this.id + ' reduceMargin() is not supported yet');
    }

    async setMargin (symbol: string, amount: number, params = {}): Promise<MarginModification> {
        throw new NotSupported (this.id + ' setMargin() is not supported yet');
    }

    async fetchLongShortRatio (symbol: string, timeframe: Str = undefined, params = {}): Promise<LongShortRatio> {
        throw new NotSupported (this.id + ' fetchLongShortRatio() is not supported yet');
    }

    async fetchLongShortRatioHistory (symbol: Str = undefined, timeframe: Str = undefined, since: Int = undefined, limit: Int = undefined, params = {}): Promise<LongShortRatio[]> {
        throw new NotSupported (this.id + ' fetchLongShortRatioHistory() is not supported yet');
    }

    async fetchMarginAdjustmentHistory (symbol: Str = undefined, type: Str = undefined, since: Num = undefined, limit: Num = undefined, params = {}): Promise<MarginModification[]> {
        /**
         * @method
         * @name exchange#fetchMarginAdjustmentHistory
         * @description fetches the history of margin added or reduced from contract isolated positions
         * @param {string} [symbol] unified market symbol
         * @param {string} [type] "add" or "reduce"
         * @param {int} [since] timestamp in ms of the earliest change to fetch
         * @param {int} [limit] the maximum amount of changes to fetch
         * @param {object} params extra parameters specific to the exchange api endpoint
         * @returns {object[]} a list of [margin structures]{@link https://docs.ccxt.com/#/?id=margin-loan-structure}
         */
        throw new NotSupported (this.id + ' fetchMarginAdjustmentHistory() is not supported yet');
    }

    async setMarginMode (marginMode: string, symbol: Str = undefined, params = {}): Promise<{}> {
        throw new NotSupported (this.id + ' setMarginMode() is not supported yet');
    }

    async fetchDepositAddressesByNetwork (code: string, params = {}): Promise<DepositAddress[]> {
        throw new NotSupported (this.id + ' fetchDepositAddressesByNetwork() is not supported yet');
    }

    async fetchOpenInterestHistory (symbol: string, timeframe: string = '1h', since: Int = undefined, limit: Int = undefined, params = {}): Promise<OpenInterest[]> {
        throw new NotSupported (this.id + ' fetchOpenInterestHistory() is not supported yet');
    }

    async fetchOpenInterest (symbol: string, params = {}): Promise<OpenInterest> {
        throw new NotSupported (this.id + ' fetchOpenInterest() is not supported yet');
    }

    async fetchOpenInterests (symbols: Strings = undefined, params = {}): Promise<OpenInterests> {
        throw new NotSupported (this.id + ' fetchOpenInterests() is not supported yet');
    }

    async signIn (params = {}): Promise<{}> {
        throw new NotSupported (this.id + ' signIn() is not supported yet');
    }

    async fetchPaymentMethods (params = {}): Promise<{}> {
        throw new NotSupported (this.id + ' fetchPaymentMethods() is not supported yet');
    }

    parseToInt (number) {
        // Solve Common parseInt misuse ex: parseInt ((since / 1000).toString ())
        // using a number as parameter which is not valid in ts
        const stringifiedNumber = this.numberToString (number);
        const convertedNumber = parseFloat (stringifiedNumber) as any;
        return parseInt (convertedNumber);
    }

    parseToNumeric (number) {
        const stringVersion = this.numberToString (number); // this will convert 1.0 and 1 to "1" and 1.1 to "1.1"
        // keep this in mind:
        // in JS:     1 === 1.0 is true
        // in Python: 1 == 1.0 is true
        // in PHP:    1 == 1.0 is true, but 1 === 1.0 is false.
        if (stringVersion.indexOf ('.') >= 0) {
            return parseFloat (stringVersion);
        }
        return parseInt (stringVersion);
    }

    isRoundNumber (value: number) {
        // this method is similar to isInteger, but this is more loyal and does not check for types.
        // i.e. isRoundNumber(1.000) returns true, while isInteger(1.000) returns false
        const res = this.parseToNumeric ((value % 1));
        return res === 0;
    }

    safeNumberOmitZero (obj: object, key: IndexType, defaultValue: Num = undefined): Num {
        const value = this.safeString (obj, key);
        const final = this.parseNumber (this.omitZero (value));
        return (final === undefined) ? defaultValue : final;
    }

    safeIntegerOmitZero (obj: object, key: IndexType, defaultValue: Int = undefined): Int {
        const timestamp = this.safeInteger (obj, key, defaultValue);
        if (timestamp === undefined || timestamp === 0) {
            return undefined;
        }
        return timestamp;
    }

    afterConstruct () {
        // networks
        this.createNetworksByIdObject ();
        this.featuresGenerator ();
        // init predefined markets if any
        if (this.markets) {
            this.setMarkets (this.markets);
        }
        // init the request rate limiter
        this.initRestRateLimiter ();
        // sanbox mode
        const isSandbox = this.safeBool2 (this.options, 'sandbox', 'testnet', false);
        if (isSandbox) {
            this.setSandboxMode (isSandbox);
        }
    }

    initRestRateLimiter () {
        if (this.rateLimit === undefined || (this.id !== undefined && this.rateLimit === -1)) {
            throw new ExchangeError (this.id + '.rateLimit property is not configured');
        }
        let refillRate = this.MAX_VALUE;
        if (this.rateLimit > 0) {
            refillRate = 1 / this.rateLimit;
        }
        const defaultBucket = {
            'delay': 0.001,
            'capacity': 1,
            'cost': 1,
            'maxCapacity': 1000,
            'refillRate': refillRate,
        };
        const existingBucket = (this.tokenBucket === undefined) ? {} : this.tokenBucket;
        this.tokenBucket = this.extend (defaultBucket, existingBucket);
        this.initThrottler ();
    }

    featuresGenerator () {
        //
        // in the exchange-specific features can be something like this, where we support 'string' aliases too:
        //
        //     {
        //         'my' : {
        //             'createOrder' : {...},
        //         },
        //         'swap': {
        //             'linear': {
        //                 'extends': my',
        //             },
        //         },
        //     }
        //
        if (this.features === undefined) {
            return;
        }
        // reconstruct
        const initialFeatures = this.features;
        this.features = {};
        const unifiedMarketTypes = [ 'spot', 'swap', 'future', 'option' ];
        const subTypes = [ 'linear', 'inverse' ];
        // atm only support basic methods, eg: 'createOrder', 'fetchOrder', 'fetchOrders', 'fetchMyTrades'
        for (let i = 0; i < unifiedMarketTypes.length; i++) {
            const marketType = unifiedMarketTypes[i];
            // if marketType is not filled for this exchange, don't add that in `features`
            if (!(marketType in initialFeatures)) {
                this.features[marketType] = undefined;
            } else {
                if (marketType === 'spot') {
                    this.features[marketType] = this.featuresMapper (initialFeatures, marketType, undefined);
                } else {
                    this.features[marketType] = {};
                    for (let j = 0; j < subTypes.length; j++) {
                        const subType = subTypes[j];
                        this.features[marketType][subType] = this.featuresMapper (initialFeatures, marketType, subType);
                    }
                }
            }
        }
    }

    featuresMapper (initialFeatures: any, marketType: Str, subType: Str = undefined) {
        let featuresObj = (subType !== undefined) ? initialFeatures[marketType][subType] : initialFeatures[marketType];
        // if exchange does not have that market-type (eg. future>inverse)
        if (featuresObj === undefined) {
            return undefined;
        }
        const extendsStr: Str = this.safeString (featuresObj, 'extends');
        if (extendsStr !== undefined) {
            featuresObj = this.omit (featuresObj, 'extends');
            const extendObj = this.featuresMapper (initialFeatures, extendsStr);
            featuresObj = this.deepExtend (extendObj, featuresObj);
        }
        //
        // ### corrections ###
        //
        // createOrder
        if ('createOrder' in featuresObj) {
            const value = this.safeDict (featuresObj['createOrder'], 'attachedStopLossTakeProfit');
            featuresObj['createOrder']['stopLoss'] = value;
            featuresObj['createOrder']['takeProfit'] = value;
            if (marketType === 'spot') {
                // default 'hedged': false
                featuresObj['createOrder']['hedged'] = false;
                // default 'leverage': false
                if (!('leverage' in featuresObj['createOrder'])) {
                    featuresObj['createOrder']['leverage'] = false;
                }
            }
            // default 'GTC' to true
            if (this.safeBool (featuresObj['createOrder']['timeInForce'], 'GTC') === undefined) {
                featuresObj['createOrder']['timeInForce']['GTC'] = true;
            }
        }
        // other methods
        const keys = Object.keys (featuresObj);
        for (let i = 0; i < keys.length; i++) {
            const key = keys[i];
            const featureBlock = featuresObj[key];
            if (!this.inArray (key, [ 'sandbox' ]) && featureBlock !== undefined) {
                // default "symbolRequired" to false to all methods (except `createOrder`)
                if (!('symbolRequired' in featureBlock)) {
                    featureBlock['symbolRequired'] = this.inArray (key, [ 'createOrder', 'createOrders', 'fetchOHLCV' ]);
                }
            }
        }
        return featuresObj;
    }

    orderbookChecksumMessage (symbol:Str) {
        return symbol + ' : ' + 'orderbook data checksum validation failed. You can reconnect by calling watchOrderBook again or you can mute the error by setting exchange.options["watchOrderBook"]["checksum"] = false';
    }

    createNetworksByIdObject () {
        // automatically generate network-id-to-code mappings
        const networkIdsToCodesGenerated = this.invertFlatStringDictionary (this.safeValue (this.options, 'networks', {})); // invert defined networks dictionary
        this.options['networksById'] = this.extend (networkIdsToCodesGenerated, this.safeValue (this.options, 'networksById', {})); // support manually overriden "networksById" dictionary too
    }

    getDefaultOptions () {
        return {
            'defaultNetworkCodeReplacements': {
                'ETH': { 'ERC20': 'ETH' },
                'TRX': { 'TRC20': 'TRX' },
                'CRO': { 'CRC20': 'CRONOS' },
                'BRC20': { 'BRC20': 'BTC' },
            },
        };
    }

    safeLedgerEntry (entry: object, currency: Currency = undefined) {
        currency = this.safeCurrency (undefined, currency);
        let direction = this.safeString (entry, 'direction');
        let before = this.safeString (entry, 'before');
        let after = this.safeString (entry, 'after');
        const amount = this.safeString (entry, 'amount');
        if (amount !== undefined) {
            if (before === undefined && after !== undefined) {
                before = Precise.stringSub (after, amount);
            } else if (before !== undefined && after === undefined) {
                after = Precise.stringAdd (before, amount);
            }
        }
        if (before !== undefined && after !== undefined) {
            if (direction === undefined) {
                if (Precise.stringGt (before, after)) {
                    direction = 'out';
                }
                if (Precise.stringGt (after, before)) {
                    direction = 'in';
                }
            }
        }
        const fee = this.safeValue (entry, 'fee');
        if (fee !== undefined) {
            fee['cost'] = this.safeNumber (fee, 'cost');
        }
        const timestamp = this.safeInteger (entry, 'timestamp');
        const info = this.safeDict (entry, 'info', {});
        return {
            'id': this.safeString (entry, 'id'),
            'timestamp': timestamp,
            'datetime': this.iso8601 (timestamp),
            'direction': direction,
            'account': this.safeString (entry, 'account'),
            'referenceId': this.safeString (entry, 'referenceId'),
            'referenceAccount': this.safeString (entry, 'referenceAccount'),
            'type': this.safeString (entry, 'type'),
            'currency': currency['code'],
            'amount': this.parseNumber (amount),
            'before': this.parseNumber (before),
            'after': this.parseNumber (after),
            'status': this.safeString (entry, 'status'),
            'fee': fee,
            'info': info,
        };
    }

    safeCurrencyStructure (currency: object): CurrencyInterface {
        // derive data from networks: deposit, withdraw, active, fee, limits, precision
        const networks = this.safeDict (currency, 'networks', {});
        const keys = Object.keys (networks);
        const length = keys.length;
        if (length !== 0) {
            for (let i = 0; i < length; i++) {
                const key = keys[i];
                const network = networks[key];
                const deposit = this.safeBool (network, 'deposit');
                const currencyDeposit = this.safeBool (currency, 'deposit');
                if (currencyDeposit === undefined || deposit) {
                    currency['deposit'] = deposit;
                }
                const withdraw = this.safeBool (network, 'withdraw');
                const currencyWithdraw = this.safeBool (currency, 'withdraw');
                if (currencyWithdraw === undefined || withdraw) {
                    currency['withdraw'] = withdraw;
                }
                // set network 'active' to false if D or W is disabled
                let active = this.safeBool (network, 'active');
                if (active === undefined) {
                    if (deposit && withdraw) {
                        currency['networks'][key]['active'] = true;
                    } else if (deposit !== undefined && withdraw !== undefined) {
                        currency['networks'][key]['active'] = false;
                    }
                }
                active = this.safeBool (currency['networks'][key], 'active'); // dict might have been updated on above lines, so access directly instead of `network` variable
                const currencyActive = this.safeBool (currency, 'active');
                if (currencyActive === undefined || active) {
                    currency['active'] = active;
                }
                // find lowest fee (which is more desired)
                const fee = this.safeString (network, 'fee');
                const feeMain = this.safeString (currency, 'fee');
                if (feeMain === undefined || Precise.stringLt (fee, feeMain)) {
                    currency['fee'] = this.parseNumber (fee);
                }
                // find lowest precision (which is more desired)
                const precision = this.safeString (network, 'precision');
                const precisionMain = this.safeString (currency, 'precision');
                if (precisionMain === undefined || Precise.stringGt (precision, precisionMain)) {
                    currency['precision'] = this.parseNumber (precision);
                }
                // limits
                const limits = this.safeDict (network, 'limits');
                const limitsMain = this.safeDict (currency, 'limits');
                if (limitsMain === undefined) {
                    currency['limits'] = {};
                }
                // deposits
                const limitsDeposit = this.safeDict (limits, 'deposit');
                const limitsDepositMain = this.safeDict (limitsMain, 'deposit');
                if (limitsDepositMain === undefined) {
                    currency['limits']['deposit'] = {};
                }
                const limitsDepositMin = this.safeString (limitsDeposit, 'min');
                const limitsDepositMax = this.safeString (limitsDeposit, 'max');
                const limitsDepositMinMain = this.safeString (limitsDepositMain, 'min');
                const limitsDepositMaxMain = this.safeString (limitsDepositMain, 'max');
                // find min
                if (limitsDepositMinMain === undefined || Precise.stringLt (limitsDepositMin, limitsDepositMinMain)) {
                    currency['limits']['deposit']['min'] = this.parseNumber (limitsDepositMin);
                }
                // find max
                if (limitsDepositMaxMain === undefined || Precise.stringGt (limitsDepositMax, limitsDepositMaxMain)) {
                    currency['limits']['deposit']['max'] = this.parseNumber (limitsDepositMax);
                }
                // withdrawals
                const limitsWithdraw = this.safeDict (limits, 'withdraw');
                const limitsWithdrawMain = this.safeDict (limitsMain, 'withdraw');
                if (limitsWithdrawMain === undefined) {
                    currency['limits']['withdraw'] = {};
                }
                const limitsWithdrawMin = this.safeString (limitsWithdraw, 'min');
                const limitsWithdrawMax = this.safeString (limitsWithdraw, 'max');
                const limitsWithdrawMinMain = this.safeString (limitsWithdrawMain, 'min');
                const limitsWithdrawMaxMain = this.safeString (limitsWithdrawMain, 'max');
                // find min
                if (limitsWithdrawMinMain === undefined || Precise.stringLt (limitsWithdrawMin, limitsWithdrawMinMain)) {
                    currency['limits']['withdraw']['min'] = this.parseNumber (limitsWithdrawMin);
                }
                // find max
                if (limitsWithdrawMaxMain === undefined || Precise.stringGt (limitsWithdrawMax, limitsWithdrawMaxMain)) {
                    currency['limits']['withdraw']['max'] = this.parseNumber (limitsWithdrawMax);
                }
            }
        }
        return this.extend ({
            'info': undefined,
            'id': undefined,
            'numericId': undefined,
            'code': undefined,
            'precision': undefined,
            'type': undefined,
            'name': undefined,
            'active': undefined,
            'deposit': undefined,
            'withdraw': undefined,
            'fee': undefined,
            'fees': {},
            'networks': {},
            'limits': {
                'deposit': {
                    'min': undefined,
                    'max': undefined,
                },
                'withdraw': {
                    'min': undefined,
                    'max': undefined,
                },
            },
        }, currency);
    }

    safeMarketStructure (market: Dict = undefined): MarketInterface {
        const cleanStructure = {
            'id': undefined,
            'lowercaseId': undefined,
            'symbol': undefined,
            'base': undefined,
            'quote': undefined,
            'settle': undefined,
            'baseId': undefined,
            'quoteId': undefined,
            'settleId': undefined,
            'type': undefined,
            'spot': undefined,
            'margin': undefined,
            'swap': undefined,
            'future': undefined,
            'option': undefined,
            'index': undefined,
            'active': undefined,
            'contract': undefined,
            'linear': undefined,
            'inverse': undefined,
            'subType': undefined,
            'taker': undefined,
            'maker': undefined,
            'contractSize': undefined,
            'expiry': undefined,
            'expiryDatetime': undefined,
            'strike': undefined,
            'optionType': undefined,
            'precision': {
                'amount': undefined,
                'price': undefined,
                'cost': undefined,
                'base': undefined,
                'quote': undefined,
            },
            'limits': {
                'leverage': {
                    'min': undefined,
                    'max': undefined,
                },
                'amount': {
                    'min': undefined,
                    'max': undefined,
                },
                'price': {
                    'min': undefined,
                    'max': undefined,
                },
                'cost': {
                    'min': undefined,
                    'max': undefined,
                },
            },
            'marginModes': {
                'cross': undefined,
                'isolated': undefined,
            },
            'created': undefined,
            'info': undefined,
        };
        if (market !== undefined) {
            const result = this.extend (cleanStructure, market);
            // set undefined swap/future/etc
            if (result['spot']) {
                if (result['contract'] === undefined) {
                    result['contract'] = false;
                }
                if (result['swap'] === undefined) {
                    result['swap'] = false;
                }
                if (result['future'] === undefined) {
                    result['future'] = false;
                }
                if (result['option'] === undefined) {
                    result['option'] = false;
                }
                if (result['index'] === undefined) {
                    result['index'] = false;
                }
            }
            return result;
        }
        return cleanStructure;
    }

    setMarkets (markets, currencies = undefined) {
        const values = [];
        this.markets_by_id = this.createSafeDictionary ();
        // handle marketId conflicts
        // we insert spot markets first
        const marketValues = this.sortBy (this.toArray (markets), 'spot', true, true);
        for (let i = 0; i < marketValues.length; i++) {
            const value = marketValues[i];
            if (value['id'] in this.markets_by_id) {
                const marketsByIdArray = (this.markets_by_id[value['id']] as any);
                marketsByIdArray.push (value);
                this.markets_by_id[value['id']] = marketsByIdArray;
            } else {
                this.markets_by_id[value['id']] = [ value ] as any;
            }
            const market = this.deepExtend (this.safeMarketStructure (), {
                'precision': this.precision,
                'limits': this.limits,
            }, this.fees['trading'], value);
            if (market['linear']) {
                market['subType'] = 'linear';
            } else if (market['inverse']) {
                market['subType'] = 'inverse';
            } else {
                market['subType'] = undefined;
            }
            values.push (market);
        }
        this.markets = this.mapToSafeMap (this.indexBy (values, 'symbol') as any);
        const marketsSortedBySymbol = this.keysort (this.markets);
        const marketsSortedById = this.keysort (this.markets_by_id);
        this.symbols = Object.keys (marketsSortedBySymbol);
        this.ids = Object.keys (marketsSortedById);
        if (currencies !== undefined) {
            // currencies is always undefined when called in constructor but not when called from loadMarkets
            this.currencies = this.mapToSafeMap (this.deepExtend (this.currencies, currencies));
        } else {
            let baseCurrencies = [];
            let quoteCurrencies = [];
            for (let i = 0; i < values.length; i++) {
                const market = values[i];
                const defaultCurrencyPrecision = (this.precisionMode === DECIMAL_PLACES) ? 8 : this.parseNumber ('1e-8');
                const marketPrecision = this.safeDict (market, 'precision', {});
                if ('base' in market) {
                    const currency = this.safeCurrencyStructure ({
                        'id': this.safeString2 (market, 'baseId', 'base'),
                        'numericId': this.safeInteger (market, 'baseNumericId'),
                        'code': this.safeString (market, 'base'),
                        'precision': this.safeValue2 (marketPrecision, 'base', 'amount', defaultCurrencyPrecision),
                    });
                    baseCurrencies.push (currency);
                }
                if ('quote' in market) {
                    const currency = this.safeCurrencyStructure ({
                        'id': this.safeString2 (market, 'quoteId', 'quote'),
                        'numericId': this.safeInteger (market, 'quoteNumericId'),
                        'code': this.safeString (market, 'quote'),
                        'precision': this.safeValue2 (marketPrecision, 'quote', 'price', defaultCurrencyPrecision),
                    });
                    quoteCurrencies.push (currency);
                }
            }
            baseCurrencies = this.sortBy (baseCurrencies, 'code', false, '');
            quoteCurrencies = this.sortBy (quoteCurrencies, 'code', false, '');
            this.baseCurrencies = this.mapToSafeMap (this.indexBy (baseCurrencies, 'code'));
            this.quoteCurrencies = this.mapToSafeMap (this.indexBy (quoteCurrencies, 'code'));
            const allCurrencies = this.arrayConcat (baseCurrencies, quoteCurrencies);
            const groupedCurrencies = this.groupBy (allCurrencies, 'code');
            const codes = Object.keys (groupedCurrencies);
            const resultingCurrencies = [];
            for (let i = 0; i < codes.length; i++) {
                const code = codes[i];
                const groupedCurrenciesCode = this.safeList (groupedCurrencies, code, []);
                let highestPrecisionCurrency = this.safeValue (groupedCurrenciesCode, 0);
                for (let j = 1; j < groupedCurrenciesCode.length; j++) {
                    const currentCurrency = groupedCurrenciesCode[j];
                    if (this.precisionMode === TICK_SIZE) {
                        highestPrecisionCurrency = (currentCurrency['precision'] < highestPrecisionCurrency['precision']) ? currentCurrency : highestPrecisionCurrency;
                    } else {
                        highestPrecisionCurrency = (currentCurrency['precision'] > highestPrecisionCurrency['precision']) ? currentCurrency : highestPrecisionCurrency;
                    }
                }
                resultingCurrencies.push (highestPrecisionCurrency);
            }
            const sortedCurrencies = this.sortBy (resultingCurrencies, 'code');
            this.currencies = this.mapToSafeMap (this.deepExtend (this.currencies, this.indexBy (sortedCurrencies, 'code')));
        }
        this.currencies_by_id = this.indexBySafe (this.currencies, 'id');
        const currenciesSortedByCode = this.keysort (this.currencies);
        this.codes = Object.keys (currenciesSortedByCode);
        return this.markets;
    }

    setMarketsFromExchange (sourceExchange) {
        // Validate that both exchanges are of the same type
        if (this.id !== sourceExchange.id) {
            throw new ArgumentsRequired (this.id + ' shareMarkets() can only share markets with exchanges of the same type (got ' + sourceExchange['id'] + ')');
        }
        // Validate that source exchange has loaded markets
        if (!sourceExchange.markets) {
            throw new ExchangeError ('setMarketsFromExchange() source exchange must have loaded markets first. Can call by using loadMarkets function');
        }
        // Set all market-related data
        this.markets = sourceExchange.markets;
        this.markets_by_id = sourceExchange.markets_by_id;
        this.symbols = sourceExchange.symbols;
        this.ids = sourceExchange.ids;
        this.currencies = sourceExchange.currencies;
        this.baseCurrencies = sourceExchange.baseCurrencies;
        this.quoteCurrencies = sourceExchange.quoteCurrencies;
        this.codes = sourceExchange.codes;
        return this;
    }

    getDescribeForExtendedWsExchange (currentRestInstance: any, parentRestInstance: any, wsBaseDescribe: Dictionary<any>) {
        const extendedRestDescribe = this.deepExtend (parentRestInstance.describe (), currentRestInstance.describe ());
        const superWithRestDescribe = this.deepExtend (extendedRestDescribe, wsBaseDescribe);
        return superWithRestDescribe;
    }

    safeBalance (balance: Dict): Balances {
        const balances = this.omit (balance, [ 'info', 'timestamp', 'datetime', 'free', 'used', 'total' ]);
        const codes = Object.keys (balances);
        balance['free'] = {};
        balance['used'] = {};
        balance['total'] = {};
        const debtBalance = {};
        for (let i = 0; i < codes.length; i++) {
            const code = codes[i];
            let total = this.safeString (balance[code], 'total');
            let free = this.safeString (balance[code], 'free');
            let used = this.safeString (balance[code], 'used');
            const debt = this.safeString (balance[code], 'debt');
            if ((total === undefined) && (free !== undefined) && (used !== undefined)) {
                total = Precise.stringAdd (free, used);
            }
            if ((free === undefined) && (total !== undefined) && (used !== undefined)) {
                free = Precise.stringSub (total, used);
            }
            if ((used === undefined) && (total !== undefined) && (free !== undefined)) {
                used = Precise.stringSub (total, free);
            }
            balance[code]['free'] = this.parseNumber (free);
            balance[code]['used'] = this.parseNumber (used);
            balance[code]['total'] = this.parseNumber (total);
            balance['free'][code] = balance[code]['free'];
            balance['used'][code] = balance[code]['used'];
            balance['total'][code] = balance[code]['total'];
            if (debt !== undefined) {
                balance[code]['debt'] = this.parseNumber (debt);
                debtBalance[code] = balance[code]['debt'];
            }
        }
        const debtBalanceArray = Object.keys (debtBalance);
        const length = debtBalanceArray.length;
        if (length) {
            balance['debt'] = debtBalance;
        }
        return balance as any;
    }

    safeOrder (order: Dict, market: Market = undefined): Order {
        // parses numbers as strings
        // * it is important pass the trades as unparsed rawTrades
        let amount = this.omitZero (this.safeString (order, 'amount'));
        let remaining = this.safeString (order, 'remaining');
        let filled = this.safeString (order, 'filled');
        let cost = this.safeString (order, 'cost');
        let average = this.omitZero (this.safeString (order, 'average'));
        let price = this.omitZero (this.safeString (order, 'price'));
        let lastTradeTimeTimestamp = this.safeInteger (order, 'lastTradeTimestamp');
        let symbol = this.safeString (order, 'symbol');
        let side = this.safeString (order, 'side');
        const status = this.safeString (order, 'status');
        const parseFilled = (filled === undefined);
        const parseCost = (cost === undefined);
        const parseLastTradeTimeTimestamp = (lastTradeTimeTimestamp === undefined);
        const fee = this.safeValue (order, 'fee');
        const parseFee = (fee === undefined);
        const parseFees = this.safeValue (order, 'fees') === undefined;
        const parseSymbol = symbol === undefined;
        const parseSide = side === undefined;
        const shouldParseFees = parseFee || parseFees;
        const fees = this.safeList (order, 'fees', []);
        let trades = [];
        const isTriggerOrSLTpOrder = ((this.safeString (order, 'triggerPrice') !== undefined || (this.safeString (order, 'stopLossPrice') !== undefined)) || (this.safeString (order, 'takeProfitPrice') !== undefined));
        if (parseFilled || parseCost || shouldParseFees) {
            const rawTrades = this.safeValue (order, 'trades', trades);
            // const oldNumber = this.number;
            // we parse trades as strings here!
            // i don't think this is needed anymore
            // (this as any).number = String;
            const firstTrade = this.safeValue (rawTrades, 0);
            // parse trades if they haven't already been parsed
            const tradesAreParsed = ((firstTrade !== undefined) && ('info' in firstTrade) && ('id' in firstTrade));
            if (!tradesAreParsed) {
                trades = this.parseTrades (rawTrades, market);
            } else {
                trades = rawTrades;
            }
            // this.number = oldNumber; why parse trades as strings if you read the value using `safeString` ?
            let tradesLength = 0;
            const isArray = Array.isArray (trades);
            if (isArray) {
                tradesLength = trades.length;
            }
            if (isArray && (tradesLength > 0)) {
                // move properties that are defined in trades up into the order
                if (order['symbol'] === undefined) {
                    order['symbol'] = trades[0]['symbol'];
                }
                if (order['side'] === undefined) {
                    order['side'] = trades[0]['side'];
                }
                if (order['type'] === undefined) {
                    order['type'] = trades[0]['type'];
                }
                if (order['id'] === undefined) {
                    order['id'] = trades[0]['order'];
                }
                if (parseFilled) {
                    filled = '0';
                }
                if (parseCost) {
                    cost = '0';
                }
                for (let i = 0; i < trades.length; i++) {
                    const trade = trades[i];
                    const tradeAmount = this.safeString (trade, 'amount');
                    if (parseFilled && (tradeAmount !== undefined)) {
                        filled = Precise.stringAdd (filled, tradeAmount);
                    }
                    const tradeCost = this.safeString (trade, 'cost');
                    if (parseCost && (tradeCost !== undefined)) {
                        cost = Precise.stringAdd (cost, tradeCost);
                    }
                    if (parseSymbol) {
                        symbol = this.safeString (trade, 'symbol');
                    }
                    if (parseSide) {
                        side = this.safeString (trade, 'side');
                    }
                    const tradeTimestamp = this.safeValue (trade, 'timestamp');
                    if (parseLastTradeTimeTimestamp && (tradeTimestamp !== undefined)) {
                        if (lastTradeTimeTimestamp === undefined) {
                            lastTradeTimeTimestamp = tradeTimestamp;
                        } else {
                            lastTradeTimeTimestamp = Math.max (lastTradeTimeTimestamp, tradeTimestamp);
                        }
                    }
                    if (shouldParseFees) {
                        const tradeFees = this.safeValue (trade, 'fees');
                        if (tradeFees !== undefined) {
                            for (let j = 0; j < tradeFees.length; j++) {
                                const tradeFee = tradeFees[j];
                                fees.push (this.extend ({}, tradeFee));
                            }
                        } else {
                            const tradeFee = this.safeValue (trade, 'fee');
                            if (tradeFee !== undefined) {
                                fees.push (this.extend ({}, tradeFee));
                            }
                        }
                    }
                }
            }
        }
        if (shouldParseFees) {
            const reducedFees = this.reduceFees ? this.reduceFeesByCurrency (fees) : fees;
            const reducedLength = reducedFees.length;
            for (let i = 0; i < reducedLength; i++) {
                reducedFees[i]['cost'] = this.safeNumber (reducedFees[i], 'cost');
                if ('rate' in reducedFees[i]) {
                    reducedFees[i]['rate'] = this.safeNumber (reducedFees[i], 'rate');
                }
            }
            if (!parseFee && (reducedLength === 0)) {
                // copy fee to avoid modification by reference
                const feeCopy = this.deepExtend (fee);
                feeCopy['cost'] = this.safeNumber (feeCopy, 'cost');
                if ('rate' in feeCopy) {
                    feeCopy['rate'] = this.safeNumber (feeCopy, 'rate');
                }
                reducedFees.push (feeCopy);
            }
            order['fees'] = reducedFees;
            if (parseFee && (reducedLength === 1)) {
                order['fee'] = reducedFees[0];
            }
        }
        if (amount === undefined) {
            // ensure amount = filled + remaining
            if (filled !== undefined && remaining !== undefined) {
                amount = Precise.stringAdd (filled, remaining);
            } else if (status === 'closed') {
                amount = filled;
            }
        }
        if (filled === undefined) {
            if (amount !== undefined && remaining !== undefined) {
                filled = Precise.stringSub (amount, remaining);
            } else if (status === 'closed' && amount !== undefined) {
                filled = amount;
            }
        }
        if (remaining === undefined) {
            if (amount !== undefined && filled !== undefined) {
                remaining = Precise.stringSub (amount, filled);
            } else if (status === 'closed') {
                remaining = '0';
            }
        }
        // ensure that the average field is calculated correctly
        const inverse = this.safeBool (market, 'inverse', false);
        const contractSize = this.numberToString (this.safeValue (market, 'contractSize', 1));
        // inverse
        // price = filled * contract size / cost
        //
        // linear
        // price = cost / (filled * contract size)
        if (average === undefined) {
            if ((filled !== undefined) && (cost !== undefined) && Precise.stringGt (filled, '0')) {
                const filledTimesContractSize = Precise.stringMul (filled, contractSize);
                if (inverse) {
                    average = Precise.stringDiv (filledTimesContractSize, cost);
                } else {
                    average = Precise.stringDiv (cost, filledTimesContractSize);
                }
            }
        }
        // similarly
        // inverse
        // cost = filled * contract size / price
        //
        // linear
        // cost = filled * contract size * price
        const costPriceExists = (average !== undefined) || (price !== undefined);
        if (parseCost && (filled !== undefined) && costPriceExists) {
            let multiplyPrice = undefined;
            if (average === undefined) {
                multiplyPrice = price;
            } else {
                multiplyPrice = average;
            }
            // contract trading
            const filledTimesContractSize = Precise.stringMul (filled, contractSize);
            if (inverse) {
                cost = Precise.stringDiv (filledTimesContractSize, multiplyPrice);
            } else {
                cost = Precise.stringMul (filledTimesContractSize, multiplyPrice);
            }
        }
        // support for market orders
        const orderType = this.safeValue (order, 'type');
        const emptyPrice = (price === undefined) || Precise.stringEquals (price, '0');
        if (emptyPrice && (orderType === 'market')) {
            price = average;
        }
        // we have trades with string values at this point so we will mutate them
        for (let i = 0; i < trades.length; i++) {
            const entry = trades[i];
            entry['amount'] = this.safeNumber (entry, 'amount');
            entry['price'] = this.safeNumber (entry, 'price');
            entry['cost'] = this.safeNumber (entry, 'cost');
            const tradeFee = this.safeDict (entry, 'fee', {});
            tradeFee['cost'] = this.safeNumber (tradeFee, 'cost');
            if ('rate' in tradeFee) {
                tradeFee['rate'] = this.safeNumber (tradeFee, 'rate');
            }
            const entryFees = this.safeList (entry, 'fees', []);
            for (let j = 0; j < entryFees.length; j++) {
                entryFees[j]['cost'] = this.safeNumber (entryFees[j], 'cost');
            }
            entry['fees'] = entryFees;
            entry['fee'] = tradeFee;
        }
        let timeInForce = this.safeString (order, 'timeInForce');
        let postOnly = this.safeValue (order, 'postOnly');
        // timeInForceHandling
        if (timeInForce === undefined) {
            if (!isTriggerOrSLTpOrder && (this.safeString (order, 'type') === 'market')) {
                timeInForce = 'IOC';
            }
            // allow postOnly override
            if (postOnly) {
                timeInForce = 'PO';
            }
        } else if (postOnly === undefined) {
            // timeInForce is not undefined here
            postOnly = timeInForce === 'PO';
        }
        const timestamp = this.safeInteger (order, 'timestamp');
        const lastUpdateTimestamp = this.safeInteger (order, 'lastUpdateTimestamp');
        let datetime = this.safeString (order, 'datetime');
        if (datetime === undefined) {
            datetime = this.iso8601 (timestamp);
        }
        const triggerPrice = this.parseNumber (this.safeString2 (order, 'triggerPrice', 'stopPrice'));
        const takeProfitPrice = this.parseNumber (this.safeString (order, 'takeProfitPrice'));
        const stopLossPrice = this.parseNumber (this.safeString (order, 'stopLossPrice'));
        return this.extend (order, {
            'id': this.safeString (order, 'id'),
            'clientOrderId': this.safeString (order, 'clientOrderId'),
            'timestamp': timestamp,
            'datetime': datetime,
            'symbol': symbol,
            'type': this.safeString (order, 'type'),
            'side': side,
            'lastTradeTimestamp': lastTradeTimeTimestamp,
            'lastUpdateTimestamp': lastUpdateTimestamp,
            'price': this.parseNumber (price),
            'amount': this.parseNumber (amount),
            'cost': this.parseNumber (cost),
            'average': this.parseNumber (average),
            'filled': this.parseNumber (filled),
            'remaining': this.parseNumber (remaining),
            'timeInForce': timeInForce,
            'postOnly': postOnly,
            'trades': trades,
            'reduceOnly': this.safeValue (order, 'reduceOnly'),
            'stopPrice': triggerPrice,  // ! deprecated, use triggerPrice instead
            'triggerPrice': triggerPrice,
            'takeProfitPrice': takeProfitPrice,
            'stopLossPrice': stopLossPrice,
            'status': status,
            'fee': this.safeValue (order, 'fee'),
        });
    }

    parseOrders (orders: object, market: Market = undefined, since: Int = undefined, limit: Int = undefined, params = {}): Order[] {
        //
        // the value of orders is either a dict or a list
        //
        // dict
        //
        //     {
        //         'id1': { ... },
        //         'id2': { ... },
        //         'id3': { ... },
        //         ...
        //     }
        //
        // list
        //
        //     [
        //         { 'id': 'id1', ... },
        //         { 'id': 'id2', ... },
        //         { 'id': 'id3', ... },
        //         ...
        //     ]
        //
        let results = [];
        if (Array.isArray (orders)) {
            for (let i = 0; i < orders.length; i++) {
                const parsed = this.parseOrder (orders[i], market); // don't inline this call
                const order = this.extend (parsed, params);
                results.push (order);
            }
        } else {
            const ids = Object.keys (orders);
            for (let i = 0; i < ids.length; i++) {
                const id = ids[i];
                const idExtended = this.extend ({ 'id': id }, orders[id]);
                const parsedOrder = this.parseOrder (idExtended, market); // don't  inline these calls
                const order = this.extend (parsedOrder, params);
                results.push (order);
            }
        }
        results = this.sortBy (results, 'timestamp');
        const symbol = (market !== undefined) ? market['symbol'] : undefined;
        return this.filterBySymbolSinceLimit (results, symbol, since, limit) as Order[];
    }

    calculateFeeWithRate (symbol: string, type: string, side: string, amount: number, price: number, takerOrMaker = 'taker', feeRate: Num = undefined, params = {}) {
        if (type === 'market' && takerOrMaker === 'maker') {
            throw new ArgumentsRequired (this.id + ' calculateFee() - you have provided incompatible arguments - "market" type order can not be "maker". Change either the "type" or the "takerOrMaker" argument to calculate the fee.');
        }
        const market = this.markets[symbol];
        const feeSide = this.safeString (market, 'feeSide', 'quote');
        let useQuote = undefined;
        if (feeSide === 'get') {
            // the fee is always in the currency you get
            useQuote = side === 'sell';
        } else if (feeSide === 'give') {
            // the fee is always in the currency you give
            useQuote = side === 'buy';
        } else {
            // the fee is always in feeSide currency
            useQuote = feeSide === 'quote';
        }
        let cost = this.numberToString (amount);
        let key = undefined;
        if (useQuote) {
            const priceString = this.numberToString (price);
            cost = Precise.stringMul (cost, priceString);
            key = 'quote';
        } else {
            key = 'base';
        }
        // for derivatives, the fee is in 'settle' currency
        if (!market['spot']) {
            key = 'settle';
        }
        // even if `takerOrMaker` argument was set to 'maker', for 'market' orders we should forcefully override it to 'taker'
        if (type === 'market') {
            takerOrMaker = 'taker';
        }
        const rate = (feeRate !== undefined) ? this.numberToString (feeRate) : this.safeString (market, takerOrMaker);
        cost = Precise.stringMul (cost, rate);
        return {
            'type': takerOrMaker,
            'currency': market[key],
            'rate': this.parseNumber (rate),
            'cost': this.parseNumber (cost),
        };
    }

    calculateFee (symbol: string, type: string, side: string, amount: number, price: number, takerOrMaker = 'taker', params = {}) {
        /**
         * @method
         * @description calculates the presumptive fee that would be charged for an order
         * @param {string} symbol unified market symbol
         * @param {string} type 'market' or 'limit'
         * @param {string} side 'buy' or 'sell'
         * @param {float} amount how much you want to trade, in units of the base currency on most exchanges, or number of contracts
         * @param {float} price the price for the order to be filled at, in units of the quote currency
         * @param {string} takerOrMaker 'taker' or 'maker'
         * @param {object} params
         * @returns {object} contains the rate, the percentage multiplied to the order amount to obtain the fee amount, and cost, the total value of the fee in units of the quote currency, for the order
         */
        return this.calculateFeeWithRate (symbol, type, side, amount, price, takerOrMaker, undefined, params);
    }

    safeLiquidation (liquidation: Dict, market: Market = undefined): Liquidation {
        const contracts = this.safeString (liquidation, 'contracts');
        const contractSize = this.safeString (market, 'contractSize');
        const price = this.safeString (liquidation, 'price');
        let baseValue = this.safeString (liquidation, 'baseValue');
        let quoteValue = this.safeString (liquidation, 'quoteValue');
        if ((baseValue === undefined) && (contracts !== undefined) && (contractSize !== undefined) && (price !== undefined)) {
            baseValue = Precise.stringMul (contracts, contractSize);
        }
        if ((quoteValue === undefined) && (baseValue !== undefined) && (price !== undefined)) {
            quoteValue = Precise.stringMul (baseValue, price);
        }
        liquidation['contracts'] = this.parseNumber (contracts);
        liquidation['contractSize'] = this.parseNumber (contractSize);
        liquidation['price'] = this.parseNumber (price);
        liquidation['baseValue'] = this.parseNumber (baseValue);
        liquidation['quoteValue'] = this.parseNumber (quoteValue);
        return liquidation as Liquidation;
    }

    safeTrade (trade: Dict, market: Market = undefined): Trade {
        const amount = this.safeString (trade, 'amount');
        const price = this.safeString (trade, 'price');
        let cost = this.safeString (trade, 'cost');
        if (cost === undefined) {
            // contract trading
            const contractSize = this.safeString (market, 'contractSize');
            let multiplyPrice = price;
            if (contractSize !== undefined) {
                const inverse = this.safeBool (market, 'inverse', false);
                if (inverse) {
                    multiplyPrice = Precise.stringDiv ('1', price);
                }
                multiplyPrice = Precise.stringMul (multiplyPrice, contractSize);
            }
            cost = Precise.stringMul (multiplyPrice, amount);
        }
        const [ resultFee, resultFees ] = this.parsedFeeAndFees (trade);
        trade['fee'] = resultFee;
        trade['fees'] = resultFees;
        trade['amount'] = this.parseNumber (amount);
        trade['price'] = this.parseNumber (price);
        trade['cost'] = this.parseNumber (cost);
        return trade as Trade;
    }

    createCcxtTradeId (timestamp = undefined, side = undefined, amount = undefined, price = undefined, takerOrMaker = undefined) {
        // this approach is being used by multiple exchanges (mexc, woo, coinsbit, dydx, ...)
        let id = undefined;
        if (timestamp !== undefined) {
            id = this.numberToString (timestamp);
            if (side !== undefined) {
                id += '-' + side;
            }
            if (amount !== undefined) {
                id += '-' + this.numberToString (amount);
            }
            if (price !== undefined) {
                id += '-' + this.numberToString (price);
            }
            if (takerOrMaker !== undefined) {
                id += '-' + takerOrMaker;
            }
        }
        return id;
    }

    parsedFeeAndFees (container:any) {
        let fee = this.safeDict (container, 'fee');
        let fees = this.safeList (container, 'fees');
        const feeDefined = fee !== undefined;
        const feesDefined = fees !== undefined;
        // parsing only if at least one of them is defined
        const shouldParseFees = (feeDefined || feesDefined);
        if (shouldParseFees) {
            if (feeDefined) {
                fee = this.parseFeeNumeric (fee);
            }
            if (!feesDefined) {
                // just set it directly, no further processing needed
                fees = [ fee ];
            }
            // 'fees' were set, so reparse them
            const reducedFees = this.reduceFees ? this.reduceFeesByCurrency (fees) : fees;
            const reducedLength = reducedFees.length;
            for (let i = 0; i < reducedLength; i++) {
                reducedFees[i] = this.parseFeeNumeric (reducedFees[i]);
            }
            fees = reducedFees;
            if (reducedLength === 1) {
                fee = reducedFees[0];
            } else if (reducedLength === 0) {
                fee = undefined;
            }
        }
        // in case `fee & fees` are undefined, set `fees` as empty array
        if (fee === undefined) {
            fee = {
                'cost': undefined,
                'currency': undefined,
            };
        }
        if (fees === undefined) {
            fees = [];
        }
        return [ fee, fees ];
    }

    parseFeeNumeric (fee: any) {
        fee['cost'] = this.safeNumber (fee, 'cost'); // ensure numeric
        if ('rate' in fee) {
            fee['rate'] = this.safeNumber (fee, 'rate');
        }
        return fee;
    }

    findNearestCeiling (arr: number[], providedValue: number) {
        //  i.e. findNearestCeiling ([ 10, 30, 50],  23) returns 30
        const length = arr.length;
        for (let i = 0; i < length; i++) {
            const current = arr[i];
            if (providedValue <= current) {
                return current;
            }
        }
        return arr[length - 1];
    }

    invertFlatStringDictionary (dict) {
        const reversed = {};
        const keys = Object.keys (dict);
        for (let i = 0; i < keys.length; i++) {
            const key = keys[i];
            const value = dict[key];
            if (typeof value === 'string') {
                reversed[value] = key;
            }
        }
        return reversed;
    }

    reduceFeesByCurrency (fees) {
        //
        // this function takes a list of fee structures having the following format
        //
        //     string = true
        //
        //     [
        //         { 'currency': 'BTC', 'cost': '0.1' },
        //         { 'currency': 'BTC', 'cost': '0.2'  },
        //         { 'currency': 'BTC', 'cost': '0.2', 'rate': '0.00123' },
        //         { 'currency': 'BTC', 'cost': '0.4', 'rate': '0.00123' },
        //         { 'currency': 'BTC', 'cost': '0.5', 'rate': '0.00456' },
        //         { 'currency': 'USDT', 'cost': '12.3456' },
        //     ]
        //
        //     string = false
        //
        //     [
        //         { 'currency': 'BTC', 'cost': 0.1 },
        //         { 'currency': 'BTC', 'cost': 0.2 },
        //         { 'currency': 'BTC', 'cost': 0.2, 'rate': 0.00123 },
        //         { 'currency': 'BTC', 'cost': 0.4, 'rate': 0.00123 },
        //         { 'currency': 'BTC', 'cost': 0.5, 'rate': 0.00456 },
        //         { 'currency': 'USDT', 'cost': 12.3456 },
        //     ]
        //
        // and returns a reduced fee list, where fees are summed per currency and rate (if any)
        //
        //     string = true
        //
        //     [
        //         { 'currency': 'BTC', 'cost': '0.4'  },
        //         { 'currency': 'BTC', 'cost': '0.6', 'rate': '0.00123' },
        //         { 'currency': 'BTC', 'cost': '0.5', 'rate': '0.00456' },
        //         { 'currency': 'USDT', 'cost': '12.3456' },
        //     ]
        //
        //     string  = false
        //
        //     [
        //         { 'currency': 'BTC', 'cost': 0.3  },
        //         { 'currency': 'BTC', 'cost': 0.6, 'rate': 0.00123 },
        //         { 'currency': 'BTC', 'cost': 0.5, 'rate': 0.00456 },
        //         { 'currency': 'USDT', 'cost': 12.3456 },
        //     ]
        //
        const reduced = {};
        for (let i = 0; i < fees.length; i++) {
            const fee = fees[i];
            const code = this.safeString (fee, 'currency');
            const feeCurrencyCode = (code !== undefined) ? code : i.toString ();
            if (feeCurrencyCode !== undefined) {
                const rate = this.safeString (fee, 'rate');
                const cost = this.safeString (fee, 'cost');
                if (cost === undefined) {
                    // omit undefined cost, as it does not make sense, however, don't omit '0' costs, as they still make sense
                    continue;
                }
                if (!(feeCurrencyCode in reduced)) {
                    reduced[feeCurrencyCode] = {};
                }
                const rateKey = (rate === undefined) ? '' : rate;
                if (rateKey in reduced[feeCurrencyCode]) {
                    reduced[feeCurrencyCode][rateKey]['cost'] = Precise.stringAdd (reduced[feeCurrencyCode][rateKey]['cost'], cost);
                } else {
                    reduced[feeCurrencyCode][rateKey] = {
                        'currency': code,
                        'cost': cost,
                    };
                    if (rate !== undefined) {
                        reduced[feeCurrencyCode][rateKey]['rate'] = rate;
                    }
                }
            }
        }
        let result = [];
        const feeValues = Object.values (reduced);
        for (let i = 0; i < feeValues.length; i++) {
            const reducedFeeValues = Object.values (feeValues[i]);
            result = this.arrayConcat (result, reducedFeeValues);
        }
        return result;
    }

    safeTicker (ticker: Dict, market: Market = undefined): Ticker {
        let open = this.omitZero (this.safeString (ticker, 'open'));
        let close = this.omitZero (this.safeString2 (ticker, 'close', 'last'));
        let change = this.omitZero (this.safeString (ticker, 'change'));
        let percentage = this.omitZero (this.safeString (ticker, 'percentage'));
        let average = this.omitZero (this.safeString (ticker, 'average'));
        let vwap = this.safeString (ticker, 'vwap');
        const baseVolume = this.safeString (ticker, 'baseVolume');
        const quoteVolume = this.safeString (ticker, 'quoteVolume');
        if (vwap === undefined) {
            vwap = Precise.stringDiv (this.omitZero (quoteVolume), baseVolume);
        }
        // calculate open
        if (change !== undefined) {
            if (close === undefined && average !== undefined) {
                close = Precise.stringAdd (average, Precise.stringDiv (change, '2'));
            }
            if (open === undefined && close !== undefined) {
                open = Precise.stringSub (close, change);
            }
        } else if (percentage !== undefined) {
            if (close === undefined && average !== undefined) {
                const openAddClose = Precise.stringMul (average, '2');
                // openAddClose = open * (1 + (100 + percentage)/100)
                const denominator = Precise.stringAdd ('2', Precise.stringDiv (percentage, '100'));
                const calcOpen = (open !== undefined) ? open : Precise.stringDiv (openAddClose, denominator);
                close = Precise.stringMul (calcOpen, Precise.stringAdd ('1', Precise.stringDiv (percentage, '100')));
            }
            if (open === undefined && close !== undefined) {
                open = Precise.stringDiv (close, Precise.stringAdd ('1', Precise.stringDiv (percentage, '100')));
            }
        }
        // change
        if (change === undefined) {
            if (close !== undefined && open !== undefined) {
                change = Precise.stringSub (close, open);
            } else if (close !== undefined && percentage !== undefined) {
                change = Precise.stringMul (Precise.stringDiv (percentage, '100'), Precise.stringDiv (close, '100'));
            } else if (open !== undefined && percentage !== undefined) {
                change = Precise.stringMul (open, Precise.stringDiv (percentage, '100'));
            }
        }
        // calculate things according to "open" (similar can be done with "close")
        if (open !== undefined) {
            // percentage (using change)
            if (percentage === undefined && change !== undefined) {
                percentage = Precise.stringMul (Precise.stringDiv (change, open), '100');
            }
            // close (using change)
            if (close === undefined && change !== undefined) {
                close = Precise.stringAdd (open, change);
            }
            // close (using average)
            if (close === undefined && average !== undefined) {
                close = Precise.stringMul (average, '2');
            }
            // average
            if (average === undefined && close !== undefined) {
                let precision = 18;
                if (market !== undefined && this.isTickPrecision ()) {
                    const marketPrecision = this.safeDict (market, 'precision');
                    const precisionPrice = this.safeString (marketPrecision, 'price');
                    if (precisionPrice !== undefined) {
                        precision = this.precisionFromString (precisionPrice);
                    }
                }
                average = Precise.stringDiv (Precise.stringAdd (open, close), '2', precision);
            }
        }
        // timestamp and symbol operations don't belong in safeTicker
        // they should be done in the derived classes
        const closeParsed = this.parseNumber (this.omitZero (close));
        return this.extend (ticker, {
            'bid': this.parseNumber (this.omitZero (this.safeString (ticker, 'bid'))),
            'bidVolume': this.safeNumber (ticker, 'bidVolume'),
            'ask': this.parseNumber (this.omitZero (this.safeString (ticker, 'ask'))),
            'askVolume': this.safeNumber (ticker, 'askVolume'),
            'high': this.parseNumber (this.omitZero (this.safeString (ticker, 'high'))),
            'low': this.parseNumber (this.omitZero (this.safeString (ticker, 'low'))),
            'open': this.parseNumber (this.omitZero (open)),
            'close': closeParsed,
            'last': closeParsed,
            'change': this.parseNumber (change),
            'percentage': this.parseNumber (percentage),
            'average': this.parseNumber (average),
            'vwap': this.parseNumber (vwap),
            'baseVolume': this.parseNumber (baseVolume),
            'quoteVolume': this.parseNumber (quoteVolume),
            'previousClose': this.safeNumber (ticker, 'previousClose'),
            'indexPrice': this.safeNumber (ticker, 'indexPrice'),
            'markPrice': this.safeNumber (ticker, 'markPrice'),
        });
    }

    async fetchBorrowRate (code: string, amount: number, params = {}): Promise<{}> {
        throw new NotSupported (this.id + ' fetchBorrowRate is deprecated, please use fetchCrossBorrowRate or fetchIsolatedBorrowRate instead');
    }

    async repayCrossMargin (code: string, amount: number, params = {}): Promise<{}> {
        throw new NotSupported (this.id + ' repayCrossMargin is not support yet');
    }

    async repayIsolatedMargin (symbol: string, code: string, amount: number, params = {}): Promise<{}> {
        throw new NotSupported (this.id + ' repayIsolatedMargin is not support yet');
    }

    async borrowCrossMargin (code: string, amount: number, params = {}): Promise<{}> {
        throw new NotSupported (this.id + ' borrowCrossMargin is not support yet');
    }

    async borrowIsolatedMargin (symbol: string, code: string, amount: number, params = {}): Promise<{}> {
        throw new NotSupported (this.id + ' borrowIsolatedMargin is not support yet');
    }

    async borrowMargin (code: string, amount: number, symbol: Str = undefined, params = {}): Promise<{}> {
        throw new NotSupported (this.id + ' borrowMargin is deprecated, please use borrowCrossMargin or borrowIsolatedMargin instead');
    }

    async repayMargin (code: string, amount: number, symbol: Str = undefined, params = {}): Promise<{}> {
        throw new NotSupported (this.id + ' repayMargin is deprecated, please use repayCrossMargin or repayIsolatedMargin instead');
    }

    async fetchOHLCV (symbol: string, timeframe: string = '1m', since: Int = undefined, limit: Int = undefined, params = {}): Promise<OHLCV[]> {
        let message = '';
        if (this.has['fetchTrades']) {
            message = '. If you want to build OHLCV candles from trade executions data, visit https://github.com/ccxt/ccxt/tree/master/examples/ and see "build-ohlcv-bars" file';
        }
        throw new NotSupported (this.id + ' fetchOHLCV() is not supported yet' + message);
    }

    async fetchOHLCVWs (symbol: string, timeframe: string = '1m', since: Int = undefined, limit: Int = undefined, params = {}): Promise<OHLCV[]> {
        let message = '';
        if (this.has['fetchTradesWs']) {
            message = '. If you want to build OHLCV candles from trade executions data, visit https://github.com/ccxt/ccxt/tree/master/examples/ and see "build-ohlcv-bars" file';
        }
        throw new NotSupported (this.id + ' fetchOHLCVWs() is not supported yet. Try using fetchOHLCV instead.' + message);
    }

    async watchOHLCV (symbol: string, timeframe: string = '1m', since: Int = undefined, limit: Int = undefined, params = {}): Promise<OHLCV[]> {
        throw new NotSupported (this.id + ' watchOHLCV() is not supported yet');
    }

    convertTradingViewToOHLCV (ohlcvs: number[][], timestamp = 't', open = 'o', high = 'h', low = 'l', close = 'c', volume = 'v', ms = false) {
        const result = [];
        const timestamps = this.safeList (ohlcvs, timestamp, []);
        const opens = this.safeList (ohlcvs, open, []);
        const highs = this.safeList (ohlcvs, high, []);
        const lows = this.safeList (ohlcvs, low, []);
        const closes = this.safeList (ohlcvs, close, []);
        const volumes = this.safeList (ohlcvs, volume, []);
        for (let i = 0; i < timestamps.length; i++) {
            result.push ([
                ms ? this.safeInteger (timestamps, i) : this.safeTimestamp (timestamps, i),
                this.safeValue (opens, i),
                this.safeValue (highs, i),
                this.safeValue (lows, i),
                this.safeValue (closes, i),
                this.safeValue (volumes, i),
            ]);
        }
        return result;
    }

    convertOHLCVToTradingView (ohlcvs: number[][], timestamp = 't', open = 'o', high = 'h', low = 'l', close = 'c', volume = 'v', ms = false) {
        const result = {};
        result[timestamp] = [];
        result[open] = [];
        result[high] = [];
        result[low] = [];
        result[close] = [];
        result[volume] = [];
        for (let i = 0; i < ohlcvs.length; i++) {
            const ts = ms ? ohlcvs[i][0] : this.parseToInt (ohlcvs[i][0] / 1000);
            const resultTimestamp = result[timestamp];
            resultTimestamp.push (ts);
            const resultOpen = result[open];
            resultOpen.push (ohlcvs[i][1]);
            const resultHigh = result[high];
            resultHigh.push (ohlcvs[i][2]);
            const resultLow = result[low];
            resultLow.push (ohlcvs[i][3]);
            const resultClose = result[close];
            resultClose.push (ohlcvs[i][4]);
            const resultVolume = result[volume];
            resultVolume.push (ohlcvs[i][5]);
        }
        return result;
    }

    async fetchWebEndpoint (method, endpointMethod, returnAsJson, startRegex = undefined, endRegex = undefined) {
        let errorMessage = '';
        const options = this.safeValue (this.options, method, {});
        const muteOnFailure = this.safeBool (options, 'webApiMuteFailure', true);
        try {
            // if it was not explicitly disabled, then don't fetch
            if (this.safeBool (options, 'webApiEnable', true) !== true) {
                return undefined;
            }
            const maxRetries = this.safeValue (options, 'webApiRetries', 10);
            let response = undefined;
            let retry = 0;
            let shouldBreak = false;
            while (retry < maxRetries) {
                try {
                    response = await this[endpointMethod] ({});
                    shouldBreak = true;
                    break;
                } catch (e) {
                    retry = retry + 1;
                    if (retry === maxRetries) {
                        throw e;
                    }
                }
                if (shouldBreak) {
                    break; // this is needed because of GO
                }
            }
            let content = response;
            if (startRegex !== undefined) {
                const splitted_by_start = content.split (startRegex);
                content = splitted_by_start[1]; // we need second part after start
            }
            if (endRegex !== undefined) {
                const splitted_by_end = content.split (endRegex);
                content = splitted_by_end[0]; // we need first part after start
            }
            if (returnAsJson && (typeof content === 'string')) {
                const jsoned = this.parseJson (content.trim ()); // content should be trimmed before json parsing
                if (jsoned) {
                    return jsoned; // if parsing was not successfull, exception should be thrown
                } else {
                    throw new BadResponse ('could not parse the response into json');
                }
            } else {
                return content;
            }
        } catch (e) {
            errorMessage = this.id + ' ' + method + '() failed to fetch correct data from website. Probably webpage markup has been changed, breaking the page custom parser.';
        }
        if (muteOnFailure) {
            return undefined;
        } else {
            throw new BadResponse (errorMessage);
        }
    }

    marketIds (symbols: Strings = undefined) {
        if (symbols === undefined) {
            return symbols;
        }
        const result = [];
        for (let i = 0; i < symbols.length; i++) {
            result.push (this.marketId (symbols[i]));
        }
        return result;
    }

    currencyIds (codes: Strings = undefined) {
        if (codes === undefined) {
            return codes;
        }
        const result = [];
        for (let i = 0; i < codes.length; i++) {
            result.push (this.currencyId (codes[i]));
        }
        return result;
    }

    marketsForSymbols (symbols: Strings = undefined) {
        if (symbols === undefined) {
            return symbols;
        }
        const result = [];
        for (let i = 0; i < symbols.length; i++) {
            result.push (this.market (symbols[i]));
        }
        return result;
    }

    marketSymbols (symbols: Strings = undefined, type: Str = undefined, allowEmpty = true, sameTypeOnly = false, sameSubTypeOnly = false) {
        if (symbols === undefined) {
            if (!allowEmpty) {
                throw new ArgumentsRequired (this.id + ' empty list of symbols is not supported');
            }
            return symbols;
        }
        const symbolsLength = symbols.length;
        if (symbolsLength === 0) {
            if (!allowEmpty) {
                throw new ArgumentsRequired (this.id + ' empty list of symbols is not supported');
            }
            return symbols;
        }
        const result = [];
        let marketType = undefined;
        let isLinearSubType = undefined;
        for (let i = 0; i < symbols.length; i++) {
            const market = this.market (symbols[i]);
            if (sameTypeOnly && (marketType !== undefined)) {
                if (market['type'] !== marketType) {
                    throw new BadRequest (this.id + ' symbols must be of the same type, either ' + marketType + ' or ' + market['type'] + '.');
                }
            }
            if (sameSubTypeOnly && (isLinearSubType !== undefined)) {
                if (market['linear'] !== isLinearSubType) {
                    throw new BadRequest (this.id + ' symbols must be of the same subType, either linear or inverse.');
                }
            }
            if (type !== undefined && market['type'] !== type) {
                throw new BadRequest (this.id + ' symbols must be of the same type ' + type + '. If the type is incorrect you can change it in options or the params of the request');
            }
            marketType = market['type'];
            if (!market['spot']) {
                isLinearSubType = market['linear'];
            }
            const symbol = this.safeString (market, 'symbol', symbols[i]);
            result.push (symbol);
        }
        return result;
    }

    marketCodes (codes: Strings = undefined) {
        if (codes === undefined) {
            return codes;
        }
        const result = [];
        for (let i = 0; i < codes.length; i++) {
            result.push (this.commonCurrencyCode (codes[i]));
        }
        return result;
    }

    parseBidsAsks (bidasks, priceKey: IndexType = 0, amountKey: IndexType = 1, countOrIdKey: IndexType = 2) {
        bidasks = this.toArray (bidasks);
        const result = [];
        for (let i = 0; i < bidasks.length; i++) {
            result.push (this.parseBidAsk (bidasks[i], priceKey, amountKey, countOrIdKey));
        }
        return result;
    }

    async fetchL2OrderBook (symbol: string, limit: Int = undefined, params = {}) {
        const orderbook = await this.fetchOrderBook (symbol, limit, params);
        return this.extend (orderbook, {
            'asks': this.sortBy (this.aggregate (orderbook['asks']), 0),
            'bids': this.sortBy (this.aggregate (orderbook['bids']), 0, true),
        });
    }

    filterBySymbol (objects, symbol: Str = undefined) {
        if (symbol === undefined) {
            return objects;
        }
        const result = [];
        for (let i = 0; i < objects.length; i++) {
            const objectSymbol = this.safeString (objects[i], 'symbol');
            if (objectSymbol === symbol) {
                result.push (objects[i]);
            }
        }
        return result;
    }

    parseOHLCV (ohlcv, market: Market = undefined) : OHLCV {
        if (Array.isArray (ohlcv)) {
            return [
                this.safeInteger (ohlcv, 0), // timestamp
                this.safeNumber (ohlcv, 1), // open
                this.safeNumber (ohlcv, 2), // high
                this.safeNumber (ohlcv, 3), // low
                this.safeNumber (ohlcv, 4), // close
                this.safeNumber (ohlcv, 5), // volume
            ];
        }
        return ohlcv;
    }

    networkCodeToId (networkCode: string, currencyCode: Str = undefined): string {
        /**
         * @ignore
         * @method
         * @name exchange#networkCodeToId
         * @description tries to convert the provided networkCode (which is expected to be an unified network code) to a network id. In order to achieve this, derived class needs to have 'options->networks' defined.
         * @param {string} networkCode unified network code
         * @param {string} currencyCode unified currency code, but this argument is not required by default, unless there is an exchange (like huobi) that needs an override of the method to be able to pass currencyCode argument additionally
         * @returns {string|undefined} exchange-specific network id
         */
        if (networkCode === undefined) {
            return undefined;
        }
        const networkIdsByCodes = this.safeValue (this.options, 'networks', {});
        let networkId = this.safeString (networkIdsByCodes, networkCode);
        // for example, if 'ETH' is passed for networkCode, but 'ETH' key not defined in `options->networks` object
        if (networkId === undefined) {
            if (currencyCode === undefined) {
                const currencies = Object.values (this.currencies);
                for (let i = 0; i < currencies.length; i++) {
                    const currency = currencies[i];
                    const networks = this.safeDict (currency, 'networks');
                    const network = this.safeDict (networks, networkCode);
                    networkId = this.safeString (network, 'id');
                    if (networkId !== undefined) {
                        break;
                    }
                }
            } else {
                // if currencyCode was provided, then we try to find if that currencyCode has a replacement (i.e. ERC20 for ETH) or is in the currency
                const defaultNetworkCodeReplacements = this.safeValue (this.options, 'defaultNetworkCodeReplacements', {});
                if (currencyCode in defaultNetworkCodeReplacements) {
                    // if there is a replacement for the passed networkCode, then we use it to find network-id in `options->networks` object
                    const replacementObject = defaultNetworkCodeReplacements[currencyCode]; // i.e. { 'ERC20': 'ETH' }
                    const keys = Object.keys (replacementObject);
                    for (let i = 0; i < keys.length; i++) {
                        const key = keys[i];
                        const value = replacementObject[key];
                        // if value matches to provided unified networkCode, then we use it's key to find network-id in `options->networks` object
                        if (value === networkCode) {
                            networkId = this.safeString (networkIdsByCodes, key);
                            break;
                        }
                    }
                } else {
                    // serach for network inside currency
                    const currency = this.safeDict (this.currencies, currencyCode);
                    const networks = this.safeDict (currency, 'networks');
                    const network = this.safeDict (networks, networkCode);
                    networkId = this.safeString (network, 'id');
                }
            }
            // if it wasn't found, we just set the provided value to network-id
            if (networkId === undefined) {
                networkId = networkCode;
            }
        }
        return networkId;
    }

    networkIdToCode (networkId: Str = undefined, currencyCode: Str = undefined): string {
        /**
         * @ignore
         * @method
         * @name exchange#networkIdToCode
         * @description tries to convert the provided exchange-specific networkId to an unified network Code. In order to achieve this, derived class needs to have "options['networksById']" defined.
         * @param {string} networkId exchange specific network id/title, like: TRON, Trc-20, usdt-erc20, etc
         * @param {string|undefined} currencyCode unified currency code, but this argument is not required by default, unless there is an exchange (like huobi) that needs an override of the method to be able to pass currencyCode argument additionally
         * @returns {string|undefined} unified network code
         */
        if (networkId === undefined) {
            return undefined;
        }
        const networkCodesByIds = this.safeDict (this.options, 'networksById', {});
        let networkCode = this.safeString (networkCodesByIds, networkId, networkId);
        // replace mainnet network-codes (i.e. ERC20->ETH)
        if (currencyCode !== undefined) {
            const defaultNetworkCodeReplacements = this.safeDict (this.options, 'defaultNetworkCodeReplacements', {});
            if (currencyCode in defaultNetworkCodeReplacements) {
                const replacementObject = this.safeDict (defaultNetworkCodeReplacements, currencyCode, {});
                networkCode = this.safeString (replacementObject, networkCode, networkCode);
            }
        }
        return networkCode;
    }

    handleNetworkCodeAndParams (params) {
        const networkCodeInParams = this.safeString2 (params, 'networkCode', 'network');
        if (networkCodeInParams !== undefined) {
            params = this.omit (params, [ 'networkCode', 'network' ]);
        }
        // if it was not defined by user, we should not set it from 'defaultNetworks', because handleNetworkCodeAndParams is for only request-side and thus we do not fill it with anything. We can only use 'defaultNetworks' after parsing response-side
        return [ networkCodeInParams, params ];
    }

    defaultNetworkCode (currencyCode: string) {
        let defaultNetworkCode = undefined;
        const defaultNetworks = this.safeDict (this.options, 'defaultNetworks', {});
        if (currencyCode in defaultNetworks) {
            // if currency had set its network in "defaultNetworks", use it
            defaultNetworkCode = defaultNetworks[currencyCode];
        } else {
            // otherwise, try to use the global-scope 'defaultNetwork' value (even if that network is not supported by currency, it doesn't make any problem, this will be just used "at first" if currency supports this network at all)
            const defaultNetwork = this.safeString (this.options, 'defaultNetwork');
            if (defaultNetwork !== undefined) {
                defaultNetworkCode = defaultNetwork;
            }
        }
        return defaultNetworkCode;
    }

    selectNetworkCodeFromUnifiedNetworks (currencyCode, networkCode, indexedNetworkEntries) {
        return this.selectNetworkKeyFromNetworks (currencyCode, networkCode, indexedNetworkEntries, true);
    }

    selectNetworkIdFromRawNetworks (currencyCode, networkCode, indexedNetworkEntries) {
        return this.selectNetworkKeyFromNetworks (currencyCode, networkCode, indexedNetworkEntries, false);
    }

    selectNetworkKeyFromNetworks (currencyCode, networkCode, indexedNetworkEntries, isIndexedByUnifiedNetworkCode = false) {
        // this method is used against raw & unparse network entries, which are just indexed by network id
        let chosenNetworkId = undefined;
        const availableNetworkIds = Object.keys (indexedNetworkEntries);
        const responseNetworksLength = availableNetworkIds.length;
        if (networkCode !== undefined) {
            if (responseNetworksLength === 0) {
                throw new NotSupported (this.id + ' - ' + networkCode + ' network did not return any result for ' + currencyCode);
            } else {
                // if networkCode was provided by user, we should check it after response, as the referenced exchange doesn't support network-code during request
                const networkIdOrCode = isIndexedByUnifiedNetworkCode ? networkCode : this.networkCodeToId (networkCode, currencyCode);
                if (networkIdOrCode in indexedNetworkEntries) {
                    chosenNetworkId = networkIdOrCode;
                } else {
                    throw new NotSupported (this.id + ' - ' + networkIdOrCode + ' network was not found for ' + currencyCode + ', use one of ' + availableNetworkIds.join (', '));
                }
            }
        } else {
            if (responseNetworksLength === 0) {
                throw new NotSupported (this.id + ' - no networks were returned for ' + currencyCode);
            } else {
                // if networkCode was not provided by user, then we try to use the default network (if it was defined in "defaultNetworks"), otherwise, we just return the first network entry
                const defaultNetworkCode = this.defaultNetworkCode (currencyCode);
                const defaultNetworkId = isIndexedByUnifiedNetworkCode ? defaultNetworkCode : this.networkCodeToId (defaultNetworkCode, currencyCode);
                if (defaultNetworkId in indexedNetworkEntries) {
                    return defaultNetworkId;
                }
                throw new NotSupported (this.id + ' - can not determine the default network, please pass param["network"] one from : ' + availableNetworkIds.join (', '));
            }
        }
        return chosenNetworkId;
    }

    safeNumber2 (dictionary: object, key1: IndexType, key2: IndexType, d = undefined) {
        const value = this.safeString2 (dictionary, key1, key2);
        return this.parseNumber (value, d);
    }

    parseOrderBook (orderbook: object, symbol: string, timestamp: Int = undefined, bidsKey = 'bids', asksKey = 'asks', priceKey: IndexType = 0, amountKey: IndexType = 1, countOrIdKey: IndexType = 2): OrderBook {
        const bids = this.parseBidsAsks (this.safeValue (orderbook, bidsKey, []), priceKey, amountKey, countOrIdKey);
        const asks = this.parseBidsAsks (this.safeValue (orderbook, asksKey, []), priceKey, amountKey, countOrIdKey);
        return {
            'symbol': symbol,
            'bids': this.sortBy (bids, 0, true),
            'asks': this.sortBy (asks, 0),
            'timestamp': timestamp,
            'datetime': this.iso8601 (timestamp),
            'nonce': undefined,
        } as any;
    }

    parseOHLCVs (ohlcvs: object[], market: any = undefined, timeframe: string = '1m', since: Int = undefined, limit: Int = undefined, tail: Bool = false): OHLCV[] {
        const results = [];
        for (let i = 0; i < ohlcvs.length; i++) {
            results.push (this.parseOHLCV (ohlcvs[i], market));
        }
        const sorted = this.sortBy (results, 0);
        return this.filterBySinceLimit (sorted, since, limit, 0, tail) as any;
    }

    parseLeverageTiers (response: any, symbols: string[] = undefined, marketIdKey = undefined): LeverageTiers {
        // marketIdKey should only be undefined when response is a dictionary.
        symbols = this.marketSymbols (symbols);
        const tiers = {};
        let symbolsLength = 0;
        if (symbols !== undefined) {
            symbolsLength = symbols.length;
        }
        const noSymbols = (symbols === undefined) || (symbolsLength === 0);
        if (Array.isArray (response)) {
            for (let i = 0; i < response.length; i++) {
                const item = response[i];
                const id = this.safeString (item, marketIdKey);
                const market = this.safeMarket (id, undefined, undefined, 'swap');
                const symbol = market['symbol'];
                const contract = this.safeBool (market, 'contract', false);
                if (contract && (noSymbols || this.inArray (symbol, symbols))) {
                    tiers[symbol] = this.parseMarketLeverageTiers (item, market);
                }
            }
        } else {
            const keys = Object.keys (response);
            for (let i = 0; i < keys.length; i++) {
                const marketId = keys[i];
                const item = response[marketId];
                const market = this.safeMarket (marketId, undefined, undefined, 'swap');
                const symbol = market['symbol'];
                const contract = this.safeBool (market, 'contract', false);
                if (contract && (noSymbols || this.inArray (symbol, symbols))) {
                    tiers[symbol] = this.parseMarketLeverageTiers (item, market);
                }
            }
        }
        return tiers;
    }

    async loadTradingLimits (symbols: Strings = undefined, reload = false, params = {}) {
        if (this.has['fetchTradingLimits']) {
            if (reload || !('limitsLoaded' in this.options)) {
                const response = await this.fetchTradingLimits (symbols);
                for (let i = 0; i < symbols.length; i++) {
                    const symbol = symbols[i];
                    this.markets[symbol] = this.deepExtend (this.markets[symbol], response[symbol]);
                }
                this.options['limitsLoaded'] = this.milliseconds ();
            }
        }
        return this.markets;
    }

    safePosition (position: Dict): Position {
        // simplified version of: /pull/12765/
        const unrealizedPnlString = this.safeString (position, 'unrealisedPnl');
        const initialMarginString = this.safeString (position, 'initialMargin');
        //
        // PERCENTAGE
        //
        const percentage = this.safeValue (position, 'percentage');
        if ((percentage === undefined) && (unrealizedPnlString !== undefined) && (initialMarginString !== undefined)) {
            // as it was done in all implementations ( aax, btcex, bybit, deribit, ftx, gate, kucoinfutures, phemex )
            const percentageString = Precise.stringMul (Precise.stringDiv (unrealizedPnlString, initialMarginString, 4), '100');
            position['percentage'] = this.parseNumber (percentageString);
        }
        // if contractSize is undefined get from market
        let contractSize = this.safeNumber (position, 'contractSize');
        const symbol = this.safeString (position, 'symbol');
        let market = undefined;
        if (symbol !== undefined) {
            market = this.safeValue (this.markets, symbol);
        }
        if (contractSize === undefined && market !== undefined) {
            contractSize = this.safeNumber (market, 'contractSize');
            position['contractSize'] = contractSize;
        }
        return position as Position;
    }

    parsePositions (positions: any[], symbols: string[] = undefined, params = {}): Position[] {
        symbols = this.marketSymbols (symbols);
        positions = this.toArray (positions);
        const result = [];
        for (let i = 0; i < positions.length; i++) {
            const position = this.extend (this.parsePosition (positions[i], undefined), params);
            result.push (position);
        }
        return this.filterByArrayPositions (result, 'symbol', symbols, false);
    }

    parseAccounts (accounts: any[], params = {}): Account[] {
        accounts = this.toArray (accounts);
        const result = [];
        for (let i = 0; i < accounts.length; i++) {
            const account = this.extend (this.parseAccount (accounts[i]), params);
            result.push (account);
        }
        return result;
    }

    parseTradesHelper (isWs: boolean, trades: any[], market: Market = undefined, since: Int = undefined, limit: Int = undefined, params = {}): Trade[] {
        trades = this.toArray (trades);
        let result = [];
        for (let i = 0; i < trades.length; i++) {
            let parsed = undefined;
            if (isWs) {
                parsed = this.parseWsTrade (trades[i], market);
            } else {
                parsed = this.parseTrade (trades[i], market);
            }
            const trade = this.extend (parsed, params);
            result.push (trade);
        }
        result = this.sortBy2 (result, 'timestamp', 'id');
        const symbol = (market !== undefined) ? market['symbol'] : undefined;
        return this.filterBySymbolSinceLimit (result, symbol, since, limit) as Trade[];
    }

    parseTrades (trades: any[], market: Market = undefined, since: Int = undefined, limit: Int = undefined, params = {}): Trade[] {
        return this.parseTradesHelper (false, trades, market, since, limit, params);
    }

    parseWsTrades (trades: any[], market: Market = undefined, since: Int = undefined, limit: Int = undefined, params = {}): Trade[] {
        return this.parseTradesHelper (true, trades, market, since, limit, params);
    }

    parseTransactions (transactions: any[], currency: Currency = undefined, since: Int = undefined, limit: Int = undefined, params = {}): Transaction[] {
        transactions = this.toArray (transactions);
        let result = [];
        for (let i = 0; i < transactions.length; i++) {
            const transaction = this.extend (this.parseTransaction (transactions[i], currency), params);
            result.push (transaction);
        }
        result = this.sortBy (result, 'timestamp');
        const code = (currency !== undefined) ? currency['code'] : undefined;
        return this.filterByCurrencySinceLimit (result, code, since, limit);
    }

    parseTransfers (transfers: any[], currency: Currency = undefined, since: Int = undefined, limit: Int = undefined, params = {}): TransferEntry[] {
        transfers = this.toArray (transfers);
        let result = [];
        for (let i = 0; i < transfers.length; i++) {
            const transfer = this.extend (this.parseTransfer (transfers[i], currency), params);
            result.push (transfer);
        }
        result = this.sortBy (result, 'timestamp');
        const code = (currency !== undefined) ? currency['code'] : undefined;
        return this.filterByCurrencySinceLimit (result, code, since, limit);
    }

    parseLedger (data, currency: Currency = undefined, since: Int = undefined, limit: Int = undefined, params = {}): LedgerEntry[] {
        let result = [];
        const arrayData = this.toArray (data);
        for (let i = 0; i < arrayData.length; i++) {
            const itemOrItems = this.parseLedgerEntry (arrayData[i], currency);
            if (Array.isArray (itemOrItems)) {
                for (let j = 0; j < itemOrItems.length; j++) {
                    result.push (this.extend (itemOrItems[j], params));
                }
            } else {
                result.push (this.extend (itemOrItems, params));
            }
        }
        result = this.sortBy (result, 'timestamp');
        const code = (currency !== undefined) ? currency['code'] : undefined;
        return this.filterByCurrencySinceLimit (result, code, since, limit);
    }

    nonce () {
        return this.seconds ();
    }

    setHeaders (headers) {
        return headers;
    }

    currencyId (code: string): string {
        let currency = this.safeDict (this.currencies, code);
        if (currency === undefined) {
            currency = this.safeCurrency (code);
        }
        if (currency !== undefined) {
            return currency['id'];
        }
        return code;
    }

    marketId (symbol: string): string {
        const market = this.market (symbol);
        if (market !== undefined) {
            return market['id'];
        }
        return symbol;
    }

    symbol (symbol: string): string {
        const market = this.market (symbol);
        return this.safeString (market, 'symbol', symbol);
    }

    handleParamString (params: object, paramName: string, defaultValue: Str = undefined): [string, object] {
        const value = this.safeString (params, paramName, defaultValue);
        if (value !== undefined) {
            params = this.omit (params, paramName);
        }
        return [ value, params ];
    }

    handleParamString2 (params: object, paramName1: string, paramName2: string, defaultValue: Str = undefined): [string, object] {
        const value = this.safeString2 (params, paramName1, paramName2, defaultValue);
        if (value !== undefined) {
            params = this.omit (params, [ paramName1, paramName2 ]);
        }
        return [ value, params ];
    }

    handleParamInteger (params: object, paramName: string, defaultValue: Int = undefined): [Int, object] {
        const value = this.safeInteger (params, paramName, defaultValue);
        if (value !== undefined) {
            params = this.omit (params, paramName);
        }
        return [ value, params ];
    }

    handleParamInteger2 (params: object, paramName1: string, paramName2: string, defaultValue: Int = undefined): [Int, object] {
        const value = this.safeInteger2 (params, paramName1, paramName2, defaultValue);
        if (value !== undefined) {
            params = this.omit (params, [ paramName1, paramName2 ]);
        }
        return [ value, params ];
    }

    handleParamBool (params: object, paramName: string, defaultValue: Bool = undefined): [Bool, object] {
        const value = this.safeBool (params, paramName, defaultValue);
        if (value !== undefined) {
            params = this.omit (params, paramName);
        }
        return [ value, params ];
    }

    handleParamBool2 (params: object, paramName1: string, paramName2: string, defaultValue: Bool = undefined): [Bool, object] {
        const value = this.safeBool2 (params, paramName1, paramName2, defaultValue);
        if (value !== undefined) {
            params = this.omit (params, [ paramName1, paramName2 ]);
        }
        return [ value, params ];
    }

    /**
     * @param {object} params - extra parameters
     * @param {object} request - existing dictionary of request
     * @param {string} exchangeSpecificKey - the key for chain id to be set in request
     * @param {object} currencyCode - (optional) existing dictionary of request
     * @param {boolean} isRequired - (optional) whether that param is required to be present
     * @returns {object[]} - returns [request, params] where request is the modified request object and params is the modified params object
     */
    handleRequestNetwork (params: Dict, request: Dict, exchangeSpecificKey: string, currencyCode:Str = undefined, isRequired: boolean = false) {
        let networkCode = undefined;
        [ networkCode, params ] = this.handleNetworkCodeAndParams (params);
        if (networkCode !== undefined) {
            request[exchangeSpecificKey] = this.networkCodeToId (networkCode, currencyCode);
        } else if (isRequired) {
            throw new ArgumentsRequired (this.id + ' - "network" param is required for this request');
        }
        return [ request, params ];
    }

    resolvePath (path, params) {
        return [
            this.implodeParams (path, params),
            this.omit (params, this.extractParams (path)),
        ];
    }

    getListFromObjectValues (objects, key: IndexType) {
        let newArray = objects;
        if (!Array.isArray (objects)) {
            newArray = this.toArray (objects);
        }
        const results = [];
        for (let i = 0; i < newArray.length; i++) {
            results.push (newArray[i][key]);
        }
        return results;
    }

    getSymbolsForMarketType (marketType: Str = undefined, subType: Str = undefined, symbolWithActiveStatus: boolean = true, symbolWithUnknownStatus: boolean = true) {
        let filteredMarkets = this.markets;
        if (marketType !== undefined) {
            filteredMarkets = this.filterBy (filteredMarkets, 'type', marketType);
        }
        if (subType !== undefined) {
            this.checkRequiredArgument ('getSymbolsForMarketType', subType, 'subType', [ 'linear', 'inverse', 'quanto' ]);
            filteredMarkets = this.filterBy (filteredMarkets, 'subType', subType);
        }
        const activeStatuses = [];
        if (symbolWithActiveStatus) {
            activeStatuses.push (true);
        }
        if (symbolWithUnknownStatus) {
            activeStatuses.push (undefined);
        }
        filteredMarkets = this.filterByArray (filteredMarkets, 'active', activeStatuses, false);
        return this.getListFromObjectValues (filteredMarkets, 'symbol');
    }

    filterByArray (objects, key: IndexType, values = undefined, indexed = true) {
        objects = this.toArray (objects);
        // return all of them if no values were passed
        if (values === undefined || !values) {
            // return indexed ? this.indexBy (objects, key) : objects;
            if (indexed) {
                return this.indexBy (objects, key);
            } else {
                return objects;
            }
        }
        const results = [];
        for (let i = 0; i < objects.length; i++) {
            if (this.inArray (objects[i][key], values)) {
                results.push (objects[i]);
            }
        }
        // return indexed ? this.indexBy (results, key) : results;
        if (indexed) {
            return this.indexBy (results, key);
        }
        return results;
    }

    async fetch2 (path, api: any = 'public', method = 'GET', params = {}, headers: any = undefined, body: any = undefined, config = {}) {
        if (this.enableRateLimit) {
            const cost = this.calculateRateLimiterCost (api, method, path, params, config);
            await this.throttle (cost);
        }
        let retries = undefined;
        [ retries, params ] = this.handleOptionAndParams (params, path, 'maxRetriesOnFailure', 0);
        let retryDelay = undefined;
        [ retryDelay, params ] = this.handleOptionAndParams (params, path, 'maxRetriesOnFailureDelay', 0);
        this.lastRestRequestTimestamp = this.milliseconds ();
        const request = this.sign (path, api, method, params, headers, body);
        this.last_request_headers = request['headers'];
        this.last_request_body = request['body'];
        this.last_request_url = request['url'];
        for (let i = 0; i < retries + 1; i++) {
            try {
                return await this.fetch (request['url'], request['method'], request['headers'], request['body']);
            } catch (e) {
                if (e instanceof OperationFailed) {
                    if (i < retries) {
                        if (this.verbose) {
                            this.log ('Request failed with the error: ' + e.toString () + ', retrying ' + (i + 1).toString () + ' of ' + retries.toString () + '...');
                        }
                        if ((retryDelay !== undefined) && (retryDelay !== 0)) {
                            await this.sleep (retryDelay);
                        }
                    } else {
                        throw e;
                    }
                } else {
                    throw e;
                }
            }
        }
        return undefined; // this line is never reached, but exists for c# value return requirement
    }

    async request (path, api: any = 'public', method = 'GET', params = {}, headers: any = undefined, body: any = undefined, config = {}) {
        return await this.fetch2 (path, api, method, params, headers, body, config);
    }

    async loadAccounts (reload = false, params = {}) {
        if (reload) {
            this.accounts = await this.fetchAccounts (params);
        } else {
            if (this.accounts) {
                return this.accounts;
            } else {
                this.accounts = await this.fetchAccounts (params);
            }
        }
        this.accountsById = this.indexBy (this.accounts, 'id') as any;
        return this.accounts;
    }

    buildOHLCVC (trades: Trade[], timeframe: string = '1m', since: number = 0, limit: number = 2147483647): OHLCVC[] {
        // given a sorted arrays of trades (recent last) and a timeframe builds an array of OHLCV candles
        // note, default limit value (2147483647) is max int32 value
        const ms = this.parseTimeframe (timeframe) * 1000;
        const ohlcvs = [];
        const i_timestamp = 0;
        // const open = 1;
        const i_high = 2;
        const i_low = 3;
        const i_close = 4;
        const i_volume = 5;
        const i_count = 6;
        const tradesLength = trades.length;
        const oldest = Math.min (tradesLength, limit);
        for (let i = 0; i < oldest; i++) {
            const trade = trades[i];
            const ts = trade['timestamp'];
            if (ts < since) {
                continue;
            }
            const openingTime = Math.floor (ts / ms) * ms; // shift to the edge of m/h/d (but not M)
            if (openingTime < since) { // we don't need bars, that have opening time earlier than requested
                continue;
            }
            const ohlcv_length = ohlcvs.length;
            const candle = ohlcv_length - 1;
            if ((candle === -1) || (openingTime >= this.sum (ohlcvs[candle][i_timestamp], ms))) {
                // moved to a new timeframe -> create a new candle from opening trade
                ohlcvs.push ([
                    openingTime, // timestamp
                    trade['price'], // O
                    trade['price'], // H
                    trade['price'], // L
                    trade['price'], // C
                    trade['amount'], // V
                    1, // count
                ]);
            } else {
                // still processing the same timeframe -> update opening trade
                ohlcvs[candle][i_high] = Math.max (ohlcvs[candle][i_high], trade['price']);
                ohlcvs[candle][i_low] = Math.min (ohlcvs[candle][i_low], trade['price']);
                ohlcvs[candle][i_close] = trade['price'];
                ohlcvs[candle][i_volume] = this.sum (ohlcvs[candle][i_volume], trade['amount']);
                ohlcvs[candle][i_count] = this.sum (ohlcvs[candle][i_count], 1);
            }
        }
        return ohlcvs;
    }

    parseTradingViewOHLCV (ohlcvs, market = undefined, timeframe = '1m', since: Int = undefined, limit: Int = undefined) {
        const result = this.convertTradingViewToOHLCV (ohlcvs);
        return this.parseOHLCVs (result, market, timeframe, since, limit);
    }

    async editLimitBuyOrder (id: string, symbol: string, amount: number, price: Num = undefined, params = {}) {
        return await this.editLimitOrder (id, symbol, 'buy', amount, price, params);
    }

    async editLimitSellOrder (id: string, symbol: string, amount: number, price: Num = undefined, params = {}) {
        return await this.editLimitOrder (id, symbol, 'sell', amount, price, params);
    }

    async editLimitOrder (id: string, symbol: string, side: OrderSide, amount: number, price: Num = undefined, params = {}) {
        return await this.editOrder (id, symbol, 'limit', side, amount, price, params);
    }

    async editOrder (id: string, symbol: string, type: OrderType, side: OrderSide, amount: Num = undefined, price: Num = undefined, params = {}): Promise<Order> {
        await this.cancelOrder (id, symbol);
        return await this.createOrder (symbol, type, side, amount, price, params);
    }

    async editOrderWs (id: string, symbol: string, type: OrderType, side: OrderSide, amount: Num = undefined, price: Num = undefined, params = {}): Promise<Order> {
        await this.cancelOrderWs (id, symbol);
        return await this.createOrderWs (symbol, type, side, amount, price, params);
    }

    async fetchPosition (symbol: string, params = {}): Promise<Position> {
        throw new NotSupported (this.id + ' fetchPosition() is not supported yet');
    }

    async fetchPositionWs (symbol: string, params = {}): Promise<Position[]> {
        throw new NotSupported (this.id + ' fetchPositionWs() is not supported yet');
    }

    async watchPosition (symbol: Str = undefined, params = {}): Promise<Position> {
        throw new NotSupported (this.id + ' watchPosition() is not supported yet');
    }

    async watchPositions (symbols: Strings = undefined, since: Int = undefined, limit: Int = undefined, params = {}): Promise<Position[]> {
        throw new NotSupported (this.id + ' watchPositions() is not supported yet');
    }

    async watchPositionForSymbols (symbols: Strings = undefined, since: Int = undefined, limit: Int = undefined, params = {}): Promise<Position[]> {
        return await this.watchPositions (symbols, since, limit, params);
    }

    async fetchPositionsForSymbol (symbol: string, params = {}): Promise<Position[]> {
        /**
         * @method
         * @name exchange#fetchPositionsForSymbol
         * @description fetches all open positions for specific symbol, unlike fetchPositions (which is designed to work with multiple symbols) so this method might be preffered for one-market position, because of less rate-limit consumption and speed
         * @param {string} symbol unified market symbol
         * @param {object} params extra parameters specific to the endpoint
         * @returns {object[]} a list of [position structure]{@link https://docs.ccxt.com/#/?id=position-structure} with maximum 3 items - possible one position for "one-way" mode, and possible two positions (long & short) for "two-way" (a.k.a. hedge) mode
         */
        throw new NotSupported (this.id + ' fetchPositionsForSymbol() is not supported yet');
    }

    async fetchPositionsForSymbolWs (symbol: string, params = {}): Promise<Position[]> {
        /**
         * @method
         * @name exchange#fetchPositionsForSymbol
         * @description fetches all open positions for specific symbol, unlike fetchPositions (which is designed to work with multiple symbols) so this method might be preffered for one-market position, because of less rate-limit consumption and speed
         * @param {string} symbol unified market symbol
         * @param {object} params extra parameters specific to the endpoint
         * @returns {object[]} a list of [position structure]{@link https://docs.ccxt.com/#/?id=position-structure} with maximum 3 items - possible one position for "one-way" mode, and possible two positions (long & short) for "two-way" (a.k.a. hedge) mode
         */
        throw new NotSupported (this.id + ' fetchPositionsForSymbol() is not supported yet');
    }

    async fetchPositions (symbols: Strings = undefined, params = {}): Promise<Position[]> {
        throw new NotSupported (this.id + ' fetchPositions() is not supported yet');
    }

    async fetchPositionsWs (symbols: Strings = undefined, params = {}): Promise<Position[]> {
        throw new NotSupported (this.id + ' fetchPositions() is not supported yet');
    }

    async fetchPositionsRisk (symbols: Strings = undefined, params = {}): Promise<Position[]> {
        throw new NotSupported (this.id + ' fetchPositionsRisk() is not supported yet');
    }

    async fetchBidsAsks (symbols: Strings = undefined, params = {}): Promise<Tickers> {
        throw new NotSupported (this.id + ' fetchBidsAsks() is not supported yet');
    }

    async fetchBorrowInterest (code: Str = undefined, symbol: Str = undefined, since: Int = undefined, limit: Int = undefined, params = {}): Promise<BorrowInterest[]> {
        throw new NotSupported (this.id + ' fetchBorrowInterest() is not supported yet');
    }

    async fetchLedger (code: Str = undefined, since: Int = undefined, limit: Int = undefined, params = {}): Promise<LedgerEntry[]> {
        throw new NotSupported (this.id + ' fetchLedger() is not supported yet');
    }

    async fetchLedgerEntry (id: string, code: Str = undefined, params = {}): Promise<LedgerEntry> {
        throw new NotSupported (this.id + ' fetchLedgerEntry() is not supported yet');
    }

    parseBidAsk (bidask, priceKey: IndexType = 0, amountKey: IndexType = 1, countOrIdKey: IndexType = 2) {
        const price = this.safeNumber (bidask, priceKey);
        const amount = this.safeNumber (bidask, amountKey);
        const countOrId = this.safeInteger (bidask, countOrIdKey);
        const bidAsk = [ price, amount ];
        if (countOrId !== undefined) {
            bidAsk.push (countOrId);
        }
        return bidAsk;
    }

    safeCurrency (currencyId: Str, currency: Currency = undefined): CurrencyInterface {
        if ((currencyId === undefined) && (currency !== undefined)) {
            return currency;
        }
        if ((this.currencies_by_id !== undefined) && (currencyId in this.currencies_by_id) && (this.currencies_by_id[currencyId] !== undefined)) {
            return this.currencies_by_id[currencyId];
        }
        let code = currencyId;
        if (currencyId !== undefined) {
            code = this.commonCurrencyCode (currencyId.toUpperCase ());
        }
        return this.safeCurrencyStructure ({
            'id': currencyId,
            'code': code,
            'precision': undefined,
        });
    }

    safeMarket (marketId: Str = undefined, market: Market = undefined, delimiter: Str = undefined, marketType: Str = undefined): MarketInterface {
        const result = this.safeMarketStructure ({
            'symbol': marketId,
            'marketId': marketId,
        });
        if (marketId !== undefined) {
            if ((this.markets_by_id !== undefined) && (marketId in this.markets_by_id)) {
                const markets = this.markets_by_id[marketId];
                const numMarkets = markets.length;
                if (numMarkets === 1) {
                    return markets[0];
                } else {
                    if (marketType === undefined) {
                        if (market === undefined) {
                            throw new ArgumentsRequired (this.id + ' safeMarket() requires a fourth argument for ' + marketId + ' to disambiguate between different markets with the same market id');
                        } else {
                            marketType = market['type'];
                        }
                    }
                    for (let i = 0; i < markets.length; i++) {
                        const currentMarket = markets[i];
                        if (currentMarket[marketType]) {
                            return currentMarket;
                        }
                    }
                }
            } else if (delimiter !== undefined && delimiter !== '') {
                const parts = marketId.split (delimiter);
                const partsLength = parts.length;
                if (partsLength === 2) {
                    result['baseId'] = this.safeString (parts, 0);
                    result['quoteId'] = this.safeString (parts, 1);
                    result['base'] = this.safeCurrencyCode (result['baseId']);
                    result['quote'] = this.safeCurrencyCode (result['quoteId']);
                    result['symbol'] = result['base'] + '/' + result['quote'];
                    return result;
                } else {
                    return result;
                }
            }
        }
        if (market !== undefined) {
            return market;
        }
        return result;
    }

    marketOrNull (symbol: string): MarketInterface {
        if (symbol === undefined) {
            return undefined;
        }
        return this.market (symbol);
    }

    checkRequiredCredentials (error = true) {
        /**
         * @ignore
         * @method
         * @param {boolean} error throw an error that a credential is required if true
         * @returns {boolean} true if all required credentials have been set, otherwise false or an error is thrown is param error=true
         */
        const keys = Object.keys (this.requiredCredentials);
        for (let i = 0; i < keys.length; i++) {
            const key = keys[i];
            if (this.requiredCredentials[key] && !this[key]) {
                if (error) {
                    throw new AuthenticationError (this.id + ' requires "' + key + '" credential');
                } else {
                    return false;
                }
            }
        }
        return true;
    }

    oath () {
        if (this.twofa !== undefined) {
            return totp (this.twofa);
        } else {
            throw new ExchangeError (this.id + ' exchange.twofa has not been set for 2FA Two-Factor Authentication');
        }
    }

    async fetchBalance (params = {}): Promise<Balances> {
        throw new NotSupported (this.id + ' fetchBalance() is not supported yet');
    }

    async fetchBalanceWs (params = {}): Promise<Balances> {
        throw new NotSupported (this.id + ' fetchBalanceWs() is not supported yet');
    }

    parseBalance (response): Balances {
        throw new NotSupported (this.id + ' parseBalance() is not supported yet');
    }

    async watchBalance (params = {}): Promise<Balances> {
        throw new NotSupported (this.id + ' watchBalance() is not supported yet');
    }

    async fetchPartialBalance (part, params = {}): Promise<Balance> {
        const balance = await this.fetchBalance (params);
        return balance[part];
    }

    async fetchFreeBalance (params = {}): Promise<Balance> {
        return await this.fetchPartialBalance ('free', params);
    }

    async fetchUsedBalance (params = {}): Promise<Balance> {
        return await this.fetchPartialBalance ('used', params);
    }

    async fetchTotalBalance (params = {}): Promise<Balance> {
        return await this.fetchPartialBalance ('total', params);
    }

    async fetchStatus (params = {}): Promise<any> {
        throw new NotSupported (this.id + ' fetchStatus() is not supported yet');
    }

    async fetchTransactionFee (code: string, params = {}) {
        if (!this.has['fetchTransactionFees']) {
            throw new NotSupported (this.id + ' fetchTransactionFee() is not supported yet');
        }
        return await this.fetchTransactionFees ([ code ], params);
    }

    async fetchTransactionFees (codes: Strings = undefined, params = {}): Promise<{}> {
        throw new NotSupported (this.id + ' fetchTransactionFees() is not supported yet');
    }

    async fetchDepositWithdrawFees (codes: Strings = undefined, params = {}): Promise<Dictionary<DepositWithdrawFee>> {
        throw new NotSupported (this.id + ' fetchDepositWithdrawFees() is not supported yet');
    }

    async fetchDepositWithdrawFee (code: string, params = {}): Promise<DepositWithdrawFee> {
        if (!this.has['fetchDepositWithdrawFees']) {
            throw new NotSupported (this.id + ' fetchDepositWithdrawFee() is not supported yet');
        }
        const fees = await this.fetchDepositWithdrawFees ([ code ], params);
        return this.safeValue (fees, code);
    }

    getSupportedMapping (key, mapping = {}) {
        if (key in mapping) {
            return mapping[key];
        } else {
            throw new NotSupported (this.id + ' ' + key + ' does not have a value in mapping');
        }
    }

    async fetchCrossBorrowRate (code: string, params = {}): Promise<CrossBorrowRate> {
        await this.loadMarkets ();
        if (!this.has['fetchBorrowRates']) {
            throw new NotSupported (this.id + ' fetchCrossBorrowRate() is not supported yet');
        }
        const borrowRates = await this.fetchCrossBorrowRates (params);
        const rate = this.safeValue (borrowRates, code);
        if (rate === undefined) {
            throw new ExchangeError (this.id + ' fetchCrossBorrowRate() could not find the borrow rate for currency code ' + code);
        }
        return rate;
    }

    async fetchIsolatedBorrowRate (symbol: string, params = {}): Promise<IsolatedBorrowRate> {
        await this.loadMarkets ();
        if (!this.has['fetchBorrowRates']) {
            throw new NotSupported (this.id + ' fetchIsolatedBorrowRate() is not supported yet');
        }
        const borrowRates = await this.fetchIsolatedBorrowRates (params);
        const rate = this.safeDict (borrowRates, symbol) as IsolatedBorrowRate;
        if (rate === undefined) {
            throw new ExchangeError (this.id + ' fetchIsolatedBorrowRate() could not find the borrow rate for market symbol ' + symbol);
        }
        return rate;
    }

    handleOptionAndParams (params: object, methodName: string, optionName: string, defaultValue = undefined) {
        // This method can be used to obtain method specific properties, i.e: this.handleOptionAndParams (params, 'fetchPosition', 'marginMode', 'isolated')
        const defaultOptionName = 'default' + this.capitalize (optionName); // we also need to check the 'defaultXyzWhatever'
        // check if params contain the key
        let value = this.safeValue2 (params, optionName, defaultOptionName);
        if (value !== undefined) {
            params = this.omit (params, [ optionName, defaultOptionName ]);
        } else {
            // handle routed methods like "watchTrades > watchTradesForSymbols" (or "watchTicker > watchTickers")
            [ methodName, params ] = this.handleParamString (params, 'callerMethodName', methodName);
            // check if exchange has properties for this method
            const exchangeWideMethodOptions = this.safeValue (this.options, methodName);
            if (exchangeWideMethodOptions !== undefined) {
                // check if the option is defined inside this method's props
                value = this.safeValue2 (exchangeWideMethodOptions, optionName, defaultOptionName);
            }
            if (value === undefined) {
                // if it's still undefined, check if global exchange-wide option exists
                value = this.safeValue2 (this.options, optionName, defaultOptionName);
            }
            // if it's still undefined, use the default value
            value = (value !== undefined) ? value : defaultValue;
        }
        return [ value, params ];
    }

    handleOptionAndParams2 (params: object, methodName1: string, optionName1: string, optionName2: string, defaultValue = undefined) {
        let value = undefined;
        [ value, params ] = this.handleOptionAndParams (params, methodName1, optionName1);
        if (value !== undefined) {
            // omit optionName2 too from params
            params = this.omit (params, optionName2);
            return [ value, params ];
        }
        // if still undefined, try optionName2
        let value2 = undefined;
        [ value2, params ] = this.handleOptionAndParams (params, methodName1, optionName2, defaultValue);
        return [ value2, params ];
    }

    handleOption (methodName: string, optionName: string, defaultValue = undefined) {
        const res = this.handleOptionAndParams ({}, methodName, optionName, defaultValue);
        return this.safeValue (res, 0);
    }

    handleMarketTypeAndParams (methodName: string, market: Market = undefined, params = {}, defaultValue = undefined): any {
        /**
         * @ignore
         * @method
         * @name exchange#handleMarketTypeAndParams
         * @param methodName the method calling handleMarketTypeAndParams
         * @param {Market} market
         * @param {object} params
         * @param {string} [params.type] type assigned by user
         * @param {string} [params.defaultType] same as params.type
         * @param {string} [defaultValue] assigned programatically in the method calling handleMarketTypeAndParams
         * @returns {[string, object]} the market type and params with type and defaultType omitted
         */
        // type from param
        const type = this.safeString2 (params, 'defaultType', 'type');
        if (type !== undefined) {
            params = this.omit (params, [ 'defaultType', 'type' ]);
            return [ type, params ];
        }
        // type from market
        if (market !== undefined) {
            return [ market['type'], params ];
        }
        // type from default-argument
        if (defaultValue !== undefined) {
            return [ defaultValue, params ];
        }
        const methodOptions = this.safeDict (this.options, methodName);
        if (methodOptions !== undefined) {
            if (typeof methodOptions === 'string') {
                return [ methodOptions, params ];
            } else {
                const typeFromMethod = this.safeString2 (methodOptions, 'defaultType', 'type');
                if (typeFromMethod !== undefined) {
                    return [ typeFromMethod, params ];
                }
            }
        }
        const defaultType = this.safeString2 (this.options, 'defaultType', 'type', 'spot');
        return [ defaultType, params ];
    }

    handleSubTypeAndParams (methodName: string, market = undefined, params = {}, defaultValue = undefined) {
        let subType = undefined;
        // if set in params, it takes precedence
        const subTypeInParams = this.safeString2 (params, 'subType', 'defaultSubType');
        // avoid omitting if it's not present
        if (subTypeInParams !== undefined) {
            subType = subTypeInParams;
            params = this.omit (params, [ 'subType', 'defaultSubType' ]);
        } else {
            // at first, check from market object
            if (market !== undefined) {
                if (market['linear']) {
                    subType = 'linear';
                } else if (market['inverse']) {
                    subType = 'inverse';
                }
            }
            // if it was not defined in market object
            if (subType === undefined) {
                const values = this.handleOptionAndParams ({}, methodName, 'subType', defaultValue); // no need to re-test params here
                subType = values[0];
            }
        }
        return [ subType, params ];
    }

    handleMarginModeAndParams (methodName: string, params = {}, defaultValue = undefined) {
        /**
         * @ignore
         * @method
         * @param {object} [params] extra parameters specific to the exchange API endpoint
         * @returns {Array} the marginMode in lowercase as specified by params["marginMode"], params["defaultMarginMode"] this.options["marginMode"] or this.options["defaultMarginMode"]
         */
        return this.handleOptionAndParams (params, methodName, 'marginMode', defaultValue);
    }

    throwExactlyMatchedException (exact, string, message) {
        if (string === undefined) {
            return;
        }
        if (string in exact) {
            throw new exact[string] (message);
        }
    }

    throwBroadlyMatchedException (broad, string, message) {
        const broadKey = this.findBroadlyMatchedKey (broad, string);
        if (broadKey !== undefined) {
            throw new broad[broadKey] (message);
        }
    }

    findBroadlyMatchedKey (broad, string) {
        // a helper for matching error strings exactly vs broadly
        const keys = Object.keys (broad);
        for (let i = 0; i < keys.length; i++) {
            const key = keys[i];
            if (string !== undefined) { // #issues/12698
                if (string.indexOf (key) >= 0) {
                    return key;
                }
            }
        }
        return undefined;
    }

    handleErrors (statusCode: int, statusText: string, url: string, method: string, responseHeaders: Dict, responseBody: string, response, requestHeaders, requestBody) {
        // it is a stub method that must be overrided in the derived exchange classes
        // throw new NotSupported (this.id + ' handleErrors() not implemented yet');
        return undefined;
    }

    calculateRateLimiterCost (api, method, path, params, config = {}) {
        return this.safeValue (config, 'cost', 1);
    }

    async fetchTicker (symbol: string, params = {}): Promise<Ticker> {
        if (this.has['fetchTickers']) {
            await this.loadMarkets ();
            const market = this.market (symbol);
            symbol = market['symbol'];
            const tickers = await this.fetchTickers ([ symbol ], params);
            const ticker = this.safeDict (tickers, symbol);
            if (ticker === undefined) {
                throw new NullResponse (this.id + ' fetchTickers() could not find a ticker for ' + symbol);
            } else {
                return ticker as Ticker;
            }
        } else {
            throw new NotSupported (this.id + ' fetchTicker() is not supported yet');
        }
    }

    async fetchMarkPrice (symbol: string, params = {}): Promise<Ticker> {
        if (this.has['fetchMarkPrices']) {
            await this.loadMarkets ();
            const market = this.market (symbol);
            symbol = market['symbol'];
            const tickers = await this.fetchMarkPrices ([ symbol ], params);
            const ticker = this.safeDict (tickers, symbol);
            if (ticker === undefined) {
                throw new NullResponse (this.id + ' fetchMarkPrices() could not find a ticker for ' + symbol);
            } else {
                return ticker as Ticker;
            }
        } else {
            throw new NotSupported (this.id + ' fetchMarkPrices() is not supported yet');
        }
    }

    async fetchTickerWs (symbol: string, params = {}): Promise<Ticker> {
        if (this.has['fetchTickersWs']) {
            await this.loadMarkets ();
            const market = this.market (symbol);
            symbol = market['symbol'];
            const tickers = await this.fetchTickersWs ([ symbol ], params);
            const ticker = this.safeDict (tickers, symbol);
            if (ticker === undefined) {
                throw new NullResponse (this.id + ' fetchTickerWs() could not find a ticker for ' + symbol);
            } else {
                return ticker as Ticker;
            }
        } else {
            throw new NotSupported (this.id + ' fetchTickerWs() is not supported yet');
        }
    }

    async watchTicker (symbol: string, params = {}): Promise<Ticker> {
        throw new NotSupported (this.id + ' watchTicker() is not supported yet');
    }

    async fetchTickers (symbols: Strings = undefined, params = {}): Promise<Tickers> {
        throw new NotSupported (this.id + ' fetchTickers() is not supported yet');
    }

    async fetchMarkPrices (symbols: Strings = undefined, params = {}): Promise<Tickers> {
        throw new NotSupported (this.id + ' fetchMarkPrices() is not supported yet');
    }

    async fetchTickersWs (symbols: Strings = undefined, params = {}): Promise<Tickers> {
        throw new NotSupported (this.id + ' fetchTickers() is not supported yet');
    }

    async fetchOrderBooks (symbols: Strings = undefined, limit: Int = undefined, params = {}): Promise<OrderBooks> {
        throw new NotSupported (this.id + ' fetchOrderBooks() is not supported yet');
    }

    async watchBidsAsks (symbols: Strings = undefined, params = {}): Promise<Tickers> {
        throw new NotSupported (this.id + ' watchBidsAsks() is not supported yet');
    }

    async watchTickers (symbols: Strings = undefined, params = {}): Promise<Tickers> {
        throw new NotSupported (this.id + ' watchTickers() is not supported yet');
    }

    async unWatchTickers (symbols: Strings = undefined, params = {}): Promise<any> {
        throw new NotSupported (this.id + ' unWatchTickers() is not supported yet');
    }

    async fetchOrder (id: string, symbol: Str = undefined, params = {}): Promise<Order> {
        throw new NotSupported (this.id + ' fetchOrder() is not supported yet');
    }

    async fetchOrderWs (id: string, symbol: Str = undefined, params = {}): Promise<Order> {
        throw new NotSupported (this.id + ' fetchOrderWs() is not supported yet');
    }

    async fetchOrderStatus (id: string, symbol: Str = undefined, params = {}): Promise<string> {
        // TODO: TypeScript: change method signature by replacing
        // Promise<string> with Promise<Order['status']>.
        const order = await this.fetchOrder (id, symbol, params);
        return order['status'];
    }

    async fetchUnifiedOrder (order, params = {}): Promise<Order> {
        return await this.fetchOrder (this.safeString (order, 'id'), this.safeString (order, 'symbol'), params);
    }

    async createOrder (symbol: string, type: OrderType, side: OrderSide, amount: number, price: Num = undefined, params = {}): Promise<Order> {
        throw new NotSupported (this.id + ' createOrder() is not supported yet');
    }

    async createConvertTrade (id: string, fromCode: string, toCode: string, amount: Num = undefined, params = {}): Promise<Conversion> {
        throw new NotSupported (this.id + ' createConvertTrade() is not supported yet');
    }

    async fetchConvertTrade (id: string, code: Str = undefined, params = {}): Promise<Conversion> {
        throw new NotSupported (this.id + ' fetchConvertTrade() is not supported yet');
    }

    async fetchConvertTradeHistory (code: Str = undefined, since: Int = undefined, limit: Int = undefined, params = {}): Promise<Conversion[]> {
        throw new NotSupported (this.id + ' fetchConvertTradeHistory() is not supported yet');
    }

    async fetchPositionMode (symbol: Str = undefined, params = {}): Promise<{}> {
        throw new NotSupported (this.id + ' fetchPositionMode() is not supported yet');
    }

    async createTrailingAmountOrder (symbol: string, type: OrderType, side: OrderSide, amount: number, price: Num = undefined, trailingAmount: Num = undefined, trailingTriggerPrice: Num = undefined, params = {}): Promise<Order> {
        /**
         * @method
         * @name createTrailingAmountOrder
         * @description create a trailing order by providing the symbol, type, side, amount, price and trailingAmount
         * @param {string} symbol unified symbol of the market to create an order in
         * @param {string} type 'market' or 'limit'
         * @param {string} side 'buy' or 'sell'
         * @param {float} amount how much you want to trade in units of the base currency, or number of contracts
         * @param {float} [price] the price for the order to be filled at, in units of the quote currency, ignored in market orders
         * @param {float} trailingAmount the quote amount to trail away from the current market price
         * @param {float} [trailingTriggerPrice] the price to activate a trailing order, default uses the price argument
         * @param {object} [params] extra parameters specific to the exchange API endpoint
         * @returns {object} an [order structure]{@link https://docs.ccxt.com/#/?id=order-structure}
         */
        if (trailingAmount === undefined) {
            throw new ArgumentsRequired (this.id + ' createTrailingAmountOrder() requires a trailingAmount argument');
        }
        params['trailingAmount'] = trailingAmount;
        if (trailingTriggerPrice !== undefined) {
            params['trailingTriggerPrice'] = trailingTriggerPrice;
        }
        if (this.has['createTrailingAmountOrder']) {
            return await this.createOrder (symbol, type, side, amount, price, params);
        }
        throw new NotSupported (this.id + ' createTrailingAmountOrder() is not supported yet');
    }

    async createTrailingAmountOrderWs (symbol: string, type: OrderType, side: OrderSide, amount: number, price: Num = undefined, trailingAmount: Num = undefined, trailingTriggerPrice: Num = undefined, params = {}): Promise<Order> {
        /**
         * @method
         * @name createTrailingAmountOrderWs
         * @description create a trailing order by providing the symbol, type, side, amount, price and trailingAmount
         * @param {string} symbol unified symbol of the market to create an order in
         * @param {string} type 'market' or 'limit'
         * @param {string} side 'buy' or 'sell'
         * @param {float} amount how much you want to trade in units of the base currency, or number of contracts
         * @param {float} [price] the price for the order to be filled at, in units of the quote currency, ignored in market orders
         * @param {float} trailingAmount the quote amount to trail away from the current market price
         * @param {float} [trailingTriggerPrice] the price to activate a trailing order, default uses the price argument
         * @param {object} [params] extra parameters specific to the exchange API endpoint
         * @returns {object} an [order structure]{@link https://docs.ccxt.com/#/?id=order-structure}
         */
        if (trailingAmount === undefined) {
            throw new ArgumentsRequired (this.id + ' createTrailingAmountOrderWs() requires a trailingAmount argument');
        }
        params['trailingAmount'] = trailingAmount;
        if (trailingTriggerPrice !== undefined) {
            params['trailingTriggerPrice'] = trailingTriggerPrice;
        }
        if (this.has['createTrailingAmountOrderWs']) {
            return await this.createOrderWs (symbol, type, side, amount, price, params);
        }
        throw new NotSupported (this.id + ' createTrailingAmountOrderWs() is not supported yet');
    }

    async createTrailingPercentOrder (symbol: string, type: OrderType, side: OrderSide, amount: number, price: Num = undefined, trailingPercent: Num = undefined, trailingTriggerPrice: Num = undefined, params = {}): Promise<Order> {
        /**
         * @method
         * @name createTrailingPercentOrder
         * @description create a trailing order by providing the symbol, type, side, amount, price and trailingPercent
         * @param {string} symbol unified symbol of the market to create an order in
         * @param {string} type 'market' or 'limit'
         * @param {string} side 'buy' or 'sell'
         * @param {float} amount how much you want to trade in units of the base currency, or number of contracts
         * @param {float} [price] the price for the order to be filled at, in units of the quote currency, ignored in market orders
         * @param {float} trailingPercent the percent to trail away from the current market price
         * @param {float} [trailingTriggerPrice] the price to activate a trailing order, default uses the price argument
         * @param {object} [params] extra parameters specific to the exchange API endpoint
         * @returns {object} an [order structure]{@link https://docs.ccxt.com/#/?id=order-structure}
         */
        if (trailingPercent === undefined) {
            throw new ArgumentsRequired (this.id + ' createTrailingPercentOrder() requires a trailingPercent argument');
        }
        params['trailingPercent'] = trailingPercent;
        if (trailingTriggerPrice !== undefined) {
            params['trailingTriggerPrice'] = trailingTriggerPrice;
        }
        if (this.has['createTrailingPercentOrder']) {
            return await this.createOrder (symbol, type, side, amount, price, params);
        }
        throw new NotSupported (this.id + ' createTrailingPercentOrder() is not supported yet');
    }

    async createTrailingPercentOrderWs (symbol: string, type: OrderType, side: OrderSide, amount: number, price: Num = undefined, trailingPercent: Num = undefined, trailingTriggerPrice: Num = undefined, params = {}): Promise<Order> {
        /**
         * @method
         * @name createTrailingPercentOrderWs
         * @description create a trailing order by providing the symbol, type, side, amount, price and trailingPercent
         * @param {string} symbol unified symbol of the market to create an order in
         * @param {string} type 'market' or 'limit'
         * @param {string} side 'buy' or 'sell'
         * @param {float} amount how much you want to trade in units of the base currency, or number of contracts
         * @param {float} [price] the price for the order to be filled at, in units of the quote currency, ignored in market orders
         * @param {float} trailingPercent the percent to trail away from the current market price
         * @param {float} [trailingTriggerPrice] the price to activate a trailing order, default uses the price argument
         * @param {object} [params] extra parameters specific to the exchange API endpoint
         * @returns {object} an [order structure]{@link https://docs.ccxt.com/#/?id=order-structure}
         */
        if (trailingPercent === undefined) {
            throw new ArgumentsRequired (this.id + ' createTrailingPercentOrderWs() requires a trailingPercent argument');
        }
        params['trailingPercent'] = trailingPercent;
        if (trailingTriggerPrice !== undefined) {
            params['trailingTriggerPrice'] = trailingTriggerPrice;
        }
        if (this.has['createTrailingPercentOrderWs']) {
            return await this.createOrderWs (symbol, type, side, amount, price, params);
        }
        throw new NotSupported (this.id + ' createTrailingPercentOrderWs() is not supported yet');
    }

    async createMarketOrderWithCost (symbol: string, side: OrderSide, cost: number, params = {}) {
        /**
         * @method
         * @name createMarketOrderWithCost
         * @description create a market order by providing the symbol, side and cost
         * @param {string} symbol unified symbol of the market to create an order in
         * @param {string} side 'buy' or 'sell'
         * @param {float} cost how much you want to trade in units of the quote currency
         * @param {object} [params] extra parameters specific to the exchange API endpoint
         * @returns {object} an [order structure]{@link https://docs.ccxt.com/#/?id=order-structure}
         */
        if (this.has['createMarketOrderWithCost'] || (this.has['createMarketBuyOrderWithCost'] && this.has['createMarketSellOrderWithCost'])) {
            return await this.createOrder (symbol, 'market', side, cost, 1, params);
        }
        throw new NotSupported (this.id + ' createMarketOrderWithCost() is not supported yet');
    }

    async createMarketBuyOrderWithCost (symbol: string, cost: number, params = {}): Promise<Order> {
        /**
         * @method
         * @name createMarketBuyOrderWithCost
         * @description create a market buy order by providing the symbol and cost
         * @param {string} symbol unified symbol of the market to create an order in
         * @param {float} cost how much you want to trade in units of the quote currency
         * @param {object} [params] extra parameters specific to the exchange API endpoint
         * @returns {object} an [order structure]{@link https://docs.ccxt.com/#/?id=order-structure}
         */
        if (this.options['createMarketBuyOrderRequiresPrice'] || this.has['createMarketBuyOrderWithCost']) {
            return await this.createOrder (symbol, 'market', 'buy', cost, 1, params);
        }
        throw new NotSupported (this.id + ' createMarketBuyOrderWithCost() is not supported yet');
    }

    async createMarketSellOrderWithCost (symbol: string, cost: number, params = {}): Promise<Order> {
        /**
         * @method
         * @name createMarketSellOrderWithCost
         * @description create a market sell order by providing the symbol and cost
         * @param {string} symbol unified symbol of the market to create an order in
         * @param {float} cost how much you want to trade in units of the quote currency
         * @param {object} [params] extra parameters specific to the exchange API endpoint
         * @returns {object} an [order structure]{@link https://docs.ccxt.com/#/?id=order-structure}
         */
        if (this.options['createMarketSellOrderRequiresPrice'] || this.has['createMarketSellOrderWithCost']) {
            return await this.createOrder (symbol, 'market', 'sell', cost, 1, params);
        }
        throw new NotSupported (this.id + ' createMarketSellOrderWithCost() is not supported yet');
    }

    async createMarketOrderWithCostWs (symbol: string, side: OrderSide, cost: number, params = {}) {
        /**
         * @method
         * @name createMarketOrderWithCostWs
         * @description create a market order by providing the symbol, side and cost
         * @param {string} symbol unified symbol of the market to create an order in
         * @param {string} side 'buy' or 'sell'
         * @param {float} cost how much you want to trade in units of the quote currency
         * @param {object} [params] extra parameters specific to the exchange API endpoint
         * @returns {object} an [order structure]{@link https://docs.ccxt.com/#/?id=order-structure}
         */
        if (this.has['createMarketOrderWithCostWs'] || (this.has['createMarketBuyOrderWithCostWs'] && this.has['createMarketSellOrderWithCostWs'])) {
            return await this.createOrderWs (symbol, 'market', side, cost, 1, params);
        }
        throw new NotSupported (this.id + ' createMarketOrderWithCostWs() is not supported yet');
    }

    async createTriggerOrder (symbol: string, type: OrderType, side: OrderSide, amount: number, price: Num = undefined, triggerPrice: Num = undefined, params = {}): Promise<Order> {
        /**
         * @method
         * @name createTriggerOrder
         * @description create a trigger stop order (type 1)
         * @param {string} symbol unified symbol of the market to create an order in
         * @param {string} type 'market' or 'limit'
         * @param {string} side 'buy' or 'sell'
         * @param {float} amount how much you want to trade in units of the base currency or the number of contracts
         * @param {float} [price] the price to fulfill the order, in units of the quote currency, ignored in market orders
         * @param {float} triggerPrice the price to trigger the stop order, in units of the quote currency
         * @param {object} [params] extra parameters specific to the exchange API endpoint
         * @returns {object} an [order structure]{@link https://docs.ccxt.com/#/?id=order-structure}
         */
        if (triggerPrice === undefined) {
            throw new ArgumentsRequired (this.id + ' createTriggerOrder() requires a triggerPrice argument');
        }
        params['triggerPrice'] = triggerPrice;
        if (this.has['createTriggerOrder']) {
            return await this.createOrder (symbol, type, side, amount, price, params);
        }
        throw new NotSupported (this.id + ' createTriggerOrder() is not supported yet');
    }

    async createTriggerOrderWs (symbol: string, type: OrderType, side: OrderSide, amount: number, price: Num = undefined, triggerPrice: Num = undefined, params = {}): Promise<Order> {
        /**
         * @method
         * @name createTriggerOrderWs
         * @description create a trigger stop order (type 1)
         * @param {string} symbol unified symbol of the market to create an order in
         * @param {string} type 'market' or 'limit'
         * @param {string} side 'buy' or 'sell'
         * @param {float} amount how much you want to trade in units of the base currency or the number of contracts
         * @param {float} [price] the price to fulfill the order, in units of the quote currency, ignored in market orders
         * @param {float} triggerPrice the price to trigger the stop order, in units of the quote currency
         * @param {object} [params] extra parameters specific to the exchange API endpoint
         * @returns {object} an [order structure]{@link https://docs.ccxt.com/#/?id=order-structure}
         */
        if (triggerPrice === undefined) {
            throw new ArgumentsRequired (this.id + ' createTriggerOrderWs() requires a triggerPrice argument');
        }
        params['triggerPrice'] = triggerPrice;
        if (this.has['createTriggerOrderWs']) {
            return await this.createOrderWs (symbol, type, side, amount, price, params);
        }
        throw new NotSupported (this.id + ' createTriggerOrderWs() is not supported yet');
    }

    async createStopLossOrder (symbol: string, type: OrderType, side: OrderSide, amount: number, price: Num = undefined, stopLossPrice: Num = undefined, params = {}): Promise<Order> {
        /**
         * @method
         * @name createStopLossOrder
         * @description create a trigger stop loss order (type 2)
         * @param {string} symbol unified symbol of the market to create an order in
         * @param {string} type 'market' or 'limit'
         * @param {string} side 'buy' or 'sell'
         * @param {float} amount how much you want to trade in units of the base currency or the number of contracts
         * @param {float} [price] the price to fulfill the order, in units of the quote currency, ignored in market orders
         * @param {float} stopLossPrice the price to trigger the stop loss order, in units of the quote currency
         * @param {object} [params] extra parameters specific to the exchange API endpoint
         * @returns {object} an [order structure]{@link https://docs.ccxt.com/#/?id=order-structure}
         */
        if (stopLossPrice === undefined) {
            throw new ArgumentsRequired (this.id + ' createStopLossOrder() requires a stopLossPrice argument');
        }
        params['stopLossPrice'] = stopLossPrice;
        if (this.has['createStopLossOrder']) {
            return await this.createOrder (symbol, type, side, amount, price, params);
        }
        throw new NotSupported (this.id + ' createStopLossOrder() is not supported yet');
    }

    async createStopLossOrderWs (symbol: string, type: OrderType, side: OrderSide, amount: number, price: Num = undefined, stopLossPrice: Num = undefined, params = {}): Promise<Order> {
        /**
         * @method
         * @name createStopLossOrderWs
         * @description create a trigger stop loss order (type 2)
         * @param {string} symbol unified symbol of the market to create an order in
         * @param {string} type 'market' or 'limit'
         * @param {string} side 'buy' or 'sell'
         * @param {float} amount how much you want to trade in units of the base currency or the number of contracts
         * @param {float} [price] the price to fulfill the order, in units of the quote currency, ignored in market orders
         * @param {float} stopLossPrice the price to trigger the stop loss order, in units of the quote currency
         * @param {object} [params] extra parameters specific to the exchange API endpoint
         * @returns {object} an [order structure]{@link https://docs.ccxt.com/#/?id=order-structure}
         */
        if (stopLossPrice === undefined) {
            throw new ArgumentsRequired (this.id + ' createStopLossOrderWs() requires a stopLossPrice argument');
        }
        params['stopLossPrice'] = stopLossPrice;
        if (this.has['createStopLossOrderWs']) {
            return await this.createOrderWs (symbol, type, side, amount, price, params);
        }
        throw new NotSupported (this.id + ' createStopLossOrderWs() is not supported yet');
    }

    async createTakeProfitOrder (symbol: string, type: OrderType, side: OrderSide, amount: number, price: Num = undefined, takeProfitPrice: Num = undefined, params = {}): Promise<Order> {
        /**
         * @method
         * @name createTakeProfitOrder
         * @description create a trigger take profit order (type 2)
         * @param {string} symbol unified symbol of the market to create an order in
         * @param {string} type 'market' or 'limit'
         * @param {string} side 'buy' or 'sell'
         * @param {float} amount how much you want to trade in units of the base currency or the number of contracts
         * @param {float} [price] the price to fulfill the order, in units of the quote currency, ignored in market orders
         * @param {float} takeProfitPrice the price to trigger the take profit order, in units of the quote currency
         * @param {object} [params] extra parameters specific to the exchange API endpoint
         * @returns {object} an [order structure]{@link https://docs.ccxt.com/#/?id=order-structure}
         */
        if (takeProfitPrice === undefined) {
            throw new ArgumentsRequired (this.id + ' createTakeProfitOrder() requires a takeProfitPrice argument');
        }
        params['takeProfitPrice'] = takeProfitPrice;
        if (this.has['createTakeProfitOrder']) {
            return await this.createOrder (symbol, type, side, amount, price, params);
        }
        throw new NotSupported (this.id + ' createTakeProfitOrder() is not supported yet');
    }

    async createTakeProfitOrderWs (symbol: string, type: OrderType, side: OrderSide, amount: number, price: Num = undefined, takeProfitPrice: Num = undefined, params = {}): Promise<Order> {
        /**
         * @method
         * @name createTakeProfitOrderWs
         * @description create a trigger take profit order (type 2)
         * @param {string} symbol unified symbol of the market to create an order in
         * @param {string} type 'market' or 'limit'
         * @param {string} side 'buy' or 'sell'
         * @param {float} amount how much you want to trade in units of the base currency or the number of contracts
         * @param {float} [price] the price to fulfill the order, in units of the quote currency, ignored in market orders
         * @param {float} takeProfitPrice the price to trigger the take profit order, in units of the quote currency
         * @param {object} [params] extra parameters specific to the exchange API endpoint
         * @returns {object} an [order structure]{@link https://docs.ccxt.com/#/?id=order-structure}
         */
        if (takeProfitPrice === undefined) {
            throw new ArgumentsRequired (this.id + ' createTakeProfitOrderWs() requires a takeProfitPrice argument');
        }
        params['takeProfitPrice'] = takeProfitPrice;
        if (this.has['createTakeProfitOrderWs']) {
            return await this.createOrderWs (symbol, type, side, amount, price, params);
        }
        throw new NotSupported (this.id + ' createTakeProfitOrderWs() is not supported yet');
    }

    async createOrderWithTakeProfitAndStopLoss (symbol: string, type: OrderType, side: OrderSide, amount: number, price: Num = undefined, takeProfit: Num = undefined, stopLoss: Num = undefined, params = {}): Promise<Order> {
        /**
         * @method
         * @name createOrderWithTakeProfitAndStopLoss
         * @description create an order with a stop loss or take profit attached (type 3)
         * @param {string} symbol unified symbol of the market to create an order in
         * @param {string} type 'market' or 'limit'
         * @param {string} side 'buy' or 'sell'
         * @param {float} amount how much you want to trade in units of the base currency or the number of contracts
         * @param {float} [price] the price to fulfill the order, in units of the quote currency, ignored in market orders
         * @param {float} [takeProfit] the take profit price, in units of the quote currency
         * @param {float} [stopLoss] the stop loss price, in units of the quote currency
         * @param {object} [params] extra parameters specific to the exchange API endpoint
         * @param {string} [params.takeProfitType] *not available on all exchanges* 'limit' or 'market'
         * @param {string} [params.stopLossType] *not available on all exchanges* 'limit' or 'market'
         * @param {string} [params.takeProfitPriceType] *not available on all exchanges* 'last', 'mark' or 'index'
         * @param {string} [params.stopLossPriceType] *not available on all exchanges* 'last', 'mark' or 'index'
         * @param {float} [params.takeProfitLimitPrice] *not available on all exchanges* limit price for a limit take profit order
         * @param {float} [params.stopLossLimitPrice] *not available on all exchanges* stop loss for a limit stop loss order
         * @param {float} [params.takeProfitAmount] *not available on all exchanges* the amount for a take profit
         * @param {float} [params.stopLossAmount] *not available on all exchanges* the amount for a stop loss
         * @returns {object} an [order structure]{@link https://docs.ccxt.com/#/?id=order-structure}
         */
        params = this.setTakeProfitAndStopLossParams (symbol, type, side, amount, price, takeProfit, stopLoss, params);
        if (this.has['createOrderWithTakeProfitAndStopLoss']) {
            return await this.createOrder (symbol, type, side, amount, price, params);
        }
        throw new NotSupported (this.id + ' createOrderWithTakeProfitAndStopLoss() is not supported yet');
    }

    setTakeProfitAndStopLossParams (symbol: string, type: OrderType, side: OrderSide, amount: number, price: Num = undefined, takeProfit: Num = undefined, stopLoss: Num = undefined, params = {}) {
        if ((takeProfit === undefined) && (stopLoss === undefined)) {
            throw new ArgumentsRequired (this.id + ' createOrderWithTakeProfitAndStopLoss() requires either a takeProfit or stopLoss argument');
        }
        if (takeProfit !== undefined) {
            params['takeProfit'] = {
                'triggerPrice': takeProfit,
            };
        }
        if (stopLoss !== undefined) {
            params['stopLoss'] = {
                'triggerPrice': stopLoss,
            };
        }
        const takeProfitType = this.safeString (params, 'takeProfitType');
        const takeProfitPriceType = this.safeString (params, 'takeProfitPriceType');
        const takeProfitLimitPrice = this.safeString (params, 'takeProfitLimitPrice');
        const takeProfitAmount = this.safeString (params, 'takeProfitAmount');
        const stopLossType = this.safeString (params, 'stopLossType');
        const stopLossPriceType = this.safeString (params, 'stopLossPriceType');
        const stopLossLimitPrice = this.safeString (params, 'stopLossLimitPrice');
        const stopLossAmount = this.safeString (params, 'stopLossAmount');
        if (takeProfitType !== undefined) {
            params['takeProfit']['type'] = takeProfitType;
        }
        if (takeProfitPriceType !== undefined) {
            params['takeProfit']['priceType'] = takeProfitPriceType;
        }
        if (takeProfitLimitPrice !== undefined) {
            params['takeProfit']['price'] = this.parseToNumeric (takeProfitLimitPrice);
        }
        if (takeProfitAmount !== undefined) {
            params['takeProfit']['amount'] = this.parseToNumeric (takeProfitAmount);
        }
        if (stopLossType !== undefined) {
            params['stopLoss']['type'] = stopLossType;
        }
        if (stopLossPriceType !== undefined) {
            params['stopLoss']['priceType'] = stopLossPriceType;
        }
        if (stopLossLimitPrice !== undefined) {
            params['stopLoss']['price'] = this.parseToNumeric (stopLossLimitPrice);
        }
        if (stopLossAmount !== undefined) {
            params['stopLoss']['amount'] = this.parseToNumeric (stopLossAmount);
        }
        params = this.omit (params, [ 'takeProfitType', 'takeProfitPriceType', 'takeProfitLimitPrice', 'takeProfitAmount', 'stopLossType', 'stopLossPriceType', 'stopLossLimitPrice', 'stopLossAmount' ]);
        return params;
    }

    async createOrderWithTakeProfitAndStopLossWs (symbol: string, type: OrderType, side: OrderSide, amount: number, price: Num = undefined, takeProfit: Num = undefined, stopLoss: Num = undefined, params = {}): Promise<Order> {
        /**
         * @method
         * @name createOrderWithTakeProfitAndStopLossWs
         * @description create an order with a stop loss or take profit attached (type 3)
         * @param {string} symbol unified symbol of the market to create an order in
         * @param {string} type 'market' or 'limit'
         * @param {string} side 'buy' or 'sell'
         * @param {float} amount how much you want to trade in units of the base currency or the number of contracts
         * @param {float} [price] the price to fulfill the order, in units of the quote currency, ignored in market orders
         * @param {float} [takeProfit] the take profit price, in units of the quote currency
         * @param {float} [stopLoss] the stop loss price, in units of the quote currency
         * @param {object} [params] extra parameters specific to the exchange API endpoint
         * @param {string} [params.takeProfitType] *not available on all exchanges* 'limit' or 'market'
         * @param {string} [params.stopLossType] *not available on all exchanges* 'limit' or 'market'
         * @param {string} [params.takeProfitPriceType] *not available on all exchanges* 'last', 'mark' or 'index'
         * @param {string} [params.stopLossPriceType] *not available on all exchanges* 'last', 'mark' or 'index'
         * @param {float} [params.takeProfitLimitPrice] *not available on all exchanges* limit price for a limit take profit order
         * @param {float} [params.stopLossLimitPrice] *not available on all exchanges* stop loss for a limit stop loss order
         * @param {float} [params.takeProfitAmount] *not available on all exchanges* the amount for a take profit
         * @param {float} [params.stopLossAmount] *not available on all exchanges* the amount for a stop loss
         * @returns {object} an [order structure]{@link https://docs.ccxt.com/#/?id=order-structure}
         */
        params = this.setTakeProfitAndStopLossParams (symbol, type, side, amount, price, takeProfit, stopLoss, params);
        if (this.has['createOrderWithTakeProfitAndStopLossWs']) {
            return await this.createOrderWs (symbol, type, side, amount, price, params);
        }
        throw new NotSupported (this.id + ' createOrderWithTakeProfitAndStopLossWs() is not supported yet');
    }

    async createOrders (orders: OrderRequest[], params = {}): Promise<Order[]> {
        throw new NotSupported (this.id + ' createOrders() is not supported yet');
    }

    async editOrders (orders: OrderRequest[], params = {}): Promise<Order[]> {
        throw new NotSupported (this.id + ' editOrders() is not supported yet');
    }

    async createOrderWs (symbol: string, type: OrderType, side: OrderSide, amount: number, price: Num = undefined, params = {}): Promise<Order> {
        throw new NotSupported (this.id + ' createOrderWs() is not supported yet');
    }

    async cancelOrder (id: string, symbol: Str = undefined, params = {}): Promise<Order> {
        throw new NotSupported (this.id + ' cancelOrder() is not supported yet');
    }

    async cancelOrderWs (id: string, symbol: Str = undefined, params = {}): Promise<{}> {
        throw new NotSupported (this.id + ' cancelOrderWs() is not supported yet');
    }

    async cancelOrdersWs (ids: string[], symbol: Str = undefined, params = {}): Promise<{}> {
        throw new NotSupported (this.id + ' cancelOrdersWs() is not supported yet');
    }

    async cancelAllOrders (symbol: Str = undefined, params = {}): Promise<Order[]> {
        throw new NotSupported (this.id + ' cancelAllOrders() is not supported yet');
    }

    async cancelAllOrdersAfter (timeout: Int, params = {}): Promise<{}> {
        throw new NotSupported (this.id + ' cancelAllOrdersAfter() is not supported yet');
    }

    async cancelOrdersForSymbols (orders: CancellationRequest[], params = {}): Promise<Order[]> {
        throw new NotSupported (this.id + ' cancelOrdersForSymbols() is not supported yet');
    }

    async cancelAllOrdersWs (symbol: Str = undefined, params = {}): Promise<{}> {
        throw new NotSupported (this.id + ' cancelAllOrdersWs() is not supported yet');
    }

    async cancelUnifiedOrder (order, params = {}): Promise<{}> {
        return this.cancelOrder (this.safeString (order, 'id'), this.safeString (order, 'symbol'), params);
    }

    async fetchOrders (symbol: Str = undefined, since: Int = undefined, limit: Int = undefined, params = {}): Promise<Order[]> {
        if (this.has['fetchOpenOrders'] && this.has['fetchClosedOrders']) {
            throw new NotSupported (this.id + ' fetchOrders() is not supported yet, consider using fetchOpenOrders() and fetchClosedOrders() instead');
        }
        throw new NotSupported (this.id + ' fetchOrders() is not supported yet');
    }

    async fetchOrdersWs (symbol: Str = undefined, since: Int = undefined, limit: Int = undefined, params = {}): Promise<Order[]> {
        throw new NotSupported (this.id + ' fetchOrdersWs() is not supported yet');
    }

    async fetchOrderTrades (id: string, symbol: Str = undefined, since: Int = undefined, limit: Int = undefined, params = {}): Promise<Trade[]> {
        throw new NotSupported (this.id + ' fetchOrderTrades() is not supported yet');
    }

    async watchOrders (symbol: Str = undefined, since: Int = undefined, limit: Int = undefined, params = {}): Promise<Order[]> {
        throw new NotSupported (this.id + ' watchOrders() is not supported yet');
    }

    async fetchOpenOrders (symbol: Str = undefined, since: Int = undefined, limit: Int = undefined, params = {}): Promise<Order[]> {
        if (this.has['fetchOrders']) {
            const orders = await this.fetchOrders (symbol, since, limit, params);
            return this.filterBy (orders, 'status', 'open') as Order[];
        }
        throw new NotSupported (this.id + ' fetchOpenOrders() is not supported yet');
    }

    async fetchOpenOrdersWs (symbol: Str = undefined, since: Int = undefined, limit: Int = undefined, params = {}): Promise<Order[]> {
        if (this.has['fetchOrdersWs']) {
            const orders = await this.fetchOrdersWs (symbol, since, limit, params);
            return this.filterBy (orders, 'status', 'open') as Order[];
        }
        throw new NotSupported (this.id + ' fetchOpenOrdersWs() is not supported yet');
    }

    async fetchClosedOrders (symbol: Str = undefined, since: Int = undefined, limit: Int = undefined, params = {}): Promise<Order[]> {
        if (this.has['fetchOrders']) {
            const orders = await this.fetchOrders (symbol, since, limit, params);
            return this.filterBy (orders, 'status', 'closed') as Order[];
        }
        throw new NotSupported (this.id + ' fetchClosedOrders() is not supported yet');
    }

    async fetchCanceledAndClosedOrders (symbol: Str = undefined, since: Int = undefined, limit: Int = undefined, params = {}): Promise<Order[]> {
        throw new NotSupported (this.id + ' fetchCanceledAndClosedOrders() is not supported yet');
    }

    async fetchClosedOrdersWs (symbol: Str = undefined, since: Int = undefined, limit: Int = undefined, params = {}): Promise<Order[]> {
        if (this.has['fetchOrdersWs']) {
            const orders = await this.fetchOrdersWs (symbol, since, limit, params);
            return this.filterBy (orders, 'status', 'closed') as Order[];
        }
        throw new NotSupported (this.id + ' fetchClosedOrdersWs() is not supported yet');
    }

    async fetchMyTrades (symbol: Str = undefined, since: Int = undefined, limit: Int = undefined, params = {}): Promise<Trade[]> {
        throw new NotSupported (this.id + ' fetchMyTrades() is not supported yet');
    }

    async fetchMyLiquidations (symbol: Str = undefined, since: Int = undefined, limit: Int = undefined, params = {}): Promise<Liquidation[]> {
        throw new NotSupported (this.id + ' fetchMyLiquidations() is not supported yet');
    }

    async fetchLiquidations (symbol: string, since: Int = undefined, limit: Int = undefined, params = {}): Promise<Liquidation[]> {
        throw new NotSupported (this.id + ' fetchLiquidations() is not supported yet');
    }

    async fetchMyTradesWs (symbol: Str = undefined, since: Int = undefined, limit: Int = undefined, params = {}): Promise<Trade[]> {
        throw new NotSupported (this.id + ' fetchMyTradesWs() is not supported yet');
    }

    async watchMyTrades (symbol: Str = undefined, since: Int = undefined, limit: Int = undefined, params = {}): Promise<Trade[]> {
        throw new NotSupported (this.id + ' watchMyTrades() is not supported yet');
    }

    async fetchGreeks (symbol: string, params = {}): Promise<Greeks> {
        throw new NotSupported (this.id + ' fetchGreeks() is not supported yet');
    }

    async fetchAllGreeks (symbols: Strings = undefined, params = {}): Promise<Greeks[]> {
        throw new NotSupported (this.id + ' fetchAllGreeks() is not supported yet');
    }

    async fetchOptionChain (code: string, params = {}): Promise<OptionChain> {
        throw new NotSupported (this.id + ' fetchOptionChain() is not supported yet');
    }

    async fetchOption (symbol: string, params = {}): Promise<Option> {
        throw new NotSupported (this.id + ' fetchOption() is not supported yet');
    }

    async fetchConvertQuote (fromCode: string, toCode: string, amount: Num = undefined, params = {}): Promise<Conversion> {
        throw new NotSupported (this.id + ' fetchConvertQuote() is not supported yet');
    }

    async fetchDepositsWithdrawals (code: Str = undefined, since: Int = undefined, limit: Int = undefined, params = {}): Promise<Transaction[]> {
        /**
         * @method
         * @name exchange#fetchDepositsWithdrawals
         * @description fetch history of deposits and withdrawals
         * @param {string} [code] unified currency code for the currency of the deposit/withdrawals, default is undefined
         * @param {int} [since] timestamp in ms of the earliest deposit/withdrawal, default is undefined
         * @param {int} [limit] max number of deposit/withdrawals to return, default is undefined
         * @param {object} [params] extra parameters specific to the exchange API endpoint
         * @returns {object} a list of [transaction structures]{@link https://docs.ccxt.com/#/?id=transaction-structure}
         */
        throw new NotSupported (this.id + ' fetchDepositsWithdrawals() is not supported yet');
    }

    async fetchDeposits (code: Str = undefined, since: Int = undefined, limit: Int = undefined, params = {}): Promise<Transaction[]> {
        throw new NotSupported (this.id + ' fetchDeposits() is not supported yet');
    }

    async fetchWithdrawals (code: Str = undefined, since: Int = undefined, limit: Int = undefined, params = {}): Promise<Transaction[]> {
        throw new NotSupported (this.id + ' fetchWithdrawals() is not supported yet');
    }

    async fetchDepositsWs (code: Str = undefined, since: Int = undefined, limit: Int = undefined, params = {}): Promise<{}> {
        throw new NotSupported (this.id + ' fetchDepositsWs() is not supported yet');
    }

    async fetchWithdrawalsWs (code: Str = undefined, since: Int = undefined, limit: Int = undefined, params = {}): Promise<{}> {
        throw new NotSupported (this.id + ' fetchWithdrawalsWs() is not supported yet');
    }

    async fetchFundingRateHistory (symbol: Str = undefined, since: Int = undefined, limit: Int = undefined, params = {}): Promise<FundingRateHistory[]> {
        throw new NotSupported (this.id + ' fetchFundingRateHistory() is not supported yet');
    }

    async fetchFundingHistory (symbol: Str = undefined, since: Int = undefined, limit: Int = undefined, params = {}): Promise<FundingHistory[]> {
        throw new NotSupported (this.id + ' fetchFundingHistory() is not supported yet');
    }

    async closePosition (symbol: string, side: OrderSide = undefined, params = {}): Promise<Order> {
        throw new NotSupported (this.id + ' closePosition() is not supported yet');
    }

    async closeAllPositions (params = {}): Promise<Position[]> {
        throw new NotSupported (this.id + ' closeAllPositions() is not supported yet');
    }

    async fetchL3OrderBook (symbol: string, limit: Int = undefined, params = {}): Promise<OrderBook> {
        throw new BadRequest (this.id + ' fetchL3OrderBook() is not supported yet');
    }

    parseLastPrice (price, market: Market = undefined): LastPrice {
        throw new NotSupported (this.id + ' parseLastPrice() is not supported yet');
    }

    async fetchDepositAddress (code: string, params = {}): Promise<DepositAddress> {
        if (this.has['fetchDepositAddresses']) {
            const depositAddresses = await this.fetchDepositAddresses ([ code ], params);
            const depositAddress = this.safeValue (depositAddresses, code);
            if (depositAddress === undefined) {
                throw new InvalidAddress (this.id + ' fetchDepositAddress() could not find a deposit address for ' + code + ', make sure you have created a corresponding deposit address in your wallet on the exchange website');
            } else {
                return depositAddress;
            }
        } else if (this.has['fetchDepositAddressesByNetwork']) {
            const network = this.safeString (params, 'network');
            params = this.omit (params, 'network');
            const addressStructures = await this.fetchDepositAddressesByNetwork (code, params);
            if (network !== undefined) {
                return this.safeDict (addressStructures, network) as DepositAddress;
            } else {
                const keys = Object.keys (addressStructures);
                const key = this.safeString (keys, 0);
                return this.safeDict (addressStructures, key) as DepositAddress;
            }
        } else {
            throw new NotSupported (this.id + ' fetchDepositAddress() is not supported yet');
        }
    }

    account (): BalanceAccount {
        return {
            'free': undefined,
            'used': undefined,
            'total': undefined,
        };
    }

    commonCurrencyCode (code: string) {
        if (!this.substituteCommonCurrencyCodes) {
            return code;
        }
        return this.safeString (this.commonCurrencies, code, code);
    }

    currency (code: string) {
        if (this.currencies === undefined) {
            throw new ExchangeError (this.id + ' currencies not loaded');
        }
        if (typeof code === 'string') {
            if (code in this.currencies) {
                return this.currencies[code];
            } else if (code in this.currencies_by_id) {
                return this.currencies_by_id[code];
            }
        }
        throw new ExchangeError (this.id + ' does not have currency code ' + code);
    }

    market (symbol: string): MarketInterface {
        if (this.markets === undefined) {
            throw new ExchangeError (this.id + ' markets not loaded');
        }
        if (symbol in this.markets) {
            return this.markets[symbol];
        } else if (symbol in this.markets_by_id) {
            const markets = this.markets_by_id[symbol];
            const defaultType = this.safeString2 (this.options, 'defaultType', 'defaultSubType', 'spot');
            for (let i = 0; i < markets.length; i++) {
                const market = markets[i];
                if (market[defaultType]) {
                    return market;
                }
            }
            return markets[0];
        } else if ((symbol.endsWith ('-C')) || (symbol.endsWith ('-P')) || (symbol.startsWith ('C-')) || (symbol.startsWith ('P-'))) {
            return this.createExpiredOptionMarket (symbol);
        }
        throw new BadSymbol (this.id + ' does not have market symbol ' + symbol);
    }

    createExpiredOptionMarket (symbol: string): MarketInterface {
        throw new NotSupported (this.id + ' createExpiredOptionMarket () is not supported yet');
    }

    isLeveragedCurrency (currencyCode, checkBaseCoin: Bool = false, existingCurrencies: Dict = undefined): boolean {
        const leverageSuffixes = [
            '2L', '2S', '3L', '3S', '4L', '4S', '5L', '5S', // Leveraged Tokens (LT)
            'UP', 'DOWN', // exchange-specific (e.g. BLVT)
            'BULL', 'BEAR', // similar
        ];
        for (let i = 0; i < leverageSuffixes.length; i++) {
            const leverageSuffix = leverageSuffixes[i];
            if (currencyCode.endsWith (leverageSuffix)) {
                if (!checkBaseCoin) {
                    return true;
                } else {
                    // check if base currency is inside dict
                    const baseCurrencyCode = currencyCode.replace (leverageSuffix, '');
                    if (baseCurrencyCode in existingCurrencies) {
                        return true;
                    }
                }
            }
        }
        return false;
    }

    handleWithdrawTagAndParams (tag, params): any {
        if ((tag !== undefined) && (typeof tag === 'object')) {
            params = this.extend (tag, params);
            tag = undefined;
        }
        if (tag === undefined) {
            tag = this.safeString (params, 'tag');
            if (tag !== undefined) {
                params = this.omit (params, 'tag');
            }
        }
        return [ tag, params ];
    }

    async createLimitOrder (symbol: string, side: OrderSide, amount: number, price: number, params = {}): Promise<Order> {
        return await this.createOrder (symbol, 'limit', side, amount, price, params);
    }

    async createLimitOrderWs (symbol: string, side: OrderSide, amount: number, price: number, params = {}): Promise<Order> {
        return await this.createOrderWs (symbol, 'limit', side, amount, price, params);
    }

    async createMarketOrder (symbol: string, side: OrderSide, amount: number, price: Num = undefined, params = {}): Promise<Order> {
        return await this.createOrder (symbol, 'market', side, amount, price, params);
    }

    async createMarketOrderWs (symbol: string, side: OrderSide, amount: number, price: Num = undefined, params = {}): Promise<Order> {
        return await this.createOrderWs (symbol, 'market', side, amount, price, params);
    }

    async createLimitBuyOrder (symbol: string, amount: number, price: number, params = {}): Promise<Order> {
        return await this.createOrder (symbol, 'limit', 'buy', amount, price, params);
    }

    async createLimitBuyOrderWs (symbol: string, amount: number, price: number, params = {}): Promise<Order> {
        return await this.createOrderWs (symbol, 'limit', 'buy', amount, price, params);
    }

    async createLimitSellOrder (symbol: string, amount: number, price: number, params = {}): Promise<Order> {
        return await this.createOrder (symbol, 'limit', 'sell', amount, price, params);
    }

    async createLimitSellOrderWs (symbol: string, amount: number, price: number, params = {}): Promise<Order> {
        return await this.createOrderWs (symbol, 'limit', 'sell', amount, price, params);
    }

    async createMarketBuyOrder (symbol: string, amount: number, params = {}): Promise<Order> {
        return await this.createOrder (symbol, 'market', 'buy', amount, undefined, params);
    }

    async createMarketBuyOrderWs (symbol: string, amount: number, params = {}): Promise<Order> {
        return await this.createOrderWs (symbol, 'market', 'buy', amount, undefined, params);
    }

    async createMarketSellOrder (symbol: string, amount: number, params = {}): Promise<Order> {
        return await this.createOrder (symbol, 'market', 'sell', amount, undefined, params);
    }

    async createMarketSellOrderWs (symbol: string, amount: number, params = {}): Promise<Order> {
        return await this.createOrderWs (symbol, 'market', 'sell', amount, undefined, params);
    }

    costToPrecision (symbol: string, cost) {
        if (cost === undefined) {
            return undefined;
        }
        const market = this.market (symbol);
        return this.decimalToPrecision (cost, TRUNCATE, market['precision']['price'], this.precisionMode, this.paddingMode);
    }

    priceToPrecision (symbol: string, price): string {
        if (price === undefined) {
            return undefined;
        }
        const market = this.market (symbol);
        const result = this.decimalToPrecision (price, ROUND, market['precision']['price'], this.precisionMode, this.paddingMode);
        if (result === '0') {
            throw new InvalidOrder (this.id + ' price of ' + market['symbol'] + ' must be greater than minimum price precision of ' + this.numberToString (market['precision']['price']));
        }
        return result;
    }

    amountToPrecision (symbol: string, amount) {
        if (amount === undefined) {
            return undefined;
        }
        const market = this.market (symbol);
        const result = this.decimalToPrecision (amount, TRUNCATE, market['precision']['amount'], this.precisionMode, this.paddingMode);
        if (result === '0') {
            throw new InvalidOrder (this.id + ' amount of ' + market['symbol'] + ' must be greater than minimum amount precision of ' + this.numberToString (market['precision']['amount']));
        }
        return result;
    }

    feeToPrecision (symbol: string, fee) {
        if (fee === undefined) {
            return undefined;
        }
        const market = this.market (symbol);
        return this.decimalToPrecision (fee, ROUND, market['precision']['price'], this.precisionMode, this.paddingMode);
    }

    currencyToPrecision (code: string, fee, networkCode = undefined) {
        const currency = this.currencies[code];
        let precision = this.safeValue (currency, 'precision');
        if (networkCode !== undefined) {
            const networks = this.safeDict (currency, 'networks', {});
            const networkItem = this.safeDict (networks, networkCode, {});
            precision = this.safeValue (networkItem, 'precision', precision);
        }
        if (precision === undefined) {
            return this.forceString (fee);
        } else {
            const roundingMode = this.safeInteger (this.options, 'currencyToPrecisionRoundingMode', ROUND);
            return this.decimalToPrecision (fee, roundingMode, precision, this.precisionMode, this.paddingMode);
        }
    }

    forceString (value) {
        if (typeof value !== 'string') {
            return this.numberToString (value);
        }
        return value;
    }

    isTickPrecision () {
        return this.precisionMode === TICK_SIZE;
    }

    isDecimalPrecision () {
        return this.precisionMode === DECIMAL_PLACES;
    }

    isSignificantPrecision () {
        return this.precisionMode === SIGNIFICANT_DIGITS;
    }

    safeNumber (obj, key: IndexType, defaultNumber: Num = undefined): Num {
        const value = this.safeString (obj, key);
        return this.parseNumber (value, defaultNumber);
    }

    safeNumberN (obj: object, arr: IndexType[], defaultNumber: Num = undefined): Num {
        const value = this.safeStringN (obj, arr);
        return this.parseNumber (value, defaultNumber);
    }

    parsePrecision (precision?: string) {
        /**
         * @ignore
         * @method
         * @param {string} precision The number of digits to the right of the decimal
         * @returns {string} a string number equal to 1e-precision
         */
        if (precision === undefined) {
            return undefined;
        }
        const precisionNumber = parseInt (precision);
        if (precisionNumber === 0) {
            return '1';
        }
        if (precisionNumber > 0) {
            let parsedPrecision = '0.';
            for (let i = 0; i < precisionNumber - 1; i++) {
                parsedPrecision = parsedPrecision + '0';
            }
            return parsedPrecision + '1';
        } else {
            let parsedPrecision = '1';
            for (let i = 0; i < precisionNumber * -1 - 1; i++) {
                parsedPrecision = parsedPrecision + '0';
            }
            return parsedPrecision + '0';
        }
    }

    integerPrecisionToAmount (precision: Str) {
        /**
         * @ignore
         * @method
         * @description handles positive & negative numbers too. parsePrecision() does not handle negative numbers, but this method handles
         * @param {string} precision The number of digits to the right of the decimal
         * @returns {string} a string number equal to 1e-precision
         */
        if (precision === undefined) {
            return undefined;
        }
        if (Precise.stringGe (precision, '0')) {
            return this.parsePrecision (precision);
        } else {
            const positivePrecisionString = Precise.stringAbs (precision);
            const positivePrecision = parseInt (positivePrecisionString);
            let parsedPrecision = '1';
            for (let i = 0; i < positivePrecision - 1; i++) {
                parsedPrecision = parsedPrecision + '0';
            }
            return parsedPrecision + '0';
        }
    }

    async loadTimeDifference (params = {}) {
        const serverTime = await this.fetchTime (params);
        const after = this.milliseconds ();
        this.options['timeDifference'] = after - serverTime;
        return this.options['timeDifference'];
    }

    implodeHostname (url: string) {
        return this.implodeParams (url, { 'hostname': this.hostname });
    }

    async fetchMarketLeverageTiers (symbol: string, params = {}): Promise<LeverageTier[]> {
        if (this.has['fetchLeverageTiers']) {
            const market = this.market (symbol);
            if (!market['contract']) {
                throw new BadSymbol (this.id + ' fetchMarketLeverageTiers() supports contract markets only');
            }
            const tiers = await this.fetchLeverageTiers ([ symbol ]);
            return this.safeValue (tiers, symbol);
        } else {
            throw new NotSupported (this.id + ' fetchMarketLeverageTiers() is not supported yet');
        }
    }

    async createPostOnlyOrder (symbol: string, type: OrderType, side: OrderSide, amount: number, price: Num = undefined, params = {}) {
        if (!this.has['createPostOnlyOrder']) {
            throw new NotSupported (this.id + ' createPostOnlyOrder() is not supported yet');
        }
        const query = this.extend (params, { 'postOnly': true });
        return await this.createOrder (symbol, type, side, amount, price, query);
    }

    async createPostOnlyOrderWs (symbol: string, type: OrderType, side: OrderSide, amount: number, price: Num = undefined, params = {}) {
        if (!this.has['createPostOnlyOrderWs']) {
            throw new NotSupported (this.id + ' createPostOnlyOrderWs() is not supported yet');
        }
        const query = this.extend (params, { 'postOnly': true });
        return await this.createOrderWs (symbol, type, side, amount, price, query);
    }

    async createReduceOnlyOrder (symbol: string, type: OrderType, side: OrderSide, amount: number, price: Num = undefined, params = {}) {
        if (!this.has['createReduceOnlyOrder']) {
            throw new NotSupported (this.id + ' createReduceOnlyOrder() is not supported yet');
        }
        const query = this.extend (params, { 'reduceOnly': true });
        return await this.createOrder (symbol, type, side, amount, price, query);
    }

    async createReduceOnlyOrderWs (symbol: string, type: OrderType, side: OrderSide, amount: number, price: Num = undefined, params = {}) {
        if (!this.has['createReduceOnlyOrderWs']) {
            throw new NotSupported (this.id + ' createReduceOnlyOrderWs() is not supported yet');
        }
        const query = this.extend (params, { 'reduceOnly': true });
        return await this.createOrderWs (symbol, type, side, amount, price, query);
    }

    async createStopOrder (symbol: string, type: OrderType, side: OrderSide, amount: number, price: Num = undefined, triggerPrice: Num = undefined, params = {}) {
        if (!this.has['createStopOrder']) {
            throw new NotSupported (this.id + ' createStopOrder() is not supported yet');
        }
        if (triggerPrice === undefined) {
            throw new ArgumentsRequired (this.id + ' create_stop_order() requires a stopPrice argument');
        }
        const query = this.extend (params, { 'stopPrice': triggerPrice });
        return await this.createOrder (symbol, type, side, amount, price, query);
    }

    async createStopOrderWs (symbol: string, type: OrderType, side: OrderSide, amount: number, price: Num = undefined, triggerPrice: Num = undefined, params = {}) {
        if (!this.has['createStopOrderWs']) {
            throw new NotSupported (this.id + ' createStopOrderWs() is not supported yet');
        }
        if (triggerPrice === undefined) {
            throw new ArgumentsRequired (this.id + ' createStopOrderWs() requires a stopPrice argument');
        }
        const query = this.extend (params, { 'stopPrice': triggerPrice });
        return await this.createOrderWs (symbol, type, side, amount, price, query);
    }

    async createStopLimitOrder (symbol: string, side: OrderSide, amount: number, price: number, triggerPrice: number, params = {}) {
        if (!this.has['createStopLimitOrder']) {
            throw new NotSupported (this.id + ' createStopLimitOrder() is not supported yet');
        }
        const query = this.extend (params, { 'stopPrice': triggerPrice });
        return await this.createOrder (symbol, 'limit', side, amount, price, query);
    }

    async createStopLimitOrderWs (symbol: string, side: OrderSide, amount: number, price: number, triggerPrice: number, params = {}) {
        if (!this.has['createStopLimitOrderWs']) {
            throw new NotSupported (this.id + ' createStopLimitOrderWs() is not supported yet');
        }
        const query = this.extend (params, { 'stopPrice': triggerPrice });
        return await this.createOrderWs (symbol, 'limit', side, amount, price, query);
    }

    async createStopMarketOrder (symbol: string, side: OrderSide, amount: number, triggerPrice: number, params = {}) {
        if (!this.has['createStopMarketOrder']) {
            throw new NotSupported (this.id + ' createStopMarketOrder() is not supported yet');
        }
        const query = this.extend (params, { 'stopPrice': triggerPrice });
        return await this.createOrder (symbol, 'market', side, amount, undefined, query);
    }

    async createStopMarketOrderWs (symbol: string, side: OrderSide, amount: number, triggerPrice: number, params = {}) {
        if (!this.has['createStopMarketOrderWs']) {
            throw new NotSupported (this.id + ' createStopMarketOrderWs() is not supported yet');
        }
        const query = this.extend (params, { 'stopPrice': triggerPrice });
        return await this.createOrderWs (symbol, 'market', side, amount, undefined, query);
    }

    safeCurrencyCode (currencyId: Str, currency: Currency = undefined): Str {
        currency = this.safeCurrency (currencyId, currency);
        return currency['code'];
    }

    filterBySymbolSinceLimit (array, symbol: Str = undefined, since: Int = undefined, limit: Int = undefined, tail = false) {
        return this.filterByValueSinceLimit (array, 'symbol', symbol, since, limit, 'timestamp', tail);
    }

    filterByCurrencySinceLimit (array, code = undefined, since: Int = undefined, limit: Int = undefined, tail = false) {
        return this.filterByValueSinceLimit (array, 'currency', code, since, limit, 'timestamp', tail);
    }

    filterBySymbolsSinceLimit (array, symbols: string[] = undefined, since: Int = undefined, limit: Int = undefined, tail = false) {
        const result = this.filterByArray (array, 'symbol', symbols, false);
        return this.filterBySinceLimit (result, since, limit, 'timestamp', tail);
    }

    parseLastPrices (pricesData, symbols: string[] = undefined, params = {}): LastPrices {
        //
        // the value of tickers is either a dict or a list
        //
        // dict
        //
        //     {
        //         'marketId1': { ... },
        //         'marketId2': { ... },
        //         ...
        //     }
        //
        // list
        //
        //     [
        //         { 'market': 'marketId1', ... },
        //         { 'market': 'marketId2', ... },
        //         ...
        //     ]
        //
        const results = [];
        if (Array.isArray (pricesData)) {
            for (let i = 0; i < pricesData.length; i++) {
                const priceData = this.extend (this.parseLastPrice (pricesData[i]), params);
                results.push (priceData);
            }
        } else {
            const marketIds = Object.keys (pricesData);
            for (let i = 0; i < marketIds.length; i++) {
                const marketId = marketIds[i];
                const market = this.safeMarket (marketId);
                const priceData = this.extend (this.parseLastPrice (pricesData[marketId], market), params);
                results.push (priceData);
            }
        }
        symbols = this.marketSymbols (symbols);
        return this.filterByArray (results, 'symbol', symbols);
    }

    parseTickers (tickers, symbols: Strings = undefined, params = {}): Tickers {
        //
        // the value of tickers is either a dict or a list
        //
        //
        // dict
        //
        //     {
        //         'marketId1': { ... },
        //         'marketId2': { ... },
        //         'marketId3': { ... },
        //         ...
        //     }
        //
        // list
        //
        //     [
        //         { 'market': 'marketId1', ... },
        //         { 'market': 'marketId2', ... },
        //         { 'market': 'marketId3', ... },
        //         ...
        //     ]
        //
        const results = [];
        if (Array.isArray (tickers)) {
            for (let i = 0; i < tickers.length; i++) {
                const parsedTicker = this.parseTicker (tickers[i]);
                const ticker = this.extend (parsedTicker, params);
                results.push (ticker);
            }
        } else {
            const marketIds = Object.keys (tickers);
            for (let i = 0; i < marketIds.length; i++) {
                const marketId = marketIds[i];
                const market = this.safeMarket (marketId);
                const parsed = this.parseTicker (tickers[marketId], market);
                const ticker = this.extend (parsed, params);
                results.push (ticker);
            }
        }
        symbols = this.marketSymbols (symbols);
        return this.filterByArray (results, 'symbol', symbols);
    }

    parseDepositAddresses (addresses, codes: Strings = undefined, indexed = true, params = {}): DepositAddress[] {
        let result = [];
        for (let i = 0; i < addresses.length; i++) {
            const address = this.extend (this.parseDepositAddress (addresses[i]), params);
            result.push (address);
        }
        if (codes !== undefined) {
            result = this.filterByArray (result, 'currency', codes, false);
        }
        if (indexed) {
            result = this.filterByArray (result, 'currency', undefined, indexed);
        }
        return result as DepositAddress[];
    }

    parseBorrowInterests (response, market: Market = undefined): BorrowInterest[] {
        const interests = [];
        for (let i = 0; i < response.length; i++) {
            const row = response[i];
            interests.push (this.parseBorrowInterest (row, market));
        }
        return interests as BorrowInterest[];
    }

    parseBorrowRate (info, currency: Currency = undefined): Dict {
        throw new NotSupported (this.id + ' parseBorrowRate() is not supported yet');
    }

    parseBorrowRateHistory (response, code: Str, since: Int, limit: Int) {
        const result = [];
        for (let i = 0; i < response.length; i++) {
            const item = response[i];
            const borrowRate = this.parseBorrowRate (item);
            result.push (borrowRate);
        }
        const sorted = this.sortBy (result, 'timestamp');
        return this.filterByCurrencySinceLimit (sorted, code, since, limit);
    }

    parseIsolatedBorrowRates (info: any): IsolatedBorrowRates {
        const result = {};
        for (let i = 0; i < info.length; i++) {
            const item = info[i];
            const borrowRate = this.parseIsolatedBorrowRate (item);
            const symbol = this.safeString (borrowRate, 'symbol');
            result[symbol] = borrowRate;
        }
        return result as any;
    }

    parseFundingRateHistories (response, market = undefined, since: Int = undefined, limit: Int = undefined): FundingRateHistory[] {
        const rates = [];
        for (let i = 0; i < response.length; i++) {
            const entry = response[i];
            rates.push (this.parseFundingRateHistory (entry, market));
        }
        const sorted = this.sortBy (rates, 'timestamp');
        const symbol = (market === undefined) ? undefined : market['symbol'];
        return this.filterBySymbolSinceLimit (sorted, symbol, since, limit) as FundingRateHistory[];
    }

    safeSymbol (marketId: Str, market: Market = undefined, delimiter: Str = undefined, marketType: Str = undefined): string {
        market = this.safeMarket (marketId, market, delimiter, marketType);
        return market['symbol'];
    }

    parseFundingRate (contract: string, market: Market = undefined): FundingRate {
        throw new NotSupported (this.id + ' parseFundingRate() is not supported yet');
    }

    parseFundingRates (response, symbols: Strings = undefined): FundingRates {
        const fundingRates = {};
        for (let i = 0; i < response.length; i++) {
            const entry = response[i];
            const parsed = this.parseFundingRate (entry);
            fundingRates[parsed['symbol']] = parsed;
        }
        return this.filterByArray (fundingRates, 'symbol', symbols);
    }

    parseLongShortRatio (info: Dict, market: Market = undefined): LongShortRatio {
        throw new NotSupported (this.id + ' parseLongShortRatio() is not supported yet');
    }

    parseLongShortRatioHistory (response, market = undefined, since: Int = undefined, limit: Int = undefined): LongShortRatio[] {
        const rates = [];
        for (let i = 0; i < response.length; i++) {
            const entry = response[i];
            rates.push (this.parseLongShortRatio (entry, market));
        }
        const sorted = this.sortBy (rates, 'timestamp');
        const symbol = (market === undefined) ? undefined : market['symbol'];
        return this.filterBySymbolSinceLimit (sorted, symbol, since, limit) as LongShortRatio[];
    }

    handleTriggerPricesAndParams (symbol, params, omitParams = true) {
        //
        const triggerPrice = this.safeString2 (params, 'triggerPrice', 'stopPrice');
        let triggerPriceStr: Str = undefined;
        const stopLossPrice = this.safeString (params, 'stopLossPrice');
        let stopLossPriceStr: Str = undefined;
        const takeProfitPrice = this.safeString (params, 'takeProfitPrice');
        let takeProfitPriceStr: Str = undefined;
        //
        if (triggerPrice !== undefined) {
            if (omitParams) {
                params = this.omit (params, [ 'triggerPrice', 'stopPrice' ]);
            }
            triggerPriceStr = this.priceToPrecision (symbol, parseFloat (triggerPrice));
        }
        if (stopLossPrice !== undefined) {
            if (omitParams) {
                params = this.omit (params, 'stopLossPrice');
            }
            stopLossPriceStr = this.priceToPrecision (symbol, parseFloat (stopLossPrice));
        }
        if (takeProfitPrice !== undefined) {
            if (omitParams) {
                params = this.omit (params, 'takeProfitPrice');
            }
            takeProfitPriceStr = this.priceToPrecision (symbol, parseFloat (takeProfitPrice));
        }
        return [ triggerPriceStr, stopLossPriceStr, takeProfitPriceStr, params ];
    }

    handleTriggerDirectionAndParams (params, exchangeSpecificKey: Str = undefined, allowEmpty: Bool = false) {
        /**
         * @ignore
         * @method
         * @returns {[string, object]} the trigger-direction value and omited params
         */
        let triggerDirection = this.safeString (params, 'triggerDirection');
        const exchangeSpecificDefined = (exchangeSpecificKey !== undefined) && (exchangeSpecificKey in params);
        if (triggerDirection !== undefined) {
            params = this.omit (params, 'triggerDirection');
        }
        // throw exception if:
        // A) if provided value is not unified (support old "up/down" strings too)
        // B) if exchange specific "trigger direction key" (eg. "stopPriceSide") was not provided
        if (!this.inArray (triggerDirection, [ 'ascending', 'descending', 'up', 'down', 'above', 'below' ]) && !exchangeSpecificDefined && !allowEmpty) {
            throw new ArgumentsRequired (this.id + ' createOrder() : trigger orders require params["triggerDirection"] to be either "ascending" or "descending"');
        }
        // if old format was provided, overwrite to new
        if (triggerDirection === 'up' || triggerDirection === 'above') {
            triggerDirection = 'ascending';
        } else if (triggerDirection === 'down' || triggerDirection === 'below') {
            triggerDirection = 'descending';
        }
        return [ triggerDirection, params ];
    }

    handleTriggerAndParams (params) {
        const isTrigger = this.safeBool2 (params, 'trigger', 'stop');
        if (isTrigger) {
            params = this.omit (params, [ 'trigger', 'stop' ]);
        }
        return [ isTrigger, params ];
    }

    isTriggerOrder (params) {
        // for backwards compatibility
        return this.handleTriggerAndParams (params);
    }

    isPostOnly (isMarketOrder: boolean, exchangeSpecificParam, params = {}) {
        /**
         * @ignore
         * @method
         * @param {string} type Order type
         * @param {boolean} exchangeSpecificParam exchange specific postOnly
         * @param {object} [params] exchange specific params
         * @returns {boolean} true if a post only order, false otherwise
         */
        const timeInForce = this.safeStringUpper (params, 'timeInForce');
        let postOnly = this.safeBool2 (params, 'postOnly', 'post_only', false);
        // we assume timeInForce is uppercase from safeStringUpper (params, 'timeInForce')
        const ioc = timeInForce === 'IOC';
        const fok = timeInForce === 'FOK';
        const timeInForcePostOnly = timeInForce === 'PO';
        postOnly = postOnly || timeInForcePostOnly || exchangeSpecificParam;
        if (postOnly) {
            if (ioc || fok) {
                throw new InvalidOrder (this.id + ' postOnly orders cannot have timeInForce equal to ' + timeInForce);
            } else if (isMarketOrder) {
                throw new InvalidOrder (this.id + ' market orders cannot be postOnly');
            } else {
                return true;
            }
        } else {
            return false;
        }
    }

    handlePostOnly (isMarketOrder: boolean, exchangeSpecificPostOnlyOption: boolean, params: any = {}) {
        /**
         * @ignore
         * @method
         * @param {string} type Order type
         * @param {boolean} exchangeSpecificBoolean exchange specific postOnly
         * @param {object} [params] exchange specific params
         * @returns {Array}
         */
        const timeInForce = this.safeStringUpper (params, 'timeInForce');
        let postOnly = this.safeBool (params, 'postOnly', false);
        const ioc = timeInForce === 'IOC';
        const fok = timeInForce === 'FOK';
        const po = timeInForce === 'PO';
        postOnly = postOnly || po || exchangeSpecificPostOnlyOption;
        if (postOnly) {
            if (ioc || fok) {
                throw new InvalidOrder (this.id + ' postOnly orders cannot have timeInForce equal to ' + timeInForce);
            } else if (isMarketOrder) {
                throw new InvalidOrder (this.id + ' market orders cannot be postOnly');
            } else {
                if (po) {
                    params = this.omit (params, 'timeInForce');
                }
                params = this.omit (params, 'postOnly');
                return [ true, params ];
            }
        }
        return [ false, params ];
    }

    async fetchLastPrices (symbols: Strings = undefined, params = {}): Promise<LastPrices> {
        throw new NotSupported (this.id + ' fetchLastPrices() is not supported yet');
    }

    async fetchTradingFees (params = {}): Promise<TradingFees> {
        throw new NotSupported (this.id + ' fetchTradingFees() is not supported yet');
    }

    async fetchTradingFeesWs (params = {}): Promise<TradingFees> {
        throw new NotSupported (this.id + ' fetchTradingFeesWs() is not supported yet');
    }

    async fetchTradingFee (symbol: string, params = {}): Promise<TradingFeeInterface> {
        if (!this.has['fetchTradingFees']) {
            throw new NotSupported (this.id + ' fetchTradingFee() is not supported yet');
        }
        const fees = await this.fetchTradingFees (params);
        return this.safeDict (fees, symbol) as TradingFeeInterface;
    }

    async fetchConvertCurrencies (params = {}): Promise<Currencies> {
        throw new NotSupported (this.id + ' fetchConvertCurrencies() is not supported yet');
    }

    parseOpenInterest (interest, market: Market = undefined): OpenInterest {
        throw new NotSupported (this.id + ' parseOpenInterest () is not supported yet');
    }

    parseOpenInterests (response, symbols: Strings = undefined): OpenInterests {
        const result = {};
        for (let i = 0; i < response.length; i++) {
            const entry = response[i];
            const parsed = this.parseOpenInterest (entry);
            result[parsed['symbol']] = parsed;
        }
        return this.filterByArray (result, 'symbol', symbols);
    }

    parseOpenInterestsHistory (response, market = undefined, since: Int = undefined, limit: Int = undefined): OpenInterest[] {
        const interests = [];
        for (let i = 0; i < response.length; i++) {
            const entry = response[i];
            const interest = this.parseOpenInterest (entry, market);
            interests.push (interest);
        }
        const sorted = this.sortBy (interests, 'timestamp');
        const symbol = this.safeString (market, 'symbol');
        return this.filterBySymbolSinceLimit (sorted, symbol, since, limit);
    }

    async fetchFundingRate (symbol: string, params = {}): Promise<FundingRate> {
        if (this.has['fetchFundingRates']) {
            await this.loadMarkets ();
            const market = this.market (symbol);
            symbol = market['symbol'];
            if (!market['contract']) {
                throw new BadSymbol (this.id + ' fetchFundingRate() supports contract markets only');
            }
            const rates = await this.fetchFundingRates ([ symbol ], params);
            const rate = this.safeValue (rates, symbol);
            if (rate === undefined) {
                throw new NullResponse (this.id + ' fetchFundingRate () returned no data for ' + symbol);
            } else {
                return rate;
            }
        } else {
            throw new NotSupported (this.id + ' fetchFundingRate () is not supported yet');
        }
    }

    async fetchFundingInterval (symbol: string, params = {}): Promise<FundingRate> {
        if (this.has['fetchFundingIntervals']) {
            await this.loadMarkets ();
            const market = this.market (symbol);
            symbol = market['symbol'];
            if (!market['contract']) {
                throw new BadSymbol (this.id + ' fetchFundingInterval() supports contract markets only');
            }
            const rates = await this.fetchFundingIntervals ([ symbol ], params);
            const rate = this.safeValue (rates, symbol);
            if (rate === undefined) {
                throw new NullResponse (this.id + ' fetchFundingInterval() returned no data for ' + symbol);
            } else {
                return rate;
            }
        } else {
            throw new NotSupported (this.id + ' fetchFundingInterval() is not supported yet');
        }
    }

    async fetchMarkOHLCV (symbol: string, timeframe: string = '1m', since: Int = undefined, limit: Int = undefined, params = {}): Promise<OHLCV[]> {
        /**
         * @method
         * @name exchange#fetchMarkOHLCV
         * @description fetches historical mark price candlestick data containing the open, high, low, and close price of a market
         * @param {string} symbol unified symbol of the market to fetch OHLCV data for
         * @param {string} timeframe the length of time each candle represents
         * @param {int} [since] timestamp in ms of the earliest candle to fetch
         * @param {int} [limit] the maximum amount of candles to fetch
         * @param {object} [params] extra parameters specific to the exchange API endpoint
         * @returns {float[][]} A list of candles ordered as timestamp, open, high, low, close, undefined
         */
        if (this.has['fetchMarkOHLCV']) {
            const request: Dict = {
                'price': 'mark',
            };
            return await this.fetchOHLCV (symbol, timeframe, since, limit, this.extend (request, params));
        } else {
            throw new NotSupported (this.id + ' fetchMarkOHLCV () is not supported yet');
        }
    }

    async fetchIndexOHLCV (symbol: string, timeframe: string = '1m', since: Int = undefined, limit: Int = undefined, params = {}): Promise<OHLCV[]> {
        /**
         * @method
         * @name exchange#fetchIndexOHLCV
         * @description fetches historical index price candlestick data containing the open, high, low, and close price of a market
         * @param {string} symbol unified symbol of the market to fetch OHLCV data for
         * @param {string} timeframe the length of time each candle represents
         * @param {int} [since] timestamp in ms of the earliest candle to fetch
         * @param {int} [limit] the maximum amount of candles to fetch
         * @param {object} [params] extra parameters specific to the exchange API endpoint
         * @returns {} A list of candles ordered as timestamp, open, high, low, close, undefined
         */
        if (this.has['fetchIndexOHLCV']) {
            const request: Dict = {
                'price': 'index',
            };
            return await this.fetchOHLCV (symbol, timeframe, since, limit, this.extend (request, params));
        } else {
            throw new NotSupported (this.id + ' fetchIndexOHLCV () is not supported yet');
        }
    }

    async fetchPremiumIndexOHLCV (symbol: string, timeframe: string = '1m', since: Int = undefined, limit: Int = undefined, params = {}): Promise<OHLCV[]> {
        /**
         * @method
         * @name exchange#fetchPremiumIndexOHLCV
         * @description fetches historical premium index price candlestick data containing the open, high, low, and close price of a market
         * @param {string} symbol unified symbol of the market to fetch OHLCV data for
         * @param {string} timeframe the length of time each candle represents
         * @param {int} [since] timestamp in ms of the earliest candle to fetch
         * @param {int} [limit] the maximum amount of candles to fetch
         * @param {object} [params] extra parameters specific to the exchange API endpoint
         * @returns {float[][]} A list of candles ordered as timestamp, open, high, low, close, undefined
         */
        if (this.has['fetchPremiumIndexOHLCV']) {
            const request: Dict = {
                'price': 'premiumIndex',
            };
            return await this.fetchOHLCV (symbol, timeframe, since, limit, this.extend (request, params));
        } else {
            throw new NotSupported (this.id + ' fetchPremiumIndexOHLCV () is not supported yet');
        }
    }

    handleTimeInForce (params = {}) {
        /**
         * @ignore
         * @method
         * Must add timeInForce to this.options to use this method
         * @returns {string} returns the exchange specific value for timeInForce
         */
        const timeInForce = this.safeStringUpper (params, 'timeInForce'); // supported values GTC, IOC, PO
        if (timeInForce !== undefined) {
            const exchangeValue = this.safeString (this.options['timeInForce'], timeInForce);
            if (exchangeValue === undefined) {
                throw new ExchangeError (this.id + ' does not support timeInForce "' + timeInForce + '"');
            }
            return exchangeValue;
        }
        return undefined;
    }

    convertTypeToAccount (account) {
        /**
         * @ignore
         * @method
         * Must add accountsByType to this.options to use this method
         * @param {string} account key for account name in this.options['accountsByType']
         * @returns the exchange specific account name or the isolated margin id for transfers
         */
        const accountsByType = this.safeDict (this.options, 'accountsByType', {});
        const lowercaseAccount = account.toLowerCase ();
        if (lowercaseAccount in accountsByType) {
            return accountsByType[lowercaseAccount];
        } else if ((account in this.markets) || (account in this.markets_by_id)) {
            const market = this.market (account);
            return market['id'];
        } else {
            return account;
        }
    }

    checkRequiredArgument (methodName: string, argument, argumentName, options = []) {
        /**
         * @ignore
         * @method
         * @param {string} methodName the name of the method that the argument is being checked for
         * @param {string} argument the argument's actual value provided
         * @param {string} argumentName the name of the argument being checked (for logging purposes)
         * @param {string[]} options a list of options that the argument can be
         * @returns {undefined}
         */
        const optionsLength = options.length;
        if ((argument === undefined) || ((optionsLength > 0) && (!(this.inArray (argument, options))))) {
            const messageOptions = options.join (', ');
            let message = this.id + ' ' + methodName + '() requires a ' + argumentName + ' argument';
            if (messageOptions !== '') {
                message += ', one of ' + '(' + messageOptions + ')';
            }
            throw new ArgumentsRequired (message);
        }
    }

    checkRequiredMarginArgument (methodName: string, symbol: Str, marginMode: string) {
        /**
         * @ignore
         * @method
         * @param {string} symbol unified symbol of the market
         * @param {string} methodName name of the method that requires a symbol
         * @param {string} marginMode is either 'isolated' or 'cross'
         */
        if ((marginMode === 'isolated') && (symbol === undefined)) {
            throw new ArgumentsRequired (this.id + ' ' + methodName + '() requires a symbol argument for isolated margin');
        } else if ((marginMode === 'cross') && (symbol !== undefined)) {
            throw new ArgumentsRequired (this.id + ' ' + methodName + '() cannot have a symbol argument for cross margin');
        }
    }

    parseDepositWithdrawFees (response, codes: Strings = undefined, currencyIdKey = undefined): any {
        /**
         * @ignore
         * @method
         * @param {object[]|object} response unparsed response from the exchange
         * @param {string[]|undefined} codes the unified currency codes to fetch transactions fees for, returns all currencies when undefined
         * @param {str} currencyIdKey *should only be undefined when response is a dictionary* the object key that corresponds to the currency id
         * @returns {object} objects with withdraw and deposit fees, indexed by currency codes
         */
        const depositWithdrawFees = {};
        const isArray = Array.isArray (response);
        let responseKeys = response;
        if (!isArray) {
            responseKeys = Object.keys (response);
        }
        for (let i = 0; i < responseKeys.length; i++) {
            const entry = responseKeys[i];
            const dictionary = isArray ? entry : response[entry];
            const currencyId = isArray ? this.safeString (dictionary, currencyIdKey) : entry;
            const currency = this.safeCurrency (currencyId);
            const code = this.safeString (currency, 'code');
            if ((codes === undefined) || (this.inArray (code, codes))) {
                depositWithdrawFees[code] = this.parseDepositWithdrawFee (dictionary, currency);
            }
        }
        return depositWithdrawFees;
    }

    parseDepositWithdrawFee (fee, currency: Currency = undefined): any {
        throw new NotSupported (this.id + ' parseDepositWithdrawFee() is not supported yet');
    }

    depositWithdrawFee (info): any {
        return {
            'info': info,
            'withdraw': {
                'fee': undefined,
                'percentage': undefined,
            },
            'deposit': {
                'fee': undefined,
                'percentage': undefined,
            },
            'networks': {},
        };
    }

    assignDefaultDepositWithdrawFees (fee, currency = undefined): any {
        /**
         * @ignore
         * @method
         * @description Takes a depositWithdrawFee structure and assigns the default values for withdraw and deposit
         * @param {object} fee A deposit withdraw fee structure
         * @param {object} currency A currency structure, the response from this.currency ()
         * @returns {object} A deposit withdraw fee structure
         */
        const networkKeys = Object.keys (fee['networks']);
        const numNetworks = networkKeys.length;
        if (numNetworks === 1) {
            fee['withdraw'] = fee['networks'][networkKeys[0]]['withdraw'];
            fee['deposit'] = fee['networks'][networkKeys[0]]['deposit'];
            return fee;
        }
        const currencyCode = this.safeString (currency, 'code');
        for (let i = 0; i < numNetworks; i++) {
            const network = networkKeys[i];
            if (network === currencyCode) {
                fee['withdraw'] = fee['networks'][networkKeys[i]]['withdraw'];
                fee['deposit'] = fee['networks'][networkKeys[i]]['deposit'];
            }
        }
        return fee;
    }

    parseIncome (info, market: Market = undefined): object {
        throw new NotSupported (this.id + ' parseIncome () is not supported yet');
    }

    parseIncomes (incomes, market = undefined, since: Int = undefined, limit: Int = undefined): FundingHistory[] {
        /**
         * @ignore
         * @method
         * @description parses funding fee info from exchange response
         * @param {object[]} incomes each item describes once instance of currency being received or paid
         * @param {object} market ccxt market
         * @param {int} [since] when defined, the response items are filtered to only include items after this timestamp
         * @param {int} [limit] limits the number of items in the response
         * @returns {object[]} an array of [funding history structures]{@link https://docs.ccxt.com/#/?id=funding-history-structure}
         */
        const result = [];
        for (let i = 0; i < incomes.length; i++) {
            const entry = incomes[i];
            const parsed = this.parseIncome (entry, market);
            result.push (parsed);
        }
        const sorted = this.sortBy (result, 'timestamp');
        const symbol = this.safeString (market, 'symbol');
        return this.filterBySymbolSinceLimit (sorted, symbol, since, limit);
    }

    getMarketFromSymbols (symbols: Strings = undefined) {
        if (symbols === undefined) {
            return undefined;
        }
        const firstMarket = this.safeString (symbols, 0);
        const market = this.market (firstMarket);
        return market;
    }

    parseWsOHLCVs (ohlcvs: object[], market: any = undefined, timeframe: string = '1m', since: Int = undefined, limit: Int = undefined) {
        const results = [];
        for (let i = 0; i < ohlcvs.length; i++) {
            results.push (this.parseWsOHLCV (ohlcvs[i], market));
        }
        return results;
    }

    async fetchTransactions (code: Str = undefined, since: Int = undefined, limit: Int = undefined, params = {}): Promise<Transaction[]> {
        /**
         * @method
         * @name exchange#fetchTransactions
         * @deprecated
         * @description *DEPRECATED* use fetchDepositsWithdrawals instead
         * @param {string} code unified currency code for the currency of the deposit/withdrawals, default is undefined
         * @param {int} [since] timestamp in ms of the earliest deposit/withdrawal, default is undefined
         * @param {int} [limit] max number of deposit/withdrawals to return, default is undefined
         * @param {object} [params] extra parameters specific to the exchange API endpoint
         * @returns {object} a list of [transaction structures]{@link https://docs.ccxt.com/#/?id=transaction-structure}
         */
        if (this.has['fetchDepositsWithdrawals']) {
            return await this.fetchDepositsWithdrawals (code, since, limit, params);
        } else {
            throw new NotSupported (this.id + ' fetchTransactions () is not supported yet');
        }
    }

    filterByArrayPositions (objects, key: IndexType, values = undefined, indexed = true): Position[] {
        /**
         * @ignore
         * @method
         * @description Typed wrapper for filterByArray that returns a list of positions
         */
        return this.filterByArray (objects, key, values, indexed) as Position[];
    }

    filterByArrayTickers (objects, key: IndexType, values = undefined, indexed = true): Dictionary<Ticker> {
        /**
         * @ignore
         * @method
         * @description Typed wrapper for filterByArray that returns a dictionary of tickers
         */
        return this.filterByArray (objects, key, values, indexed) as Dictionary<Ticker>;
    }

    createOHLCVObject (symbol: string, timeframe: string, data): Dictionary<Dictionary<OHLCV[]>> {
        const res = {};
        res[symbol] = {};
        res[symbol][timeframe] = data;
        return res;
    }

    handleMaxEntriesPerRequestAndParams (method: string, maxEntriesPerRequest: Int = undefined, params = {}): [Int, any] {
        let newMaxEntriesPerRequest = undefined;
        [ newMaxEntriesPerRequest, params ] = this.handleOptionAndParams (params, method, 'maxEntriesPerRequest');
        if ((newMaxEntriesPerRequest !== undefined) && (newMaxEntriesPerRequest !== maxEntriesPerRequest)) {
            maxEntriesPerRequest = newMaxEntriesPerRequest;
        }
        if (maxEntriesPerRequest === undefined) {
            maxEntriesPerRequest = 1000; // default to 1000
        }
        return [ maxEntriesPerRequest, params ];
    }

    async fetchPaginatedCallDynamic (method: string, symbol: Str = undefined, since: Int = undefined, limit: Int = undefined, params = {}, maxEntriesPerRequest: Int = undefined, removeRepeated = true): Promise<any> {
        let maxCalls = undefined;
        [ maxCalls, params ] = this.handleOptionAndParams (params, method, 'paginationCalls', 10);
        let maxRetries = undefined;
        [ maxRetries, params ] = this.handleOptionAndParams (params, method, 'maxRetries', 3);
        let paginationDirection = undefined;
        [ paginationDirection, params ] = this.handleOptionAndParams (params, method, 'paginationDirection', 'backward');
        let paginationTimestamp = undefined;
        let removeRepeatedOption = removeRepeated;
        [ removeRepeatedOption, params ] = this.handleOptionAndParams (params, method, 'removeRepeated', removeRepeated);
        let calls = 0;
        let result = [];
        let errors = 0;
        const until = this.safeIntegerN (params, [ 'until', 'untill', 'till' ]); // do not omit it from params here
        [ maxEntriesPerRequest, params ] = this.handleMaxEntriesPerRequestAndParams (method, maxEntriesPerRequest, params);
        if ((paginationDirection === 'forward')) {
            if (since === undefined) {
                throw new ArgumentsRequired (this.id + ' pagination requires a since argument when paginationDirection set to forward');
            }
            paginationTimestamp = since;
        }
        while ((calls < maxCalls)) {
            calls += 1;
            try {
                if (paginationDirection === 'backward') {
                    // do it backwards, starting from the last
                    // UNTIL filtering is required in order to work
                    if (paginationTimestamp !== undefined) {
                        params['until'] = paginationTimestamp - 1;
                    }
                    const response = await this[method] (symbol, undefined, maxEntriesPerRequest, params);
                    const responseLength = response.length;
                    if (this.verbose) {
                        let backwardMessage = 'Dynamic pagination call ' + this.numberToString (calls) + ' method ' + method + ' response length ' + this.numberToString (responseLength);
                        if (paginationTimestamp !== undefined) {
                            backwardMessage += ' timestamp ' + this.numberToString (paginationTimestamp);
                        }
                        this.log (backwardMessage);
                    }
                    if (responseLength === 0) {
                        break;
                    }
                    errors = 0;
                    result = this.arrayConcat (result, response);
                    const firstElement = this.safeValue (response, 0);
                    paginationTimestamp = this.safeInteger2 (firstElement, 'timestamp', 0);
                    if ((since !== undefined) && (paginationTimestamp <= since)) {
                        break;
                    }
                } else {
                    // do it forwards, starting from the since
                    const response = await this[method] (symbol, paginationTimestamp, maxEntriesPerRequest, params);
                    const responseLength = response.length;
                    if (this.verbose) {
                        let forwardMessage = 'Dynamic pagination call ' + this.numberToString (calls) + ' method ' + method + ' response length ' + this.numberToString (responseLength);
                        if (paginationTimestamp !== undefined) {
                            forwardMessage += ' timestamp ' + this.numberToString (paginationTimestamp);
                        }
                        this.log (forwardMessage);
                    }
                    if (responseLength === 0) {
                        break;
                    }
                    errors = 0;
                    result = this.arrayConcat (result, response);
                    const last = this.safeValue (response, responseLength - 1);
                    paginationTimestamp = this.safeInteger (last, 'timestamp') + 1;
                    if ((until !== undefined) && (paginationTimestamp >= until)) {
                        break;
                    }
                }
            } catch (e) {
                errors += 1;
                if (errors > maxRetries) {
                    throw e;
                }
            }
        }
        let uniqueResults = result;
        if (removeRepeatedOption) {
            uniqueResults = this.removeRepeatedElementsFromArray (result);
        }
        const key = (method === 'fetchOHLCV') ? 0 : 'timestamp';
        return this.filterBySinceLimit (uniqueResults, since, limit, key);
    }

    async safeDeterministicCall (method: string, symbol: Str = undefined, since: Int = undefined, limit: Int = undefined, timeframe: Str = undefined, params = {}) {
        let maxRetries = undefined;
        [ maxRetries, params ] = this.handleOptionAndParams (params, method, 'maxRetries', 3);
        let errors = 0;
        while (errors <= maxRetries) {
            try {
                if (timeframe && method !== 'fetchFundingRateHistory') {
                    return await this[method] (symbol, timeframe, since, limit, params);
                } else {
                    return await this[method] (symbol, since, limit, params);
                }
            } catch (e) {
                if (e instanceof RateLimitExceeded) {
                    throw e; // if we are rate limited, we should not retry and fail fast
                }
                errors += 1;
                if (errors > maxRetries) {
                    throw e;
                }
            }
        }
        return [];
    }

    async fetchPaginatedCallDeterministic (method: string, symbol: Str = undefined, since: Int = undefined, limit: Int = undefined, timeframe: Str = undefined, params = {}, maxEntriesPerRequest = undefined): Promise<any> {
        let maxCalls = undefined;
        [ maxCalls, params ] = this.handleOptionAndParams (params, method, 'paginationCalls', 10);
        [ maxEntriesPerRequest, params ] = this.handleMaxEntriesPerRequestAndParams (method, maxEntriesPerRequest, params);
        const current = this.milliseconds ();
        const tasks = [];
        const time = this.parseTimeframe (timeframe) * 1000;
        const step = time * maxEntriesPerRequest;
        let currentSince = current - (maxCalls * step) - 1;
        if (since !== undefined) {
            currentSince = Math.max (currentSince, since);
        } else {
            currentSince = Math.max (currentSince, 1241440531000); // avoid timestamps older than 2009
        }
        const until = this.safeInteger2 (params, 'until', 'till'); // do not omit it here
        if (until !== undefined) {
            const requiredCalls = Math.ceil ((until - since) / step);
            if (requiredCalls > maxCalls) {
                throw new BadRequest (this.id + ' the number of required calls is greater than the max number of calls allowed, either increase the paginationCalls or decrease the since-until gap. Current paginationCalls limit is ' + maxCalls.toString () + ' required calls is ' + requiredCalls.toString ());
            }
        }
        for (let i = 0; i < maxCalls; i++) {
            if ((until !== undefined) && (currentSince >= until)) {
                break;
            }
            if (currentSince >= current) {
                break;
            }
            tasks.push (this.safeDeterministicCall (method, symbol, currentSince, maxEntriesPerRequest, timeframe, params));
            currentSince = this.sum (currentSince, step) - 1;
        }
        const results = await Promise.all (tasks);
        let result = [];
        for (let i = 0; i < results.length; i++) {
            result = this.arrayConcat (result, results[i]);
        }
        const uniqueResults = this.removeRepeatedElementsFromArray (result) as any;
        const key = (method === 'fetchOHLCV') ? 0 : 'timestamp';
        return this.filterBySinceLimit (uniqueResults, since, limit, key);
    }

    async fetchPaginatedCallCursor (method: string, symbol: Str = undefined, since = undefined, limit = undefined, params = {}, cursorReceived = undefined, cursorSent = undefined, cursorIncrement = undefined, maxEntriesPerRequest = undefined): Promise<any> {
        let maxCalls = undefined;
        [ maxCalls, params ] = this.handleOptionAndParams (params, method, 'paginationCalls', 10);
        let maxRetries = undefined;
        [ maxRetries, params ] = this.handleOptionAndParams (params, method, 'maxRetries', 3);
        [ maxEntriesPerRequest, params ] = this.handleMaxEntriesPerRequestAndParams (method, maxEntriesPerRequest, params);
        let cursorValue = undefined;
        let i = 0;
        let errors = 0;
        let result = [];
        const timeframe = this.safeString (params, 'timeframe');
        params = this.omit (params, 'timeframe'); // reading the timeframe from the method arguments to avoid changing the signature
        while (i < maxCalls) {
            try {
                if (cursorValue !== undefined) {
                    if (cursorIncrement !== undefined) {
                        cursorValue = this.parseToInt (cursorValue) + cursorIncrement;
                    }
                    params[cursorSent] = cursorValue;
                }
                let response = undefined;
                if (method === 'fetchAccounts') {
                    response = await this[method] (params);
                } else if (method === 'getLeverageTiersPaginated' || method === 'fetchPositions') {
                    response = await this[method] (symbol, params);
                } else if (method === 'fetchOpenInterestHistory') {
                    response = await this[method] (symbol, timeframe, since, maxEntriesPerRequest, params);
                } else {
                    response = await this[method] (symbol, since, maxEntriesPerRequest, params);
                }
                errors = 0;
                const responseLength = response.length;
                if (this.verbose) {
                    const cursorString = (cursorValue === undefined) ? '' : cursorValue;
                    const iteration = (i + 1);
                    const cursorMessage = 'Cursor pagination call ' + iteration.toString () + ' method ' + method + ' response length ' + responseLength.toString () + ' cursor ' + cursorString;
                    this.log (cursorMessage);
                }
                if (responseLength === 0) {
                    break;
                }
                result = this.arrayConcat (result, response);
                const last = this.safeDict (response, responseLength - 1);
                // cursorValue = this.safeValue (last['info'], cursorReceived);
                cursorValue = undefined; // search for the cursor
                for (let j = 0; j < responseLength; j++) {
                    const index = responseLength - j - 1;
                    const entry = this.safeDict (response, index);
                    const info = this.safeDict (entry, 'info');
                    const cursor = this.safeValue (info, cursorReceived);
                    if (cursor !== undefined) {
                        cursorValue = cursor;
                        break;
                    }
                }
                if (cursorValue === undefined) {
                    break;
                }
                const lastTimestamp = this.safeInteger (last, 'timestamp');
                if (lastTimestamp !== undefined && lastTimestamp < since) {
                    break;
                }
            } catch (e) {
                errors += 1;
                if (errors > maxRetries) {
                    throw e;
                }
            }
            i += 1;
        }
        const sorted = this.sortCursorPaginatedResult (result);
        const key = (method === 'fetchOHLCV') ? 0 : 'timestamp';
        return this.filterBySinceLimit (sorted, since, limit, key);
    }

    async fetchPaginatedCallIncremental (method: string, symbol: Str = undefined, since = undefined, limit = undefined, params = {}, pageKey = undefined, maxEntriesPerRequest = undefined): Promise<any> {
        let maxCalls = undefined;
        [ maxCalls, params ] = this.handleOptionAndParams (params, method, 'paginationCalls', 10);
        let maxRetries = undefined;
        [ maxRetries, params ] = this.handleOptionAndParams (params, method, 'maxRetries', 3);
        [ maxEntriesPerRequest, params ] = this.handleMaxEntriesPerRequestAndParams (method, maxEntriesPerRequest, params);
        let i = 0;
        let errors = 0;
        let result = [];
        while (i < maxCalls) {
            try {
                params[pageKey] = i + 1;
                const response = await this[method] (symbol, since, maxEntriesPerRequest, params);
                errors = 0;
                const responseLength = response.length;
                if (this.verbose) {
                    const iteration = (i + 1).toString ();
                    const incrementalMessage = 'Incremental pagination call ' + iteration + ' method ' + method + ' response length ' + responseLength.toString ();
                    this.log (incrementalMessage);
                }
                if (responseLength === 0) {
                    break;
                }
                result = this.arrayConcat (result, response);
            } catch (e) {
                errors += 1;
                if (errors > maxRetries) {
                    throw e;
                }
            }
            i += 1;
        }
        const sorted = this.sortCursorPaginatedResult (result);
        const key = (method === 'fetchOHLCV') ? 0 : 'timestamp';
        return this.filterBySinceLimit (sorted, since, limit, key);
    }

    sortCursorPaginatedResult (result) {
        const first = this.safeValue (result, 0);
        if (first !== undefined) {
            if ('timestamp' in first) {
                return this.sortBy (result, 'timestamp', true);
            }
            if ('id' in first) {
                return this.sortBy (result, 'id', true);
            }
        }
        return result;
    }

    removeRepeatedElementsFromArray (input, fallbackToTimestamp: boolean = true) {
        const uniqueDic = {};
        const uniqueResult = [];
        for (let i = 0; i < input.length; i++) {
            const entry = input[i];
            const uniqValue = fallbackToTimestamp ? this.safeStringN (entry, [ 'id', 'timestamp', 0 ]) : this.safeString (entry, 'id');
            if (uniqValue !== undefined && !(uniqValue in uniqueDic)) {
                uniqueDic[uniqValue] = 1;
                uniqueResult.push (entry);
            }
        }
        const valuesLength = uniqueResult.length;
        if (valuesLength > 0) {
            return uniqueResult as any;
        }
        return input;
    }

    removeRepeatedTradesFromArray (input) {
        const uniqueResult = {};
        for (let i = 0; i < input.length; i++) {
            const entry = input[i];
            let id = this.safeString (entry, 'id');
            if (id === undefined) {
                const price = this.safeString (entry, 'price');
                const amount = this.safeString (entry, 'amount');
                const timestamp = this.safeString (entry, 'timestamp');
                const side = this.safeString (entry, 'side');
                // unique trade identifier
                id = 't_' + timestamp.toString () + '_' + side + '_' + price + '_' + amount;
            }
            if (id !== undefined && !(id in uniqueResult)) {
                uniqueResult[id] = entry;
            }
        }
        const values = Object.values (uniqueResult);
        return values as any;
    }

    handleUntilOption (key: string, request, params, multiplier = 1) {
        const until = this.safeInteger2 (params, 'until', 'till');
        if (until !== undefined) {
            request[key] = this.parseToInt (until * multiplier);
            params = this.omit (params, [ 'until', 'till' ]);
        }
        return [ request, params ];
    }

    safeOpenInterest (interest: Dict, market: Market = undefined): OpenInterest {
        let symbol = this.safeString (interest, 'symbol');
        if (symbol === undefined) {
            symbol = this.safeString (market, 'symbol');
        }
        return this.extend (interest, {
            'symbol': symbol,
            'baseVolume': this.safeNumber (interest, 'baseVolume'), // deprecated
            'quoteVolume': this.safeNumber (interest, 'quoteVolume'), // deprecated
            'openInterestAmount': this.safeNumber (interest, 'openInterestAmount'),
            'openInterestValue': this.safeNumber (interest, 'openInterestValue'),
            'timestamp': this.safeInteger (interest, 'timestamp'),
            'datetime': this.safeString (interest, 'datetime'),
            'info': this.safeValue (interest, 'info'),
        });
    }

    parseLiquidation (liquidation, market: Market = undefined): Liquidation {
        throw new NotSupported (this.id + ' parseLiquidation () is not supported yet');
    }

    parseLiquidations (liquidations: Dict[], market: Market = undefined, since: Int = undefined, limit: Int = undefined): Liquidation[] {
        /**
         * @ignore
         * @method
         * @description parses liquidation info from the exchange response
         * @param {object[]} liquidations each item describes an instance of a liquidation event
         * @param {object} market ccxt market
         * @param {int} [since] when defined, the response items are filtered to only include items after this timestamp
         * @param {int} [limit] limits the number of items in the response
         * @returns {object[]} an array of [liquidation structures]{@link https://docs.ccxt.com/#/?id=liquidation-structure}
         */
        const result = [];
        for (let i = 0; i < liquidations.length; i++) {
            const entry = liquidations[i];
            const parsed = this.parseLiquidation (entry, market);
            result.push (parsed);
        }
        const sorted = this.sortBy (result, 'timestamp');
        const symbol = this.safeString (market, 'symbol');
        return this.filterBySymbolSinceLimit (sorted, symbol, since, limit);
    }

    parseGreeks (greeks: Dict, market: Market = undefined): Greeks {
        throw new NotSupported (this.id + ' parseGreeks () is not supported yet');
    }

    parseAllGreeks (greeks, symbols: Strings = undefined, params = {}): Greeks[] {
        //
        // the value of greeks is either a dict or a list
        //
        const results = [];
        if (Array.isArray (greeks)) {
            for (let i = 0; i < greeks.length; i++) {
                const parsedTicker = this.parseGreeks (greeks[i]);
                const greek = this.extend (parsedTicker, params);
                results.push (greek);
            }
        } else {
            const marketIds = Object.keys (greeks);
            for (let i = 0; i < marketIds.length; i++) {
                const marketId = marketIds[i];
                const market = this.safeMarket (marketId);
                const parsed = this.parseGreeks (greeks[marketId], market);
                const greek = this.extend (parsed, params);
                results.push (greek);
            }
        }
        symbols = this.marketSymbols (symbols);
        return this.filterByArray (results, 'symbol', symbols);
    }

    parseOption (chain: Dict, currency: Currency = undefined, market: Market = undefined): Option {
        throw new NotSupported (this.id + ' parseOption () is not supported yet');
    }

    parseOptionChain (response: object[], currencyKey: Str = undefined, symbolKey: Str = undefined): OptionChain {
        const optionStructures = {};
        for (let i = 0; i < response.length; i++) {
            const info = response[i];
            const currencyId = this.safeString (info, currencyKey);
            const currency = this.safeCurrency (currencyId);
            const marketId = this.safeString (info, symbolKey);
            const market = this.safeMarket (marketId, undefined, undefined, 'option');
            optionStructures[market['symbol']] = this.parseOption (info, currency, market);
        }
        return optionStructures;
    }

    parseMarginModes (response: object[], symbols: string[] = undefined, symbolKey: Str = undefined, marketType: MarketType = undefined): MarginModes {
        const marginModeStructures = {};
        if (marketType === undefined) {
            marketType = 'swap'; // default to swap
        }
        for (let i = 0; i < response.length; i++) {
            const info = response[i];
            const marketId = this.safeString (info, symbolKey);
            const market = this.safeMarket (marketId, undefined, undefined, marketType);
            if ((symbols === undefined) || this.inArray (market['symbol'], symbols)) {
                marginModeStructures[market['symbol']] = this.parseMarginMode (info, market);
            }
        }
        return marginModeStructures;
    }

    parseMarginMode (marginMode: Dict, market: Market = undefined): MarginMode {
        throw new NotSupported (this.id + ' parseMarginMode () is not supported yet');
    }

    parseLeverages (response: object[], symbols: string[] = undefined, symbolKey: Str = undefined, marketType: MarketType = undefined): Leverages {
        const leverageStructures = {};
        if (marketType === undefined) {
            marketType = 'swap'; // default to swap
        }
        for (let i = 0; i < response.length; i++) {
            const info = response[i];
            const marketId = this.safeString (info, symbolKey);
            const market = this.safeMarket (marketId, undefined, undefined, marketType);
            if ((symbols === undefined) || this.inArray (market['symbol'], symbols)) {
                leverageStructures[market['symbol']] = this.parseLeverage (info, market);
            }
        }
        return leverageStructures;
    }

    parseLeverage (leverage: Dict, market: Market = undefined): Leverage {
        throw new NotSupported (this.id + ' parseLeverage () is not supported yet');
    }

    parseConversions (conversions: any[], code: Str = undefined, fromCurrencyKey: Str = undefined, toCurrencyKey: Str = undefined, since: Int = undefined, limit: Int = undefined, params = {}): Conversion[] {
        conversions = this.toArray (conversions);
        const result = [];
        let fromCurrency = undefined;
        let toCurrency = undefined;
        for (let i = 0; i < conversions.length; i++) {
            const entry = conversions[i];
            const fromId = this.safeString (entry, fromCurrencyKey);
            const toId = this.safeString (entry, toCurrencyKey);
            if (fromId !== undefined) {
                fromCurrency = this.safeCurrency (fromId);
            }
            if (toId !== undefined) {
                toCurrency = this.safeCurrency (toId);
            }
            const conversion = this.extend (this.parseConversion (entry, fromCurrency, toCurrency), params);
            result.push (conversion);
        }
        const sorted = this.sortBy (result, 'timestamp');
        let currency = undefined;
        if (code !== undefined) {
            currency = this.safeCurrency (code);
            code = currency['code'];
        }
        if (code === undefined) {
            return this.filterBySinceLimit (sorted, since, limit);
        }
        const fromConversion = this.filterBy (sorted, 'fromCurrency', code);
        const toConversion = this.filterBy (sorted, 'toCurrency', code);
        const both = this.arrayConcat (fromConversion, toConversion);
        return this.filterBySinceLimit (both, since, limit);
    }

    parseConversion (conversion: Dict, fromCurrency: Currency = undefined, toCurrency: Currency = undefined): Conversion {
        throw new NotSupported (this.id + ' parseConversion () is not supported yet');
    }

    convertExpireDate (date: string): string {
        // parse YYMMDD to datetime string
        const year = date.slice (0, 2);
        const month = date.slice (2, 4);
        const day = date.slice (4, 6);
        const reconstructedDate = '20' + year + '-' + month + '-' + day + 'T00:00:00Z';
        return reconstructedDate;
    }

    convertExpireDateToMarketIdDate (date: string): string {
        // parse 240119 to 19JAN24
        const year = date.slice (0, 2);
        const monthRaw = date.slice (2, 4);
        let month = undefined;
        const day = date.slice (4, 6);
        if (monthRaw === '01') {
            month = 'JAN';
        } else if (monthRaw === '02') {
            month = 'FEB';
        } else if (monthRaw === '03') {
            month = 'MAR';
        } else if (monthRaw === '04') {
            month = 'APR';
        } else if (monthRaw === '05') {
            month = 'MAY';
        } else if (monthRaw === '06') {
            month = 'JUN';
        } else if (monthRaw === '07') {
            month = 'JUL';
        } else if (monthRaw === '08') {
            month = 'AUG';
        } else if (monthRaw === '09') {
            month = 'SEP';
        } else if (monthRaw === '10') {
            month = 'OCT';
        } else if (monthRaw === '11') {
            month = 'NOV';
        } else if (monthRaw === '12') {
            month = 'DEC';
        }
        const reconstructedDate = day + month + year;
        return reconstructedDate;
    }

    convertMarketIdExpireDate (date: string): string {
        // parse 03JAN24 to 240103.
        const monthMappping = {
            'JAN': '01',
            'FEB': '02',
            'MAR': '03',
            'APR': '04',
            'MAY': '05',
            'JUN': '06',
            'JUL': '07',
            'AUG': '08',
            'SEP': '09',
            'OCT': '10',
            'NOV': '11',
            'DEC': '12',
        };
        // if exchange omits first zero and provides i.e. '3JAN24' instead of '03JAN24'
        if (date.length === 6) {
            date = '0' + date;
        }
        const year = date.slice (0, 2);
        const monthName = date.slice (2, 5);
        const month = this.safeString (monthMappping, monthName);
        const day = date.slice (5, 7);
        const reconstructedDate = day + month + year;
        return reconstructedDate;
    }

    async fetchPositionHistory (symbol: string, since: Int = undefined, limit: Int = undefined, params = {}): Promise<Position[]> {
        /**
         * @method
         * @name exchange#fetchPositionHistory
         * @description fetches the history of margin added or reduced from contract isolated positions
         * @param {string} [symbol] unified market symbol
         * @param {int} [since] timestamp in ms of the position
         * @param {int} [limit] the maximum amount of candles to fetch, default=1000
         * @param {object} params extra parameters specific to the exchange api endpoint
         * @returns {object[]} a list of [position structures]{@link https://docs.ccxt.com/#/?id=position-structure}
         */
        if (this.has['fetchPositionsHistory']) {
            const positions = await this.fetchPositionsHistory ([ symbol ], since, limit, params);
            return positions as Position[];
        } else {
            throw new NotSupported (this.id + ' fetchPositionHistory () is not supported yet');
        }
    }

    async fetchPositionsHistory (symbols: Strings = undefined, since: Int = undefined, limit: Int = undefined, params = {}): Promise<Position[]> {
        /**
         * @method
         * @name exchange#fetchPositionsHistory
         * @description fetches the history of margin added or reduced from contract isolated positions
         * @param {string} [symbol] unified market symbol
         * @param {int} [since] timestamp in ms of the position
         * @param {int} [limit] the maximum amount of candles to fetch, default=1000
         * @param {object} params extra parameters specific to the exchange api endpoint
         * @returns {object[]} a list of [position structures]{@link https://docs.ccxt.com/#/?id=position-structure}
         */
        throw new NotSupported (this.id + ' fetchPositionsHistory () is not supported yet');
    }

    parseMarginModification (data: Dict, market: Market = undefined): MarginModification {
        throw new NotSupported (this.id + ' parseMarginModification() is not supported yet');
    }

    parseMarginModifications (response: object[], symbols: Strings = undefined, symbolKey: Str = undefined, marketType: MarketType = undefined): MarginModification[] {
        const marginModifications = [];
        for (let i = 0; i < response.length; i++) {
            const info = response[i];
            const marketId = this.safeString (info, symbolKey);
            const market = this.safeMarket (marketId, undefined, undefined, marketType);
            if ((symbols === undefined) || this.inArray (market['symbol'], symbols)) {
                marginModifications.push (this.parseMarginModification (info, market));
            }
        }
        return marginModifications;
    }

    async fetchTransfer (id: string, code: Str = undefined, params = {}): Promise<TransferEntry> {
        /**
         * @method
         * @name exchange#fetchTransfer
         * @description fetches a transfer
         * @param {string} id transfer id
         * @param {[string]} code unified currency code
         * @param {object} params extra parameters specific to the exchange api endpoint
         * @returns {object} a [transfer structure]{@link https://docs.ccxt.com/#/?id=transfer-structure}
         */
        throw new NotSupported (this.id + ' fetchTransfer () is not supported yet');
    }

    async fetchTransfers (code: Str = undefined, since: Int = undefined, limit: Int = undefined, params = {}): Promise<TransferEntry[]> {
        /**
         * @method
         * @name exchange#fetchTransfer
         * @description fetches a transfer
         * @param {string} id transfer id
         * @param {int} [since] timestamp in ms of the earliest transfer to fetch
         * @param {int} [limit] the maximum amount of transfers to fetch
         * @param {object} params extra parameters specific to the exchange api endpoint
         * @returns {object} a [transfer structure]{@link https://docs.ccxt.com/#/?id=transfer-structure}
         */
        throw new NotSupported (this.id + ' fetchTransfers () is not supported yet');
    }

    cleanUnsubscription (client, subHash: string, unsubHash: string, subHashIsPrefix = false) {
        if (unsubHash in client.subscriptions) {
            delete client.subscriptions[unsubHash];
        }
        if (!subHashIsPrefix) {
            if (subHash in client.subscriptions) {
                delete client.subscriptions[subHash];
            }
            if (subHash in client.futures) {
                const error = new UnsubscribeError (this.id + ' ' + subHash);
                client.reject (error, subHash);
            }
        } else {
            const clientSubscriptions = Object.keys (client.subscriptions);
            for (let i = 0; i < clientSubscriptions.length; i++) {
                const sub = clientSubscriptions[i];
                if (sub.startsWith (subHash)) {
                    delete client.subscriptions[sub];
                }
            }
            const clientFutures = Object.keys (client.futures);
            for (let i = 0; i < clientFutures.length; i++) {
                const future = clientFutures[i];
                if (future.startsWith (subHash)) {
                    const error = new UnsubscribeError (this.id + ' ' + future);
                    client.reject (error, future);
                }
            }
        }
        client.resolve (true, unsubHash);
    }

    cleanCache (subscription: Dict) {
        const topic = this.safeString (subscription, 'topic');
        const symbols = this.safeList (subscription, 'symbols', []);
        const symbolsLength = symbols.length;
        if (topic === 'ohlcv') {
            const symbolsAndTimeFrames = this.safeList (subscription, 'symbolsAndTimeframes', []);
            for (let i = 0; i < symbolsAndTimeFrames.length; i++) {
                const symbolAndTimeFrame = symbolsAndTimeFrames[i];
                const symbol = this.safeString (symbolAndTimeFrame, 0);
                const timeframe = this.safeString (symbolAndTimeFrame, 1);
                if ((this.ohlcvs !== undefined) && (symbol in this.ohlcvs)) {
                    if (timeframe in this.ohlcvs[symbol]) {
                        delete this.ohlcvs[symbol][timeframe];
                    }
                }
            }
        } else if (symbolsLength > 0) {
            for (let i = 0; i < symbols.length; i++) {
                const symbol = symbols[i];
                if (topic === 'trades') {
                    if (symbol in this.trades) {
                        delete this.trades[symbol];
                    }
                } else if (topic === 'orderbook') {
                    if (symbol in this.orderbooks) {
                        delete this.orderbooks[symbol];
                    }
                } else if (topic === 'ticker') {
                    if (symbol in this.tickers) {
                        delete this.tickers[symbol];
                    }
                }
            }
        } else {
            if (topic === 'myTrades' && (this.myTrades !== undefined)) {
                this.myTrades = undefined;
            } else if (topic === 'orders' && (this.orders !== undefined)) {
                this.orders = undefined;
            } else if (topic === 'positions' && (this.positions !== undefined)) {
                this.positions = undefined;
                const clients = Object.values (this.clients);
                for (let i = 0; i < clients.length; i++) {
                    const client = clients[i];
                    const futures = client.futures;
                    if ((futures !== undefined) && ('fetchPositionsSnapshot' in futures)) {
                        delete futures['fetchPositionsSnapshot'];
                    }
                }
            } else if (topic === 'ticker' && (this.tickers !== undefined)) {
                const tickerSymbols = Object.keys (this.tickers);
                for (let i = 0; i < tickerSymbols.length; i++) {
                    const tickerSymbol = tickerSymbols[i];
                    if (tickerSymbol in this.tickers) {
                        delete this.tickers[tickerSymbol];
                    }
                }
            }
        }
    }
}

export {
    Exchange,
};<|MERGE_RESOLUTION|>--- conflicted
+++ resolved
@@ -193,13 +193,9 @@
     }
     isSandboxModeEnabled: boolean = false
 
-<<<<<<< HEAD
-    throttleProp = undefined
-    sleep = sleep;
-    api = undefined
-=======
+    isSandboxModeEnabled: boolean = false;
+
     api: Dictionary<any> = undefined;
->>>>>>> c95dc046
     certified: boolean = false;
     pro: boolean = false;
     countries: Str[] = undefined;
@@ -236,14 +232,6 @@
         'chrome39': 'Mozilla/5.0 (Windows NT 6.1; WOW64) AppleWebKit/537.36 (KHTML, like Gecko) Chrome/39.0.2171.71 Safari/537.36',
         'chrome100': 'Mozilla/5.0 (Macintosh; Intel Mac OS X 10_15_7) AppleWebKit/537.36 (KHTML, like Gecko) Chrome/100.0.4896.75 Safari/537.36',
     };
-<<<<<<< HEAD
-    headers: any = {};
-    returnResponseHeaders: boolean = false;
-    origin = '*' // CORS origin
-    MAX_VALUE: Num = Number.MAX_VALUE;
-    //
-    agent = undefined; // maintained for backwards compatibility
-=======
 
     headers: Dictionary<string> = {};
     returnResponseHeaders: boolean = false;
@@ -251,7 +239,6 @@
     MAX_VALUE: Num = Number.MAX_VALUE;
     //
     agent: any = undefined;  // maintained for backwards compatibility
->>>>>>> c95dc046
     nodeHttpModuleLoaded: boolean = false;
     httpAgent: any = undefined;
     httpsAgent: any = undefined;
@@ -273,15 +260,9 @@
     validateServerSsl: boolean = true
     validateClientSsl: boolean = false
 
-<<<<<<< HEAD
-    timeout: Int      = 10000 // milliseconds
-    verbose: boolean  = false
-    twofa             = undefined // two-factor authentication (2-FA)
-=======
     timeout: Int = 10000;  // milliseconds
     verbose: boolean = false;
     twofa: string = undefined;  // two-factor authentication (2-FA)
->>>>>>> c95dc046
 
     apiKey: string;
     secret: string;
@@ -289,27 +270,9 @@
     accountId: string;
     login: string;
     password: string;
-<<<<<<< HEAD
     privateKey: string;// a "0x"-prefixed hexstring private key for a wallet
     walletAddress: string; // a wallet address "0x"-prefixed hexstring
     token: string; // reserved for HTTP auth in some cases
-
-    balance      = {}
-    liquidations: Dictionary<Liquidation> = {}
-    orderbooks: Dictionary<Ob>   = {}
-    tickers: Dictionary<Ticker>  = {}
-    fundingRates: Dictionary<FundingRate> = {}
-    bidsasks: Dictionary<Ticker>  = {}
-    orders: ArrayCache       = undefined
-    triggerOrders: ArrayCache = undefined
-    trades: Dictionary<ArrayCache>
-    transactions = {}
-    ohlcvs: Dictionary<Dictionary<ArrayCacheByTimestamp>>
-    myLiquidations: Dictionary<Liquidation> = {}
-=======
-    privateKey: string;  // a "0x"-prefixed hexstring private key for a wallet
-    walletAddress: string;  // a wallet address "0x"-prefixed hexstring
-    token: string;  // reserved for HTTP auth in some cases
 
     balance: any = {};
     liquidations: Dictionary<Liquidation> = {};
@@ -323,7 +286,6 @@
     transactions: Dictionary<Transaction> = {};
     ohlcvs: Dictionary<Dictionary<ArrayCacheByTimestamp>>;
     myLiquidations: Dictionary<Liquidation> = {};
->>>>>>> c95dc046
     myTrades: ArrayCache;
     positions: any;
     urls: {
@@ -345,26 +307,7 @@
         cost?: Num,
         base?: Num,
         quote?: Num,
-<<<<<<< HEAD
     } = undefined
-
-    enableLastJsonResponse: boolean = false
-    enableLastHttpResponse: boolean = true
-    enableLastResponseHeaders: boolean = true
-    last_http_response    = undefined
-    last_json_response    = undefined
-    last_response_headers = undefined
-    last_request_headers  = undefined
-    last_request_body     = undefined
-    last_request_url      = undefined
-    last_request_path     = undefined
-
-    id: string = 'Exchange';
-
-    markets: Dictionary<any> = undefined
-    has: Dictionary<boolean | 'emulated'>;
-=======
-    } = undefined;
 
     enableLastJsonResponse: boolean = false;
     enableLastHttpResponse: boolean = true;
@@ -381,7 +324,6 @@
 
     markets: Dictionary<any> = undefined;
     has: Dictionary<boolean | 'emulated' | undefined>;
->>>>>>> c95dc046
     features: Dictionary<Dictionary<any>> = undefined;
     status: {
         status: Str,
@@ -402,14 +344,6 @@
         walletAddress: Bool, // the wallet address "0x"-prefixed hexstring
         token: Bool, // reserved for HTTP auth in some cases
     };
-<<<<<<< HEAD
-    rateLimit: Num = undefined; // milliseconds
-    tokenBucket = undefined
-    throttler = undefined
-    enableRateLimit: boolean = undefined;
-
-    httpExceptions = undefined
-=======
 
     rateLimit: Num = undefined; // milliseconds
     tokenBucket: Dictionary<number> = undefined;
@@ -417,7 +351,6 @@
     enableRateLimit: boolean = undefined;
 
     httpExceptions: Dictionary<any> = undefined;
->>>>>>> c95dc046
 
     limits: {
         amount?: MinMax,
@@ -445,18 +378,6 @@
     ids: string[] = undefined;
     currencies: Currencies = {};
 
-<<<<<<< HEAD
-    baseCurrencies = undefined
-    quoteCurrencies = undefined
-    currencies_by_id = undefined
-    codes = undefined
-
-    reloadingMarkets: boolean = undefined
-    marketsLoading: Promise<Dictionary<any>> = undefined
-
-    accounts = undefined
-    accountsById = undefined
-=======
     baseCurrencies: Dictionary<CurrencyInterface> = undefined;
     quoteCurrencies: Dictionary<CurrencyInterface> = undefined;
     currencies_by_id: Dictionary<CurrencyInterface> = undefined;
@@ -467,7 +388,6 @@
 
     accounts: Account[] = undefined;
     accountsById: Dictionary<Account> = undefined;
->>>>>>> c95dc046
 
     commonCurrencies: Dictionary<string> = undefined
 
@@ -481,133 +401,12 @@
 
     version: Str = undefined;
 
-<<<<<<< HEAD
-    marketsByAltname: Dictionary<any> = undefined
-
-    name:Str = undefined
-=======
     marketsByAltname: Dictionary<Market> = undefined;
 
     name: Str = undefined;
->>>>>>> c95dc046
 
     lastRestRequestTimestamp: number;
 
-<<<<<<< HEAD
-    targetAccount = undefined
-
-    stablePairs = {}
-
-    // WS/PRO options
-    clients: Dictionary<WsClient> = {}
-    newUpdates: boolean = true
-    streaming = {}
-
-    alias: boolean = false;
-
-    deepExtend = deepExtend
-    deepExtendSafe = deepExtend
-    isNode = isNode
-    keys = keysFunc
-    values = valuesFunc
-    extend = extend
-    clone = clone
-    flatten = flatten
-    unique = unique
-    indexBy = indexBy
-    indexBySafe = indexBy
-    roundTimeframe = roundTimeframe
-    sortBy = sortBy
-    sortBy2 = sortBy2
-    groupBy = groupBy
-    aggregate = aggregate
-    uuid = uuid
-    unCamelCase = unCamelCase
-    precisionFromString = precisionFromString
-    capitalize = capitalize
-    now = now
-    decimalToPrecision = decimalToPrecision
-    safeValue = safeValue
-    safeValue2 = safeValue2
-    safeString = safeString
-    safeString2 = safeString2
-    safeFloat = safeFloat
-    safeFloat2 = safeFloat2
-    seconds = seconds
-    milliseconds = milliseconds
-    binaryToBase16 = binaryToBase16
-    numberToBE = numberToBE
-    base16ToBinary = base16ToBinary
-    iso8601 = iso8601
-    omit = omit
-    isJsonEncodedObject = isJsonEncodedObject
-    safeInteger = safeInteger
-    sum = sum
-    omitZero = omitZero
-    implodeParams = implodeParams
-    extractParams = extractParams
-    json = json
-    vwap = vwapFunc
-    merge = merge
-    binaryConcat = binaryConcat
-    hash = hash
-    arrayConcat = arrayConcat
-    encode = encode
-    urlencode = urlencode
-    hmac = hmac
-    numberToString = numberToString
-    parseTimeframe = parseTimeframe
-    safeInteger2 = safeInteger2
-    safeStringLower = safeStringLower
-    parse8601 = parse8601
-    yyyymmdd = yyyymmdd
-    safeStringUpper = safeStringUpper
-    safeTimestamp = safeTimestamp
-    binaryConcatArray = binaryConcatArray
-    uuidv1 = uuidv1
-    numberToLE = numberToLE
-    ymdhms = ymdhms
-    yymmdd = yymmdd
-    stringToBase64 = stringToBase64
-    decode = decode
-    uuid22 = uuid22
-    safeIntegerProduct2 = safeIntegerProduct2
-    safeIntegerProduct = safeIntegerProduct
-    binaryToBase58 = binaryToBase58
-    base58ToBinary = base58ToBinary
-    base64ToBinary = base64ToBinary
-    safeTimestamp2 = safeTimestamp2
-    rawencode = rawencode
-    keysort = keysort
-    sort = sort
-    inArray = inArray
-    safeStringLower2 = safeStringLower2
-    safeStringUpper2 = safeStringUpper2
-    isEmpty = isEmpty
-    ordered = ordered
-    filterBy = filterBy
-    uuid16 = uuid16
-    urlencodeWithArrayRepeat = urlencodeWithArrayRepeat
-    microseconds = microseconds
-    binaryToBase64 = binaryToBase64
-    strip = strip
-    toArray = toArray
-    safeFloatN = safeFloatN
-    safeIntegerN = safeIntegerN
-    safeIntegerProductN = safeIntegerProductN
-    safeTimestampN = safeTimestampN
-    safeValueN = safeValueN
-    safeStringN = safeStringN
-    safeStringLowerN = safeStringLowerN
-    safeStringUpperN = safeStringUpperN
-    urlencodeNested = urlencodeNested
-    parseDate = parseDate
-    ymd = ymd
-    base64ToString = base64ToString
-    crc32 = crc32
-    packb = packb
-    urlencodeBase64 = urlencodeBase64
-=======
     targetAccount: string = undefined;
 
     stablePairs: Dictionary<boolean> = {};
@@ -729,7 +528,6 @@
     crc32 = crc32;
     packb = packb;
     urlencodeBase64 = urlencodeBase64;
->>>>>>> c95dc046
 
     constructor (userConfig: ConstructorArgs = {}) {
         Object.assign (this, functions)
@@ -971,15 +769,10 @@
                         // @ts-ignore
                         this.httpProxyAgentModule = await import (/* webpackIgnore: true */ 'http-proxy-agent');
                         // @ts-ignore
-<<<<<<< HEAD
-                        this.httpsProxyAgentModule = await import (/* webpackIgnore: true */ 'https-proxy-agent');
-                    } catch (e) { }
-=======
                         this.httpsProxyAgentModule = await import (/* webpackIgnore: true */ 'https-proxy-agent'); // eslint-disable-line
                     } catch (err) {
                         // TODO: handle error
                     }
->>>>>>> c95dc046
                 }
                 if (this.socksProxyAgentModuleChecked === false) {
                     try {
@@ -1155,11 +948,7 @@
                     // some users having issues with dynamic imports (https://github.com/ccxt/ccxt/pull/20687)
                     // so let them to fallback to node's native fetch
                     if (typeof fetch === 'function') {
-<<<<<<< HEAD
-                        this.fetchImplementation = fetch
-=======
                         this.fetchImplementation = fetch; // eslint-disable-line
->>>>>>> c95dc046
                         // as it's browser-compatible implementation ( https://nodejs.org/dist/latest-v20.x/docs/api/globals.html#fetch )
                         // it throws same error types
                         this.AbortError = DOMException
