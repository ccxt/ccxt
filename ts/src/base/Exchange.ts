--- conflicted
+++ resolved
@@ -247,20 +247,12 @@
 
     balance      = {}
     orderbooks: Dictionary<Ob>   = {}
-<<<<<<< HEAD
     tickers: Dictionary<Ticker>      = {}
     bidsasks: Dictionary<Ticker>     = {}
+    fundingRates: Dictionary<FundingRate> = {}
     orders: ArrayCache<Order>       = undefined
     triggerOrders: ArrayCache<Order> = undefined
     trades: Dictionary<ArrayCache<Trade>>
-=======
-    tickers: Dictionary<Ticker>  = {}
-    fundingRates: Dictionary<FundingRate> = {}
-    bidsasks: Dictionary<Ticker>  = {}
-    orders: ArrayCache       = undefined
-    triggerOrders: ArrayCache = undefined
-    trades: Dictionary<ArrayCache>
->>>>>>> 7923d461
     transactions = {}
     ohlcvs: Dictionary<Dictionary<ArrayCacheByTimestamp<OHLCV>>>
     myTrades: ArrayCache<Trade>;
