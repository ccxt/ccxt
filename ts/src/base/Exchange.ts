// ----------------------------------------------------------------------------
/* eslint-disable */

import * as functions from './functions.js';
import {
    inArray as inArrayFunc,
    keys as keysFunc,
    values as valuesFunc,
    vwap as vwapFunc
} from './functions.js';
// import exceptions from "./errors.js"
import {
    ArgumentsRequired,
    AuthenticationError,
    BadRequest,
    BadResponse,
    BadSymbol,
    DDoSProtection,
    ExchangeClosedByUser,
    ExchangeError,
    ExchangeNotAvailable,
    InvalidAddress,
    InvalidOrder,
    NetworkError,
    NotSupported,
    NullResponse,
    ProxyError,
    RateLimitExceeded,
    RequestTimeout
} from "./errors.js";

import { Precise } from './Precise.js';


//-----------------------------------------------------------------------------
import WsClient from './ws/WsClient.js';
import { Future } from './ws/Future.js';
import { CountedOrderBook, IndexedOrderBook, OrderBook as WsOrderBook } from './ws/OrderBook.js';

// ----------------------------------------------------------------------------
//
import { axolotl } from './functions/crypto.js';
// import types
import type {
    Account,
    Balance,
    BalanceAccount,
    Balances,
    BorrowInterest,
    CancellationRequest,
    Conversion,
    CrossBorrowRate,
    CrossBorrowRates,
    Currencies,
    Currency,
    CurrencyInterface,
    DepositAddressResponse,
    DepositWithdrawFeeNetwork,
    Dict,
    Dictionary,
    Fee,
    FundingHistory,
    FundingRate,
    FundingRateHistory,
    FundingRates,
    Greeks,
    IndexType,
    Int,
    IsolatedBorrowRate,
    IsolatedBorrowRates,
    LastPrice,
    LastPrices,
    LedgerEntry,
    Leverage,
    Leverages,
    LeverageTier,
    Liquidation,
    MarginMode,
    MarginModes,
    MarginModification,
    Market,
    MarketInterface,
    MarketType,
    MinMax,
    Num,
    OHLCV,
    OHLCVC,
    OpenInterest,
    Option,
    OptionChain,
    Order,
    OrderBook,
    OrderRequest,
    OrderSide,
    OrderType,
    Position,
    Str,
    Strings,
    Ticker,
    Tickers,
    Trade,
    TradingFeeInterface,
    TradingFees,
    Transaction,
    TransferEntries,
    TransferEntry,
} from './types.js';
// ----------------------------------------------------------------------------
// move this elsewhere.
import {
    ArrayCache,
    ArrayCacheBySymbolById,
    ArrayCacheBySymbolBySide,
    ArrayCacheByTimestamp,
} from './ws/Cache.js'
import {OrderBook as Ob} from './ws/OrderBook.js';

import totp from './functions/totp.js';
import ethers from '../static_dependencies/ethers/index.js';
import { TypedDataEncoder } from '../static_dependencies/ethers/hash/index.js';
import {SecureRandom} from "../static_dependencies/jsencrypt/lib/jsbn/rng.js";

const {
    aggregate,
    arrayConcat,
    base16ToBinary,
    base58ToBinary,
    base64ToBinary,
    base64ToString,
    binaryConcat,
    binaryConcatArray,
    binaryToBase16,
    binaryToBase58,
    binaryToBase64,
    capitalize,
    clone,
    crc32,
    DECIMAL_PLACES,
    decimalToPrecision,
    decode,
    deepExtend,
    ecdsa,
    encode,
    extend,
    extractParams,
    filterBy,
    flatten,
    groupBy,
    hash,
    hmac,
    implodeParams,
    inArray,
    indexBy,
    isEmpty,
    isJsonEncodedObject,
    isNode,
    iso8601,
    json,
    keysort,
    merge,
    microseconds,
    milliseconds,
    NO_PADDING,
    now,
    numberToBE,
    numberToLE,
    numberToString,
    omit,
    omitZero,
    ordered,
    packb,
    parse8601,
    parseDate,
    parseTimeframe,
    precisionFromString,
    rawencode,
    ROUND,
    safeFloat,
    safeFloat2,
    safeFloatN,
    safeInteger,
    safeInteger2,
    safeIntegerN,
    safeIntegerProduct,
    safeIntegerProduct2,
    safeIntegerProductN,
    safeString,
    safeString2,
    safeStringLower,
    safeStringLower2,
    safeStringLowerN,
    safeStringN,
    safeStringUpper,
    safeStringUpper2,
    safeStringUpperN,
    safeTimestamp,
    safeTimestamp2,
    safeTimestampN,
    safeValue,
    safeValue2,
    safeValueN,
    seconds,
    SIGNIFICANT_DIGITS,
    sortBy,
    sortBy2,
    stringToBase64,
    strip,
    sum,
    Throttler,
    TICK_SIZE,
    toArray,
    TRUNCATE,
    unCamelCase,
    unique,
    urlencode,
    urlencodeBase64,
    urlencodeNested,
    urlencodeWithArrayRepeat,
    uuid,
    uuid16,
    uuid22,
    uuidv1,
    ymd,
    ymdhms,
    yymmdd,
    yyyymmdd
} = functions;

export type {
    Account,
    Balance,
    BalanceAccount,
    Balances,
    BorrowInterest,
    Conversion,
    CrossBorrowRate,
    Currency,
    CurrencyInterface,
    DepositAddressResponse,
    Dictionary,
    Fee,
    FundingHistory,
    FundingRateHistory,
    Greeks,
    IndexType,
    Int,
    LastPrice,
    LastPrices,
    LedgerEntry,
    Leverage,
    Leverages,
    LeverageTier,
    Liquidation,
    MarginMode,
    MarginModes,
    Market,
    MarketInterface,
    MarketType,
    MinMax,
    Num,
    OHLCV,
    OHLCVC,
    OpenInterest,
    Option,
    OptionChain,
    Order,
    OrderBook,
    OrderRequest,
    OrderSide,
    OrderType,
    Position,
    Str,
    Strings,
    Ticker,
    Tickers,
    Trade,
    Transaction,
    TransferEntry,
} from './types.js';
// ----------------------------------------------------------------------------
/**
 * @class Exchange
 */
export default class Exchange {
    options: {
        [key: string]: any;
    };

    throttleProp = undefined;

    api = undefined;

    // PROXY & USER-AGENTS (see "examples/proxy-usage" file for explanation)
    http_proxy: string;
    http_proxy_callback: any;
    httpProxy: string;
    httpProxyCallback: any;
    https_proxy: string;
    https_proxy_callback: any;
    httpsProxy: string;
    httpsProxyCallback: any;
    proxy: any; // maintained for backwards compatibility, no-one should use it from now on
    proxy_url: string;
    proxy_url_callback: any;
    proxyUrl: string;
    proxyUrlCallback: any;
    socks_proxy: string;
    socks_proxy_callback: any;
    socksProxy: string;
    socksProxyCallback: any;
    user_agent: { 'User-Agent': string } | false = undefined;
    userAgent: { 'User-Agent': string } | false = undefined;
    ws_proxy: string;
    ws_socks_proxy: string;
    wsProxy: string;
    wss_proxy: string;
    wsSocksProxy: string;
    wssProxy: string;
    //
    headers: any = {};
    origin = '*'; // CORS origin
    userAgents: any = {
        'chrome': 'Mozilla/5.0 (Windows NT 10.0; Win64; x64) AppleWebKit/537.36 (KHTML, like Gecko) Chrome/62.0.3202.94 Safari/537.36',
        'chrome39': 'Mozilla/5.0 (Windows NT 6.1; WOW64) AppleWebKit/537.36 (KHTML, like Gecko) Chrome/39.0.2171.71 Safari/537.36',
        'chrome100': 'Mozilla/5.0 (Macintosh; Intel Mac OS X 10_15_7) AppleWebKit/537.36 (KHTML, like Gecko) Chrome/100.0.4896.75 Safari/537.36',
    };
    //
    agent = undefined; // maintained for backwards compatibility
    httpAgent = undefined;
    httpsAgent = undefined;
    nodeHttpModuleLoaded: boolean = false;

    handleContentTypeApplicationZip: boolean = false;
    minFundingAddressLength: Int = 1; // used in checkAddress
    number: (numberString: string) => number = Number; // or String (a pointer to a function)
    quoteJsonNumbers: boolean = true; // treat numbers in json as quoted precise strings
    substituteCommonCurrencyCodes: boolean = true;  // reserved

    // whether fees should be summed by currency code
    reduceFees: boolean = true;

    // do not delete this line, it is needed for users to be able to define their own fetchImplementation
    AbortError: any;
    FetchError: any;
    fetchImplementation: any;

    validateClientSsl: boolean = false
    validateServerSsl: boolean = true

    timeout: Int = 10000; // milliseconds
    verbose: boolean = false;
    twofa = undefined; // two-factor authentication (2FA)

    accountId: string;
    apiKey: string;
    login: string;
    password: string;
    privateKey: string;// a "0x"-prefixed hexstring private key for a wallet
    secret: string;
    token: string; // reserved for HTTP auth in some cases
    uid: string;
    walletAddress: string; // a wallet address "0x"-prefixed hexstring

    accounts = undefined;
    accountsById = undefined;
    balance = {};
    baseCurrencies = undefined;
    bidsasks: Dictionary<Ticker> = {};
    codes = undefined;
    commonCurrencies: Dictionary<string> = undefined;
    currencies: Currencies = {};
    currencies_by_id = undefined;
    enableLastHttpResponse: boolean = true;
    enableLastJsonResponse: boolean = true;
    enableLastResponseHeaders: boolean = true;
    enableRateLimit: boolean = undefined;
    exceptions: Dictionary<string> = {};
    fees: object;
    fundingRates: Dictionary<FundingRate> = {}
    has: Dictionary<boolean | 'emulated'>;
    hostname: Str = undefined;
    httpExceptions = undefined;
    id: string = 'Exchange';
    ids: string[] = undefined;
    last_http_response = undefined;
    last_json_response = undefined;
    last_request_body     = undefined;
    last_request_headers  = undefined;
    last_request_path     = undefined;
    last_request_url      = undefined;
    last_response_headers = undefined;
    lastRestRequestTimestamp: number;
    limits: {
        amount?: MinMax,
        cost?: MinMax,
        leverage?: MinMax,
        price?: MinMax,
    };
    markets: Dictionary<any> = undefined;
    markets_by_id: Dictionary<any> = undefined;
    marketsByAltname: Dictionary<any> = undefined;
    marketsLoading: Promise<Dictionary<any>> = undefined;
    myTrades: ArrayCache;
    name: Str = undefined;
    ohlcvs: Dictionary<Dictionary<ArrayCacheByTimestamp>>;
    orderbooks: Dictionary<Ob> = {};
    orders: ArrayCache = undefined;
    paddingMode: Num = undefined;
    positions: any;
    precision: {
        amount: number | undefined,
        price: number | undefined
    };
    precisionMode: Num = undefined;
    quoteCurrencies = undefined;
    rateLimit: Num = undefined; // milliseconds
    reloadingMarkets: boolean = undefined;
    requiredCredentials: {
        accountId: boolean;
        apiKey: boolean;
        login: boolean;
        password: boolean;
        privateKey: boolean;
        secret: boolean;
        token: boolean;
        twofa: boolean;
        uid: boolean;
        walletAddress: boolean;
    };
    requiresEddsa: boolean = false;
    requiresWeb3: boolean = false;
    stablePairs = {};
    status = undefined;
    symbols: string[] = undefined;
    targetAccount = undefined;
    throttler = undefined;
    tickers: Dictionary<Ticker> = {};
    timeframes: Dictionary<number | string> = {};
    tokenBucket = undefined;
    trades: Dictionary<ArrayCache>;
    transactions = {};
    triggerOrders: ArrayCache = undefined;
    urls: {
        api?: string | Dictionary<string>;
        api_management?: string;
        doc?: string[];
        fees?: string;
        logo?: string;
        referral?: string;
        test?: string | Dictionary<string>;
        www?: string;
    };
    version: Str = undefined;

    // WS/PRO options
    aggregate = aggregate;
    alias: boolean = false;
    arrayConcat = arrayConcat;
    base16ToBinary = base16ToBinary;
    base58ToBinary = base58ToBinary;
    base64ToBinary = base64ToBinary;
    base64ToString = base64ToString;
    binaryConcat = binaryConcat;
    binaryConcatArray = binaryConcatArray;
    binaryToBase16 = binaryToBase16;
    binaryToBase58 = binaryToBase58;
    binaryToBase64 = binaryToBase64;
    capitalize = capitalize;
    clients: Dictionary<WsClient> = {};
    clone = clone;
    crc32 = crc32;
    decimalToPrecision = decimalToPrecision;
    decode = decode;
    deepExtend = deepExtend;
    encode = encode;
    extend = extend;
    extractParams = extractParams;
    filterBy = filterBy;
    flatten = flatten;
    groupBy = groupBy;
    hash = hash;
    hmac = hmac;
    implodeParams = implodeParams;
    inArray = inArray;
    indexBy = indexBy;
    isEmpty = isEmpty;
    isJsonEncodedObject = isJsonEncodedObject;
    isNode = isNode;
    iso8601 = iso8601;
    json = json;
    keys = keysFunc;
    keysort = keysort;
    merge = merge;
    microseconds = microseconds;
    milliseconds = milliseconds;
    newUpdates: boolean = true;
    now = now;
    numberToBE = numberToBE;
    numberToLE = numberToLE;
    numberToString = numberToString;
    omit = omit;
    omitZero = omitZero;
    ordered = ordered;
    packb = packb
    parse8601 = parse8601;
    parseDate = parseDate;
    parseTimeframe = parseTimeframe;
    precisionFromString = precisionFromString;
    rawencode = rawencode;
    safeFloat = safeFloat;
    safeFloat2 = safeFloat2;
    safeFloatN = safeFloatN;
    safeInteger = safeInteger;
    safeInteger2 = safeInteger2;
    safeIntegerN = safeIntegerN;
    safeIntegerProduct = safeIntegerProduct;
    safeIntegerProduct2 = safeIntegerProduct2;
    safeIntegerProductN = safeIntegerProductN;
    safeString = safeString;
    safeString2 = safeString2;
    safeStringLower = safeStringLower;
    safeStringLower2 = safeStringLower2;
    safeStringLowerN = safeStringLowerN;
    safeStringN = safeStringN;
    safeStringUpper = safeStringUpper;
    safeStringUpper2 = safeStringUpper2;
    safeStringUpperN = safeStringUpperN;
    safeTimestamp = safeTimestamp;
    safeTimestamp2 = safeTimestamp2;
    safeTimestampN = safeTimestampN;
    safeValue = safeValue;
    safeValue2 = safeValue2;
    safeValueN = safeValueN;
    seconds = seconds;
    sortBy = sortBy;
    sortBy2 = sortBy2;
    streaming = {};
    stringToBase64 = stringToBase64;
    strip = strip;
    sum = sum;
    toArray = toArray;
    unCamelCase = unCamelCase;
    unique = unique;
    urlencode = urlencode;
    urlencodeBase64 = urlencodeBase64
    urlencodeNested = urlencodeNested;
    urlencodeWithArrayRepeat = urlencodeWithArrayRepeat;
    uuid = uuid;
    uuid16 = uuid16;
    uuid22 = uuid22;
    uuidv1 = uuidv1;
    values = valuesFunc;
    vwap = vwapFunc;
    ymd = ymd;
    ymdhms = ymdhms;
    yymmdd = yymmdd;
    yyyymmdd = yyyymmdd;

    describe () {
        return {
            'alias': false, // whether this exchange is an alias to another exchange
            'api': undefined,
            'certified': false, // if certified by the CCXT dev team
            'commonCurrencies': { // gets extended/overwritten in subclasses
                'BCC': 'BCH',
                'BCHSV': 'BSV',
                'XBT': 'BTC',
            },
            'countries': undefined,
            'currencies': {}, // to be filled manually or by fetchMarkets
            'enableRateLimit': true,
            'exceptions': undefined,
            'fees': {
                'funding': {
                    'deposit': {},
                    'percentage': undefined,
                    'tierBased': undefined,
                    'withdraw': {},
                },
                'trading': {
                    'maker': undefined,
                    'percentage': undefined,
                    'taker': undefined,
                    'tierBased': undefined,
                },
            },
            'has': {
                'addMargin': undefined,
                'borrowCrossMargin': undefined,
                'borrowIsolatedMargin': undefined,
                'borrowMargin': undefined,
                'cancelAllOrders': undefined,
                'cancelAllOrdersWs': undefined,
                'cancelOrder': true,
                'cancelOrders': undefined,
                'cancelOrdersWs': undefined,
                'cancelOrderWs': undefined,
                'closeAllPositions': undefined,
                'closePosition': undefined,
                'CORS': undefined,
                'createDepositAddress': undefined,
                'createLimitBuyOrder': undefined,
                'createLimitBuyOrderWs': undefined,
                'createLimitOrder': true,
                'createLimitOrderWs': undefined,
                'createLimitSellOrder': undefined,
                'createLimitSellOrderWs': undefined,
                'createMarketBuyOrder': undefined,
                'createMarketBuyOrderWithCost': undefined,
                'createMarketBuyOrderWithCostWs': undefined,
                'createMarketBuyOrderWs': undefined,
                'createMarketOrder': true,
                'createMarketOrderWithCost': undefined,
                'createMarketOrderWithCostWs': undefined,
                'createMarketOrderWs': true,
                'createMarketSellOrder': undefined,
                'createMarketSellOrderWithCost': undefined,
                'createMarketSellOrderWithCostWs': undefined,
                'createMarketSellOrderWs': undefined,
                'createOrder': true,
                'createOrders': undefined,
                'createOrderWithTakeProfitAndStopLoss': undefined,
                'createOrderWithTakeProfitAndStopLossWs': undefined,
                'createOrderWs': undefined,
                'createPostOnlyOrder': undefined,
                'createPostOnlyOrderWs': undefined,
                'createReduceOnlyOrder': undefined,
                'createReduceOnlyOrderWs': undefined,
                'createStopLimitOrder': undefined,
                'createStopLimitOrderWs': undefined,
                'createStopLossOrder': undefined,
                'createStopLossOrderWs': undefined,
                'createStopMarketOrder': undefined,
                'createStopMarketOrderWs': undefined,
                'createStopOrder': undefined,
                'createStopOrderWs': undefined,
                'createTakeProfitOrder': undefined,
                'createTakeProfitOrderWs': undefined,
                'createTrailingAmountOrder': undefined,
                'createTrailingAmountOrderWs': undefined,
                'createTrailingPercentOrder': undefined,
                'createTrailingPercentOrderWs': undefined,
                'createTriggerOrder': undefined,
                'createTriggerOrderWs': undefined,
                'deposit': undefined,
                'editOrder': 'emulated',
                'editOrderWs': undefined,
                'fetchAccounts': undefined,
                'fetchBalance': true,
                'fetchBalanceWs': undefined,
                'fetchBidsAsks': undefined,
                'fetchBorrowInterest': undefined,
                'fetchBorrowRate': undefined,
                'fetchBorrowRateHistories': undefined,
                'fetchBorrowRateHistory': undefined,
                'fetchBorrowRates': undefined,
                'fetchBorrowRatesPerSymbol': undefined,
                'fetchCanceledAndClosedOrders': undefined,
                'fetchCanceledOrders': undefined,
                'fetchClosedOrder': undefined,
                'fetchClosedOrders': undefined,
                'fetchClosedOrdersWs': undefined,
                'fetchConvertCurrencies': undefined,
                'fetchConvertQuote': undefined,
                'fetchConvertTrade': undefined,
                'fetchConvertTradeHistory': undefined,
                'fetchCrossBorrowRate': undefined,
                'fetchCrossBorrowRates': undefined,
                'fetchCurrencies': 'emulated',
                'fetchCurrenciesWs': 'emulated',
                'fetchDeposit': undefined,
                'fetchDepositAddress': undefined,
                'fetchDepositAddresses': undefined,
                'fetchDepositAddressesByNetwork': undefined,
                'fetchDeposits': undefined,
                'fetchDepositsWithdrawals': undefined,
                'fetchDepositsWs': undefined,
                'fetchDepositWithdrawFee': undefined,
                'fetchDepositWithdrawFees': undefined,
                'fetchFundingHistory': undefined,
                'fetchFundingRate': undefined,
                'fetchFundingRateHistory': undefined,
                'fetchFundingRates': undefined,
                'fetchGreeks': undefined,
                'fetchIndexOHLCV': undefined,
                'fetchIsolatedBorrowRate': undefined,
                'fetchIsolatedBorrowRates': undefined,
                'fetchIsolatedPositions': undefined,
                'fetchL2OrderBook': true,
                'fetchL3OrderBook': undefined,
                'fetchLastPrices': undefined,
                'fetchLedger': undefined,
                'fetchLedgerEntry': undefined,
                'fetchLeverage': undefined,
                'fetchLeverages': undefined,
                'fetchLeverageTiers': undefined,
                'fetchLiquidations': undefined,
                'fetchMarginAdjustmentHistory': undefined,
                'fetchMarginMode': undefined,
                'fetchMarginModes': undefined,
                'fetchMarketLeverageTiers': undefined,
                'fetchMarkets': true,
                'fetchMarketsWs': undefined,
                'fetchMarkOHLCV': undefined,
                'fetchMyLiquidations': undefined,
                'fetchMySettlementHistory': undefined,
                'fetchMyTrades': undefined,
                'fetchMyTradesWs': undefined,
                'fetchOHLCV': undefined,
                'fetchOHLCVWs': undefined,
                'fetchOpenInterest': undefined,
                'fetchOpenInterestHistory': undefined,
                'fetchOpenOrder': undefined,
                'fetchOpenOrders': undefined,
                'fetchOpenOrdersWs': undefined,
                'fetchOption': undefined,
                'fetchOptionChain': undefined,
                'fetchOrder': undefined,
                'fetchOrderBook': true,
                'fetchOrderBooks': undefined,
                'fetchOrderBookWs': undefined,
                'fetchOrders': undefined,
                'fetchOrdersByStatus': undefined,
                'fetchOrdersWs': undefined,
                'fetchOrderTrades': undefined,
                'fetchOrderWs': undefined,
                'fetchPermissions': undefined,
                'fetchPosition': undefined,
                'fetchPositionHistory': undefined,
                'fetchPositionMode': undefined,
                'fetchPositions': undefined,
                'fetchPositionsForSymbol': undefined,
                'fetchPositionsForSymbolWs': undefined,
                'fetchPositionsHistory': undefined,
                'fetchPositionsRisk': undefined,
                'fetchPositionsWs': undefined,
                'fetchPositionWs': undefined,
                'fetchPremiumIndexOHLCV': undefined,
                'fetchSettlementHistory': undefined,
                'fetchStatus': undefined,
                'fetchTicker': true,
                'fetchTickers': undefined,
                'fetchTickersWs': undefined,
                'fetchTickerWs': undefined,
                'fetchTime': undefined,
                'fetchTrades': true,
                'fetchTradesWs': undefined,
                'fetchTradingFee': undefined,
                'fetchTradingFees': undefined,
                'fetchTradingFeesWs': undefined,
                'fetchTradingLimits': undefined,
                'fetchTransactionFee': undefined,
                'fetchTransactionFees': undefined,
                'fetchTransactions': undefined,
                'fetchTransfer': undefined,
                'fetchTransfers': undefined,
                'fetchUnderlyingAssets': undefined,
                'fetchVolatilityHistory': undefined,
                'fetchWithdrawAddresses': undefined,
                'fetchWithdrawal': undefined,
                'fetchWithdrawals': undefined,
                'fetchWithdrawalsWs': undefined,
                'fetchWithdrawalWhitelist': undefined,
                'future': undefined,
                'margin': undefined,
                'option': undefined,
                'privateAPI': true,
                'publicAPI': true,
                'reduceMargin': undefined,
                'repayCrossMargin': undefined,
                'repayIsolatedMargin': undefined,
                'sandbox': undefined,
                'setLeverage': undefined,
                'setMargin': undefined,
                'setMarginMode': undefined,
                'setPositionMode': undefined,
                'signIn': undefined,
                'spot': undefined,
                'swap': undefined,
                'transfer': undefined,
                'watchBalance': undefined,
                'watchMyTrades': undefined,
                'watchOHLCV': undefined,
                'watchOHLCVForSymbols': undefined,
                'watchOrderBook': undefined,
                'watchOrderBookForSymbols': undefined,
                'watchOrders': undefined,
                'watchOrdersForSymbols': undefined,
                'watchPosition': undefined,
                'watchPositions': undefined,
                'watchStatus': undefined,
                'watchTicker': undefined,
                'watchTickers': undefined,
                'watchTrades': undefined,
                'watchTradesForSymbols': undefined,
                'withdraw': undefined,
                'ws': undefined,
            },
            'httpExceptions': {
                '400': ExchangeNotAvailable,
                '401': AuthenticationError,
                '403': ExchangeNotAvailable,
                '404': ExchangeNotAvailable,
                '405': ExchangeNotAvailable,
                '407': AuthenticationError,
                '408': RequestTimeout,
                '409': ExchangeNotAvailable,
                '410': ExchangeNotAvailable,
                '418': DDoSProtection,
                '422': ExchangeError,
                '429': RateLimitExceeded,
                '451': ExchangeNotAvailable,
                '500': ExchangeNotAvailable,
                '501': ExchangeNotAvailable,
                '502': ExchangeNotAvailable,
                '503': ExchangeNotAvailable,
                '504': RequestTimeout,
                '511': AuthenticationError,
                '520': ExchangeNotAvailable,
                '521': ExchangeNotAvailable,
                '522': ExchangeNotAvailable,
                '525': ExchangeNotAvailable,
                '526': ExchangeNotAvailable,
                '530': ExchangeNotAvailable,
            },
            'id': undefined,
            'limits': {
                'amount': { 'min': undefined, 'max': undefined },
                'cost': { 'min': undefined, 'max': undefined },
                'leverage': { 'min': undefined, 'max': undefined },
                'price': { 'min': undefined, 'max': undefined },
            },
            'markets': undefined, // to be filled manually or by fetchMarkets
            'name': undefined,
            'paddingMode': NO_PADDING,
            'precisionMode': DECIMAL_PLACES,
            'pro': false, // if it is integrated with CCXT Pro for WebSocket support
            'rateLimit': 2000, // milliseconds = seconds * 1000
            'requiredCredentials': {
                'accountId':  false,
                'apiKey': true,
                'login': false,
                'password': false,
                'privateKey': false, // a "0x"-prefixed hexstring private key for a wallet
                'secret': true,
                'token': false, // reserved for HTTP auth in some cases
                'twofa': false, // 2-factor authentication (one-time password key)
                'uid': false,
                'walletAddress': false, // the wallet address "0x"-prefixed hexstring
            },
            'status': {
                'eta': undefined,
                'status': 'ok',
                'updated': undefined,
                'url': undefined,
            },
            'timeframes': undefined, // redefine if the exchange has.fetchOHLCV
            'urls': {
                'api': undefined,
                'doc': undefined,
                'fees': undefined,
                'logo': undefined,
                'www': undefined,
            },
        }; // return
    } // describe ()

    constructor (userConfig = {}) {
        Object.assign (this, functions);
        //
        //     if (isNode) {
        //         this.nodeVersion = process.version.match (/\d+\.\d+\.\d+/)[0]
        //         this.userAgent = {
        //             'User-Agent': 'ccxt/' + (Exchange as any).ccxtVersion +
        //                 ' (+https://github.com/ccxt/ccxt)' +
        //                 ' Node.js/' + this.nodeVersion + ' (JavaScript)'
        //         }
        //     }
        //
<<<<<<< HEAD
        this.options = this.getDefaultOptions (); // exchange-specific options, if any
=======
        this.options = this.getDefaultOptions(); // exchange-specific options if any
>>>>>>> 1d55dfa4
        // fetch implementation options (JS only)
        // http properties
        this.headers = {};
        this.origin = '*'; // CORS origin
        // underlying properties
        this.handleContentTypeApplicationZip = false;
        this.minFundingAddressLength = 1; // used in checkAddress
        this.number = Number; // or String (a pointer to a function)
        this.quoteJsonNumbers = true; // treat numbers in json as quoted precise strings
        this.substituteCommonCurrencyCodes = true;  // reserved
        // whether fees should be summed by currency code
        this.reduceFees = true;
        // do not delete this line, it is needed for users to be able to define their own fetchImplementation
        this.fetchImplementation = undefined;
        this.validateClientSsl = false;
        this.validateServerSsl = true;
        // default property values
        this.timeout = 10000; // milliseconds
        this.twofa = undefined; // two-factor authentication (2FA)
        this.verbose = false;
        // default credentials
        this.apiKey = undefined;
        this.login = undefined;
        this.password = undefined;
        this.privateKey = undefined; // a "0x"-prefixed hexstring private key for a wallet
        this.secret = undefined;
        this.token = undefined; // reserved for HTTP auth in some cases
        this.uid = undefined;
        this.walletAddress = undefined; // a wallet address "0x"-prefixed hexstring
        // placeholders for cached data
        this.balance = {};
        this.myTrades = undefined;
        this.ohlcvs = {};
        this.orderbooks = {};
        this.orders = undefined;
        this.positions = {};
        this.tickers = {};
        this.trades = {};
        this.transactions = undefined;
        // web3 and cryptography flags
        this.requiresEddsa = false;
        this.requiresWeb3 = false;
        // response handling flags and properties
        this.enableLastHttpResponse = true;
        this.enableLastJsonResponse = true;
        this.enableLastResponseHeaders = true;
        this.last_http_response = undefined;
        this.last_json_response = undefined;
        this.last_request_body     = undefined;
        this.last_request_headers  = undefined;
        this.last_request_path     = undefined;
        this.last_request_url      = undefined;
        this.last_response_headers = undefined;
        this.lastRestRequestTimestamp = 0;
        // camelCase and snake_notation support
        const unCamelCaseProperties = (obj = this) => {
            if (obj !== null) {
                const ownPropertyNames = Object.getOwnPropertyNames (obj);
                for (let i = 0; i < ownPropertyNames.length; i++) {
                    const k = ownPropertyNames[i];
                    this[unCamelCase (k)] = this[k];
                }
                unCamelCaseProperties (Object.getPrototypeOf (obj));
            }
        };
        unCamelCaseProperties ();
        // merge constructor overrides to this instance
        const configEntries = Object.entries (this.describe ()).concat (Object.entries (userConfig));
        for (let i = 0; i < configEntries.length; i++) {
            const [ property, value ] = configEntries[i];
            if (value && Object.getPrototypeOf (value) === Object.prototype) {
                this[property] = this.deepExtend (this[property], value);
            } else {
                this[property] = value;
            }
        }
        // http client options
        const agentOptions = {
            'keepAlive': true,
        };
        // ssl options
        if (!this.validateServerSsl) {
            agentOptions['rejectUnauthorized'] = false;
        }
        // generate old metainfo interface
        const hasKeys = Object.keys (this.has);
        for (let i = 0; i < hasKeys.length; i++) {
            const k = hasKeys[i];
            this['has' + this.capitalize (k)] = !!this.has[k]; // converts 'emulated' to true
        }
        // generate implicit api
        if (this.api) {
            this.defineRestApi (this.api, 'request');
        }
        // init the request rate limiter
        this.initRestRateLimiter ();
        // init predefined markets if any
        if (this.markets) {
            this.setMarkets (this.markets);
        }
        this.newUpdates = ((this.options as any).newUpdates !== undefined) ? (this.options as any).newUpdates : true;

        this.afterConstruct ();
        const isSandbox = this.safeBool2 (this.options, 'sandbox', 'testnet', false);
        if (isSandbox) {
            this.setSandboxMode (isSandbox);
        }
    }

    encodeURIComponent (... args) {
        // @ts-expect-error
        return encodeURIComponent (... args);
    }

    checkRequiredVersion (requiredVersion, error = true) {
        let result = true;
        const [ major1, minor1, patch1 ] = requiredVersion.split ('.')
            , [ major2, minor2, patch2 ] = (Exchange as any).ccxtVersion.split ('.')
            , intMajor1 = this.parseToInt (major1)
            , intMinor1 = this.parseToInt (minor1)
            , intPatch1 = this.parseToInt (patch1)
            , intMajor2 = this.parseToInt (major2)
            , intMinor2 = this.parseToInt (minor2)
            , intPatch2 = this.parseToInt (patch2);
        if (intMajor1 > intMajor2) {
            result = false;
        }
        if (intMajor1 === intMajor2) {
            if (intMinor1 > intMinor2) {
                result = false;
            } else if (intMinor1 === intMinor2 && intPatch1 > intPatch2) {
                result = false;
            }
        }
        if (!result) {
            if (error) {
                throw new NotSupported ('Your current version of CCXT is ' + (Exchange as any).ccxtVersion + ', a newer version ' + requiredVersion + ' is required, please, upgrade your version of CCXT');
            } else {
                return error;
            }
        }
        return result;
    }

    checkAddress (address) {
        if (address === undefined) {
            throw new InvalidAddress (this.id + ' address is undefined');
        }
        // check the address is not the same letter like 'aaaaa' nor too short nor has a space
        if ((this.unique (address).length === 1) || address.length < this.minFundingAddressLength || address.includes (' ')) {
            throw new InvalidAddress (this.id + ' address is invalid or has less than ' + this.minFundingAddressLength.toString () + ' characters: "' + this.json (address) + '"');
        }
        return address;
    }

    initRestRateLimiter () {
        if (this.rateLimit === undefined) {
            throw new Error (this.id + '.rateLimit property is not configured');
        }
        this.tokenBucket = this.extend ({
            delay: 0.001,
            capacity: 1,
            cost: 1,
            maxCapacity: 1000,
            refillRate: (this.rateLimit > 0) ? 1 / this.rateLimit : Number.MAX_VALUE,
        }, this.tokenBucket);
        this.throttler = new Throttler (this.tokenBucket);
    }

    throttle (cost = undefined) {
        return this.throttler.throttle (cost);
    }

    defineRestApiEndpoint (methodName, uppercaseMethod, lowercaseMethod, camelcaseMethod, path, paths, config = {}) {
        const splitPath = path.split (/[^a-zA-Z0-9]/);
        const camelcaseSuffix = splitPath.map (this.capitalize).join ('');
        const underscoreSuffix = splitPath.map ((x) => x.trim ().toLowerCase ()).filter ((x) => x.length > 0).join ('_');
        const camelcasePrefix = [ paths[0] ].concat (paths.slice (1).map (this.capitalize)).join ('');
        const underscorePrefix = [ paths[0] ].concat (paths.slice (1).map ((x) => x.trim ()).filter ((x) => x.length > 0)).join ('_');
        const camelcase = camelcasePrefix + camelcaseMethod + this.capitalize (camelcaseSuffix);
        const underscore = underscorePrefix + '_' + lowercaseMethod + '_' + underscoreSuffix;
        const typeArgument = (paths.length > 1) ? paths : paths[0];
        // handle call costs here
        const partial = async (params = {}, context = {}) => this[methodName] (path, typeArgument, uppercaseMethod, params, undefined, undefined, config, context);
        // const partial = async (params) => this[methodName] (path, typeArgument, uppercaseMethod, params || {})
        this[camelcase] = partial;
        this[underscore] = partial;
    }

    defineRestApi (api, methodName, paths = []) {
        const keys = Object.keys (api);
        for (let i = 0; i < keys.length; i++) {
            const key = keys[i];
            const value = api[key];
            const uppercaseMethod = key.toUpperCase ();
            const lowercaseMethod = key.toLowerCase ();
            const camelcaseMethod = this.capitalize (lowercaseMethod);
            if (Array.isArray (value)) {
                for (let k = 0; k < value.length; k++) {
                    const path = value[k].trim ();
                    this.defineRestApiEndpoint (methodName, uppercaseMethod, lowercaseMethod, camelcaseMethod, path, paths);
                }
                // the options HTTP method conflicts with the 'options' API url path
                // } else if (key.match (/^(?:get|post|put|delete|options|head|patch)$/i)) {
            } else if (key.match (/^(?:get|post|put|delete|head|patch)$/i)) {
                const endpoints = Object.keys (value);
                for (let j = 0; j < endpoints.length; j++) {
                    const endpoint = endpoints[j];
                    const path = endpoint.trim ();
                    const config = value[endpoint];
                    if (typeof config === 'object') {
                        this.defineRestApiEndpoint (methodName, uppercaseMethod, lowercaseMethod, camelcaseMethod, path, paths, config);
                    } else if (typeof config === 'number') {
                        this.defineRestApiEndpoint (methodName, uppercaseMethod, lowercaseMethod, camelcaseMethod, path, paths, { cost: config });
                    } else {
                        throw new NotSupported (this.id + ' defineRestApi() API format is not supported, API leafs must strings, objects or numbers');
                    }
                }
            } else {
                this.defineRestApi (value, methodName, paths.concat ([ key ]));
            }
        }
    }

    log (... args) {
        console.log (... args);
    }

    httpProxyAgentModule:any = undefined;
    httpsProxyAgentModule:any = undefined;
    proxiesModulesLoading:Promise<any> = undefined
    proxyDictionaries:any = {};
    socksProxyAgentModule:any = undefined;
    socksProxyAgentModuleChecked:boolean = false;

    async loadProxyModules () {
        // when loading markets, multiple parallel calls are made, so need one promise
        if (this.proxiesModulesLoading === undefined) {
            this.proxiesModulesLoading = (async () => {
                // we have to handle it with below nested way, because of dynamic
                // import issues (https://github.com/ccxt/ccxt/pull/20687)
                try {
                    // todo: possible sync alternatives: https://stackoverflow.com/questions/51069002/convert-import-to-synchronous
                    this.httpProxyAgentModule = await import (/* webpackIgnore: true */ '../static_dependencies/proxies/http-proxy-agent/index.js');
                    this.httpsProxyAgentModule = await import (/* webpackIgnore: true */ '../static_dependencies/proxies/https-proxy-agent/index.js');
                } catch (e) {
                    // if several users are using those frameworks which cause exceptions,
                    // let them to be able to load modules still, by installing them
                    try {
                        // @ts-ignore
                        this.httpProxyAgentModule = await import (/* webpackIgnore: true */ 'http-proxy-agent');
                        // @ts-ignore
                        this.httpProxyAgentModule = await import (/* webpackIgnore: true */ 'https-proxy-agent');
                    } catch (e) { }
                }
                if (this.socksProxyAgentModuleChecked === false) {
                    try {
                        // @ts-ignore
                        this.socksProxyAgentModule = await import (/* webpackIgnore: true */ 'socks-proxy-agent');
                    } catch (e) {}
                    this.socksProxyAgentModuleChecked = true;
                }
            })();
        }
        return await this.proxiesModulesLoading;
    }

    setProxyAgents (httpProxy, httpsProxy, socksProxy) {
        let chosenAgent = undefined;
        // in browser-side, proxy modules are not supported in 'fetch/ws' methods
        if (!isNode && (httpProxy || httpsProxy || socksProxy)) {
            throw new NotSupported (this.id + ' - proxies in browser-side projects are not supported. You have several choices: [A] Use `exchange.proxyUrl` property to redirect requests through local/remote cors-proxy server (find sample file named "sample-local-proxy-server-with-cors" in https://github.com/ccxt/ccxt/tree/master/examples/ folder, which can be used for REST requests only) [B] override `exchange.fetch` && `exchange.watch` methods to send requests through your custom proxy');
        }
        if (httpProxy) {
            if (this.httpProxyAgentModule === undefined) {
                throw new NotSupported (this.id + ' you need to load JS proxy modules with `.loadProxyModules()` method at first to use proxies');
            }
            if (!(httpProxy in this.proxyDictionaries)) {
                this.proxyDictionaries[httpProxy] = new this.httpProxyAgentModule.HttpProxyAgent(httpProxy);
            }
            chosenAgent = this.proxyDictionaries[httpProxy];
        } else if (httpsProxy) {
            if (this.httpsProxyAgentModule === undefined) {
                throw new NotSupported (this.id + ' you need to load JS proxy modules with `.loadProxyModules()` method at first to use proxies');
            }
            if (!(httpsProxy in this.proxyDictionaries)) {
                this.proxyDictionaries[httpsProxy] = new this.httpsProxyAgentModule.HttpsProxyAgent(httpsProxy);
            }
            chosenAgent = this.proxyDictionaries[httpsProxy];
            chosenAgent.keepAlive = true;
        } else if (socksProxy) {
            if (this.socksProxyAgentModule === undefined) {
                throw new NotSupported (this.id + ' - to use SOCKS proxy with ccxt, at first you need install module "npm i socks-proxy-agent" and then initialize proxies with `.loadProxyModules()` method');
            }
            if (!(socksProxy in this.proxyDictionaries)) {
                this.proxyDictionaries[socksProxy] = new this.socksProxyAgentModule.SocksProxyAgent(socksProxy);
            }
            chosenAgent = this.proxyDictionaries[socksProxy];
        }
        return chosenAgent;
    }

    async loadHttpProxyAgent () {
        // for `http://` protocol proxy-urls, we need to load `http` module only on first call
        if (!this.httpAgent) {
            const httpModule = await import (/* webpackIgnore: true */'node:http')
            this.httpAgent = new httpModule.Agent ();
        }
        return this.httpAgent;
    }

    getHttpAgentIfNeeded (url) {
        if (isNode) {
            // only for non-ssl proxy
            if (url.substring(0, 5) === 'ws://') {
                if (this.httpAgent === undefined) {
                    throw new NotSupported (this.id + ' to use proxy with non-ssl ws:// urls, at first run  `await exchange.loadHttpProxyAgent()` method');
                }
                return this.httpAgent;
            }
        }
        return undefined;
    }


    async fetch (url, method = 'GET', headers: any = undefined, body: any = undefined) {

        // load node-http(s) modules only on first call
        if (isNode) {
            if (!this.nodeHttpModuleLoaded) {
                this.nodeHttpModuleLoaded = true;
                const httpsModule = await import (/* webpackIgnore: true */'node:https')
                this.httpsAgent = new httpsModule.Agent ({ keepAlive: true });
            }
        }

        // ##### PROXY & HEADERS #####
        headers = this.extend (this.headers, headers);
        // proxy-url
        const proxyUrl = this.checkProxyUrlSettings (url, method, headers, body);
        let httpProxyAgent = false;
        if (proxyUrl !== undefined) {
            // part only for node-js
            if (isNode) {
                // in node we need to set header to *
                headers = this.extend ({ 'Origin': this.origin }, headers);
                // only for http proxy
                if (proxyUrl.substring(0, 5) === 'http:') {
                    await this.loadHttpProxyAgent ();
                    httpProxyAgent = this.httpAgent;
                }
            }
            url = proxyUrl + url;
        }
        // proxy agents
        const [ httpProxy, httpsProxy, socksProxy ] = this.checkProxySettings (url, method, headers, body);
        this.checkConflictingProxies (httpProxy || httpsProxy || socksProxy, proxyUrl);
        // skip proxies on the browser
        if (isNode) {
            // this is needed in JS, independently whether proxy properties were set or not, we have to load them because of necessity in WS, which would happen beyond 'fetch' method (WS/etc)
            await this.loadProxyModules ();
        }
        const chosenAgent = this.setProxyAgents (httpProxy, httpsProxy, socksProxy);
        // user-agent
        const userAgent = (this.userAgent !== undefined) ? this.userAgent : this.user_agent;
        if (userAgent && isNode) {
            if (typeof userAgent === 'string') {
                headers = this.extend ({ 'User-Agent': userAgent }, headers);
            } else if ((typeof userAgent === 'object') && ('User-Agent' in userAgent)) {
                headers = this.extend (userAgent, headers);
            }
        }
        // set final headers
        headers = this.setHeaders (headers);
        // log
        if (this.verbose) {
            this.log ("fetch Request:\n", this.id, method, url, "\nRequestHeaders:\n", headers, "\nRequestBody:\n", body, "\n");
        }
        // end of proxies & headers

        if (this.fetchImplementation === undefined) {
            if (isNode) {
                if (this.agent === undefined) {
                    this.agent = this.httpsAgent;
                }
                try {
                    const module = await import (/* webpackIgnore: true */'../static_dependencies/node-fetch/index.js')
                    this.AbortError = module.AbortError
                    this.fetchImplementation = module.default
                    this.FetchError = module.FetchError
                }
                catch (e) {
                    // some users having issues with dynamic imports (https://github.com/ccxt/ccxt/pull/20687)
                    // so let them to fallback to node's native fetch
                    if (typeof fetch === 'function') {
                        this.fetchImplementation = fetch
                        // as it's browser-compatible implementation ( https://nodejs.org/dist/latest-v20.x/docs/api/globals.html#fetch )
                        // it throws same error types
                        this.AbortError = DOMException
                        this.FetchError = TypeError
                    } else {
                        throw new Error ('Seems, "fetch" function is not available in your node-js version, please use latest node-js version');
                    }
                }
            } else {
                this.AbortError = DOMException;
                this.FetchError = TypeError;
                this.fetchImplementation = self.fetch;
            }
        }
        // fetchImplementation cannot be called on this. in browsers:
        // TypeError Failed to execute 'fetch' on 'Window': Illegal invocation
        const fetchImplementation = this.fetchImplementation;
        const params = { method, headers, body, timeout: this.timeout };
        if (this.agent) {
            params['agent'] = this.agent;
        }
        // override agent, if needed
        if (httpProxyAgent) {
            // if proxyUrl is being used, then specifically in nodejs, we need http module, not https
            params['agent'] = httpProxyAgent;
        } else if (chosenAgent) {
            // if http(s)Proxy is being used
            params['agent'] = chosenAgent;
        }
        const controller = new AbortController ()
        params['signal'] = controller.signal
        const timeout = setTimeout (() => {
            controller.abort ();
        }, this.timeout);
        try {
            const response = await fetchImplementation (url, params);
            clearTimeout (timeout);
            return this.handleRestResponse (response, url, method, headers, body);
        } catch (e) {
            if (e instanceof this.AbortError) {
                throw new RequestTimeout (this.id + ' ' + method + ' ' + url + ' request timed out (' + this.timeout + ' ms)');
            } else if (e instanceof this.FetchError) {
                throw new NetworkError (this.id + ' ' + method + ' ' + url + ' fetch failed');
            }
            throw e;
        }
    }

    parseJson (jsonString) {
        try {
            if (this.isJsonEncodedObject (jsonString)) {
                return JSON.parse (this.onJsonResponse (jsonString));
            }
        } catch (e) {
            // SyntaxError
            return undefined;
        }
    }

    getResponseHeaders (response) {
        const result = {};
        response.headers.forEach ((value, key) => {
            key = key.split ('-').map ((word) => this.capitalize (word)).join ('-');
            result[key] = value;
        });
        return result;
    }

    handleRestResponse (response, url, method = 'GET', requestHeaders = undefined, requestBody = undefined) {
        const responseHeaders = this.getResponseHeaders (response);
        if (this.handleContentTypeApplicationZip && (responseHeaders['Content-Type'] === 'application/zip')) {
            const responseBuffer = response.buffer ();
            if (this.enableLastResponseHeaders) {
                this.last_response_headers = responseHeaders;
            }
            if (this.enableLastHttpResponse) {
                this.last_http_response = responseBuffer;
            }
            if (this.verbose) {
                this.log ("handleRestResponse:\n", this.id, method, url, response.status, response.statusText, "\nResponseHeaders:\n", responseHeaders, "ZIP redacted", "\n");
            }
            // no error handler needed, because it would not be a zip response in case of an error
            return responseBuffer;
        }
        return response.text ().then ((responseBody) => {
            const bodyText = this.onRestResponse (response.status, response.statusText, url, method, responseHeaders, responseBody, requestHeaders, requestBody);
            const json = this.parseJson (bodyText);
            if (this.enableLastResponseHeaders) {
                this.last_response_headers = responseHeaders;
            }
            if (this.enableLastHttpResponse) {
                this.last_http_response = responseBody;
            }
            if (this.enableLastJsonResponse) {
                this.last_json_response = json;
            }
            if (this.verbose) {
                this.log ("handleRestResponse:\n", this.id, method, url, response.status, response.statusText, "\nResponseHeaders:\n", responseHeaders, "\nResponseBody:\n", responseBody, "\n");
            }
            const skipFurtherErrorHandling = this.handleErrors (response.status, response.statusText, url, method, responseHeaders, responseBody, json, requestHeaders, requestBody);
            if (!skipFurtherErrorHandling) {
                this.handleHttpStatusCode (response.status, response.statusText, url, method, responseBody);
            }
            return json || responseBody;
        });
    }

    onRestResponse (statusCode, statusText, url, method, responseHeaders, responseBody, requestHeaders, requestBody) {
        return responseBody.trim ();
    }

    onJsonResponse (responseBody) {
        return this.quoteJsonNumbers ? responseBody.replace (/":([+.0-9eE-]+)([,}])/g, '":"$1"$2') : responseBody;
    }

    async loadMarketsHelper (reload = false, params = {}) {
        if (!reload && this.markets) {
            if (!this.markets_by_id) {
                return this.setMarkets (this.markets);
            }
            return this.markets;
        }
        let currencies = undefined;
        // only call if exchange API provides endpoint (true), thus avoid emulated versions ('emulated')
        if (this.has['fetchCurrencies'] === true) {
            currencies = await this.fetchCurrencies ();
        }
        const markets = await this.fetchMarkets (params);
        return this.setMarkets (markets, currencies);
    }

    async loadMarkets (reload = false, params = {}): Promise<Dictionary<Market>> {
        // this method is async, it returns a promise
        if ((reload && !this.reloadingMarkets) || !this.marketsLoading) {
            this.reloadingMarkets = true;
            this.marketsLoading = this.loadMarketsHelper (reload, params).then ((resolved) => {
                this.reloadingMarkets = false;
                return resolved;
            }, (error) => {
                this.reloadingMarkets = false;
                throw error;
            });
        }
        return this.marketsLoading;
    }

    async fetchCurrencies (params = {}): Promise<Currencies> {
        // markets are returned as a list
        // currencies are returned as a dict
        // this is for historical reasons
        // and may be changed for consistency later
        return new Promise ((resolve, reject) => resolve (this.currencies));
    }

    async fetchCurrenciesWs (params = {}) {
        // markets are returned as a list
        // currencies are returned as a dict
        // this is for historical reasons
        // and may be changed for consistency later
        return new Promise ((resolve, reject) => resolve (this.currencies));
    }

    async fetchMarkets (params = {}): Promise<Market[]> {
        // markets are returned as a list
        // currencies are returned as a dict
        // this is for historical reasons
        // and may be changed for consistency later
        return new Promise ((resolve, reject) => resolve (Object.values (this.markets)));
    }

    async fetchMarketsWs (params = {}): Promise<Market[]> {
        // markets are returned as a list
        // currencies are returned as a dict
        // this is for historical reasons
        // and may be changed for consistency later
        return new Promise ((resolve, reject) => resolve (Object.values (this.markets)))
    }

    checkRequiredDependencies () {
        return;
    }

    parseNumber (value, d: Num = undefined): number {
        if (value === undefined) {
            return d;
        } else {
            try {
                return this.number (value);
            } catch (e) {
                return d;
            }
        }
    }

    checkOrderArguments (market, type, side, amount, price, params) {
        if (price === undefined) {
            if (type === 'limit') {
                throw new ArgumentsRequired (this.id + ' createOrder() requires a price argument for a limit order');
            }
        }
        if (amount <= 0) {
            throw new ArgumentsRequired (this.id + ' createOrder() amount should be above 0');
        }
    }

    handleHttpStatusCode (code, reason, url, method, body) {
        const codeAsString = code.toString ();
        if (codeAsString in this.httpExceptions) {
            const ErrorClass = this.httpExceptions[codeAsString];
            throw new ErrorClass (this.id + ' ' + method + ' ' + url + ' ' + codeAsString + ' ' + reason + ' ' + body);
        }
    }

    remove0xPrefix (hexData) {
        if (hexData.slice (0, 2) === '0x') {
            return hexData.slice (2);
        } else {
            return hexData;
        }
    }

    spawn(method, ...args) {
        const future = Future();
        // using setTimeout 0 to force the execution to run after the future is returned
        setTimeout(() => {
            method.apply(this, args).then(future.resolve).catch(future.reject);
        }, 0);
        return future;
    }

    delay (timeout, method, ... args) {
        setTimeout (() => {
            this.spawn (method, ... args);
        }, timeout);
    }

    // -----------------------------------------------------------------------
    // -----------------------------------------------------------------------
    // WS/PRO methods

    orderBook (snapshot = {}, depth = Number.MAX_SAFE_INTEGER) {
        return new WsOrderBook (snapshot, depth);
    }

    indexedOrderBook (snapshot = {}, depth = Number.MAX_SAFE_INTEGER) {
        return new IndexedOrderBook (snapshot, depth);
    }

    countedOrderBook (snapshot = {}, depth = Number.MAX_SAFE_INTEGER) {
        return new CountedOrderBook (snapshot, depth);
    }

    handleMessage (client, message) {
    } // stub to override

    // ping (client) {} // stub to override

    ping (client) {
        return undefined;
    }

    client (url: string): WsClient {
        this.clients = this.clients || {};
        if (!this.clients[url]) {
            const onMessage = this.handleMessage.bind (this);
            const onError = this.onError.bind (this);
            const onClose = this.onClose.bind (this);
            const onConnected = this.onConnected.bind (this);
            // decide client type here: ws / signalr / socketio
            const wsOptions = this.safeValue (this.options, 'ws', {});
            // proxy agents
            const [ httpProxy, httpsProxy, socksProxy ] = this.checkWsProxySettings ();
            const chosenAgent = this.setProxyAgents (httpProxy, httpsProxy, socksProxy);
            // part only for node-js
            const httpProxyAgent = this.getHttpAgentIfNeeded (url);
            const finalAgent = chosenAgent ? chosenAgent : (httpProxyAgent ? httpProxyAgent : this.agent);
            //
            const options = this.deepExtend (this.streaming, {
                'log': this.log ? this.log.bind (this) : this.log,
                'ping': (this as any).ping ? (this as any).ping.bind (this) : (this as any).ping,
                'verbose': this.verbose,
                'throttler': new Throttler (this.tokenBucket),
                // add support for proxies
                'options': {
                    'agent': finalAgent,
                }
            }, wsOptions);
            this.clients[url] = new WsClient (url, onMessage, onError, onClose, onConnected, options);
        }
        return this.clients[url];
    }

    watchMultiple (url: string, messageHashes: string[], message = undefined, subscribeHashes = undefined, subscription = undefined) {
        //
        // Without comments the code of this method is short and easy:
        //
        //     const client = this.client (url)
        //     const backoffDelay = 0
        //     const future = client.future (messageHash)
        //     const connected = client.connect (backoffDelay)
        //     connected.then (() => {
        //         if (message && !client.subscriptions[subscribeHash]) {
        //             client.subscriptions[subscribeHash] = true
        //             client.send (message)
        //         }
        //     }).catch ((error) => {})
        //     return future
        //
        // The following is a longer version of this method with comments
        //
        const client = this.client (url) as WsClient;
        // todo: calculate the backoff using the clients cache
        const backoffDelay = 0;
        //
        //  watchOrderBook ---- future ----+---------------+----→ user
        //                                 |               |
        //                                 ↓               ↑
        //                                 |               |
        //                              connect ......→ resolve
        //                                 |               |
        //                                 ↓               ↑
        //                                 |               |
        //                             subscribe -----→ receive
        //
        const future = Future.race (messageHashes.map (messageHash => client.future (messageHash)))
        // read and write subscription, this is done before connecting the client
        // to avoid race conditions when other parts of the code read or write to the client.subscriptions
        let missingSubscriptions = []
        if (subscribeHashes !== undefined) {
            for (let i = 0; i < subscribeHashes.length; i++) {
                const subscribeHash = subscribeHashes[i];
                if (!client.subscriptions[subscribeHash]) {
                    missingSubscriptions.push (subscribeHash)
                    client.subscriptions[subscribeHash] = subscription || true
                }
            }
        }
        // we intentionally do not use await here to avoid unhandled exceptions
        // the policy is to make sure that 100% of promises are resolved or rejected
        // either with a call to client.resolve or client.reject with
        //  a proper exception class instance
        const connected = client.connect (backoffDelay);
        // the following is executed only if the catch-clause does not
        // catch any connection-level exceptions from the client
        // (connection established successfully)
        if ((subscribeHashes === undefined) || missingSubscriptions.length) {
            connected.then (() => {
                const options = this.safeValue (this.options, 'ws');
                const cost = this.safeValue (options, 'cost', 1);
                if (message) {
                    if (this.enableRateLimit && client.throttle) {
                        // add cost here |
                        //               |
                        //               V
                        client.throttle (cost).then (() => {
                            client.send (message);
                        }).catch ((e) => {
                            for (let i = 0; i < missingSubscriptions.length; i++) {
                                const subscribeHash = missingSubscriptions[i];
                                delete client.subscriptions[subscribeHash]
                            }
                            future.reject (e);
                        });
                    } else {
                        client.send (message)
                        .catch ((e) => {
                            for (let i = 0; i < missingSubscriptions.length; i++) {
                                const subscribeHash = missingSubscriptions[i];
                                delete client.subscriptions[subscribeHash]
                            }
                            future.reject (e);
                        });
                    }
                }
            }).catch ((e)=> {
                for (let i = 0; i < missingSubscriptions.length; i++) {
                    const subscribeHash = missingSubscriptions[i];
                    delete client.subscriptions[subscribeHash]
                }
                future.reject (e);
            });
        }
        return future;
    }

    watch (url: string, messageHash: string, message = undefined, subscribeHash = undefined, subscription = undefined) {
        //
        // Without comments the code of this method is short and easy:
        //
        //     const client = this.client (url)
        //     const backoffDelay = 0
        //     const future = client.future (messageHash)
        //     const connected = client.connect (backoffDelay)
        //     connected.then (() => {
        //         if (message && !client.subscriptions[subscribeHash]) {
        //             client.subscriptions[subscribeHash] = true
        //             client.send (message)
        //         }
        //     }).catch ((error) => {})
        //     return future
        //
        // The following is a longer version of this method with comments
        //
        const client = this.client (url) as WsClient;
        // todo: calculate the backoff using the clients cache
        const backoffDelay = 0;
        //
        //  watchOrderBook ---- future ----+---------------+----→ user
        //                                 |               |
        //                                 ↓               ↑
        //                                 |               |
        //                              connect ......→ resolve
        //                                 |               |
        //                                 ↓               ↑
        //                                 |               |
        //                             subscribe -----→ receive
        //
        if ((subscribeHash === undefined) && (messageHash in client.futures)) {
            return client.futures[messageHash];
        }
        const future = client.future (messageHash);
        // read and write subscription, this is done before connecting the client
        // to avoid race conditions when other parts of the code read or write to the client.subscriptions
        const clientSubscription = client.subscriptions[subscribeHash];
        if (!clientSubscription) {
            client.subscriptions[subscribeHash] = subscription || true;
        }
        // we intentionally do not use await here to avoid unhandled exceptions
        // the policy is to make sure that 100% of promises are resolved or rejected
        // either with a call to client.resolve or client.reject with
        //  a proper exception class instance
        const connected = client.connect (backoffDelay);
        // the following is executed only if the catch-clause does not
        // catch any connection-level exceptions from the client
        // (connection established successfully)
        if (!clientSubscription) {
            connected.then (() => {
                const options = this.safeValue (this.options, 'ws');
                const cost = this.safeValue (options, 'cost', 1);
                if (message) {
                    if (this.enableRateLimit && client.throttle) {
                        // add cost here |
                        //               |
                        //               V
                        client.throttle (cost).then (() => {
                            client.send (message);
                        }).catch ((e) => {
                            client.onError (e);
                        });
                    } else {
                        client.send (message)
                        .catch ((e) => {
                            client.onError (e);
                        });
                    }
                }
            }).catch ((e)=> {
                delete client.subscriptions[subscribeHash];
                future.reject (e);
            });
        }
        return future;
    }

    onConnected (client, message = undefined) {
        // for user hooks
        // console.log ('Connected to', client.url)
    }

    onError (client, error) {
        if ((client.url in this.clients) && (this.clients[client.url].error)) {
            delete this.clients[client.url];
        }
    }

    onClose (client, error) {
        if (client.error) {
            // connection closed due to an error, do nothing
        } else {
            // server disconnected a working connection
            if (this.clients[client.url]) {
                delete this.clients[client.url];
            }
        }
    }

    async close () {
        const clients = Object.values (this.clients || {});
        const closedClients = [];
        for (let i = 0; i < clients.length; i++) {
            const client = clients[i] as WsClient;
            client.error = new ExchangeClosedByUser (this.id + ' closedByUser');
            closedClients.push(client.close ());
        }
        await Promise.all (closedClients);
        for (let i = 0; i < clients.length; i++) {
            const client = clients[i] as WsClient;
            delete this.clients[client.url];
        }
        return;
    }

    async loadOrderBook (client, messageHash: string, symbol: string, limit: Int = undefined, params = {}) {
        if (!(symbol in this.orderbooks)) {
            client.reject (new ExchangeError (this.id + ' loadOrderBook() orderbook is not initiated'), messageHash);
            return;
        }
        const maxRetries = this.handleOption ('watchOrderBook', 'snapshotMaxRetries', 3);
        let tries = 0;
        try {
            const stored = this.orderbooks[symbol];
            while (tries < maxRetries) {
                const cache = stored.cache;
                const orderBook = await this.fetchRestOrderBookSafe (symbol, limit, params);
                const index = this.getCacheIndex (orderBook, cache);
                if (index >= 0) {
                    stored.reset (orderBook);
                    this.handleDeltas (stored, cache.slice (index));
                    stored.cache.length = 0;
                    client.resolve (stored, messageHash);
                    return;
                }
                tries++;
            }
            client.reject (new ExchangeError (this.id + ' nonce is behind the cache after ' + maxRetries.toString () + ' tries.'), messageHash);
            delete this.clients[client.url];
        } catch (e) {
            client.reject (e, messageHash);
            await this.loadOrderBook (client, messageHash, symbol, limit, params);
        }
    }

    convertToBigInt (value: string) {
        return BigInt (value); // used on XT
    }

    stringToCharsArray (value) {
        return value.split ('');
    }

    valueIsDefined (value) {
        return value !== undefined && value !== null;
    }

    arraySlice (array, first, second = undefined) {
        if (second === undefined) {
            return array.slice (first);
        }
        return array.slice (first, second);
    }

    getProperty (obj, property, defaultValue: any = undefined) {
        return (property in obj ? obj[property] : defaultValue);
    }

    setProperty (obj, property, defaultValue: any = undefined) {
        obj[property] = defaultValue;
    }

    axolotl(payload, hexKey, ed25519) {
        return axolotl(payload, hexKey, ed25519);
    }

    fixStringifiedJsonMembers (content: string) {
        // used for instance in bingx
        // when stringified json has members with their values also stringified, like:
        // '{"code":0, "data":{"order":{"orderId":1742968678528512345,"symbol":"BTC-USDT", "takeProfit":"{\"type\":\"TAKE_PROFIT\",\"stopPrice\":43320.1}","reduceOnly":false}}}'
        // we can fix with below manipulations
        // @ts-ignore
        let modifiedContent = content.replaceAll ('\\', '');
        modifiedContent = modifiedContent.replaceAll ('"{', '{');
        modifiedContent = modifiedContent.replaceAll ('}"', '}');
        return modifiedContent;
    }

    ethAbiEncode (types, args) {
        return this.base16ToBinary (ethers.encode (types, args).slice (2));
    }

    ethEncodeStructuredData (domain, messageTypes, messageData) {
        return this.base16ToBinary (TypedDataEncoder.encode (domain, messageTypes, messageData).slice (-132));
    }

    intToBase16(elem): string {
        return elem.toString(16);

    }

    extendExchangeOptions (newOptions) {
        this.options = this.extend (this.options, newOptions);
    }

    createSafeDictionary () {
        return {};
    }

    randomBytes (length) {
        const rng = new SecureRandom();
        const x:number[] = [];
        x.length = length;
        rng.nextBytes(x);
        return Buffer.from (x).toString ('hex');
    }

    /* eslint-enable */
    // ------------------------------------------------------------------------

    // ########################################################################
    // ########################################################################
    // ########################################################################
    // ########################################################################
    // ########                        ########                        ########
    // ########                        ########                        ########
    // ########                        ########                        ########
    // ########                        ########                        ########
    // ########        ########################        ########################
    // ########        ########################        ########################
    // ########        ########################        ########################
    // ########        ########################        ########################
    // ########                        ########                        ########
    // ########                        ########                        ########
    // ########                        ########                        ########
    // ########                        ########                        ########
    // ########################################################################
    // ########################################################################
    // ########################################################################
    // ########################################################################
    // ########        ########        ########                        ########
    // ########        ########        ########                        ########
    // ########        ########        ########                        ########
    // ########        ########        ########                        ########
    // ################        ########################        ################
    // ################        ########################        ################
    // ################        ########################        ################
    // ################        ########################        ################
    // ########        ########        ################        ################
    // ########        ########        ################        ################
    // ########        ########        ################        ################
    // ########        ########        ################        ################
    // ########################################################################
    // ########################################################################
    // ########################################################################
    // ########################################################################

    // ------------------------------------------------------------------------
    // METHODS BELOW THIS LINE ARE TRANSPILED FROM JAVASCRIPT TO PYTHON AND PHP

    safeBoolN (dictionaryOrList, keys: IndexType[], defaultValue: boolean = undefined): boolean | undefined {
        /**
         * @ignore
         * @method
         * @description safely extract boolean value from dictionary or list
         * @returns {bool | undefined}
         */
        const value = this.safeValueN (dictionaryOrList, keys, defaultValue);
        if (typeof value === 'boolean') {
            return value;
        }
        return defaultValue;
    }

    safeBool2 (dictionary, key1: IndexType, key2: IndexType, defaultValue: boolean = undefined): boolean | undefined {
        /**
         * @ignore
         * @method
         * @description safely extract boolean value from dictionary or list
         * @returns {bool | undefined}
         */
        return this.safeBoolN (dictionary, [ key1, key2 ], defaultValue);
    }

    safeBool (dictionary, key: IndexType, defaultValue: boolean = undefined): boolean | undefined {
        /**
         * @ignore
         * @method
         * @description safely extract boolean value from dictionary or list
         * @returns {bool | undefined}
         */
        return this.safeBoolN (dictionary, [ key ], defaultValue);
    }

    safeDictN (dictionaryOrList, keys: IndexType[], defaultValue: Dictionary<any> = undefined): Dictionary<any> | undefined {
        /**
         * @ignore
         * @method
         * @description safely extract a dictionary from dictionary or list
         * @returns {object | undefined}
         */
        const value = this.safeValueN (dictionaryOrList, keys, defaultValue);
        if (value === undefined) {
            return defaultValue;
        }
        if (typeof value === 'object') {
            return value;
        }
        return defaultValue;
    }

    safeDict (dictionary, key: IndexType, defaultValue: Dictionary<any> = undefined): Dictionary<any> | undefined {
        /**
         * @ignore
         * @method
         * @description safely extract a dictionary from dictionary or list
         * @returns {object | undefined}
         */
        return this.safeDictN (dictionary, [ key ], defaultValue);
    }

    safeDict2 (dictionary, key1: IndexType, key2: string, defaultValue: Dictionary<any> = undefined): Dictionary<any> | undefined {
        /**
         * @ignore
         * @method
         * @description safely extract a dictionary from dictionary or list
         * @returns {object | undefined}
         */
        return this.safeDictN (dictionary, [ key1, key2 ], defaultValue);
    }

    safeListN (dictionaryOrList, keys: IndexType[], defaultValue: any[] = undefined): any[] | undefined {
        /**
         * @ignore
         * @method
         * @description safely extract an Array from dictionary or list
         * @returns {Array | undefined}
         */
        const value = this.safeValueN (dictionaryOrList, keys, defaultValue);
        if (value === undefined) {
            return defaultValue;
        }
        if (Array.isArray (value)) {
            return value;
        }
        return defaultValue;
    }

    safeList2 (dictionaryOrList, key1: IndexType, key2: string, defaultValue: any[] = undefined): any[] | undefined {
        /**
         * @ignore
         * @method
         * @description safely extract an Array from dictionary or list
         * @returns {Array | undefined}
         */
        return this.safeListN (dictionaryOrList, [ key1, key2 ], defaultValue);
    }

    safeList (dictionaryOrList, key: IndexType, defaultValue: any[] = undefined): any[] | undefined {
        /**
         * @ignore
         * @method
         * @description safely extract an Array from dictionary or list
         * @returns {Array | undefined}
         */
        return this.safeListN (dictionaryOrList, [ key ], defaultValue);
    }

    handleDeltas (orderbook, deltas) {
        for (let i = 0; i < deltas.length; i++) {
            this.handleDelta (orderbook, deltas[i]);
        }
    }

    handleDelta (bookside, delta) {
        throw new NotSupported (this.id + ' handleDelta not supported yet');
    }

    getCacheIndex (orderbook, deltas) {
        // return the first index of the cache that can be applied to the orderbook or -1 if not possible
        return -1;
    }

    findTimeframe (timeframe, timeframes = undefined) {
        if (timeframes === undefined) {
            timeframes = this.timeframes;
        }
        const keys = Object.keys (timeframes);
        for (let i = 0; i < keys.length; i++) {
            const key = keys[i];
            if (timeframes[key] === timeframe) {
                return key;
            }
        }
        return undefined;
    }

    checkProxyUrlSettings (url: Str = undefined, method: Str = undefined, headers = undefined, body = undefined) {
        const usedProxies = [];
        let proxyUrl = undefined;
        if (this.proxyUrl !== undefined) {
            usedProxies.push ('proxyUrl');
            proxyUrl = this.proxyUrl;
        }
        if (this.proxy_url !== undefined) {
            usedProxies.push ('proxy_url');
            proxyUrl = this.proxy_url;
        }
        if (this.proxyUrlCallback !== undefined) {
            usedProxies.push ('proxyUrlCallback');
            proxyUrl = this.proxyUrlCallback (url, method, headers, body);
        }
        if (this.proxy_url_callback !== undefined) {
            usedProxies.push ('proxy_url_callback');
            proxyUrl = this.proxy_url_callback (url, method, headers, body);
        }
        // backwards-compatibility
        if (this.proxy !== undefined) {
            usedProxies.push ('proxy');
            if (typeof this.proxy === 'function') {
                proxyUrl = this.proxy (url, method, headers, body);
            } else {
                proxyUrl = this.proxy;
            }
        }
        const length = usedProxies.length;
        if (length > 1) {
            const joinedProxyNames = usedProxies.join (',');
            throw new ProxyError (this.id + ' you have multiple conflicting proxy settings (' + joinedProxyNames + '), please use only one from : proxyUrl, proxy_url, proxyUrlCallback, proxy_url_callback');
        }
        return proxyUrl;
    }

    checkProxySettings (url: Str = undefined, method: Str = undefined, headers = undefined, body = undefined) {
        const usedProxies = [];
        let httpProxy = undefined;
        let httpsProxy = undefined;
        let socksProxy = undefined;
        // httpProxy
        if (this.valueIsDefined (this.httpProxy)) {
            usedProxies.push ('httpProxy');
            httpProxy = this.httpProxy;
        }
        if (this.valueIsDefined (this.http_proxy)) {
            usedProxies.push ('http_proxy');
            httpProxy = this.http_proxy;
        }
        if (this.httpProxyCallback !== undefined) {
            usedProxies.push ('httpProxyCallback');
            httpProxy = this.httpProxyCallback (url, method, headers, body);
        }
        if (this.http_proxy_callback !== undefined) {
            usedProxies.push ('http_proxy_callback');
            httpProxy = this.http_proxy_callback (url, method, headers, body);
        }
        // httpsProxy
        if (this.valueIsDefined (this.httpsProxy)) {
            usedProxies.push ('httpsProxy');
            httpsProxy = this.httpsProxy;
        }
        if (this.valueIsDefined (this.https_proxy)) {
            usedProxies.push ('https_proxy');
            httpsProxy = this.https_proxy;
        }
        if (this.httpsProxyCallback !== undefined) {
            usedProxies.push ('httpsProxyCallback');
            httpsProxy = this.httpsProxyCallback (url, method, headers, body);
        }
        if (this.https_proxy_callback !== undefined) {
            usedProxies.push ('https_proxy_callback');
            httpsProxy = this.https_proxy_callback (url, method, headers, body);
        }
        // socksProxy
        if (this.valueIsDefined (this.socksProxy)) {
            usedProxies.push ('socksProxy');
            socksProxy = this.socksProxy;
        }
        if (this.valueIsDefined (this.socks_proxy)) {
            usedProxies.push ('socks_proxy');
            socksProxy = this.socks_proxy;
        }
        if (this.socksProxyCallback !== undefined) {
            usedProxies.push ('socksProxyCallback');
            socksProxy = this.socksProxyCallback (url, method, headers, body);
        }
        if (this.socks_proxy_callback !== undefined) {
            usedProxies.push ('socks_proxy_callback');
            socksProxy = this.socks_proxy_callback (url, method, headers, body);
        }
        // check
        const length = usedProxies.length;
        if (length > 1) {
            const joinedProxyNames = usedProxies.join (',');
            throw new ProxyError (this.id + ' you have multiple conflicting proxy settings (' + joinedProxyNames + '), please use only one from: httpProxy, httpsProxy, httpProxyCallback, httpsProxyCallback, socksProxy, socksProxyCallback');
        }
        return [ httpProxy, httpsProxy, socksProxy ];
    }

    checkWsProxySettings () {
        const usedProxies = [];
        let wsProxy = undefined;
        let wssProxy = undefined;
        let wsSocksProxy = undefined;
        // ws proxy
        if (this.valueIsDefined (this.wsProxy)) {
            usedProxies.push ('wsProxy');
            wsProxy = this.wsProxy;
        }
        if (this.valueIsDefined (this.ws_proxy)) {
            usedProxies.push ('ws_proxy');
            wsProxy = this.ws_proxy;
        }
        // wss proxy
        if (this.valueIsDefined (this.wssProxy)) {
            usedProxies.push ('wssProxy');
            wssProxy = this.wssProxy;
        }
        if (this.valueIsDefined (this.wss_proxy)) {
            usedProxies.push ('wss_proxy');
            wssProxy = this.wss_proxy;
        }
        // ws socks proxy
        if (this.valueIsDefined (this.wsSocksProxy)) {
            usedProxies.push ('wsSocksProxy');
            wsSocksProxy = this.wsSocksProxy;
        }
        if (this.valueIsDefined (this.ws_socks_proxy)) {
            usedProxies.push ('ws_socks_proxy');
            wsSocksProxy = this.ws_socks_proxy;
        }
        // check
        const length = usedProxies.length;
        if (length > 1) {
            const joinedProxyNames = usedProxies.join (',');
            throw new ProxyError (this.id + ' you have multiple conflicting proxy settings (' + joinedProxyNames + '), please use only one from: wsProxy, wssProxy, wsSocksProxy');
        }
        return [ wsProxy, wssProxy, wsSocksProxy ];
    }

    checkConflictingProxies (proxyAgentSet, proxyUrlSet) {
        if (proxyAgentSet && proxyUrlSet) {
            throw new ProxyError (this.id + ' you have multiple conflicting proxy settings, please use only one from : proxyUrl, httpProxy, httpsProxy, socksProxy');
        }
    }

    findMessageHashes (client, element: string): string[] {
        const result = [];
        const messageHashes = Object.keys (client.futures);
        for (let i = 0; i < messageHashes.length; i++) {
            const messageHash = messageHashes[i];
            if (messageHash.indexOf (element) >= 0) {
                result.push (messageHash);
            }
        }
        return result;
    }

    filterByLimit (array: object[], limit: Int = undefined, key: IndexType = 'timestamp', fromStart: boolean = false): any {
        if (this.valueIsDefined (limit)) {
            const arrayLength = array.length;
            if (arrayLength > 0) {
                let ascending = true;
                if ((key in array[0])) {
                    const first = array[0][key];
                    const last = array[arrayLength - 1][key];
                    if (first !== undefined && last !== undefined) {
                        ascending = first <= last;  // true if array is sorted in ascending order based on 'timestamp'
                    }
                }
                if (fromStart) {
                    if (limit > arrayLength) {
                        limit = arrayLength;
                    }
                    array = ascending ? this.arraySlice (array, 0, limit) : this.arraySlice (array, -limit);
                } else {
                    array = ascending ? this.arraySlice (array, -limit) : this.arraySlice (array, 0, limit);
                }
            }
        }
        return array;
    }

    filterBySinceLimit (array: object[], since: Int = undefined, limit: Int = undefined, key: IndexType = 'timestamp', tail = false): any {
        const sinceIsDefined = this.valueIsDefined (since);
        const parsedArray = this.toArray (array) as any;
        let result = parsedArray;
        if (sinceIsDefined) {
            result = [];
            for (let i = 0; i < parsedArray.length; i++) {
                const entry = parsedArray[i];
                const value = this.safeValue (entry, key);
                if (value && (value >= since)) {
                    result.push (entry);
                }
            }
        }
        if (tail && limit !== undefined) {
            return this.arraySlice (result, -limit);
        }
        // if the user provided a 'since' argument
        // we want to limit the result starting from the 'since'
        const shouldFilterFromStart = !tail && sinceIsDefined;
        return this.filterByLimit (result, limit, key, shouldFilterFromStart);
    }

    filterByValueSinceLimit (array: object[], field: IndexType, value = undefined, since: Int = undefined, limit: Int = undefined, key = 'timestamp', tail = false): any {
        const valueIsDefined = this.valueIsDefined (value);
        const sinceIsDefined = this.valueIsDefined (since);
        const parsedArray = this.toArray (array) as any;
        let result = parsedArray;
        // single-pass filter for both symbol and since
        if (valueIsDefined || sinceIsDefined) {
            result = [];
            for (let i = 0; i < parsedArray.length; i++) {
                const entry = parsedArray[i];
                const entryFiledEqualValue = entry[field] === value;
                const firstCondition = valueIsDefined ? entryFiledEqualValue : true;
                const entryKeyValue = this.safeValue (entry, key);
                const entryKeyGESince = (entryKeyValue) && since && (entryKeyValue >= since);
                const secondCondition = sinceIsDefined ? entryKeyGESince : true;
                if (firstCondition && secondCondition) {
                    result.push (entry);
                }
            }
        }
        if (tail && limit !== undefined) {
            return this.arraySlice (result, -limit);
        }
        return this.filterByLimit (result, limit, key, sinceIsDefined);
    }

    setSandboxMode (enabled: boolean) {
        if (enabled) {
            if ('test' in this.urls) {
                if (typeof this.urls['api'] === 'string') {
                    this.urls['apiBackup'] = this.urls['api'];
                    this.urls['api'] = this.urls['test'];
                } else {
                    this.urls['apiBackup'] = this.clone (this.urls['api']);
                    this.urls['api'] = this.clone (this.urls['test']);
                }
            } else {
                throw new NotSupported (this.id + ' does not have a sandbox URL');
            }
        } else if ('apiBackup' in this.urls) {
            if (typeof this.urls['api'] === 'string') {
                this.urls['api'] = this.urls['apiBackup'] as any;
            } else {
                this.urls['api'] = this.clone (this.urls['apiBackup']);
            }
            const newUrls = this.omit (this.urls, 'apiBackup');
            this.urls = newUrls;
        }
    }

    sign (path, api: any = 'public', method = 'GET', params = {}, headers: any = undefined, body: any = undefined) {
        return {};
    }

    async fetchAccounts (params = {}): Promise<Account[]> {
        throw new NotSupported (this.id + ' fetchAccounts() is not supported yet');
    }

    async fetchTrades (symbol: string, since: Int = undefined, limit: Int = undefined, params = {}): Promise<Trade[]> {
        throw new NotSupported (this.id + ' fetchTrades() is not supported yet');
    }

    async fetchTradesWs (symbol: string, since: Int = undefined, limit: Int = undefined, params = {}): Promise<Trade[]> {
        throw new NotSupported (this.id + ' fetchTradesWs() is not supported yet');
    }

    async watchTrades (symbol: string, since: Int = undefined, limit: Int = undefined, params = {}): Promise<Trade[]> {
        throw new NotSupported (this.id + ' watchTrades() is not supported yet');
    }

    async watchTradesForSymbols (symbols: string[], since: Int = undefined, limit: Int = undefined, params = {}): Promise<Trade[]> {
        throw new NotSupported (this.id + ' watchTradesForSymbols() is not supported yet');
    }

    async watchMyTradesForSymbols (symbols: string[], since: Int = undefined, limit: Int = undefined, params = {}): Promise<Trade[]> {
        throw new NotSupported (this.id + ' watchMyTradesForSymbols() is not supported yet');
    }

    async watchOrdersForSymbols (symbols: string[], since: Int = undefined, limit: Int = undefined, params = {}): Promise<Order[]> {
        throw new NotSupported (this.id + ' watchOrdersForSymbols() is not supported yet');
    }

    async watchOHLCVForSymbols (symbolsAndTimeframes: string[][], since: Int = undefined, limit: Int = undefined, params = {}): Promise<Dictionary<Dictionary<OHLCV[]>>> {
        throw new NotSupported (this.id + ' watchOHLCVForSymbols() is not supported yet');
    }

    async watchOrderBookForSymbols (symbols: string[], limit: Int = undefined, params = {}): Promise<OrderBook> {
        throw new NotSupported (this.id + ' watchOrderBookForSymbols() is not supported yet');
    }

    async fetchDepositAddresses (codes: string[] = undefined, params = {}): Promise<{}> {
        throw new NotSupported (this.id + ' fetchDepositAddresses() is not supported yet');
    }

    async fetchOrderBook (symbol: string, limit: Int = undefined, params = {}): Promise<OrderBook> {
        throw new NotSupported (this.id + ' fetchOrderBook() is not supported yet');
    }

    async fetchMarginMode (symbol: string, params = {}): Promise<MarginMode> {
        if (this.has['fetchMarginModes']) {
            const marginModes = await this.fetchMarginModes ([ symbol ], params);
            return this.safeDict (marginModes, symbol) as MarginMode;
        } else {
            throw new NotSupported (this.id + ' fetchMarginMode() is not supported yet');
        }
    }

    async fetchMarginModes (symbols: string[] = undefined, params = {}): Promise<MarginModes> {
        throw new NotSupported (this.id + ' fetchMarginModes () is not supported yet');
    }

    async fetchRestOrderBookSafe (symbol, limit = undefined, params = {}) {
        const fetchSnapshotMaxRetries = this.handleOption ('watchOrderBook', 'maxRetries', 3);
        for (let i = 0; i < fetchSnapshotMaxRetries; i++) {
            try {
                const orderBook = await this.fetchOrderBook (symbol, limit, params);
                return orderBook;
            } catch (e) {
                if ((i + 1) === fetchSnapshotMaxRetries) {
                    throw e;
                }
            }
        }
        return undefined;
    }

    async watchOrderBook (symbol: string, limit: Int = undefined, params = {}): Promise<OrderBook> {
        throw new NotSupported (this.id + ' watchOrderBook() is not supported yet');
    }

    async fetchTime (params = {}): Promise<Int> {
        throw new NotSupported (this.id + ' fetchTime() is not supported yet');
    }

    async fetchTradingLimits (symbols: string[] = undefined, params = {}): Promise<{}> {
        throw new NotSupported (this.id + ' fetchTradingLimits() is not supported yet');
    }

    parseMarket (market): Market {
        throw new NotSupported (this.id + ' parseMarket() is not supported yet');
    }

    parseMarkets (markets): Market[] {
        const result = [];
        for (let i = 0; i < markets.length; i++) {
            result.push (this.parseMarket (markets[i]));
        }
        return result;
    }

    parseTicker (ticker: Dict, market: Market = undefined): Ticker {
        throw new NotSupported (this.id + ' parseTicker() is not supported yet');
    }

    parseDepositAddress (depositAddress, currency: Currency = undefined): object {
        throw new NotSupported (this.id + ' parseDepositAddress() is not supported yet');
    }

    parseTrade (trade: object, market: Market = undefined): Trade {
        throw new NotSupported (this.id + ' parseTrade() is not supported yet');
    }

    parseTransaction (transaction, currency: Currency = undefined): Transaction {
        throw new NotSupported (this.id + ' parseTransaction() is not supported yet');
    }

    parseTransfer (transfer: Dict, currency: Currency = undefined): TransferEntry {
        throw new NotSupported (this.id + ' parseTransfer() is not supported yet');
    }

    parseAccount (account): Account {
        throw new NotSupported (this.id + ' parseAccount() is not supported yet');
    }

    parseLedgerEntry (item, currency: Currency = undefined): object {
        throw new NotSupported (this.id + ' parseLedgerEntry() is not supported yet');
    }

    parseOrder (order, market: Market = undefined): Order {
        throw new NotSupported (this.id + ' parseOrder() is not supported yet');
    }

    async fetchCrossBorrowRates (params = {}): Promise<CrossBorrowRates> {
        throw new NotSupported (this.id + ' fetchCrossBorrowRates() is not supported yet');
    }

    async fetchIsolatedBorrowRates (params = {}): Promise<IsolatedBorrowRates> {
        throw new NotSupported (this.id + ' fetchIsolatedBorrowRates() is not supported yet');
    }

    parseMarketLeverageTiers (info, market: Market = undefined): object {
        throw new NotSupported (this.id + ' parseMarketLeverageTiers() is not supported yet');
    }

    async fetchLeverageTiers (symbols: string[] = undefined, params = {}): Promise<Dictionary<LeverageTier[]>> {
        throw new NotSupported (this.id + ' fetchLeverageTiers() is not supported yet');
    }

    parsePosition (position, market: Market = undefined): Position {
        throw new NotSupported (this.id + ' parsePosition() is not supported yet');
    }

    parseFundingRateHistory (info, market: Market = undefined): FundingRateHistory {
        throw new NotSupported (this.id + ' parseFundingRateHistory() is not supported yet');
    }

    parseBorrowInterest (info, market: Market = undefined): BorrowInterest {
        throw new NotSupported (this.id + ' parseBorrowInterest() is not supported yet');
    }

    parseIsolatedBorrowRate (info, market: Market = undefined): IsolatedBorrowRate {
        throw new NotSupported (this.id + ' parseIsolatedBorrowRate() is not supported yet');
    }

    parseWsTrade (trade, market: Market = undefined): Trade {
        throw new NotSupported (this.id + ' parseWsTrade() is not supported yet');
    }

    parseWsOrder (order, market: Market = undefined): Order {
        throw new NotSupported (this.id + ' parseWsOrder() is not supported yet');
    }

    parseWsOrderTrade (trade, market: Market = undefined): Trade {
        throw new NotSupported (this.id + ' parseWsOrderTrade() is not supported yet');
    }

    parseWsOHLCV (ohlcv, market: Market = undefined): OHLCV {
        return this.parseOHLCV (ohlcv, market);
    }

    async fetchFundingRates (symbols: string[] = undefined, params = {}): Promise<{}> {
        throw new NotSupported (this.id + ' fetchFundingRates() is not supported yet');
    }

    async watchFundingRate (symbol: string, params = {}): Promise<FundingRate> {
        throw new NotSupported (this.id + ' watchFundingRate() is not supported yet');
    }

    async watchFundingRates (symbols: string[], params = {}): Promise<FundingRates> {
        throw new NotSupported (this.id + ' watchFundingRates() is not supported yet');
    }

    async watchFundingRatesForSymbols (symbols: string[], params = {}): Promise<{}> {
        return await this.watchFundingRates (symbols, params);
    }

    async transfer (code: string, amount: number, fromAccount: string, toAccount: string, params = {}): Promise<TransferEntry> {
        throw new NotSupported (this.id + ' transfer() is not supported yet');
    }

    async withdraw (code: string, amount: number, address: string, tag = undefined, params = {}): Promise<Transaction> {
        throw new NotSupported (this.id + ' withdraw() is not supported yet');
    }

    async createDepositAddress (code: string, params = {}): Promise<DepositAddressResponse> {
        throw new NotSupported (this.id + ' createDepositAddress() is not supported yet');
    }

    async setLeverage (leverage: Int, symbol: Str = undefined, params = {}): Promise<{}> {
        throw new NotSupported (this.id + ' setLeverage() is not supported yet');
    }

    async fetchLeverage (symbol: string, params = {}): Promise<Leverage> {
        if (this.has['fetchLeverages']) {
            const leverages = await this.fetchLeverages ([ symbol ], params);
            return this.safeDict (leverages, symbol) as Leverage;
        } else {
            throw new NotSupported (this.id + ' fetchLeverage() is not supported yet');
        }
    }

    async fetchLeverages (symbols: string[] = undefined, params = {}): Promise<Leverages> {
        throw new NotSupported (this.id + ' fetchLeverages() is not supported yet');
    }

    async setPositionMode (hedged: boolean, symbol: Str = undefined, params = {}): Promise<{}> {
        throw new NotSupported (this.id + ' setPositionMode() is not supported yet');
    }

    async addMargin (symbol: string, amount: number, params = {}): Promise<MarginModification> {
        throw new NotSupported (this.id + ' addMargin() is not supported yet');
    }

    async reduceMargin (symbol: string, amount: number, params = {}): Promise<MarginModification> {
        throw new NotSupported (this.id + ' reduceMargin() is not supported yet');
    }

    async setMargin (symbol: string, amount: number, params = {}): Promise<{}> {
        throw new NotSupported (this.id + ' setMargin() is not supported yet');
    }

    async fetchMarginAdjustmentHistory (symbol: Str = undefined, type: Str = undefined, since: Num = undefined, limit: Num = undefined, params = {}): Promise<MarginModification[]> {
        /**
         * @method
         * @name exchange#fetchMarginAdjustmentHistory
         * @description fetches the history of margin added or reduced from contract isolated positions
         * @param {string} [symbol] unified market symbol
         * @param {string} [type] "add" or "reduce"
         * @param {int} [since] timestamp in ms of the earliest change to fetch
         * @param {int} [limit] the maximum amount of changes to fetch
         * @param {object} params extra parameters specific to the exchange api endpoint
         * @returns {object[]} a list of [margin structures]{@link https://docs.ccxt.com/#/?id=margin-loan-structure}
         */
        throw new NotSupported (this.id + ' fetchMarginAdjustmentHistory() is not supported yet');
    }

    async setMarginMode (marginMode: string, symbol: Str = undefined, params = {}): Promise<{}> {
        throw new NotSupported (this.id + ' setMarginMode() is not supported yet');
    }

    async fetchDepositAddressesByNetwork (code: string, params = {}): Promise<{}> {
        throw new NotSupported (this.id + ' fetchDepositAddressesByNetwork() is not supported yet');
    }

    async fetchOpenInterestHistory (symbol: string, timeframe = '1h', since: Int = undefined, limit: Int = undefined, params = {}): Promise<OpenInterest[]> {
        throw new NotSupported (this.id + ' fetchOpenInterestHistory() is not supported yet');
    }

    async fetchOpenInterest (symbol: string, params = {}): Promise<OpenInterest> {
        throw new NotSupported (this.id + ' fetchOpenInterest() is not supported yet');
    }

    async signIn (params = {}): Promise<{}> {
        throw new NotSupported (this.id + ' signIn() is not supported yet');
    }

    async fetchPaymentMethods (params = {}): Promise<{}> {
        throw new NotSupported (this.id + ' fetchPaymentMethods() is not supported yet');
    }

    parseToInt (number) {
        // Solve Common parseInt misuse ex: parseInt ((since / 1000).toString ())
        // using a number as parameter which is not valid in ts
        const stringifiedNumber = this.numberToString (number);
        const convertedNumber = parseFloat (stringifiedNumber) as any;
        return parseInt (convertedNumber);
    }

    parseToNumeric (number) {
        const stringVersion = this.numberToString (number); // this will convert 1.0 and 1 to "1" and 1.1 to "1.1"
        // keep this in mind:
        // in JS: 1 == 1.0 is true;  1 === 1.0 is true
        // in Python: 1 == 1.0 is true
        // in PHP 1 == 1.0 is true, but 1 === 1.0 is false
        if (stringVersion.indexOf ('.') >= 0) {
            return parseFloat (stringVersion);
        }
        return parseInt (stringVersion);
    }

    isRoundNumber (value: number) {
        // this method is similar to isInteger, but this is more loyal and does not check for types.
        // i.e. isRoundNumber(1.000) returns true, while isInteger(1.000) returns false
        const res = this.parseToNumeric ((value % 1));
        return res === 0;
    }

    safeIntegerOmitZero (obj: object, key: IndexType, defaultValue: Int = undefined): Int {
        const timestamp = this.safeInteger (obj, key, defaultValue);
        if (timestamp === undefined || timestamp === 0) {
            return undefined;
        }
        return timestamp;
    }

    afterConstruct () {
        this.createNetworksByIdObject ();
    }

    createNetworksByIdObject () {
        // automatically generate network-id-to-code mappings
        const networkIdsToCodesGenerated = this.invertFlatStringDictionary (this.safeValue (this.options, 'networks', {})); // invert defined networks dictionary
        this.options['networksById'] = this.extend (networkIdsToCodesGenerated, this.safeValue (this.options, 'networksById', {})); // support manually overriden "networksById" dictionary too
    }

    getDefaultOptions () {
        return {
            'defaultNetworkCodeReplacements': {
                'CRO': { 'CRC20': 'CRONOS' },
                'ETH': { 'ERC20': 'ETH' },
                'TRX': { 'TRC20': 'TRX' },
            },
        };
    }

    safeLedgerEntry (entry: object, currency: Currency = undefined) {
        currency = this.safeCurrency (undefined, currency);
        let direction = this.safeString (entry, 'direction');
        let before = this.safeString (entry, 'before');
        let after = this.safeString (entry, 'after');
        const amount = this.safeString (entry, 'amount');
        if (amount !== undefined) {
            if (before === undefined && after !== undefined) {
                before = Precise.stringSub (after, amount);
            } else if (before !== undefined && after === undefined) {
                after = Precise.stringAdd (before, amount);
            }
        }
        if (before !== undefined && after !== undefined) {
            if (direction === undefined) {
                if (Precise.stringGt (before, after)) {
                    direction = 'out';
                }
                if (Precise.stringGt (after, before)) {
                    direction = 'in';
                }
            }
        }
        const fee = this.safeValue (entry, 'fee');
        if (fee !== undefined) {
            fee['cost'] = this.safeNumber (fee, 'cost');
        }
        const timestamp = this.safeInteger (entry, 'timestamp');
        const info = this.safeDict (entry, 'info', {});
        return {
            'account': this.safeString (entry, 'account'),
            'after': this.parseNumber (after),
            'amount': this.parseNumber (amount),
            'before': this.parseNumber (before),
            'currency': currency['code'],
            'datetime': this.iso8601 (timestamp),
            'direction': direction,
            'fee': fee,
            'id': this.safeString (entry, 'id'),
            'info': info,
            'referenceAccount': this.safeString (entry, 'referenceAccount'),
            'referenceId': this.safeString (entry, 'referenceId'),
            'status': this.safeString (entry, 'status'),
            'timestamp': timestamp,
            'type': this.safeString (entry, 'type'),
        };
    }

    safeCurrencyStructure (currency: object): CurrencyInterface {
        return this.extend ({
            'active': undefined,
            'code': undefined,
            'deposit': undefined,
            'fee': undefined,
            'fees': {},
            'id': undefined,
            'info': undefined,
            'limits': {
                'deposit': {
                    'max': undefined,
                    'min': undefined,
                },
                'withdraw': {
                    'max': undefined,
                    'min': undefined,
                },
            },
            'name': undefined,
            'networks': {},
            'numericId': undefined,
            'precision': undefined,
            'type': undefined,
            'withdraw': undefined,
        }, currency);
    }

    safeMarketStructure (market = undefined): MarketInterface {
        const cleanStructure = {
            'active': undefined,
            'base': undefined,
            'baseId': undefined,
            'contract': undefined,
            'contractSize': undefined,
            'created': undefined,
            'expiry': undefined,
            'expiryDatetime': undefined,
            'future': undefined,
            'id': undefined,
            'index': undefined,
            'info': undefined,
            'inverse': undefined,
            'limits': {
                'amount': {
                    'max': undefined,
                    'min': undefined,
                },
                'cost': {
                    'max': undefined,
                    'min': undefined,
                },
                'leverage': {
                    'max': undefined,
                    'min': undefined,
                },
                'price': {
                    'max': undefined,
                    'min': undefined,
                },
            },
            'linear': undefined,
            'lowercaseId': undefined,
            'maker': undefined,
            'margin': undefined,
            'option': undefined,
            'optionType': undefined,
            'precision': {
                'amount': undefined,
                'base': undefined,
                'cost': undefined,
                'price': undefined,
                'quote': undefined,
            },
            'quote': undefined,
            'quoteId': undefined,
            'settle': undefined,
            'settleId': undefined,
            'spot': undefined,
            'strike': undefined,
            'subType': undefined,
            'swap': undefined,
            'symbol': undefined,
            'taker': undefined,
            'type': undefined,
        };
        if (market !== undefined) {
            const result = this.extend (cleanStructure, market);
            // set undefined swap/future/etc
            if (result['spot']) {
                if (result['contract'] === undefined) {
                    result['contract'] = false;
                }
                if (result['swap'] === undefined) {
                    result['swap'] = false;
                }
                if (result['future'] === undefined) {
                    result['future'] = false;
                }
                if (result['option'] === undefined) {
                    result['option'] = false;
                }
                if (result['index'] === undefined) {
                    result['index'] = false;
                }
            }
            return result;
        }
        return cleanStructure;
    }

    setMarkets (markets, currencies = undefined) {
        const values = [];
        this.markets_by_id = {};
        // handle marketId conflicts
        // we insert spot markets first
        const marketValues = this.sortBy (this.toArray (markets), 'spot', true, true);
        for (let i = 0; i < marketValues.length; i++) {
            const value = marketValues[i];
            if (value['id'] in this.markets_by_id) {
                (this.markets_by_id[value['id']] as any).push (value);
            } else {
                this.markets_by_id[value['id']] = [ value ] as any;
            }
            const market = this.deepExtend (this.safeMarketStructure (), {
                'precision': this.precision,
                'limits': this.limits,
            }, this.fees['trading'], value);
            if (market['linear']) {
                market['subType'] = 'linear';
            } else if (market['inverse']) {
                market['subType'] = 'inverse';
            } else {
                market['subType'] = undefined;
            }
            values.push (market);
        }
        this.markets = this.indexBy (values, 'symbol') as any;
        const marketsSortedBySymbol = this.keysort (this.markets);
        const marketsSortedById = this.keysort (this.markets_by_id);
        this.symbols = Object.keys (marketsSortedBySymbol);
        this.ids = Object.keys (marketsSortedById);
        if (currencies !== undefined) {
            // currencies is always undefined when called in constructor but not when called from loadMarkets
            this.currencies = this.deepExtend (this.currencies, currencies);
        } else {
            let baseCurrencies = [];
            let quoteCurrencies = [];
            for (let i = 0; i < values.length; i++) {
                const market = values[i];
                const defaultCurrencyPrecision = (this.precisionMode === DECIMAL_PLACES) ? 8 : this.parseNumber ('1e-8');
                const marketPrecision = this.safeDict (market, 'precision', {});
                if ('base' in market) {
                    const currency = this.safeCurrencyStructure ({
                        'id': this.safeString2 (market, 'baseId', 'base'),
                        'numericId': this.safeInteger (market, 'baseNumericId'),
                        'code': this.safeString (market, 'base'),
                        'precision': this.safeValue2 (marketPrecision, 'base', 'amount', defaultCurrencyPrecision),
                    });
                    baseCurrencies.push (currency);
                }
                if ('quote' in market) {
                    const currency = this.safeCurrencyStructure ({
                        'id': this.safeString2 (market, 'quoteId', 'quote'),
                        'numericId': this.safeInteger (market, 'quoteNumericId'),
                        'code': this.safeString (market, 'quote'),
                        'precision': this.safeValue2 (marketPrecision, 'quote', 'price', defaultCurrencyPrecision),
                    });
                    quoteCurrencies.push (currency);
                }
            }
            baseCurrencies = this.sortBy (baseCurrencies, 'code', false, '');
            quoteCurrencies = this.sortBy (quoteCurrencies, 'code', false, '');
            this.baseCurrencies = this.indexBy (baseCurrencies, 'code');
            this.quoteCurrencies = this.indexBy (quoteCurrencies, 'code');
            const allCurrencies = this.arrayConcat (baseCurrencies, quoteCurrencies);
            const groupedCurrencies = this.groupBy (allCurrencies, 'code');
            const codes = Object.keys (groupedCurrencies);
            const resultingCurrencies = [];
            for (let i = 0; i < codes.length; i++) {
                const code = codes[i];
                const groupedCurrenciesCode = this.safeList (groupedCurrencies, code, []);
                let highestPrecisionCurrency = this.safeValue (groupedCurrenciesCode, 0);
                for (let j = 1; j < groupedCurrenciesCode.length; j++) {
                    const currentCurrency = groupedCurrenciesCode[j];
                    if (this.precisionMode === TICK_SIZE) {
                        highestPrecisionCurrency = (currentCurrency['precision'] < highestPrecisionCurrency['precision']) ? currentCurrency : highestPrecisionCurrency;
                    } else {
                        highestPrecisionCurrency = (currentCurrency['precision'] > highestPrecisionCurrency['precision']) ? currentCurrency : highestPrecisionCurrency;
                    }
                }
                resultingCurrencies.push (highestPrecisionCurrency);
            }
            const sortedCurrencies = this.sortBy (resultingCurrencies, 'code');
            this.currencies = this.deepExtend (this.currencies, this.indexBy (sortedCurrencies, 'code'));
        }
        this.currencies_by_id = this.indexBy (this.currencies, 'id');
        const currenciesSortedByCode = this.keysort (this.currencies);
        this.codes = Object.keys (currenciesSortedByCode);
        return this.markets;
    }

    getDescribeForExtendedWsExchange (currentRestInstance: any, parentRestInstance: any, wsBaseDescribe: Dictionary<any>) {
        const extendedRestDescribe = this.deepExtend (parentRestInstance.describe (), currentRestInstance.describe ());
        const superWithRestDescribe = this.deepExtend (extendedRestDescribe, wsBaseDescribe);
        return superWithRestDescribe;
    }

    safeBalance (balance: object): Balances {
        const balances = this.omit (balance, [ 'info', 'timestamp', 'datetime', 'free', 'used', 'total' ]);
        const codes = Object.keys (balances);
        balance['free'] = {};
        balance['used'] = {};
        balance['total'] = {};
        const debtBalance = {};
        for (let i = 0; i < codes.length; i++) {
            const code = codes[i];
            let total = this.safeString (balance[code], 'total');
            let free = this.safeString (balance[code], 'free');
            let used = this.safeString (balance[code], 'used');
            const debt = this.safeString (balance[code], 'debt');
            if ((total === undefined) && (free !== undefined) && (used !== undefined)) {
                total = Precise.stringAdd (free, used);
            }
            if ((free === undefined) && (total !== undefined) && (used !== undefined)) {
                free = Precise.stringSub (total, used);
            }
            if ((used === undefined) && (total !== undefined) && (free !== undefined)) {
                used = Precise.stringSub (total, free);
            }
            balance[code]['free'] = this.parseNumber (free);
            balance[code]['used'] = this.parseNumber (used);
            balance[code]['total'] = this.parseNumber (total);
            balance['free'][code] = balance[code]['free'];
            balance['used'][code] = balance[code]['used'];
            balance['total'][code] = balance[code]['total'];
            if (debt !== undefined) {
                balance[code]['debt'] = this.parseNumber (debt);
                debtBalance[code] = balance[code]['debt'];
            }
        }
        const debtBalanceArray = Object.keys (debtBalance);
        const length = debtBalanceArray.length;
        if (length) {
            balance['debt'] = debtBalance;
        }
        return balance as any;
    }

    safeOrder (order: object, market: Market = undefined): Order {
        // parses numbers as strings
        // * it is important pass the trades as unparsed rawTrades
        let amount = this.omitZero (this.safeString (order, 'amount'));
        let remaining = this.safeString (order, 'remaining');
        let filled = this.safeString (order, 'filled');
        let cost = this.safeString (order, 'cost');
        let average = this.omitZero (this.safeString (order, 'average'));
        let price = this.omitZero (this.safeString (order, 'price'));
        let lastTradeTimeTimestamp = this.safeInteger (order, 'lastTradeTimestamp');
        let symbol = this.safeString (order, 'symbol');
        let side = this.safeString (order, 'side');
        const status = this.safeString (order, 'status');
        const parseFilled = (filled === undefined);
        const parseCost = (cost === undefined);
        const parseLastTradeTimeTimestamp = (lastTradeTimeTimestamp === undefined);
        const fee = this.safeValue (order, 'fee');
        const parseFee = (fee === undefined);
        const parseFees = this.safeValue (order, 'fees') === undefined;
        const parseSymbol = symbol === undefined;
        const parseSide = side === undefined;
        const shouldParseFees = parseFee || parseFees;
        const fees = this.safeList (order, 'fees', []);
        let trades = [];
        if (parseFilled || parseCost || shouldParseFees) {
            const rawTrades = this.safeValue (order, 'trades', trades);
            const oldNumber = this.number;
            // we parse trades as strings here!
            (this as any).number = String;
            const firstTrade = this.safeValue (rawTrades, 0);
            // parse trades if they haven't already been parsed
            const tradesAreParsed = ((firstTrade !== undefined) && ('info' in firstTrade) && ('id' in firstTrade));
            if (!tradesAreParsed) {
                trades = this.parseTrades (rawTrades, market);
            } else {
                trades = rawTrades;
            }
            this.number = oldNumber;
            let tradesLength = 0;
            const isArray = Array.isArray (trades);
            if (isArray) {
                tradesLength = trades.length;
            }
            if (isArray && (tradesLength > 0)) {
                // move properties that are defined in trades up into the order
                if (order['symbol'] === undefined) {
                    order['symbol'] = trades[0]['symbol'];
                }
                if (order['side'] === undefined) {
                    order['side'] = trades[0]['side'];
                }
                if (order['type'] === undefined) {
                    order['type'] = trades[0]['type'];
                }
                if (order['id'] === undefined) {
                    order['id'] = trades[0]['order'];
                }
                if (parseFilled) {
                    filled = '0';
                }
                if (parseCost) {
                    cost = '0';
                }
                for (let i = 0; i < trades.length; i++) {
                    const trade = trades[i];
                    const tradeAmount = this.safeString (trade, 'amount');
                    if (parseFilled && (tradeAmount !== undefined)) {
                        filled = Precise.stringAdd (filled, tradeAmount);
                    }
                    const tradeCost = this.safeString (trade, 'cost');
                    if (parseCost && (tradeCost !== undefined)) {
                        cost = Precise.stringAdd (cost, tradeCost);
                    }
                    if (parseSymbol) {
                        symbol = this.safeString (trade, 'symbol');
                    }
                    if (parseSide) {
                        side = this.safeString (trade, 'side');
                    }
                    const tradeTimestamp = this.safeValue (trade, 'timestamp');
                    if (parseLastTradeTimeTimestamp && (tradeTimestamp !== undefined)) {
                        if (lastTradeTimeTimestamp === undefined) {
                            lastTradeTimeTimestamp = tradeTimestamp;
                        } else {
                            lastTradeTimeTimestamp = Math.max (lastTradeTimeTimestamp, tradeTimestamp);
                        }
                    }
                    if (shouldParseFees) {
                        const tradeFees = this.safeValue (trade, 'fees');
                        if (tradeFees !== undefined) {
                            for (let j = 0; j < tradeFees.length; j++) {
                                const tradeFee = tradeFees[j];
                                fees.push (this.extend ({}, tradeFee));
                            }
                        } else {
                            const tradeFee = this.safeValue (trade, 'fee');
                            if (tradeFee !== undefined) {
                                fees.push (this.extend ({}, tradeFee));
                            }
                        }
                    }
                }
            }
        }
        if (shouldParseFees) {
            const reducedFees = this.reduceFees ? this.reduceFeesByCurrency (fees) : fees;
            const reducedLength = reducedFees.length;
            for (let i = 0; i < reducedLength; i++) {
                reducedFees[i]['cost'] = this.safeNumber (reducedFees[i], 'cost');
                if ('rate' in reducedFees[i]) {
                    reducedFees[i]['rate'] = this.safeNumber (reducedFees[i], 'rate');
                }
            }
            if (!parseFee && (reducedLength === 0)) {
                // copy fee to avoid modification by reference
                const feeCopy = this.deepExtend (fee);
                feeCopy['cost'] = this.safeNumber (feeCopy, 'cost');
                if ('rate' in feeCopy) {
                    feeCopy['rate'] = this.safeNumber (feeCopy, 'rate');
                }
                reducedFees.push (feeCopy);
            }
            order['fees'] = reducedFees;
            if (parseFee && (reducedLength === 1)) {
                order['fee'] = reducedFees[0];
            }
        }
        if (amount === undefined) {
            // ensure amount = filled + remaining
            if (filled !== undefined && remaining !== undefined) {
                amount = Precise.stringAdd (filled, remaining);
            } else if (status === 'closed') {
                amount = filled;
            }
        }
        if (filled === undefined) {
            if (amount !== undefined && remaining !== undefined) {
                filled = Precise.stringSub (amount, remaining);
            } else if (status === 'closed' && amount !== undefined) {
                filled = amount;
            }
        }
        if (remaining === undefined) {
            if (amount !== undefined && filled !== undefined) {
                remaining = Precise.stringSub (amount, filled);
            } else if (status === 'closed') {
                remaining = '0';
            }
        }
        // ensure that the average field is calculated correctly
        const inverse = this.safeBool (market, 'inverse', false);
        const contractSize = this.numberToString (this.safeValue (market, 'contractSize', 1));
        // inverse
        // price = filled * contract size / cost
        //
        // linear
        // price = cost / (filled * contract size)
        if (average === undefined) {
            if ((filled !== undefined) && (cost !== undefined) && Precise.stringGt (filled, '0')) {
                const filledTimesContractSize = Precise.stringMul (filled, contractSize);
                if (inverse) {
                    average = Precise.stringDiv (filledTimesContractSize, cost);
                } else {
                    average = Precise.stringDiv (cost, filledTimesContractSize);
                }
            }
        }
        // similarly
        // inverse
        // cost = filled * contract size / price
        //
        // linear
        // cost = filled * contract size * price
        const costPriceExists = (average !== undefined) || (price !== undefined);
        if (parseCost && (filled !== undefined) && costPriceExists) {
            let multiplyPrice = undefined;
            if (average === undefined) {
                multiplyPrice = price;
            } else {
                multiplyPrice = average;
            }
            // contract trading
            const filledTimesContractSize = Precise.stringMul (filled, contractSize);
            if (inverse) {
                cost = Precise.stringDiv (filledTimesContractSize, multiplyPrice);
            } else {
                cost = Precise.stringMul (filledTimesContractSize, multiplyPrice);
            }
        }
        // support for market orders
        const orderType = this.safeValue (order, 'type');
        const emptyPrice = (price === undefined) || Precise.stringEquals (price, '0');
        if (emptyPrice && (orderType === 'market')) {
            price = average;
        }
        // we have trades with string values at this point so we will mutate them
        for (let i = 0; i < trades.length; i++) {
            const entry = trades[i];
            entry['amount'] = this.safeNumber (entry, 'amount');
            entry['price'] = this.safeNumber (entry, 'price');
            entry['cost'] = this.safeNumber (entry, 'cost');
            const tradeFee = this.safeDict (entry, 'fee', {});
            tradeFee['cost'] = this.safeNumber (tradeFee, 'cost');
            if ('rate' in tradeFee) {
                tradeFee['rate'] = this.safeNumber (tradeFee, 'rate');
            }
            const entryFees = this.safeList (entry, 'fees', []);
            for (let j = 0; j < entryFees.length; j++) {
                entryFees[j]['cost'] = this.safeNumber (entryFees[j], 'cost');
            }
            entry['fees'] = entryFees;
            entry['fee'] = tradeFee;
        }
        let timeInForce = this.safeString (order, 'timeInForce');
        let postOnly = this.safeValue (order, 'postOnly');
        // timeInForceHandling
        if (timeInForce === undefined) {
            if (this.safeString (order, 'type') === 'market') {
                timeInForce = 'IOC';
            }
            // allow postOnly override
            if (postOnly) {
                timeInForce = 'PO';
            }
        } else if (postOnly === undefined) {
            // timeInForce is not undefined here
            postOnly = timeInForce === 'PO';
        }
        const timestamp = this.safeInteger (order, 'timestamp');
        const lastUpdateTimestamp = this.safeInteger (order, 'lastUpdateTimestamp');
        let datetime = this.safeString (order, 'datetime');
        if (datetime === undefined) {
            datetime = this.iso8601 (timestamp);
        }
        const triggerPrice = this.parseNumber (this.safeString2 (order, 'triggerPrice', 'stopPrice'));
        const takeProfitPrice = this.parseNumber (this.safeString (order, 'takeProfitPrice'));
        const stopLossPrice = this.parseNumber (this.safeString (order, 'stopLossPrice'));
        return this.extend (order, {
            'amount': this.parseNumber (amount),
            'average': this.parseNumber (average),
            'clientOrderId': this.safeString (order, 'clientOrderId'),
            'cost': this.parseNumber (cost),
            'datetime': datetime,
            'fee': this.safeValue (order, 'fee'),
            'filled': this.parseNumber (filled),
            'id': this.safeString (order, 'id'),
            'lastTradeTimestamp': lastTradeTimeTimestamp,
            'lastUpdateTimestamp': lastUpdateTimestamp,
            'postOnly': postOnly,
            'price': this.parseNumber (price),
            'reduceOnly': this.safeValue (order, 'reduceOnly'),
            'remaining': this.parseNumber (remaining),
            'side': side,
            'status': status,
            'stopLossPrice': stopLossPrice,
            'stopPrice': triggerPrice, // ! deprecated, use triggerPrice instead
            'symbol': symbol,
            'takeProfitPrice': takeProfitPrice,
            'timeInForce': timeInForce,
            'timestamp': timestamp,
            'trades': trades,
            'triggerPrice': triggerPrice,
            'type': this.safeString (order, 'type'),
        });
    }

    parseOrders (orders: object, market: Market = undefined, since: Int = undefined, limit: Int = undefined, params = {}): Order[] {
        //
        // the value of orders is either a dict or a list
        //
        // dict
        //
        //     {
        //         'id1': { ... },
        //         'id2': { ... },
        //         'id3': { ... },
        //         ...
        //     }
        //
        // list
        //
        //     [
        //         { 'id': 'id1', ... },
        //         { 'id': 'id2', ... },
        //         { 'id': 'id3', ... },
        //         ...
        //     ]
        //
        let results = [];
        if (Array.isArray (orders)) {
            for (let i = 0; i < orders.length; i++) {
                const order = this.extend (this.parseOrder (orders[i], market), params);
                results.push (order);
            }
        } else {
            const ids = Object.keys (orders);
            for (let i = 0; i < ids.length; i++) {
                const id = ids[i];
                const order = this.extend (this.parseOrder (this.extend ({ 'id': id }, orders[id]), market), params);
                results.push (order);
            }
        }
        results = this.sortBy (results, 'timestamp');
        const symbol = (market !== undefined) ? market['symbol'] : undefined;
        return this.filterBySymbolSinceLimit (results, symbol, since, limit) as Order[];
    }

    calculateFee (symbol: string, type: string, side: string, amount: number, price: number, takerOrMaker = 'taker', params = {}) {
        /**
         * @method
         * @description calculates the presumptive fee that would be charged for an order
         * @param {string} symbol unified market symbol
         * @param {string} type 'market' or 'limit'
         * @param {string} side 'buy' or 'sell'
         * @param {float} amount how much you want to trade, in units of the base currency on most exchanges, or number of contracts
         * @param {float} price the price for the order to be filled at, in units of the quote currency
         * @param {string} takerOrMaker 'taker' or 'maker'
         * @param {object} params
         * @returns {object} contains the rate, the percentage multiplied to the order amount to obtain the fee amount, and cost, the total value of the fee in units of the quote currency, for the order
         */
        if (type === 'market' && takerOrMaker === 'maker') {
            throw new ArgumentsRequired (this.id + ' calculateFee() - you have provided incompatible arguments - "market" type order can not be "maker". Change either the "type" or the "takerOrMaker" argument to calculate the fee.');
        }
        const market = this.markets[symbol];
        const feeSide = this.safeString (market, 'feeSide', 'quote');
        let useQuote = undefined;
        if (feeSide === 'get') {
            // the fee is always in the currency you get
            useQuote = side === 'sell';
        } else if (feeSide === 'give') {
            // the fee is always in the currency you give
            useQuote = side === 'buy';
        } else {
            // the fee is always in feeSide currency
            useQuote = feeSide === 'quote';
        }
        let cost = this.numberToString (amount);
        let key = undefined;
        if (useQuote) {
            const priceString = this.numberToString (price);
            cost = Precise.stringMul (cost, priceString);
            key = 'quote';
        } else {
            key = 'base';
        }
        // for derivatives, the fee is in 'settle' currency
        if (!market['spot']) {
            key = 'settle';
        }
        // even if `takerOrMaker` argument was set to 'maker', for 'market' orders we should forcefully override it to 'taker'
        if (type === 'market') {
            takerOrMaker = 'taker';
        }
        const rate = this.safeString (market, takerOrMaker);
        cost = Precise.stringMul (cost, rate);
        return {
            'cost': this.parseNumber (cost),
            'currency': market[key],
            'rate': this.parseNumber (rate),
            'type': takerOrMaker,
        };
    }

    safeLiquidation (liquidation: object, market: Market = undefined): Liquidation {
        const contracts = this.safeString (liquidation, 'contracts');
        const contractSize = this.safeString (market, 'contractSize');
        const price = this.safeString (liquidation, 'price');
        let baseValue = this.safeString (liquidation, 'baseValue');
        let quoteValue = this.safeString (liquidation, 'quoteValue');
        if ((baseValue === undefined) && (contracts !== undefined) && (contractSize !== undefined) && (price !== undefined)) {
            baseValue = Precise.stringMul (contracts, contractSize);
        }
        if ((quoteValue === undefined) && (baseValue !== undefined) && (price !== undefined)) {
            quoteValue = Precise.stringMul (baseValue, price);
        }
        liquidation['contracts'] = this.parseNumber (contracts);
        liquidation['contractSize'] = this.parseNumber (contractSize);
        liquidation['price'] = this.parseNumber (price);
        liquidation['baseValue'] = this.parseNumber (baseValue);
        liquidation['quoteValue'] = this.parseNumber (quoteValue);
        return liquidation as Liquidation;
    }

    safeTrade (trade: object, market: Market = undefined): Trade {
        const amount = this.safeString (trade, 'amount');
        const price = this.safeString (trade, 'price');
        let cost = this.safeString (trade, 'cost');
        if (cost === undefined) {
            // contract trading
            const contractSize = this.safeString (market, 'contractSize');
            let multiplyPrice = price;
            if (contractSize !== undefined) {
                const inverse = this.safeBool (market, 'inverse', false);
                if (inverse) {
                    multiplyPrice = Precise.stringDiv ('1', price);
                }
                multiplyPrice = Precise.stringMul (multiplyPrice, contractSize);
            }
            cost = Precise.stringMul (multiplyPrice, amount);
        }
        const parseFee = this.safeValue (trade, 'fee') === undefined;
        const parseFees = this.safeValue (trade, 'fees') === undefined;
        const shouldParseFees = parseFee || parseFees;
        const fees = [];
        const fee = this.safeValue (trade, 'fee');
        if (shouldParseFees) {
            const reducedFees = this.reduceFees ? this.reduceFeesByCurrency (fees) : fees;
            const reducedLength = reducedFees.length;
            for (let i = 0; i < reducedLength; i++) {
                reducedFees[i]['cost'] = this.safeNumber (reducedFees[i], 'cost');
                if ('rate' in reducedFees[i]) {
                    reducedFees[i]['rate'] = this.safeNumber (reducedFees[i], 'rate');
                }
            }
            if (!parseFee && (reducedLength === 0)) {
                // copy fee to avoid modification by reference
                const feeCopy = this.deepExtend (fee);
                feeCopy['cost'] = this.safeNumber (feeCopy, 'cost');
                if ('rate' in feeCopy) {
                    feeCopy['rate'] = this.safeNumber (feeCopy, 'rate');
                }
                reducedFees.push (feeCopy);
            }
            if (parseFees) {
                trade['fees'] = reducedFees;
            }
            if (parseFee && (reducedLength === 1)) {
                trade['fee'] = reducedFees[0];
            }
            const tradeFee = this.safeValue (trade, 'fee');
            if (tradeFee !== undefined) {
                tradeFee['cost'] = this.safeNumber (tradeFee, 'cost');
                if ('rate' in tradeFee) {
                    tradeFee['rate'] = this.safeNumber (tradeFee, 'rate');
                }
                trade['fee'] = tradeFee;
            }
        }
        trade['amount'] = this.parseNumber (amount);
        trade['cost'] = this.parseNumber (cost);
        trade['price'] = this.parseNumber (price);
        return trade as Trade;
    }

    invertFlatStringDictionary (dict) {
        const reversed = {};
        const keys = Object.keys (dict);
        for (let i = 0; i < keys.length; i++) {
            const key = keys[i];
            const value = dict[key];
            if (typeof value === 'string') {
                reversed[value] = key;
            }
        }
        return reversed;
    }

    reduceFeesByCurrency (fees) {
        //
        // this function takes a list of fee structures having the following format
        //
        //     string = true
        //
        //     [
        //         { 'currency': 'BTC', 'cost': '0.1' },
        //         { 'currency': 'BTC', 'cost': '0.2'  },
        //         { 'currency': 'BTC', 'cost': '0.2', 'rate': '0.00123' },
        //         { 'currency': 'BTC', 'cost': '0.4', 'rate': '0.00123' },
        //         { 'currency': 'BTC', 'cost': '0.5', 'rate': '0.00456' },
        //         { 'currency': 'USDT', 'cost': '12.3456' },
        //     ]
        //
        //     string = false
        //
        //     [
        //         { 'currency': 'BTC', 'cost': 0.1 },
        //         { 'currency': 'BTC', 'cost': 0.2 },
        //         { 'currency': 'BTC', 'cost': 0.2, 'rate': 0.00123 },
        //         { 'currency': 'BTC', 'cost': 0.4, 'rate': 0.00123 },
        //         { 'currency': 'BTC', 'cost': 0.5, 'rate': 0.00456 },
        //         { 'currency': 'USDT', 'cost': 12.3456 },
        //     ]
        //
        // and returns a reduced fee list, where fees are summed per currency and rate (if any)
        //
        //     string = true
        //
        //     [
        //         { 'currency': 'BTC', 'cost': '0.4'  },
        //         { 'currency': 'BTC', 'cost': '0.6', 'rate': '0.00123' },
        //         { 'currency': 'BTC', 'cost': '0.5', 'rate': '0.00456' },
        //         { 'currency': 'USDT', 'cost': '12.3456' },
        //     ]
        //
        //     string  = false
        //
        //     [
        //         { 'currency': 'BTC', 'cost': 0.3  },
        //         { 'currency': 'BTC', 'cost': 0.6, 'rate': 0.00123 },
        //         { 'currency': 'BTC', 'cost': 0.5, 'rate': 0.00456 },
        //         { 'currency': 'USDT', 'cost': 12.3456 },
        //     ]
        //
        const reduced = {};
        for (let i = 0; i < fees.length; i++) {
            const fee = fees[i];
            const feeCurrencyCode = this.safeString (fee, 'currency');
            if (feeCurrencyCode !== undefined) {
                const rate = this.safeString (fee, 'rate');
                const cost = this.safeValue (fee, 'cost');
                if (Precise.stringEq (cost, '0')) {
                    // omit zero cost fees
                    continue;
                }
                if (!(feeCurrencyCode in reduced)) {
                    reduced[feeCurrencyCode] = {};
                }
                const rateKey = (rate === undefined) ? '' : rate;
                if (rateKey in reduced[feeCurrencyCode]) {
                    reduced[feeCurrencyCode][rateKey]['cost'] = Precise.stringAdd (reduced[feeCurrencyCode][rateKey]['cost'], cost);
                } else {
                    reduced[feeCurrencyCode][rateKey] = {
                        'cost': cost,
                        'currency': feeCurrencyCode,
                    };
                    if (rate !== undefined) {
                        reduced[feeCurrencyCode][rateKey]['rate'] = rate;
                    }
                }
            }
        }
        let result = [];
        const feeValues = Object.values (reduced);
        for (let i = 0; i < feeValues.length; i++) {
            const reducedFeeValues = Object.values (feeValues[i]);
            result = this.arrayConcat (result, reducedFeeValues);
        }
        return result;
    }

    safeTicker (ticker: object, market: Market = undefined): Ticker {
        let open = this.omitZero (this.safeString (ticker, 'open'));
        let close = this.omitZero (this.safeString (ticker, 'close'));
        let last = this.omitZero (this.safeString (ticker, 'last'));
        let change = this.omitZero (this.safeString (ticker, 'change'));
        let percentage = this.omitZero (this.safeString (ticker, 'percentage'));
        let average = this.omitZero (this.safeString (ticker, 'average'));
        let vwap = this.omitZero (this.safeString (ticker, 'vwap'));
        const baseVolume = this.safeString (ticker, 'baseVolume');
        const quoteVolume = this.safeString (ticker, 'quoteVolume');
        if (vwap === undefined) {
            vwap = Precise.stringDiv (this.omitZero (quoteVolume), baseVolume);
        }
        if ((last !== undefined) && (close === undefined)) {
            close = last;
        } else if ((last === undefined) && (close !== undefined)) {
            last = close;
        }
        if ((last !== undefined) && (open !== undefined)) {
            if (change === undefined) {
                change = Precise.stringSub (last, open);
            }
            if (average === undefined) {
                average = Precise.stringDiv (Precise.stringAdd (last, open), '2');
            }
        }
        if ((percentage === undefined) && (change !== undefined) && (open !== undefined) && Precise.stringGt (open, '0')) {
            percentage = Precise.stringMul (Precise.stringDiv (change, open), '100');
        }
        if ((change === undefined) && (percentage !== undefined) && (open !== undefined)) {
            change = Precise.stringDiv (Precise.stringMul (percentage, open), '100');
        }
        if ((open === undefined) && (last !== undefined) && (change !== undefined)) {
            open = Precise.stringSub (last, change);
        }
        // timestamp and symbol operations don't belong in safeTicker
        // they should be done in the derived classes
        return this.extend (ticker, {
            'ask': this.parseNumber (this.omitZero (this.safeString (ticker, 'ask'))),
            'askVolume': this.safeNumber (ticker, 'askVolume'),
            'average': this.parseNumber (average),
            'baseVolume': this.parseNumber (baseVolume),
            'bid': this.parseNumber (this.omitZero (this.safeString (ticker, 'bid'))),
            'bidVolume': this.safeNumber (ticker, 'bidVolume'),
            'change': this.parseNumber (change),
            'close': this.parseNumber (this.omitZero (close)),
            'high': this.parseNumber (this.omitZero (this.safeString (ticker, 'high'))),
            'last': this.parseNumber (this.omitZero (last)),
            'low': this.parseNumber (this.omitZero (this.safeString (ticker, 'low'))),
            'open': this.parseNumber (this.omitZero (open)),
            'percentage': this.parseNumber (percentage),
            'previousClose': this.safeNumber (ticker, 'previousClose'),
            'quoteVolume': this.parseNumber (quoteVolume),
            'vwap': this.parseNumber (vwap),
        });
    }

    async fetchBorrowRate (code: string, amount, params = {}): Promise<{}> {
        throw new NotSupported (this.id + ' fetchBorrowRate is deprecated, please use fetchCrossBorrowRate or fetchIsolatedBorrowRate instead');
    }

    async repayCrossMargin (code: string, amount, params = {}): Promise<{}> {
        throw new NotSupported (this.id + ' repayCrossMargin is not support yet');
    }

    async repayIsolatedMargin (symbol: string, code: string, amount, params = {}): Promise<{}> {
        throw new NotSupported (this.id + ' repayIsolatedMargin is not support yet');
    }

    async borrowCrossMargin (code: string, amount: number, params = {}): Promise<{}> {
        throw new NotSupported (this.id + ' borrowCrossMargin is not support yet');
    }

    async borrowIsolatedMargin (symbol: string, code: string, amount: number, params = {}): Promise<{}> {
        throw new NotSupported (this.id + ' borrowIsolatedMargin is not support yet');
    }

    async borrowMargin (code: string, amount, symbol: Str = undefined, params = {}): Promise<{}> {
        throw new NotSupported (this.id + ' borrowMargin is deprecated, please use borrowCrossMargin or borrowIsolatedMargin instead');
    }

    async repayMargin (code: string, amount, symbol: Str = undefined, params = {}): Promise<{}> {
        throw new NotSupported (this.id + ' repayMargin is deprecated, please use repayCrossMargin or repayIsolatedMargin instead');
    }

    async fetchOHLCV (symbol: string, timeframe = '1m', since: Int = undefined, limit: Int = undefined, params = {}): Promise<OHLCV[]> {
        let message = '';
        if (this.has['fetchTrades']) {
            message = '. If you want to build OHLCV candles from trade executions data, visit https://github.com/ccxt/ccxt/tree/master/examples/ and see "build-ohlcv-bars" file';
        }
        throw new NotSupported (this.id + ' fetchOHLCV() is not supported yet' + message);
    }

    async fetchOHLCVWs (symbol: string, timeframe = '1m', since: Int = undefined, limit: Int = undefined, params = {}): Promise<OHLCV[]> {
        let message = '';
        if (this.has['fetchTradesWs']) {
            message = '. If you want to build OHLCV candles from trade executions data, visit https://github.com/ccxt/ccxt/tree/master/examples/ and see "build-ohlcv-bars" file';
        }
        throw new NotSupported (this.id + ' fetchOHLCVWs() is not supported yet. Try using fetchOHLCV instead.' + message);
    }

    async watchOHLCV (symbol: string, timeframe = '1m', since: Int = undefined, limit: Int = undefined, params = {}): Promise<OHLCV[]> {
        throw new NotSupported (this.id + ' watchOHLCV() is not supported yet');
    }

    convertTradingViewToOHLCV (ohlcvs: number[][], timestamp = 't', open = 'o', high = 'h', low = 'l', close = 'c', volume = 'v', ms = false) {
        const result = [];
        const timestamps = this.safeList (ohlcvs, timestamp, []);
        const opens = this.safeList (ohlcvs, open, []);
        const highs = this.safeList (ohlcvs, high, []);
        const lows = this.safeList (ohlcvs, low, []);
        const closes = this.safeList (ohlcvs, close, []);
        const volumes = this.safeList (ohlcvs, volume, []);
        for (let i = 0; i < timestamps.length; i++) {
            result.push ([
                ms ? this.safeInteger (timestamps, i) : this.safeTimestamp (timestamps, i),
                this.safeValue (opens, i),
                this.safeValue (highs, i),
                this.safeValue (lows, i),
                this.safeValue (closes, i),
                this.safeValue (volumes, i),
            ]);
        }
        return result;
    }

    convertOHLCVToTradingView (ohlcvs: number[][], timestamp = 't', open = 'o', high = 'h', low = 'l', close = 'c', volume = 'v', ms = false) {
        const result = {};
        result[close] = [];
        result[high] = [];
        result[low] = [];
        result[open] = [];
        result[timestamp] = [];
        result[volume] = [];
        for (let i = 0; i < ohlcvs.length; i++) {
            const ts = ms ? ohlcvs[i][0] : this.parseToInt (ohlcvs[i][0] / 1000);
            result[timestamp].push (ts);
            result[open].push (ohlcvs[i][1]);
            result[high].push (ohlcvs[i][2]);
            result[low].push (ohlcvs[i][3]);
            result[close].push (ohlcvs[i][4]);
            result[volume].push (ohlcvs[i][5]);
        }
        return result;
    }

    async fetchWebEndpoint (method, endpointMethod, returnAsJson, startRegex = undefined, endRegex = undefined) {
        let errorMessage = '';
        const options = this.safeValue (this.options, method, {});
        const muteOnFailure = this.safeBool (options, 'webApiMuteFailure', true);
        try {
            // if it was not explicitly disabled, then don't fetch
            if (this.safeBool (options, 'webApiEnable', true) !== true) {
                return undefined;
            }
            const maxRetries = this.safeValue (options, 'webApiRetries', 10);
            let response = undefined;
            let retry = 0;
            while (retry < maxRetries) {
                try {
                    response = await this[endpointMethod] ({});
                    break;
                } catch (e) {
                    retry = retry + 1;
                    if (retry === maxRetries) {
                        throw e;
                    }
                }
            }
            let content = response;
            if (startRegex !== undefined) {
                const splitted_by_start = content.split (startRegex);
                content = splitted_by_start[1]; // we need second part after start
            }
            if (endRegex !== undefined) {
                const splitted_by_end = content.split (endRegex);
                content = splitted_by_end[0]; // we need first part after start
            }
            if (returnAsJson && (typeof content === 'string')) {
                const jsoned = this.parseJson (content.trim ()); // content should be trimmed before json parsing
                if (jsoned) {
                    return jsoned; // if parsing was not successfull, exception should be thrown
                } else {
                    throw new BadResponse ('could not parse the response into json');
                }
            } else {
                return content;
            }
        } catch (e) {
            errorMessage = this.id + ' ' + method + '() failed to fetch correct data from website. Probably webpage markup has been changed, breaking the page custom parser.';
        }
        if (muteOnFailure) {
            return undefined;
        } else {
            throw new BadResponse (errorMessage);
        }
    }

    marketIds (symbols: Strings = undefined) {
        if (symbols === undefined) {
            return symbols;
        }
        const result = [];
        for (let i = 0; i < symbols.length; i++) {
            result.push (this.marketId (symbols[i]));
        }
        return result;
    }

    marketsForSymbols (symbols: Strings = undefined) {
        if (symbols === undefined) {
            return symbols;
        }
        const result = [];
        for (let i = 0; i < symbols.length; i++) {
            result.push (this.market (symbols[i]));
        }
        return result;
    }

    marketSymbols (symbols: Strings = undefined, type: Str = undefined, allowEmpty = true, sameTypeOnly = false, sameSubTypeOnly = false) {
        if (symbols === undefined) {
            if (!allowEmpty) {
                throw new ArgumentsRequired (this.id + ' empty list of symbols is not supported');
            }
            return symbols;
        }
        const symbolsLength = symbols.length;
        if (symbolsLength === 0) {
            if (!allowEmpty) {
                throw new ArgumentsRequired (this.id + ' empty list of symbols is not supported');
            }
            return symbols;
        }
        const result = [];
        let marketType = undefined;
        let isLinearSubType = undefined;
        for (let i = 0; i < symbols.length; i++) {
            const market = this.market (symbols[i]);
            if (sameTypeOnly && (marketType !== undefined)) {
                if (market['type'] !== marketType) {
                    throw new BadRequest (this.id + ' symbols must be of the same type, either ' + marketType + ' or ' + market['type'] + '.');
                }
            }
            if (sameSubTypeOnly && (isLinearSubType !== undefined)) {
                if (market['linear'] !== isLinearSubType) {
                    throw new BadRequest (this.id + ' symbols must be of the same subType, either linear or inverse.');
                }
            }
            if (type !== undefined && market['type'] !== type) {
                throw new BadRequest (this.id + ' symbols must be of the same type ' + type + '. If the type is incorrect you can change it in options or the params of the request');
            }
            marketType = market['type'];
            if (!market['spot']) {
                isLinearSubType = market['linear'];
            }
            const symbol = this.safeString (market, 'symbol', symbols[i]);
            result.push (symbol);
        }
        return result;
    }

    marketCodes (codes: Strings = undefined) {
        if (codes === undefined) {
            return codes;
        }
        const result = [];
        for (let i = 0; i < codes.length; i++) {
            result.push (this.commonCurrencyCode (codes[i]));
        }
        return result;
    }

    parseBidsAsks (bidasks, priceKey: IndexType = 0, amountKey: IndexType = 1, countOrIdKey: IndexType = 2) {
        bidasks = this.toArray (bidasks);
        const result = [];
        for (let i = 0; i < bidasks.length; i++) {
            result.push (this.parseBidAsk (bidasks[i], priceKey, amountKey, countOrIdKey));
        }
        return result;
    }

    async fetchL2OrderBook (symbol: string, limit: Int = undefined, params = {}) {
        const orderbook = await this.fetchOrderBook (symbol, limit, params);
        return this.extend (orderbook, {
            'asks': this.sortBy (this.aggregate (orderbook['asks']), 0),
            'bids': this.sortBy (this.aggregate (orderbook['bids']), 0, true),
        });
    }

    filterBySymbol (objects, symbol: Str = undefined) {
        if (symbol === undefined) {
            return objects;
        }
        const result = [];
        for (let i = 0; i < objects.length; i++) {
            const objectSymbol = this.safeString (objects[i], 'symbol');
            if (objectSymbol === symbol) {
                result.push (objects[i]);
            }
        }
        return result;
    }

    parseOHLCV (ohlcv, market: Market = undefined) : OHLCV {
        if (Array.isArray (ohlcv)) {
            return [
                this.safeInteger (ohlcv, 0), // timestamp
                this.safeNumber (ohlcv, 1), // open
                this.safeNumber (ohlcv, 2), // high
                this.safeNumber (ohlcv, 3), // low
                this.safeNumber (ohlcv, 4), // close
                this.safeNumber (ohlcv, 5), // volume
            ];
        }
        return ohlcv;
    }

    networkCodeToId (networkCode: string, currencyCode: Str = undefined): string {
        /**
         * @ignore
         * @method
         * @name exchange#networkCodeToId
         * @description tries to convert the provided networkCode (which is expected to be an unified network code) to a network id. In order to achieve this, derived class needs to have 'options->networks' defined.
         * @param {string} networkCode unified network code
         * @param {string} currencyCode unified currency code, but this argument is not required by default, unless there is an exchange (like huobi) that needs an override of the method to be able to pass currencyCode argument additionally
         * @returns {string|undefined} exchange-specific network id
         */
        if (networkCode === undefined) {
            return undefined;
        }
        const networkIdsByCodes = this.safeValue (this.options, 'networks', {});
        let networkId = this.safeString (networkIdsByCodes, networkCode);
        // for example, if 'ETH' is passed for networkCode, but 'ETH' key not defined in `options->networks` object
        if (networkId === undefined) {
            if (currencyCode === undefined) {
                const currencies = Object.values (this.currencies);
                for (let i = 0; i < currencies.length; i++) {
                    const currency = [ i ];
                    const networks = this.safeDict (currency, 'networks');
                    const network = this.safeDict (networks, networkCode);
                    networkId = this.safeString (network, 'id');
                    if (networkId !== undefined) {
                        break;
                    }
                }
            } else {
                // if currencyCode was provided, then we try to find if that currencyCode has a replacement (i.e. ERC20 for ETH) or is in the currency
                const defaultNetworkCodeReplacements = this.safeValue (this.options, 'defaultNetworkCodeReplacements', {});
                if (currencyCode in defaultNetworkCodeReplacements) {
                    // if there is a replacement for the passed networkCode, then we use it to find network-id in `options->networks` object
                    const replacementObject = defaultNetworkCodeReplacements[currencyCode]; // i.e. { 'ERC20': 'ETH' }
                    const keys = Object.keys (replacementObject);
                    for (let i = 0; i < keys.length; i++) {
                        const key = keys[i];
                        const value = replacementObject[key];
                        // if value matches to provided unified networkCode, then we use it's key to find network-id in `options->networks` object
                        if (value === networkCode) {
                            networkId = this.safeString (networkIdsByCodes, key);
                            break;
                        }
                    }
                } else {
                    // serach for network inside currency
                    const currency = this.safeDict (this.currencies, currencyCode);
                    const networks = this.safeDict (currency, 'networks');
                    const network = this.safeDict (networks, networkCode);
                    networkId = this.safeString (network, 'id');
                }
            }
            // if it wasn't found, we just set the provided value to network-id
            if (networkId === undefined) {
                networkId = networkCode;
            }
        }
        return networkId;
    }

    networkIdToCode (networkId: Str = undefined, currencyCode: Str = undefined): string {
        /**
         * @ignore
         * @method
         * @name exchange#networkIdToCode
         * @description tries to convert the provided exchange-specific networkId to an unified network Code. In order to achieve this, derived class needs to have "options['networksById']" defined.
         * @param {string} networkId exchange specific network id/title, like: TRON, Trc-20, usdt-erc20, etc
         * @param {string|undefined} currencyCode unified currency code, but this argument is not required by default, unless there is an exchange (like huobi) that needs an override of the method to be able to pass currencyCode argument additionally
         * @returns {string|undefined} unified network code
         */
        if (networkId === undefined) {
            return undefined;
        }
        const networkCodesByIds = this.safeDict (this.options, 'networksById', {});
        let networkCode = this.safeString (networkCodesByIds, networkId, networkId);
        // replace mainnet network-codes (i.e. ERC20->ETH)
        if (currencyCode !== undefined) {
            const defaultNetworkCodeReplacements = this.safeDict (this.options, 'defaultNetworkCodeReplacements', {});
            if (currencyCode in defaultNetworkCodeReplacements) {
                const replacementObject = this.safeDict (defaultNetworkCodeReplacements, currencyCode, {});
                networkCode = this.safeString (replacementObject, networkCode, networkCode);
            }
        }
        return networkCode;
    }

    handleNetworkCodeAndParams (params) {
        const networkCodeInParams = this.safeString2 (params, 'networkCode', 'network');
        if (networkCodeInParams !== undefined) {
            params = this.omit (params, [ 'networkCode', 'network' ]);
        }
        // if it was not defined by user, we should not set it from 'defaultNetworks', because handleNetworkCodeAndParams is for only request-side and thus we do not fill it with anything. We can only use 'defaultNetworks' after parsing response-side
        return [ networkCodeInParams, params ];
    }

    defaultNetworkCode (currencyCode: string) {
        let defaultNetworkCode = undefined;
        const defaultNetworks = this.safeDict (this.options, 'defaultNetworks', {});
        if (currencyCode in defaultNetworks) {
            // if currency had set its network in "defaultNetworks", use it
            defaultNetworkCode = defaultNetworks[currencyCode];
        } else {
            // otherwise, try to use the global-scope 'defaultNetwork' value (even if that network is not supported by currency, it doesn't make any problem, this will be just used "at first" if currency supports this network at all)
            const defaultNetwork = this.safeDict (this.options, 'defaultNetwork');
            if (defaultNetwork !== undefined) {
                defaultNetworkCode = defaultNetwork;
            }
        }
        return defaultNetworkCode;
    }

    selectNetworkCodeFromUnifiedNetworks (currencyCode, networkCode, indexedNetworkEntries) {
        return this.selectNetworkKeyFromNetworks (currencyCode, networkCode, indexedNetworkEntries, true);
    }

    selectNetworkIdFromRawNetworks (currencyCode, networkCode, indexedNetworkEntries) {
        return this.selectNetworkKeyFromNetworks (currencyCode, networkCode, indexedNetworkEntries, false);
    }

    selectNetworkKeyFromNetworks (currencyCode, networkCode, indexedNetworkEntries, isIndexedByUnifiedNetworkCode = false) {
        // this method is used against raw & unparse network entries, which are just indexed by network id
        let chosenNetworkId = undefined;
        const availableNetworkIds = Object.keys (indexedNetworkEntries);
        const responseNetworksLength = availableNetworkIds.length;
        if (networkCode !== undefined) {
            if (responseNetworksLength === 0) {
                throw new NotSupported (this.id + ' - ' + networkCode + ' network did not return any result for ' + currencyCode);
            } else {
                // if networkCode was provided by user, we should check it after response, as the referenced exchange doesn't support network-code during request
                const networkId = isIndexedByUnifiedNetworkCode ? networkCode : this.networkCodeToId (networkCode, currencyCode);
                if (networkId in indexedNetworkEntries) {
                    chosenNetworkId = networkId;
                } else {
                    throw new NotSupported (this.id + ' - ' + networkId + ' network was not found for ' + currencyCode + ', use one of ' + availableNetworkIds.join (', '));
                }
            }
        } else {
            if (responseNetworksLength === 0) {
                throw new NotSupported (this.id + ' - no networks were returned for ' + currencyCode);
            } else {
                // if networkCode was not provided by user, then we try to use the default network (if it was defined in "defaultNetworks"), otherwise, we just return the first network entry
                const defaultNetworkCode = this.defaultNetworkCode (currencyCode);
                const defaultNetworkId = isIndexedByUnifiedNetworkCode ? defaultNetworkCode : this.networkCodeToId (defaultNetworkCode, currencyCode);
                chosenNetworkId = (defaultNetworkId in indexedNetworkEntries) ? defaultNetworkId : availableNetworkIds[0];
            }
        }
        return chosenNetworkId;
    }

    safeNumber2 (dictionary: object, key1: IndexType, key2: IndexType, d = undefined) {
        const value = this.safeString2 (dictionary, key1, key2);
        return this.parseNumber (value, d);
    }

    parseOrderBook (orderbook: object, symbol: string, timestamp: Int = undefined, bidsKey = 'bids', asksKey = 'asks', priceKey: IndexType = 0, amountKey: IndexType = 1, countOrIdKey: IndexType = 2): OrderBook {
        const bids = this.parseBidsAsks (this.safeValue (orderbook, bidsKey, []), priceKey, amountKey, countOrIdKey);
        const asks = this.parseBidsAsks (this.safeValue (orderbook, asksKey, []), priceKey, amountKey, countOrIdKey);
        return {
            'asks': this.sortBy (asks, 0),
            'bids': this.sortBy (bids, 0, true),
            'datetime': this.iso8601 (timestamp),
            'nonce': undefined,
            'symbol': symbol,
            'timestamp': timestamp,
        } as any;
    }

    parseOHLCVs (ohlcvs: object[], market: any = undefined, timeframe: string = '1m', since: Int = undefined, limit: Int = undefined): OHLCV[] {
        const results = [];
        for (let i = 0; i < ohlcvs.length; i++) {
            results.push (this.parseOHLCV (ohlcvs[i], market));
        }
        const sorted = this.sortBy (results, 0);
        return this.filterBySinceLimit (sorted, since, limit, 0) as any;
    }

    parseLeverageTiers (response: any, symbols: string[] = undefined, marketIdKey = undefined) {
        // marketIdKey should only be undefined when response is a dictionary
        symbols = this.marketSymbols (symbols);
        const tiers = {};
        let symbolsLength = 0;
        if (symbols !== undefined) {
            symbolsLength = symbols.length;
        }
        const noSymbols = (symbols === undefined) || (symbolsLength === 0);
        if (Array.isArray (response)) {
            for (let i = 0; i < response.length; i++) {
                const item = response[i];
                const id = this.safeString (item, marketIdKey);
                const market = this.safeMarket (id, undefined, undefined, 'swap');
                const symbol = market['symbol'];
                const contract = this.safeBool (market, 'contract', false);
                if (contract && (noSymbols || this.inArray (symbol, symbols))) {
                    tiers[symbol] = this.parseMarketLeverageTiers (item, market);
                }
            }
        } else {
            const keys = Object.keys (response);
            for (let i = 0; i < keys.length; i++) {
                const marketId = keys[i];
                const item = response[marketId];
                const market = this.safeMarket (marketId, undefined, undefined, 'swap');
                const symbol = market['symbol'];
                const contract = this.safeBool (market, 'contract', false);
                if (contract && (noSymbols || this.inArray (symbol, symbols))) {
                    tiers[symbol] = this.parseMarketLeverageTiers (item, market);
                }
            }
        }
        return tiers;
    }

    async loadTradingLimits (symbols: string[] = undefined, reload = false, params = {}) {
        if (this.has['fetchTradingLimits']) {
            if (reload || !('limitsLoaded' in this.options)) {
                const response = await this.fetchTradingLimits (symbols);
                for (let i = 0; i < symbols.length; i++) {
                    const symbol = symbols[i];
                    this.markets[symbol] = this.deepExtend (this.markets[symbol], response[symbol]);
                }
                this.options['limitsLoaded'] = this.milliseconds ();
            }
        }
        return this.markets;
    }

    safePosition (position): Position {
        // simplified version of: /pull/12765/
        const unrealizedPnlString = this.safeString (position, 'unrealisedPnl');
        const initialMarginString = this.safeString (position, 'initialMargin');
        //
        // PERCENTAGE
        //
        const percentage = this.safeValue (position, 'percentage');
        if ((percentage === undefined) && (unrealizedPnlString !== undefined) && (initialMarginString !== undefined)) {
            // as it was done in all implementations ( aax, btcex, bybit, deribit, ftx, gate, kucoinfutures, phemex )
            const percentageString = Precise.stringMul (Precise.stringDiv (unrealizedPnlString, initialMarginString, 4), '100');
            position['percentage'] = this.parseNumber (percentageString);
        }
        // if contractSize is undefined get from market
        let contractSize = this.safeNumber (position, 'contractSize');
        const symbol = this.safeString (position, 'symbol');
        let market = undefined;
        if (symbol !== undefined) {
            market = this.safeValue (this.markets, symbol);
        }
        if (contractSize === undefined && market !== undefined) {
            contractSize = this.safeNumber (market, 'contractSize');
            position['contractSize'] = contractSize;
        }
        return position as Position;
    }

    parsePositions (positions: any[], symbols: string[] = undefined, params = {}): Position[] {
        symbols = this.marketSymbols (symbols);
        positions = this.toArray (positions);
        const result = [];
        for (let i = 0; i < positions.length; i++) {
            const position = this.extend (this.parsePosition (positions[i], undefined), params);
            result.push (position);
        }
        return this.filterByArrayPositions (result, 'symbol', symbols, false);
    }

    parseAccounts (accounts: any[], params = {}): Account[] {
        accounts = this.toArray (accounts);
        const result = [];
        for (let i = 0; i < accounts.length; i++) {
            const account = this.extend (this.parseAccount (accounts[i]), params);
            result.push (account);
        }
        return result;
    }

    parseTrades (trades: any[], market: Market = undefined, since: Int = undefined, limit: Int = undefined, params = {}): Trade[] {
        trades = this.toArray (trades);
        let result = [];
        for (let i = 0; i < trades.length; i++) {
            const trade = this.extend (this.parseTrade (trades[i], market), params);
            result.push (trade);
        }
        result = this.sortBy2 (result, 'timestamp', 'id');
        const symbol = (market !== undefined) ? market['symbol'] : undefined;
        return this.filterBySymbolSinceLimit (result, symbol, since, limit) as Trade[];
    }

    parseTransactions (transactions: any[], currency: Currency = undefined, since: Int = undefined, limit: Int = undefined, params = {}): Transaction[] {
        transactions = this.toArray (transactions);
        let result = [];
        for (let i = 0; i < transactions.length; i++) {
            const transaction = this.extend (this.parseTransaction (transactions[i], currency), params);
            result.push (transaction);
        }
        result = this.sortBy (result, 'timestamp');
        const code = (currency !== undefined) ? currency['code'] : undefined;
        return this.filterByCurrencySinceLimit (result, code, since, limit);
    }

    parseTransfers (transfers: any[], currency: Currency = undefined, since: Int = undefined, limit: Int = undefined, params = {}): TransferEntries {
        transfers = this.toArray (transfers);
        let result = [];
        for (let i = 0; i < transfers.length; i++) {
            const transfer = this.extend (this.parseTransfer (transfers[i], currency), params);
            result.push (transfer);
        }
        result = this.sortBy (result, 'timestamp');
        const code = (currency !== undefined) ? currency['code'] : undefined;
        return this.filterByCurrencySinceLimit (result, code, since, limit);
    }

    parseLedger (data, currency: Currency = undefined, since: Int = undefined, limit: Int = undefined, params = {}) {
        let result = [];
        const arrayData = this.toArray (data);
        for (let i = 0; i < arrayData.length; i++) {
            const itemOrItems = this.parseLedgerEntry (arrayData[i], currency);
            if (Array.isArray (itemOrItems)) {
                for (let j = 0; j < itemOrItems.length; j++) {
                    result.push (this.extend (itemOrItems[j], params));
                }
            } else {
                result.push (this.extend (itemOrItems, params));
            }
        }
        result = this.sortBy (result, 'timestamp');
        const code = (currency !== undefined) ? currency['code'] : undefined;
        return this.filterByCurrencySinceLimit (result, code, since, limit);
    }

    nonce () {
        return this.seconds ();
    }

    setHeaders (headers) {
        return headers;
    }

    marketId (symbol: string): string {
        const market = this.market (symbol);
        if (market !== undefined) {
            return market['id'];
        }
        return symbol;
    }

    symbol (symbol: string): string {
        const market = this.market (symbol);
        return this.safeString (market, 'symbol', symbol);
    }

    handleParamString (params: object, paramName: string, defaultValue: Str = undefined): [string, object] {
        const value = this.safeString (params, paramName, defaultValue);
        if (value !== undefined) {
            params = this.omit (params, paramName);
        }
        return [ value, params ];
    }

    handleParamInteger (params: object, paramName: string, defaultValue: Int = undefined): [Int, object] {
        const value = this.safeInteger (params, paramName, defaultValue);
        if (value !== undefined) {
            params = this.omit (params, paramName);
        }
        return [ value, params ];
    }

    resolvePath (path, params) {
        return [
            this.implodeParams (path, params),
            this.omit (params, this.extractParams (path)),
        ];
    }

    getListFromObjectValues (objects, key: IndexType) {
        const newArray = this.toArray (objects);
        const results = [];
        for (let i = 0; i < newArray.length; i++) {
            results.push (newArray[i][key]);
        }
        return results;
    }

    getSymbolsForMarketType (marketType: Str = undefined, subType: Str = undefined, symbolWithActiveStatus: boolean = true, symbolWithUnknownStatus: boolean = true) {
        let filteredMarkets = this.markets;
        if (marketType !== undefined) {
            filteredMarkets = this.filterBy (filteredMarkets, 'type', marketType);
        }
        if (subType !== undefined) {
            this.checkRequiredArgument ('getSymbolsForMarketType', subType, 'subType', [ 'linear', 'inverse', 'quanto' ]);
            filteredMarkets = this.filterBy (filteredMarkets, 'subType', subType);
        }
        const activeStatuses = [];
        if (symbolWithActiveStatus) {
            activeStatuses.push (true);
        }
        if (symbolWithUnknownStatus) {
            activeStatuses.push (undefined);
        }
        filteredMarkets = this.filterByArray (filteredMarkets, 'active', activeStatuses, false);
        return this.getListFromObjectValues (filteredMarkets, 'symbol');
    }

    filterByArray (objects, key: IndexType, values = undefined, indexed = true) {
        objects = this.toArray (objects);
        // return all of them if no values were passed
        if (values === undefined || !values) {
            return indexed ? this.indexBy (objects, key) : objects;
        }
        const results = [];
        for (let i = 0; i < objects.length; i++) {
            if (this.inArray (objects[i][key], values)) {
                results.push (objects[i]);
            }
        }
        return indexed ? this.indexBy (results, key) : results;
    }

    async fetch2 (path, api: any = 'public', method = 'GET', params = {}, headers: any = undefined, body: any = undefined, config = {}) {
        if (this.enableRateLimit) {
            const cost = this.calculateRateLimiterCost (api, method, path, params, config);
            await this.throttle (cost);
        }
        this.lastRestRequestTimestamp = this.milliseconds ();
        const request = this.sign (path, api, method, params, headers, body);
        this.last_request_headers = request['headers'];
        this.last_request_body = request['body'];
        this.last_request_url = request['url'];
        return await this.fetch (request['url'], request['method'], request['headers'], request['body']);
    }

    async request (path, api: any = 'public', method = 'GET', params = {}, headers: any = undefined, body: any = undefined, config = {}) {
        return await this.fetch2 (path, api, method, params, headers, body, config);
    }

    async loadAccounts (reload = false, params = {}) {
        if (reload) {
            this.accounts = await this.fetchAccounts (params);
        } else {
            if (this.accounts) {
                return this.accounts;
            } else {
                this.accounts = await this.fetchAccounts (params);
            }
        }
        this.accountsById = this.indexBy (this.accounts, 'id') as any;
        return this.accounts;
    }

    buildOHLCVC (trades: Trade[], timeframe: string = '1m', since: number = 0, limit: number = 2147483647): OHLCVC[] {
        // given a sorted arrays of trades (recent last) and a timeframe builds an array of OHLCV candles
        // note, default limit value (2147483647) is max int32 value
        const ms = this.parseTimeframe (timeframe) * 1000;
        const ohlcvs = [];
        const i_timestamp = 0;
        // const open = 1;
        const i_high = 2;
        const i_low = 3;
        const i_close = 4;
        const i_volume = 5;
        const i_count = 6;
        const tradesLength = trades.length;
        const oldest = Math.min (tradesLength, limit);
        for (let i = 0; i < oldest; i++) {
            const trade = trades[i];
            const ts = trade['timestamp'];
            if (ts < since) {
                continue;
            }
            const openingTime = Math.floor (ts / ms) * ms; // shift to the edge of m/h/d (but not M)
            if (openingTime < since) { // we don't need bars, that have opening time earlier than requested
                continue;
            }
            const ohlcv_length = ohlcvs.length;
            const candle = ohlcv_length - 1;
            if ((candle === -1) || (openingTime >= this.sum (ohlcvs[candle][i_timestamp], ms))) {
                // moved to a new timeframe -> create a new candle from opening trade
                ohlcvs.push ([
                    openingTime, // timestamp
                    trade['price'], // O
                    trade['price'], // H
                    trade['price'], // L
                    trade['price'], // C
                    trade['amount'], // V
                    1, // count
                ]);
            } else {
                // still processing the same timeframe -> update opening trade
                ohlcvs[candle][i_high] = Math.max (ohlcvs[candle][i_high], trade['price']);
                ohlcvs[candle][i_low] = Math.min (ohlcvs[candle][i_low], trade['price']);
                ohlcvs[candle][i_close] = trade['price'];
                ohlcvs[candle][i_volume] = this.sum (ohlcvs[candle][i_volume], trade['amount']);
                ohlcvs[candle][i_count] = this.sum (ohlcvs[candle][i_count], 1);
            }
        }
        return ohlcvs;
    }

    parseTradingViewOHLCV (ohlcvs, market = undefined, timeframe = '1m', since: Int = undefined, limit: Int = undefined) {
        const result = this.convertTradingViewToOHLCV (ohlcvs);
        return this.parseOHLCVs (result, market, timeframe, since, limit);
    }

    async editLimitBuyOrder (id: string, symbol: string, amount: number, price: Num = undefined, params = {}) {
        return await this.editLimitOrder (id, symbol, 'buy', amount, price, params);
    }

    async editLimitSellOrder (id: string, symbol: string, amount: number, price: Num = undefined, params = {}) {
        return await this.editLimitOrder (id, symbol, 'sell', amount, price, params);
    }

    async editLimitOrder (id: string, symbol: string, side: OrderSide, amount: number, price: Num = undefined, params = {}) {
        return await this.editOrder (id, symbol, 'limit', side, amount, price, params);
    }

    async editOrder (id: string, symbol: string, type: OrderType, side: OrderSide, amount: Num = undefined, price: Num = undefined, params = {}): Promise<Order> {
        await this.cancelOrder (id, symbol);
        return await this.createOrder (symbol, type, side, amount, price, params);
    }

    async editOrderWs (id: string, symbol: string, type: OrderType, side: OrderSide, amount: number, price: Num = undefined, params = {}): Promise<Order> {
        await this.cancelOrderWs (id, symbol);
        return await this.createOrderWs (symbol, type, side, amount, price, params);
    }

    async fetchPermissions (params = {}): Promise<{}> {
        throw new NotSupported (this.id + ' fetchPermissions() is not supported yet');
    }

    async fetchPosition (symbol: string, params = {}): Promise<Position> {
        throw new NotSupported (this.id + ' fetchPosition() is not supported yet');
    }

    async fetchPositionWs (symbol: string, params = {}): Promise<Position[]> {
        throw new NotSupported (this.id + ' fetchPositionWs() is not supported yet');
    }

    async watchPosition (symbol: Str = undefined, params = {}): Promise<Position> {
        throw new NotSupported (this.id + ' watchPosition() is not supported yet');
    }

    async watchPositions (symbols: string[] = undefined, since: Int = undefined, limit: Int = undefined, params = {}): Promise<Position[]> {
        throw new NotSupported (this.id + ' watchPositions() is not supported yet');
    }

    async watchPositionForSymbols (symbols: string[] = undefined, since: Int = undefined, limit: Int = undefined, params = {}): Promise<Position[]> {
        return await this.watchPositions (symbols, since, limit, params);
    }

    async fetchPositionsForSymbol (symbol: string, params = {}): Promise<Position[]> {
        /**
         * @method
         * @name exchange#fetchPositionsForSymbol
         * @description fetches all open positions for specific symbol, unlike fetchPositions (which is designed to work with multiple symbols) so this method might be preffered for one-market position, because of less rate-limit consumption and speed
         * @param {string} symbol unified market symbol
         * @param {object} params extra parameters specific to the endpoint
         * @returns {object[]} a list of [position structure]{@link https://docs.ccxt.com/#/?id=position-structure} with maximum 3 items - possible one position for "one-way" mode, and possible two positions (long & short) for "two-way" (a.k.a. hedge) mode
         */
        throw new NotSupported (this.id + ' fetchPositionsForSymbol() is not supported yet');
    }

    async fetchPositionsForSymbolWs (symbol: string, params = {}): Promise<Position[]> {
        /**
         * @method
         * @name exchange#fetchPositionsForSymbol
         * @description fetches all open positions for specific symbol, unlike fetchPositions (which is designed to work with multiple symbols) so this method might be preffered for one-market position, because of less rate-limit consumption and speed
         * @param {string} symbol unified market symbol
         * @param {object} params extra parameters specific to the endpoint
         * @returns {object[]} a list of [position structure]{@link https://docs.ccxt.com/#/?id=position-structure} with maximum 3 items - possible one position for "one-way" mode, and possible two positions (long & short) for "two-way" (a.k.a. hedge) mode
         */
        throw new NotSupported (this.id + ' fetchPositionsForSymbol() is not supported yet');
    }

    async fetchPositions (symbols: string[] = undefined, params = {}): Promise<Position[]> {
        throw new NotSupported (this.id + ' fetchPositions() is not supported yet');
    }

    async fetchPositionsWs (symbols: string[] = undefined, params = {}): Promise<Position[]> {
        throw new NotSupported (this.id + ' fetchPositions() is not supported yet');
    }

    async fetchPositionsRisk (symbols: string[] = undefined, params = {}): Promise<Position[]> {
        throw new NotSupported (this.id + ' fetchPositionsRisk() is not supported yet');
    }

    async fetchBidsAsks (symbols: Strings = undefined, params = {}): Promise<Tickers> {
        throw new NotSupported (this.id + ' fetchBidsAsks() is not supported yet');
    }

    async fetchBorrowInterest (code: Str = undefined, symbol: Str = undefined, since: Int = undefined, limit: Int = undefined, params = {}): Promise<BorrowInterest[]> {
        throw new NotSupported (this.id + ' fetchBorrowInterest() is not supported yet');
    }

    async fetchLedger (code: Str = undefined, since: Int = undefined, limit: Int = undefined, params = {}): Promise<LedgerEntry[]> {
        throw new NotSupported (this.id + ' fetchLedger() is not supported yet');
    }

    async fetchLedgerEntry (id: string, code: Str = undefined, params = {}): Promise<LedgerEntry> {
        throw new NotSupported (this.id + ' fetchLedgerEntry() is not supported yet');
    }

    parseBidAsk (bidask, priceKey: IndexType = 0, amountKey: IndexType = 1, countOrIdKey: IndexType = 2) {
        const price = this.safeNumber (bidask, priceKey);
        const amount = this.safeNumber (bidask, amountKey);
        const countOrId = this.safeInteger (bidask, countOrIdKey);
        const bidAsk = [ price, amount ];
        if (countOrId !== undefined) {
            bidAsk.push (countOrId);
        }
        return bidAsk;
    }

    safeCurrency (currencyId: Str, currency: Currency = undefined): CurrencyInterface {
        if ((currencyId === undefined) && (currency !== undefined)) {
            return currency;
        }
        if ((this.currencies_by_id !== undefined) && (currencyId in this.currencies_by_id) && (this.currencies_by_id[currencyId] !== undefined)) {
            return this.currencies_by_id[currencyId];
        }
        let code = currencyId;
        if (currencyId !== undefined) {
            code = this.commonCurrencyCode (currencyId.toUpperCase ());
        }
        return this.safeCurrencyStructure ({
            'id': currencyId,
            'code': code,
            'precision': undefined,
        });
    }

    safeMarket (marketId: Str, market: Market = undefined, delimiter: Str = undefined, marketType: Str = undefined): MarketInterface {
        const result = this.safeMarketStructure ({
            'symbol': marketId,
            'marketId': marketId,
        });
        if (marketId !== undefined) {
            if ((this.markets_by_id !== undefined) && (marketId in this.markets_by_id)) {
                const markets = this.markets_by_id[marketId];
                const numMarkets = markets.length;
                if (numMarkets === 1) {
                    return markets[0];
                } else {
                    if (marketType === undefined) {
                        if (market === undefined) {
                            throw new ArgumentsRequired (this.id + ' safeMarket() requires a fourth argument for ' + marketId + ' to disambiguate between different markets with the same market id');
                        } else {
                            marketType = market['type'];
                        }
                    }
                    for (let i = 0; i < markets.length; i++) {
                        const currentMarket = markets[i];
                        if (currentMarket[marketType]) {
                            return currentMarket;
                        }
                    }
                }
            } else if (delimiter !== undefined && delimiter !== '') {
                const parts = marketId.split (delimiter);
                const partsLength = parts.length;
                if (partsLength === 2) {
                    result['baseId'] = this.safeString (parts, 0);
                    result['quoteId'] = this.safeString (parts, 1);
                    result['base'] = this.safeCurrencyCode (result['baseId']);
                    result['quote'] = this.safeCurrencyCode (result['quoteId']);
                    result['symbol'] = result['base'] + '/' + result['quote'];
                    return result;
                } else {
                    return result;
                }
            }
        }
        if (market !== undefined) {
            return market;
        }
        return result;
    }

    checkRequiredCredentials (error = true) {
        /**
         * @ignore
         * @method
         * @param {boolean} error throw an error that a credential is required if true
         * @returns {boolean} true if all required credentials have been set, otherwise false or an error is thrown is param error=true
         */
        const keys = Object.keys (this.requiredCredentials);
        for (let i = 0; i < keys.length; i++) {
            const key = keys[i];
            if (this.requiredCredentials[key] && !this[key]) {
                if (error) {
                    throw new AuthenticationError (this.id + ' requires "' + key + '" credential');
                } else {
                    return false;
                }
            }
        }
        return true;
    }

    oath () {
        if (this.twofa !== undefined) {
            return totp (this.twofa);
        } else {
            throw new ExchangeError (this.id + ' exchange.twofa has not been set for 2FA Two-Factor Authentication');
        }
    }

    async fetchBalance (params = {}): Promise<Balances> {
        throw new NotSupported (this.id + ' fetchBalance() is not supported yet');
    }

    async fetchBalanceWs (params = {}): Promise<Balances> {
        throw new NotSupported (this.id + ' fetchBalanceWs() is not supported yet');
    }

    parseBalance (response): Balances {
        throw new NotSupported (this.id + ' parseBalance() is not supported yet');
    }

    async watchBalance (params = {}): Promise<Balances> {
        throw new NotSupported (this.id + ' watchBalance() is not supported yet');
    }

    async fetchPartialBalance (part, params = {}) {
        const balance = await this.fetchBalance (params);
        return balance[part];
    }

    async fetchFreeBalance (params = {}) {
        return await this.fetchPartialBalance ('free', params);
    }

    async fetchUsedBalance (params = {}) {
        return await this.fetchPartialBalance ('used', params);
    }

    async fetchTotalBalance (params = {}) {
        return await this.fetchPartialBalance ('total', params);
    }

    async fetchStatus (params = {}): Promise<any> {
        throw new NotSupported (this.id + ' fetchStatus() is not supported yet');
    }

    async fetchTransactionFee (code: string, params = {}) {
        if (!this.has['fetchTransactionFees']) {
            throw new NotSupported (this.id + ' fetchTransactionFee() is not supported yet');
        }
        return await this.fetchTransactionFees ([ code ], params);
    }

    async fetchTransactionFees (codes: string[] = undefined, params = {}): Promise<{}> {
        throw new NotSupported (this.id + ' fetchTransactionFees() is not supported yet');
    }

    async fetchDepositWithdrawFees (codes: string[] = undefined, params = {}): Promise<Dictionary<DepositWithdrawFeeNetwork>> {
        throw new NotSupported (this.id + ' fetchDepositWithdrawFees() is not supported yet');
    }

    async fetchDepositWithdrawFee (code: string, params = {}): Promise<DepositWithdrawFeeNetwork> {
        if (!this.has['fetchDepositWithdrawFees']) {
            throw new NotSupported (this.id + ' fetchDepositWithdrawFee() is not supported yet');
        }
        const fees = await this.fetchDepositWithdrawFees ([ code ], params);
        return this.safeValue (fees, code);
    }

    getSupportedMapping (key, mapping = {}) {
        if (key in mapping) {
            return mapping[key];
        } else {
            throw new NotSupported (this.id + ' ' + key + ' does not have a value in mapping');
        }
    }

    async fetchCrossBorrowRate (code: string, params = {}): Promise<CrossBorrowRate> {
        await this.loadMarkets ();
        if (!this.has['fetchBorrowRates']) {
            throw new NotSupported (this.id + ' fetchCrossBorrowRate() is not supported yet');
        }
        const borrowRates = await this.fetchCrossBorrowRates (params);
        const rate = this.safeValue (borrowRates, code);
        if (rate === undefined) {
            throw new ExchangeError (this.id + ' fetchCrossBorrowRate() could not find the borrow rate for currency code ' + code);
        }
        return rate;
    }

    async fetchIsolatedBorrowRate (symbol: string, params = {}): Promise<IsolatedBorrowRate> {
        await this.loadMarkets ();
        if (!this.has['fetchBorrowRates']) {
            throw new NotSupported (this.id + ' fetchIsolatedBorrowRate() is not supported yet');
        }
        const borrowRates = await this.fetchIsolatedBorrowRates (params);
        const rate = this.safeDict (borrowRates, symbol) as IsolatedBorrowRate;
        if (rate === undefined) {
            throw new ExchangeError (this.id + ' fetchIsolatedBorrowRate() could not find the borrow rate for market symbol ' + symbol);
        }
        return rate;
    }

    handleOptionAndParams (params: object, methodName: string, optionName: string, defaultValue = undefined) {
        // This method can be used to obtain method specific properties, i.e: this.handleOptionAndParams (params, 'fetchPosition', 'marginMode', 'isolated')
        const defaultOptionName = 'default' + this.capitalize (optionName); // we also need to check the 'defaultXyzWhatever'
        // check if params contain the key
        let value = this.safeValue2 (params, optionName, defaultOptionName);
        if (value !== undefined) {
            params = this.omit (params, [ optionName, defaultOptionName ]);
        } else {
            // handle routed methods like "watchTrades > watchTradesForSymbols" (or "watchTicker > watchTickers")
            [ methodName, params ] = this.handleParamString (params, 'callerMethodName', methodName);
            // check if exchange has properties for this method
            const exchangeWideMethodOptions = this.safeValue (this.options, methodName);
            if (exchangeWideMethodOptions !== undefined) {
                // check if the option is defined inside this method's props
                value = this.safeValue2 (exchangeWideMethodOptions, optionName, defaultOptionName);
            }
            if (value === undefined) {
                // if it's still undefined, check if global exchange-wide option exists
                value = this.safeValue2 (this.options, optionName, defaultOptionName);
            }
            // if it's still undefined, use the default value
            value = (value !== undefined) ? value : defaultValue;
        }
        return [ value, params ];
    }

    handleOptionAndParams2 (params: object, methodName: string, methodName2: string, optionName: string, defaultValue = undefined) {
        // This method can be used to obtain method specific properties, i.e: this.handleOptionAndParams (params, 'fetchPosition', 'marginMode', 'isolated')
        const defaultOptionName = 'default' + this.capitalize (optionName); // we also need to check the 'defaultXyzWhatever'
        // check if params contain the key
        let value = this.safeValue2 (params, optionName, defaultOptionName);
        if (value !== undefined) {
            params = this.omit (params, [ optionName, defaultOptionName ]);
        } else {
            // check if exchange has properties for this method
            const exchangeWideMethodOptions = this.safeValue2 (this.options, methodName, methodName2);
            if (exchangeWideMethodOptions !== undefined) {
                // check if the option is defined inside this method's props
                value = this.safeValue2 (exchangeWideMethodOptions, optionName, defaultOptionName);
            }
            if (value === undefined) {
                // if it's still undefined, check if global exchange-wide option exists
                value = this.safeValue2 (this.options, optionName, defaultOptionName);
            }
            // if it's still undefined, use the default value
            value = (value !== undefined) ? value : defaultValue;
        }
        return [ value, params ];
    }

    handleOption (methodName: string, optionName: string, defaultValue = undefined) {
        // eslint-disable-next-line no-unused-vars
        const [ result, empty ] = this.handleOptionAndParams ({}, methodName, optionName, defaultValue);
        return result;
    }

    handleMarketTypeAndParams (methodName: string, market: Market = undefined, params = {}, defaultValue = undefined): any {
        /**
         * @ignore
         * @method
         * @name exchange#handleMarketTypeAndParams
         * @param methodName the method calling handleMarketTypeAndParams
         * @param {Market} market
         * @param {object} params
         * @param {string} [params.type] type assigned by user
         * @param {string} [params.defaultType] same as params.type
         * @param {string} [defaultValue] assigned programatically in the method calling handleMarketTypeAndParams
         * @returns {[string, object]} the market type and params with type and defaultType omitted
         */
        const defaultType = this.safeString2 (this.options, 'defaultType', 'type', 'spot');
        if (defaultValue === undefined) {  // defaultValue takes precendence over exchange wide defaultType
            defaultValue = defaultType;
        }
        const methodOptions = this.safeDict (this.options, methodName);
        let methodType = defaultValue;
        if (methodOptions !== undefined) {  // user defined methodType takes precedence over defaultValue
            if (typeof methodOptions === 'string') {
                methodType = methodOptions;
            } else {
                methodType = this.safeString2 (methodOptions, 'defaultType', 'type', methodType);
            }
        }
        const marketType = (market === undefined) ? methodType : market['type'];
        const type = this.safeString2 (params, 'defaultType', 'type', marketType);
        params = this.omit (params, [ 'defaultType', 'type' ]);
        return [ type, params ];
    }

    handleSubTypeAndParams (methodName: string, market = undefined, params = {}, defaultValue = undefined) {
        let subType = undefined;
        // if set in params, it takes precedence
        const subTypeInParams = this.safeString2 (params, 'subType', 'defaultSubType');
        // avoid omitting if it's not present
        if (subTypeInParams !== undefined) {
            subType = subTypeInParams;
            params = this.omit (params, [ 'subType', 'defaultSubType' ]);
        } else {
            // at first, check from market object
            if (market !== undefined) {
                if (market['linear']) {
                    subType = 'linear';
                } else if (market['inverse']) {
                    subType = 'inverse';
                }
            }
            // if it was not defined in market object
            if (subType === undefined) {
                const values = this.handleOptionAndParams ({}, methodName, 'subType', defaultValue); // no need to re-test params here
                subType = values[0];
            }
        }
        return [ subType, params ];
    }

    handleMarginModeAndParams (methodName: string, params = {}, defaultValue = undefined) {
        /**
         * @ignore
         * @method
         * @param {object} [params] extra parameters specific to the exchange API endpoint
         * @returns {Array} the marginMode in lowercase as specified by params["marginMode"], params["defaultMarginMode"] this.options["marginMode"] or this.options["defaultMarginMode"]
         */
        return this.handleOptionAndParams (params, methodName, 'marginMode', defaultValue);
    }

    throwExactlyMatchedException (exact, string, message) {
        if (string === undefined) {
            return;
        }
        if (string in exact) {
            throw new exact[string] (message);
        }
    }

    throwBroadlyMatchedException (broad, string, message) {
        const broadKey = this.findBroadlyMatchedKey (broad, string);
        if (broadKey !== undefined) {
            throw new broad[broadKey] (message);
        }
    }

    findBroadlyMatchedKey (broad, string) {
        // a helper for matching error strings exactly vs broadly
        const keys = Object.keys (broad);
        for (let i = 0; i < keys.length; i++) {
            const key = keys[i];
            if (string !== undefined) { // #issues/12698
                if (string.indexOf (key) >= 0) {
                    return key;
                }
            }
        }
        return undefined;
    }

    handleErrors (statusCode, statusText, url, method, responseHeaders, responseBody, response, requestHeaders, requestBody) {
        // it is a stub method that must be overrided in the derived exchange classes
        // throw new NotSupported (this.id + ' handleErrors() not implemented yet');
        return undefined;
    }

    calculateRateLimiterCost (api, method, path, params, config = {}) {
        return this.safeValue (config, 'cost', 1);
    }

    async fetchTicker (symbol: string, params = {}): Promise<Ticker> {
        if (this.has['fetchTickers']) {
            await this.loadMarkets ();
            const market = this.market (symbol);
            symbol = market['symbol'];
            const tickers = await this.fetchTickers ([ symbol ], params);
            const ticker = this.safeDict (tickers, symbol);
            if (ticker === undefined) {
                throw new NullResponse (this.id + ' fetchTickers() could not find a ticker for ' + symbol);
            } else {
                return ticker as Ticker;
            }
        } else {
            throw new NotSupported (this.id + ' fetchTicker() is not supported yet');
        }
    }

    async fetchTickerWs (symbol: string, params = {}): Promise<Ticker> {
        if (this.has['fetchTickersWs']) {
            await this.loadMarkets ();
            const market = this.market (symbol);
            symbol = market['symbol'];
            const tickers = await this.fetchTickerWs (symbol, params);
            const ticker = this.safeDict (tickers, symbol);
            if (ticker === undefined) {
                throw new NullResponse (this.id + ' fetchTickers() could not find a ticker for ' + symbol);
            } else {
                return ticker as Ticker;
            }
        } else {
            throw new NotSupported (this.id + ' fetchTicker() is not supported yet');
        }
    }

    async watchTicker (symbol: string, params = {}): Promise<Ticker> {
        throw new NotSupported (this.id + ' watchTicker() is not supported yet');
    }

    async fetchTickers (symbols: string[] = undefined, params = {}): Promise<Tickers> {
        throw new NotSupported (this.id + ' fetchTickers() is not supported yet');
    }

    async fetchTickersWs (symbols: string[] = undefined, params = {}): Promise<Tickers> {
        throw new NotSupported (this.id + ' fetchTickers() is not supported yet');
    }

    async fetchOrderBooks (symbols: string[] = undefined, limit: Int = undefined, params = {}): Promise<Dictionary<OrderBook>> {
        throw new NotSupported (this.id + ' fetchOrderBooks() is not supported yet');
    }

    async watchBidsAsks (symbols: Strings = undefined, params = {}): Promise<Tickers> {
        throw new NotSupported (this.id + ' watchBidsAsks() is not supported yet');
    }

    async watchTickers (symbols: string[] = undefined, params = {}): Promise<Tickers> {
        throw new NotSupported (this.id + ' watchTickers() is not supported yet');
    }

    async fetchOrder (id: string, symbol: Str = undefined, params = {}): Promise<Order> {
        throw new NotSupported (this.id + ' fetchOrder() is not supported yet');
    }

    async fetchOrderWs (id: string, symbol: Str = undefined, params = {}): Promise<Order> {
        throw new NotSupported (this.id + ' fetchOrderWs() is not supported yet');
    }

    async fetchOrderStatus (id: string, symbol: Str = undefined, params = {}): Promise<string> {
        // TODO: TypeScript: change method signature by replacing
        // Promise<string> with Promise<Order['status']>.
        const order = await this.fetchOrder (id, symbol, params);
        return order['status'];
    }

    async fetchUnifiedOrder (order, params = {}): Promise<Order> {
        return await this.fetchOrder (this.safeString (order, 'id'), this.safeString (order, 'symbol'), params);
    }

    async createOrder (symbol: string, type: OrderType, side: OrderSide, amount: number, price: Num = undefined, params = {}): Promise<Order> {
        throw new NotSupported (this.id + ' createOrder() is not supported yet');
    }

    async createTrailingAmountOrder (symbol: string, type: OrderType, side: OrderSide, amount: number, price: Num = undefined, trailingAmount = undefined, trailingTriggerPrice = undefined, params = {}): Promise<Order> {
        /**
         * @method
         * @name createTrailingAmountOrder
         * @description create a trailing order by providing the symbol, type, side, amount, price and trailingAmount
         * @param {string} symbol unified symbol of the market to create an order in
         * @param {string} type 'market' or 'limit'
         * @param {string} side 'buy' or 'sell'
         * @param {float} amount how much you want to trade in units of the base currency, or number of contracts
         * @param {float} [price] the price for the order to be filled at, in units of the quote currency, ignored in market orders
         * @param {float} trailingAmount the quote amount to trail away from the current market price
         * @param {float} [trailingTriggerPrice] the price to activate a trailing order, default uses the price argument
         * @param {object} [params] extra parameters specific to the exchange API endpoint
         * @returns {object} an [order structure]{@link https://docs.ccxt.com/#/?id=order-structure}
         */
        if (trailingAmount === undefined) {
            throw new ArgumentsRequired (this.id + ' createTrailingAmountOrder() requires a trailingAmount argument');
        }
        params['trailingAmount'] = trailingAmount;
        if (trailingTriggerPrice !== undefined) {
            params['trailingTriggerPrice'] = trailingTriggerPrice;
        }
        if (this.has['createTrailingAmountOrder']) {
            return await this.createOrder (symbol, type, side, amount, price, params);
        }
        throw new NotSupported (this.id + ' createTrailingAmountOrder() is not supported yet');
    }

    async createTrailingAmountOrderWs (symbol: string, type: OrderType, side: OrderSide, amount: number, price: Num = undefined, trailingAmount = undefined, trailingTriggerPrice = undefined, params = {}): Promise<Order> {
        /**
         * @method
         * @name createTrailingAmountOrderWs
         * @description create a trailing order by providing the symbol, type, side, amount, price and trailingAmount
         * @param {string} symbol unified symbol of the market to create an order in
         * @param {string} type 'market' or 'limit'
         * @param {string} side 'buy' or 'sell'
         * @param {float} amount how much you want to trade in units of the base currency, or number of contracts
         * @param {float} [price] the price for the order to be filled at, in units of the quote currency, ignored in market orders
         * @param {float} trailingAmount the quote amount to trail away from the current market price
         * @param {float} [trailingTriggerPrice] the price to activate a trailing order, default uses the price argument
         * @param {object} [params] extra parameters specific to the exchange API endpoint
         * @returns {object} an [order structure]{@link https://docs.ccxt.com/#/?id=order-structure}
         */
        if (trailingAmount === undefined) {
            throw new ArgumentsRequired (this.id + ' createTrailingAmountOrderWs() requires a trailingAmount argument');
        }
        params['trailingAmount'] = trailingAmount;
        if (trailingTriggerPrice !== undefined) {
            params['trailingTriggerPrice'] = trailingTriggerPrice;
        }
        if (this.has['createTrailingAmountOrderWs']) {
            return await this.createOrderWs (symbol, type, side, amount, price, params);
        }
        throw new NotSupported (this.id + ' createTrailingAmountOrderWs() is not supported yet');
    }

    async createTrailingPercentOrder (symbol: string, type: OrderType, side: OrderSide, amount: number, price: Num = undefined, trailingPercent = undefined, trailingTriggerPrice = undefined, params = {}): Promise<Order> {
        /**
         * @method
         * @name createTrailingPercentOrder
         * @description create a trailing order by providing the symbol, type, side, amount, price and trailingPercent
         * @param {string} symbol unified symbol of the market to create an order in
         * @param {string} type 'market' or 'limit'
         * @param {string} side 'buy' or 'sell'
         * @param {float} amount how much you want to trade in units of the base currency, or number of contracts
         * @param {float} [price] the price for the order to be filled at, in units of the quote currency, ignored in market orders
         * @param {float} trailingPercent the percent to trail away from the current market price
         * @param {float} [trailingTriggerPrice] the price to activate a trailing order, default uses the price argument
         * @param {object} [params] extra parameters specific to the exchange API endpoint
         * @returns {object} an [order structure]{@link https://docs.ccxt.com/#/?id=order-structure}
         */
        if (trailingPercent === undefined) {
            throw new ArgumentsRequired (this.id + ' createTrailingPercentOrder() requires a trailingPercent argument');
        }
        params['trailingPercent'] = trailingPercent;
        if (trailingTriggerPrice !== undefined) {
            params['trailingTriggerPrice'] = trailingTriggerPrice;
        }
        if (this.has['createTrailingPercentOrder']) {
            return await this.createOrder (symbol, type, side, amount, price, params);
        }
        throw new NotSupported (this.id + ' createTrailingPercentOrder() is not supported yet');
    }

    async createTrailingPercentOrderWs (symbol: string, type: OrderType, side: OrderSide, amount: number, price: Num = undefined, trailingPercent = undefined, trailingTriggerPrice = undefined, params = {}): Promise<Order> {
        /**
         * @method
         * @name createTrailingPercentOrderWs
         * @description create a trailing order by providing the symbol, type, side, amount, price and trailingPercent
         * @param {string} symbol unified symbol of the market to create an order in
         * @param {string} type 'market' or 'limit'
         * @param {string} side 'buy' or 'sell'
         * @param {float} amount how much you want to trade in units of the base currency, or number of contracts
         * @param {float} [price] the price for the order to be filled at, in units of the quote currency, ignored in market orders
         * @param {float} trailingPercent the percent to trail away from the current market price
         * @param {float} [trailingTriggerPrice] the price to activate a trailing order, default uses the price argument
         * @param {object} [params] extra parameters specific to the exchange API endpoint
         * @returns {object} an [order structure]{@link https://docs.ccxt.com/#/?id=order-structure}
         */
        if (trailingPercent === undefined) {
            throw new ArgumentsRequired (this.id + ' createTrailingPercentOrderWs() requires a trailingPercent argument');
        }
        params['trailingPercent'] = trailingPercent;
        if (trailingTriggerPrice !== undefined) {
            params['trailingTriggerPrice'] = trailingTriggerPrice;
        }
        if (this.has['createTrailingPercentOrderWs']) {
            return await this.createOrderWs (symbol, type, side, amount, price, params);
        }
        throw new NotSupported (this.id + ' createTrailingPercentOrderWs() is not supported yet');
    }

    async createMarketOrderWithCost (symbol: string, side: OrderSide, cost: number, params = {}) {
        /**
         * @method
         * @name createMarketOrderWithCost
         * @description create a market order by providing the symbol, side and cost
         * @param {string} symbol unified symbol of the market to create an order in
         * @param {string} side 'buy' or 'sell'
         * @param {float} cost how much you want to trade in units of the quote currency
         * @param {object} [params] extra parameters specific to the exchange API endpoint
         * @returns {object} an [order structure]{@link https://docs.ccxt.com/#/?id=order-structure}
         */
        if (this.has['createMarketOrderWithCost'] || (this.has['createMarketBuyOrderWithCost'] && this.has['createMarketSellOrderWithCost'])) {
            return await this.createOrder (symbol, 'market', side, cost, 1, params);
        }
        throw new NotSupported (this.id + ' createMarketOrderWithCost() is not supported yet');
    }

    async createMarketBuyOrderWithCost (symbol: string, cost: number, params = {}): Promise<Order> {
        /**
         * @method
         * @name createMarketBuyOrderWithCost
         * @description create a market buy order by providing the symbol and cost
         * @param {string} symbol unified symbol of the market to create an order in
         * @param {float} cost how much you want to trade in units of the quote currency
         * @param {object} [params] extra parameters specific to the exchange API endpoint
         * @returns {object} an [order structure]{@link https://docs.ccxt.com/#/?id=order-structure}
         */
        if (this.options['createMarketBuyOrderRequiresPrice'] || this.has['createMarketBuyOrderWithCost']) {
            return await this.createOrder (symbol, 'market', 'buy', cost, 1, params);
        }
        throw new NotSupported (this.id + ' createMarketBuyOrderWithCost() is not supported yet');
    }

    async createMarketSellOrderWithCost (symbol: string, cost: number, params = {}): Promise<Order> {
        /**
         * @method
         * @name createMarketSellOrderWithCost
         * @description create a market sell order by providing the symbol and cost
         * @param {string} symbol unified symbol of the market to create an order in
         * @param {float} cost how much you want to trade in units of the quote currency
         * @param {object} [params] extra parameters specific to the exchange API endpoint
         * @returns {object} an [order structure]{@link https://docs.ccxt.com/#/?id=order-structure}
         */
        if (this.options['createMarketSellOrderRequiresPrice'] || this.has['createMarketSellOrderWithCost']) {
            return await this.createOrder (symbol, 'market', 'sell', cost, 1, params);
        }
        throw new NotSupported (this.id + ' createMarketSellOrderWithCost() is not supported yet');
    }

    async createMarketOrderWithCostWs (symbol: string, side: OrderSide, cost: number, params = {}) {
        /**
         * @method
         * @name createMarketOrderWithCostWs
         * @description create a market order by providing the symbol, side and cost
         * @param {string} symbol unified symbol of the market to create an order in
         * @param {string} side 'buy' or 'sell'
         * @param {float} cost how much you want to trade in units of the quote currency
         * @param {object} [params] extra parameters specific to the exchange API endpoint
         * @returns {object} an [order structure]{@link https://docs.ccxt.com/#/?id=order-structure}
         */
        if (this.has['createMarketOrderWithCostWs'] || (this.has['createMarketBuyOrderWithCostWs'] && this.has['createMarketSellOrderWithCostWs'])) {
            return await this.createOrderWs (symbol, 'market', side, cost, 1, params);
        }
        throw new NotSupported (this.id + ' createMarketOrderWithCostWs() is not supported yet');
    }

    async createTriggerOrder (symbol: string, type: OrderType, side: OrderSide, amount: number, price: Num = undefined, triggerPrice: Num = undefined, params = {}): Promise<Order> {
        /**
         * @method
         * @name createTriggerOrder
         * @description create a trigger stop order (type 1)
         * @param {string} symbol unified symbol of the market to create an order in
         * @param {string} type 'market' or 'limit'
         * @param {string} side 'buy' or 'sell'
         * @param {float} amount how much you want to trade in units of the base currency or the number of contracts
         * @param {float} [price] the price to fulfill the order, in units of the quote currency, ignored in market orders
         * @param {float} triggerPrice the price to trigger the stop order, in units of the quote currency
         * @param {object} [params] extra parameters specific to the exchange API endpoint
         * @returns {object} an [order structure]{@link https://docs.ccxt.com/#/?id=order-structure}
         */
        if (triggerPrice === undefined) {
            throw new ArgumentsRequired (this.id + ' createTriggerOrder() requires a triggerPrice argument');
        }
        params['triggerPrice'] = triggerPrice;
        if (this.has['createTriggerOrder']) {
            return await this.createOrder (symbol, type, side, amount, price, params);
        }
        throw new NotSupported (this.id + ' createTriggerOrder() is not supported yet');
    }

    async createTriggerOrderWs (symbol: string, type: OrderType, side: OrderSide, amount: number, price: Num = undefined, triggerPrice: Num = undefined, params = {}): Promise<Order> {
        /**
         * @method
         * @name createTriggerOrderWs
         * @description create a trigger stop order (type 1)
         * @param {string} symbol unified symbol of the market to create an order in
         * @param {string} type 'market' or 'limit'
         * @param {string} side 'buy' or 'sell'
         * @param {float} amount how much you want to trade in units of the base currency or the number of contracts
         * @param {float} [price] the price to fulfill the order, in units of the quote currency, ignored in market orders
         * @param {float} triggerPrice the price to trigger the stop order, in units of the quote currency
         * @param {object} [params] extra parameters specific to the exchange API endpoint
         * @returns {object} an [order structure]{@link https://docs.ccxt.com/#/?id=order-structure}
         */
        if (triggerPrice === undefined) {
            throw new ArgumentsRequired (this.id + ' createTriggerOrderWs() requires a triggerPrice argument');
        }
        params['triggerPrice'] = triggerPrice;
        if (this.has['createTriggerOrderWs']) {
            return await this.createOrderWs (symbol, type, side, amount, price, params);
        }
        throw new NotSupported (this.id + ' createTriggerOrderWs() is not supported yet');
    }

    async createStopLossOrder (symbol: string, type: OrderType, side: OrderSide, amount: number, price: Num = undefined, stopLossPrice: Num = undefined, params = {}): Promise<Order> {
        /**
         * @method
         * @name createStopLossOrder
         * @description create a trigger stop loss order (type 2)
         * @param {string} symbol unified symbol of the market to create an order in
         * @param {string} type 'market' or 'limit'
         * @param {string} side 'buy' or 'sell'
         * @param {float} amount how much you want to trade in units of the base currency or the number of contracts
         * @param {float} [price] the price to fulfill the order, in units of the quote currency, ignored in market orders
         * @param {float} stopLossPrice the price to trigger the stop loss order, in units of the quote currency
         * @param {object} [params] extra parameters specific to the exchange API endpoint
         * @returns {object} an [order structure]{@link https://docs.ccxt.com/#/?id=order-structure}
         */
        if (stopLossPrice === undefined) {
            throw new ArgumentsRequired (this.id + ' createStopLossOrder() requires a stopLossPrice argument');
        }
        params['stopLossPrice'] = stopLossPrice;
        if (this.has['createStopLossOrder']) {
            return await this.createOrder (symbol, type, side, amount, price, params);
        }
        throw new NotSupported (this.id + ' createStopLossOrder() is not supported yet');
    }

    async createStopLossOrderWs (symbol: string, type: OrderType, side: OrderSide, amount: number, price: Num = undefined, stopLossPrice: Num = undefined, params = {}): Promise<Order> {
        /**
         * @method
         * @name createStopLossOrderWs
         * @description create a trigger stop loss order (type 2)
         * @param {string} symbol unified symbol of the market to create an order in
         * @param {string} type 'market' or 'limit'
         * @param {string} side 'buy' or 'sell'
         * @param {float} amount how much you want to trade in units of the base currency or the number of contracts
         * @param {float} [price] the price to fulfill the order, in units of the quote currency, ignored in market orders
         * @param {float} stopLossPrice the price to trigger the stop loss order, in units of the quote currency
         * @param {object} [params] extra parameters specific to the exchange API endpoint
         * @returns {object} an [order structure]{@link https://docs.ccxt.com/#/?id=order-structure}
         */
        if (stopLossPrice === undefined) {
            throw new ArgumentsRequired (this.id + ' createStopLossOrderWs() requires a stopLossPrice argument');
        }
        params['stopLossPrice'] = stopLossPrice;
        if (this.has['createStopLossOrderWs']) {
            return await this.createOrderWs (symbol, type, side, amount, price, params);
        }
        throw new NotSupported (this.id + ' createStopLossOrderWs() is not supported yet');
    }

    async createTakeProfitOrder (symbol: string, type: OrderType, side: OrderSide, amount: number, price: Num = undefined, takeProfitPrice: Num = undefined, params = {}): Promise<Order> {
        /**
         * @method
         * @name createTakeProfitOrder
         * @description create a trigger take profit order (type 2)
         * @param {string} symbol unified symbol of the market to create an order in
         * @param {string} type 'market' or 'limit'
         * @param {string} side 'buy' or 'sell'
         * @param {float} amount how much you want to trade in units of the base currency or the number of contracts
         * @param {float} [price] the price to fulfill the order, in units of the quote currency, ignored in market orders
         * @param {float} takeProfitPrice the price to trigger the take profit order, in units of the quote currency
         * @param {object} [params] extra parameters specific to the exchange API endpoint
         * @returns {object} an [order structure]{@link https://docs.ccxt.com/#/?id=order-structure}
         */
        if (takeProfitPrice === undefined) {
            throw new ArgumentsRequired (this.id + ' createTakeProfitOrder() requires a takeProfitPrice argument');
        }
        params['takeProfitPrice'] = takeProfitPrice;
        if (this.has['createTakeProfitOrder']) {
            return await this.createOrder (symbol, type, side, amount, price, params);
        }
        throw new NotSupported (this.id + ' createTakeProfitOrder() is not supported yet');
    }

    async createTakeProfitOrderWs (symbol: string, type: OrderType, side: OrderSide, amount: number, price: Num = undefined, takeProfitPrice: Num = undefined, params = {}): Promise<Order> {
        /**
         * @method
         * @name createTakeProfitOrderWs
         * @description create a trigger take profit order (type 2)
         * @param {string} symbol unified symbol of the market to create an order in
         * @param {string} type 'market' or 'limit'
         * @param {string} side 'buy' or 'sell'
         * @param {float} amount how much you want to trade in units of the base currency or the number of contracts
         * @param {float} [price] the price to fulfill the order, in units of the quote currency, ignored in market orders
         * @param {float} takeProfitPrice the price to trigger the take profit order, in units of the quote currency
         * @param {object} [params] extra parameters specific to the exchange API endpoint
         * @returns {object} an [order structure]{@link https://docs.ccxt.com/#/?id=order-structure}
         */
        if (takeProfitPrice === undefined) {
            throw new ArgumentsRequired (this.id + ' createTakeProfitOrderWs() requires a takeProfitPrice argument');
        }
        params['takeProfitPrice'] = takeProfitPrice;
        if (this.has['createTakeProfitOrderWs']) {
            return await this.createOrderWs (symbol, type, side, amount, price, params);
        }
        throw new NotSupported (this.id + ' createTakeProfitOrderWs() is not supported yet');
    }

    async createOrderWithTakeProfitAndStopLoss (symbol: string, type: OrderType, side: OrderSide, amount: number, price: Num = undefined, takeProfit: Num = undefined, stopLoss: Num = undefined, params = {}): Promise<Order> {
        /**
         * @method
         * @name createOrderWithTakeProfitAndStopLoss
         * @description create an order with a stop loss or take profit attached (type 3)
         * @param {string} symbol unified symbol of the market to create an order in
         * @param {string} type 'market' or 'limit'
         * @param {string} side 'buy' or 'sell'
         * @param {float} amount how much you want to trade in units of the base currency or the number of contracts
         * @param {float} [price] the price to fulfill the order, in units of the quote currency, ignored in market orders
         * @param {float} [takeProfit] the take profit price, in units of the quote currency
         * @param {float} [stopLoss] the stop loss price, in units of the quote currency
         * @param {object} [params] extra parameters specific to the exchange API endpoint
         * @param {string} [params.takeProfitType] *not available on all exchanges* 'limit' or 'market'
         * @param {string} [params.stopLossType] *not available on all exchanges* 'limit' or 'market'
         * @param {string} [params.takeProfitPriceType] *not available on all exchanges* 'last', 'mark' or 'index'
         * @param {string} [params.stopLossPriceType] *not available on all exchanges* 'last', 'mark' or 'index'
         * @param {float} [params.takeProfitLimitPrice] *not available on all exchanges* limit price for a limit take profit order
         * @param {float} [params.stopLossLimitPrice] *not available on all exchanges* stop loss for a limit stop loss order
         * @param {float} [params.takeProfitAmount] *not available on all exchanges* the amount for a take profit
         * @param {float} [params.stopLossAmount] *not available on all exchanges* the amount for a stop loss
         * @returns {object} an [order structure]{@link https://docs.ccxt.com/#/?id=order-structure}
         */
        params = this.setTakeProfitAndStopLossParams (symbol, type, side, amount, price, takeProfit, stopLoss, params);
        if (this.has['createOrderWithTakeProfitAndStopLoss']) {
            return await this.createOrder (symbol, type, side, amount, price, params);
        }
        throw new NotSupported (this.id + ' createOrderWithTakeProfitAndStopLoss() is not supported yet');
    }

    setTakeProfitAndStopLossParams (symbol: string, type: OrderType, side: OrderSide, amount: number, price: Num = undefined, takeProfit: Num = undefined, stopLoss: Num = undefined, params = {}) {
        if ((takeProfit === undefined) && (stopLoss === undefined)) {
            throw new ArgumentsRequired (this.id + ' createOrderWithTakeProfitAndStopLoss() requires either a takeProfit or stopLoss argument');
        }
        if (takeProfit !== undefined) {
            params['takeProfit'] = {
                'triggerPrice': takeProfit,
            };
        }
        if (stopLoss !== undefined) {
            params['stopLoss'] = {
                'triggerPrice': stopLoss,
            };
        }
        const takeProfitType = this.safeString (params, 'takeProfitType');
        const takeProfitPriceType = this.safeString (params, 'takeProfitPriceType');
        const takeProfitLimitPrice = this.safeString (params, 'takeProfitLimitPrice');
        const takeProfitAmount = this.safeString (params, 'takeProfitAmount');
        const stopLossType = this.safeString (params, 'stopLossType');
        const stopLossPriceType = this.safeString (params, 'stopLossPriceType');
        const stopLossLimitPrice = this.safeString (params, 'stopLossLimitPrice');
        const stopLossAmount = this.safeString (params, 'stopLossAmount');
        if (takeProfitType !== undefined) {
            params['takeProfit']['type'] = takeProfitType;
        }
        if (takeProfitPriceType !== undefined) {
            params['takeProfit']['priceType'] = takeProfitPriceType;
        }
        if (takeProfitLimitPrice !== undefined) {
            params['takeProfit']['price'] = this.parseToNumeric (takeProfitLimitPrice);
        }
        if (takeProfitAmount !== undefined) {
            params['takeProfit']['amount'] = this.parseToNumeric (takeProfitAmount);
        }
        if (stopLossType !== undefined) {
            params['stopLoss']['type'] = stopLossType;
        }
        if (stopLossPriceType !== undefined) {
            params['stopLoss']['priceType'] = stopLossPriceType;
        }
        if (stopLossLimitPrice !== undefined) {
            params['stopLoss']['price'] = this.parseToNumeric (stopLossLimitPrice);
        }
        if (stopLossAmount !== undefined) {
            params['stopLoss']['amount'] = this.parseToNumeric (stopLossAmount);
        }
        params = this.omit (params, [ 'takeProfitType', 'takeProfitPriceType', 'takeProfitLimitPrice', 'takeProfitAmount', 'stopLossType', 'stopLossPriceType', 'stopLossLimitPrice', 'stopLossAmount' ]);
        return params;
    }

    async createOrderWithTakeProfitAndStopLossWs (symbol: string, type: OrderType, side: OrderSide, amount: number, price: Num = undefined, takeProfit: Num = undefined, stopLoss: Num = undefined, params = {}): Promise<Order> {
        /**
         * @method
         * @name createOrderWithTakeProfitAndStopLossWs
         * @description create an order with a stop loss or take profit attached (type 3)
         * @param {string} symbol unified symbol of the market to create an order in
         * @param {string} type 'market' or 'limit'
         * @param {string} side 'buy' or 'sell'
         * @param {float} amount how much you want to trade in units of the base currency or the number of contracts
         * @param {float} [price] the price to fulfill the order, in units of the quote currency, ignored in market orders
         * @param {float} [takeProfit] the take profit price, in units of the quote currency
         * @param {float} [stopLoss] the stop loss price, in units of the quote currency
         * @param {object} [params] extra parameters specific to the exchange API endpoint
         * @param {string} [params.takeProfitType] *not available on all exchanges* 'limit' or 'market'
         * @param {string} [params.stopLossType] *not available on all exchanges* 'limit' or 'market'
         * @param {string} [params.takeProfitPriceType] *not available on all exchanges* 'last', 'mark' or 'index'
         * @param {string} [params.stopLossPriceType] *not available on all exchanges* 'last', 'mark' or 'index'
         * @param {float} [params.takeProfitLimitPrice] *not available on all exchanges* limit price for a limit take profit order
         * @param {float} [params.stopLossLimitPrice] *not available on all exchanges* stop loss for a limit stop loss order
         * @param {float} [params.takeProfitAmount] *not available on all exchanges* the amount for a take profit
         * @param {float} [params.stopLossAmount] *not available on all exchanges* the amount for a stop loss
         * @returns {object} an [order structure]{@link https://docs.ccxt.com/#/?id=order-structure}
         */
        params = this.setTakeProfitAndStopLossParams (symbol, type, side, amount, price, takeProfit, stopLoss, params);
        if (this.has['createOrderWithTakeProfitAndStopLossWs']) {
            return await this.createOrderWs (symbol, type, side, amount, price, params);
        }
        throw new NotSupported (this.id + ' createOrderWithTakeProfitAndStopLossWs() is not supported yet');
    }

    async createOrders (orders: OrderRequest[], params = {}): Promise<Order[]> {
        throw new NotSupported (this.id + ' createOrders() is not supported yet');
    }

    async createOrderWs (symbol: string, type: OrderType, side: OrderSide, amount: number, price: Num = undefined, params = {}): Promise<Order> {
        throw new NotSupported (this.id + ' createOrderWs() is not supported yet');
    }

    async cancelOrder (id: string, symbol: Str = undefined, params = {}): Promise<{}> {
        throw new NotSupported (this.id + ' cancelOrder() is not supported yet');
    }

    async cancelOrderWs (id: string, symbol: Str = undefined, params = {}): Promise<{}> {
        throw new NotSupported (this.id + ' cancelOrderWs() is not supported yet');
    }

    async cancelOrdersWs (ids: string[], symbol: Str = undefined, params = {}): Promise<{}> {
        throw new NotSupported (this.id + ' cancelOrdersWs() is not supported yet');
    }

    async cancelAllOrders (symbol: Str = undefined, params = {}): Promise<{}> {
        throw new NotSupported (this.id + ' cancelAllOrders() is not supported yet');
    }

    async cancelAllOrdersAfter (timeout: Int, params = {}): Promise<{}> {
        throw new NotSupported (this.id + ' cancelAllOrdersAfter() is not supported yet');
    }

    async cancelOrdersForSymbols (orders: CancellationRequest[], params = {}): Promise<{}> {
        throw new NotSupported (this.id + ' cancelOrdersForSymbols() is not supported yet');
    }

    async cancelAllOrdersWs (symbol: Str = undefined, params = {}): Promise<{}> {
        throw new NotSupported (this.id + ' cancelAllOrdersWs() is not supported yet');
    }

    async cancelUnifiedOrder (order, params = {}): Promise<{}> {
        return this.cancelOrder (this.safeString (order, 'id'), this.safeString (order, 'symbol'), params);
    }

    async fetchOrders (symbol: Str = undefined, since: Int = undefined, limit: Int = undefined, params = {}): Promise<Order[]> {
        if (this.has['fetchOpenOrders'] && this.has['fetchClosedOrders']) {
            throw new NotSupported (this.id + ' fetchOrders() is not supported yet, consider using fetchOpenOrders() and fetchClosedOrders() instead');
        }
        throw new NotSupported (this.id + ' fetchOrders() is not supported yet');
    }

    async fetchOrdersWs (symbol: Str = undefined, since: Int = undefined, limit: Int = undefined, params = {}): Promise<Order[]> {
        throw new NotSupported (this.id + ' fetchOrdersWs() is not supported yet');
    }

    async fetchOrderTrades (id: string, symbol: Str = undefined, since: Int = undefined, limit: Int = undefined, params = {}): Promise<Trade[]> {
        throw new NotSupported (this.id + ' fetchOrderTrades() is not supported yet');
    }

    async watchOrders (symbol: Str = undefined, since: Int = undefined, limit: Int = undefined, params = {}): Promise<Order[]> {
        throw new NotSupported (this.id + ' watchOrders() is not supported yet');
    }

    async fetchOpenOrders (symbol: Str = undefined, since: Int = undefined, limit: Int = undefined, params = {}): Promise<Order[]> {
        if (this.has['fetchOrders']) {
            const orders = await this.fetchOrders (symbol, since, limit, params);
            return this.filterBy (orders, 'status', 'open') as Order[];
        }
        throw new NotSupported (this.id + ' fetchOpenOrders() is not supported yet');
    }

    async fetchOpenOrdersWs (symbol: Str = undefined, since: Int = undefined, limit: Int = undefined, params = {}): Promise<Order[]> {
        if (this.has['fetchOrdersWs']) {
            const orders = await this.fetchOrdersWs (symbol, since, limit, params);
            return this.filterBy (orders, 'status', 'open') as Order[];
        }
        throw new NotSupported (this.id + ' fetchOpenOrdersWs() is not supported yet');
    }

    async fetchClosedOrders (symbol: Str = undefined, since: Int = undefined, limit: Int = undefined, params = {}): Promise<Order[]> {
        if (this.has['fetchOrders']) {
            const orders = await this.fetchOrders (symbol, since, limit, params);
            return this.filterBy (orders, 'status', 'closed') as Order[];
        }
        throw new NotSupported (this.id + ' fetchClosedOrders() is not supported yet');
    }

    async fetchCanceledAndClosedOrders (symbol: Str = undefined, since: Int = undefined, limit: Int = undefined, params = {}): Promise<Order[]> {
        throw new NotSupported (this.id + ' fetchCanceledAndClosedOrders() is not supported yet');
    }

    async fetchClosedOrdersWs (symbol: Str = undefined, since: Int = undefined, limit: Int = undefined, params = {}): Promise<Order[]> {
        if (this.has['fetchOrdersWs']) {
            const orders = await this.fetchOrdersWs (symbol, since, limit, params);
            return this.filterBy (orders, 'status', 'closed') as Order[];
        }
        throw new NotSupported (this.id + ' fetchClosedOrdersWs() is not supported yet');
    }

    async fetchMyTrades (symbol: Str = undefined, since: Int = undefined, limit: Int = undefined, params = {}): Promise<Trade[]> {
        throw new NotSupported (this.id + ' fetchMyTrades() is not supported yet');
    }

    async fetchMyLiquidations (symbol: Str = undefined, since: Int = undefined, limit: Int = undefined, params = {}): Promise<Liquidation[]> {
        throw new NotSupported (this.id + ' fetchMyLiquidations() is not supported yet');
    }

    async fetchLiquidations (symbol: string, since: Int = undefined, limit: Int = undefined, params = {}): Promise<Liquidation[]> {
        throw new NotSupported (this.id + ' fetchLiquidations() is not supported yet');
    }

    async fetchMyTradesWs (symbol: Str = undefined, since: Int = undefined, limit: Int = undefined, params = {}): Promise<Trade[]> {
        throw new NotSupported (this.id + ' fetchMyTradesWs() is not supported yet');
    }

    async watchMyTrades (symbol: Str = undefined, since: Int = undefined, limit: Int = undefined, params = {}): Promise<Trade[]> {
        throw new NotSupported (this.id + ' watchMyTrades() is not supported yet');
    }

    async fetchGreeks (symbol: string, params = {}): Promise<Greeks> {
        throw new NotSupported (this.id + ' fetchGreeks() is not supported yet');
    }

    async fetchOptionChain (code: string, params = {}): Promise<OptionChain> {
        throw new NotSupported (this.id + ' fetchOptionChain() is not supported yet');
    }

    async fetchOption (symbol: string, params = {}): Promise<Option> {
        throw new NotSupported (this.id + ' fetchOption() is not supported yet');
    }

    async fetchConvertQuote (fromCode: string, toCode: string, amount: Num = undefined, params = {}): Promise<Conversion> {
        throw new NotSupported (this.id + ' fetchConvertQuote() is not supported yet');
    }

    async fetchDepositsWithdrawals (code: Str = undefined, since: Int = undefined, limit: Int = undefined, params = {}): Promise<Transaction[]> {
        /**
         * @method
         * @name exchange#fetchDepositsWithdrawals
         * @description fetch history of deposits and withdrawals
         * @param {string} [code] unified currency code for the currency of the deposit/withdrawals, default is undefined
         * @param {int} [since] timestamp in ms of the earliest deposit/withdrawal, default is undefined
         * @param {int} [limit] max number of deposit/withdrawals to return, default is undefined
         * @param {object} [params] extra parameters specific to the exchange API endpoint
         * @returns {object} a list of [transaction structures]{@link https://docs.ccxt.com/#/?id=transaction-structure}
         */
        throw new NotSupported (this.id + ' fetchDepositsWithdrawals() is not supported yet');
    }

    async fetchDeposits (symbol: Str = undefined, since: Int = undefined, limit: Int = undefined, params = {}): Promise<Transaction[]> {
        throw new NotSupported (this.id + ' fetchDeposits() is not supported yet');
    }

    async fetchWithdrawals (symbol: Str = undefined, since: Int = undefined, limit: Int = undefined, params = {}): Promise<Transaction[]> {
        throw new NotSupported (this.id + ' fetchWithdrawals() is not supported yet');
    }

    async fetchDepositsWs (code: Str = undefined, since: Int = undefined, limit: Int = undefined, params = {}): Promise<{}> {
        throw new NotSupported (this.id + ' fetchDepositsWs() is not supported yet');
    }

    async fetchWithdrawalsWs (code: Str = undefined, since: Int = undefined, limit: Int = undefined, params = {}): Promise<{}> {
        throw new NotSupported (this.id + ' fetchWithdrawalsWs() is not supported yet');
    }

    async fetchFundingRateHistory (symbol: Str = undefined, since: Int = undefined, limit: Int = undefined, params = {}): Promise<FundingRateHistory[]> {
        throw new NotSupported (this.id + ' fetchFundingRateHistory() is not supported yet');
    }

    async fetchFundingHistory (symbol: Str = undefined, since: Int = undefined, limit: Int = undefined, params = {}): Promise<FundingHistory[]> {
        throw new NotSupported (this.id + ' fetchFundingHistory() is not supported yet');
    }

    async closePosition (symbol: string, side: OrderSide = undefined, params = {}): Promise<Order> {
        throw new NotSupported (this.id + ' closePosition() is not supported yet');
    }

    async closeAllPositions (params = {}): Promise<Position[]> {
        throw new NotSupported (this.id + ' closeAllPositions() is not supported yet');
    }

    async fetchL3OrderBook (symbol: string, limit: Int = undefined, params = {}): Promise<OrderBook> {
        throw new BadRequest (this.id + ' fetchL3OrderBook() is not supported yet');
    }

    parseLastPrice (price, market: Market = undefined): LastPrice {
        throw new NotSupported (this.id + ' parseLastPrice() is not supported yet');
    }

    async fetchDepositAddress (code: string, params = {}) {
        if (this.has['fetchDepositAddresses']) {
            const depositAddresses = await this.fetchDepositAddresses ([ code ], params);
            const depositAddress = this.safeValue (depositAddresses, code);
            if (depositAddress === undefined) {
                throw new InvalidAddress (this.id + ' fetchDepositAddress() could not find a deposit address for ' + code + ', make sure you have created a corresponding deposit address in your wallet on the exchange website');
            } else {
                return depositAddress;
            }
        } else if (this.has['fetchDepositAddressesByNetwork']) {
            const network = this.safeString (params, 'network');
            params = this.omit (params, 'network');
            const addressStructures = await this.fetchDepositAddressesByNetwork (code, params);
            if (network !== undefined) {
                return this.safeDict (addressStructures, network);
            } else {
                const keys = Object.keys (addressStructures);
                const key = this.safeString (keys, 0);
                return this.safeDict (addressStructures, key);
            }
        } else {
            throw new NotSupported (this.id + ' fetchDepositAddress() is not supported yet');
        }
    }

    account (): BalanceAccount {
        return {
            'free': undefined,
            'used': undefined,
            'total': undefined,
        };
    }

    commonCurrencyCode (code: string) {
        if (!this.substituteCommonCurrencyCodes) {
            return code;
        }
        return this.safeString (this.commonCurrencies, code, code);
    }

    currency (code: string) {
        if (this.currencies === undefined) {
            throw new ExchangeError (this.id + ' currencies not loaded');
        }
        if (typeof code === 'string') {
            if (code in this.currencies) {
                return this.currencies[code];
            } else if (code in this.currencies_by_id) {
                return this.currencies_by_id[code];
            }
        }
        throw new ExchangeError (this.id + ' does not have currency code ' + code);
    }

    market (symbol: string): MarketInterface {
        if (this.markets === undefined) {
            throw new ExchangeError (this.id + ' markets not loaded');
        }
        if (symbol in this.markets) {
            return this.markets[symbol];
        } else if (symbol in this.markets_by_id) {
            const markets = this.markets_by_id[symbol];
            const defaultType = this.safeString2 (this.options, 'defaultType', 'defaultSubType', 'spot');
            for (let i = 0; i < markets.length; i++) {
                const market = markets[i];
                if (market[defaultType]) {
                    return market;
                }
            }
            return markets[0];
        } else if ((symbol.endsWith ('-C')) || (symbol.endsWith ('-P')) || (symbol.startsWith ('C-')) || (symbol.startsWith ('P-'))) {
            return this.createExpiredOptionMarket (symbol);
        }
        throw new BadSymbol (this.id + ' does not have market symbol ' + symbol);
    }

    createExpiredOptionMarket (symbol: string): MarketInterface {
        throw new NotSupported (this.id + ' createExpiredOptionMarket () is not supported yet');
    }

    handleWithdrawTagAndParams (tag, params): any {
        if ((tag !== undefined) && (typeof tag === 'object')) {
            params = this.extend (tag, params);
            tag = undefined;
        }
        if (tag === undefined) {
            tag = this.safeString (params, 'tag');
            if (tag !== undefined) {
                params = this.omit (params, 'tag');
            }
        }
        return [ tag, params ];
    }

    async createLimitOrder (symbol: string, side: OrderSide, amount: number, price: number, params = {}): Promise<Order> {
        return await this.createOrder (symbol, 'limit', side, amount, price, params);
    }

    async createLimitOrderWs (symbol: string, side: OrderSide, amount: number, price: number, params = {}): Promise<Order> {
        return await this.createOrderWs (symbol, 'limit', side, amount, price, params);
    }

    async createMarketOrder (symbol: string, side: OrderSide, amount: number, price: Num = undefined, params = {}): Promise<Order> {
        return await this.createOrder (symbol, 'market', side, amount, price, params);
    }

    async createMarketOrderWs (symbol: string, side: OrderSide, amount: number, price: Num = undefined, params = {}): Promise<Order> {
        return await this.createOrderWs (symbol, 'market', side, amount, price, params);
    }

    async createLimitBuyOrder (symbol: string, amount: number, price: number, params = {}): Promise<Order> {
        return await this.createOrder (symbol, 'limit', 'buy', amount, price, params);
    }

    async createLimitBuyOrderWs (symbol: string, amount: number, price: number, params = {}): Promise<Order> {
        return await this.createOrderWs (symbol, 'limit', 'buy', amount, price, params);
    }

    async createLimitSellOrder (symbol: string, amount: number, price: number, params = {}): Promise<Order> {
        return await this.createOrder (symbol, 'limit', 'sell', amount, price, params);
    }

    async createLimitSellOrderWs (symbol: string, amount: number, price: number, params = {}): Promise<Order> {
        return await this.createOrderWs (symbol, 'limit', 'sell', amount, price, params);
    }

    async createMarketBuyOrder (symbol: string, amount: number, params = {}): Promise<Order> {
        return await this.createOrder (symbol, 'market', 'buy', amount, undefined, params);
    }

    async createMarketBuyOrderWs (symbol: string, amount: number, params = {}): Promise<Order> {
        return await this.createOrderWs (symbol, 'market', 'buy', amount, undefined, params);
    }

    async createMarketSellOrder (symbol: string, amount: number, params = {}): Promise<Order> {
        return await this.createOrder (symbol, 'market', 'sell', amount, undefined, params);
    }

    async createMarketSellOrderWs (symbol: string, amount: number, params = {}): Promise<Order> {
        return await this.createOrderWs (symbol, 'market', 'sell', amount, undefined, params);
    }

    costToPrecision (symbol: string, cost) {
        const market = this.market (symbol);
        return this.decimalToPrecision (cost, TRUNCATE, market['precision']['price'], this.precisionMode, this.paddingMode);
    }

    priceToPrecision (symbol: string, price): string {
        const market = this.market (symbol);
        const result = this.decimalToPrecision (price, ROUND, market['precision']['price'], this.precisionMode, this.paddingMode);
        if (result === '0') {
            throw new InvalidOrder (this.id + ' price of ' + market['symbol'] + ' must be greater than minimum price precision of ' + this.numberToString (market['precision']['price']));
        }
        return result;
    }

    amountToPrecision (symbol: string, amount) {
        const market = this.market (symbol);
        const result = this.decimalToPrecision (amount, TRUNCATE, market['precision']['amount'], this.precisionMode, this.paddingMode);
        if (result === '0') {
            throw new InvalidOrder (this.id + ' amount of ' + market['symbol'] + ' must be greater than minimum amount precision of ' + this.numberToString (market['precision']['amount']));
        }
        return result;
    }

    feeToPrecision (symbol: string, fee) {
        const market = this.market (symbol);
        return this.decimalToPrecision (fee, ROUND, market['precision']['price'], this.precisionMode, this.paddingMode);
    }

    currencyToPrecision (code: string, fee, networkCode = undefined) {
        const currency = this.currencies[code];
        let precision = this.safeValue (currency, 'precision');
        if (networkCode !== undefined) {
            const networks = this.safeDict (currency, 'networks', {});
            const networkItem = this.safeDict (networks, networkCode, {});
            precision = this.safeValue (networkItem, 'precision', precision);
        }
        if (precision === undefined) {
            return this.forceString (fee);
        } else {
            return this.decimalToPrecision (fee, ROUND, precision, this.precisionMode, this.paddingMode);
        }
    }

    forceString (value) {
        if (typeof value !== 'string') {
            return this.numberToString (value);
        }
        return value;
    }

    isTickPrecision () {
        return this.precisionMode === TICK_SIZE;
    }

    isDecimalPrecision () {
        return this.precisionMode === DECIMAL_PLACES;
    }

    isSignificantPrecision () {
        return this.precisionMode === SIGNIFICANT_DIGITS;
    }

    safeNumber (obj: object, key: IndexType, defaultNumber: Num = undefined): Num {
        const value = this.safeString (obj, key);
        return this.parseNumber (value, defaultNumber);
    }

    safeNumberN (obj: object, arr: IndexType[], defaultNumber: Num = undefined): Num {
        const value = this.safeStringN (obj, arr);
        return this.parseNumber (value, defaultNumber);
    }

    parsePrecision (precision?: string) {
        /**
         * @ignore
         * @method
         * @param {string} precision The number of digits to the right of the decimal
         * @returns {string} a string number equal to 1e-precision
         */
        if (precision === undefined) {
            return undefined;
        }
        const precisionNumber = parseInt (precision);
        if (precisionNumber === 0) {
            return '1';
        }
        let parsedPrecision = '0.';
        for (let i = 0; i < precisionNumber - 1; i++) {
            parsedPrecision = parsedPrecision + '0';
        }
        return parsedPrecision + '1';
    }

    integerPrecisionToAmount (precision: Str) {
        /**
         * @ignore
         * @method
         * @description handles positive & negative numbers too. parsePrecision() does not handle negative numbers, but this method handles
         * @param {string} precision The number of digits to the right of the decimal
         * @returns {string} a string number equal to 1e-precision
         */
        if (precision === undefined) {
            return undefined;
        }
        if (Precise.stringGe (precision, '0')) {
            return this.parsePrecision (precision);
        } else {
            const positivePrecisionString = Precise.stringAbs (precision);
            const positivePrecision = parseInt (positivePrecisionString);
            let parsedPrecision = '1';
            for (let i = 0; i < positivePrecision - 1; i++) {
                parsedPrecision = parsedPrecision + '0';
            }
            return parsedPrecision + '0';
        }
    }

    async loadTimeDifference (params = {}) {
        const serverTime = await this.fetchTime (params);
        const after = this.milliseconds ();
        this.options['timeDifference'] = after - serverTime;
        return this.options['timeDifference'];
    }

    implodeHostname (url: string) {
        return this.implodeParams (url, { 'hostname': this.hostname });
    }

    async fetchMarketLeverageTiers (symbol: string, params = {}) {
        if (this.has['fetchLeverageTiers']) {
            const market = this.market (symbol);
            if (!market['contract']) {
                throw new BadSymbol (this.id + ' fetchMarketLeverageTiers() supports contract markets only');
            }
            const tiers = await this.fetchLeverageTiers ([ symbol ]);
            return this.safeValue (tiers, symbol);
        } else {
            throw new NotSupported (this.id + ' fetchMarketLeverageTiers() is not supported yet');
        }
    }

    async createPostOnlyOrder (symbol: string, type: OrderType, side: OrderSide, amount: number, price: Num = undefined, params = {}) {
        if (!this.has['createPostOnlyOrder']) {
            throw new NotSupported (this.id + 'createPostOnlyOrder() is not supported yet');
        }
        const query = this.extend (params, { 'postOnly': true });
        return await this.createOrder (symbol, type, side, amount, price, query);
    }

    async createPostOnlyOrderWs (symbol: string, type: OrderType, side: OrderSide, amount: number, price: Num = undefined, params = {}) {
        if (!this.has['createPostOnlyOrderWs']) {
            throw new NotSupported (this.id + 'createPostOnlyOrderWs() is not supported yet');
        }
        const query = this.extend (params, { 'postOnly': true });
        return await this.createOrderWs (symbol, type, side, amount, price, query);
    }

    async createReduceOnlyOrder (symbol: string, type: OrderType, side: OrderSide, amount: number, price: Num = undefined, params = {}) {
        if (!this.has['createReduceOnlyOrder']) {
            throw new NotSupported (this.id + 'createReduceOnlyOrder() is not supported yet');
        }
        const query = this.extend (params, { 'reduceOnly': true });
        return await this.createOrder (symbol, type, side, amount, price, query);
    }

    async createReduceOnlyOrderWs (symbol: string, type: OrderType, side: OrderSide, amount: number, price: Num = undefined, params = {}) {
        if (!this.has['createReduceOnlyOrderWs']) {
            throw new NotSupported (this.id + 'createReduceOnlyOrderWs() is not supported yet');
        }
        const query = this.extend (params, { 'reduceOnly': true });
        return await this.createOrderWs (symbol, type, side, amount, price, query);
    }

    async createStopOrder (symbol: string, type: OrderType, side: OrderSide, amount: number, price: Num = undefined, stopPrice: Num = undefined, params = {}) {
        if (!this.has['createStopOrder']) {
            throw new NotSupported (this.id + ' createStopOrder() is not supported yet');
        }
        if (stopPrice === undefined) {
            throw new ArgumentsRequired (this.id + ' create_stop_order() requires a stopPrice argument');
        }
        const query = this.extend (params, { 'stopPrice': stopPrice });
        return await this.createOrder (symbol, type, side, amount, price, query);
    }

    async createStopOrderWs (symbol: string, type: OrderType, side: OrderSide, amount: number, price: Num = undefined, stopPrice: Num = undefined, params = {}) {
        if (!this.has['createStopOrderWs']) {
            throw new NotSupported (this.id + ' createStopOrderWs() is not supported yet');
        }
        if (stopPrice === undefined) {
            throw new ArgumentsRequired (this.id + ' createStopOrderWs() requires a stopPrice argument');
        }
        const query = this.extend (params, { 'stopPrice': stopPrice });
        return await this.createOrderWs (symbol, type, side, amount, price, query);
    }

    async createStopLimitOrder (symbol: string, side: OrderSide, amount: number, price: number, stopPrice: number, params = {}) {
        if (!this.has['createStopLimitOrder']) {
            throw new NotSupported (this.id + ' createStopLimitOrder() is not supported yet');
        }
        const query = this.extend (params, { 'stopPrice': stopPrice });
        return await this.createOrder (symbol, 'limit', side, amount, price, query);
    }

    async createStopLimitOrderWs (symbol: string, side: OrderSide, amount: number, price: number, stopPrice: number, params = {}) {
        if (!this.has['createStopLimitOrderWs']) {
            throw new NotSupported (this.id + ' createStopLimitOrderWs() is not supported yet');
        }
        const query = this.extend (params, { 'stopPrice': stopPrice });
        return await this.createOrderWs (symbol, 'limit', side, amount, price, query);
    }

    async createStopMarketOrder (symbol: string, side: OrderSide, amount: number, stopPrice: number, params = {}) {
        if (!this.has['createStopMarketOrder']) {
            throw new NotSupported (this.id + ' createStopMarketOrder() is not supported yet');
        }
        const query = this.extend (params, { 'stopPrice': stopPrice });
        return await this.createOrder (symbol, 'market', side, amount, undefined, query);
    }

    async createStopMarketOrderWs (symbol: string, side: OrderSide, amount: number, stopPrice: number, params = {}) {
        if (!this.has['createStopMarketOrderWs']) {
            throw new NotSupported (this.id + ' createStopMarketOrderWs() is not supported yet');
        }
        const query = this.extend (params, { 'stopPrice': stopPrice });
        return await this.createOrderWs (symbol, 'market', side, amount, undefined, query);
    }

    safeCurrencyCode (currencyId: Str, currency: Currency = undefined): string {
        currency = this.safeCurrency (currencyId, currency);
        return currency['code'];
    }

    filterBySymbolSinceLimit (array, symbol: Str = undefined, since: Int = undefined, limit: Int = undefined, tail = false) {
        return this.filterByValueSinceLimit (array, 'symbol', symbol, since, limit, 'timestamp', tail);
    }

    filterByCurrencySinceLimit (array, code = undefined, since: Int = undefined, limit: Int = undefined, tail = false) {
        return this.filterByValueSinceLimit (array, 'currency', code, since, limit, 'timestamp', tail);
    }

    filterBySymbolsSinceLimit (array, symbols: string[] = undefined, since: Int = undefined, limit: Int = undefined, tail = false) {
        const result = this.filterByArray (array, 'symbol', symbols, false);
        return this.filterBySinceLimit (result, since, limit, 'timestamp', tail);
    }

    parseLastPrices (pricesData, symbols: string[] = undefined, params = {}): LastPrices {
        //
        // the value of tickers is either a dict or a list
        //
        // dict
        //
        //     {
        //         'marketId1': { ... },
        //         'marketId2': { ... },
        //         ...
        //     }
        //
        // list
        //
        //     [
        //         { 'market': 'marketId1', ... },
        //         { 'market': 'marketId2', ... },
        //         ...
        //     ]
        //
        const results = [];
        if (Array.isArray (pricesData)) {
            for (let i = 0; i < pricesData.length; i++) {
                const priceData = this.extend (this.parseLastPrice (pricesData[i]), params);
                results.push (priceData);
            }
        } else {
            const marketIds = Object.keys (pricesData);
            for (let i = 0; i < marketIds.length; i++) {
                const marketId = marketIds[i];
                const market = this.safeMarket (marketId);
                const priceData = this.extend (this.parseLastPrice (pricesData[marketId], market), params);
                results.push (priceData);
            }
        }
        symbols = this.marketSymbols (symbols);
        return this.filterByArray (results, 'symbol', symbols);
    }

    parseTickers (tickers, symbols: Strings = undefined, params = {}): Tickers {
        //
        // the value of tickers is either a dict or a list
        //
        //
        // dict
        //
        //     {
        //         'marketId1': { ... },
        //         'marketId2': { ... },
        //         'marketId3': { ... },
        //         ...
        //     }
        //
        // list
        //
        //     [
        //         { 'market': 'marketId1', ... },
        //         { 'market': 'marketId2', ... },
        //         { 'market': 'marketId3', ... },
        //         ...
        //     ]
        //
        const results = [];
        if (Array.isArray (tickers)) {
            for (let i = 0; i < tickers.length; i++) {
                const ticker = this.extend (this.parseTicker (tickers[i]), params);
                results.push (ticker);
            }
        } else {
            const marketIds = Object.keys (tickers);
            for (let i = 0; i < marketIds.length; i++) {
                const marketId = marketIds[i];
                const market = this.safeMarket (marketId);
                const ticker = this.extend (this.parseTicker (tickers[marketId], market), params);
                results.push (ticker);
            }
        }
        symbols = this.marketSymbols (symbols);
        return this.filterByArray (results, 'symbol', symbols);
    }

    parseDepositAddresses (addresses, codes: string[] = undefined, indexed = true, params = {}) {
        let result = [];
        for (let i = 0; i < addresses.length; i++) {
            const address = this.extend (this.parseDepositAddress (addresses[i]), params);
            result.push (address);
        }
        if (codes !== undefined) {
            result = this.filterByArray (result, 'currency', codes, false);
        }
        if (indexed) {
            return this.indexBy (result, 'currency');
        }
        return result;
    }

    parseBorrowInterests (response, market: Market = undefined) {
        const interests = [];
        for (let i = 0; i < response.length; i++) {
            const row = response[i];
            interests.push (this.parseBorrowInterest (row, market));
        }
        return interests;
    }

    parseIsolatedBorrowRates (info: any): IsolatedBorrowRates {
        const result = {};
        for (let i = 0; i < info.length; i++) {
            const item = info[i];
            const borrowRate = this.parseIsolatedBorrowRate (item);
            const symbol = this.safeString (borrowRate, 'symbol');
            result[symbol] = borrowRate;
        }
        return result as any;
    }

    parseFundingRateHistories (response, market = undefined, since: Int = undefined, limit: Int = undefined): FundingRateHistory[] {
        const rates = [];
        for (let i = 0; i < response.length; i++) {
            const entry = response[i];
            rates.push (this.parseFundingRateHistory (entry, market));
        }
        const sorted = this.sortBy (rates, 'timestamp');
        const symbol = (market === undefined) ? undefined : market['symbol'];
        return this.filterBySymbolSinceLimit (sorted, symbol, since, limit) as FundingRateHistory[];
    }

    safeSymbol (marketId: Str, market: Market = undefined, delimiter: Str = undefined, marketType: Str = undefined): string {
        market = this.safeMarket (marketId, market, delimiter, marketType);
        return market['symbol'];
    }

    parseFundingRate (contract: string, market: Market = undefined): object {
        throw new NotSupported (this.id + ' parseFundingRate() is not supported yet');
    }

    parseFundingRates (response, market: Market = undefined) {
        const result = {};
        for (let i = 0; i < response.length; i++) {
            const parsed = this.parseFundingRate (response[i], market);
            result[parsed['symbol']] = parsed;
        }
        return result;
    }

    handleTriggerAndParams (params) {
        const isTrigger = this.safeBool2 (params, 'trigger', 'stop');
        if (isTrigger) {
            params = this.omit (params, [ 'trigger', 'stop' ]);
        }
        return [ isTrigger, params ];
    }

    isTriggerOrder (params) {
        // for backwards compatibility
        return this.handleTriggerAndParams (params);
    }

    isPostOnly (isMarketOrder: boolean, exchangeSpecificParam, params = {}) {
        /**
         * @ignore
         * @method
         * @param {string} type Order type
         * @param {boolean} exchangeSpecificParam exchange specific postOnly
         * @param {object} [params] exchange specific params
         * @returns {boolean} true if a post only order, false otherwise
         */
        const timeInForce = this.safeStringUpper (params, 'timeInForce');
        let postOnly = this.safeBool2 (params, 'postOnly', 'post_only', false);
        // we assume timeInForce is uppercase from safeStringUpper (params, 'timeInForce')
        const ioc = timeInForce === 'IOC';
        const fok = timeInForce === 'FOK';
        const timeInForcePostOnly = timeInForce === 'PO';
        postOnly = postOnly || timeInForcePostOnly || exchangeSpecificParam;
        if (postOnly) {
            if (ioc || fok) {
                throw new InvalidOrder (this.id + ' postOnly orders cannot have timeInForce equal to ' + timeInForce);
            } else if (isMarketOrder) {
                throw new InvalidOrder (this.id + ' market orders cannot be postOnly');
            } else {
                return true;
            }
        } else {
            return false;
        }
    }

    handlePostOnly (isMarketOrder: boolean, exchangeSpecificPostOnlyOption: boolean, params: any = {}) {
        /**
         * @ignore
         * @method
         * @param {string} type Order type
         * @param {boolean} exchangeSpecificBoolean exchange specific postOnly
         * @param {object} [params] exchange specific params
         * @returns {Array}
         */
        const timeInForce = this.safeStringUpper (params, 'timeInForce');
        let postOnly = this.safeBool (params, 'postOnly', false);
        const ioc = timeInForce === 'IOC';
        const fok = timeInForce === 'FOK';
        const po = timeInForce === 'PO';
        postOnly = postOnly || po || exchangeSpecificPostOnlyOption;
        if (postOnly) {
            if (ioc || fok) {
                throw new InvalidOrder (this.id + ' postOnly orders cannot have timeInForce equal to ' + timeInForce);
            } else if (isMarketOrder) {
                throw new InvalidOrder (this.id + ' market orders cannot be postOnly');
            } else {
                if (po) {
                    params = this.omit (params, 'timeInForce');
                }
                params = this.omit (params, 'postOnly');
                return [ true, params ];
            }
        }
        return [ false, params ];
    }

    async fetchLastPrices (symbols: string[] = undefined, params = {}): Promise<LastPrices> {
        throw new NotSupported (this.id + ' fetchLastPrices() is not supported yet');
    }

    async fetchTradingFees (params = {}): Promise<TradingFees> {
        throw new NotSupported (this.id + ' fetchTradingFees() is not supported yet');
    }

    async fetchTradingFeesWs (params = {}): Promise<TradingFees> {
        throw new NotSupported (this.id + ' fetchTradingFeesWs() is not supported yet');
    }

    async fetchTradingFee (symbol: string, params = {}): Promise<TradingFeeInterface> {
        if (!this.has['fetchTradingFees']) {
            throw new NotSupported (this.id + ' fetchTradingFee() is not supported yet');
        }
        const fees = await this.fetchTradingFees (params);
        return this.safeDict (fees, symbol) as TradingFeeInterface;
    }

    async fetchConvertCurrencies (params = {}): Promise<Currencies> {
        throw new NotSupported (this.id + ' fetchConvertCurrencies() is not supported yet');
    }

    parseOpenInterest (interest, market: Market = undefined): OpenInterest {
        throw new NotSupported (this.id + ' parseOpenInterest () is not supported yet');
    }

    parseOpenInterests (response, market = undefined, since: Int = undefined, limit: Int = undefined): OpenInterest[] {
        const interests = [];
        for (let i = 0; i < response.length; i++) {
            const entry = response[i];
            const interest = this.parseOpenInterest (entry, market);
            interests.push (interest);
        }
        const sorted = this.sortBy (interests, 'timestamp');
        const symbol = this.safeString (market, 'symbol');
        return this.filterBySymbolSinceLimit (sorted, symbol, since, limit);
    }

    async fetchFundingRate (symbol: string, params = {}): Promise<FundingRate> {
        if (this.has['fetchFundingRates']) {
            await this.loadMarkets ();
            const market = this.market (symbol);
            symbol = market['symbol'];
            if (!market['contract']) {
                throw new BadSymbol (this.id + ' fetchFundingRate() supports contract markets only');
            }
            const rates = await this.fetchFundingRates ([ symbol ], params);
            const rate = this.safeValue (rates, symbol);
            if (rate === undefined) {
                throw new NullResponse (this.id + ' fetchFundingRate () returned no data for ' + symbol);
            } else {
                return rate;
            }
        } else {
            throw new NotSupported (this.id + ' fetchFundingRate () is not supported yet');
        }
    }

    async fetchMarkOHLCV (symbol, timeframe = '1m', since: Int = undefined, limit: Int = undefined, params = {}): Promise<OHLCV[]> {
        /**
         * @method
         * @name exchange#fetchMarkOHLCV
         * @description fetches historical mark price candlestick data containing the open, high, low, and close price of a market
         * @param {string} symbol unified symbol of the market to fetch OHLCV data for
         * @param {string} timeframe the length of time each candle represents
         * @param {int} [since] timestamp in ms of the earliest candle to fetch
         * @param {int} [limit] the maximum amount of candles to fetch
         * @param {object} [params] extra parameters specific to the exchange API endpoint
         * @returns {float[][]} A list of candles ordered as timestamp, open, high, low, close, undefined
         */
        if (this.has['fetchMarkOHLCV']) {
            const request = {
                'price': 'mark',
            };
            return await this.fetchOHLCV (symbol, timeframe, since, limit, this.extend (request, params));
        } else {
            throw new NotSupported (this.id + ' fetchMarkOHLCV () is not supported yet');
        }
    }

    async fetchIndexOHLCV (symbol: string, timeframe = '1m', since: Int = undefined, limit: Int = undefined, params = {}): Promise<OHLCV[]> {
        /**
         * @method
         * @name exchange#fetchIndexOHLCV
         * @description fetches historical index price candlestick data containing the open, high, low, and close price of a market
         * @param {string} symbol unified symbol of the market to fetch OHLCV data for
         * @param {string} timeframe the length of time each candle represents
         * @param {int} [since] timestamp in ms of the earliest candle to fetch
         * @param {int} [limit] the maximum amount of candles to fetch
         * @param {object} [params] extra parameters specific to the exchange API endpoint
         * @returns {} A list of candles ordered as timestamp, open, high, low, close, undefined
         */
        if (this.has['fetchIndexOHLCV']) {
            const request = {
                'price': 'index',
            };
            return await this.fetchOHLCV (symbol, timeframe, since, limit, this.extend (request, params));
        } else {
            throw new NotSupported (this.id + ' fetchIndexOHLCV () is not supported yet');
        }
    }

    async fetchPremiumIndexOHLCV (symbol: string, timeframe = '1m', since: Int = undefined, limit: Int = undefined, params = {}): Promise<OHLCV[]> {
        /**
         * @method
         * @name exchange#fetchPremiumIndexOHLCV
         * @description fetches historical premium index price candlestick data containing the open, high, low, and close price of a market
         * @param {string} symbol unified symbol of the market to fetch OHLCV data for
         * @param {string} timeframe the length of time each candle represents
         * @param {int} [since] timestamp in ms of the earliest candle to fetch
         * @param {int} [limit] the maximum amount of candles to fetch
         * @param {object} [params] extra parameters specific to the exchange API endpoint
         * @returns {float[][]} A list of candles ordered as timestamp, open, high, low, close, undefined
         */
        if (this.has['fetchPremiumIndexOHLCV']) {
            const request = {
                'price': 'premiumIndex',
            };
            return await this.fetchOHLCV (symbol, timeframe, since, limit, this.extend (request, params));
        } else {
            throw new NotSupported (this.id + ' fetchPremiumIndexOHLCV () is not supported yet');
        }
    }

    handleTimeInForce (params = {}) {
        /**
         * @ignore
         * @method
         * Must add timeInForce to this.options to use this method
         * @returns {string} returns the exchange specific value for timeInForce
         */
        const timeInForce = this.safeStringUpper (params, 'timeInForce'); // supported values GTC, IOC, PO
        if (timeInForce !== undefined) {
            const exchangeValue = this.safeString (this.options['timeInForce'], timeInForce);
            if (exchangeValue === undefined) {
                throw new ExchangeError (this.id + ' does not support timeInForce "' + timeInForce + '"');
            }
            return exchangeValue;
        }
        return undefined;
    }

    convertTypeToAccount (account) {
        /**
         * @ignore
         * @method
         * Must add accountsByType to this.options to use this method
         * @param {string} account key for account name in this.options['accountsByType']
         * @returns the exchange specific account name or the isolated margin id for transfers
         */
        const accountsByType = this.safeDict (this.options, 'accountsByType', {});
        const lowercaseAccount = account.toLowerCase ();
        if (lowercaseAccount in accountsByType) {
            return accountsByType[lowercaseAccount];
        } else if ((account in this.markets) || (account in this.markets_by_id)) {
            const market = this.market (account);
            return market['id'];
        } else {
            return account;
        }
    }

    checkRequiredArgument (methodName: string, argument, argumentName, options = []) {
        /**
         * @ignore
         * @method
         * @param {string} methodName the name of the method that the argument is being checked for
         * @param {string} argument the argument's actual value provided
         * @param {string} argumentName the name of the argument being checked (for logging purposes)
         * @param {string[]} options a list of options that the argument can be
         * @returns {undefined}
         */
        const optionsLength = options.length;
        if ((argument === undefined) || ((optionsLength > 0) && (!(this.inArray (argument, options))))) {
            const messageOptions = options.join (', ');
            let message = this.id + ' ' + methodName + '() requires a ' + argumentName + ' argument';
            if (messageOptions !== '') {
                message += ', one of ' + '(' + messageOptions + ')';
            }
            throw new ArgumentsRequired (message);
        }
    }

    checkRequiredMarginArgument (methodName: string, symbol: Str, marginMode: string) {
        /**
         * @ignore
         * @method
         * @param {string} symbol unified symbol of the market
         * @param {string} methodName name of the method that requires a symbol
         * @param {string} marginMode is either 'isolated' or 'cross'
         */
        if ((marginMode === 'isolated') && (symbol === undefined)) {
            throw new ArgumentsRequired (this.id + ' ' + methodName + '() requires a symbol argument for isolated margin');
        } else if ((marginMode === 'cross') && (symbol !== undefined)) {
            throw new ArgumentsRequired (this.id + ' ' + methodName + '() cannot have a symbol argument for cross margin');
        }
    }

    parseDepositWithdrawFees (response, codes: string[] = undefined, currencyIdKey = undefined): any {
        /**
         * @ignore
         * @method
         * @param {object[]|object} response unparsed response from the exchange
         * @param {string[]|undefined} codes the unified currency codes to fetch transactions fees for, returns all currencies when undefined
         * @param {str} currencyIdKey *should only be undefined when response is a dictionary* the object key that corresponds to the currency id
         * @returns {object} objects with withdraw and deposit fees, indexed by currency codes
         */
        const depositWithdrawFees = {};
        const isArray = Array.isArray (response);
        let responseKeys = response;
        if (!isArray) {
            responseKeys = Object.keys (response);
        }
        for (let i = 0; i < responseKeys.length; i++) {
            const entry = responseKeys[i];
            const dictionary = isArray ? entry : response[entry];
            const currencyId = isArray ? this.safeString (dictionary, currencyIdKey) : entry;
            const currency = this.safeCurrency (currencyId);
            const code = this.safeString (currency, 'code');
            if ((codes === undefined) || (this.inArray (code, codes))) {
                depositWithdrawFees[code] = this.parseDepositWithdrawFee (dictionary, currency);
            }
        }
        return depositWithdrawFees;
    }

    parseDepositWithdrawFee (fee, currency: Currency = undefined): any {
        throw new NotSupported (this.id + ' parseDepositWithdrawFee() is not supported yet');
    }

    depositWithdrawFee (info): any {
        return {
            'deposit': {
                'fee': undefined,
                'percentage': undefined,
            },
            'info': info,
            'networks': {},
            'withdraw': {
                'fee': undefined,
                'percentage': undefined,
            },
        };
    }

    assignDefaultDepositWithdrawFees (fee, currency = undefined): any {
        /**
         * @ignore
         * @method
         * @description Takes a depositWithdrawFee structure and assigns the default values for withdraw and deposit
         * @param {object} fee A deposit withdraw fee structure
         * @param {object} currency A currency structure, the response from this.currency ()
         * @returns {object} A deposit withdraw fee structure
         */
        const networkKeys = Object.keys (fee['networks']);
        const numNetworks = networkKeys.length;
        if (numNetworks === 1) {
            fee['withdraw'] = fee['networks'][networkKeys[0]]['withdraw'];
            fee['deposit'] = fee['networks'][networkKeys[0]]['deposit'];
            return fee;
        }
        const currencyCode = this.safeString (currency, 'code');
        for (let i = 0; i < numNetworks; i++) {
            const network = networkKeys[i];
            if (network === currencyCode) {
                fee['deposit'] = fee['networks'][networkKeys[i]]['deposit'];
                fee['withdraw'] = fee['networks'][networkKeys[i]]['withdraw'];
            }
        }
        return fee;
    }

    parseIncome (info, market: Market = undefined): object {
        throw new NotSupported (this.id + ' parseIncome () is not supported yet');
    }

    parseIncomes (incomes, market = undefined, since: Int = undefined, limit: Int = undefined): FundingHistory[] {
        /**
         * @ignore
         * @method
         * @description parses funding fee info from exchange response
         * @param {object[]} incomes each item describes once instance of currency being received or paid
         * @param {object} market ccxt market
         * @param {int} [since] when defined, the response items are filtered to only include items after this timestamp
         * @param {int} [limit] limits the number of items in the response
         * @returns {object[]} an array of [funding history structures]{@link https://docs.ccxt.com/#/?id=funding-history-structure}
         */
        const result = [];
        for (let i = 0; i < incomes.length; i++) {
            const entry = incomes[i];
            const parsed = this.parseIncome (entry, market);
            result.push (parsed);
        }
        const sorted = this.sortBy (result, 'timestamp');
        return this.filterBySinceLimit (sorted, since, limit);
    }

    getMarketFromSymbols (symbols: string[] = undefined) {
        if (symbols === undefined) {
            return undefined;
        }
        const firstMarket = this.safeString (symbols, 0);
        const market = this.market (firstMarket);
        return market;
    }

    parseWsOHLCVs (ohlcvs: object[], market: any = undefined, timeframe: string = '1m', since: Int = undefined, limit: Int = undefined) {
        const results = [];
        for (let i = 0; i < ohlcvs.length; i++) {
            results.push (this.parseWsOHLCV (ohlcvs[i], market));
        }
        return results;
    }

    async fetchTransactions (code: Str = undefined, since: Int = undefined, limit: Int = undefined, params = {}): Promise<Transaction[]> {
        /**
         * @method
         * @name exchange#fetchTransactions
         * @deprecated
         * @description *DEPRECATED* use fetchDepositsWithdrawals instead
         * @param {string} code unified currency code for the currency of the deposit/withdrawals, default is undefined
         * @param {int} [since] timestamp in ms of the earliest deposit/withdrawal, default is undefined
         * @param {int} [limit] max number of deposit/withdrawals to return, default is undefined
         * @param {object} [params] extra parameters specific to the exchange API endpoint
         * @returns {object} a list of [transaction structures]{@link https://docs.ccxt.com/#/?id=transaction-structure}
         */
        if (this.has['fetchDepositsWithdrawals']) {
            return await this.fetchDepositsWithdrawals (code, since, limit, params);
        } else {
            throw new NotSupported (this.id + ' fetchTransactions () is not supported yet');
        }
    }

    filterByArrayPositions (objects, key: IndexType, values = undefined, indexed = true): Position[] {
        /**
         * @ignore
         * @method
         * @description Typed wrapper for filterByArray that returns a list of positions
         */
        return this.filterByArray (objects, key, values, indexed) as Position[];
    }

    filterByArrayTickers (objects, key: IndexType, values = undefined, indexed = true): Dictionary<Ticker> {
        /**
         * @ignore
         * @method
         * @description Typed wrapper for filterByArray that returns a dictionary of tickers
         */
        return this.filterByArray (objects, key, values, indexed) as Dictionary<Ticker>;
    }

    createOHLCVObject (symbol: string, timeframe: string, data): Dictionary<Dictionary<OHLCV[]>> {
        const res = {};
        res[symbol] = {};
        res[symbol][timeframe] = data;
        return res;
    }

    handleMaxEntriesPerRequestAndParams (method: string, maxEntriesPerRequest: Int = undefined, params = {}): [ Int, any ] {
        let newMaxEntriesPerRequest = undefined;
        [ newMaxEntriesPerRequest, params ] = this.handleOptionAndParams (params, method, 'maxEntriesPerRequest');
        if ((newMaxEntriesPerRequest !== undefined) && (newMaxEntriesPerRequest !== maxEntriesPerRequest)) {
            maxEntriesPerRequest = newMaxEntriesPerRequest;
        }
        if (maxEntriesPerRequest === undefined) {
            maxEntriesPerRequest = 1000; // default to 1000
        }
        return [ maxEntriesPerRequest, params ];
    }

    async fetchPaginatedCallDynamic (method: string, symbol: Str = undefined, since: Int = undefined, limit: Int = undefined, params = {}, maxEntriesPerRequest: Int = undefined): Promise<any> {
        let maxCalls = undefined;
        [ maxCalls, params ] = this.handleOptionAndParams (params, method, 'paginationCalls', 10);
        let maxRetries = undefined;
        [ maxRetries, params ] = this.handleOptionAndParams (params, method, 'maxRetries', 3);
        let paginationDirection = undefined;
        [ paginationDirection, params ] = this.handleOptionAndParams (params, method, 'paginationDirection', 'backward');
        let paginationTimestamp = undefined;
        let calls = 0;
        let result = [];
        let errors = 0;
        const until = this.safeInteger2 (params, 'untill', 'till'); // do not omit it from params here
        [ maxEntriesPerRequest, params ] = this.handleMaxEntriesPerRequestAndParams (method, maxEntriesPerRequest, params);
        if ((paginationDirection === 'forward')) {
            if (since === undefined) {
                throw new ArgumentsRequired (this.id + ' pagination requires a since argument when paginationDirection set to forward');
            }
            paginationTimestamp = since;
        }
        while ((calls < maxCalls)) {
            calls += 1;
            try {
                if (paginationDirection === 'backward') {
                    // do it backwards, starting from the last
                    // UNTIL filtering is required in order to work
                    if (paginationTimestamp !== undefined) {
                        params['until'] = paginationTimestamp - 1;
                    }
                    const response = await this[method] (symbol, undefined, maxEntriesPerRequest, params);
                    const responseLength = response.length;
                    if (this.verbose) {
                        let backwardMessage = 'Dynamic pagination call ' + this.numberToString (calls) + ' method ' + method + ' response length ' + this.numberToString (responseLength);
                        if (paginationTimestamp !== undefined) {
                            backwardMessage += ' timestamp ' + this.numberToString (paginationTimestamp);
                        }
                        this.log (backwardMessage);
                    }
                    if (responseLength === 0) {
                        break;
                    }
                    errors = 0;
                    result = this.arrayConcat (result, response);
                    const firstElement = this.safeValue (response, 0);
                    paginationTimestamp = this.safeInteger2 (firstElement, 'timestamp', 0);
                    if ((since !== undefined) && (paginationTimestamp <= since)) {
                        break;
                    }
                } else {
                    // do it forwards, starting from the since
                    const response = await this[method] (symbol, paginationTimestamp, maxEntriesPerRequest, params);
                    const responseLength = response.length;
                    if (this.verbose) {
                        let forwardMessage = 'Dynamic pagination call ' + this.numberToString (calls) + ' method ' + method + ' response length ' + this.numberToString (responseLength);
                        if (paginationTimestamp !== undefined) {
                            forwardMessage += ' timestamp ' + this.numberToString (paginationTimestamp);
                        }
                        this.log (forwardMessage);
                    }
                    if (responseLength === 0) {
                        break;
                    }
                    errors = 0;
                    result = this.arrayConcat (result, response);
                    const last = this.safeValue (response, responseLength - 1);
                    paginationTimestamp = this.safeInteger (last, 'timestamp') - 1;
                    if ((until !== undefined) && (paginationTimestamp >= until)) {
                        break;
                    }
                }
            } catch (e) {
                errors += 1;
                if (errors > maxRetries) {
                    throw e;
                }
            }
        }
        const uniqueResults = this.removeRepeatedElementsFromArray (result);
        const key = (method === 'fetchOHLCV') ? 0 : 'timestamp';
        return this.filterBySinceLimit (uniqueResults, since, limit, key);
    }

    async safeDeterministicCall (method: string, symbol: Str = undefined, since: Int = undefined, limit: Int = undefined, timeframe: Str = undefined, params = {}) {
        let maxRetries = undefined;
        [ maxRetries, params ] = this.handleOptionAndParams (params, method, 'maxRetries', 3);
        let errors = 0;
        while (errors <= maxRetries) {
            try {
                if (timeframe && method !== 'fetchFundingRateHistory') {
                    return await this[method] (symbol, timeframe, since, limit, params);
                } else {
                    return await this[method] (symbol, since, limit, params);
                }
            } catch (e) {
                if (e instanceof RateLimitExceeded) {
                    throw e; // if we are rate limited, we should not retry and fail fast
                }
                errors += 1;
                if (errors > maxRetries) {
                    throw e;
                }
            }
        }
        return [];
    }

    async fetchPaginatedCallDeterministic (method: string, symbol: Str = undefined, since: Int = undefined, limit: Int = undefined, timeframe: Str = undefined, params = {}, maxEntriesPerRequest = undefined): Promise<any> {
        let maxCalls = undefined;
        [ maxCalls, params ] = this.handleOptionAndParams (params, method, 'paginationCalls', 10);
        [ maxEntriesPerRequest, params ] = this.handleMaxEntriesPerRequestAndParams (method, maxEntriesPerRequest, params);
        const current = this.milliseconds ();
        const tasks = [];
        const time = this.parseTimeframe (timeframe) * 1000;
        const step = time * maxEntriesPerRequest;
        let currentSince = current - (maxCalls * step) - 1;
        if (since !== undefined) {
            currentSince = Math.max (currentSince, since);
        } else {
            currentSince = Math.max (currentSince, 1241440531000); // avoid timestamps older than 2009
        }
        const until = this.safeInteger2 (params, 'until', 'till'); // do not omit it here
        if (until !== undefined) {
            const requiredCalls = Math.ceil ((until - since) / step);
            if (requiredCalls > maxCalls) {
                throw new BadRequest (this.id + ' the number of required calls is greater than the max number of calls allowed, either increase the paginationCalls or decrease the since-until gap. Current paginationCalls limit is ' + maxCalls.toString () + ' required calls is ' + requiredCalls.toString ());
            }
        }
        for (let i = 0; i < maxCalls; i++) {
            if ((until !== undefined) && (currentSince >= until)) {
                break;
            }
            if (currentSince >= current) {
                break;
            }
            tasks.push (this.safeDeterministicCall (method, symbol, currentSince, maxEntriesPerRequest, timeframe, params));
            currentSince = this.sum (currentSince, step) - 1;
        }
        const results = await Promise.all (tasks);
        let result = [];
        for (let i = 0; i < results.length; i++) {
            result = this.arrayConcat (result, results[i]);
        }
        const uniqueResults = this.removeRepeatedElementsFromArray (result) as any;
        const key = (method === 'fetchOHLCV') ? 0 : 'timestamp';
        return this.filterBySinceLimit (uniqueResults, since, limit, key);
    }

    async fetchPaginatedCallCursor (method: string, symbol: Str = undefined, since = undefined, limit = undefined, params = {}, cursorReceived = undefined, cursorSent = undefined, cursorIncrement = undefined, maxEntriesPerRequest = undefined): Promise<any> {
        let maxCalls = undefined;
        [ maxCalls, params ] = this.handleOptionAndParams (params, method, 'paginationCalls', 10);
        let maxRetries = undefined;
        [ maxRetries, params ] = this.handleOptionAndParams (params, method, 'maxRetries', 3);
        [ maxEntriesPerRequest, params ] = this.handleMaxEntriesPerRequestAndParams (method, maxEntriesPerRequest, params);
        let cursorValue = undefined;
        let i = 0;
        let errors = 0;
        let result = [];
        while (i < maxCalls) {
            try {
                if (cursorValue !== undefined) {
                    if (cursorIncrement !== undefined) {
                        cursorValue = this.parseToInt (cursorValue) + cursorIncrement;
                    }
                    params[cursorSent] = cursorValue;
                }
                let response = undefined;
                if (method === 'fetchAccounts') {
                    response = await this[method] (params);
                } else if (method === 'getLeverageTiersPaginated') {
                    response = await this[method] (symbol, params);
                } else {
                    response = await this[method] (symbol, since, maxEntriesPerRequest, params);
                }
                errors = 0;
                const responseLength = response.length;
                if (this.verbose) {
                    const cursorString = (cursorValue === undefined) ? '' : cursorValue;
                    const iteration = (i + 1);
                    const cursorMessage = 'Cursor pagination call ' + iteration.toString () + ' method ' + method + ' response length ' + responseLength.toString () + ' cursor ' + cursorString;
                    this.log (cursorMessage);
                }
                if (responseLength === 0) {
                    break;
                }
                result = this.arrayConcat (result, response);
                const last = this.safeValue (response, responseLength - 1);
                cursorValue = this.safeValue (last['info'], cursorReceived);
                if (cursorValue === undefined) {
                    break;
                }
                const lastTimestamp = this.safeInteger (last, 'timestamp');
                if (lastTimestamp !== undefined && lastTimestamp < since) {
                    break;
                }
            } catch (e) {
                errors += 1;
                if (errors > maxRetries) {
                    throw e;
                }
            }
            i += 1;
        }
        const sorted = this.sortCursorPaginatedResult (result);
        const key = (method === 'fetchOHLCV') ? 0 : 'timestamp';
        return this.filterBySinceLimit (sorted, since, limit, key);
    }

    async fetchPaginatedCallIncremental (method: string, symbol: Str = undefined, since = undefined, limit = undefined, params = {}, pageKey = undefined, maxEntriesPerRequest = undefined): Promise<any> {
        let maxCalls = undefined;
        [ maxCalls, params ] = this.handleOptionAndParams (params, method, 'paginationCalls', 10);
        let maxRetries = undefined;
        [ maxRetries, params ] = this.handleOptionAndParams (params, method, 'maxRetries', 3);
        [ maxEntriesPerRequest, params ] = this.handleMaxEntriesPerRequestAndParams (method, maxEntriesPerRequest, params);
        let i = 0;
        let errors = 0;
        let result = [];
        while (i < maxCalls) {
            try {
                params[pageKey] = i + 1;
                const response = await this[method] (symbol, since, maxEntriesPerRequest, params);
                errors = 0;
                const responseLength = response.length;
                if (this.verbose) {
                    const iteration = (i + 1).toString ();
                    const incrementalMessage = 'Incremental pagination call ' + iteration + ' method ' + method + ' response length ' + responseLength.toString ();
                    this.log (incrementalMessage);
                }
                if (responseLength === 0) {
                    break;
                }
                result = this.arrayConcat (result, response);
            } catch (e) {
                errors += 1;
                if (errors > maxRetries) {
                    throw e;
                }
            }
            i += 1;
        }
        const sorted = this.sortCursorPaginatedResult (result);
        const key = (method === 'fetchOHLCV') ? 0 : 'timestamp';
        return this.filterBySinceLimit (sorted, since, limit, key);
    }

    sortCursorPaginatedResult (result) {
        const first = this.safeValue (result, 0);
        if (first !== undefined) {
            if ('timestamp' in first) {
                return this.sortBy (result, 'timestamp', true);
            }
            if ('id' in first) {
                return this.sortBy (result, 'id', true);
            }
        }
        return result;
    }

    removeRepeatedElementsFromArray (input) {
        const uniqueResult = {};
        for (let i = 0; i < input.length; i++) {
            const entry = input[i];
            const id = this.safeString (entry, 'id');
            if (id !== undefined) {
                if (this.safeString (uniqueResult, id) === undefined) {
                    uniqueResult[id] = entry;
                }
            } else {
                const timestamp = this.safeInteger2 (entry, 'timestamp', 0);
                if (timestamp !== undefined) {
                    if (this.safeString (uniqueResult, timestamp) === undefined) {
                        uniqueResult[timestamp] = entry;
                    }
                }
            }
        }
        const values = Object.values (uniqueResult);
        const valuesLength = values.length;
        if (valuesLength > 0) {
            return values as any;
        }
        return input;
    }

    handleUntilOption (key: string, request, params, multiplier = 1) {
        const until = this.safeInteger2 (params, 'until', 'till');
        if (until !== undefined) {
            request[key] = this.parseToInt (until * multiplier);
            params = this.omit (params, [ 'until', 'till' ]);
        }
        return [ request, params ];
    }

    safeOpenInterest (interest, market: Market = undefined): OpenInterest {
        return this.extend (interest, {
            'baseVolume': this.safeNumber (interest, 'baseVolume'), // deprecated
            'datetime': this.safeString (interest, 'datetime'),
            'info': this.safeValue (interest, 'info'),
            'openInterestAmount': this.safeNumber (interest, 'openInterestAmount'),
            'openInterestValue': this.safeNumber (interest, 'openInterestValue'),
            'quoteVolume': this.safeNumber (interest, 'quoteVolume'), // deprecated
            'symbol': this.safeString (market, 'symbol'),
            'timestamp': this.safeInteger (interest, 'timestamp'),
        });
    }

    parseLiquidation (liquidation, market: Market = undefined): Liquidation {
        throw new NotSupported (this.id + ' parseLiquidation () is not supported yet');
    }

    parseLiquidations (liquidations, market = undefined, since: Int = undefined, limit: Int = undefined): Liquidation[] {
        /**
         * @ignore
         * @method
         * @description parses liquidation info from the exchange response
         * @param {object[]} liquidations each item describes an instance of a liquidation event
         * @param {object} market ccxt market
         * @param {int} [since] when defined, the response items are filtered to only include items after this timestamp
         * @param {int} [limit] limits the number of items in the response
         * @returns {object[]} an array of [liquidation structures]{@link https://docs.ccxt.com/#/?id=liquidation-structure}
         */
        const result = [];
        for (let i = 0; i < liquidations.length; i++) {
            const entry = liquidations[i];
            const parsed = this.parseLiquidation (entry, market);
            result.push (parsed);
        }
        const sorted = this.sortBy (result, 'timestamp');
        const symbol = this.safeString (market, 'symbol');
        return this.filterBySymbolSinceLimit (sorted, symbol, since, limit);
    }

    parseGreeks (greeks: Dict, market: Market = undefined): Greeks {
        throw new NotSupported (this.id + ' parseGreeks () is not supported yet');
    }

    parseOption (chain: Dict, currency: Currency = undefined, market: Market = undefined): Option {
        throw new NotSupported (this.id + ' parseOption () is not supported yet');
    }

    parseOptionChain (response: object[], currencyKey: Str = undefined, symbolKey: Str = undefined): OptionChain {
        const optionStructures = {};
        for (let i = 0; i < response.length; i++) {
            const info = response[i];
            const currencyId = this.safeString (info, currencyKey);
            const currency = this.safeCurrency (currencyId);
            const marketId = this.safeString (info, symbolKey);
            const market = this.safeMarket (marketId, undefined, undefined, 'option');
            optionStructures[market['symbol']] = this.parseOption (info, currency, market);
        }
        return optionStructures;
    }

    parseMarginModes (response: object[], symbols: string[] = undefined, symbolKey: Str = undefined, marketType: MarketType = undefined): MarginModes {
        const marginModeStructures = {};
        for (let i = 0; i < response.length; i++) {
            const info = response[i];
            const marketId = this.safeString (info, symbolKey);
            const market = this.safeMarket (marketId, undefined, undefined, marketType);
            if ((symbols === undefined) || this.inArray (market['symbol'], symbols)) {
                marginModeStructures[market['symbol']] = this.parseMarginMode (info, market);
            }
        }
        return marginModeStructures;
    }

    parseMarginMode (marginMode, market: Market = undefined): MarginMode {
        throw new NotSupported (this.id + ' parseMarginMode () is not supported yet');
    }

    parseLeverages (response: object[], symbols: string[] = undefined, symbolKey: Str = undefined, marketType: MarketType = undefined): Leverages {
        const leverageStructures = {};
        for (let i = 0; i < response.length; i++) {
            const info = response[i];
            const marketId = this.safeString (info, symbolKey);
            const market = this.safeMarket (marketId, undefined, undefined, marketType);
            if ((symbols === undefined) || this.inArray (market['symbol'], symbols)) {
                leverageStructures[market['symbol']] = this.parseLeverage (info, market);
            }
        }
        return leverageStructures;
    }

    parseLeverage (leverage: Dict, market: Market = undefined): Leverage {
        throw new NotSupported (this.id + ' parseLeverage () is not supported yet');
    }

    parseConversions (conversions: any[], code: Str = undefined, fromCurrencyKey: Str = undefined, toCurrencyKey: Str = undefined, since: Int = undefined, limit: Int = undefined, params = {}): Conversion[] {
        conversions = this.toArray (conversions);
        const result = [];
        let fromCurrency = undefined;
        let toCurrency = undefined;
        for (let i = 0; i < conversions.length; i++) {
            const entry = conversions[i];
            const fromId = this.safeString (entry, fromCurrencyKey);
            const toId = this.safeString (entry, toCurrencyKey);
            if (fromId !== undefined) {
                fromCurrency = this.safeCurrency (fromId);
            }
            if (toId !== undefined) {
                toCurrency = this.safeCurrency (toId);
            }
            const conversion = this.extend (this.parseConversion (entry, fromCurrency, toCurrency), params);
            result.push (conversion);
        }
        const sorted = this.sortBy (result, 'timestamp');
        let currency = undefined;
        if (code !== undefined) {
            currency = this.safeCurrency (code);
            code = currency['code'];
        }
        if (code === undefined) {
            return this.filterBySinceLimit (sorted, since, limit);
        }
        const fromConversion = this.filterBy (sorted, 'fromCurrency', code);
        const toConversion = this.filterBy (sorted, 'toCurrency', code);
        const both = this.arrayConcat (fromConversion, toConversion);
        return this.filterBySinceLimit (both, since, limit);
    }

    parseConversion (conversion: Dict, fromCurrency: Currency = undefined, toCurrency: Currency = undefined): Conversion {
        throw new NotSupported (this.id + ' parseConversion () is not supported yet');
    }

    convertExpireDate (date: string): string {
        // parse YYMMDD to datetime string
        const year = date.slice (0, 2);
        const month = date.slice (2, 4);
        const day = date.slice (4, 6);
        const reconstructedDate = '20' + year + '-' + month + '-' + day + 'T00:00:00Z';
        return reconstructedDate;
    }

    convertExpireDateToMarketIdDate (date: string): string {
        // parse 240119 to 19JAN24
        const year = date.slice (0, 2);
        const monthRaw = date.slice (2, 4);
        let month = undefined;
        const day = date.slice (4, 6);
        if (monthRaw === '01') {
            month = 'JAN';
        } else if (monthRaw === '02') {
            month = 'FEB';
        } else if (monthRaw === '03') {
            month = 'MAR';
        } else if (monthRaw === '04') {
            month = 'APR';
        } else if (monthRaw === '05') {
            month = 'MAY';
        } else if (monthRaw === '06') {
            month = 'JUN';
        } else if (monthRaw === '07') {
            month = 'JUL';
        } else if (monthRaw === '08') {
            month = 'AUG';
        } else if (monthRaw === '09') {
            month = 'SEP';
        } else if (monthRaw === '10') {
            month = 'OCT';
        } else if (monthRaw === '11') {
            month = 'NOV';
        } else if (monthRaw === '12') {
            month = 'DEC';
        }
        const reconstructedDate = day + month + year;
        return reconstructedDate;
    }

    convertMarketIdExpireDate (date: string): string {
        // parse 03JAN24 to 240103
        const monthMappping = {
            'JAN': '01',
            'FEB': '02',
            'MAR': '03',
            'APR': '04',
            'MAY': '05',
            'JUN': '06',
            'JUL': '07',
            'AUG': '08',
            'SEP': '09',
            'OCT': '10',
            'NOV': '11',
            'DEC': '12',
        };
        // if exchange omits first zero and provides i.e. '3JAN24' instead of '03JAN24'
        if (date.length === 6) {
            date = '0' + date;
        }
        const year = date.slice (0, 2);
        const monthName = date.slice (2, 5);
        const month = this.safeString (monthMappping, monthName);
        const day = date.slice (5, 7);
        const reconstructedDate = day + month + year;
        return reconstructedDate;
    }

    async fetchPositionHistory (symbol: string, since: Int = undefined, limit: Int = undefined, params = {}): Promise<Position> {
        /**
         * @method
         * @name exchange#fetchPositionHistory
         * @description fetches the history of margin added or reduced from contract isolated positions
         * @param {string} [symbol] unified market symbol
         * @param {int} [since] timestamp in ms of the position
         * @param {int} [limit] the maximum amount of candles to fetch, default=1000
         * @param {object} params extra parameters specific to the exchange api endpoint
         * @returns {object[]} a list of [position structures]{@link https://docs.ccxt.com/#/?id=position-structure}
         */
        if (this.has['fetchPositionsHistory']) {
            const positions = await this.fetchPositionsHistory ([ symbol ], since, limit, params);
            return this.safeDict (positions, 0) as Position;
        } else {
            throw new NotSupported (this.id + ' fetchPositionHistory () is not supported yet');
        }
    }

    async fetchPositionsHistory (symbols: Strings = undefined, since: Int = undefined, limit: Int = undefined, params = {}): Promise<Position[]> {
        /**
         * @method
         * @name exchange#fetchPositionsHistory
         * @description fetches the history of margin added or reduced from contract isolated positions
         * @param {string} [symbol] unified market symbol
         * @param {int} [since] timestamp in ms of the position
         * @param {int} [limit] the maximum amount of candles to fetch, default=1000
         * @param {object} params extra parameters specific to the exchange api endpoint
         * @returns {object[]} a list of [position structures]{@link https://docs.ccxt.com/#/?id=position-structure}
         */
        throw new NotSupported (this.id + ' fetchPositionsHistory () is not supported yet');
    }

    parseMarginModification (data: Dict, market: Market = undefined): MarginModification {
        throw new NotSupported (this.id + ' parseMarginModification() is not supported yet');
    }

    parseMarginModifications (response: object[], symbols: string[] = undefined, symbolKey: Str = undefined, marketType: MarketType = undefined): MarginModification[] {
        const marginModifications = [];
        for (let i = 0; i < response.length; i++) {
            const info = response[i];
            const marketId = this.safeString (info, symbolKey);
            const market = this.safeMarket (marketId, undefined, undefined, marketType);
            if ((symbols === undefined) || this.inArray (market['symbol'], symbols)) {
                marginModifications.push (this.parseMarginModification (info, market));
            }
        }
        return marginModifications;
    }

    async fetchTransfer (id: string, code: Str = undefined, params = {}): Promise<TransferEntry> {
        /**
         * @method
         * @name exchange#fetchTransfer
         * @description fetches a transfer
         * @param {string} id transfer id
         * @param {[string]} code unified currency code
         * @param {object} params extra parameters specific to the exchange api endpoint
         * @returns {object} a [transfer structure]{@link https://docs.ccxt.com/#/?id=transfer-structure}
         */
        throw new NotSupported (this.id + ' fetchTransfer () is not supported yet');
    }

    async fetchTransfers (code: Str = undefined, since: Int = undefined, limit: Int = undefined, params = {}): Promise<TransferEntries> {
        /**
         * @method
         * @name exchange#fetchTransfer
         * @description fetches a transfer
         * @param {string} id transfer id
         * @param {int} [since] timestamp in ms of the earliest transfer to fetch
         * @param {int} [limit] the maximum amount of transfers to fetch
         * @param {object} params extra parameters specific to the exchange api endpoint
         * @returns {object} a [transfer structure]{@link https://docs.ccxt.com/#/?id=transfer-structure}
         */
        throw new NotSupported (this.id + ' fetchTransfers () is not supported yet');
    }
}

export {
    Exchange,
};<|MERGE_RESOLUTION|>--- conflicted
+++ resolved
@@ -877,11 +877,7 @@
         //         }
         //     }
         //
-<<<<<<< HEAD
-        this.options = this.getDefaultOptions (); // exchange-specific options, if any
-=======
-        this.options = this.getDefaultOptions(); // exchange-specific options if any
->>>>>>> 1d55dfa4
+        this.options = this.getDefaultOptions (); // exchange-specific options if any
         // fetch implementation options (JS only)
         // http properties
         this.headers = {};
