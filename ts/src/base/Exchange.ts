--- conflicted
+++ resolved
@@ -36,7 +36,6 @@
 //
 import { axolotl } from './functions/crypto.js';
 // import types
-<<<<<<< HEAD
 import type {
     Account,
     Balance,
@@ -56,6 +55,8 @@
     IndexType,
     Int,
     LedgerEntry,
+    Leverage,
+    Leverages,
     LeverageTier,
     Liquidation,
     MarginMode,
@@ -81,13 +82,6 @@
     Transaction,
     TransferEntry,
 } from './types.js';
-=======
-import type { Market, Trade, Fee, Ticker, OHLCV, OHLCVC, Order, OrderBook, Balance, Balances, Dictionary, Transaction, DepositAddressResponse, Currency, MinMax, IndexType, Int, OrderType, OrderSide, Position, FundingRate, DepositWithdrawFeeNetwork, LedgerEntry, BorrowInterest, OpenInterest, LeverageTier, TransferEntry, BorrowRate, FundingRateHistory, Liquidation, FundingHistory, OrderRequest, MarginMode, Tickers, Greeks,  Str, Num, MarketInterface, CurrencyInterface, Account, MarginModes, MarketType, Leverage, Leverages } from './types.js';
-// export {Market, Trade, Fee, Ticker, OHLCV, OHLCVC, Order, OrderBook, Balance, Balances, Dictionary, Transaction, DepositAddressResponse, Currency, MinMax, IndexType, Int, OrderType, OrderSide, Position, FundingRateHistory, Liquidation, FundingHistory} from './types.js'
-// import { Market, Trade, Fee, Ticker, OHLCV, OHLCVC, Order, OrderBook, Balance, Balances, Dictionary, Transaction, DepositAddressResponse, Currency, MinMax, IndexType, Int, OrderType, OrderSide, Position, FundingRateHistory, OpenInterest, Liquidation, OrderRequest, FundingHistory, MarginMode, Tickers, Greeks, Str, Num, MarketInterface, CurrencyInterface, Account } from './types.js';
-export type { Market, Trade, Fee, Ticker, OHLCV, OHLCVC, Order, OrderBook, Balance, Balances, Dictionary, Transaction, DepositAddressResponse, Currency, MinMax, IndexType, Int, OrderType, OrderSide, Position, FundingRateHistory, Liquidation, FundingHistory, Greeks, Leverage, Leverages } from './types.js'
-
->>>>>>> 24d6f283
 // ----------------------------------------------------------------------------
 // move this elsewhere
 import {
@@ -216,6 +210,8 @@
     Greeks,
     IndexType,
     Int,
+    Leverage,
+    Leverages,
     Liquidation,
     Market,
     MinMax,
@@ -314,22 +310,10 @@
     uid: string;
     walletAddress: string; // a wallet address "0x"-prefixed hexstring
 
-<<<<<<< HEAD
     balance = {};
     bidsasks: Dictionary<Ticker> = {};
-=======
-    balance      = {}
-    orderbooks: Dictionary<Ob>   = {}
-    tickers: Dictionary<Ticker>      = {}
-    bidsasks: Dictionary<Ticker>     = {}
-    orders: ArrayCache       = undefined
-    triggerOrders: ArrayCache = undefined
-    trades: Dictionary<ArrayCache>
-    transactions = {}
-    ohlcvs: Dictionary<Dictionary<ArrayCacheByTimestamp>>
->>>>>>> 24d6f283
     myTrades: ArrayCache;
-    ohlcvs: any;
+    ohlcvs: Dictionary<Dictionary<ArrayCacheByTimestamp>>;
     orderbooks: Dictionary<Ob> = {};
     orders: ArrayCache = undefined;
     positions: any;
