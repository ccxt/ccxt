// ----------------------------------------------------------------------------
/* eslint-disable */

import * as functions from './functions.js'
const {
    isNode
    , selfIsDefined
    , deepExtend
    , extend
    , clone
    , flatten
    , unique
    , indexBy
    , sortBy
    , sortBy2
    , safeFloat2
    , groupBy
    , aggregate
    , uuid
    , unCamelCase
    , precisionFromString
    , Throttler
    , capitalize
    , now
    , decimalToPrecision
    , safeValue
    , safeValue2
    , safeString
    , safeString2
    , seconds
    , milliseconds
    , binaryToBase16
    , numberToBE
    , base16ToBinary
    , iso8601
    , omit
    , isJsonEncodedObject
    , safeInteger
    , sum
    , omitZero
    , implodeParams
    , extractParams
    , json
    , merge
    , binaryConcat
    , hash
    , ecdsa
    , arrayConcat
    , encode
    , urlencode
    , hmac
    , numberToString
    , roundTimeframe
    , parseTimeframe
    , safeInteger2
    , safeStringLower
    , parse8601
    , yyyymmdd
    , safeStringUpper
    , safeTimestamp
    , binaryConcatArray
    , uuidv1
    , numberToLE
    , ymdhms
    , stringToBase64
    , decode
    , uuid22
    , safeIntegerProduct2
    , safeIntegerProduct
    , safeStringLower2
    , yymmdd
    , base58ToBinary
    , binaryToBase58
    , safeTimestamp2
    , rawencode
    , keysort
    , inArray
    , isEmpty
    , ordered
    , filterBy
    , uuid16
    , safeFloat
    , base64ToBinary
    , safeStringUpper2
    , urlencodeWithArrayRepeat
    , microseconds
    , binaryToBase64
    , strip
    , toArray
    , safeFloatN
    , safeIntegerN
    , safeIntegerProductN
    , safeTimestampN
    , safeValueN
    , safeStringN
    , safeStringLowerN
    , safeStringUpperN
    , urlencodeNested
    , urlencodeBase64
    , parseDate
    , ymd
    , base64ToString
    , crc32
    , packb
    , TRUNCATE
    , ROUND
    , DECIMAL_PLACES
    , NO_PADDING
    , TICK_SIZE
    , SIGNIFICANT_DIGITS
    , sleep
} = functions

import {
    keys as keysFunc,
    values as valuesFunc,
    inArray as inArrayFunc,
    vwap as vwapFunc
} from './functions.js'
// import exceptions from "./errors.js"

 import { // eslint-disable-line object-curly-newline
    ExchangeError
    , BadSymbol
    , NullResponse
    , InvalidAddress
    , InvalidOrder
    , NotSupported
    , OperationFailed
    , BadResponse
    , AuthenticationError
    , DDoSProtection
    , RequestTimeout
    , NetworkError
    , InvalidProxySettings
    , ExchangeNotAvailable
    , ArgumentsRequired
    , RateLimitExceeded,
    BadRequest,
    ExchangeClosedByUser,
    UnsubscribeError} from "./errors.js"

import { Precise } from './Precise.js'


//-----------------------------------------------------------------------------
import WsClient from './ws/WsClient.js';
import { Future } from './ws/Future.js';
import { OrderBook as WsOrderBook, IndexedOrderBook, CountedOrderBook } from './ws/OrderBook.js';

// ----------------------------------------------------------------------------
//
import { axolotl } from './functions/crypto.js';
// import types
import type { Market, Trade, Fee, Ticker, OHLCV, OHLCVC, Order, OrderBook, Balance, Balances, Dictionary, Transaction, Currency, MinMax, IndexType, Int, OrderType, OrderSide, Position, FundingRate, DepositWithdrawFeeNetwork, LedgerEntry, BorrowInterest, OpenInterest, LeverageTier, TransferEntry, FundingRateHistory, Liquidation, FundingHistory, OrderRequest, MarginMode, Tickers, Greeks, Option, OptionChain, Str, Num, MarketInterface, CurrencyInterface, BalanceAccount, MarginModes, MarketType, Leverage, Leverages, LastPrice, LastPrices, Account, Strings, MarginModification, TradingFeeInterface, Currencies, TradingFees, Conversion, CancellationRequest, IsolatedBorrowRate, IsolatedBorrowRates, CrossBorrowRates, CrossBorrowRate, Dict, FundingRates, LeverageTiers, Bool, int, DepositAddress, LongShortRatio, OrderBooks, OpenInterests, ConstructorArgs }  from './types.js';
// export {Market, Trade, Fee, Ticker, OHLCV, OHLCVC, Order, OrderBook, Balance, Balances, Dictionary, Transaction, Currency, MinMax, IndexType, Int, OrderType, OrderSide, Position, FundingRateHistory, Liquidation, FundingHistory} from './types.js'
// import { Market, Trade, Fee, Ticker, OHLCV, OHLCVC, Order, OrderBook, Balance, Balances, Dictionary, Transaction, Currency, MinMax, IndexType, Int, OrderType, OrderSide, Position, FundingRateHistory, OpenInterest, Liquidation, OrderRequest, FundingHistory, MarginMode, Tickers, Greeks, Str, Num, MarketInterface, CurrencyInterface, Account } from './types.js';
export type { Market, Trade, Fee, Ticker, OHLCV, OHLCVC, Order, OrderBook, Balance, Balances, Dictionary, Transaction, Currency, MinMax, IndexType, Int, Bool, OrderType, OrderSide, Position, LedgerEntry, BorrowInterest, OpenInterest, LeverageTier, TransferEntry, CrossBorrowRate, FundingRateHistory, Liquidation, FundingHistory, OrderRequest, MarginMode, Tickers, Greeks, Option, OptionChain, Str, Num, MarketInterface, CurrencyInterface, BalanceAccount, MarginModes, MarketType, Leverage, Leverages, LastPrice, LastPrices, Account, Strings, Conversion, DepositAddress, LongShortRatio } from './types.js'

// ----------------------------------------------------------------------------
// move this elsewhere.
import { ArrayCache, ArrayCacheByTimestamp, ArrayCacheBySymbolById, ArrayCacheBySymbolBySide } from './ws/Cache.js'
import {OrderBook as Ob} from './ws/OrderBook.js';

import totp from './functions/totp.js';
import ethers from '../static_dependencies/ethers/index.js';
import { TypedDataEncoder } from '../static_dependencies/ethers/hash/index.js';
import {SecureRandom} from "../static_dependencies/jsencrypt/lib/jsbn/rng.js";
import {getStarkKey, ethSigToPrivate, sign as starknetCurveSign} from '../static_dependencies/scure-starknet/index.js';
import init, * as zklink from '../static_dependencies/zklink/zklink-sdk-web.js';
import * as Starknet from '../static_dependencies/starknet/index.js';
import Client from './ws/Client.js'
import { sha256 } from '../static_dependencies/noble-hashes/sha256.js'
// ----------------------------------------------------------------------------
/**
 * @class Exchange
 */
export default class Exchange {
    options: {
        [key: string]: any;
    }
    isSandboxModeEnabled: boolean = false

    throttleProp = undefined
    sleep = sleep;
    api = undefined
    certified: boolean = false;
    pro: boolean = false;
    countries: Str[] = undefined;

    // PROXY & USER-AGENTS (see "examples/proxy-usage" file for explanation)
    proxy: any; // maintained for backwards compatibility, no-one should use it from now on
    proxyUrl: string;
    proxy_url: string;
    proxyUrlCallback: any;
    proxy_url_callback: any;
    httpProxy: string;
    http_proxy: string;
    httpProxyCallback: any;
    http_proxy_callback: any;
    httpsProxy: string;
    https_proxy: string;
    httpsProxyCallback: any;
    https_proxy_callback: any;
    socksProxy: string;
    socks_proxy: string;
    socksProxyCallback: any;
    socks_proxy_callback: any;
    userAgent: { 'User-Agent': string } | false = undefined;
    user_agent: { 'User-Agent': string } | false = undefined;
    wsProxy: string;
    ws_proxy: string;
    wssProxy: string;
    wss_proxy: string;
    wsSocksProxy: string;
    ws_socks_proxy: string;
    //
    userAgents: any = {
        'chrome': 'Mozilla/5.0 (Windows NT 10.0; Win64; x64) AppleWebKit/537.36 (KHTML, like Gecko) Chrome/62.0.3202.94 Safari/537.36',
        'chrome39': 'Mozilla/5.0 (Windows NT 6.1; WOW64) AppleWebKit/537.36 (KHTML, like Gecko) Chrome/39.0.2171.71 Safari/537.36',
        'chrome100': 'Mozilla/5.0 (Macintosh; Intel Mac OS X 10_15_7) AppleWebKit/537.36 (KHTML, like Gecko) Chrome/100.0.4896.75 Safari/537.36',
    };
    headers: any = {};
    origin = '*' // CORS origin
    MAX_VALUE: Num = Number.MAX_VALUE;
    //
    agent = undefined; // maintained for backwards compatibility
    nodeHttpModuleLoaded: boolean = false;
    httpAgent = undefined;
    httpsAgent = undefined;

    minFundingAddressLength: Int = 1 // used in checkAddress
    substituteCommonCurrencyCodes: boolean = true  // reserved
    quoteJsonNumbers: boolean = true // treat numbers in json as quoted precise strings
    number: (numberString: string) => number = Number // or String (a pointer to a function)
    handleContentTypeApplicationZip: boolean = false

    // whether fees should be summed by currency code
    reduceFees: boolean = true

    // do not delete this line, it is needed for users to be able to define their own fetchImplementation
    fetchImplementation: any
    AbortError: any
    FetchError: any

    validateServerSsl: boolean = true
    validateClientSsl: boolean = false

    timeout: Int      = 10000 // milliseconds
    verbose: boolean  = false
    twofa             = undefined // two-factor authentication (2-FA)

    apiKey: string;
    secret: string;
    uid: string;
    accountId: string;
    login:string;
    password: string;
    privateKey: string;// a "0x"-prefixed hexstring private key for a wallet
    walletAddress: string; // a wallet address "0x"-prefixed hexstring
    token: string; // reserved for HTTP auth in some cases

    balance      = {}
    liquidations: Dictionary<Liquidation> = {}
    orderbooks: Dictionary<Ob>   = {}
    tickers: Dictionary<Ticker>  = {}
    fundingRates: Dictionary<FundingRate> = {}
    bidsasks: Dictionary<Ticker>  = {}
    orders: ArrayCache       = undefined
    triggerOrders: ArrayCache = undefined
    trades: Dictionary<ArrayCache>
    transactions = {}
    ohlcvs: Dictionary<Dictionary<ArrayCacheByTimestamp>>
    myLiquidations: Dictionary<Liquidation> = {}
    myTrades: ArrayCache;
    positions: any;
    urls: {
        logo?: string;
        api?: string | Dictionary<string>;
        test?: string | Dictionary<string>;
        www?: string;
        doc?: string[];
        api_management?: string;
        fees?: string;
        referral?: string;
    };

    requiresWeb3: boolean = false
    requiresEddsa: boolean = false
    precision: {
        amount: Num,
        price: Num,
        cost?: Num,
        base?: Num,
        quote?: Num,
    } = undefined

    enableLastJsonResponse: boolean = false
    enableLastHttpResponse: boolean = true
    enableLastResponseHeaders: boolean = true
    last_http_response    = undefined
    last_json_response    = undefined
    last_response_headers = undefined
    last_request_headers  = undefined
    last_request_body     = undefined
    last_request_url      = undefined
    last_request_path     = undefined

    id: string = 'Exchange';

    markets: Dictionary<any> = undefined
    has: Dictionary<boolean | 'emulated'>;
    features: Dictionary<Dictionary<any>> = undefined;
    status: {
        status: Str,
        updated: Num,
        eta: Num,
        url: Str,
        info: any,
    } = undefined;

    requiredCredentials: {
        apiKey: Bool,
        secret: Bool,
        uid: Bool,
        login: Bool,
        password: Bool,
        twofa: Bool, // 2-factor authentication (one-time password key)
        privateKey: Bool, // a "0x"-prefixed hexstring private key for a wallet
        walletAddress: Bool, // the wallet address "0x"-prefixed hexstring
        token: Bool, // reserved for HTTP auth in some cases
    };
    rateLimit: Num = undefined; // milliseconds
    tokenBucket = undefined
    throttler = undefined
    enableRateLimit: boolean = undefined;

    httpExceptions = undefined

    limits: {
        amount?: MinMax,
        cost?: MinMax,
        leverage?: MinMax,
        price?: MinMax,
    } = undefined;

    fees: {
        trading: {
            tierBased: Bool,
            percentage: Bool,
            taker: Num,
            maker: Num,
        },
        funding: {
            tierBased: Bool,
            percentage: Bool,
            withdraw: {},
            deposit: {},
        },
    };
    markets_by_id: Dictionary<any> = undefined;
    symbols: string[] = undefined;
    ids: string[] = undefined;
    currencies: Currencies = {};

    baseCurrencies = undefined
    quoteCurrencies = undefined
    currencies_by_id = undefined
    codes = undefined

    reloadingMarkets: boolean = undefined
    marketsLoading: Promise<Dictionary<any>> = undefined

    accounts = undefined
    accountsById = undefined

    commonCurrencies: Dictionary<string> = undefined

    hostname: Str = undefined;

    precisionMode: Num = undefined;
    paddingMode: Num = undefined

    exceptions: Dictionary<string> = {}
    timeframes: Dictionary<number | string> = {}

    version: Str = undefined;

    marketsByAltname: Dictionary<any> = undefined

    name:Str = undefined

    lastRestRequestTimestamp:number;

    targetAccount = undefined

    stablePairs = {}

    // WS/PRO options
    clients: Dictionary<WsClient> = {}
    newUpdates: boolean = true
    streaming = {}

    alias: boolean = false;

    deepExtend = deepExtend
    isNode = isNode
    keys = keysFunc
    values = valuesFunc
    extend = extend
    clone = clone
    flatten = flatten
    unique = unique
    indexBy = indexBy
    roundTimeframe = roundTimeframe
    sortBy = sortBy
    sortBy2 = sortBy2
    groupBy = groupBy
    aggregate = aggregate
    uuid = uuid
    unCamelCase = unCamelCase
    precisionFromString = precisionFromString
    capitalize = capitalize
    now = now
    decimalToPrecision = decimalToPrecision
    safeValue = safeValue
    safeValue2 = safeValue2
    safeString = safeString
    safeString2 = safeString2
    safeFloat = safeFloat
    safeFloat2 = safeFloat2
    seconds = seconds
    milliseconds = milliseconds
    binaryToBase16 = binaryToBase16
    numberToBE = numberToBE
    base16ToBinary = base16ToBinary
    iso8601 = iso8601
    omit = omit
    isJsonEncodedObject = isJsonEncodedObject
    safeInteger = safeInteger
    sum = sum
    omitZero = omitZero
    implodeParams = implodeParams
    extractParams = extractParams
    json = json
    vwap = vwapFunc
    merge = merge
    binaryConcat = binaryConcat
    hash = hash
    arrayConcat = arrayConcat
    encode = encode
    urlencode = urlencode
    hmac = hmac
    numberToString = numberToString
    parseTimeframe = parseTimeframe
    safeInteger2 = safeInteger2
    safeStringLower = safeStringLower
    parse8601 = parse8601
    yyyymmdd = yyyymmdd
    safeStringUpper = safeStringUpper
    safeTimestamp = safeTimestamp
    binaryConcatArray = binaryConcatArray
    uuidv1 = uuidv1
    numberToLE = numberToLE
    ymdhms = ymdhms
    yymmdd = yymmdd
    stringToBase64 = stringToBase64
    decode = decode
    uuid22 = uuid22
    safeIntegerProduct2 = safeIntegerProduct2
    safeIntegerProduct = safeIntegerProduct
    binaryToBase58 = binaryToBase58
    base58ToBinary = base58ToBinary
    base64ToBinary = base64ToBinary
    safeTimestamp2 = safeTimestamp2
    rawencode = rawencode
    keysort = keysort
    inArray = inArray
    safeStringLower2 = safeStringLower2
    safeStringUpper2 = safeStringUpper2
    isEmpty = isEmpty
    ordered = ordered
    filterBy = filterBy
    uuid16 = uuid16
    urlencodeWithArrayRepeat = urlencodeWithArrayRepeat
    microseconds = microseconds
    binaryToBase64 = binaryToBase64
    strip = strip
    toArray = toArray
    safeFloatN = safeFloatN
    safeIntegerN = safeIntegerN
    safeIntegerProductN = safeIntegerProductN
    safeTimestampN = safeTimestampN
    safeValueN = safeValueN
    safeStringN = safeStringN
    safeStringLowerN = safeStringLowerN
    safeStringUpperN = safeStringUpperN
    urlencodeNested = urlencodeNested
    parseDate = parseDate
    ymd = ymd
    base64ToString = base64ToString
    crc32 = crc32
    packb = packb
    urlencodeBase64 = urlencodeBase64

    constructor (userConfig: ConstructorArgs = {}) {
        Object.assign (this, functions)
        //
        //     if (isNode) {
        //         this.nodeVersion = process.version.match (/\d+\.\d+\.\d+/)[0]
        //         this.userAgent = {
        //             'User-Agent': 'ccxt/' + (Exchange as any).ccxtVersion +
        //                 ' (+https://github.com/ccxt/ccxt)' +
        //                 ' Node.js/' + this.nodeVersion + ' (JavaScript)'
        //         }
        //     }
        //
        this.options = this.getDefaultOptions(); // exchange-specific options if any
        // fetch implementation options (JS only)
        // http properties
        this.headers = {}
        this.origin = '*' // CORS origin
        // underlying properties
        this.minFundingAddressLength = 1 // used in checkAddress
        this.substituteCommonCurrencyCodes = true  // reserved
        this.quoteJsonNumbers = true // treat numbers in json as quoted precise strings
        this.number = Number // or String (a pointer to a function)
        this.handleContentTypeApplicationZip = false
        // whether fees should be summed by currency code
        this.reduceFees = true
        // do not delete this line, it is needed for users to be able to define their own fetchImplementation
        this.fetchImplementation = undefined
        this.validateServerSsl = true
        this.validateClientSsl = false
        // default property values
        this.timeout       = 10000 // milliseconds
        this.verbose       = false
        this.twofa         = undefined // two-factor authentication (2FA)
        // default credentials
        this.apiKey        = undefined
        this.secret        = undefined
        this.uid           = undefined
        this.login         = undefined
        this.password      = undefined
        this.privateKey    = undefined // a "0x"-prefixed hexstring private key for a wallet
        this.walletAddress = undefined // a wallet address "0x"-prefixed hexstring
        this.token         = undefined // reserved for HTTP auth in some cases
        // placeholders for cached data
        this.balance      = {}
        this.orderbooks   = {}
        this.tickers      = {}
        this.liquidations = {}
        this.orders       = undefined
        this.trades       = {}
        this.transactions = {}
        this.ohlcvs       = {}
        this.myLiquidations = {}
        this.myTrades     = undefined
        this.positions    = undefined
        // web3 and cryptography flags
        this.requiresWeb3 = false
        this.requiresEddsa = false
        // response handling flags and properties
        this.lastRestRequestTimestamp = 0
        this.enableLastJsonResponse = false
        this.enableLastHttpResponse = true
        this.enableLastResponseHeaders = true
        this.last_http_response    = undefined
        this.last_json_response    = undefined
        this.last_response_headers = undefined
        this.last_request_headers  = undefined
        this.last_request_body     = undefined
        this.last_request_url      = undefined
        this.last_request_path     = undefined
        // camelCase and snake_notation support
        const unCamelCaseProperties = (obj = this) => {
            if (obj !== null) {
                const ownPropertyNames = Object.getOwnPropertyNames (obj)
                for (let i = 0; i < ownPropertyNames.length; i++) {
                    const k = ownPropertyNames[i]
                    this[unCamelCase (k)] = this[k]
                }
                unCamelCaseProperties (Object.getPrototypeOf (obj))
            }
        }
        unCamelCaseProperties ()
        // merge constructor overrides to this instance
        const configEntries = Object.entries (this.describe ()).concat (Object.entries (userConfig))
        for (let i = 0; i < configEntries.length; i++) {
            const [property, value] = configEntries[i]
            if (value && Object.getPrototypeOf (value) === Object.prototype) {
                this[property] = this.deepExtend (this[property], value)
            } else {
                this[property] = value
            }
        }
        // http client options
        const agentOptions = {
            'keepAlive': true,
        }
        // ssl options
        if (!this.validateServerSsl) {
            agentOptions['rejectUnauthorized'] = false;
        }
        // generate old metainfo interface
        const hasKeys = Object.keys (this.has)
        for (let i = 0; i < hasKeys.length; i++) {
            const k = hasKeys[i]
            this['has' + this.capitalize (k)] = !!this.has[k] // converts 'emulated' to true
        }
        // generate implicit api
        if (this.api) {
            this.defineRestApi (this.api, 'request')
        }
        this.newUpdates = ((this.options as any).newUpdates !== undefined) ? (this.options as any).newUpdates : true;

        this.afterConstruct ();

        if (this.safeBool(userConfig, 'sandbox') || this.safeBool(userConfig, 'testnet')) {
            this.setSandboxMode(true);
        }
    }

    encodeURIComponent (...args) {
        // @ts-expect-error
        return encodeURIComponent (...args)
    }

    checkRequiredVersion (requiredVersion, error = true) {
        let result = true
        const [ major1, minor1, patch1 ] = requiredVersion.split ('.')
            , [ major2, minor2, patch2 ] = (Exchange as any).ccxtVersion.split ('.')
            , intMajor1 = this.parseToInt (major1)
            , intMinor1 = this.parseToInt (minor1)
            , intPatch1 = this.parseToInt (patch1)
            , intMajor2 = this.parseToInt (major2)
            , intMinor2 = this.parseToInt (minor2)
            , intPatch2 = this.parseToInt (patch2)
        if (intMajor1 > intMajor2) {
            result = false
        }
        if (intMajor1 === intMajor2) {
            if (intMinor1 > intMinor2) {
                result = false
            } else if (intMinor1 === intMinor2 && intPatch1 > intPatch2) {
                result = false
            }
        }
        if (!result) {
            if (error) {
                throw new NotSupported ('Your current version of CCXT is ' + (Exchange as any).ccxtVersion + ', a newer version ' + requiredVersion + ' is required, please, upgrade your version of CCXT')
            } else {
                return error
            }
        }
        return result
    }

    throttle (cost = undefined) {
        return this.throttler.throttle (cost)
    }

    initThrottler () {
        this.throttler = new Throttler (this.tokenBucket);
    }

    defineRestApiEndpoint (methodName, uppercaseMethod, lowercaseMethod, camelcaseMethod, path, paths, config = {}) {
        const splitPath = path.split (/[^a-zA-Z0-9]/)
        const camelcaseSuffix  = splitPath.map (this.capitalize).join ('')
        const underscoreSuffix = splitPath.map ((x) => x.trim ().toLowerCase ()).filter ((x) => x.length > 0).join ('_')
        const camelcasePrefix = [ paths[0] ].concat (paths.slice (1).map (this.capitalize)).join ('')
        const underscorePrefix = [ paths[0] ].concat (paths.slice (1).map ((x) => x.trim ()).filter ((x) => x.length > 0)).join ('_')
        const camelcase  = camelcasePrefix + camelcaseMethod + this.capitalize (camelcaseSuffix)
        const underscore = underscorePrefix + '_' + lowercaseMethod + '_' + underscoreSuffix
        const typeArgument = (paths.length > 1) ? paths : paths[0]
        // handle call costs here
        const partial = async (params = {}, context = {}) => this[methodName] (path, typeArgument, uppercaseMethod, params, undefined, undefined, config, context)
        // const partial = async (params) => this[methodName] (path, typeArgument, uppercaseMethod, params || {})
        this[camelcase]  = partial
        this[underscore] = partial
    }

    defineRestApi (api, methodName, paths = []) {
        const keys = Object.keys (api)
        for (let i = 0; i < keys.length; i++) {
            const key = keys[i]
            const value = api[key]
            const uppercaseMethod = key.toUpperCase ()
            const lowercaseMethod = key.toLowerCase ()
            const camelcaseMethod = this.capitalize (lowercaseMethod)
            if (Array.isArray (value)) {
                for (let k = 0; k < value.length; k++) {
                    const path = value[k].trim ()
                    this.defineRestApiEndpoint (methodName, uppercaseMethod, lowercaseMethod, camelcaseMethod, path, paths)
                }
            // the options HTTP method conflicts with the 'options' API url path
            // } else if (key.match (/^(?:get|post|put|delete|options|head|patch)$/i)) {
            } else if (key.match (/^(?:get|post|put|delete|head|patch)$/i)) {
                const endpoints = Object.keys (value);
                for (let j = 0; j < endpoints.length; j++) {
                    const endpoint = endpoints[j]
                    const path = endpoint.trim ()
                    const config = value[endpoint]
                    if (typeof config === 'object') {
                        this.defineRestApiEndpoint (methodName, uppercaseMethod, lowercaseMethod, camelcaseMethod, path, paths, config)
                    } else if (typeof config === 'number') {
                        this.defineRestApiEndpoint (methodName, uppercaseMethod, lowercaseMethod, camelcaseMethod, path, paths, { cost: config })
                    } else {
                        throw new NotSupported (this.id + ' defineRestApi() API format is not supported, API leafs must strings, objects or numbers');
                    }
                }
            } else {
                this.defineRestApi (value, methodName, paths.concat ([ key ]))
            }
        }
    }

    log (... args) {
        console.log (... args)
    }

    httpProxyAgentModule:any = undefined;
    httpsProxyAgentModule:any = undefined;
    socksProxyAgentModule:any = undefined;
    socksProxyAgentModuleChecked:boolean = false;
    proxyDictionaries:any = {};
    proxiesModulesLoading:Promise<any> = undefined

    async loadProxyModules () {
        // when loading markets, multiple parallel calls are made, so need one promise
        if (this.proxiesModulesLoading === undefined) {
            this.proxiesModulesLoading = (async () => {
                // we have to handle it with below nested way, because of dynamic
                // import issues (https://github.com/ccxt/ccxt/pull/20687)
                try {
                    // todo: possible sync alternatives: https://stackoverflow.com/questions/51069002/convert-import-to-synchronous
                    this.httpProxyAgentModule = await import (/* webpackIgnore: true */ '../static_dependencies/proxies/http-proxy-agent/index.js');
                    this.httpsProxyAgentModule = await import (/* webpackIgnore: true */ '../static_dependencies/proxies/https-proxy-agent/index.js');
                } catch (e) {
                    // if several users are using those frameworks which cause exceptions,
                    // let them to be able to load modules still, by installing them
                    try {
                        // @ts-ignore
                        this.httpProxyAgentModule = await import (/* webpackIgnore: true */ 'http-proxy-agent');
                        // @ts-ignore
                        this.httpsProxyAgentModule = await import (/* webpackIgnore: true */ 'https-proxy-agent');
                    } catch (e) { }
                }
                if (this.socksProxyAgentModuleChecked === false) {
                    try {
                        // @ts-ignore
                        this.socksProxyAgentModule = await import (/* webpackIgnore: true */ 'socks-proxy-agent');
                    } catch (e) {}
                    this.socksProxyAgentModuleChecked = true;
                }
            })();
        }
        return await this.proxiesModulesLoading;
    }

    setProxyAgents (httpProxy, httpsProxy, socksProxy) {
        let chosenAgent = undefined;
        // in browser-side, proxy modules are not supported in 'fetch/ws' methods
        if (!isNode && (httpProxy || httpsProxy || socksProxy)) {
            throw new NotSupported (this.id + ' - proxies in browser-side projects are not supported. You have several choices: [A] Use `exchange.proxyUrl` property to redirect requests through local/remote cors-proxy server (find sample file named "sample-local-proxy-server-with-cors" in https://github.com/ccxt/ccxt/tree/master/examples/ folder, which can be used for REST requests only) [B] override `exchange.fetch` && `exchange.watch` methods to send requests through your custom proxy');
        }
        if (httpProxy) {
            if (this.httpProxyAgentModule === undefined) {
                throw new NotSupported (this.id + ' you need to load JS proxy modules with `await instance.loadProxyModules()` method at first to use proxies');
            }
            if (!(httpProxy in this.proxyDictionaries)) {
                this.proxyDictionaries[httpProxy] = new this.httpProxyAgentModule.HttpProxyAgent(httpProxy);
            }
            chosenAgent = this.proxyDictionaries[httpProxy];
        } else if (httpsProxy) {
            if (this.httpsProxyAgentModule === undefined) {
                throw new NotSupported (this.id + ' you need to load JS proxy modules with `await instance.loadProxyModules()` method at first to use proxies');
            }
            if (!(httpsProxy in this.proxyDictionaries)) {
                this.proxyDictionaries[httpsProxy] = new this.httpsProxyAgentModule.HttpsProxyAgent(httpsProxy);
            }
            chosenAgent = this.proxyDictionaries[httpsProxy];
            chosenAgent.keepAlive = true;
        } else if (socksProxy) {
            if (this.socksProxyAgentModule === undefined) {
                throw new NotSupported (this.id + ' - to use SOCKS proxy with ccxt, at first you need install module "npm i socks-proxy-agent" and then initialize proxies with `await instance.loadProxyModules()` method');
            }
            if (!(socksProxy in this.proxyDictionaries)) {
                this.proxyDictionaries[socksProxy] = new this.socksProxyAgentModule.SocksProxyAgent(socksProxy);
            }
            chosenAgent = this.proxyDictionaries[socksProxy];
        }
        return chosenAgent;
    }

    async loadHttpProxyAgent () {
        // for `http://` protocol proxy-urls, we need to load `http` module only on first call
        if (!this.httpAgent) {
            const httpModule = await import (/* webpackIgnore: true */'node:http')
            this.httpAgent = new httpModule.Agent ();
        }
        return this.httpAgent;
    }

    getHttpAgentIfNeeded (url) {
        if (isNode) {
            // only for non-ssl proxy
            if (url.substring(0, 5) === 'ws://') {
                if (this.httpAgent === undefined) {
                    throw new NotSupported (this.id + ' to use proxy with non-ssl ws:// urls, at first run  `await exchange.loadHttpProxyAgent()` method');
                }
                return this.httpAgent;
            }
        }
        return undefined;
    }


    async fetch (url, method = 'GET', headers: any = undefined, body: any = undefined) {

        // load node-http(s) modules only on first call
        if (isNode) {
            if (!this.nodeHttpModuleLoaded) {
                this.nodeHttpModuleLoaded = true;
                const httpsModule = await import (/* webpackIgnore: true */'node:https')
                this.httpsAgent = new httpsModule.Agent ({ keepAlive: true });
            }
        }

        // ##### PROXY & HEADERS #####
        headers = this.extend (this.headers, headers);
        // proxy-url
        const proxyUrl = this.checkProxyUrlSettings (url, method, headers, body);
        let httpProxyAgent = false;
        if (proxyUrl !== undefined) {
            // part only for node-js
            if (isNode) {
                // in node-js we need to set header to *
                headers = this.extend ({ 'Origin': this.origin }, headers);
                // only for http proxy
                if (proxyUrl.substring(0, 5) === 'http:') {
                    await this.loadHttpProxyAgent ();
                    httpProxyAgent = this.httpAgent;
                }
            }
            url = proxyUrl + this.urlEncoderForProxyUrl (url);
        }
        // proxy agents
        const [ httpProxy, httpsProxy, socksProxy ] = this.checkProxySettings (url, method, headers, body);
        this.checkConflictingProxies (httpProxy || httpsProxy || socksProxy, proxyUrl);
        // skip proxies on the browser
        if (isNode) {
            // this is needed in JS, independently whether proxy properties were set or not, we have to load them because of necessity in WS, which would happen beyond 'fetch' method (WS/etc)
            await this.loadProxyModules ();
        }
        const chosenAgent = this.setProxyAgents (httpProxy, httpsProxy, socksProxy);
        // user-agent
        const userAgent = (this.userAgent !== undefined) ? this.userAgent : this.user_agent;
        if (userAgent && isNode) {
            if (typeof userAgent === 'string') {
                headers = this.extend ({ 'User-Agent': userAgent }, headers);
            } else if ((typeof userAgent === 'object') && ('User-Agent' in userAgent)) {
                headers = this.extend (userAgent, headers);
            }
        }
        // set final headers
        headers = this.setHeaders (headers);
        // log
        if (this.verbose) {
            this.log ("fetch Request:\n", this.id, method, url, "\nRequestHeaders:\n", headers, "\nRequestBody:\n", body, "\n")
        }
        // end of proxies & headers

        if (this.fetchImplementation === undefined) {
            if (isNode) {
                if (this.agent === undefined) {
                    this.agent = this.httpsAgent;
                }
                try {
                    const module = await import (/* webpackIgnore: true */'../static_dependencies/node-fetch/index.js')
                    this.AbortError = module.AbortError
                    this.fetchImplementation = module.default
                    this.FetchError = module.FetchError
                }
                catch (e) {
                    // some users having issues with dynamic imports (https://github.com/ccxt/ccxt/pull/20687)
                    // so let them to fallback to node's native fetch
                    if (typeof fetch === 'function') {
                        this.fetchImplementation = fetch
                        // as it's browser-compatible implementation ( https://nodejs.org/dist/latest-v20.x/docs/api/globals.html#fetch )
                        // it throws same error types
                        this.AbortError = DOMException
                        this.FetchError = TypeError
                    } else {
                        throw new Error ('Seems, "fetch" function is not available in your node-js version, please use latest node-js version');
                    }
                }
            } else {
                this.fetchImplementation = (selfIsDefined()) ? self.fetch: fetch
                this.AbortError = DOMException
                this.FetchError = TypeError
            }
        }
        // fetchImplementation cannot be called on this. in browsers:
        // TypeError Failed to execute 'fetch' on 'Window': Illegal invocation
        const fetchImplementation = this.fetchImplementation;
        const params = { method, headers, body, timeout: this.timeout };
        if (this.agent) {
            params['agent'] = this.agent;
        }
        // override agent, if needed
        if (httpProxyAgent) {
            // if proxyUrl is being used, then specifically in nodejs, we need http module, not https
            params['agent'] = httpProxyAgent;
        } else if (chosenAgent) {
            // if http(s)Proxy is being used
            params['agent'] = chosenAgent;
        }
        const controller = new AbortController ()
        params['signal'] = controller.signal
        const timeout = setTimeout (() => {
            controller.abort ()
        }, this.timeout)
        try {
            const response = await fetchImplementation (url, params)
            clearTimeout (timeout)
            return this.handleRestResponse (response, url, method, headers, body);
        } catch (e) {
            if (e instanceof this.AbortError) {
                throw new RequestTimeout (this.id + ' ' + method + ' ' + url + ' request timed out (' + this.timeout + ' ms)');
            } else if (e instanceof this.FetchError) {
                throw new NetworkError (this.id + ' ' + method + ' ' + url + ' fetch failed');
            }
            throw e
        }
    }

    parseJson (jsonString) {
        try {
            if (this.isJsonEncodedObject (jsonString)) {
                return JSON.parse (this.onJsonResponse (jsonString))
            }
        } catch (e) {
            // SyntaxError
            return undefined
        }
    }

    getResponseHeaders (response) {
        const result = {}
        response.headers.forEach ((value, key) => {
            key = key.split ('-').map ((word) => this.capitalize (word)).join ('-')
            result[key] = value
        })
        return result
    }

    handleRestResponse (response, url, method = 'GET', requestHeaders = undefined, requestBody = undefined) {
        const responseHeaders = this.getResponseHeaders (response)
        if (this.handleContentTypeApplicationZip && (responseHeaders['Content-Type'] === 'application/zip')) {
            const responseBuffer = response.buffer ();
            if (this.enableLastResponseHeaders) {
                this.last_response_headers = responseHeaders
            }
            if (this.enableLastHttpResponse) {
                this.last_http_response = responseBuffer
            }
            if (this.verbose) {
                this.log ("handleRestResponse:\n", this.id, method, url, response.status, response.statusText, "\nResponseHeaders:\n", responseHeaders, "ZIP redacted", "\n")
            }
            // no error handler needed, because it would not be a zip response in case of an error
            return responseBuffer;
        }
        return response.text ().then ((responseBody) => {
            const bodyText = this.onRestResponse (response.status, response.statusText, url, method, responseHeaders, responseBody, requestHeaders, requestBody);
            const json = this.parseJson (bodyText)
            if (this.enableLastResponseHeaders) {
                this.last_response_headers = responseHeaders
            }
            if (this.enableLastHttpResponse) {
                this.last_http_response = responseBody
            }
            if (this.enableLastJsonResponse) {
                this.last_json_response = json
            }
            if (this.verbose) {
                this.log ("handleRestResponse:\n", this.id, method, url, response.status, response.statusText, "\nResponseHeaders:\n", responseHeaders, "\nResponseBody:\n", responseBody, "\n")
            }
            const skipFurtherErrorHandling = this.handleErrors (response.status, response.statusText, url, method, responseHeaders, responseBody, json, requestHeaders, requestBody)
            if (!skipFurtherErrorHandling) {
                this.handleHttpStatusCode (response.status, response.statusText, url, method, responseBody)
            }
            return json || responseBody
        })
    }

    onRestResponse (statusCode, statusText, url, method, responseHeaders, responseBody, requestHeaders, requestBody) {
        return responseBody.trim ()
    }

    onJsonResponse (responseBody) {
        return this.quoteJsonNumbers ? responseBody.replace (/":([+.0-9eE-]+)([,}])/g, '":"$1"$2') : responseBody;
    }

    async loadMarketsHelper (reload = false, params = {}) {
        if (!reload && this.markets) {
            if (!this.markets_by_id) {
                return this.setMarkets (this.markets);
            }
            return this.markets;
        }
        const leveragesFromOutside = this.safeValue (params, 'leveragesFromOutside', undefined);
        if (leveragesFromOutside) {
            this.options['leveragesFromOutside'] = leveragesFromOutside;
        }
        const fetchLeveragesCallback = this.safeValue (params, 'fetchLeveragesCallback', undefined);
        if (fetchLeveragesCallback) {
            this.options['fetchLeveragesCallback'] = fetchLeveragesCallback;
        }
        let cleanupOutside = false;
        let currencies = undefined;
        // only call if exchange API provides endpoint (true), thus avoid emulated versions ('emulated')
        if (this.has['fetchCurrencies'] === true) {
            const currenciesFromOutside = this.safeValue (params, 'currenciesFromOutside', undefined);
            if (!currenciesFromOutside || reload) {
                currencies = await this.fetchCurrencies ();
                this.options['cachedCurrencies'] = currencies;
                const fetchCurrenciesCallback = this.safeValue (params, 'fetchCurrenciesCallback', undefined);
                if (fetchCurrenciesCallback) {
                    currencies = fetchCurrenciesCallback (currencies)
                    cleanupOutside = true;
                }
            } else {
                currencies = currenciesFromOutside;
                cleanupOutside = true;
            }
            if (cleanupOutside) {
                this.omit (params, 'currenciesFromOutside');
                this.omit (params, 'fetchCurrenciesCallback');
            }
        }
<<<<<<< HEAD
        let markets;
        const loadFromOutside = this.safeValue(params, 'loadFromOutside', undefined);
        if (!loadFromOutside || reload) {
            cleanupOutside = false;
            markets = await this.fetchMarkets (params);
            delete this.options['cachedCurrencies'];
            const loadedMarketCallback = this.safeValue (params, 'loadedMarketCallback', undefined);
            if (loadedMarketCallback) {
                loadedMarketCallback (markets);
                cleanupOutside = true;
            }
        } else {
            markets = this.fetchMarketsFromOutside (loadFromOutside);
            cleanupOutside = true;
        }
        if (cleanupOutside) {
            this.omit (params, 'loadFromOutside');
            this.omit (params, 'loadedMarketCallback');
        }

        return this.setMarkets (markets, currencies);
=======
        const markets = await this.fetchMarkets (params);
        if ('cachedCurrencies' in this.options) {
            delete this.options['cachedCurrencies'];
        }
        return this.setMarkets (markets, currencies)
>>>>>>> b683a87b
    }

    /**
     * @method
     * @name Exchange#loadMarkets
     * @description Loads and prepares the markets for trading.
     * @param {boolean} reload - If true, the markets will be reloaded from the exchange.
     * @param {object} params - Additional exchange-specific parameters for the request.
     * @returns A promise that resolves to a dictionary of markets.
     * @throws An error if the markets cannot be loaded or prepared.
     * @remarks This method is asynchronous and returns a promise.
     *          It ensures that the markets are only loaded once, even if the method is called multiple times.
     *          If the markets are already loaded and not reloading, the method returns the existing markets.
     *          If the markets are being reloaded, the method waits for the reload to complete before returning the markets.
     *          If an error occurs during the loading or preparation of the markets, the promise is rejected with the error.
     */
    async loadMarkets (reload: boolean = false, params: object = {}): Promise<Dictionary<Market>> {
        if ((reload && !this.reloadingMarkets) || !this.marketsLoading) {
            this.reloadingMarkets = true
            this.marketsLoading = this.loadMarketsHelper (reload, params).then ((resolved) => {
                this.reloadingMarkets = false
                return resolved
            }, (error) => {
                this.reloadingMarkets = false
                throw error
            })
        }
        return this.marketsLoading
    }

    async fetchCurrencies (params = {}): Promise<Currencies> {
        // markets are returned as a list
        // currencies are returned as a dict
        // this is for historical reasons
        // and may be changed for consistency later
        return new Promise ((resolve, reject) => resolve (this.currencies));
    }

    async fetchCurrenciesWs (params = {}) {
        // markets are returned as a list
        // currencies are returned as a dict
        // this is for historical reasons
        // and may be changed for consistency later
        return new Promise ((resolve, reject) => resolve (this.currencies));
    }

    async fetchMarkets (params = {}): Promise<Market[]> {
        // markets are returned as a list
        // currencies are returned as a dict
        // this is for historical reasons
        // and may be changed for consistency later
        return new Promise ((resolve, reject) => resolve (Object.values (this.markets)))
    }

    async fetchMarketsWs (params = {}): Promise<Market[]> {
        // markets are returned as a list
        // currencies are returned as a dict
        // this is for historical reasons
        // and may be changed for consistency later
        return new Promise ((resolve, reject) => resolve (Object.values (this.markets)))
    }

    fetchMarketsFromOutside (markets: {}) {
        return markets;
    }

    checkRequiredDependencies () {
        return
    }

    parseNumber (value, d: Num = undefined): number {
        if (value === undefined) {
            return d
        } else {
            try {
                // we should handle scientific notation here
                // so if the exchanges returns 1e-8
                // this function will return 0.00000001
                // check https://github.com/ccxt/ccxt/issues/24135
                const numberNormalized = this.numberToString(value)
                if (numberNormalized.indexOf('e-') > -1) {
                    return this.number(numberToString(parseFloat(numberNormalized)))
                }
                const result = this.number (numberNormalized)
                return isNaN (result) ? d : result
            } catch (e) {
                return d
            }
        }
    }

    checkOrderArguments (market, type, side, amount, price, params) {
        if (price === undefined) {
            if (type === 'limit') {
                  throw new ArgumentsRequired (this.id + ' createOrder() requires a price argument for a limit order');
            }
        }
        if (amount <= 0) {
            throw new ArgumentsRequired (this.id + ' createOrder() amount should be above 0');
        }
    }

    handleHttpStatusCode (code, reason, url, method, body) {
        const codeAsString = code.toString ();
        if (codeAsString in this.httpExceptions) {
            const ErrorClass = this.httpExceptions[codeAsString];
            throw new ErrorClass (this.id + ' ' + method + ' ' + url + ' ' + codeAsString + ' ' + reason + ' ' + body);
        }
    }

    remove0xPrefix (hexData) {
        if (hexData.slice (0, 2) === '0x') {
            return hexData.slice (2);
        } else {
            return hexData;
        }
    }

    spawn(method, ...args) {
        const future = Future();
        // using setTimeout 0 to force the execution to run after the future is returned
        setTimeout(() => {
            method.apply(this, args).then(future.resolve).catch(future.reject);
        }, 0);
        return future;
    }

    delay (timeout, method, ... args) {
        setTimeout (() => {
            this.spawn (method, ... args)
        }, timeout);
    }

    // -----------------------------------------------------------------------
    // -----------------------------------------------------------------------
    // WS/PRO methods

    orderBook (snapshot = {}, depth = Number.MAX_SAFE_INTEGER) {
        return new WsOrderBook (snapshot, depth);
    }

    indexedOrderBook (snapshot = {}, depth = Number.MAX_SAFE_INTEGER) {
        return new IndexedOrderBook (snapshot, depth);
    }

    countedOrderBook (snapshot = {}, depth = Number.MAX_SAFE_INTEGER) {
        return new CountedOrderBook (snapshot, depth);
    }

    handleMessage (client, message) {} // stub to override

    // ping (client: Client) {} // stub to override

    ping (client: Client) {
        return undefined;
    }

    client (url: string): WsClient {
        this.clients = this.clients || {};
        if (!this.clients[url]) {
            const onMessage = this.handleMessage.bind (this);
            const onError = this.onError.bind (this);
            const onClose = this.onClose.bind (this);
            const onConnected = this.onConnected.bind (this);
            // decide client type here: ws / signalr / socketio
            const wsOptions = this.safeValue (this.options, 'ws', {});
            // proxy agents
            const [ httpProxy, httpsProxy, socksProxy ] = this.checkWsProxySettings ();
            const chosenAgent = this.setProxyAgents (httpProxy, httpsProxy, socksProxy);
            // part only for node-js
            const httpProxyAgent = this.getHttpAgentIfNeeded (url);
            const finalAgent = chosenAgent ? chosenAgent : (httpProxyAgent ? httpProxyAgent : this.agent);
            //
            const options = this.deepExtend (this.streaming, {
                'log': this.log ? this.log.bind (this) : this.log,
                'ping': (this as any).ping ? (this as any).ping.bind (this) : (this as any).ping,
                'verbose': this.verbose,
                'throttler': new Throttler (this.tokenBucket),
                // add support for proxies
                'options': {
                    'agent': finalAgent,
                }
            }, wsOptions);
            this.clients[url] = new WsClient (url, onMessage, onError, onClose, onConnected, options);
        }
        return this.clients[url];
    }

    watchMultiple (url: string, messageHashes: string[], message = undefined, subscribeHashes = undefined, subscription = undefined) {
        //
        // Without comments the code of this method is short and easy:
        //
        //     const client = this.client (url)
        //     const backoffDelay = 0
        //     const future = client.future (messageHash)
        //     const connected = client.connect (backoffDelay)
        //     connected.then (() => {
        //         if (message && !client.subscriptions[subscribeHash]) {
        //             client.subscriptions[subscribeHash] = true
        //             client.send (message)
        //         }
        //     }).catch ((error) => {})
        //     return future
        //
        // The following is a longer version of this method with comments
        //
        const client = this.client (url) as WsClient;
        // todo: calculate the backoff using the clients cache
        const backoffDelay = 0;
        //
        //  watchOrderBook ---- future ----+---------------+----→ user
        //                                 |               |
        //                                 ↓               ↑
        //                                 |               |
        //                              connect ......→ resolve
        //                                 |               |
        //                                 ↓               ↑
        //                                 |               |
        //                             subscribe -----→ receive
        //
        const future = Future.race (messageHashes.map (messageHash => client.future (messageHash)))
        // read and write subscription, this is done before connecting the client
        // to avoid race conditions when other parts of the code read or write to the client.subscriptions
        let missingSubscriptions = []
        if (subscribeHashes !== undefined) {
            for (let i = 0; i < subscribeHashes.length; i++) {
                const subscribeHash = subscribeHashes[i];
                if (!client.subscriptions[subscribeHash]) {
                    missingSubscriptions.push (subscribeHash)
                    client.subscriptions[subscribeHash] = subscription || true
                }
            }
        }
        // we intentionally do not use await here to avoid unhandled exceptions
        // the policy is to make sure that 100% of promises are resolved or rejected
        // either with a call to client.resolve or client.reject with
        //  a proper exception class instance
        const connected = client.connect (backoffDelay);
        // the following is executed only if the catch-clause does not
        // catch any connection-level exceptions from the client
        // (connection established successfully)
        if ((subscribeHashes === undefined) || missingSubscriptions.length) {
            connected.then (() => {
                const options = this.safeValue (this.options, 'ws');
                const cost = this.safeValue (options, 'cost', 1);
                if (message) {
                    if (this.enableRateLimit && client.throttle) {
                        // add cost here |
                        //               |
                        //               V
                        client.throttle (cost).then (() => {
                            client.send (message);
                        }).catch ((e) => {
                            for (let i = 0; i < missingSubscriptions.length; i++) {
                                const subscribeHash = missingSubscriptions[i];
                                delete client.subscriptions[subscribeHash]
                            }
                            future.reject (e);
                        });
                    } else {
                        client.send (message)
                        .catch ((e) => {
                            for (let i = 0; i < missingSubscriptions.length; i++) {
                                const subscribeHash = missingSubscriptions[i];
                                delete client.subscriptions[subscribeHash]
                            }
                            future.reject (e);
                        });
                    }
                }
            }).catch ((e)=> {
                for (let i = 0; i < missingSubscriptions.length; i++) {
                    const subscribeHash = missingSubscriptions[i];
                    delete client.subscriptions[subscribeHash]
                }
                future.reject (e);
            });
        }
        return future;
    }

    watch (url: string, messageHash: string, message = undefined, subscribeHash = undefined, subscription = undefined) {
        //
        // Without comments the code of this method is short and easy:
        //
        //     const client = this.client (url)
        //     const backoffDelay = 0
        //     const future = client.future (messageHash)
        //     const connected = client.connect (backoffDelay)
        //     connected.then (() => {
        //         if (message && !client.subscriptions[subscribeHash]) {
        //             client.subscriptions[subscribeHash] = true
        //             client.send (message)
        //         }
        //     }).catch ((error) => {})
        //     return future
        //
        // The following is a longer version of this method with comments
        //
        const client = this.client (url) as WsClient;
        // todo: calculate the backoff using the clients cache
        const backoffDelay = 0;
        //
        //  watchOrderBook ---- future ----+---------------+----→ user
        //                                 |               |
        //                                 ↓               ↑
        //                                 |               |
        //                              connect ......→ resolve
        //                                 |               |
        //                                 ↓               ↑
        //                                 |               |
        //                             subscribe -----→ receive
        //
        if ((subscribeHash === undefined) && (messageHash in client.futures)) {
            return client.futures[messageHash];
        }
        const future = client.future (messageHash);
        // read and write subscription, this is done before connecting the client
        // to avoid race conditions when other parts of the code read or write to the client.subscriptions
        const clientSubscription = client.subscriptions[subscribeHash];
        if (!clientSubscription) {
            client.subscriptions[subscribeHash] = subscription || true;
        }
        // we intentionally do not use await here to avoid unhandled exceptions
        // the policy is to make sure that 100% of promises are resolved or rejected
        // either with a call to client.resolve or client.reject with
        //  a proper exception class instance
        const connected = client.connect (backoffDelay);
        // the following is executed only if the catch-clause does not
        // catch any connection-level exceptions from the client
        // (connection established successfully)
        if (!clientSubscription) {
            connected.then (() => {
                const options = this.safeValue (this.options, 'ws');
                const cost = this.safeValue (options, 'cost', 1);
                if (message) {
                    if (this.enableRateLimit && client.throttle) {
                        // add cost here |
                        //               |
                        //               V
                        client.throttle (cost).then (() => {
                            client.send (message);
                        }).catch ((e) => {
                            client.onError (e);
                        });
                    } else {
                        client.send (message)
                        .catch ((e) => {
                            client.onError (e);
                        });
                    }
                }
            }).catch ((e)=> {
                delete client.subscriptions[subscribeHash];
                future.reject (e);
            });
        }
        return future;
    }

    onConnected (client, message = undefined) {
        // for user hooks
        // console.log ('Connected to', client.url)
    }

    onError (client, error) {
        if ((client.url in this.clients) && (this.clients[client.url].error)) {
            delete this.clients[client.url];
        }
    }

    onClose (client, error) {
        if (client.error) {
            // connection closed due to an error, do nothing
        } else {
            // server disconnected a working connection
            if (this.clients[client.url]) {
                delete this.clients[client.url];
            }
        }
    }

    async close () {
        const clients = Object.values (this.clients || {});
        const closedClients = [];
        for (let i = 0; i < clients.length; i++) {
            const client = clients[i] as WsClient;
            client.error = new ExchangeClosedByUser (this.id + ' closedByUser');
            closedClients.push(client.close ());
        }
        await Promise.all (closedClients);
        for (let i = 0; i < clients.length; i++) {
            const client = clients[i] as WsClient;
            delete this.clients[client.url];
        }
        return;
    }

    async loadOrderBook (client, messageHash: string, symbol: string, limit: Int = undefined, params = {}) {
        if (!(symbol in this.orderbooks)) {
            client.reject (new ExchangeError (this.id + ' loadOrderBook() orderbook is not initiated'), messageHash);
            return;
        }
        const maxRetries = this.handleOption ('watchOrderBook', 'snapshotMaxRetries', 3);
        let tries = 0;
        try {
            const stored = this.orderbooks[symbol];
            while (tries < maxRetries) {
                const cache = stored.cache;
                const orderBook = await this.fetchRestOrderBookSafe (symbol, limit, params);
                const index = this.getCacheIndex (orderBook, cache);
                if (index >= 0) {
                    stored.reset (orderBook);
                    this.handleDeltas (stored, cache.slice (index));
                    stored.cache.length = 0;
                    client.resolve (stored, messageHash);
                    return;
                }
                tries++;
            }
            client.reject (new ExchangeError (this.id + ' nonce is behind the cache after ' + maxRetries.toString () + ' tries.'), messageHash);
            delete this.clients[client.url];
        } catch (e) {
            client.reject (e, messageHash);
            await this.loadOrderBook (client, messageHash, symbol, limit, params);
        }
    }

    convertToBigInt(value: string) {
        return BigInt(value); // used on XT
    }

    stringToCharsArray (value: string) {
        return value.split ('');
    }

    valueIsDefined (value: any){
        return value !== undefined && value !== null;
    }

    arraySlice(array, first, second = undefined) {
        if (second === undefined) {
            return array.slice(first);
        }
        return array.slice(first, second);
    }

    getProperty (obj, property, defaultValue: any = undefined) {
        return (property in obj ? obj[property] : defaultValue);
    }

    setProperty (obj, property, defaultValue: any = undefined) {
        obj[property] = defaultValue;
    }

    axolotl(payload, hexKey, ed25519) {
        return axolotl(payload, hexKey, ed25519);
    }

    fixStringifiedJsonMembers (content: string) {
        // used for instance in bingx
        // when stringified json has members with their values also stringified, like:
        // '{"code":0, "data":{"order":{"orderId":1742968678528512345,"symbol":"BTC-USDT", "takeProfit":"{\"type\":\"TAKE_PROFIT\",\"stopPrice\":43320.1}","reduceOnly":false}}}'
        // we can fix with below manipulations
        // @ts-ignore
        let modifiedContent = content.replaceAll ('\\', '');
        modifiedContent = modifiedContent.replaceAll ('"{', '{');
        modifiedContent = modifiedContent.replaceAll ('}"', '}');
        return modifiedContent;
    }

    ethAbiEncode (types, args) {
        return this.base16ToBinary (ethers.encode (types, args).slice (2));
    }

    ethEncodeStructuredData (domain, messageTypes, messageData) {
        return this.base16ToBinary (TypedDataEncoder.encode (domain, messageTypes, messageData).slice (-132));
    }

    retrieveStarkAccount (signature, accountClassHash, accountProxyClassHash) {
        const privateKey = ethSigToPrivate (signature);
        const publicKey = getStarkKey (privateKey);
        const callData = Starknet.CallData.compile({
            implementation: accountClassHash,
            selector: Starknet.hash.getSelectorFromName('initialize'),
            calldata: Starknet.CallData.compile({
              signer: publicKey,
              guardian: '0',
            }),
        });

        const address = Starknet.hash.calculateContractAddressFromHash(
            publicKey,
            accountProxyClassHash,
            callData,
            0,
        );
        return {
            privateKey,
            publicKey,
            address
        };
    }

    starknetEncodeStructuredData (domain, messageTypes, messageData, address) {
        const types = Object.keys (messageTypes);
        if (types.length > 1) {
            throw new NotSupported (this.id + ' starknetEncodeStructuredData only support single type');
        }
        const request = {
            'domain': domain,
            'primaryType': types[0],
            'types': this.extend ({
                'StarkNetDomain': [
                    { 'name': "name", 'type': "felt" },
                    { 'name': "chainId", 'type': "felt" },
                    { 'name': "version", 'type': "felt" },
                ],
            }, messageTypes),
            'message': messageData,
        };
        const msgHash = Starknet.typedData.getMessageHash (request, address);
        return msgHash;
    }

    starknetSign (hash, pri) {
        // TODO: unify to ecdsa
        const signature = starknetCurveSign (hash.replace ('0x', ''), pri.slice (-64));
        return this.json ([ signature.r.toString (), signature.s.toString () ]);
    }

    async getZKContractSignatureObj (seed, params = {}) {
        const formattedSlotId = BigInt ('0x' + this.remove0xPrefix (this.hash (this.encode(this.safeString (params, 'slotId')), sha256, 'hex'))).toString ();
        const formattedNonce = BigInt ('0x' + this.remove0xPrefix (this.hash (this.encode(this.safeString (params, 'nonce')), sha256, 'hex'))).toString ();
        const formattedUint64 = '18446744073709551615';
        const formattedUint32 = '4294967295';
        const accountId = parseInt (Precise.stringMod (this.safeString (params, 'accountId'), formattedUint32), 10);
        const slotId = parseInt (Precise.stringDiv (Precise.stringMod (formattedSlotId, formattedUint64), formattedUint32), 10);
        const nonce = parseInt (Precise.stringMod (formattedNonce, formattedUint32), 10);
        await init ();
        const _signer = zklink.newRpcSignerWithProvider ({});
        await _signer.initZklinkSigner (seed);
        let tx_builder = new zklink.ContractBuilder (accountId, 0, slotId, nonce,
            this.safeInteger (params, 'pairId'),
            Precise.stringMul (this.safeString(params, 'size'), '1e18'),
            Precise.stringMul (this.safeString(params, 'price'), '1e18'),
            this.safeString (params, 'direction') === 'BUY',
            parseInt (Precise.stringMul(this.safeString(params, 'makerFeeRate'), '10000')),
            parseInt (Precise.stringMul(this.safeString (params, 'takerFeeRate'), '10000')), false);
        let contractor = zklink.newContract (tx_builder);
        //const signer = ZkLinkSigner.ethSig(seed);
        //const signer = new Signer(seed);
        contractor?.sign (_signer?.getZkLinkSigner ());
        const tx = contractor.jsValue ();
        const zkSign = tx?.signature?.signature;
        return zkSign;
    }

    async getZKTransferSignatureObj (seed, params = {}) {
        await init ();
        const _signer = zklink.newRpcSignerWithProvider ({});
        await _signer.initZklinkSigner (seed);
        let nonce = this.safeString (params, 'nonce', '0')
        if (this.safeBool(params, 'isContract') === true){
            const formattedUint32 = '4294967295';
            const formattedNonce = BigInt ('0x' + this.remove0xPrefix (this.hash (this.encode (nonce), sha256, 'hex'))).toString ();
            nonce = Precise.stringMod (formattedNonce, formattedUint32);
        }
        let tx_builder = new zklink.TransferBuilder (this.safeNumber (params, 'zkAccountId', 0),
            this.safeString (params, 'receiverAddress'),
            this.safeNumber (params, 'subAccountId', 0),
            this.safeNumber (params, 'receiverSubAccountId', 0),
            this.safeNumber (params, 'tokenId', 0),
            this.safeString (params, 'fee','0'),
            this.safeString (params, 'amount','0'),
            this.parseToInt(nonce),
            this.safeNumber (params, 'timestampSeconds', 0));
        let contractor = zklink.newTransfer (tx_builder);
        //const signer = ZkLinkSigner.ethSig(seed);
        //const signer = new Signer(seed);
        contractor?.sign (_signer?.getZkLinkSigner ());
        const tx = contractor.jsValue ();
        const zkSign = tx?.signature?.signature;
        return zkSign;
    }

    intToBase16(elem): string {
        return elem.toString(16);

    }

    extendExchangeOptions (newOptions: Dict) {
        this.options = this.extend (this.options, newOptions);
    }

    createSafeDictionary () {
        return {};
    }

    convertToSafeDictionary(dict) {
        return dict;
    }

    randomBytes (length: number) {
        const rng = new SecureRandom();
        const x:number[] = [];
        x.length = length;
        rng.nextBytes(x);
        return Buffer.from (x).toString ('hex');
    }

    randNumber(size: number) {
        let number = '';
        for (let i = 0; i < size; i++) {
            number += Math.floor(Math.random() * 10);
        }
        return parseInt(number, 10);
    }

    binaryLength (binary: Uint8Array) {
        return binary.length;
    }

    /* eslint-enable */
    // ------------------------------------------------------------------------

    // ########################################################################
    // ########################################################################
    // ########################################################################
    // ########################################################################
    // ########                        ########                        ########
    // ########                        ########                        ########
    // ########                        ########                        ########
    // ########                        ########                        ########
    // ########        ########################        ########################
    // ########        ########################        ########################
    // ########        ########################        ########################
    // ########        ########################        ########################
    // ########                        ########                        ########
    // ########                        ########                        ########
    // ########                        ########                        ########
    // ########                        ########                        ########
    // ########################################################################
    // ########################################################################
    // ########################################################################
    // ########################################################################
    // ########        ########        ########                        ########
    // ########        ########        ########                        ########
    // ########        ########        ########                        ########
    // ########        ########        ########                        ########
    // ################        ########################        ################
    // ################        ########################        ################
    // ################        ########################        ################
    // ################        ########################        ################
    // ########        ########        ################        ################
    // ########        ########        ################        ################
    // ########        ########        ################        ################
    // ########        ########        ################        ################
    // ########################################################################
    // ########################################################################
    // ########################################################################
    // ########################################################################

    // ------------------------------------------------------------------------
    // METHODS BELOW THIS LINE ARE TRANSPILED FROM JAVASCRIPT TO PYTHON AND PHP

    describe (): any {
        return {
            'id': undefined,
            'name': undefined,
            'countries': undefined,
            'enableRateLimit': true,
            'rateLimit': 2000, // milliseconds = seconds * 1000
            'timeout': this.timeout, // milliseconds = seconds * 1000
            'certified': false, // if certified by the CCXT dev team
            'pro': false, // if it is integrated with CCXT Pro for WebSocket support
            'alias': false, // whether this exchange is an alias to another exchange
            'dex': false,
            'has': {
                'publicAPI': true,
                'privateAPI': true,
                'CORS': undefined,
                'sandbox': undefined,
                'spot': undefined,
                'margin': undefined,
                'swap': undefined,
                'future': undefined,
                'option': undefined,
                'addMargin': undefined,
                'borrowCrossMargin': undefined,
                'borrowIsolatedMargin': undefined,
                'borrowMargin': undefined,
                'cancelAllOrders': undefined,
                'cancelAllOrdersWs': undefined,
                'cancelOrder': true,
                'cancelOrderWs': undefined,
                'cancelOrders': undefined,
                'cancelOrdersWs': undefined,
                'closeAllPositions': undefined,
                'closePosition': undefined,
                'createDepositAddress': undefined,
                'createLimitBuyOrder': undefined,
                'createLimitBuyOrderWs': undefined,
                'createLimitOrder': true,
                'createLimitOrderWs': undefined,
                'createLimitSellOrder': undefined,
                'createLimitSellOrderWs': undefined,
                'createMarketBuyOrder': undefined,
                'createMarketBuyOrderWs': undefined,
                'createMarketBuyOrderWithCost': undefined,
                'createMarketBuyOrderWithCostWs': undefined,
                'createMarketOrder': true,
                'createMarketOrderWs': true,
                'createMarketOrderWithCost': undefined,
                'createMarketOrderWithCostWs': undefined,
                'createMarketSellOrder': undefined,
                'createMarketSellOrderWs': undefined,
                'createMarketSellOrderWithCost': undefined,
                'createMarketSellOrderWithCostWs': undefined,
                'createOrder': true,
                'createOrderWs': undefined,
                'createOrders': undefined,
                'createOrderWithTakeProfitAndStopLoss': undefined,
                'createOrderWithTakeProfitAndStopLossWs': undefined,
                'createPostOnlyOrder': undefined,
                'createPostOnlyOrderWs': undefined,
                'createReduceOnlyOrder': undefined,
                'createReduceOnlyOrderWs': undefined,
                'createStopLimitOrder': undefined,
                'createStopLimitOrderWs': undefined,
                'createStopLossOrder': undefined,
                'createStopLossOrderWs': undefined,
                'createStopMarketOrder': undefined,
                'createStopMarketOrderWs': undefined,
                'createStopOrder': undefined,
                'createStopOrderWs': undefined,
                'createTakeProfitOrder': undefined,
                'createTakeProfitOrderWs': undefined,
                'createTrailingAmountOrder': undefined,
                'createTrailingAmountOrderWs': undefined,
                'createTrailingPercentOrder': undefined,
                'createTrailingPercentOrderWs': undefined,
                'createTriggerOrder': undefined,
                'createTriggerOrderWs': undefined,
                'deposit': undefined,
                'editOrder': 'emulated',
                'editOrders': undefined,
                'editOrderWs': undefined,
                'fetchAccounts': undefined,
                'fetchBalance': true,
                'fetchBalanceWs': undefined,
                'fetchBidsAsks': undefined,
                'fetchBorrowInterest': undefined,
                'fetchBorrowRate': undefined,
                'fetchBorrowRateHistories': undefined,
                'fetchBorrowRateHistory': undefined,
                'fetchBorrowRates': undefined,
                'fetchBorrowRatesPerSymbol': undefined,
                'fetchCanceledAndClosedOrders': undefined,
                'fetchCanceledOrders': undefined,
                'fetchClosedOrder': undefined,
                'fetchClosedOrders': undefined,
                'fetchClosedOrdersWs': undefined,
                'fetchConvertCurrencies': undefined,
                'fetchConvertQuote': undefined,
                'fetchConvertTrade': undefined,
                'fetchConvertTradeHistory': undefined,
                'fetchCrossBorrowRate': undefined,
                'fetchCrossBorrowRates': undefined,
                'fetchCurrencies': 'emulated',
                'fetchCurrenciesWs': 'emulated',
                'fetchDeposit': undefined,
                'fetchDepositAddress': undefined,
                'fetchDepositAddresses': undefined,
                'fetchDepositAddressesByNetwork': undefined,
                'fetchDeposits': undefined,
                'fetchDepositsWithdrawals': undefined,
                'fetchDepositsWs': undefined,
                'fetchDepositWithdrawFee': undefined,
                'fetchDepositWithdrawFees': undefined,
                'fetchFundingHistory': undefined,
                'fetchFundingRate': undefined,
                'fetchFundingRateHistory': undefined,
                'fetchFundingInterval': undefined,
                'fetchFundingIntervals': undefined,
                'fetchFundingRates': undefined,
                'fetchGreeks': undefined,
                'fetchIndexOHLCV': undefined,
                'fetchIsolatedBorrowRate': undefined,
                'fetchIsolatedBorrowRates': undefined,
                'fetchMarginAdjustmentHistory': undefined,
                'fetchIsolatedPositions': undefined,
                'fetchL2OrderBook': true,
                'fetchL3OrderBook': undefined,
                'fetchLastPrices': undefined,
                'fetchLedger': undefined,
                'fetchLedgerEntry': undefined,
                'fetchLeverage': undefined,
                'fetchLeverages': undefined,
                'fetchLeverageTiers': undefined,
                'fetchLiquidations': undefined,
                'fetchLongShortRatio': undefined,
                'fetchLongShortRatioHistory': undefined,
                'fetchMarginMode': undefined,
                'fetchMarginModes': undefined,
                'fetchMarketLeverageTiers': undefined,
                'fetchMarkets': true,
                'fetchMarketsWs': undefined,
                'fetchMarkOHLCV': undefined,
                'fetchMyLiquidations': undefined,
                'fetchMySettlementHistory': undefined,
                'fetchMyTrades': undefined,
                'fetchMyTradesWs': undefined,
                'fetchOHLCV': undefined,
                'fetchOHLCVWs': undefined,
                'fetchOpenInterest': undefined,
                'fetchOpenInterests': undefined,
                'fetchOpenInterestHistory': undefined,
                'fetchOpenOrder': undefined,
                'fetchOpenOrders': undefined,
                'fetchOpenOrdersWs': undefined,
                'fetchOption': undefined,
                'fetchOptionChain': undefined,
                'fetchOrder': undefined,
                'fetchOrderBook': true,
                'fetchOrderBooks': undefined,
                'fetchOrderBookWs': undefined,
                'fetchOrders': undefined,
                'fetchOrdersByStatus': undefined,
                'fetchOrdersWs': undefined,
                'fetchOrderTrades': undefined,
                'fetchOrderWs': undefined,
                'fetchPosition': undefined,
                'fetchPositionHistory': undefined,
                'fetchPositionsHistory': undefined,
                'fetchPositionWs': undefined,
                'fetchPositionMode': undefined,
                'fetchPositions': undefined,
                'fetchPositionsWs': undefined,
                'fetchPositionsForSymbol': undefined,
                'fetchPositionsForSymbolWs': undefined,
                'fetchPositionsRisk': undefined,
                'fetchPremiumIndexOHLCV': undefined,
                'fetchSettlementHistory': undefined,
                'fetchStatus': undefined,
                'fetchTicker': true,
                'fetchTickerWs': undefined,
                'fetchTickers': undefined,
                'fetchMarkPrices': undefined,
                'fetchTickersWs': undefined,
                'fetchTime': undefined,
                'fetchTrades': true,
                'fetchTradesWs': undefined,
                'fetchTradingFee': undefined,
                'fetchTradingFees': undefined,
                'fetchTradingFeesWs': undefined,
                'fetchTradingLimits': undefined,
                'fetchTransactionFee': undefined,
                'fetchTransactionFees': undefined,
                'fetchTransactions': undefined,
                'fetchTransfer': undefined,
                'fetchTransfers': undefined,
                'fetchUnderlyingAssets': undefined,
                'fetchVolatilityHistory': undefined,
                'fetchWithdrawAddresses': undefined,
                'fetchWithdrawal': undefined,
                'fetchWithdrawals': undefined,
                'fetchWithdrawalsWs': undefined,
                'fetchWithdrawalWhitelist': undefined,
                'reduceMargin': undefined,
                'repayCrossMargin': undefined,
                'repayIsolatedMargin': undefined,
                'setLeverage': undefined,
                'setMargin': undefined,
                'setMarginMode': undefined,
                'setPositionMode': undefined,
                'signIn': undefined,
                'transfer': undefined,
                'watchBalance': undefined,
                'watchMyTrades': undefined,
                'watchOHLCV': undefined,
                'watchOHLCVForSymbols': undefined,
                'watchOrderBook': undefined,
                'watchBidsAsks': undefined,
                'watchOrderBookForSymbols': undefined,
                'watchOrders': undefined,
                'watchOrdersForSymbols': undefined,
                'watchPosition': undefined,
                'watchPositions': undefined,
                'watchStatus': undefined,
                'watchTicker': undefined,
                'watchTickers': undefined,
                'watchTrades': undefined,
                'watchTradesForSymbols': undefined,
                'watchLiquidations': undefined,
                'watchLiquidationsForSymbols': undefined,
                'watchMyLiquidations': undefined,
                'watchMyLiquidationsForSymbols': undefined,
                'withdraw': undefined,
                'ws': undefined,
            },
            'urls': {
                'logo': undefined,
                'api': undefined,
                'www': undefined,
                'doc': undefined,
                'fees': undefined,
            },
            'api': undefined,
            'requiredCredentials': {
                'apiKey': true,
                'secret': true,
                'uid': false,
                'accountId': false,
                'login': false,
                'password': false,
                'twofa': false, // 2-factor authentication (one-time password key)
                'privateKey': false, // a "0x"-prefixed hexstring private key for a wallet
                'walletAddress': false, // the wallet address "0x"-prefixed hexstring
                'token': false, // reserved for HTTP auth in some cases
            },
            'markets': undefined, // to be filled manually or by fetchMarkets
            'currencies': {}, // to be filled manually or by fetchMarkets
            'timeframes': undefined, // redefine if the exchange has.fetchOHLCV
            'fees': {
                'trading': {
                    'tierBased': undefined,
                    'percentage': undefined,
                    'taker': undefined,
                    'maker': undefined,
                },
                'funding': {
                    'tierBased': undefined,
                    'percentage': undefined,
                    'withdraw': {},
                    'deposit': {},
                },
            },
            'status': {
                'status': 'ok',
                'updated': undefined,
                'eta': undefined,
                'url': undefined,
            },
            'exceptions': undefined,
            'httpExceptions': {
                '422': ExchangeError,
                '418': DDoSProtection,
                '429': RateLimitExceeded,
                '404': ExchangeNotAvailable,
                '409': ExchangeNotAvailable,
                '410': ExchangeNotAvailable,
                '451': ExchangeNotAvailable,
                '500': ExchangeNotAvailable,
                '501': ExchangeNotAvailable,
                '502': ExchangeNotAvailable,
                '520': ExchangeNotAvailable,
                '521': ExchangeNotAvailable,
                '522': ExchangeNotAvailable,
                '525': ExchangeNotAvailable,
                '526': ExchangeNotAvailable,
                '400': ExchangeNotAvailable,
                '403': ExchangeNotAvailable,
                '405': ExchangeNotAvailable,
                '503': ExchangeNotAvailable,
                '530': ExchangeNotAvailable,
                '408': RequestTimeout,
                '504': RequestTimeout,
                '401': AuthenticationError,
                '407': AuthenticationError,
                '511': AuthenticationError,
            },
            'commonCurrencies': {
                'XBT': 'BTC',
                'BCHSV': 'BSV',
            },
            'precisionMode': TICK_SIZE,
            'paddingMode': NO_PADDING,
            'limits': {
                'leverage': { 'min': undefined, 'max': undefined },
                'amount': { 'min': undefined, 'max': undefined },
                'price': { 'min': undefined, 'max': undefined },
                'cost': { 'min': undefined, 'max': undefined },
            },
        };
    }

    safeBoolN (dictionaryOrList, keys: IndexType[], defaultValue: boolean = undefined): boolean | undefined {
        /**
         * @ignore
         * @method
         * @description safely extract boolean value from dictionary or list
         * @returns {bool | undefined}
         */
        const value = this.safeValueN (dictionaryOrList, keys, defaultValue);
        if (typeof value === 'boolean') {
            return value;
        }
        return defaultValue;
    }

    safeBool2 (dictionary, key1: IndexType, key2: IndexType, defaultValue: boolean = undefined): boolean | undefined {
        /**
         * @ignore
         * @method
         * @description safely extract boolean value from dictionary or list
         * @returns {bool | undefined}
         */
        return this.safeBoolN (dictionary, [ key1, key2 ], defaultValue);
    }

    safeBool (dictionary, key: IndexType, defaultValue: boolean = undefined): boolean | undefined {
        /**
         * @ignore
         * @method
         * @description safely extract boolean value from dictionary or list
         * @returns {bool | undefined}
         */
        return this.safeBoolN (dictionary, [ key ], defaultValue);
    }

    safeDictN (dictionaryOrList, keys: IndexType[], defaultValue: Dictionary<any> = undefined): Dictionary<any> | undefined {
        /**
         * @ignore
         * @method
         * @description safely extract a dictionary from dictionary or list
         * @returns {object | undefined}
         */
        const value = this.safeValueN (dictionaryOrList, keys, defaultValue);
        if (value === undefined) {
            return defaultValue;
        }
        if ((typeof value === 'object')) {
            if (!Array.isArray (value)) {
                return value;
            }
        }
        return defaultValue;
    }

    safeDict (dictionary, key: IndexType, defaultValue: Dictionary<any> = undefined): Dictionary<any> | undefined {
        /**
         * @ignore
         * @method
         * @description safely extract a dictionary from dictionary or list
         * @returns {object | undefined}
         */
        return this.safeDictN (dictionary, [ key ], defaultValue);
    }

    safeDict2 (dictionary, key1: IndexType, key2: string, defaultValue: Dictionary<any> = undefined): Dictionary<any> | undefined {
        /**
         * @ignore
         * @method
         * @description safely extract a dictionary from dictionary or list
         * @returns {object | undefined}
         */
        return this.safeDictN (dictionary, [ key1, key2 ], defaultValue);
    }

    safeListN (dictionaryOrList, keys: IndexType[], defaultValue: any[] = undefined): any[] | undefined {
        /**
         * @ignore
         * @method
         * @description safely extract an Array from dictionary or list
         * @returns {Array | undefined}
         */
        const value = this.safeValueN (dictionaryOrList, keys, defaultValue);
        if (value === undefined) {
            return defaultValue;
        }
        if (Array.isArray (value)) {
            return value;
        }
        return defaultValue;
    }

    safeList2 (dictionaryOrList, key1: IndexType, key2: string, defaultValue: any[] = undefined): any[] | undefined {
        /**
         * @ignore
         * @method
         * @description safely extract an Array from dictionary or list
         * @returns {Array | undefined}
         */
        return this.safeListN (dictionaryOrList, [ key1, key2 ], defaultValue);
    }

    safeList (dictionaryOrList, key: IndexType, defaultValue: any[] = undefined): any[] | undefined {
        /**
         * @ignore
         * @method
         * @description safely extract an Array from dictionary or list
         * @returns {Array | undefined}
         */
        return this.safeListN (dictionaryOrList, [ key ], defaultValue);
    }

    handleDeltas (orderbook, deltas) {
        for (let i = 0; i < deltas.length; i++) {
            this.handleDelta (orderbook, deltas[i]);
        }
    }

    handleDelta (bookside, delta) {
        throw new NotSupported (this.id + ' handleDelta not supported yet');
    }

    handleDeltasWithKeys (bookSide: any, deltas, priceKey: IndexType = 0, amountKey: IndexType = 1, countOrIdKey: IndexType = 2) {
        for (let i = 0; i < deltas.length; i++) {
            const bidAsk = this.parseBidAsk (deltas[i], priceKey, amountKey, countOrIdKey);
            bookSide.storeArray (bidAsk);
        }
    }

    getCacheIndex (orderbook, deltas) {
        // return the first index of the cache that can be applied to the orderbook or -1 if not possible
        return -1;
    }

    findTimeframe (timeframe, timeframes = undefined) {
        if (timeframes === undefined) {
            timeframes = this.timeframes;
        }
        const keys = Object.keys (timeframes);
        for (let i = 0; i < keys.length; i++) {
            const key = keys[i];
            if (timeframes[key] === timeframe) {
                return key;
            }
        }
        return undefined;
    }

    checkProxyUrlSettings (url: Str = undefined, method: Str = undefined, headers = undefined, body = undefined) {
        const usedProxies = [];
        let proxyUrl = undefined;
        if (this.proxyUrl !== undefined) {
            usedProxies.push ('proxyUrl');
            proxyUrl = this.proxyUrl;
        }
        if (this.proxy_url !== undefined) {
            usedProxies.push ('proxy_url');
            proxyUrl = this.proxy_url;
        }
        if (this.proxyUrlCallback !== undefined) {
            usedProxies.push ('proxyUrlCallback');
            proxyUrl = this.proxyUrlCallback (url, method, headers, body);
        }
        if (this.proxy_url_callback !== undefined) {
            usedProxies.push ('proxy_url_callback');
            proxyUrl = this.proxy_url_callback (url, method, headers, body);
        }
        // backwards-compatibility
        if (this.proxy !== undefined) {
            usedProxies.push ('proxy');
            if (typeof this.proxy === 'function') {
                proxyUrl = this.proxy (url, method, headers, body);
            } else {
                proxyUrl = this.proxy;
            }
        }
        const length = usedProxies.length;
        if (length > 1) {
            const joinedProxyNames = usedProxies.join (',');
            throw new InvalidProxySettings (this.id + ' you have multiple conflicting proxy settings (' + joinedProxyNames + '), please use only one from : proxyUrl, proxy_url, proxyUrlCallback, proxy_url_callback');
        }
        return proxyUrl;
    }

    urlEncoderForProxyUrl (targetUrl: string) {
        // to be overriden
        const includesQuery = targetUrl.indexOf ('?') >= 0;
        const finalUrl = includesQuery ? this.encodeURIComponent (targetUrl) : targetUrl;
        return finalUrl;
    }

    checkProxySettings (url: Str = undefined, method: Str = undefined, headers = undefined, body = undefined) {
        const usedProxies = [];
        let httpProxy = undefined;
        let httpsProxy = undefined;
        let socksProxy = undefined;
        // httpProxy
        const isHttpProxyDefined = this.valueIsDefined (this.httpProxy);
        const isHttp_proxy_defined = this.valueIsDefined (this.http_proxy);
        if (isHttpProxyDefined || isHttp_proxy_defined) {
            usedProxies.push ('httpProxy');
            httpProxy = isHttpProxyDefined ? this.httpProxy : this.http_proxy;
        }
        const ishttpProxyCallbackDefined = this.valueIsDefined (this.httpProxyCallback);
        const ishttp_proxy_callback_defined = this.valueIsDefined (this.http_proxy_callback);
        if (ishttpProxyCallbackDefined || ishttp_proxy_callback_defined) {
            usedProxies.push ('httpProxyCallback');
            httpProxy = ishttpProxyCallbackDefined ? this.httpProxyCallback (url, method, headers, body) : this.http_proxy_callback (url, method, headers, body);
        }
        // httpsProxy
        const isHttpsProxyDefined = this.valueIsDefined (this.httpsProxy);
        const isHttps_proxy_defined = this.valueIsDefined (this.https_proxy);
        if (isHttpsProxyDefined || isHttps_proxy_defined) {
            usedProxies.push ('httpsProxy');
            httpsProxy = isHttpsProxyDefined ? this.httpsProxy : this.https_proxy;
        }
        const ishttpsProxyCallbackDefined = this.valueIsDefined (this.httpsProxyCallback);
        const ishttps_proxy_callback_defined = this.valueIsDefined (this.https_proxy_callback);
        if (ishttpsProxyCallbackDefined || ishttps_proxy_callback_defined) {
            usedProxies.push ('httpsProxyCallback');
            httpsProxy = ishttpsProxyCallbackDefined ? this.httpsProxyCallback (url, method, headers, body) : this.https_proxy_callback (url, method, headers, body);
        }
        // socksProxy
        const isSocksProxyDefined = this.valueIsDefined (this.socksProxy);
        const isSocks_proxy_defined = this.valueIsDefined (this.socks_proxy);
        if (isSocksProxyDefined || isSocks_proxy_defined) {
            usedProxies.push ('socksProxy');
            socksProxy = isSocksProxyDefined ? this.socksProxy : this.socks_proxy;
        }
        const issocksProxyCallbackDefined = this.valueIsDefined (this.socksProxyCallback);
        const issocks_proxy_callback_defined = this.valueIsDefined (this.socks_proxy_callback);
        if (issocksProxyCallbackDefined || issocks_proxy_callback_defined) {
            usedProxies.push ('socksProxyCallback');
            socksProxy = issocksProxyCallbackDefined ? this.socksProxyCallback (url, method, headers, body) : this.socks_proxy_callback (url, method, headers, body);
        }
        // check
        const length = usedProxies.length;
        if (length > 1) {
            const joinedProxyNames = usedProxies.join (',');
            throw new InvalidProxySettings (this.id + ' you have multiple conflicting proxy settings (' + joinedProxyNames + '), please use only one from: httpProxy, httpsProxy, httpProxyCallback, httpsProxyCallback, socksProxy, socksProxyCallback');
        }
        return [ httpProxy, httpsProxy, socksProxy ];
    }

    checkWsProxySettings () {
        const usedProxies = [];
        let wsProxy = undefined;
        let wssProxy = undefined;
        let wsSocksProxy = undefined;
        // ws proxy
        const isWsProxyDefined = this.valueIsDefined (this.wsProxy);
        const is_ws_proxy_defined = this.valueIsDefined (this.ws_proxy);
        if (isWsProxyDefined || is_ws_proxy_defined) {
            usedProxies.push ('wsProxy');
            wsProxy = (isWsProxyDefined) ? this.wsProxy : this.ws_proxy;
        }
        // wss proxy
        const isWssProxyDefined = this.valueIsDefined (this.wssProxy);
        const is_wss_proxy_defined = this.valueIsDefined (this.wss_proxy);
        if (isWssProxyDefined || is_wss_proxy_defined) {
            usedProxies.push ('wssProxy');
            wssProxy = (isWssProxyDefined) ? this.wssProxy : this.wss_proxy;
        }
        // ws socks proxy
        const isWsSocksProxyDefined = this.valueIsDefined (this.wsSocksProxy);
        const is_ws_socks_proxy_defined = this.valueIsDefined (this.ws_socks_proxy);
        if (isWsSocksProxyDefined || is_ws_socks_proxy_defined) {
            usedProxies.push ('wsSocksProxy');
            wsSocksProxy = (isWsSocksProxyDefined) ? this.wsSocksProxy : this.ws_socks_proxy;
        }
        // check
        const length = usedProxies.length;
        if (length > 1) {
            const joinedProxyNames = usedProxies.join (',');
            throw new InvalidProxySettings (this.id + ' you have multiple conflicting proxy settings (' + joinedProxyNames + '), please use only one from: wsProxy, wssProxy, wsSocksProxy');
        }
        return [ wsProxy, wssProxy, wsSocksProxy ];
    }

    checkConflictingProxies (proxyAgentSet, proxyUrlSet) {
        if (proxyAgentSet && proxyUrlSet) {
            throw new InvalidProxySettings (this.id + ' you have multiple conflicting proxy settings, please use only one from : proxyUrl, httpProxy, httpsProxy, socksProxy');
        }
    }

    checkAddress (address: Str = undefined): Str {
        if (address === undefined) {
            throw new InvalidAddress (this.id + ' address is undefined');
        }
        // check the address is not the same letter like 'aaaaa' nor too short nor has a space
        const uniqChars = (this.unique (this.stringToCharsArray (address)));
        const length = uniqChars.length; // py transpiler trick
        if (length === 1 || address.length < this.minFundingAddressLength || address.indexOf (' ') > -1) {
            throw new InvalidAddress (this.id + ' address is invalid or has less than ' + this.minFundingAddressLength.toString () + ' characters: "' + address.toString () + '"');
        }
        return address;
    }

    findMessageHashes (client, element: string): string[] {
        const result = [];
        const messageHashes = Object.keys (client.futures);
        for (let i = 0; i < messageHashes.length; i++) {
            const messageHash = messageHashes[i];
            if (messageHash.indexOf (element) >= 0) {
                result.push (messageHash);
            }
        }
        return result;
    }

    filterByLimit (array: object[], limit: Int = undefined, key: IndexType = 'timestamp', fromStart: boolean = false): any {
        if (this.valueIsDefined (limit)) {
            const arrayLength = array.length;
            if (arrayLength > 0) {
                let ascending = true;
                if ((key in array[0])) {
                    const first = array[0][key];
                    const last = array[arrayLength - 1][key];
                    if (first !== undefined && last !== undefined) {
                        ascending = first <= last;  // true if array is sorted in ascending order based on 'timestamp'
                    }
                }
                if (fromStart) {
                    if (limit > arrayLength) {
                        limit = arrayLength;
                    }
                    // array = ascending ? this.arraySlice (array, 0, limit) : this.arraySlice (array, -limit);
                    if (ascending) {
                        array = this.arraySlice (array, 0, limit);
                    } else {
                        array = this.arraySlice (array, -limit);
                    }
                } else {
                    // array = ascending ? this.arraySlice (array, -limit) : this.arraySlice (array, 0, limit);
                    if (ascending) {
                        array = this.arraySlice (array, -limit);
                    } else {
                        array = this.arraySlice (array, 0, limit);
                    }
                }
            }
        }
        return array;
    }

    filterBySinceLimit (array: object[], since: Int = undefined, limit: Int = undefined, key: IndexType = 'timestamp', tail = false): any {
        const sinceIsDefined = this.valueIsDefined (since);
        const parsedArray = this.toArray (array) as any;
        let result = parsedArray;
        if (sinceIsDefined) {
            result = [ ];
            for (let i = 0; i < parsedArray.length; i++) {
                const entry = parsedArray[i];
                const value = this.safeValue (entry, key);
                if (value && (value >= since)) {
                    result.push (entry);
                }
            }
        }
        if (tail && limit !== undefined) {
            return this.arraySlice (result, -limit);
        }
        // if the user provided a 'since' argument
        // we want to limit the result starting from the 'since'
        const shouldFilterFromStart = !tail && sinceIsDefined;
        return this.filterByLimit (result, limit, key, shouldFilterFromStart);
    }

    filterByValueSinceLimit (array: object[], field: IndexType, value = undefined, since: Int = undefined, limit: Int = undefined, key = 'timestamp', tail = false): any {
        const valueIsDefined = this.valueIsDefined (value);
        const sinceIsDefined = this.valueIsDefined (since);
        const parsedArray = this.toArray (array) as any;
        let result = parsedArray;
        // single-pass filter for both symbol and since
        if (valueIsDefined || sinceIsDefined) {
            result = [ ];
            for (let i = 0; i < parsedArray.length; i++) {
                const entry = parsedArray[i];
                const entryFiledEqualValue = entry[field] === value;
                const firstCondition = valueIsDefined ? entryFiledEqualValue : true;
                const entryKeyValue = this.safeValue (entry, key);
                const entryKeyGESince = (entryKeyValue) && (since !== undefined) && (entryKeyValue >= since);
                const secondCondition = sinceIsDefined ? entryKeyGESince : true;
                if (firstCondition && secondCondition) {
                    result.push (entry);
                }
            }
        }
        if (tail && limit !== undefined) {
            return this.arraySlice (result, -limit);
        }
        return this.filterByLimit (result, limit, key, sinceIsDefined);
    }

    /**
     * @method
     * @name Exchange#setSandboxMode
     * @description set the sandbox mode for the exchange
     * @param {boolean} enabled true to enable sandbox mode, false to disable it
     */
    setSandboxMode (enabled: boolean) {
        if (enabled) {
            if ('test' in this.urls) {
                if (typeof this.urls['api'] === 'string') {
                    this.urls['apiBackup'] = this.urls['api'];
                    this.urls['api'] = this.urls['test'];
                } else {
                    this.urls['apiBackup'] = this.clone (this.urls['api']);
                    this.urls['api'] = this.clone (this.urls['test']);
                }
            } else {
                throw new NotSupported (this.id + ' does not have a sandbox URL');
            }
            // set flag
            this.isSandboxModeEnabled = true;
        } else if ('apiBackup' in this.urls) {
            if (typeof this.urls['api'] === 'string') {
                this.urls['api'] = this.urls['apiBackup'] as any;
            } else {
                this.urls['api'] = this.clone (this.urls['apiBackup']);
            }
            const newUrls = this.omit (this.urls, 'apiBackup');
            this.urls = newUrls;
            // set flag
            this.isSandboxModeEnabled = false;
        }
    }

    sign (path, api: any = 'public', method = 'GET', params = {}, headers: any = undefined, body: any = undefined) {
        return {};
    }

    async fetchAccounts (params = {}): Promise<Account[]> {
        throw new NotSupported (this.id + ' fetchAccounts() is not supported yet');
    }

    async fetchTrades (symbol: string, since: Int = undefined, limit: Int = undefined, params = {}): Promise<Trade[]> {
        throw new NotSupported (this.id + ' fetchTrades() is not supported yet');
    }

    async fetchTradesWs (symbol: string, since: Int = undefined, limit: Int = undefined, params = {}): Promise<Trade[]> {
        throw new NotSupported (this.id + ' fetchTradesWs() is not supported yet');
    }

    async watchLiquidations (symbol: string, since: Int = undefined, limit: Int = undefined, params = {}): Promise<Liquidation[]> {
        if (this.has['watchLiquidationsForSymbols']) {
            return await this.watchLiquidationsForSymbols ([ symbol ], since, limit, params);
        }
        throw new NotSupported (this.id + ' watchLiquidations() is not supported yet');
    }

    async watchLiquidationsForSymbols (symbols: string[], since: Int = undefined, limit: Int = undefined, params = {}): Promise<Liquidation[]> {
        throw new NotSupported (this.id + ' watchLiquidationsForSymbols() is not supported yet');
    }

    async watchMyLiquidations (symbol: string, since: Int = undefined, limit: Int = undefined, params = {}): Promise<Liquidation[]> {
        if (this.has['watchMyLiquidationsForSymbols']) {
            return this.watchMyLiquidationsForSymbols ([ symbol ], since, limit, params);
        }
        throw new NotSupported (this.id + ' watchMyLiquidations() is not supported yet');
    }

    async watchMyLiquidationsForSymbols (symbols: string[], since: Int = undefined, limit: Int = undefined, params = {}): Promise<Liquidation[]> {
        throw new NotSupported (this.id + ' watchMyLiquidationsForSymbols() is not supported yet');
    }

    async watchTrades (symbol: string, since: Int = undefined, limit: Int = undefined, params = {}): Promise<Trade[]> {
        throw new NotSupported (this.id + ' watchTrades() is not supported yet');
    }

    async unWatchTrades (symbol: string, params = {}): Promise<any> {
        throw new NotSupported (this.id + ' unWatchTrades() is not supported yet');
    }

    async watchTradesForSymbols (symbols: string[], since: Int = undefined, limit: Int = undefined, params = {}): Promise<Trade[]> {
        throw new NotSupported (this.id + ' watchTradesForSymbols() is not supported yet');
    }

    async unWatchTradesForSymbols (symbols: string[], params = {}): Promise<any> {
        throw new NotSupported (this.id + ' unWatchTradesForSymbols() is not supported yet');
    }

    async watchMyTradesForSymbols (symbols: string[], since: Int = undefined, limit: Int = undefined, params = {}): Promise<Trade[]> {
        throw new NotSupported (this.id + ' watchMyTradesForSymbols() is not supported yet');
    }

    async watchOrdersForSymbols (symbols: string[], since: Int = undefined, limit: Int = undefined, params = {}): Promise<Order[]> {
        throw new NotSupported (this.id + ' watchOrdersForSymbols() is not supported yet');
    }

    async watchOHLCVForSymbols (symbolsAndTimeframes: string[][], since: Int = undefined, limit: Int = undefined, params = {}): Promise<Dictionary<Dictionary<OHLCV[]>>> {
        throw new NotSupported (this.id + ' watchOHLCVForSymbols() is not supported yet');
    }

    async unWatchOHLCVForSymbols (symbolsAndTimeframes: string[][], params = {}): Promise<any> {
        throw new NotSupported (this.id + ' unWatchOHLCVForSymbols() is not supported yet');
    }

    async watchOrderBookForSymbols (symbols: string[], limit: Int = undefined, params = {}): Promise<OrderBook> {
        throw new NotSupported (this.id + ' watchOrderBookForSymbols() is not supported yet');
    }

    async unWatchOrderBookForSymbols (symbols: string[], params = {}): Promise<any> {
        throw new NotSupported (this.id + ' unWatchOrderBookForSymbols() is not supported yet');
    }

    async fetchDepositAddresses (codes: Strings = undefined, params = {}): Promise<DepositAddress[]> {
        throw new NotSupported (this.id + ' fetchDepositAddresses() is not supported yet');
    }

    async fetchOrderBook (symbol: string, limit: Int = undefined, params = {}): Promise<OrderBook> {
        throw new NotSupported (this.id + ' fetchOrderBook() is not supported yet');
    }

    async fetchOrderBookWs (symbol: string, limit: Int = undefined, params = {}): Promise<OrderBook> {
        throw new NotSupported (this.id + ' fetchOrderBookWs() is not supported yet');
    }

    async fetchMarginMode (symbol: string, params = {}): Promise<MarginMode> {
        if (this.has['fetchMarginModes']) {
            const marginModes = await this.fetchMarginModes ([ symbol ], params);
            return this.safeDict (marginModes, symbol) as MarginMode;
        } else {
            throw new NotSupported (this.id + ' fetchMarginMode() is not supported yet');
        }
    }

    async fetchMarginModes (symbols: Strings = undefined, params = {}): Promise<MarginModes> {
        throw new NotSupported (this.id + ' fetchMarginModes () is not supported yet');
    }

    async fetchRestOrderBookSafe (symbol, limit = undefined, params = {}) {
        const fetchSnapshotMaxRetries = this.handleOption ('watchOrderBook', 'maxRetries', 3);
        for (let i = 0; i < fetchSnapshotMaxRetries; i++) {
            try {
                const orderBook = await this.fetchOrderBook (symbol, limit, params);
                return orderBook;
            } catch (e) {
                if ((i + 1) === fetchSnapshotMaxRetries) {
                    throw e;
                }
            }
        }
        return undefined;
    }

    async watchOrderBook (symbol: string, limit: Int = undefined, params = {}): Promise<OrderBook> {
        throw new NotSupported (this.id + ' watchOrderBook() is not supported yet');
    }

    async unWatchOrderBook (symbol: string, params = {}): Promise<any> {
        throw new NotSupported (this.id + ' unWatchOrderBook() is not supported yet');
    }

    async fetchTime (params = {}): Promise<Int> {
        throw new NotSupported (this.id + ' fetchTime() is not supported yet');
    }

    async fetchTradingLimits (symbols: Strings = undefined, params = {}): Promise<{}> {
        throw new NotSupported (this.id + ' fetchTradingLimits() is not supported yet');
    }

    parseCurrency (rawCurrency: Dict): Currency {
        throw new NotSupported (this.id + ' parseCurrency() is not supported yet');
    }

    parseCurrencies (rawCurrencies): Currencies {
        const result = {};
        const arr = this.toArray (rawCurrencies);
        for (let i = 0; i < arr.length; i++) {
            const parsed = this.parseCurrency (arr[i]);
            const code = parsed['code'];
            result[code] = parsed;
        }
        return result;
    }

    parseMarket (market: Dict): Market {
        throw new NotSupported (this.id + ' parseMarket() is not supported yet');
    }

    parseMarkets (markets): Market[] {
        const result = [];
        for (let i = 0; i < markets.length; i++) {
            result.push (this.parseMarket (markets[i]));
        }
        return result;
    }

    parseTicker (ticker: Dict, market: Market = undefined): Ticker {
        throw new NotSupported (this.id + ' parseTicker() is not supported yet');
    }

    parseDepositAddress (depositAddress, currency: Currency = undefined): DepositAddress {
        throw new NotSupported (this.id + ' parseDepositAddress() is not supported yet');
    }

    parseTrade (trade: Dict, market: Market = undefined): Trade {
        throw new NotSupported (this.id + ' parseTrade() is not supported yet');
    }

    parseTransaction (transaction: Dict, currency: Currency = undefined): Transaction {
        throw new NotSupported (this.id + ' parseTransaction() is not supported yet');
    }

    parseTransfer (transfer: Dict, currency: Currency = undefined): TransferEntry {
        throw new NotSupported (this.id + ' parseTransfer() is not supported yet');
    }

    parseAccount (account: Dict): Account {
        throw new NotSupported (this.id + ' parseAccount() is not supported yet');
    }

    parseLedgerEntry (item: Dict, currency: Currency = undefined): LedgerEntry {
        throw new NotSupported (this.id + ' parseLedgerEntry() is not supported yet');
    }

    parseOrder (order: Dict, market: Market = undefined): Order {
        throw new NotSupported (this.id + ' parseOrder() is not supported yet');
    }

    async fetchCrossBorrowRates (params = {}): Promise<CrossBorrowRates> {
        throw new NotSupported (this.id + ' fetchCrossBorrowRates() is not supported yet');
    }

    async fetchIsolatedBorrowRates (params = {}): Promise<IsolatedBorrowRates> {
        throw new NotSupported (this.id + ' fetchIsolatedBorrowRates() is not supported yet');
    }

    parseMarketLeverageTiers (info, market: Market = undefined): LeverageTier[] {
        throw new NotSupported (this.id + ' parseMarketLeverageTiers() is not supported yet');
    }

    async fetchLeverageTiers (symbols: Strings = undefined, params = {}): Promise<LeverageTiers> {
        throw new NotSupported (this.id + ' fetchLeverageTiers() is not supported yet');
    }

    parsePosition (position: Dict, market: Market = undefined): Position {
        throw new NotSupported (this.id + ' parsePosition() is not supported yet');
    }

    parseFundingRateHistory (info, market: Market = undefined): FundingRateHistory {
        throw new NotSupported (this.id + ' parseFundingRateHistory() is not supported yet');
    }

    parseBorrowInterest (info: Dict, market: Market = undefined): BorrowInterest {
        throw new NotSupported (this.id + ' parseBorrowInterest() is not supported yet');
    }

    parseIsolatedBorrowRate (info: Dict, market: Market = undefined): IsolatedBorrowRate {
        throw new NotSupported (this.id + ' parseIsolatedBorrowRate() is not supported yet');
    }

    parseWsTrade (trade: Dict, market: Market = undefined): Trade {
        throw new NotSupported (this.id + ' parseWsTrade() is not supported yet');
    }

    parseWsOrder (order: Dict, market: Market = undefined): Order {
        throw new NotSupported (this.id + ' parseWsOrder() is not supported yet');
    }

    parseWsOrderTrade (trade: Dict, market: Market = undefined): Trade {
        throw new NotSupported (this.id + ' parseWsOrderTrade() is not supported yet');
    }

    parseWsOHLCV (ohlcv, market: Market = undefined): OHLCV {
        return this.parseOHLCV (ohlcv, market);
    }

    async fetchFundingRates (symbols: Strings = undefined, params = {}): Promise<FundingRates> {
        throw new NotSupported (this.id + ' fetchFundingRates() is not supported yet');
    }

    async fetchFundingIntervals (symbols: Strings = undefined, params = {}): Promise<FundingRates> {
        throw new NotSupported (this.id + ' fetchFundingIntervals() is not supported yet');
    }

    async watchFundingRate (symbol: string, params = {}): Promise<FundingRate> {
        throw new NotSupported (this.id + ' watchFundingRate() is not supported yet');
    }

    async watchFundingRates (symbols: string[], params = {}): Promise<FundingRates> {
        throw new NotSupported (this.id + ' watchFundingRates() is not supported yet');
    }

    async watchFundingRatesForSymbols (symbols: string[], params = {}): Promise<{}> {
        return await this.watchFundingRates (symbols, params);
    }

    async transfer (code: string, amount: number, fromAccount: string, toAccount: string, params = {}): Promise<TransferEntry> {
        throw new NotSupported (this.id + ' transfer() is not supported yet');
    }

    async withdraw (code: string, amount: number, address: string, tag = undefined, params = {}): Promise<Transaction> {
        throw new NotSupported (this.id + ' withdraw() is not supported yet');
    }

    async createDepositAddress (code: string, params = {}): Promise<DepositAddress> {
        throw new NotSupported (this.id + ' createDepositAddress() is not supported yet');
    }

    async setLeverage (leverage: Int, symbol: Str = undefined, params = {}): Promise<{}> {
        throw new NotSupported (this.id + ' setLeverage() is not supported yet');
    }

    async fetchLeverage (symbol: string, params = {}): Promise<Leverage> {
        if (this.has['fetchLeverages']) {
            const leverages = await this.fetchLeverages ([ symbol ], params);
            return this.safeDict (leverages, symbol) as Leverage;
        } else {
            throw new NotSupported (this.id + ' fetchLeverage() is not supported yet');
        }
    }

    async fetchLeverages (symbols: Strings = undefined, params = {}): Promise<Leverages> {
        throw new NotSupported (this.id + ' fetchLeverages() is not supported yet');
    }

    async setPositionMode (hedged: boolean, symbol: Str = undefined, params = {}): Promise<{}> {
        throw new NotSupported (this.id + ' setPositionMode() is not supported yet');
    }

    async addMargin (symbol: string, amount: number, params = {}): Promise<MarginModification> {
        throw new NotSupported (this.id + ' addMargin() is not supported yet');
    }

    async reduceMargin (symbol: string, amount: number, params = {}): Promise<MarginModification> {
        throw new NotSupported (this.id + ' reduceMargin() is not supported yet');
    }

    async setMargin (symbol: string, amount: number, params = {}): Promise<{}> {
        throw new NotSupported (this.id + ' setMargin() is not supported yet');
    }

    async fetchLongShortRatio (symbol: string, timeframe: Str = undefined, params = {}): Promise<LongShortRatio> {
        throw new NotSupported (this.id + ' fetchLongShortRatio() is not supported yet');
    }

    async fetchLongShortRatioHistory (symbol: Str = undefined, timeframe: Str = undefined, since: Int = undefined, limit: Int = undefined, params = {}): Promise<LongShortRatio[]> {
        throw new NotSupported (this.id + ' fetchLongShortRatioHistory() is not supported yet');
    }

    async fetchMarginAdjustmentHistory (symbol: Str = undefined, type: Str = undefined, since: Num = undefined, limit: Num = undefined, params = {}): Promise<MarginModification[]> {
        /**
         * @method
         * @name exchange#fetchMarginAdjustmentHistory
         * @description fetches the history of margin added or reduced from contract isolated positions
         * @param {string} [symbol] unified market symbol
         * @param {string} [type] "add" or "reduce"
         * @param {int} [since] timestamp in ms of the earliest change to fetch
         * @param {int} [limit] the maximum amount of changes to fetch
         * @param {object} params extra parameters specific to the exchange api endpoint
         * @returns {object[]} a list of [margin structures]{@link https://docs.ccxt.com/#/?id=margin-loan-structure}
         */
        throw new NotSupported (this.id + ' fetchMarginAdjustmentHistory() is not supported yet');
    }

    async setMarginMode (marginMode: string, symbol: Str = undefined, params = {}): Promise<{}> {
        throw new NotSupported (this.id + ' setMarginMode() is not supported yet');
    }

    async fetchDepositAddressesByNetwork (code: string, params = {}): Promise<DepositAddress[]> {
        throw new NotSupported (this.id + ' fetchDepositAddressesByNetwork() is not supported yet');
    }

    async fetchOpenInterestHistory (symbol: string, timeframe = '1h', since: Int = undefined, limit: Int = undefined, params = {}): Promise<OpenInterest[]> {
        throw new NotSupported (this.id + ' fetchOpenInterestHistory() is not supported yet');
    }

    async fetchOpenInterest (symbol: string, params = {}): Promise<OpenInterest> {
        throw new NotSupported (this.id + ' fetchOpenInterest() is not supported yet');
    }

    async fetchOpenInterests (symbols: Strings = undefined, params = {}): Promise<OpenInterests> {
        throw new NotSupported (this.id + ' fetchOpenInterests() is not supported yet');
    }

    async signIn (params = {}): Promise<{}> {
        throw new NotSupported (this.id + ' signIn() is not supported yet');
    }

    async fetchPaymentMethods (params = {}): Promise<{}> {
        throw new NotSupported (this.id + ' fetchPaymentMethods() is not supported yet');
    }

    parseToInt (number) {
        // Solve Common parseInt misuse ex: parseInt ((since / 1000).toString ())
        // using a number as parameter which is not valid in ts
        const stringifiedNumber = this.numberToString (number);
        const convertedNumber = parseFloat (stringifiedNumber) as any;
        return parseInt (convertedNumber);
    }

    parseToNumeric (number) {
        const stringVersion = this.numberToString (number); // this will convert 1.0 and 1 to "1" and 1.1 to "1.1"
        // keep this in mind:
        // in JS: 1 == 1.0 is true;  1 === 1.0 is true
        // in Python: 1 == 1.0 is true
        // in PHP 1 == 1.0 is true, but 1 === 1.0 is false
        if (stringVersion.indexOf ('.') >= 0) {
            return parseFloat (stringVersion);
        }
        return parseInt (stringVersion);
    }

    isRoundNumber (value: number) {
        // this method is similar to isInteger, but this is more loyal and does not check for types.
        // i.e. isRoundNumber(1.000) returns true, while isInteger(1.000) returns false
        const res = this.parseToNumeric ((value % 1));
        return res === 0;
    }

    safeNumberOmitZero (obj: object, key: IndexType, defaultValue: Num = undefined): Num {
        const value = this.safeString (obj, key);
        const final = this.parseNumber (this.omitZero (value));
        return (final === undefined) ? defaultValue : final;
    }

    safeIntegerOmitZero (obj: object, key: IndexType, defaultValue: Int = undefined): Int {
        const timestamp = this.safeInteger (obj, key, defaultValue);
        if (timestamp === undefined || timestamp === 0) {
            return undefined;
        }
        return timestamp;
    }

    afterConstruct () {
        // networks
        this.createNetworksByIdObject ();
        this.featuresGenerator ();
        // init predefined markets if any
        if (this.markets) {
            this.setMarkets (this.markets);
        }
        // init the request rate limiter
        this.initRestRateLimiter ();
        // sanbox mode
        const isSandbox = this.safeBool2 (this.options, 'sandbox', 'testnet', false);
        if (isSandbox) {
            this.setSandboxMode (isSandbox);
        }
    }

    initRestRateLimiter () {
        if (this.rateLimit === undefined || (this.id !== undefined && this.rateLimit === -1)) {
            throw new ExchangeError (this.id + '.rateLimit property is not configured');
        }
        let refillRate = this.MAX_VALUE;
        if (this.rateLimit > 0) {
            refillRate = 1 / this.rateLimit;
        }
        const defaultBucket = {
            'delay': 0.001,
            'capacity': 1,
            'cost': 1,
            'maxCapacity': 1000,
            'refillRate': refillRate,
        };
        const existingBucket = (this.tokenBucket === undefined) ? {} : this.tokenBucket;
        this.tokenBucket = this.extend (defaultBucket, existingBucket);
        this.initThrottler ();
    }

    featuresGenerator () {
        //
        // in the exchange-specific features can be something like this, where we support 'string' aliases too:
        //
        //     {
        //         'my' : {
        //             'createOrder' : {...},
        //         },
        //         'swap': {
        //             'linear': {
        //                 'extends': my',
        //             },
        //         },
        //     }
        //
        if (this.features === undefined) {
            return;
        }
        // reconstruct
        const initialFeatures = this.features;
        this.features = {};
        const unifiedMarketTypes = [ 'spot', 'swap', 'future', 'option' ];
        const subTypes = [ 'linear', 'inverse' ];
        // atm only support basic methods, eg: 'createOrder', 'fetchOrder', 'fetchOrders', 'fetchMyTrades'
        for (let i = 0; i < unifiedMarketTypes.length; i++) {
            const marketType = unifiedMarketTypes[i];
            // if marketType is not filled for this exchange, don't add that in `features`
            if (!(marketType in initialFeatures)) {
                this.features[marketType] = undefined;
            } else {
                if (marketType === 'spot') {
                    this.features[marketType] = this.featuresMapper (initialFeatures, marketType, undefined);
                } else {
                    this.features[marketType] = {};
                    for (let j = 0; j < subTypes.length; j++) {
                        const subType = subTypes[j];
                        this.features[marketType][subType] = this.featuresMapper (initialFeatures, marketType, subType);
                    }
                }
            }
        }
    }

    featuresMapper (initialFeatures: any, marketType: Str, subType: Str = undefined) {
        let featuresObj = (subType !== undefined) ? initialFeatures[marketType][subType] : initialFeatures[marketType];
        // if exchange does not have that market-type (eg. future>inverse)
        if (featuresObj === undefined) {
            return undefined;
        }
        const extendsStr: Str = this.safeString (featuresObj, 'extends');
        if (extendsStr !== undefined) {
            featuresObj = this.omit (featuresObj, 'extends');
            const extendObj = this.featuresMapper (initialFeatures, extendsStr);
            featuresObj = this.deepExtend (extendObj, featuresObj);
        }
        //
        // ### corrections ###
        //
        // createOrder
        if ('createOrder' in featuresObj) {
            const value = this.safeDict (featuresObj['createOrder'], 'attachedStopLossTakeProfit');
            featuresObj['createOrder']['stopLoss'] = value;
            featuresObj['createOrder']['takeProfit'] = value;
            if (marketType === 'spot') {
                // default 'hedged': false
                featuresObj['createOrder']['hedged'] = false;
                // default 'leverage': false
                if (!('leverage' in featuresObj['createOrder'])) {
                    featuresObj['createOrder']['leverage'] = false;
                }
            }
            // default 'GTC' to true
            if (this.safeBool (featuresObj['createOrder']['timeInForce'], 'GTC') === undefined) {
                featuresObj['createOrder']['timeInForce']['GTC'] = true;
            }
        }
        // other methods
        const keys = Object.keys (featuresObj);
        for (let i = 0; i < keys.length; i++) {
            const key = keys[i];
            const featureBlock = featuresObj[key];
            if (!this.inArray (key, [ 'sandbox' ]) && featureBlock !== undefined) {
                // default "symbolRequired" to false to all methods (except `createOrder`)
                if (!('symbolRequired' in featureBlock)) {
                    featureBlock['symbolRequired'] = this.inArray (key, [ 'createOrder', 'createOrders', 'fetchOHLCV' ]);
                }
            }
        }
        return featuresObj;
    }

    orderbookChecksumMessage (symbol:Str) {
        return symbol + ' : ' + 'orderbook data checksum validation failed. You can reconnect by calling watchOrderBook again or you can mute the error by setting exchange.options["watchOrderBook"]["checksum"] = false';
    }

    createNetworksByIdObject () {
        // automatically generate network-id-to-code mappings
        const networkIdsToCodesGenerated = this.invertFlatStringDictionary (this.safeValue (this.options, 'networks', {})); // invert defined networks dictionary
        this.options['networksById'] = this.extend (networkIdsToCodesGenerated, this.safeValue (this.options, 'networksById', {})); // support manually overriden "networksById" dictionary too
    }

    getDefaultOptions () {
        return {
            'defaultNetworkCodeReplacements': {
                'ETH': { 'ERC20': 'ETH' },
                'TRX': { 'TRC20': 'TRX' },
                'CRO': { 'CRC20': 'CRONOS' },
                'BRC20': { 'BRC20': 'BTC' },
            },
        };
    }

    safeLedgerEntry (entry: object, currency: Currency = undefined) {
        currency = this.safeCurrency (undefined, currency);
        let direction = this.safeString (entry, 'direction');
        let before = this.safeString (entry, 'before');
        let after = this.safeString (entry, 'after');
        const amount = this.safeString (entry, 'amount');
        if (amount !== undefined) {
            if (before === undefined && after !== undefined) {
                before = Precise.stringSub (after, amount);
            } else if (before !== undefined && after === undefined) {
                after = Precise.stringAdd (before, amount);
            }
        }
        if (before !== undefined && after !== undefined) {
            if (direction === undefined) {
                if (Precise.stringGt (before, after)) {
                    direction = 'out';
                }
                if (Precise.stringGt (after, before)) {
                    direction = 'in';
                }
            }
        }
        const fee = this.safeValue (entry, 'fee');
        if (fee !== undefined) {
            fee['cost'] = this.safeNumber (fee, 'cost');
        }
        const timestamp = this.safeInteger (entry, 'timestamp');
        const info = this.safeDict (entry, 'info', {});
        return {
            'id': this.safeString (entry, 'id'),
            'timestamp': timestamp,
            'datetime': this.iso8601 (timestamp),
            'direction': direction,
            'account': this.safeString (entry, 'account'),
            'referenceId': this.safeString (entry, 'referenceId'),
            'referenceAccount': this.safeString (entry, 'referenceAccount'),
            'type': this.safeString (entry, 'type'),
            'currency': currency['code'],
            'amount': this.parseNumber (amount),
            'before': this.parseNumber (before),
            'after': this.parseNumber (after),
            'status': this.safeString (entry, 'status'),
            'fee': fee,
            'info': info,
        };
    }

    safeCurrencyStructure (currency: object): CurrencyInterface {
        // derive data from networks: deposit, withdraw, active, fee, limits, precision
        const networks = this.safeDict (currency, 'networks', {});
        const keys = Object.keys (networks);
        const length = keys.length;
        if (length !== 0) {
            for (let i = 0; i < length; i++) {
                const key = keys[i];
                const network = networks[key];
                const deposit = this.safeBool (network, 'deposit');
                const currencyDeposit = this.safeBool (currency, 'deposit');
                if (currencyDeposit === undefined || deposit) {
                    currency['deposit'] = deposit;
                }
                const withdraw = this.safeBool (network, 'withdraw');
                const currencyWithdraw = this.safeBool (currency, 'withdraw');
                if (currencyWithdraw === undefined || withdraw) {
                    currency['withdraw'] = withdraw;
                }
                // set network 'active' to false if D or W is disabled
                let active = this.safeBool (network, 'active');
                if (active === undefined) {
                    if (deposit && withdraw) {
                        currency['networks'][key]['active'] = true;
                    } else if (deposit !== undefined && withdraw !== undefined) {
                        currency['networks'][key]['active'] = false;
                    }
                }
                active = this.safeBool (currency['networks'][key], 'active'); // dict might have been updated on above lines, so access directly instead of `network` variable
                const currencyActive = this.safeBool (currency, 'active');
                if (currencyActive === undefined || active) {
                    currency['active'] = active;
                }
                // find lowest fee (which is more desired)
                const fee = this.safeString (network, 'fee');
                const feeMain = this.safeString (currency, 'fee');
                if (feeMain === undefined || Precise.stringLt (fee, feeMain)) {
                    currency['fee'] = this.parseNumber (fee);
                }
                // find lowest precision (which is more desired)
                const precision = this.safeString (network, 'precision');
                const precisionMain = this.safeString (currency, 'precision');
                if (precisionMain === undefined || Precise.stringGt (precision, precisionMain)) {
                    currency['precision'] = this.parseNumber (precision);
                }
                // limits
                const limits = this.safeDict (network, 'limits');
                const limitsMain = this.safeDict (currency, 'limits');
                if (limitsMain === undefined) {
                    currency['limits'] = {};
                }
                // deposits
                const limitsDeposit = this.safeDict (limits, 'deposit');
                const limitsDepositMain = this.safeDict (limitsMain, 'deposit');
                if (limitsDepositMain === undefined) {
                    currency['limits']['deposit'] = {};
                }
                const limitsDepositMin = this.safeString (limitsDeposit, 'min');
                const limitsDepositMax = this.safeString (limitsDeposit, 'max');
                const limitsDepositMinMain = this.safeString (limitsDepositMain, 'min');
                const limitsDepositMaxMain = this.safeString (limitsDepositMain, 'max');
                // find min
                if (limitsDepositMinMain === undefined || Precise.stringLt (limitsDepositMin, limitsDepositMinMain)) {
                    currency['limits']['deposit']['min'] = this.parseNumber (limitsDepositMin);
                }
                // find max
                if (limitsDepositMaxMain === undefined || Precise.stringGt (limitsDepositMax, limitsDepositMaxMain)) {
                    currency['limits']['deposit']['max'] = this.parseNumber (limitsDepositMax);
                }
                // withdrawals
                const limitsWithdraw = this.safeDict (limits, 'withdraw');
                const limitsWithdrawMain = this.safeDict (limitsMain, 'withdraw');
                if (limitsWithdrawMain === undefined) {
                    currency['limits']['withdraw'] = {};
                }
                const limitsWithdrawMin = this.safeString (limitsWithdraw, 'min');
                const limitsWithdrawMax = this.safeString (limitsWithdraw, 'max');
                const limitsWithdrawMinMain = this.safeString (limitsWithdrawMain, 'min');
                const limitsWithdrawMaxMain = this.safeString (limitsWithdrawMain, 'max');
                // find min
                if (limitsWithdrawMinMain === undefined || Precise.stringLt (limitsWithdrawMin, limitsWithdrawMinMain)) {
                    currency['limits']['withdraw']['min'] = this.parseNumber (limitsWithdrawMin);
                }
                // find max
                if (limitsWithdrawMaxMain === undefined || Precise.stringGt (limitsWithdrawMax, limitsWithdrawMaxMain)) {
                    currency['limits']['withdraw']['max'] = this.parseNumber (limitsWithdrawMax);
                }
            }
        }
        return this.extend ({
            'info': undefined,
            'id': undefined,
            'numericId': undefined,
            'code': undefined,
            'precision': undefined,
            'type': undefined,
            'name': undefined,
            'active': undefined,
            'deposit': undefined,
            'withdraw': undefined,
            'fee': undefined,
            'fees': {},
            'networks': {},
            'limits': {
                'deposit': {
                    'min': undefined,
                    'max': undefined,
                },
                'withdraw': {
                    'min': undefined,
                    'max': undefined,
                },
            },
        }, currency);
    }

    safeMarketStructure (market: Dict = undefined): MarketInterface {
        const cleanStructure = {
            'id': undefined,
            'lowercaseId': undefined,
            'symbol': undefined,
            'base': undefined,
            'quote': undefined,
            'settle': undefined,
            'baseId': undefined,
            'quoteId': undefined,
            'settleId': undefined,
            'type': undefined,
            'spot': undefined,
            'margin': undefined,
            'swap': undefined,
            'future': undefined,
            'option': undefined,
            'index': undefined,
            'active': undefined,
            'contract': undefined,
            'linear': undefined,
            'inverse': undefined,
            'subType': undefined,
            'taker': undefined,
            'maker': undefined,
            'contractSize': undefined,
            'expiry': undefined,
            'expiryDatetime': undefined,
            'strike': undefined,
            'optionType': undefined,
            'precision': {
                'amount': undefined,
                'price': undefined,
                'cost': undefined,
                'base': undefined,
                'quote': undefined,
            },
            'limits': {
                'leverage': {
                    'min': undefined,
                    'max': undefined,
                },
                'amount': {
                    'min': undefined,
                    'max': undefined,
                },
                'price': {
                    'min': undefined,
                    'max': undefined,
                },
                'cost': {
                    'min': undefined,
                    'max': undefined,
                },
            },
            'marginModes': {
                'cross': undefined,
                'isolated': undefined,
            },
            'created': undefined,
            'info': undefined,
        };
        if (market !== undefined) {
            const result = this.extend (cleanStructure, market);
            // set undefined swap/future/etc
            if (result['spot']) {
                if (result['contract'] === undefined) {
                    result['contract'] = false;
                }
                if (result['swap'] === undefined) {
                    result['swap'] = false;
                }
                if (result['future'] === undefined) {
                    result['future'] = false;
                }
                if (result['option'] === undefined) {
                    result['option'] = false;
                }
                if (result['index'] === undefined) {
                    result['index'] = false;
                }
            }
            return result;
        }
        return cleanStructure;
    }

    setMarkets (markets, currencies = undefined) {
        const values = [];
        this.markets_by_id = {};
        // handle marketId conflicts
        // we insert spot markets first
        const marketValues = this.sortBy (this.toArray (markets), 'spot', true, true);
        for (let i = 0; i < marketValues.length; i++) {
            const value = marketValues[i];
            if (value['id'] in this.markets_by_id) {
                const marketsByIdArray = (this.markets_by_id[value['id']] as any);
                marketsByIdArray.push (value);
                this.markets_by_id[value['id']] = marketsByIdArray;
            } else {
                this.markets_by_id[value['id']] = [ value ] as any;
            }
            const market = this.deepExtend (this.safeMarketStructure (), {
                'precision': this.precision,
                'limits': this.limits,
            }, this.fees['trading'], value);
            if (market['linear']) {
                market['subType'] = 'linear';
            } else if (market['inverse']) {
                market['subType'] = 'inverse';
            } else {
                market['subType'] = undefined;
            }
            values.push (market);
        }
        this.markets = this.indexBy (values, 'symbol') as any;
        const marketsSortedBySymbol = this.keysort (this.markets);
        const marketsSortedById = this.keysort (this.markets_by_id);
        this.symbols = Object.keys (marketsSortedBySymbol);
        this.ids = Object.keys (marketsSortedById);
        if (currencies !== undefined) {
            // currencies is always undefined when called in constructor but not when called from loadMarkets
            this.currencies = this.deepExtend (this.currencies, currencies);
        } else {
            let baseCurrencies = [];
            let quoteCurrencies = [];
            for (let i = 0; i < values.length; i++) {
                const market = values[i];
                const defaultCurrencyPrecision = (this.precisionMode === DECIMAL_PLACES) ? 8 : this.parseNumber ('1e-8');
                const marketPrecision = this.safeDict (market, 'precision', {});
                if ('base' in market) {
                    const currency = this.safeCurrencyStructure ({
                        'id': this.safeString2 (market, 'baseId', 'base'),
                        'numericId': this.safeInteger (market, 'baseNumericId'),
                        'code': this.safeString (market, 'base'),
                        'precision': this.safeValue2 (marketPrecision, 'base', 'amount', defaultCurrencyPrecision),
                    });
                    baseCurrencies.push (currency);
                }
                if ('quote' in market) {
                    const currency = this.safeCurrencyStructure ({
                        'id': this.safeString2 (market, 'quoteId', 'quote'),
                        'numericId': this.safeInteger (market, 'quoteNumericId'),
                        'code': this.safeString (market, 'quote'),
                        'precision': this.safeValue2 (marketPrecision, 'quote', 'price', defaultCurrencyPrecision),
                    });
                    quoteCurrencies.push (currency);
                }
            }
            baseCurrencies = this.sortBy (baseCurrencies, 'code', false, '');
            quoteCurrencies = this.sortBy (quoteCurrencies, 'code', false, '');
            this.baseCurrencies = this.indexBy (baseCurrencies, 'code');
            this.quoteCurrencies = this.indexBy (quoteCurrencies, 'code');
            const allCurrencies = this.arrayConcat (baseCurrencies, quoteCurrencies);
            const groupedCurrencies = this.groupBy (allCurrencies, 'code');
            const codes = Object.keys (groupedCurrencies);
            const resultingCurrencies = [];
            for (let i = 0; i < codes.length; i++) {
                const code = codes[i];
                const groupedCurrenciesCode = this.safeList (groupedCurrencies, code, []);
                let highestPrecisionCurrency = this.safeValue (groupedCurrenciesCode, 0);
                for (let j = 1; j < groupedCurrenciesCode.length; j++) {
                    const currentCurrency = groupedCurrenciesCode[j];
                    if (this.precisionMode === TICK_SIZE) {
                        highestPrecisionCurrency = (currentCurrency['precision'] < highestPrecisionCurrency['precision']) ? currentCurrency : highestPrecisionCurrency;
                    } else {
                        highestPrecisionCurrency = (currentCurrency['precision'] > highestPrecisionCurrency['precision']) ? currentCurrency : highestPrecisionCurrency;
                    }
                }
                resultingCurrencies.push (highestPrecisionCurrency);
            }
            const sortedCurrencies = this.sortBy (resultingCurrencies, 'code');
            this.currencies = this.deepExtend (this.currencies, this.indexBy (sortedCurrencies, 'code'));
        }
        this.currencies_by_id = this.indexBy (this.currencies, 'id');
        const currenciesSortedByCode = this.keysort (this.currencies);
        this.codes = Object.keys (currenciesSortedByCode);
        return this.markets;
    }

    getDescribeForExtendedWsExchange (currentRestInstance: any, parentRestInstance: any, wsBaseDescribe: Dictionary<any>) {
        const extendedRestDescribe = this.deepExtend (parentRestInstance.describe (), currentRestInstance.describe ());
        const superWithRestDescribe = this.deepExtend (extendedRestDescribe, wsBaseDescribe);
        return superWithRestDescribe;
    }

    safeBalance (balance: Dict): Balances {
        const balances = this.omit (balance, [ 'info', 'timestamp', 'datetime', 'free', 'used', 'total' ]);
        const codes = Object.keys (balances);
        balance['free'] = {};
        balance['used'] = {};
        balance['total'] = {};
        const debtBalance = {};
        for (let i = 0; i < codes.length; i++) {
            const code = codes[i];
            let total = this.safeString (balance[code], 'total');
            let free = this.safeString (balance[code], 'free');
            let used = this.safeString (balance[code], 'used');
            const debt = this.safeString (balance[code], 'debt');
            if ((total === undefined) && (free !== undefined) && (used !== undefined)) {
                total = Precise.stringAdd (free, used);
            }
            if ((free === undefined) && (total !== undefined) && (used !== undefined)) {
                free = Precise.stringSub (total, used);
            }
            if ((used === undefined) && (total !== undefined) && (free !== undefined)) {
                used = Precise.stringSub (total, free);
            }
            balance[code]['free'] = this.parseNumber (free);
            balance[code]['used'] = this.parseNumber (used);
            balance[code]['total'] = this.parseNumber (total);
            balance['free'][code] = balance[code]['free'];
            balance['used'][code] = balance[code]['used'];
            balance['total'][code] = balance[code]['total'];
            if (debt !== undefined) {
                balance[code]['debt'] = this.parseNumber (debt);
                debtBalance[code] = balance[code]['debt'];
            }
        }
        const debtBalanceArray = Object.keys (debtBalance);
        const length = debtBalanceArray.length;
        if (length) {
            balance['debt'] = debtBalance;
        }
        return balance as any;
    }

    safeOrder (order: Dict, market: Market = undefined): Order {
        // parses numbers as strings
        // * it is important pass the trades as unparsed rawTrades
        let amount = this.omitZero (this.safeString (order, 'amount'));
        let remaining = this.safeString (order, 'remaining');
        let filled = this.safeString (order, 'filled');
        let cost = this.safeString (order, 'cost');
        let average = this.omitZero (this.safeString (order, 'average'));
        let price = this.omitZero (this.safeString (order, 'price'));
        let lastTradeTimeTimestamp = this.safeInteger (order, 'lastTradeTimestamp');
        let symbol = this.safeString (order, 'symbol');
        let side = this.safeString (order, 'side');
        const status = this.safeString (order, 'status');
        const parseFilled = (filled === undefined);
        const parseCost = (cost === undefined);
        const parseLastTradeTimeTimestamp = (lastTradeTimeTimestamp === undefined);
        const fee = this.safeValue (order, 'fee');
        const parseFee = (fee === undefined);
        const parseFees = this.safeValue (order, 'fees') === undefined;
        const parseSymbol = symbol === undefined;
        const parseSide = side === undefined;
        const shouldParseFees = parseFee || parseFees;
        const fees = this.safeList (order, 'fees', []);
        let trades = [];
        const isTriggerOrSLTpOrder = ((this.safeString (order, 'triggerPrice') !== undefined || (this.safeString (order, 'stopLossPrice') !== undefined)) || (this.safeString (order, 'takeProfitPrice') !== undefined));
        if (parseFilled || parseCost || shouldParseFees) {
            const rawTrades = this.safeValue (order, 'trades', trades);
            // const oldNumber = this.number;
            // we parse trades as strings here!
            // i don't think this is needed anymore
            // (this as any).number = String;
            const firstTrade = this.safeValue (rawTrades, 0);
            // parse trades if they haven't already been parsed
            const tradesAreParsed = ((firstTrade !== undefined) && ('info' in firstTrade) && ('id' in firstTrade));
            if (!tradesAreParsed) {
                trades = this.parseTrades (rawTrades, market);
            } else {
                trades = rawTrades;
            }
            // this.number = oldNumber; why parse trades as strings if you read the value using `safeString` ?
            let tradesLength = 0;
            const isArray = Array.isArray (trades);
            if (isArray) {
                tradesLength = trades.length;
            }
            if (isArray && (tradesLength > 0)) {
                // move properties that are defined in trades up into the order
                if (order['symbol'] === undefined) {
                    order['symbol'] = trades[0]['symbol'];
                }
                if (order['side'] === undefined) {
                    order['side'] = trades[0]['side'];
                }
                if (order['type'] === undefined) {
                    order['type'] = trades[0]['type'];
                }
                if (order['id'] === undefined) {
                    order['id'] = trades[0]['order'];
                }
                if (parseFilled) {
                    filled = '0';
                }
                if (parseCost) {
                    cost = '0';
                }
                for (let i = 0; i < trades.length; i++) {
                    const trade = trades[i];
                    const tradeAmount = this.safeString (trade, 'amount');
                    if (parseFilled && (tradeAmount !== undefined)) {
                        filled = Precise.stringAdd (filled, tradeAmount);
                    }
                    const tradeCost = this.safeString (trade, 'cost');
                    if (parseCost && (tradeCost !== undefined)) {
                        cost = Precise.stringAdd (cost, tradeCost);
                    }
                    if (parseSymbol) {
                        symbol = this.safeString (trade, 'symbol');
                    }
                    if (parseSide) {
                        side = this.safeString (trade, 'side');
                    }
                    const tradeTimestamp = this.safeValue (trade, 'timestamp');
                    if (parseLastTradeTimeTimestamp && (tradeTimestamp !== undefined)) {
                        if (lastTradeTimeTimestamp === undefined) {
                            lastTradeTimeTimestamp = tradeTimestamp;
                        } else {
                            lastTradeTimeTimestamp = Math.max (lastTradeTimeTimestamp, tradeTimestamp);
                        }
                    }
                    if (shouldParseFees) {
                        const tradeFees = this.safeValue (trade, 'fees');
                        if (tradeFees !== undefined) {
                            for (let j = 0; j < tradeFees.length; j++) {
                                const tradeFee = tradeFees[j];
                                fees.push (this.extend ({}, tradeFee));
                            }
                        } else {
                            const tradeFee = this.safeValue (trade, 'fee');
                            if (tradeFee !== undefined) {
                                fees.push (this.extend ({}, tradeFee));
                            }
                        }
                    }
                }
            }
        }
        if (shouldParseFees) {
            const reducedFees = this.reduceFees ? this.reduceFeesByCurrency (fees) : fees;
            const reducedLength = reducedFees.length;
            for (let i = 0; i < reducedLength; i++) {
                reducedFees[i]['cost'] = this.safeNumber (reducedFees[i], 'cost');
                if ('rate' in reducedFees[i]) {
                    reducedFees[i]['rate'] = this.safeNumber (reducedFees[i], 'rate');
                }
            }
            if (!parseFee && (reducedLength === 0)) {
                // copy fee to avoid modification by reference
                const feeCopy = this.deepExtend (fee);
                feeCopy['cost'] = this.safeNumber (feeCopy, 'cost');
                if ('rate' in feeCopy) {
                    feeCopy['rate'] = this.safeNumber (feeCopy, 'rate');
                }
                reducedFees.push (feeCopy);
            }
            order['fees'] = reducedFees;
            if (parseFee && (reducedLength === 1)) {
                order['fee'] = reducedFees[0];
            }
        }
        if (amount === undefined) {
            // ensure amount = filled + remaining
            if (filled !== undefined && remaining !== undefined) {
                amount = Precise.stringAdd (filled, remaining);
            } else if (status === 'closed') {
                amount = filled;
            }
        }
        if (filled === undefined) {
            if (amount !== undefined && remaining !== undefined) {
                filled = Precise.stringSub (amount, remaining);
            } else if (status === 'closed' && amount !== undefined) {
                filled = amount;
            }
        }
        if (remaining === undefined) {
            if (amount !== undefined && filled !== undefined) {
                remaining = Precise.stringSub (amount, filled);
            } else if (status === 'closed') {
                remaining = '0';
            }
        }
        // ensure that the average field is calculated correctly
        const inverse = this.safeBool (market, 'inverse', false);
        const contractSize = this.numberToString (this.safeValue (market, 'contractSize', 1));
        // inverse
        // price = filled * contract size / cost
        //
        // linear
        // price = cost / (filled * contract size)
        if (average === undefined) {
            if ((filled !== undefined) && (cost !== undefined) && Precise.stringGt (filled, '0')) {
                const filledTimesContractSize = Precise.stringMul (filled, contractSize);
                if (inverse) {
                    average = Precise.stringDiv (filledTimesContractSize, cost);
                } else {
                    average = Precise.stringDiv (cost, filledTimesContractSize);
                }
            }
        }
        // similarly
        // inverse
        // cost = filled * contract size / price
        //
        // linear
        // cost = filled * contract size * price
        const costPriceExists = (average !== undefined) || (price !== undefined);
        if (parseCost && (filled !== undefined) && costPriceExists) {
            let multiplyPrice = undefined;
            if (average === undefined) {
                multiplyPrice = price;
            } else {
                multiplyPrice = average;
            }
            // contract trading
            const filledTimesContractSize = Precise.stringMul (filled, contractSize);
            if (inverse) {
                cost = Precise.stringDiv (filledTimesContractSize, multiplyPrice);
            } else {
                cost = Precise.stringMul (filledTimesContractSize, multiplyPrice);
            }
        }
        // support for market orders
        const orderType = this.safeValue (order, 'type');
        const emptyPrice = (price === undefined) || Precise.stringEquals (price, '0');
        if (emptyPrice && (orderType === 'market')) {
            price = average;
        }
        // we have trades with string values at this point so we will mutate them
        for (let i = 0; i < trades.length; i++) {
            const entry = trades[i];
            entry['amount'] = this.safeNumber (entry, 'amount');
            entry['price'] = this.safeNumber (entry, 'price');
            entry['cost'] = this.safeNumber (entry, 'cost');
            const tradeFee = this.safeDict (entry, 'fee', {});
            tradeFee['cost'] = this.safeNumber (tradeFee, 'cost');
            if ('rate' in tradeFee) {
                tradeFee['rate'] = this.safeNumber (tradeFee, 'rate');
            }
            const entryFees = this.safeList (entry, 'fees', []);
            for (let j = 0; j < entryFees.length; j++) {
                entryFees[j]['cost'] = this.safeNumber (entryFees[j], 'cost');
            }
            entry['fees'] = entryFees;
            entry['fee'] = tradeFee;
        }
        let timeInForce = this.safeString (order, 'timeInForce');
        let postOnly = this.safeValue (order, 'postOnly');
        // timeInForceHandling
        if (timeInForce === undefined) {
            if (!isTriggerOrSLTpOrder && (this.safeString (order, 'type') === 'market')) {
                timeInForce = 'IOC';
            }
            // allow postOnly override
            if (postOnly) {
                timeInForce = 'PO';
            }
        } else if (postOnly === undefined) {
            // timeInForce is not undefined here
            postOnly = timeInForce === 'PO';
        }
        const timestamp = this.safeInteger (order, 'timestamp');
        const lastUpdateTimestamp = this.safeInteger (order, 'lastUpdateTimestamp');
        let datetime = this.safeString (order, 'datetime');
        if (datetime === undefined) {
            datetime = this.iso8601 (timestamp);
        }
        const triggerPrice = this.parseNumber (this.safeString2 (order, 'triggerPrice', 'stopPrice'));
        const takeProfitPrice = this.parseNumber (this.safeString (order, 'takeProfitPrice'));
        const stopLossPrice = this.parseNumber (this.safeString (order, 'stopLossPrice'));
        return this.extend (order, {
            'id': this.safeString (order, 'id'),
            'clientOrderId': this.safeString (order, 'clientOrderId'),
            'timestamp': timestamp,
            'datetime': datetime,
            'symbol': symbol,
            'type': this.safeString (order, 'type'),
            'side': side,
            'lastTradeTimestamp': lastTradeTimeTimestamp,
            'lastUpdateTimestamp': lastUpdateTimestamp,
            'price': this.parseNumber (price),
            'amount': this.parseNumber (amount),
            'cost': this.parseNumber (cost),
            'average': this.parseNumber (average),
            'filled': this.parseNumber (filled),
            'remaining': this.parseNumber (remaining),
            'timeInForce': timeInForce,
            'postOnly': postOnly,
            'trades': trades,
            'reduceOnly': this.safeValue (order, 'reduceOnly'),
            'stopPrice': triggerPrice,  // ! deprecated, use triggerPrice instead
            'triggerPrice': triggerPrice,
            'takeProfitPrice': takeProfitPrice,
            'stopLossPrice': stopLossPrice,
            'status': status,
            'fee': this.safeValue (order, 'fee'),
        });
    }

    parseOrders (orders: object, market: Market = undefined, since: Int = undefined, limit: Int = undefined, params = {}): Order[] {
        //
        // the value of orders is either a dict or a list
        //
        // dict
        //
        //     {
        //         'id1': { ... },
        //         'id2': { ... },
        //         'id3': { ... },
        //         ...
        //     }
        //
        // list
        //
        //     [
        //         { 'id': 'id1', ... },
        //         { 'id': 'id2', ... },
        //         { 'id': 'id3', ... },
        //         ...
        //     ]
        //
        let results = [];
        if (Array.isArray (orders)) {
            for (let i = 0; i < orders.length; i++) {
                const parsed = this.parseOrder (orders[i], market); // don't inline this call
                const order = this.extend (parsed, params);
                results.push (order);
            }
        } else {
            const ids = Object.keys (orders);
            for (let i = 0; i < ids.length; i++) {
                const id = ids[i];
                const idExtended = this.extend ({ 'id': id }, orders[id]);
                const parsedOrder = this.parseOrder (idExtended, market); // don't  inline these calls
                const order = this.extend (parsedOrder, params);
                results.push (order);
            }
        }
        results = this.sortBy (results, 'timestamp');
        const symbol = (market !== undefined) ? market['symbol'] : undefined;
        return this.filterBySymbolSinceLimit (results, symbol, since, limit) as Order[];
    }

    calculateFee (symbol: string, type: string, side: string, amount: number, price: number, takerOrMaker = 'taker', params = {}) {
        /**
         * @method
         * @description calculates the presumptive fee that would be charged for an order
         * @param {string} symbol unified market symbol
         * @param {string} type 'market' or 'limit'
         * @param {string} side 'buy' or 'sell'
         * @param {float} amount how much you want to trade, in units of the base currency on most exchanges, or number of contracts
         * @param {float} price the price for the order to be filled at, in units of the quote currency
         * @param {string} takerOrMaker 'taker' or 'maker'
         * @param {object} params
         * @returns {object} contains the rate, the percentage multiplied to the order amount to obtain the fee amount, and cost, the total value of the fee in units of the quote currency, for the order
         */
        if (type === 'market' && takerOrMaker === 'maker') {
            throw new ArgumentsRequired (this.id + ' calculateFee() - you have provided incompatible arguments - "market" type order can not be "maker". Change either the "type" or the "takerOrMaker" argument to calculate the fee.');
        }
        const market = this.markets[symbol];
        const feeSide = this.safeString (market, 'feeSide', 'quote');
        let useQuote = undefined;
        if (feeSide === 'get') {
            // the fee is always in the currency you get
            useQuote = side === 'sell';
        } else if (feeSide === 'give') {
            // the fee is always in the currency you give
            useQuote = side === 'buy';
        } else {
            // the fee is always in feeSide currency
            useQuote = feeSide === 'quote';
        }
        let cost = this.numberToString (amount);
        let key = undefined;
        if (useQuote) {
            const priceString = this.numberToString (price);
            cost = Precise.stringMul (cost, priceString);
            key = 'quote';
        } else {
            key = 'base';
        }
        // for derivatives, the fee is in 'settle' currency
        if (!market['spot']) {
            key = 'settle';
        }
        // even if `takerOrMaker` argument was set to 'maker', for 'market' orders we should forcefully override it to 'taker'
        if (type === 'market') {
            takerOrMaker = 'taker';
        }
        const rate = this.safeString (market, takerOrMaker);
        cost = Precise.stringMul (cost, rate);
        return {
            'type': takerOrMaker,
            'currency': market[key],
            'rate': this.parseNumber (rate),
            'cost': this.parseNumber (cost),
        };
    }

    safeLiquidation (liquidation: Dict, market: Market = undefined): Liquidation {
        const contracts = this.safeString (liquidation, 'contracts');
        const contractSize = this.safeString (market, 'contractSize');
        const price = this.safeString (liquidation, 'price');
        let baseValue = this.safeString (liquidation, 'baseValue');
        let quoteValue = this.safeString (liquidation, 'quoteValue');
        if ((baseValue === undefined) && (contracts !== undefined) && (contractSize !== undefined) && (price !== undefined)) {
            baseValue = Precise.stringMul (contracts, contractSize);
        }
        if ((quoteValue === undefined) && (baseValue !== undefined) && (price !== undefined)) {
            quoteValue = Precise.stringMul (baseValue, price);
        }
        liquidation['contracts'] = this.parseNumber (contracts);
        liquidation['contractSize'] = this.parseNumber (contractSize);
        liquidation['price'] = this.parseNumber (price);
        liquidation['baseValue'] = this.parseNumber (baseValue);
        liquidation['quoteValue'] = this.parseNumber (quoteValue);
        return liquidation as Liquidation;
    }

    safeTrade (trade: Dict, market: Market = undefined): Trade {
        const amount = this.safeString (trade, 'amount');
        const price = this.safeString (trade, 'price');
        let cost = this.safeString (trade, 'cost');
        if (cost === undefined) {
            // contract trading
            const contractSize = this.safeString (market, 'contractSize');
            let multiplyPrice = price;
            if (contractSize !== undefined) {
                const inverse = this.safeBool (market, 'inverse', false);
                if (inverse) {
                    multiplyPrice = Precise.stringDiv ('1', price);
                }
                multiplyPrice = Precise.stringMul (multiplyPrice, contractSize);
            }
            cost = Precise.stringMul (multiplyPrice, amount);
        }
        const [ resultFee, resultFees ] = this.parsedFeeAndFees (trade);
        trade['fee'] = resultFee;
        trade['fees'] = resultFees;
        trade['amount'] = this.parseNumber (amount);
        trade['price'] = this.parseNumber (price);
        trade['cost'] = this.parseNumber (cost);
        return trade as Trade;
    }

    parsedFeeAndFees (container:any) {
        let fee = this.safeDict (container, 'fee');
        let fees = this.safeList (container, 'fees');
        const feeDefined = fee !== undefined;
        const feesDefined = fees !== undefined;
        // parsing only if at least one of them is defined
        const shouldParseFees = (feeDefined || feesDefined);
        if (shouldParseFees) {
            if (feeDefined) {
                fee = this.parseFeeNumeric (fee);
            }
            if (!feesDefined) {
                // just set it directly, no further processing needed
                fees = [ fee ];
            }
            // 'fees' were set, so reparse them
            const reducedFees = this.reduceFees ? this.reduceFeesByCurrency (fees) : fees;
            const reducedLength = reducedFees.length;
            for (let i = 0; i < reducedLength; i++) {
                reducedFees[i] = this.parseFeeNumeric (reducedFees[i]);
            }
            fees = reducedFees;
            if (reducedLength === 1) {
                fee = reducedFees[0];
            } else if (reducedLength === 0) {
                fee = undefined;
            }
        }
        // in case `fee & fees` are undefined, set `fees` as empty array
        if (fee === undefined) {
            fee = {
                'cost': undefined,
                'currency': undefined,
            };
        }
        if (fees === undefined) {
            fees = [];
        }
        return [ fee, fees ];
    }

    parseFeeNumeric (fee: any) {
        fee['cost'] = this.safeNumber (fee, 'cost'); // ensure numeric
        if ('rate' in fee) {
            fee['rate'] = this.safeNumber (fee, 'rate');
        }
        return fee;
    }

    findNearestCeiling (arr: number[], providedValue: number) {
        //  i.e. findNearestCeiling ([ 10, 30, 50],  23) returns 30
        const length = arr.length;
        for (let i = 0; i < length; i++) {
            const current = arr[i];
            if (providedValue <= current) {
                return current;
            }
        }
        return arr[length - 1];
    }

    invertFlatStringDictionary (dict) {
        const reversed = {};
        const keys = Object.keys (dict);
        for (let i = 0; i < keys.length; i++) {
            const key = keys[i];
            const value = dict[key];
            if (typeof value === 'string') {
                reversed[value] = key;
            }
        }
        return reversed;
    }

    reduceFeesByCurrency (fees) {
        //
        // this function takes a list of fee structures having the following format
        //
        //     string = true
        //
        //     [
        //         { 'currency': 'BTC', 'cost': '0.1' },
        //         { 'currency': 'BTC', 'cost': '0.2'  },
        //         { 'currency': 'BTC', 'cost': '0.2', 'rate': '0.00123' },
        //         { 'currency': 'BTC', 'cost': '0.4', 'rate': '0.00123' },
        //         { 'currency': 'BTC', 'cost': '0.5', 'rate': '0.00456' },
        //         { 'currency': 'USDT', 'cost': '12.3456' },
        //     ]
        //
        //     string = false
        //
        //     [
        //         { 'currency': 'BTC', 'cost': 0.1 },
        //         { 'currency': 'BTC', 'cost': 0.2 },
        //         { 'currency': 'BTC', 'cost': 0.2, 'rate': 0.00123 },
        //         { 'currency': 'BTC', 'cost': 0.4, 'rate': 0.00123 },
        //         { 'currency': 'BTC', 'cost': 0.5, 'rate': 0.00456 },
        //         { 'currency': 'USDT', 'cost': 12.3456 },
        //     ]
        //
        // and returns a reduced fee list, where fees are summed per currency and rate (if any)
        //
        //     string = true
        //
        //     [
        //         { 'currency': 'BTC', 'cost': '0.4'  },
        //         { 'currency': 'BTC', 'cost': '0.6', 'rate': '0.00123' },
        //         { 'currency': 'BTC', 'cost': '0.5', 'rate': '0.00456' },
        //         { 'currency': 'USDT', 'cost': '12.3456' },
        //     ]
        //
        //     string  = false
        //
        //     [
        //         { 'currency': 'BTC', 'cost': 0.3  },
        //         { 'currency': 'BTC', 'cost': 0.6, 'rate': 0.00123 },
        //         { 'currency': 'BTC', 'cost': 0.5, 'rate': 0.00456 },
        //         { 'currency': 'USDT', 'cost': 12.3456 },
        //     ]
        //
        const reduced = {};
        for (let i = 0; i < fees.length; i++) {
            const fee = fees[i];
            const code = this.safeString (fee, 'currency');
            const feeCurrencyCode = code !== undefined ? code : i.toString ();
            if (feeCurrencyCode !== undefined) {
                const rate = this.safeString (fee, 'rate');
                const cost = this.safeString (fee, 'cost');
                if (cost === undefined) {
                    // omit undefined cost, as it does not make sense, however, don't omit '0' costs, as they still make sense
                    continue;
                }
                if (!(feeCurrencyCode in reduced)) {
                    reduced[feeCurrencyCode] = {};
                }
                const rateKey = (rate === undefined) ? '' : rate;
                if (rateKey in reduced[feeCurrencyCode]) {
                    reduced[feeCurrencyCode][rateKey]['cost'] = Precise.stringAdd (reduced[feeCurrencyCode][rateKey]['cost'], cost);
                } else {
                    reduced[feeCurrencyCode][rateKey] = {
                        'currency': code,
                        'cost': cost,
                    };
                    if (rate !== undefined) {
                        reduced[feeCurrencyCode][rateKey]['rate'] = rate;
                    }
                }
            }
        }
        let result = [];
        const feeValues = Object.values (reduced);
        for (let i = 0; i < feeValues.length; i++) {
            const reducedFeeValues = Object.values (feeValues[i]);
            result = this.arrayConcat (result, reducedFeeValues);
        }
        return result;
    }

    safeTicker (ticker: Dict, market: Market = undefined): Ticker {
        let open = this.omitZero (this.safeString (ticker, 'open'));
        let close = this.omitZero (this.safeString (ticker, 'close'));
        let last = this.omitZero (this.safeString (ticker, 'last'));
        let change = this.omitZero (this.safeString (ticker, 'change'));
        let percentage = this.omitZero (this.safeString (ticker, 'percentage'));
        let average = this.omitZero (this.safeString (ticker, 'average'));
        let vwap = this.safeString (ticker, 'vwap');
        const baseVolume = this.safeString (ticker, 'baseVolume');
        const quoteVolume = this.safeString (ticker, 'quoteVolume');
        if (vwap === undefined) {
            vwap = Precise.stringDiv (this.omitZero (quoteVolume), baseVolume);
        }
        if ((last !== undefined) && (close === undefined)) {
            close = last;
        } else if ((last === undefined) && (close !== undefined)) {
            last = close;
        }
        if ((last !== undefined) && (open !== undefined)) {
            if (change === undefined) {
                change = Precise.stringSub (last, open);
            }
            if (average === undefined) {
                let precision = 18;
                if (market !== undefined && this.isTickPrecision ()) {
                    const marketPrecision = this.safeDict (market, 'precision');
                    const precisionPrice = this.safeString (marketPrecision, 'price');
                    if (precisionPrice !== undefined) {
                        precision = this.precisionFromString (precisionPrice);
                    }
                }
                average = Precise.stringDiv (Precise.stringAdd (last, open), '2', precision);
            }
        }
        if ((percentage === undefined) && (change !== undefined) && (open !== undefined) && Precise.stringGt (open, '0')) {
            percentage = Precise.stringMul (Precise.stringDiv (change, open), '100');
        }
        if ((change === undefined) && (percentage !== undefined) && (open !== undefined)) {
            change = Precise.stringDiv (Precise.stringMul (percentage, open), '100');
        }
        if ((open === undefined) && (last !== undefined) && (change !== undefined)) {
            open = Precise.stringSub (last, change);
        }
        // timestamp and symbol operations don't belong in safeTicker
        // they should be done in the derived classes
        return this.extend (ticker, {
            'bid': this.parseNumber (this.omitZero (this.safeString (ticker, 'bid'))),
            'bidVolume': this.safeNumber (ticker, 'bidVolume'),
            'ask': this.parseNumber (this.omitZero (this.safeString (ticker, 'ask'))),
            'askVolume': this.safeNumber (ticker, 'askVolume'),
            'high': this.parseNumber (this.omitZero (this.safeString (ticker, 'high'))),
            'low': this.parseNumber (this.omitZero (this.safeString (ticker, 'low'))),
            'open': this.parseNumber (this.omitZero (open)),
            'close': this.parseNumber (this.omitZero (close)),
            'last': this.parseNumber (this.omitZero (last)),
            'change': this.parseNumber (change),
            'percentage': this.parseNumber (percentage),
            'average': this.parseNumber (average),
            'vwap': this.parseNumber (vwap),
            'baseVolume': this.parseNumber (baseVolume),
            'quoteVolume': this.parseNumber (quoteVolume),
            'previousClose': this.safeNumber (ticker, 'previousClose'),
            'indexPrice': this.safeNumber (ticker, 'indexPrice'),
            'markPrice': this.safeNumber (ticker, 'markPrice'),
        });
    }

    async fetchBorrowRate (code: string, amount: number, params = {}): Promise<{}> {
        throw new NotSupported (this.id + ' fetchBorrowRate is deprecated, please use fetchCrossBorrowRate or fetchIsolatedBorrowRate instead');
    }

    async repayCrossMargin (code: string, amount: number, params = {}): Promise<{}> {
        throw new NotSupported (this.id + ' repayCrossMargin is not support yet');
    }

    async repayIsolatedMargin (symbol: string, code: string, amount: number, params = {}): Promise<{}> {
        throw new NotSupported (this.id + ' repayIsolatedMargin is not support yet');
    }

    async borrowCrossMargin (code: string, amount: number, params = {}): Promise<{}> {
        throw new NotSupported (this.id + ' borrowCrossMargin is not support yet');
    }

    async borrowIsolatedMargin (symbol: string, code: string, amount: number, params = {}): Promise<{}> {
        throw new NotSupported (this.id + ' borrowIsolatedMargin is not support yet');
    }

    async borrowMargin (code: string, amount: number, symbol: Str = undefined, params = {}): Promise<{}> {
        throw new NotSupported (this.id + ' borrowMargin is deprecated, please use borrowCrossMargin or borrowIsolatedMargin instead');
    }

    async repayMargin (code: string, amount: number, symbol: Str = undefined, params = {}): Promise<{}> {
        throw new NotSupported (this.id + ' repayMargin is deprecated, please use repayCrossMargin or repayIsolatedMargin instead');
    }

    async fetchOHLCV (symbol: string, timeframe = '1m', since: Int = undefined, limit: Int = undefined, params = {}): Promise<OHLCV[]> {
        let message = '';
        if (this.has['fetchTrades']) {
            message = '. If you want to build OHLCV candles from trade executions data, visit https://github.com/ccxt/ccxt/tree/master/examples/ and see "build-ohlcv-bars" file';
        }
        throw new NotSupported (this.id + ' fetchOHLCV() is not supported yet' + message);
    }

    async fetchOHLCVWs (symbol: string, timeframe = '1m', since: Int = undefined, limit: Int = undefined, params = {}): Promise<OHLCV[]> {
        let message = '';
        if (this.has['fetchTradesWs']) {
            message = '. If you want to build OHLCV candles from trade executions data, visit https://github.com/ccxt/ccxt/tree/master/examples/ and see "build-ohlcv-bars" file';
        }
        throw new NotSupported (this.id + ' fetchOHLCVWs() is not supported yet. Try using fetchOHLCV instead.' + message);
    }

    async watchOHLCV (symbol: string, timeframe = '1m', since: Int = undefined, limit: Int = undefined, params = {}): Promise<OHLCV[]> {
        throw new NotSupported (this.id + ' watchOHLCV() is not supported yet');
    }

    convertTradingViewToOHLCV (ohlcvs: number[][], timestamp = 't', open = 'o', high = 'h', low = 'l', close = 'c', volume = 'v', ms = false) {
        const result = [];
        const timestamps = this.safeList (ohlcvs, timestamp, []);
        const opens = this.safeList (ohlcvs, open, []);
        const highs = this.safeList (ohlcvs, high, []);
        const lows = this.safeList (ohlcvs, low, []);
        const closes = this.safeList (ohlcvs, close, []);
        const volumes = this.safeList (ohlcvs, volume, []);
        for (let i = 0; i < timestamps.length; i++) {
            result.push ([
                ms ? this.safeInteger (timestamps, i) : this.safeTimestamp (timestamps, i),
                this.safeValue (opens, i),
                this.safeValue (highs, i),
                this.safeValue (lows, i),
                this.safeValue (closes, i),
                this.safeValue (volumes, i),
            ]);
        }
        return result;
    }

    convertOHLCVToTradingView (ohlcvs: number[][], timestamp = 't', open = 'o', high = 'h', low = 'l', close = 'c', volume = 'v', ms = false) {
        const result = {};
        result[timestamp] = [];
        result[open] = [];
        result[high] = [];
        result[low] = [];
        result[close] = [];
        result[volume] = [];
        for (let i = 0; i < ohlcvs.length; i++) {
            const ts = ms ? ohlcvs[i][0] : this.parseToInt (ohlcvs[i][0] / 1000);
            const resultTimestamp = result[timestamp];
            resultTimestamp.push (ts);
            const resultOpen = result[open];
            resultOpen.push (ohlcvs[i][1]);
            const resultHigh = result[high];
            resultHigh.push (ohlcvs[i][2]);
            const resultLow = result[low];
            resultLow.push (ohlcvs[i][3]);
            const resultClose = result[close];
            resultClose.push (ohlcvs[i][4]);
            const resultVolume = result[volume];
            resultVolume.push (ohlcvs[i][5]);
        }
        return result;
    }

    async fetchWebEndpoint (method, endpointMethod, returnAsJson, startRegex = undefined, endRegex = undefined) {
        let errorMessage = '';
        const options = this.safeValue (this.options, method, {});
        const muteOnFailure = this.safeBool (options, 'webApiMuteFailure', true);
        try {
            // if it was not explicitly disabled, then don't fetch
            if (this.safeBool (options, 'webApiEnable', true) !== true) {
                return undefined;
            }
            const maxRetries = this.safeValue (options, 'webApiRetries', 10);
            let response = undefined;
            let retry = 0;
            let shouldBreak = false;
            while (retry < maxRetries) {
                try {
                    response = await this[endpointMethod] ({});
                    shouldBreak = true;
                    break;
                } catch (e) {
                    retry = retry + 1;
                    if (retry === maxRetries) {
                        throw e;
                    }
                }
                if (shouldBreak) {
                    break; // this is needed because of GO
                }
            }
            let content = response;
            if (startRegex !== undefined) {
                const splitted_by_start = content.split (startRegex);
                content = splitted_by_start[1]; // we need second part after start
            }
            if (endRegex !== undefined) {
                const splitted_by_end = content.split (endRegex);
                content = splitted_by_end[0]; // we need first part after start
            }
            if (returnAsJson && (typeof content === 'string')) {
                const jsoned = this.parseJson (content.trim ()); // content should be trimmed before json parsing
                if (jsoned) {
                    return jsoned; // if parsing was not successfull, exception should be thrown
                } else {
                    throw new BadResponse ('could not parse the response into json');
                }
            } else {
                return content;
            }
        } catch (e) {
            errorMessage = this.id + ' ' + method + '() failed to fetch correct data from website. Probably webpage markup has been changed, breaking the page custom parser.';
        }
        if (muteOnFailure) {
            return undefined;
        } else {
            throw new BadResponse (errorMessage);
        }
    }

    marketIds (symbols: Strings = undefined) {
        if (symbols === undefined) {
            return symbols;
        }
        const result = [];
        for (let i = 0; i < symbols.length; i++) {
            result.push (this.marketId (symbols[i]));
        }
        return result;
    }

    currencyIds (codes: Strings = undefined) {
        if (codes === undefined) {
            return codes;
        }
        const result = [];
        for (let i = 0; i < codes.length; i++) {
            result.push (this.currencyId (codes[i]));
        }
        return result;
    }

    marketsForSymbols (symbols: Strings = undefined) {
        if (symbols === undefined) {
            return symbols;
        }
        const result = [];
        for (let i = 0; i < symbols.length; i++) {
            result.push (this.market (symbols[i]));
        }
        return result;
    }

    marketSymbols (symbols: Strings = undefined, type: Str = undefined, allowEmpty = true, sameTypeOnly = false, sameSubTypeOnly = false) {
        if (symbols === undefined) {
            if (!allowEmpty) {
                throw new ArgumentsRequired (this.id + ' empty list of symbols is not supported');
            }
            return symbols;
        }
        const symbolsLength = symbols.length;
        if (symbolsLength === 0) {
            if (!allowEmpty) {
                throw new ArgumentsRequired (this.id + ' empty list of symbols is not supported');
            }
            return symbols;
        }
        const result = [];
        let marketType = undefined;
        let isLinearSubType = undefined;
        for (let i = 0; i < symbols.length; i++) {
            const market = this.market (symbols[i]);
            if (sameTypeOnly && (marketType !== undefined)) {
                if (market['type'] !== marketType) {
                    throw new BadRequest (this.id + ' symbols must be of the same type, either ' + marketType + ' or ' + market['type'] + '.');
                }
            }
            if (sameSubTypeOnly && (isLinearSubType !== undefined)) {
                if (market['linear'] !== isLinearSubType) {
                    throw new BadRequest (this.id + ' symbols must be of the same subType, either linear or inverse.');
                }
            }
            if (type !== undefined && market['type'] !== type) {
                throw new BadRequest (this.id + ' symbols must be of the same type ' + type + '. If the type is incorrect you can change it in options or the params of the request');
            }
            marketType = market['type'];
            if (!market['spot']) {
                isLinearSubType = market['linear'];
            }
            const symbol = this.safeString (market, 'symbol', symbols[i]);
            result.push (symbol);
        }
        return result;
    }

    marketCodes (codes: Strings = undefined) {
        if (codes === undefined) {
            return codes;
        }
        const result = [];
        for (let i = 0; i < codes.length; i++) {
            result.push (this.commonCurrencyCode (codes[i]));
        }
        return result;
    }

    parseBidsAsks (bidasks, priceKey: IndexType = 0, amountKey: IndexType = 1, countOrIdKey: IndexType = 2) {
        bidasks = this.toArray (bidasks);
        const result = [];
        for (let i = 0; i < bidasks.length; i++) {
            result.push (this.parseBidAsk (bidasks[i], priceKey, amountKey, countOrIdKey));
        }
        return result;
    }

    async fetchL2OrderBook (symbol: string, limit: Int = undefined, params = {}) {
        const orderbook = await this.fetchOrderBook (symbol, limit, params);
        return this.extend (orderbook, {
            'asks': this.sortBy (this.aggregate (orderbook['asks']), 0),
            'bids': this.sortBy (this.aggregate (orderbook['bids']), 0, true),
        });
    }

    filterBySymbol (objects, symbol: Str = undefined) {
        if (symbol === undefined) {
            return objects;
        }
        const result = [];
        for (let i = 0; i < objects.length; i++) {
            const objectSymbol = this.safeString (objects[i], 'symbol');
            if (objectSymbol === symbol) {
                result.push (objects[i]);
            }
        }
        return result;
    }

    parseOHLCV (ohlcv, market: Market = undefined) : OHLCV {
        if (Array.isArray (ohlcv)) {
            return [
                this.safeInteger (ohlcv, 0), // timestamp
                this.safeNumber (ohlcv, 1), // open
                this.safeNumber (ohlcv, 2), // high
                this.safeNumber (ohlcv, 3), // low
                this.safeNumber (ohlcv, 4), // close
                this.safeNumber (ohlcv, 5), // volume
            ];
        }
        return ohlcv;
    }

    networkCodeToId (networkCode: string, currencyCode: Str = undefined): string {
        /**
         * @ignore
         * @method
         * @name exchange#networkCodeToId
         * @description tries to convert the provided networkCode (which is expected to be an unified network code) to a network id. In order to achieve this, derived class needs to have 'options->networks' defined.
         * @param {string} networkCode unified network code
         * @param {string} currencyCode unified currency code, but this argument is not required by default, unless there is an exchange (like huobi) that needs an override of the method to be able to pass currencyCode argument additionally
         * @returns {string|undefined} exchange-specific network id
         */
        if (networkCode === undefined) {
            return undefined;
        }
        const networkIdsByCodes = this.safeValue (this.options, 'networks', {});
        let networkId = this.safeString (networkIdsByCodes, networkCode);
        // for example, if 'ETH' is passed for networkCode, but 'ETH' key not defined in `options->networks` object
        if (networkId === undefined) {
            if (currencyCode === undefined) {
                const currencies = Object.values (this.currencies);
                for (let i = 0; i < currencies.length; i++) {
                    const currency = currencies[i];
                    const networks = this.safeDict (currency, 'networks');
                    const network = this.safeDict (networks, networkCode);
                    networkId = this.safeString (network, 'id');
                    if (networkId !== undefined) {
                        break;
                    }
                }
            } else {
                // if currencyCode was provided, then we try to find if that currencyCode has a replacement (i.e. ERC20 for ETH) or is in the currency
                const defaultNetworkCodeReplacements = this.safeValue (this.options, 'defaultNetworkCodeReplacements', {});
                if (currencyCode in defaultNetworkCodeReplacements) {
                    // if there is a replacement for the passed networkCode, then we use it to find network-id in `options->networks` object
                    const replacementObject = defaultNetworkCodeReplacements[currencyCode]; // i.e. { 'ERC20': 'ETH' }
                    const keys = Object.keys (replacementObject);
                    for (let i = 0; i < keys.length; i++) {
                        const key = keys[i];
                        const value = replacementObject[key];
                        // if value matches to provided unified networkCode, then we use it's key to find network-id in `options->networks` object
                        if (value === networkCode) {
                            networkId = this.safeString (networkIdsByCodes, key);
                            break;
                        }
                    }
                } else {
                    // serach for network inside currency
                    const currency = this.safeDict (this.currencies, currencyCode);
                    const networks = this.safeDict (currency, 'networks');
                    const network = this.safeDict (networks, networkCode);
                    networkId = this.safeString (network, 'id');
                }
            }
            // if it wasn't found, we just set the provided value to network-id
            if (networkId === undefined) {
                networkId = networkCode;
            }
        }
        return networkId;
    }

    networkIdToCode (networkId: Str = undefined, currencyCode: Str = undefined): string {
        /**
         * @ignore
         * @method
         * @name exchange#networkIdToCode
         * @description tries to convert the provided exchange-specific networkId to an unified network Code. In order to achieve this, derived class needs to have "options['networksById']" defined.
         * @param {string} networkId exchange specific network id/title, like: TRON, Trc-20, usdt-erc20, etc
         * @param {string|undefined} currencyCode unified currency code, but this argument is not required by default, unless there is an exchange (like huobi) that needs an override of the method to be able to pass currencyCode argument additionally
         * @returns {string|undefined} unified network code
         */
        if (networkId === undefined) {
            return undefined;
        }
        const networkCodesByIds = this.safeDict (this.options, 'networksById', {});
        let networkCode = this.safeString (networkCodesByIds, networkId, networkId);
        // replace mainnet network-codes (i.e. ERC20->ETH)
        if (currencyCode !== undefined) {
            const defaultNetworkCodeReplacements = this.safeDict (this.options, 'defaultNetworkCodeReplacements', {});
            if (currencyCode in defaultNetworkCodeReplacements) {
                const replacementObject = this.safeDict (defaultNetworkCodeReplacements, currencyCode, {});
                networkCode = this.safeString (replacementObject, networkCode, networkCode);
            }
        }
        return networkCode;
    }

    handleNetworkCodeAndParams (params) {
        const networkCodeInParams = this.safeString2 (params, 'networkCode', 'network');
        if (networkCodeInParams !== undefined) {
            params = this.omit (params, [ 'networkCode', 'network' ]);
        }
        // if it was not defined by user, we should not set it from 'defaultNetworks', because handleNetworkCodeAndParams is for only request-side and thus we do not fill it with anything. We can only use 'defaultNetworks' after parsing response-side
        return [ networkCodeInParams, params ];
    }

    defaultNetworkCode (currencyCode: string) {
        let defaultNetworkCode = undefined;
        const defaultNetworks = this.safeDict (this.options, 'defaultNetworks', {});
        if (currencyCode in defaultNetworks) {
            // if currency had set its network in "defaultNetworks", use it
            defaultNetworkCode = defaultNetworks[currencyCode];
        } else {
            // otherwise, try to use the global-scope 'defaultNetwork' value (even if that network is not supported by currency, it doesn't make any problem, this will be just used "at first" if currency supports this network at all)
            const defaultNetwork = this.safeString (this.options, 'defaultNetwork');
            if (defaultNetwork !== undefined) {
                defaultNetworkCode = defaultNetwork;
            }
        }
        return defaultNetworkCode;
    }

    selectNetworkCodeFromUnifiedNetworks (currencyCode, networkCode, indexedNetworkEntries) {
        return this.selectNetworkKeyFromNetworks (currencyCode, networkCode, indexedNetworkEntries, true);
    }

    selectNetworkIdFromRawNetworks (currencyCode, networkCode, indexedNetworkEntries) {
        return this.selectNetworkKeyFromNetworks (currencyCode, networkCode, indexedNetworkEntries, false);
    }

    selectNetworkKeyFromNetworks (currencyCode, networkCode, indexedNetworkEntries, isIndexedByUnifiedNetworkCode = false) {
        // this method is used against raw & unparse network entries, which are just indexed by network id
        let chosenNetworkId = undefined;
        const availableNetworkIds = Object.keys (indexedNetworkEntries);
        const responseNetworksLength = availableNetworkIds.length;
        if (networkCode !== undefined) {
            if (responseNetworksLength === 0) {
                throw new NotSupported (this.id + ' - ' + networkCode + ' network did not return any result for ' + currencyCode);
            } else {
                // if networkCode was provided by user, we should check it after response, as the referenced exchange doesn't support network-code during request
                const networkIdOrCode = isIndexedByUnifiedNetworkCode ? networkCode : this.networkCodeToId (networkCode, currencyCode);
                if (networkIdOrCode in indexedNetworkEntries) {
                    chosenNetworkId = networkIdOrCode;
                } else {
                    throw new NotSupported (this.id + ' - ' + networkIdOrCode + ' network was not found for ' + currencyCode + ', use one of ' + availableNetworkIds.join (', '));
                }
            }
        } else {
            if (responseNetworksLength === 0) {
                throw new NotSupported (this.id + ' - no networks were returned for ' + currencyCode);
            } else {
                // if networkCode was not provided by user, then we try to use the default network (if it was defined in "defaultNetworks"), otherwise, we just return the first network entry
                const defaultNetworkCode = this.defaultNetworkCode (currencyCode);
                const defaultNetworkId = isIndexedByUnifiedNetworkCode ? defaultNetworkCode : this.networkCodeToId (defaultNetworkCode, currencyCode);
                if (defaultNetworkId in indexedNetworkEntries) {
                    return defaultNetworkId;
                }
                throw new NotSupported (this.id + ' - can not determine the default network, please pass param["network"] one from : ' + availableNetworkIds.join (', '));
            }
        }
        return chosenNetworkId;
    }

    safeNumber2 (dictionary: object, key1: IndexType, key2: IndexType, d = undefined) {
        const value = this.safeString2 (dictionary, key1, key2);
        return this.parseNumber (value, d);
    }

    parseOrderBook (orderbook: object, symbol: string, timestamp: Int = undefined, bidsKey = 'bids', asksKey = 'asks', priceKey: IndexType = 0, amountKey: IndexType = 1, countOrIdKey: IndexType = 2): OrderBook {
        const bids = this.parseBidsAsks (this.safeValue (orderbook, bidsKey, []), priceKey, amountKey, countOrIdKey);
        const asks = this.parseBidsAsks (this.safeValue (orderbook, asksKey, []), priceKey, amountKey, countOrIdKey);
        return {
            'symbol': symbol,
            'bids': this.sortBy (bids, 0, true),
            'asks': this.sortBy (asks, 0),
            'timestamp': timestamp,
            'datetime': this.iso8601 (timestamp),
            'nonce': undefined,
        } as any;
    }

    parseOHLCVs (ohlcvs: object[], market: any = undefined, timeframe: string = '1m', since: Int = undefined, limit: Int = undefined, tail: Bool = false): OHLCV[] {
        const results = [];
        for (let i = 0; i < ohlcvs.length; i++) {
            results.push (this.parseOHLCV (ohlcvs[i], market));
        }
        const sorted = this.sortBy (results, 0);
        return this.filterBySinceLimit (sorted, since, limit, 0, tail) as any;
    }

    parseLeverageTiers (response: any, symbols: string[] = undefined, marketIdKey = undefined): LeverageTiers {
        // marketIdKey should only be undefined when response is a dictionary
        symbols = this.marketSymbols (symbols);
        const tiers = {};
        let symbolsLength = 0;
        if (symbols !== undefined) {
            symbolsLength = symbols.length;
        }
        const noSymbols = (symbols === undefined) || (symbolsLength === 0);
        if (Array.isArray (response)) {
            for (let i = 0; i < response.length; i++) {
                const item = response[i];
                const id = this.safeString (item, marketIdKey);
                const market = this.safeMarket (id, undefined, undefined, 'swap');
                const symbol = market['symbol'];
                const contract = this.safeBool (market, 'contract', false);
                if (contract && (noSymbols || this.inArray (symbol, symbols))) {
                    tiers[symbol] = this.parseMarketLeverageTiers (item, market);
                }
            }
        } else {
            const keys = Object.keys (response);
            for (let i = 0; i < keys.length; i++) {
                const marketId = keys[i];
                const item = response[marketId];
                const market = this.safeMarket (marketId, undefined, undefined, 'swap');
                const symbol = market['symbol'];
                const contract = this.safeBool (market, 'contract', false);
                if (contract && (noSymbols || this.inArray (symbol, symbols))) {
                    tiers[symbol] = this.parseMarketLeverageTiers (item, market);
                }
            }
        }
        return tiers;
    }

    async loadTradingLimits (symbols: Strings = undefined, reload = false, params = {}) {
        if (this.has['fetchTradingLimits']) {
            if (reload || !('limitsLoaded' in this.options)) {
                const response = await this.fetchTradingLimits (symbols);
                for (let i = 0; i < symbols.length; i++) {
                    const symbol = symbols[i];
                    this.markets[symbol] = this.deepExtend (this.markets[symbol], response[symbol]);
                }
                this.options['limitsLoaded'] = this.milliseconds ();
            }
        }
        return this.markets;
    }

    safePosition (position: Dict): Position {
        // simplified version of: /pull/12765/
        const unrealizedPnlString = this.safeString (position, 'unrealisedPnl');
        const initialMarginString = this.safeString (position, 'initialMargin');
        //
        // PERCENTAGE
        //
        const percentage = this.safeValue (position, 'percentage');
        if ((percentage === undefined) && (unrealizedPnlString !== undefined) && (initialMarginString !== undefined)) {
            // as it was done in all implementations ( aax, btcex, bybit, deribit, ftx, gate, kucoinfutures, phemex )
            const percentageString = Precise.stringMul (Precise.stringDiv (unrealizedPnlString, initialMarginString, 4), '100');
            position['percentage'] = this.parseNumber (percentageString);
        }
        // if contractSize is undefined get from market
        let contractSize = this.safeNumber (position, 'contractSize');
        const symbol = this.safeString (position, 'symbol');
        let market = undefined;
        if (symbol !== undefined) {
            market = this.safeValue (this.markets, symbol);
        }
        if (contractSize === undefined && market !== undefined) {
            contractSize = this.safeNumber (market, 'contractSize');
            position['contractSize'] = contractSize;
        }
        return position as Position;
    }

    parsePositions (positions: any[], symbols: string[] = undefined, params = {}): Position[] {
        symbols = this.marketSymbols (symbols);
        positions = this.toArray (positions);
        const result = [];
        for (let i = 0; i < positions.length; i++) {
            const position = this.extend (this.parsePosition (positions[i], undefined), params);
            result.push (position);
        }
        return this.filterByArrayPositions (result, 'symbol', symbols, false);
    }

    parseAccounts (accounts: any[], params = {}): Account[] {
        accounts = this.toArray (accounts);
        const result = [];
        for (let i = 0; i < accounts.length; i++) {
            const account = this.extend (this.parseAccount (accounts[i]), params);
            result.push (account);
        }
        return result;
    }

    parseTrades (trades: any[], market: Market = undefined, since: Int = undefined, limit: Int = undefined, params = {}): Trade[] {
        trades = this.toArray (trades);
        let result = [];
        for (let i = 0; i < trades.length; i++) {
            const trade = this.extend (this.parseTrade (trades[i], market), params);
            result.push (trade);
        }
        result = this.sortBy2 (result, 'timestamp', 'id');
        const symbol = (market !== undefined) ? market['symbol'] : undefined;
        return this.filterBySymbolSinceLimit (result, symbol, since, limit) as Trade[];
    }

    parseTransactions (transactions: any[], currency: Currency = undefined, since: Int = undefined, limit: Int = undefined, params = {}): Transaction[] {
        transactions = this.toArray (transactions);
        let result = [];
        for (let i = 0; i < transactions.length; i++) {
            const transaction = this.extend (this.parseTransaction (transactions[i], currency), params);
            result.push (transaction);
        }
        result = this.sortBy (result, 'timestamp');
        const code = (currency !== undefined) ? currency['code'] : undefined;
        return this.filterByCurrencySinceLimit (result, code, since, limit);
    }

    parseTransfers (transfers: any[], currency: Currency = undefined, since: Int = undefined, limit: Int = undefined, params = {}): TransferEntry[] {
        transfers = this.toArray (transfers);
        let result = [];
        for (let i = 0; i < transfers.length; i++) {
            const transfer = this.extend (this.parseTransfer (transfers[i], currency), params);
            result.push (transfer);
        }
        result = this.sortBy (result, 'timestamp');
        const code = (currency !== undefined) ? currency['code'] : undefined;
        return this.filterByCurrencySinceLimit (result, code, since, limit);
    }

    parseLedger (data, currency: Currency = undefined, since: Int = undefined, limit: Int = undefined, params = {}): LedgerEntry[] {
        let result = [];
        const arrayData = this.toArray (data);
        for (let i = 0; i < arrayData.length; i++) {
            const itemOrItems = this.parseLedgerEntry (arrayData[i], currency);
            if (Array.isArray (itemOrItems)) {
                for (let j = 0; j < itemOrItems.length; j++) {
                    result.push (this.extend (itemOrItems[j], params));
                }
            } else {
                result.push (this.extend (itemOrItems, params));
            }
        }
        result = this.sortBy (result, 'timestamp');
        const code = (currency !== undefined) ? currency['code'] : undefined;
        return this.filterByCurrencySinceLimit (result, code, since, limit);
    }

    nonce () {
        return this.seconds ();
    }

    setHeaders (headers) {
        return headers;
    }

    currencyId (code: string): string {
        let currency = this.safeDict (this.currencies, code);
        if (currency === undefined) {
            currency = this.safeCurrency (code);
        }
        if (currency !== undefined) {
            return currency['id'];
        }
        return code;
    }

    marketId (symbol: string): string {
        const market = this.market (symbol);
        if (market !== undefined) {
            return market['id'];
        }
        return symbol;
    }

    symbol (symbol: string): string {
        const market = this.market (symbol);
        return this.safeString (market, 'symbol', symbol);
    }

    handleParamString (params: object, paramName: string, defaultValue: Str = undefined): [string, object] {
        const value = this.safeString (params, paramName, defaultValue);
        if (value !== undefined) {
            params = this.omit (params, paramName);
        }
        return [ value, params ];
    }

    handleParamString2 (params: object, paramName1: string, paramName2: string, defaultValue: Str = undefined): [string, object] {
        const value = this.safeString2 (params, paramName1, paramName2, defaultValue);
        if (value !== undefined) {
            params = this.omit (params, [ paramName1, paramName2 ]);
        }
        return [ value, params ];
    }

    handleParamInteger (params: object, paramName: string, defaultValue: Int = undefined): [Int, object] {
        const value = this.safeInteger (params, paramName, defaultValue);
        if (value !== undefined) {
            params = this.omit (params, paramName);
        }
        return [ value, params ];
    }

    handleParamInteger2 (params: object, paramName1: string, paramName2: string, defaultValue: Int = undefined): [Int, object] {
        const value = this.safeInteger2 (params, paramName1, paramName2, defaultValue);
        if (value !== undefined) {
            params = this.omit (params, [ paramName1, paramName2 ]);
        }
        return [ value, params ];
    }

    handleParamBool (params: object, paramName: string, defaultValue: Bool = undefined): [Bool, object] {
        const value = this.safeBool (params, paramName, defaultValue);
        if (value !== undefined) {
            params = this.omit (params, paramName);
        }
        return [ value, params ];
    }

    handleParamBool2 (params: object, paramName1: string, paramName2: string, defaultValue: Bool = undefined): [Bool, object] {
        const value = this.safeBool2 (params, paramName1, paramName2, defaultValue);
        if (value !== undefined) {
            params = this.omit (params, [ paramName1, paramName2 ]);
        }
        return [ value, params ];
    }

    /**
     * @param {object} params - extra parameters
     * @param {object} request - existing dictionary of request
     * @param {string} exchangeSpecificKey - the key for chain id to be set in request
     * @param {object} currencyCode - (optional) existing dictionary of request
     * @param {boolean} isRequired - (optional) whether that param is required to be present
     * @returns {object[]} - returns [request, params] where request is the modified request object and params is the modified params object
     */
    handleRequestNetwork (params: Dict, request: Dict, exchangeSpecificKey: string, currencyCode:Str = undefined, isRequired: boolean = false) {
        let networkCode = undefined;
        [ networkCode, params ] = this.handleNetworkCodeAndParams (params);
        if (networkCode !== undefined) {
            request[exchangeSpecificKey] = this.networkCodeToId (networkCode, currencyCode);
        } else if (isRequired) {
            throw new ArgumentsRequired (this.id + ' - "network" param is required for this request');
        }
        return [ request, params ];
    }

    resolvePath (path, params) {
        return [
            this.implodeParams (path, params),
            this.omit (params, this.extractParams (path)),
        ];
    }

    getListFromObjectValues (objects, key: IndexType) {
        let newArray = objects;
        if (!Array.isArray (objects)) {
            newArray = this.toArray (objects);
        }
        const results = [];
        for (let i = 0; i < newArray.length; i++) {
            results.push (newArray[i][key]);
        }
        return results;
    }

    getSymbolsForMarketType (marketType: Str = undefined, subType: Str = undefined, symbolWithActiveStatus: boolean = true, symbolWithUnknownStatus: boolean = true) {
        let filteredMarkets = this.markets;
        if (marketType !== undefined) {
            filteredMarkets = this.filterBy (filteredMarkets, 'type', marketType);
        }
        if (subType !== undefined) {
            this.checkRequiredArgument ('getSymbolsForMarketType', subType, 'subType', [ 'linear', 'inverse', 'quanto' ]);
            filteredMarkets = this.filterBy (filteredMarkets, 'subType', subType);
        }
        const activeStatuses = [];
        if (symbolWithActiveStatus) {
            activeStatuses.push (true);
        }
        if (symbolWithUnknownStatus) {
            activeStatuses.push (undefined);
        }
        filteredMarkets = this.filterByArray (filteredMarkets, 'active', activeStatuses, false);
        return this.getListFromObjectValues (filteredMarkets, 'symbol');
    }

    filterByArray (objects, key: IndexType, values = undefined, indexed = true) {
        objects = this.toArray (objects);
        // return all of them if no values were passed
        if (values === undefined || !values) {
            // return indexed ? this.indexBy (objects, key) : objects;
            if (indexed) {
                return this.indexBy (objects, key);
            } else {
                return objects;
            }
        }
        const results = [];
        for (let i = 0; i < objects.length; i++) {
            if (this.inArray (objects[i][key], values)) {
                results.push (objects[i]);
            }
        }
        // return indexed ? this.indexBy (results, key) : results;
        if (indexed) {
            return this.indexBy (results, key);
        }
        return results;
    }

    async fetch2 (path, api: any = 'public', method = 'GET', params = {}, headers: any = undefined, body: any = undefined, config = {}) {
        if (this.enableRateLimit) {
            const cost = this.calculateRateLimiterCost (api, method, path, params, config);
            await this.throttle (cost);
        }
        let retries = undefined;
        [ retries, params ] = this.handleOptionAndParams (params, path, 'maxRetriesOnFailure', 0);
        let retryDelay = undefined;
        [ retryDelay, params ] = this.handleOptionAndParams (params, path, 'maxRetriesOnFailureDelay', 0);
        this.lastRestRequestTimestamp = this.milliseconds ();
        const request = this.sign (path, api, method, params, headers, body);
        this.last_request_headers = request['headers'];
        this.last_request_body = request['body'];
        this.last_request_url = request['url'];
        for (let i = 0; i < retries + 1; i++) {
            try {
                return await this.fetch (request['url'], request['method'], request['headers'], request['body']);
            } catch (e) {
                if (e instanceof OperationFailed) {
                    if (i < retries) {
                        if (this.verbose) {
                            this.log ('Request failed with the error: ' + e.toString () + ', retrying ' + (i + 1).toString () + ' of ' + retries.toString () + '...');
                        }
                        if ((retryDelay !== undefined) && (retryDelay !== 0)) {
                            await this.sleep (retryDelay);
                        }
                    } else {
                        throw e;
                    }
                } else {
                    throw e;
                }
            }
        }
        return undefined; // this line is never reached, but exists for c# value return requirement
    }

    async request (path, api: any = 'public', method = 'GET', params = {}, headers: any = undefined, body: any = undefined, config = {}) {
        return await this.fetch2 (path, api, method, params, headers, body, config);
    }

    async loadAccounts (reload = false, params = {}) {
        if (reload) {
            this.accounts = await this.fetchAccounts (params);
        } else {
            if (this.accounts) {
                return this.accounts;
            } else {
                this.accounts = await this.fetchAccounts (params);
            }
        }
        this.accountsById = this.indexBy (this.accounts, 'id') as any;
        return this.accounts;
    }

    buildOHLCVC (trades: Trade[], timeframe: string = '1m', since: number = 0, limit: number = 2147483647): OHLCVC[] {
        // given a sorted arrays of trades (recent last) and a timeframe builds an array of OHLCV candles
        // note, default limit value (2147483647) is max int32 value
        const ms = this.parseTimeframe (timeframe) * 1000;
        const ohlcvs = [];
        const i_timestamp = 0;
        // const open = 1;
        const i_high = 2;
        const i_low = 3;
        const i_close = 4;
        const i_volume = 5;
        const i_count = 6;
        const tradesLength = trades.length;
        const oldest = Math.min (tradesLength, limit);
        for (let i = 0; i < oldest; i++) {
            const trade = trades[i];
            const ts = trade['timestamp'];
            if (ts < since) {
                continue;
            }
            const openingTime = Math.floor (ts / ms) * ms; // shift to the edge of m/h/d (but not M)
            if (openingTime < since) { // we don't need bars, that have opening time earlier than requested
                continue;
            }
            const ohlcv_length = ohlcvs.length;
            const candle = ohlcv_length - 1;
            if ((candle === -1) || (openingTime >= this.sum (ohlcvs[candle][i_timestamp], ms))) {
                // moved to a new timeframe -> create a new candle from opening trade
                ohlcvs.push ([
                    openingTime, // timestamp
                    trade['price'], // O
                    trade['price'], // H
                    trade['price'], // L
                    trade['price'], // C
                    trade['amount'], // V
                    1, // count
                ]);
            } else {
                // still processing the same timeframe -> update opening trade
                ohlcvs[candle][i_high] = Math.max (ohlcvs[candle][i_high], trade['price']);
                ohlcvs[candle][i_low] = Math.min (ohlcvs[candle][i_low], trade['price']);
                ohlcvs[candle][i_close] = trade['price'];
                ohlcvs[candle][i_volume] = this.sum (ohlcvs[candle][i_volume], trade['amount']);
                ohlcvs[candle][i_count] = this.sum (ohlcvs[candle][i_count], 1);
            }
        }
        return ohlcvs;
    }

    parseTradingViewOHLCV (ohlcvs, market = undefined, timeframe = '1m', since: Int = undefined, limit: Int = undefined) {
        const result = this.convertTradingViewToOHLCV (ohlcvs);
        return this.parseOHLCVs (result, market, timeframe, since, limit);
    }

    async editLimitBuyOrder (id: string, symbol: string, amount: number, price: Num = undefined, params = {}) {
        return await this.editLimitOrder (id, symbol, 'buy', amount, price, params);
    }

    async editLimitSellOrder (id: string, symbol: string, amount: number, price: Num = undefined, params = {}) {
        return await this.editLimitOrder (id, symbol, 'sell', amount, price, params);
    }

    async editLimitOrder (id: string, symbol: string, side: OrderSide, amount: number, price: Num = undefined, params = {}) {
        return await this.editOrder (id, symbol, 'limit', side, amount, price, params);
    }

    async editOrder (id: string, symbol: string, type: OrderType, side: OrderSide, amount: Num = undefined, price: Num = undefined, params = {}): Promise<Order> {
        await this.cancelOrder (id, symbol);
        return await this.createOrder (symbol, type, side, amount, price, params);
    }

    async editOrderWs (id: string, symbol: string, type: OrderType, side: OrderSide, amount: Num = undefined, price: Num = undefined, params = {}): Promise<Order> {
        await this.cancelOrderWs (id, symbol);
        return await this.createOrderWs (symbol, type, side, amount, price, params);
    }

    async fetchPosition (symbol: string, params = {}): Promise<Position> {
        throw new NotSupported (this.id + ' fetchPosition() is not supported yet');
    }

    async fetchPositionWs (symbol: string, params = {}): Promise<Position[]> {
        throw new NotSupported (this.id + ' fetchPositionWs() is not supported yet');
    }

    async watchPosition (symbol: Str = undefined, params = {}): Promise<Position> {
        throw new NotSupported (this.id + ' watchPosition() is not supported yet');
    }

    async watchPositions (symbols: Strings = undefined, since: Int = undefined, limit: Int = undefined, params = {}): Promise<Position[]> {
        throw new NotSupported (this.id + ' watchPositions() is not supported yet');
    }

    async watchPositionForSymbols (symbols: Strings = undefined, since: Int = undefined, limit: Int = undefined, params = {}): Promise<Position[]> {
        return await this.watchPositions (symbols, since, limit, params);
    }

    async fetchPositionsForSymbol (symbol: string, params = {}): Promise<Position[]> {
        /**
         * @method
         * @name exchange#fetchPositionsForSymbol
         * @description fetches all open positions for specific symbol, unlike fetchPositions (which is designed to work with multiple symbols) so this method might be preffered for one-market position, because of less rate-limit consumption and speed
         * @param {string} symbol unified market symbol
         * @param {object} params extra parameters specific to the endpoint
         * @returns {object[]} a list of [position structure]{@link https://docs.ccxt.com/#/?id=position-structure} with maximum 3 items - possible one position for "one-way" mode, and possible two positions (long & short) for "two-way" (a.k.a. hedge) mode
         */
        throw new NotSupported (this.id + ' fetchPositionsForSymbol() is not supported yet');
    }

    async fetchPositionsForSymbolWs (symbol: string, params = {}): Promise<Position[]> {
        /**
         * @method
         * @name exchange#fetchPositionsForSymbol
         * @description fetches all open positions for specific symbol, unlike fetchPositions (which is designed to work with multiple symbols) so this method might be preffered for one-market position, because of less rate-limit consumption and speed
         * @param {string} symbol unified market symbol
         * @param {object} params extra parameters specific to the endpoint
         * @returns {object[]} a list of [position structure]{@link https://docs.ccxt.com/#/?id=position-structure} with maximum 3 items - possible one position for "one-way" mode, and possible two positions (long & short) for "two-way" (a.k.a. hedge) mode
         */
        throw new NotSupported (this.id + ' fetchPositionsForSymbol() is not supported yet');
    }

    async fetchPositions (symbols: Strings = undefined, params = {}): Promise<Position[]> {
        throw new NotSupported (this.id + ' fetchPositions() is not supported yet');
    }

    async fetchPositionsWs (symbols: Strings = undefined, params = {}): Promise<Position[]> {
        throw new NotSupported (this.id + ' fetchPositions() is not supported yet');
    }

    async fetchPositionsRisk (symbols: Strings = undefined, params = {}): Promise<Position[]> {
        throw new NotSupported (this.id + ' fetchPositionsRisk() is not supported yet');
    }

    async fetchBidsAsks (symbols: Strings = undefined, params = {}): Promise<Tickers> {
        throw new NotSupported (this.id + ' fetchBidsAsks() is not supported yet');
    }

    async fetchBorrowInterest (code: Str = undefined, symbol: Str = undefined, since: Int = undefined, limit: Int = undefined, params = {}): Promise<BorrowInterest[]> {
        throw new NotSupported (this.id + ' fetchBorrowInterest() is not supported yet');
    }

    async fetchLedger (code: Str = undefined, since: Int = undefined, limit: Int = undefined, params = {}): Promise<LedgerEntry[]> {
        throw new NotSupported (this.id + ' fetchLedger() is not supported yet');
    }

    async fetchLedgerEntry (id: string, code: Str = undefined, params = {}): Promise<LedgerEntry> {
        throw new NotSupported (this.id + ' fetchLedgerEntry() is not supported yet');
    }

    parseBidAsk (bidask, priceKey: IndexType = 0, amountKey: IndexType = 1, countOrIdKey: IndexType = 2) {
        const price = this.safeNumber (bidask, priceKey);
        const amount = this.safeNumber (bidask, amountKey);
        const countOrId = this.safeInteger (bidask, countOrIdKey);
        const bidAsk = [ price, amount ];
        if (countOrId !== undefined) {
            bidAsk.push (countOrId);
        }
        return bidAsk;
    }

    safeCurrency (currencyId: Str, currency: Currency = undefined): CurrencyInterface {
        if ((currencyId === undefined) && (currency !== undefined)) {
            return currency;
        }
        if ((this.currencies_by_id !== undefined) && (currencyId in this.currencies_by_id) && (this.currencies_by_id[currencyId] !== undefined)) {
            return this.currencies_by_id[currencyId];
        }
        let code = currencyId;
        if (currencyId !== undefined) {
            code = this.commonCurrencyCode (currencyId.toUpperCase ());
        }
        return this.safeCurrencyStructure ({
            'id': currencyId,
            'code': code,
            'precision': undefined,
        });
    }

    safeMarket (marketId: Str = undefined, market: Market = undefined, delimiter: Str = undefined, marketType: Str = undefined): MarketInterface {
        const result = this.safeMarketStructure ({
            'symbol': marketId,
            'marketId': marketId,
        });
        if (marketId !== undefined) {
            if ((this.markets_by_id !== undefined) && (marketId in this.markets_by_id)) {
                const markets = this.markets_by_id[marketId];
                const numMarkets = markets.length;
                if (numMarkets === 1) {
                    return markets[0];
                } else {
                    if (marketType === undefined) {
                        if (market === undefined) {
                            throw new ArgumentsRequired (this.id + ' safeMarket() requires a fourth argument for ' + marketId + ' to disambiguate between different markets with the same market id');
                        } else {
                            marketType = market['type'];
                        }
                    }
                    for (let i = 0; i < markets.length; i++) {
                        const currentMarket = markets[i];
                        if (currentMarket[marketType]) {
                            return currentMarket;
                        }
                    }
                }
            } else if (delimiter !== undefined && delimiter !== '') {
                const parts = marketId.split (delimiter);
                const partsLength = parts.length;
                if (partsLength === 2) {
                    result['baseId'] = this.safeString (parts, 0);
                    result['quoteId'] = this.safeString (parts, 1);
                    result['base'] = this.safeCurrencyCode (result['baseId']);
                    result['quote'] = this.safeCurrencyCode (result['quoteId']);
                    result['symbol'] = result['base'] + '/' + result['quote'];
                    return result;
                } else {
                    return result;
                }
            }
        }
        if (market !== undefined) {
            return market;
        }
        return result;
    }

    checkRequiredCredentials (error = true) {
        /**
         * @ignore
         * @method
         * @param {boolean} error throw an error that a credential is required if true
         * @returns {boolean} true if all required credentials have been set, otherwise false or an error is thrown is param error=true
         */
        const keys = Object.keys (this.requiredCredentials);
        for (let i = 0; i < keys.length; i++) {
            const key = keys[i];
            if (this.requiredCredentials[key] && !this[key]) {
                if (error) {
                    throw new AuthenticationError (this.id + ' requires "' + key + '" credential');
                } else {
                    return false;
                }
            }
        }
        return true;
    }

    oath () {
        if (this.twofa !== undefined) {
            return totp (this.twofa);
        } else {
            throw new ExchangeError (this.id + ' exchange.twofa has not been set for 2FA Two-Factor Authentication');
        }
    }

    async fetchBalance (params = {}): Promise<Balances> {
        throw new NotSupported (this.id + ' fetchBalance() is not supported yet');
    }

    async fetchBalanceWs (params = {}): Promise<Balances> {
        throw new NotSupported (this.id + ' fetchBalanceWs() is not supported yet');
    }

    parseBalance (response): Balances {
        throw new NotSupported (this.id + ' parseBalance() is not supported yet');
    }

    async watchBalance (params = {}): Promise<Balances> {
        throw new NotSupported (this.id + ' watchBalance() is not supported yet');
    }

    async fetchPartialBalance (part, params = {}) {
        const balance = await this.fetchBalance (params);
        return balance[part];
    }

    async fetchFreeBalance (params = {}) {
        return await this.fetchPartialBalance ('free', params);
    }

    async fetchUsedBalance (params = {}) {
        return await this.fetchPartialBalance ('used', params);
    }

    async fetchTotalBalance (params = {}) {
        return await this.fetchPartialBalance ('total', params);
    }

    async fetchStatus (params = {}): Promise<any> {
        throw new NotSupported (this.id + ' fetchStatus() is not supported yet');
    }

    async fetchTransactionFee (code: string, params = {}) {
        if (!this.has['fetchTransactionFees']) {
            throw new NotSupported (this.id + ' fetchTransactionFee() is not supported yet');
        }
        return await this.fetchTransactionFees ([ code ], params);
    }

    async fetchTransactionFees (codes: Strings = undefined, params = {}): Promise<{}> {
        throw new NotSupported (this.id + ' fetchTransactionFees() is not supported yet');
    }

    async fetchDepositWithdrawFees (codes: Strings = undefined, params = {}): Promise<Dictionary<DepositWithdrawFeeNetwork>> {
        throw new NotSupported (this.id + ' fetchDepositWithdrawFees() is not supported yet');
    }

    async fetchDepositWithdrawFee (code: string, params = {}): Promise<DepositWithdrawFeeNetwork> {
        if (!this.has['fetchDepositWithdrawFees']) {
            throw new NotSupported (this.id + ' fetchDepositWithdrawFee() is not supported yet');
        }
        const fees = await this.fetchDepositWithdrawFees ([ code ], params);
        return this.safeValue (fees, code);
    }

    getSupportedMapping (key, mapping = {}) {
        if (key in mapping) {
            return mapping[key];
        } else {
            throw new NotSupported (this.id + ' ' + key + ' does not have a value in mapping');
        }
    }

    async fetchCrossBorrowRate (code: string, params = {}): Promise<CrossBorrowRate> {
        await this.loadMarkets ();
        if (!this.has['fetchBorrowRates']) {
            throw new NotSupported (this.id + ' fetchCrossBorrowRate() is not supported yet');
        }
        const borrowRates = await this.fetchCrossBorrowRates (params);
        const rate = this.safeValue (borrowRates, code);
        if (rate === undefined) {
            throw new ExchangeError (this.id + ' fetchCrossBorrowRate() could not find the borrow rate for currency code ' + code);
        }
        return rate;
    }

    async fetchIsolatedBorrowRate (symbol: string, params = {}): Promise<IsolatedBorrowRate> {
        await this.loadMarkets ();
        if (!this.has['fetchBorrowRates']) {
            throw new NotSupported (this.id + ' fetchIsolatedBorrowRate() is not supported yet');
        }
        const borrowRates = await this.fetchIsolatedBorrowRates (params);
        const rate = this.safeDict (borrowRates, symbol) as IsolatedBorrowRate;
        if (rate === undefined) {
            throw new ExchangeError (this.id + ' fetchIsolatedBorrowRate() could not find the borrow rate for market symbol ' + symbol);
        }
        return rate;
    }

    handleOptionAndParams (params: object, methodName: string, optionName: string, defaultValue = undefined) {
        // This method can be used to obtain method specific properties, i.e: this.handleOptionAndParams (params, 'fetchPosition', 'marginMode', 'isolated')
        const defaultOptionName = 'default' + this.capitalize (optionName); // we also need to check the 'defaultXyzWhatever'
        // check if params contain the key
        let value = this.safeValue2 (params, optionName, defaultOptionName);
        if (value !== undefined) {
            params = this.omit (params, [ optionName, defaultOptionName ]);
        } else {
            // handle routed methods like "watchTrades > watchTradesForSymbols" (or "watchTicker > watchTickers")
            [ methodName, params ] = this.handleParamString (params, 'callerMethodName', methodName);
            // check if exchange has properties for this method
            const exchangeWideMethodOptions = this.safeValue (this.options, methodName);
            if (exchangeWideMethodOptions !== undefined) {
                // check if the option is defined inside this method's props
                value = this.safeValue2 (exchangeWideMethodOptions, optionName, defaultOptionName);
            }
            if (value === undefined) {
                // if it's still undefined, check if global exchange-wide option exists
                value = this.safeValue2 (this.options, optionName, defaultOptionName);
            }
            // if it's still undefined, use the default value
            value = (value !== undefined) ? value : defaultValue;
        }
        return [ value, params ];
    }

    handleOptionAndParams2 (params: object, methodName1: string, optionName1: string, optionName2: string, defaultValue = undefined) {
        let value = undefined;
        [ value, params ] = this.handleOptionAndParams (params, methodName1, optionName1);
        if (value !== undefined) {
            // omit optionName2 too from params
            params = this.omit (params, optionName2);
            return [ value, params ];
        }
        // if still undefined, try optionName2
        let value2 = undefined;
        [ value2, params ] = this.handleOptionAndParams (params, methodName1, optionName2, defaultValue);
        return [ value2, params ];
    }

    handleOption (methodName: string, optionName: string, defaultValue = undefined) {
        const res = this.handleOptionAndParams ({}, methodName, optionName, defaultValue);
        return this.safeValue (res, 0);
    }

    handleMarketTypeAndParams (methodName: string, market: Market = undefined, params = {}, defaultValue = undefined): any {
        /**
         * @ignore
         * @method
         * @name exchange#handleMarketTypeAndParams
         * @param methodName the method calling handleMarketTypeAndParams
         * @param {Market} market
         * @param {object} params
         * @param {string} [params.type] type assigned by user
         * @param {string} [params.defaultType] same as params.type
         * @param {string} [defaultValue] assigned programatically in the method calling handleMarketTypeAndParams
         * @returns {[string, object]} the market type and params with type and defaultType omitted
         */
        // type from param
        const type = this.safeString2 (params, 'defaultType', 'type');
        if (type !== undefined) {
            params = this.omit (params, [ 'defaultType', 'type' ]);
            return [ type, params ];
        }
        // type from market
        if (market !== undefined) {
            return [ market['type'], params ];
        }
        // type from default-argument
        if (defaultValue !== undefined) {
            return [ defaultValue, params ];
        }
        const methodOptions = this.safeDict (this.options, methodName);
        if (methodOptions !== undefined) {
            if (typeof methodOptions === 'string') {
                return [ methodOptions, params ];
            } else {
                const typeFromMethod = this.safeString2 (methodOptions, 'defaultType', 'type');
                if (typeFromMethod !== undefined) {
                    return [ typeFromMethod, params ];
                }
            }
        }
        const defaultType = this.safeString2 (this.options, 'defaultType', 'type', 'spot');
        return [ defaultType, params ];
    }

    handleSubTypeAndParams (methodName: string, market = undefined, params = {}, defaultValue = undefined) {
        let subType = undefined;
        // if set in params, it takes precedence
        const subTypeInParams = this.safeString2 (params, 'subType', 'defaultSubType');
        // avoid omitting if it's not present
        if (subTypeInParams !== undefined) {
            subType = subTypeInParams;
            params = this.omit (params, [ 'subType', 'defaultSubType' ]);
        } else {
            // at first, check from market object
            if (market !== undefined) {
                if (market['linear']) {
                    subType = 'linear';
                } else if (market['inverse']) {
                    subType = 'inverse';
                }
            }
            // if it was not defined in market object
            if (subType === undefined) {
                const values = this.handleOptionAndParams ({}, methodName, 'subType', defaultValue); // no need to re-test params here
                subType = values[0];
            }
        }
        return [ subType, params ];
    }

    handleMarginModeAndParams (methodName: string, params = {}, defaultValue = undefined) {
        /**
         * @ignore
         * @method
         * @param {object} [params] extra parameters specific to the exchange API endpoint
         * @returns {Array} the marginMode in lowercase as specified by params["marginMode"], params["defaultMarginMode"] this.options["marginMode"] or this.options["defaultMarginMode"]
         */
        return this.handleOptionAndParams (params, methodName, 'marginMode', defaultValue);
    }

    throwExactlyMatchedException (exact, string, message) {
        if (string === undefined) {
            return;
        }
        if (string in exact) {
            throw new exact[string] (message);
        }
    }

    throwBroadlyMatchedException (broad, string, message) {
        const broadKey = this.findBroadlyMatchedKey (broad, string);
        if (broadKey !== undefined) {
            throw new broad[broadKey] (message);
        }
    }

    findBroadlyMatchedKey (broad, string) {
        // a helper for matching error strings exactly vs broadly
        const keys = Object.keys (broad);
        for (let i = 0; i < keys.length; i++) {
            const key = keys[i];
            if (string !== undefined) { // #issues/12698
                if (string.indexOf (key) >= 0) {
                    return key;
                }
            }
        }
        return undefined;
    }

    handleErrors (statusCode: int, statusText: string, url: string, method: string, responseHeaders: Dict, responseBody: string, response, requestHeaders, requestBody) {
        // it is a stub method that must be overrided in the derived exchange classes
        // throw new NotSupported (this.id + ' handleErrors() not implemented yet');
        return undefined;
    }

    calculateRateLimiterCost (api, method, path, params, config = {}) {
        return this.safeValue (config, 'cost', 1);
    }

    async fetchTicker (symbol: string, params = {}): Promise<Ticker> {
        if (this.has['fetchTickers']) {
            await this.loadMarkets ();
            const market = this.market (symbol);
            symbol = market['symbol'];
            const tickers = await this.fetchTickers ([ symbol ], params);
            const ticker = this.safeDict (tickers, symbol);
            if (ticker === undefined) {
                throw new NullResponse (this.id + ' fetchTickers() could not find a ticker for ' + symbol);
            } else {
                return ticker as Ticker;
            }
        } else {
            throw new NotSupported (this.id + ' fetchTicker() is not supported yet');
        }
    }

    async fetchMarkPrice (symbol: string, params = {}): Promise<Ticker> {
        if (this.has['fetchMarkPrices']) {
            await this.loadMarkets ();
            const market = this.market (symbol);
            symbol = market['symbol'];
            const tickers = await this.fetchMarkPrices ([ symbol ], params);
            const ticker = this.safeDict (tickers, symbol);
            if (ticker === undefined) {
                throw new NullResponse (this.id + ' fetchMarkPrices() could not find a ticker for ' + symbol);
            } else {
                return ticker as Ticker;
            }
        } else {
            throw new NotSupported (this.id + ' fetchMarkPrices() is not supported yet');
        }
    }

    async fetchTickerWs (symbol: string, params = {}): Promise<Ticker> {
        if (this.has['fetchTickersWs']) {
            await this.loadMarkets ();
            const market = this.market (symbol);
            symbol = market['symbol'];
            const tickers = await this.fetchTickersWs ([ symbol ], params);
            const ticker = this.safeDict (tickers, symbol);
            if (ticker === undefined) {
                throw new NullResponse (this.id + ' fetchTickerWs() could not find a ticker for ' + symbol);
            } else {
                return ticker as Ticker;
            }
        } else {
            throw new NotSupported (this.id + ' fetchTickerWs() is not supported yet');
        }
    }

    async watchTicker (symbol: string, params = {}): Promise<Ticker> {
        throw new NotSupported (this.id + ' watchTicker() is not supported yet');
    }

    async fetchTickers (symbols: Strings = undefined, params = {}): Promise<Tickers> {
        throw new NotSupported (this.id + ' fetchTickers() is not supported yet');
    }

    async fetchMarkPrices (symbols: Strings = undefined, params = {}): Promise<Tickers> {
        throw new NotSupported (this.id + ' fetchMarkPrices() is not supported yet');
    }

    async fetchTickersWs (symbols: Strings = undefined, params = {}): Promise<Tickers> {
        throw new NotSupported (this.id + ' fetchTickers() is not supported yet');
    }

    async fetchOrderBooks (symbols: Strings = undefined, limit: Int = undefined, params = {}): Promise<OrderBooks> {
        throw new NotSupported (this.id + ' fetchOrderBooks() is not supported yet');
    }

    async watchBidsAsks (symbols: Strings = undefined, params = {}): Promise<Tickers> {
        throw new NotSupported (this.id + ' watchBidsAsks() is not supported yet');
    }

    async watchTickers (symbols: Strings = undefined, params = {}): Promise<Tickers> {
        throw new NotSupported (this.id + ' watchTickers() is not supported yet');
    }

    async unWatchTickers (symbols: Strings = undefined, params = {}): Promise<any> {
        throw new NotSupported (this.id + ' unWatchTickers() is not supported yet');
    }

    async fetchOrder (id: string, symbol: Str = undefined, params = {}): Promise<Order> {
        throw new NotSupported (this.id + ' fetchOrder() is not supported yet');
    }

    async fetchOrderWs (id: string, symbol: Str = undefined, params = {}): Promise<Order> {
        throw new NotSupported (this.id + ' fetchOrderWs() is not supported yet');
    }

    async fetchOrderStatus (id: string, symbol: Str = undefined, params = {}): Promise<string> {
        // TODO: TypeScript: change method signature by replacing
        // Promise<string> with Promise<Order['status']>.
        const order = await this.fetchOrder (id, symbol, params);
        return order['status'];
    }

    async fetchUnifiedOrder (order, params = {}): Promise<Order> {
        return await this.fetchOrder (this.safeString (order, 'id'), this.safeString (order, 'symbol'), params);
    }

    async createOrder (symbol: string, type: OrderType, side: OrderSide, amount: number, price: Num = undefined, params = {}): Promise<Order> {
        throw new NotSupported (this.id + ' createOrder() is not supported yet');
    }

    async createConvertTrade (id: string, fromCode: string, toCode: string, amount: Num = undefined, params = {}): Promise<Conversion> {
        throw new NotSupported (this.id + ' createConvertTrade() is not supported yet');
    }

    async fetchConvertTrade (id: string, code: Str = undefined, params = {}): Promise<Conversion> {
        throw new NotSupported (this.id + ' fetchConvertTrade() is not supported yet');
    }

    async fetchConvertTradeHistory (code: Str = undefined, since: Int = undefined, limit: Int = undefined, params = {}): Promise<Conversion[]> {
        throw new NotSupported (this.id + ' fetchConvertTradeHistory() is not supported yet');
    }

    async fetchPositionMode (symbol: Str = undefined, params = {}): Promise<{}> {
        throw new NotSupported (this.id + ' fetchPositionMode() is not supported yet');
    }

    async createTrailingAmountOrder (symbol: string, type: OrderType, side: OrderSide, amount: number, price: Num = undefined, trailingAmount = undefined, trailingTriggerPrice = undefined, params = {}): Promise<Order> {
        /**
         * @method
         * @name createTrailingAmountOrder
         * @description create a trailing order by providing the symbol, type, side, amount, price and trailingAmount
         * @param {string} symbol unified symbol of the market to create an order in
         * @param {string} type 'market' or 'limit'
         * @param {string} side 'buy' or 'sell'
         * @param {float} amount how much you want to trade in units of the base currency, or number of contracts
         * @param {float} [price] the price for the order to be filled at, in units of the quote currency, ignored in market orders
         * @param {float} trailingAmount the quote amount to trail away from the current market price
         * @param {float} [trailingTriggerPrice] the price to activate a trailing order, default uses the price argument
         * @param {object} [params] extra parameters specific to the exchange API endpoint
         * @returns {object} an [order structure]{@link https://docs.ccxt.com/#/?id=order-structure}
         */
        if (trailingAmount === undefined) {
            throw new ArgumentsRequired (this.id + ' createTrailingAmountOrder() requires a trailingAmount argument');
        }
        params['trailingAmount'] = trailingAmount;
        if (trailingTriggerPrice !== undefined) {
            params['trailingTriggerPrice'] = trailingTriggerPrice;
        }
        if (this.has['createTrailingAmountOrder']) {
            return await this.createOrder (symbol, type, side, amount, price, params);
        }
        throw new NotSupported (this.id + ' createTrailingAmountOrder() is not supported yet');
    }

    async createTrailingAmountOrderWs (symbol: string, type: OrderType, side: OrderSide, amount: number, price: Num = undefined, trailingAmount = undefined, trailingTriggerPrice = undefined, params = {}): Promise<Order> {
        /**
         * @method
         * @name createTrailingAmountOrderWs
         * @description create a trailing order by providing the symbol, type, side, amount, price and trailingAmount
         * @param {string} symbol unified symbol of the market to create an order in
         * @param {string} type 'market' or 'limit'
         * @param {string} side 'buy' or 'sell'
         * @param {float} amount how much you want to trade in units of the base currency, or number of contracts
         * @param {float} [price] the price for the order to be filled at, in units of the quote currency, ignored in market orders
         * @param {float} trailingAmount the quote amount to trail away from the current market price
         * @param {float} [trailingTriggerPrice] the price to activate a trailing order, default uses the price argument
         * @param {object} [params] extra parameters specific to the exchange API endpoint
         * @returns {object} an [order structure]{@link https://docs.ccxt.com/#/?id=order-structure}
         */
        if (trailingAmount === undefined) {
            throw new ArgumentsRequired (this.id + ' createTrailingAmountOrderWs() requires a trailingAmount argument');
        }
        params['trailingAmount'] = trailingAmount;
        if (trailingTriggerPrice !== undefined) {
            params['trailingTriggerPrice'] = trailingTriggerPrice;
        }
        if (this.has['createTrailingAmountOrderWs']) {
            return await this.createOrderWs (symbol, type, side, amount, price, params);
        }
        throw new NotSupported (this.id + ' createTrailingAmountOrderWs() is not supported yet');
    }

    async createTrailingPercentOrder (symbol: string, type: OrderType, side: OrderSide, amount: number, price: Num = undefined, trailingPercent = undefined, trailingTriggerPrice = undefined, params = {}): Promise<Order> {
        /**
         * @method
         * @name createTrailingPercentOrder
         * @description create a trailing order by providing the symbol, type, side, amount, price and trailingPercent
         * @param {string} symbol unified symbol of the market to create an order in
         * @param {string} type 'market' or 'limit'
         * @param {string} side 'buy' or 'sell'
         * @param {float} amount how much you want to trade in units of the base currency, or number of contracts
         * @param {float} [price] the price for the order to be filled at, in units of the quote currency, ignored in market orders
         * @param {float} trailingPercent the percent to trail away from the current market price
         * @param {float} [trailingTriggerPrice] the price to activate a trailing order, default uses the price argument
         * @param {object} [params] extra parameters specific to the exchange API endpoint
         * @returns {object} an [order structure]{@link https://docs.ccxt.com/#/?id=order-structure}
         */
        if (trailingPercent === undefined) {
            throw new ArgumentsRequired (this.id + ' createTrailingPercentOrder() requires a trailingPercent argument');
        }
        params['trailingPercent'] = trailingPercent;
        if (trailingTriggerPrice !== undefined) {
            params['trailingTriggerPrice'] = trailingTriggerPrice;
        }
        if (this.has['createTrailingPercentOrder']) {
            return await this.createOrder (symbol, type, side, amount, price, params);
        }
        throw new NotSupported (this.id + ' createTrailingPercentOrder() is not supported yet');
    }

    async createTrailingPercentOrderWs (symbol: string, type: OrderType, side: OrderSide, amount: number, price: Num = undefined, trailingPercent = undefined, trailingTriggerPrice = undefined, params = {}): Promise<Order> {
        /**
         * @method
         * @name createTrailingPercentOrderWs
         * @description create a trailing order by providing the symbol, type, side, amount, price and trailingPercent
         * @param {string} symbol unified symbol of the market to create an order in
         * @param {string} type 'market' or 'limit'
         * @param {string} side 'buy' or 'sell'
         * @param {float} amount how much you want to trade in units of the base currency, or number of contracts
         * @param {float} [price] the price for the order to be filled at, in units of the quote currency, ignored in market orders
         * @param {float} trailingPercent the percent to trail away from the current market price
         * @param {float} [trailingTriggerPrice] the price to activate a trailing order, default uses the price argument
         * @param {object} [params] extra parameters specific to the exchange API endpoint
         * @returns {object} an [order structure]{@link https://docs.ccxt.com/#/?id=order-structure}
         */
        if (trailingPercent === undefined) {
            throw new ArgumentsRequired (this.id + ' createTrailingPercentOrderWs() requires a trailingPercent argument');
        }
        params['trailingPercent'] = trailingPercent;
        if (trailingTriggerPrice !== undefined) {
            params['trailingTriggerPrice'] = trailingTriggerPrice;
        }
        if (this.has['createTrailingPercentOrderWs']) {
            return await this.createOrderWs (symbol, type, side, amount, price, params);
        }
        throw new NotSupported (this.id + ' createTrailingPercentOrderWs() is not supported yet');
    }

    async createMarketOrderWithCost (symbol: string, side: OrderSide, cost: number, params = {}) {
        /**
         * @method
         * @name createMarketOrderWithCost
         * @description create a market order by providing the symbol, side and cost
         * @param {string} symbol unified symbol of the market to create an order in
         * @param {string} side 'buy' or 'sell'
         * @param {float} cost how much you want to trade in units of the quote currency
         * @param {object} [params] extra parameters specific to the exchange API endpoint
         * @returns {object} an [order structure]{@link https://docs.ccxt.com/#/?id=order-structure}
         */
        if (this.has['createMarketOrderWithCost'] || (this.has['createMarketBuyOrderWithCost'] && this.has['createMarketSellOrderWithCost'])) {
            return await this.createOrder (symbol, 'market', side, cost, 1, params);
        }
        throw new NotSupported (this.id + ' createMarketOrderWithCost() is not supported yet');
    }

    async createMarketBuyOrderWithCost (symbol: string, cost: number, params = {}): Promise<Order> {
        /**
         * @method
         * @name createMarketBuyOrderWithCost
         * @description create a market buy order by providing the symbol and cost
         * @param {string} symbol unified symbol of the market to create an order in
         * @param {float} cost how much you want to trade in units of the quote currency
         * @param {object} [params] extra parameters specific to the exchange API endpoint
         * @returns {object} an [order structure]{@link https://docs.ccxt.com/#/?id=order-structure}
         */
        if (this.options['createMarketBuyOrderRequiresPrice'] || this.has['createMarketBuyOrderWithCost']) {
            return await this.createOrder (symbol, 'market', 'buy', cost, 1, params);
        }
        throw new NotSupported (this.id + ' createMarketBuyOrderWithCost() is not supported yet');
    }

    async createMarketSellOrderWithCost (symbol: string, cost: number, params = {}): Promise<Order> {
        /**
         * @method
         * @name createMarketSellOrderWithCost
         * @description create a market sell order by providing the symbol and cost
         * @param {string} symbol unified symbol of the market to create an order in
         * @param {float} cost how much you want to trade in units of the quote currency
         * @param {object} [params] extra parameters specific to the exchange API endpoint
         * @returns {object} an [order structure]{@link https://docs.ccxt.com/#/?id=order-structure}
         */
        if (this.options['createMarketSellOrderRequiresPrice'] || this.has['createMarketSellOrderWithCost']) {
            return await this.createOrder (symbol, 'market', 'sell', cost, 1, params);
        }
        throw new NotSupported (this.id + ' createMarketSellOrderWithCost() is not supported yet');
    }

    async createMarketOrderWithCostWs (symbol: string, side: OrderSide, cost: number, params = {}) {
        /**
         * @method
         * @name createMarketOrderWithCostWs
         * @description create a market order by providing the symbol, side and cost
         * @param {string} symbol unified symbol of the market to create an order in
         * @param {string} side 'buy' or 'sell'
         * @param {float} cost how much you want to trade in units of the quote currency
         * @param {object} [params] extra parameters specific to the exchange API endpoint
         * @returns {object} an [order structure]{@link https://docs.ccxt.com/#/?id=order-structure}
         */
        if (this.has['createMarketOrderWithCostWs'] || (this.has['createMarketBuyOrderWithCostWs'] && this.has['createMarketSellOrderWithCostWs'])) {
            return await this.createOrderWs (symbol, 'market', side, cost, 1, params);
        }
        throw new NotSupported (this.id + ' createMarketOrderWithCostWs() is not supported yet');
    }

    async createTriggerOrder (symbol: string, type: OrderType, side: OrderSide, amount: number, price: Num = undefined, triggerPrice: Num = undefined, params = {}): Promise<Order> {
        /**
         * @method
         * @name createTriggerOrder
         * @description create a trigger stop order (type 1)
         * @param {string} symbol unified symbol of the market to create an order in
         * @param {string} type 'market' or 'limit'
         * @param {string} side 'buy' or 'sell'
         * @param {float} amount how much you want to trade in units of the base currency or the number of contracts
         * @param {float} [price] the price to fulfill the order, in units of the quote currency, ignored in market orders
         * @param {float} triggerPrice the price to trigger the stop order, in units of the quote currency
         * @param {object} [params] extra parameters specific to the exchange API endpoint
         * @returns {object} an [order structure]{@link https://docs.ccxt.com/#/?id=order-structure}
         */
        if (triggerPrice === undefined) {
            throw new ArgumentsRequired (this.id + ' createTriggerOrder() requires a triggerPrice argument');
        }
        params['triggerPrice'] = triggerPrice;
        if (this.has['createTriggerOrder']) {
            return await this.createOrder (symbol, type, side, amount, price, params);
        }
        throw new NotSupported (this.id + ' createTriggerOrder() is not supported yet');
    }

    async createTriggerOrderWs (symbol: string, type: OrderType, side: OrderSide, amount: number, price: Num = undefined, triggerPrice: Num = undefined, params = {}): Promise<Order> {
        /**
         * @method
         * @name createTriggerOrderWs
         * @description create a trigger stop order (type 1)
         * @param {string} symbol unified symbol of the market to create an order in
         * @param {string} type 'market' or 'limit'
         * @param {string} side 'buy' or 'sell'
         * @param {float} amount how much you want to trade in units of the base currency or the number of contracts
         * @param {float} [price] the price to fulfill the order, in units of the quote currency, ignored in market orders
         * @param {float} triggerPrice the price to trigger the stop order, in units of the quote currency
         * @param {object} [params] extra parameters specific to the exchange API endpoint
         * @returns {object} an [order structure]{@link https://docs.ccxt.com/#/?id=order-structure}
         */
        if (triggerPrice === undefined) {
            throw new ArgumentsRequired (this.id + ' createTriggerOrderWs() requires a triggerPrice argument');
        }
        params['triggerPrice'] = triggerPrice;
        if (this.has['createTriggerOrderWs']) {
            return await this.createOrderWs (symbol, type, side, amount, price, params);
        }
        throw new NotSupported (this.id + ' createTriggerOrderWs() is not supported yet');
    }

    async createStopLossOrder (symbol: string, type: OrderType, side: OrderSide, amount: number, price: Num = undefined, stopLossPrice: Num = undefined, params = {}): Promise<Order> {
        /**
         * @method
         * @name createStopLossOrder
         * @description create a trigger stop loss order (type 2)
         * @param {string} symbol unified symbol of the market to create an order in
         * @param {string} type 'market' or 'limit'
         * @param {string} side 'buy' or 'sell'
         * @param {float} amount how much you want to trade in units of the base currency or the number of contracts
         * @param {float} [price] the price to fulfill the order, in units of the quote currency, ignored in market orders
         * @param {float} stopLossPrice the price to trigger the stop loss order, in units of the quote currency
         * @param {object} [params] extra parameters specific to the exchange API endpoint
         * @returns {object} an [order structure]{@link https://docs.ccxt.com/#/?id=order-structure}
         */
        if (stopLossPrice === undefined) {
            throw new ArgumentsRequired (this.id + ' createStopLossOrder() requires a stopLossPrice argument');
        }
        params['stopLossPrice'] = stopLossPrice;
        if (this.has['createStopLossOrder']) {
            return await this.createOrder (symbol, type, side, amount, price, params);
        }
        throw new NotSupported (this.id + ' createStopLossOrder() is not supported yet');
    }

    async createStopLossOrderWs (symbol: string, type: OrderType, side: OrderSide, amount: number, price: Num = undefined, stopLossPrice: Num = undefined, params = {}): Promise<Order> {
        /**
         * @method
         * @name createStopLossOrderWs
         * @description create a trigger stop loss order (type 2)
         * @param {string} symbol unified symbol of the market to create an order in
         * @param {string} type 'market' or 'limit'
         * @param {string} side 'buy' or 'sell'
         * @param {float} amount how much you want to trade in units of the base currency or the number of contracts
         * @param {float} [price] the price to fulfill the order, in units of the quote currency, ignored in market orders
         * @param {float} stopLossPrice the price to trigger the stop loss order, in units of the quote currency
         * @param {object} [params] extra parameters specific to the exchange API endpoint
         * @returns {object} an [order structure]{@link https://docs.ccxt.com/#/?id=order-structure}
         */
        if (stopLossPrice === undefined) {
            throw new ArgumentsRequired (this.id + ' createStopLossOrderWs() requires a stopLossPrice argument');
        }
        params['stopLossPrice'] = stopLossPrice;
        if (this.has['createStopLossOrderWs']) {
            return await this.createOrderWs (symbol, type, side, amount, price, params);
        }
        throw new NotSupported (this.id + ' createStopLossOrderWs() is not supported yet');
    }

    async createTakeProfitOrder (symbol: string, type: OrderType, side: OrderSide, amount: number, price: Num = undefined, takeProfitPrice: Num = undefined, params = {}): Promise<Order> {
        /**
         * @method
         * @name createTakeProfitOrder
         * @description create a trigger take profit order (type 2)
         * @param {string} symbol unified symbol of the market to create an order in
         * @param {string} type 'market' or 'limit'
         * @param {string} side 'buy' or 'sell'
         * @param {float} amount how much you want to trade in units of the base currency or the number of contracts
         * @param {float} [price] the price to fulfill the order, in units of the quote currency, ignored in market orders
         * @param {float} takeProfitPrice the price to trigger the take profit order, in units of the quote currency
         * @param {object} [params] extra parameters specific to the exchange API endpoint
         * @returns {object} an [order structure]{@link https://docs.ccxt.com/#/?id=order-structure}
         */
        if (takeProfitPrice === undefined) {
            throw new ArgumentsRequired (this.id + ' createTakeProfitOrder() requires a takeProfitPrice argument');
        }
        params['takeProfitPrice'] = takeProfitPrice;
        if (this.has['createTakeProfitOrder']) {
            return await this.createOrder (symbol, type, side, amount, price, params);
        }
        throw new NotSupported (this.id + ' createTakeProfitOrder() is not supported yet');
    }

    async createTakeProfitOrderWs (symbol: string, type: OrderType, side: OrderSide, amount: number, price: Num = undefined, takeProfitPrice: Num = undefined, params = {}): Promise<Order> {
        /**
         * @method
         * @name createTakeProfitOrderWs
         * @description create a trigger take profit order (type 2)
         * @param {string} symbol unified symbol of the market to create an order in
         * @param {string} type 'market' or 'limit'
         * @param {string} side 'buy' or 'sell'
         * @param {float} amount how much you want to trade in units of the base currency or the number of contracts
         * @param {float} [price] the price to fulfill the order, in units of the quote currency, ignored in market orders
         * @param {float} takeProfitPrice the price to trigger the take profit order, in units of the quote currency
         * @param {object} [params] extra parameters specific to the exchange API endpoint
         * @returns {object} an [order structure]{@link https://docs.ccxt.com/#/?id=order-structure}
         */
        if (takeProfitPrice === undefined) {
            throw new ArgumentsRequired (this.id + ' createTakeProfitOrderWs() requires a takeProfitPrice argument');
        }
        params['takeProfitPrice'] = takeProfitPrice;
        if (this.has['createTakeProfitOrderWs']) {
            return await this.createOrderWs (symbol, type, side, amount, price, params);
        }
        throw new NotSupported (this.id + ' createTakeProfitOrderWs() is not supported yet');
    }

    async createOrderWithTakeProfitAndStopLoss (symbol: string, type: OrderType, side: OrderSide, amount: number, price: Num = undefined, takeProfit: Num = undefined, stopLoss: Num = undefined, params = {}): Promise<Order> {
        /**
         * @method
         * @name createOrderWithTakeProfitAndStopLoss
         * @description create an order with a stop loss or take profit attached (type 3)
         * @param {string} symbol unified symbol of the market to create an order in
         * @param {string} type 'market' or 'limit'
         * @param {string} side 'buy' or 'sell'
         * @param {float} amount how much you want to trade in units of the base currency or the number of contracts
         * @param {float} [price] the price to fulfill the order, in units of the quote currency, ignored in market orders
         * @param {float} [takeProfit] the take profit price, in units of the quote currency
         * @param {float} [stopLoss] the stop loss price, in units of the quote currency
         * @param {object} [params] extra parameters specific to the exchange API endpoint
         * @param {string} [params.takeProfitType] *not available on all exchanges* 'limit' or 'market'
         * @param {string} [params.stopLossType] *not available on all exchanges* 'limit' or 'market'
         * @param {string} [params.takeProfitPriceType] *not available on all exchanges* 'last', 'mark' or 'index'
         * @param {string} [params.stopLossPriceType] *not available on all exchanges* 'last', 'mark' or 'index'
         * @param {float} [params.takeProfitLimitPrice] *not available on all exchanges* limit price for a limit take profit order
         * @param {float} [params.stopLossLimitPrice] *not available on all exchanges* stop loss for a limit stop loss order
         * @param {float} [params.takeProfitAmount] *not available on all exchanges* the amount for a take profit
         * @param {float} [params.stopLossAmount] *not available on all exchanges* the amount for a stop loss
         * @returns {object} an [order structure]{@link https://docs.ccxt.com/#/?id=order-structure}
         */
        params = this.setTakeProfitAndStopLossParams (symbol, type, side, amount, price, takeProfit, stopLoss, params);
        if (this.has['createOrderWithTakeProfitAndStopLoss']) {
            return await this.createOrder (symbol, type, side, amount, price, params);
        }
        throw new NotSupported (this.id + ' createOrderWithTakeProfitAndStopLoss() is not supported yet');
    }

    setTakeProfitAndStopLossParams (symbol: string, type: OrderType, side: OrderSide, amount: number, price: Num = undefined, takeProfit: Num = undefined, stopLoss: Num = undefined, params = {}) {
        if ((takeProfit === undefined) && (stopLoss === undefined)) {
            throw new ArgumentsRequired (this.id + ' createOrderWithTakeProfitAndStopLoss() requires either a takeProfit or stopLoss argument');
        }
        if (takeProfit !== undefined) {
            params['takeProfit'] = {
                'triggerPrice': takeProfit,
            };
        }
        if (stopLoss !== undefined) {
            params['stopLoss'] = {
                'triggerPrice': stopLoss,
            };
        }
        const takeProfitType = this.safeString (params, 'takeProfitType');
        const takeProfitPriceType = this.safeString (params, 'takeProfitPriceType');
        const takeProfitLimitPrice = this.safeString (params, 'takeProfitLimitPrice');
        const takeProfitAmount = this.safeString (params, 'takeProfitAmount');
        const stopLossType = this.safeString (params, 'stopLossType');
        const stopLossPriceType = this.safeString (params, 'stopLossPriceType');
        const stopLossLimitPrice = this.safeString (params, 'stopLossLimitPrice');
        const stopLossAmount = this.safeString (params, 'stopLossAmount');
        if (takeProfitType !== undefined) {
            params['takeProfit']['type'] = takeProfitType;
        }
        if (takeProfitPriceType !== undefined) {
            params['takeProfit']['priceType'] = takeProfitPriceType;
        }
        if (takeProfitLimitPrice !== undefined) {
            params['takeProfit']['price'] = this.parseToNumeric (takeProfitLimitPrice);
        }
        if (takeProfitAmount !== undefined) {
            params['takeProfit']['amount'] = this.parseToNumeric (takeProfitAmount);
        }
        if (stopLossType !== undefined) {
            params['stopLoss']['type'] = stopLossType;
        }
        if (stopLossPriceType !== undefined) {
            params['stopLoss']['priceType'] = stopLossPriceType;
        }
        if (stopLossLimitPrice !== undefined) {
            params['stopLoss']['price'] = this.parseToNumeric (stopLossLimitPrice);
        }
        if (stopLossAmount !== undefined) {
            params['stopLoss']['amount'] = this.parseToNumeric (stopLossAmount);
        }
        params = this.omit (params, [ 'takeProfitType', 'takeProfitPriceType', 'takeProfitLimitPrice', 'takeProfitAmount', 'stopLossType', 'stopLossPriceType', 'stopLossLimitPrice', 'stopLossAmount' ]);
        return params;
    }

    async createOrderWithTakeProfitAndStopLossWs (symbol: string, type: OrderType, side: OrderSide, amount: number, price: Num = undefined, takeProfit: Num = undefined, stopLoss: Num = undefined, params = {}): Promise<Order> {
        /**
         * @method
         * @name createOrderWithTakeProfitAndStopLossWs
         * @description create an order with a stop loss or take profit attached (type 3)
         * @param {string} symbol unified symbol of the market to create an order in
         * @param {string} type 'market' or 'limit'
         * @param {string} side 'buy' or 'sell'
         * @param {float} amount how much you want to trade in units of the base currency or the number of contracts
         * @param {float} [price] the price to fulfill the order, in units of the quote currency, ignored in market orders
         * @param {float} [takeProfit] the take profit price, in units of the quote currency
         * @param {float} [stopLoss] the stop loss price, in units of the quote currency
         * @param {object} [params] extra parameters specific to the exchange API endpoint
         * @param {string} [params.takeProfitType] *not available on all exchanges* 'limit' or 'market'
         * @param {string} [params.stopLossType] *not available on all exchanges* 'limit' or 'market'
         * @param {string} [params.takeProfitPriceType] *not available on all exchanges* 'last', 'mark' or 'index'
         * @param {string} [params.stopLossPriceType] *not available on all exchanges* 'last', 'mark' or 'index'
         * @param {float} [params.takeProfitLimitPrice] *not available on all exchanges* limit price for a limit take profit order
         * @param {float} [params.stopLossLimitPrice] *not available on all exchanges* stop loss for a limit stop loss order
         * @param {float} [params.takeProfitAmount] *not available on all exchanges* the amount for a take profit
         * @param {float} [params.stopLossAmount] *not available on all exchanges* the amount for a stop loss
         * @returns {object} an [order structure]{@link https://docs.ccxt.com/#/?id=order-structure}
         */
        params = this.setTakeProfitAndStopLossParams (symbol, type, side, amount, price, takeProfit, stopLoss, params);
        if (this.has['createOrderWithTakeProfitAndStopLossWs']) {
            return await this.createOrderWs (symbol, type, side, amount, price, params);
        }
        throw new NotSupported (this.id + ' createOrderWithTakeProfitAndStopLossWs() is not supported yet');
    }

    async createOrders (orders: OrderRequest[], params = {}): Promise<Order[]> {
        throw new NotSupported (this.id + ' createOrders() is not supported yet');
    }

    async editOrders (orders: OrderRequest[], params = {}): Promise<Order[]> {
        throw new NotSupported (this.id + ' editOrders() is not supported yet');
    }

    async createOrderWs (symbol: string, type: OrderType, side: OrderSide, amount: number, price: Num = undefined, params = {}): Promise<Order> {
        throw new NotSupported (this.id + ' createOrderWs() is not supported yet');
    }

    async cancelOrder (id: string, symbol: Str = undefined, params = {}): Promise<{}> {
        throw new NotSupported (this.id + ' cancelOrder() is not supported yet');
    }

    async cancelOrderWs (id: string, symbol: Str = undefined, params = {}): Promise<{}> {
        throw new NotSupported (this.id + ' cancelOrderWs() is not supported yet');
    }

    async cancelOrdersWs (ids: string[], symbol: Str = undefined, params = {}): Promise<{}> {
        throw new NotSupported (this.id + ' cancelOrdersWs() is not supported yet');
    }

    async cancelAllOrders (symbol: Str = undefined, params = {}): Promise<{}> {
        throw new NotSupported (this.id + ' cancelAllOrders() is not supported yet');
    }

    async cancelAllOrdersAfter (timeout: Int, params = {}): Promise<{}> {
        throw new NotSupported (this.id + ' cancelAllOrdersAfter() is not supported yet');
    }

    async cancelOrdersForSymbols (orders: CancellationRequest[], params = {}): Promise<{}> {
        throw new NotSupported (this.id + ' cancelOrdersForSymbols() is not supported yet');
    }

    async cancelAllOrdersWs (symbol: Str = undefined, params = {}): Promise<{}> {
        throw new NotSupported (this.id + ' cancelAllOrdersWs() is not supported yet');
    }

    async cancelUnifiedOrder (order, params = {}): Promise<{}> {
        return this.cancelOrder (this.safeString (order, 'id'), this.safeString (order, 'symbol'), params);
    }

    async fetchOrders (symbol: Str = undefined, since: Int = undefined, limit: Int = undefined, params = {}): Promise<Order[]> {
        if (this.has['fetchOpenOrders'] && this.has['fetchClosedOrders']) {
            throw new NotSupported (this.id + ' fetchOrders() is not supported yet, consider using fetchOpenOrders() and fetchClosedOrders() instead');
        }
        throw new NotSupported (this.id + ' fetchOrders() is not supported yet');
    }

    async fetchOrdersWs (symbol: Str = undefined, since: Int = undefined, limit: Int = undefined, params = {}): Promise<Order[]> {
        throw new NotSupported (this.id + ' fetchOrdersWs() is not supported yet');
    }

    async fetchOrderTrades (id: string, symbol: Str = undefined, since: Int = undefined, limit: Int = undefined, params = {}): Promise<Trade[]> {
        throw new NotSupported (this.id + ' fetchOrderTrades() is not supported yet');
    }

    async watchOrders (symbol: Str = undefined, since: Int = undefined, limit: Int = undefined, params = {}): Promise<Order[]> {
        throw new NotSupported (this.id + ' watchOrders() is not supported yet');
    }

    async fetchOpenOrders (symbol: Str = undefined, since: Int = undefined, limit: Int = undefined, params = {}): Promise<Order[]> {
        if (this.has['fetchOrders']) {
            const orders = await this.fetchOrders (symbol, since, limit, params);
            return this.filterBy (orders, 'status', 'open') as Order[];
        }
        throw new NotSupported (this.id + ' fetchOpenOrders() is not supported yet');
    }

    async fetchOpenOrdersWs (symbol: Str = undefined, since: Int = undefined, limit: Int = undefined, params = {}): Promise<Order[]> {
        if (this.has['fetchOrdersWs']) {
            const orders = await this.fetchOrdersWs (symbol, since, limit, params);
            return this.filterBy (orders, 'status', 'open') as Order[];
        }
        throw new NotSupported (this.id + ' fetchOpenOrdersWs() is not supported yet');
    }

    async fetchClosedOrders (symbol: Str = undefined, since: Int = undefined, limit: Int = undefined, params = {}): Promise<Order[]> {
        if (this.has['fetchOrders']) {
            const orders = await this.fetchOrders (symbol, since, limit, params);
            return this.filterBy (orders, 'status', 'closed') as Order[];
        }
        throw new NotSupported (this.id + ' fetchClosedOrders() is not supported yet');
    }

    async fetchCanceledAndClosedOrders (symbol: Str = undefined, since: Int = undefined, limit: Int = undefined, params = {}): Promise<Order[]> {
        throw new NotSupported (this.id + ' fetchCanceledAndClosedOrders() is not supported yet');
    }

    async fetchClosedOrdersWs (symbol: Str = undefined, since: Int = undefined, limit: Int = undefined, params = {}): Promise<Order[]> {
        if (this.has['fetchOrdersWs']) {
            const orders = await this.fetchOrdersWs (symbol, since, limit, params);
            return this.filterBy (orders, 'status', 'closed') as Order[];
        }
        throw new NotSupported (this.id + ' fetchClosedOrdersWs() is not supported yet');
    }

    async fetchMyTrades (symbol: Str = undefined, since: Int = undefined, limit: Int = undefined, params = {}): Promise<Trade[]> {
        throw new NotSupported (this.id + ' fetchMyTrades() is not supported yet');
    }

    async fetchMyLiquidations (symbol: Str = undefined, since: Int = undefined, limit: Int = undefined, params = {}): Promise<Liquidation[]> {
        throw new NotSupported (this.id + ' fetchMyLiquidations() is not supported yet');
    }

    async fetchLiquidations (symbol: string, since: Int = undefined, limit: Int = undefined, params = {}): Promise<Liquidation[]> {
        throw new NotSupported (this.id + ' fetchLiquidations() is not supported yet');
    }

    async fetchMyTradesWs (symbol: Str = undefined, since: Int = undefined, limit: Int = undefined, params = {}): Promise<Trade[]> {
        throw new NotSupported (this.id + ' fetchMyTradesWs() is not supported yet');
    }

    async watchMyTrades (symbol: Str = undefined, since: Int = undefined, limit: Int = undefined, params = {}): Promise<Trade[]> {
        throw new NotSupported (this.id + ' watchMyTrades() is not supported yet');
    }

    async fetchGreeks (symbol: string, params = {}): Promise<Greeks> {
        throw new NotSupported (this.id + ' fetchGreeks() is not supported yet');
    }

    async fetchOptionChain (code: string, params = {}): Promise<OptionChain> {
        throw new NotSupported (this.id + ' fetchOptionChain() is not supported yet');
    }

    async fetchOption (symbol: string, params = {}): Promise<Option> {
        throw new NotSupported (this.id + ' fetchOption() is not supported yet');
    }

    async fetchConvertQuote (fromCode: string, toCode: string, amount: Num = undefined, params = {}): Promise<Conversion> {
        throw new NotSupported (this.id + ' fetchConvertQuote() is not supported yet');
    }

    async fetchDepositsWithdrawals (code: Str = undefined, since: Int = undefined, limit: Int = undefined, params = {}): Promise<Transaction[]> {
        /**
         * @method
         * @name exchange#fetchDepositsWithdrawals
         * @description fetch history of deposits and withdrawals
         * @param {string} [code] unified currency code for the currency of the deposit/withdrawals, default is undefined
         * @param {int} [since] timestamp in ms of the earliest deposit/withdrawal, default is undefined
         * @param {int} [limit] max number of deposit/withdrawals to return, default is undefined
         * @param {object} [params] extra parameters specific to the exchange API endpoint
         * @returns {object} a list of [transaction structures]{@link https://docs.ccxt.com/#/?id=transaction-structure}
         */
        throw new NotSupported (this.id + ' fetchDepositsWithdrawals() is not supported yet');
    }

    async fetchDeposits (symbol: Str = undefined, since: Int = undefined, limit: Int = undefined, params = {}): Promise<Transaction[]> {
        throw new NotSupported (this.id + ' fetchDeposits() is not supported yet');
    }

    async fetchWithdrawals (symbol: Str = undefined, since: Int = undefined, limit: Int = undefined, params = {}): Promise<Transaction[]> {
        throw new NotSupported (this.id + ' fetchWithdrawals() is not supported yet');
    }

    async fetchDepositsWs (code: Str = undefined, since: Int = undefined, limit: Int = undefined, params = {}): Promise<{}> {
        throw new NotSupported (this.id + ' fetchDepositsWs() is not supported yet');
    }

    async fetchWithdrawalsWs (code: Str = undefined, since: Int = undefined, limit: Int = undefined, params = {}): Promise<{}> {
        throw new NotSupported (this.id + ' fetchWithdrawalsWs() is not supported yet');
    }

    async fetchFundingRateHistory (symbol: Str = undefined, since: Int = undefined, limit: Int = undefined, params = {}): Promise<FundingRateHistory[]> {
        throw new NotSupported (this.id + ' fetchFundingRateHistory() is not supported yet');
    }

    async fetchFundingHistory (symbol: Str = undefined, since: Int = undefined, limit: Int = undefined, params = {}): Promise<FundingHistory[]> {
        throw new NotSupported (this.id + ' fetchFundingHistory() is not supported yet');
    }

    async closePosition (symbol: string, side: OrderSide = undefined, params = {}): Promise<Order> {
        throw new NotSupported (this.id + ' closePosition() is not supported yet');
    }

    async closeAllPositions (params = {}): Promise<Position[]> {
        throw new NotSupported (this.id + ' closeAllPositions() is not supported yet');
    }

    async fetchL3OrderBook (symbol: string, limit: Int = undefined, params = {}): Promise<OrderBook> {
        throw new BadRequest (this.id + ' fetchL3OrderBook() is not supported yet');
    }

    parseLastPrice (price, market: Market = undefined): LastPrice {
        throw new NotSupported (this.id + ' parseLastPrice() is not supported yet');
    }

    async fetchDepositAddress (code: string, params = {}): Promise<DepositAddress> {
        if (this.has['fetchDepositAddresses']) {
            const depositAddresses = await this.fetchDepositAddresses ([ code ], params);
            const depositAddress = this.safeValue (depositAddresses, code);
            if (depositAddress === undefined) {
                throw new InvalidAddress (this.id + ' fetchDepositAddress() could not find a deposit address for ' + code + ', make sure you have created a corresponding deposit address in your wallet on the exchange website');
            } else {
                return depositAddress;
            }
        } else if (this.has['fetchDepositAddressesByNetwork']) {
            const network = this.safeString (params, 'network');
            params = this.omit (params, 'network');
            const addressStructures = await this.fetchDepositAddressesByNetwork (code, params);
            if (network !== undefined) {
                return this.safeDict (addressStructures, network) as DepositAddress;
            } else {
                const keys = Object.keys (addressStructures);
                const key = this.safeString (keys, 0);
                return this.safeDict (addressStructures, key) as DepositAddress;
            }
        } else {
            throw new NotSupported (this.id + ' fetchDepositAddress() is not supported yet');
        }
    }

    account (): BalanceAccount {
        return {
            'free': undefined,
            'used': undefined,
            'total': undefined,
        };
    }

    commonCurrencyCode (code: string) {
        if (!this.substituteCommonCurrencyCodes) {
            return code;
        }
        return this.safeString (this.commonCurrencies, code, code);
    }

    currency (code: string) {
        if (this.currencies === undefined) {
            throw new ExchangeError (this.id + ' currencies not loaded');
        }
        if (typeof code === 'string') {
            if (code in this.currencies) {
                return this.currencies[code];
            } else if (code in this.currencies_by_id) {
                return this.currencies_by_id[code];
            }
        }
        throw new ExchangeError (this.id + ' does not have currency code ' + code);
    }

    market (symbol: string): MarketInterface {
        if (this.markets === undefined) {
            throw new ExchangeError (this.id + ' markets not loaded');
        }
        if (symbol in this.markets) {
            return this.markets[symbol];
        } else if (symbol in this.markets_by_id) {
            const markets = this.markets_by_id[symbol];
            const defaultType = this.safeString2 (this.options, 'defaultType', 'defaultSubType', 'spot');
            for (let i = 0; i < markets.length; i++) {
                const market = markets[i];
                if (market[defaultType]) {
                    return market;
                }
            }
            return markets[0];
        } else if ((symbol.endsWith ('-C')) || (symbol.endsWith ('-P')) || (symbol.startsWith ('C-')) || (symbol.startsWith ('P-'))) {
            return this.createExpiredOptionMarket (symbol);
        }
        throw new BadSymbol (this.id + ' does not have market symbol ' + symbol);
    }

    createExpiredOptionMarket (symbol: string): MarketInterface {
        throw new NotSupported (this.id + ' createExpiredOptionMarket () is not supported yet');
    }

    isLeveragedCurrency (currencyCode, checkBaseCoin: Bool = false, existingCurrencies: Dict = undefined): boolean {
        const leverageSuffixes = [
            '2L', '2S', '3L', '3S', '4L', '4S', '5L', '5S', // Leveraged Tokens (LT)
            'UP', 'DOWN', // exchange-specific (e.g. BLVT)
            'BULL', 'BEAR', // similar
        ];
        for (let i = 0; i < leverageSuffixes.length; i++) {
            const leverageSuffix = leverageSuffixes[i];
            if (currencyCode.endsWith (leverageSuffix)) {
                if (!checkBaseCoin) {
                    return true;
                } else {
                    // check if base currency is inside dict
                    const baseCurrencyCode = currencyCode.replace (leverageSuffix, '');
                    if (baseCurrencyCode in existingCurrencies) {
                        return true;
                    }
                }
            }
        }
        return false;
    }

    handleWithdrawTagAndParams (tag, params): any {
        if ((tag !== undefined) && (typeof tag === 'object')) {
            params = this.extend (tag, params);
            tag = undefined;
        }
        if (tag === undefined) {
            tag = this.safeString (params, 'tag');
            if (tag !== undefined) {
                params = this.omit (params, 'tag');
            }
        }
        return [ tag, params ];
    }

    async createLimitOrder (symbol: string, side: OrderSide, amount: number, price: number, params = {}): Promise<Order> {
        return await this.createOrder (symbol, 'limit', side, amount, price, params);
    }

    async createLimitOrderWs (symbol: string, side: OrderSide, amount: number, price: number, params = {}): Promise<Order> {
        return await this.createOrderWs (symbol, 'limit', side, amount, price, params);
    }

    async createMarketOrder (symbol: string, side: OrderSide, amount: number, price: Num = undefined, params = {}): Promise<Order> {
        return await this.createOrder (symbol, 'market', side, amount, price, params);
    }

    async createMarketOrderWs (symbol: string, side: OrderSide, amount: number, price: Num = undefined, params = {}): Promise<Order> {
        return await this.createOrderWs (symbol, 'market', side, amount, price, params);
    }

    async createLimitBuyOrder (symbol: string, amount: number, price: number, params = {}): Promise<Order> {
        return await this.createOrder (symbol, 'limit', 'buy', amount, price, params);
    }

    async createLimitBuyOrderWs (symbol: string, amount: number, price: number, params = {}): Promise<Order> {
        return await this.createOrderWs (symbol, 'limit', 'buy', amount, price, params);
    }

    async createLimitSellOrder (symbol: string, amount: number, price: number, params = {}): Promise<Order> {
        return await this.createOrder (symbol, 'limit', 'sell', amount, price, params);
    }

    async createLimitSellOrderWs (symbol: string, amount: number, price: number, params = {}): Promise<Order> {
        return await this.createOrderWs (symbol, 'limit', 'sell', amount, price, params);
    }

    async createMarketBuyOrder (symbol: string, amount: number, params = {}): Promise<Order> {
        return await this.createOrder (symbol, 'market', 'buy', amount, undefined, params);
    }

    async createMarketBuyOrderWs (symbol: string, amount: number, params = {}): Promise<Order> {
        return await this.createOrderWs (symbol, 'market', 'buy', amount, undefined, params);
    }

    async createMarketSellOrder (symbol: string, amount: number, params = {}): Promise<Order> {
        return await this.createOrder (symbol, 'market', 'sell', amount, undefined, params);
    }

    async createMarketSellOrderWs (symbol: string, amount: number, params = {}): Promise<Order> {
        return await this.createOrderWs (symbol, 'market', 'sell', amount, undefined, params);
    }

    costToPrecision (symbol: string, cost) {
        if (cost === undefined) {
            return undefined;
        }
        const market = this.market (symbol);
        return this.decimalToPrecision (cost, TRUNCATE, market['precision']['price'], this.precisionMode, this.paddingMode);
    }

    priceToPrecision (symbol: string, price): string {
        if (price === undefined) {
            return undefined;
        }
        const market = this.market (symbol);
        const result = this.decimalToPrecision (price, ROUND, market['precision']['price'], this.precisionMode, this.paddingMode);
        if (result === '0') {
            throw new InvalidOrder (this.id + ' price of ' + market['symbol'] + ' must be greater than minimum price precision of ' + this.numberToString (market['precision']['price']));
        }
        return result;
    }

    amountToPrecision (symbol: string, amount) {
        if (amount === undefined) {
            return undefined;
        }
        const market = this.market (symbol);
        const result = this.decimalToPrecision (amount, TRUNCATE, market['precision']['amount'], this.precisionMode, this.paddingMode);
        if (result === '0') {
            throw new InvalidOrder (this.id + ' amount of ' + market['symbol'] + ' must be greater than minimum amount precision of ' + this.numberToString (market['precision']['amount']));
        }
        return result;
    }

    feeToPrecision (symbol: string, fee) {
        if (fee === undefined) {
            return undefined;
        }
        const market = this.market (symbol);
        return this.decimalToPrecision (fee, ROUND, market['precision']['price'], this.precisionMode, this.paddingMode);
    }

    currencyToPrecision (code: string, fee, networkCode = undefined) {
        const currency = this.currencies[code];
        let precision = this.safeValue (currency, 'precision');
        if (networkCode !== undefined) {
            const networks = this.safeDict (currency, 'networks', {});
            const networkItem = this.safeDict (networks, networkCode, {});
            precision = this.safeValue (networkItem, 'precision', precision);
        }
        if (precision === undefined) {
            return this.forceString (fee);
        } else {
            const roundingMode = this.safeInteger (this.options, 'currencyToPrecisionRoundingMode', ROUND);
            return this.decimalToPrecision (fee, roundingMode, precision, this.precisionMode, this.paddingMode);
        }
    }

    forceString (value) {
        if (typeof value !== 'string') {
            return this.numberToString (value);
        }
        return value;
    }

    isTickPrecision () {
        return this.precisionMode === TICK_SIZE;
    }

    isDecimalPrecision () {
        return this.precisionMode === DECIMAL_PLACES;
    }

    isSignificantPrecision () {
        return this.precisionMode === SIGNIFICANT_DIGITS;
    }

    safeNumber (obj, key: IndexType, defaultNumber: Num = undefined): Num {
        const value = this.safeString (obj, key);
        return this.parseNumber (value, defaultNumber);
    }

    safeNumberN (obj: object, arr: IndexType[], defaultNumber: Num = undefined): Num {
        const value = this.safeStringN (obj, arr);
        return this.parseNumber (value, defaultNumber);
    }

    parsePrecision (precision?: string) {
        /**
         * @ignore
         * @method
         * @param {string} precision The number of digits to the right of the decimal
         * @returns {string} a string number equal to 1e-precision
         */
        if (precision === undefined) {
            return undefined;
        }
        const precisionNumber = parseInt (precision);
        if (precisionNumber === 0) {
            return '1';
        }
        let parsedPrecision = '0.';
        for (let i = 0; i < precisionNumber - 1; i++) {
            parsedPrecision = parsedPrecision + '0';
        }
        return parsedPrecision + '1';
    }

    integerPrecisionToAmount (precision: Str) {
        /**
         * @ignore
         * @method
         * @description handles positive & negative numbers too. parsePrecision() does not handle negative numbers, but this method handles
         * @param {string} precision The number of digits to the right of the decimal
         * @returns {string} a string number equal to 1e-precision
         */
        if (precision === undefined) {
            return undefined;
        }
        if (Precise.stringGe (precision, '0')) {
            return this.parsePrecision (precision);
        } else {
            const positivePrecisionString = Precise.stringAbs (precision);
            const positivePrecision = parseInt (positivePrecisionString);
            let parsedPrecision = '1';
            for (let i = 0; i < positivePrecision - 1; i++) {
                parsedPrecision = parsedPrecision + '0';
            }
            return parsedPrecision + '0';
        }
    }

    async loadTimeDifference (params = {}) {
        const serverTime = await this.fetchTime (params);
        const after = this.milliseconds ();
        this.options['timeDifference'] = after - serverTime;
        return this.options['timeDifference'];
    }

    implodeHostname (url: string) {
        return this.implodeParams (url, { 'hostname': this.hostname });
    }

    async fetchMarketLeverageTiers (symbol: string, params = {}): Promise<LeverageTier[]> {
        if (this.has['fetchLeverageTiers']) {
            const market = this.market (symbol);
            if (!market['contract']) {
                throw new BadSymbol (this.id + ' fetchMarketLeverageTiers() supports contract markets only');
            }
            const tiers = await this.fetchLeverageTiers ([ symbol ]);
            return this.safeValue (tiers, symbol);
        } else {
            throw new NotSupported (this.id + ' fetchMarketLeverageTiers() is not supported yet');
        }
    }

    async createPostOnlyOrder (symbol: string, type: OrderType, side: OrderSide, amount: number, price: Num = undefined, params = {}) {
        if (!this.has['createPostOnlyOrder']) {
            throw new NotSupported (this.id + ' createPostOnlyOrder() is not supported yet');
        }
        const query = this.extend (params, { 'postOnly': true });
        return await this.createOrder (symbol, type, side, amount, price, query);
    }

    async createPostOnlyOrderWs (symbol: string, type: OrderType, side: OrderSide, amount: number, price: Num = undefined, params = {}) {
        if (!this.has['createPostOnlyOrderWs']) {
            throw new NotSupported (this.id + ' createPostOnlyOrderWs() is not supported yet');
        }
        const query = this.extend (params, { 'postOnly': true });
        return await this.createOrderWs (symbol, type, side, amount, price, query);
    }

    async createReduceOnlyOrder (symbol: string, type: OrderType, side: OrderSide, amount: number, price: Num = undefined, params = {}) {
        if (!this.has['createReduceOnlyOrder']) {
            throw new NotSupported (this.id + ' createReduceOnlyOrder() is not supported yet');
        }
        const query = this.extend (params, { 'reduceOnly': true });
        return await this.createOrder (symbol, type, side, amount, price, query);
    }

    async createReduceOnlyOrderWs (symbol: string, type: OrderType, side: OrderSide, amount: number, price: Num = undefined, params = {}) {
        if (!this.has['createReduceOnlyOrderWs']) {
            throw new NotSupported (this.id + ' createReduceOnlyOrderWs() is not supported yet');
        }
        const query = this.extend (params, { 'reduceOnly': true });
        return await this.createOrderWs (symbol, type, side, amount, price, query);
    }

    async createStopOrder (symbol: string, type: OrderType, side: OrderSide, amount: number, price: Num = undefined, triggerPrice: Num = undefined, params = {}) {
        if (!this.has['createStopOrder']) {
            throw new NotSupported (this.id + ' createStopOrder() is not supported yet');
        }
        if (triggerPrice === undefined) {
            throw new ArgumentsRequired (this.id + ' create_stop_order() requires a stopPrice argument');
        }
        const query = this.extend (params, { 'stopPrice': triggerPrice });
        return await this.createOrder (symbol, type, side, amount, price, query);
    }

    async createStopOrderWs (symbol: string, type: OrderType, side: OrderSide, amount: number, price: Num = undefined, triggerPrice: Num = undefined, params = {}) {
        if (!this.has['createStopOrderWs']) {
            throw new NotSupported (this.id + ' createStopOrderWs() is not supported yet');
        }
        if (triggerPrice === undefined) {
            throw new ArgumentsRequired (this.id + ' createStopOrderWs() requires a stopPrice argument');
        }
        const query = this.extend (params, { 'stopPrice': triggerPrice });
        return await this.createOrderWs (symbol, type, side, amount, price, query);
    }

    async createStopLimitOrder (symbol: string, side: OrderSide, amount: number, price: number, triggerPrice: number, params = {}) {
        if (!this.has['createStopLimitOrder']) {
            throw new NotSupported (this.id + ' createStopLimitOrder() is not supported yet');
        }
        const query = this.extend (params, { 'stopPrice': triggerPrice });
        return await this.createOrder (symbol, 'limit', side, amount, price, query);
    }

    async createStopLimitOrderWs (symbol: string, side: OrderSide, amount: number, price: number, triggerPrice: number, params = {}) {
        if (!this.has['createStopLimitOrderWs']) {
            throw new NotSupported (this.id + ' createStopLimitOrderWs() is not supported yet');
        }
        const query = this.extend (params, { 'stopPrice': triggerPrice });
        return await this.createOrderWs (symbol, 'limit', side, amount, price, query);
    }

    async createStopMarketOrder (symbol: string, side: OrderSide, amount: number, triggerPrice: number, params = {}) {
        if (!this.has['createStopMarketOrder']) {
            throw new NotSupported (this.id + ' createStopMarketOrder() is not supported yet');
        }
        const query = this.extend (params, { 'stopPrice': triggerPrice });
        return await this.createOrder (symbol, 'market', side, amount, undefined, query);
    }

    async createStopMarketOrderWs (symbol: string, side: OrderSide, amount: number, triggerPrice: number, params = {}) {
        if (!this.has['createStopMarketOrderWs']) {
            throw new NotSupported (this.id + ' createStopMarketOrderWs() is not supported yet');
        }
        const query = this.extend (params, { 'stopPrice': triggerPrice });
        return await this.createOrderWs (symbol, 'market', side, amount, undefined, query);
    }

    safeCurrencyCode (currencyId: Str, currency: Currency = undefined): Str {
        currency = this.safeCurrency (currencyId, currency);
        return currency['code'];
    }

    filterBySymbolSinceLimit (array, symbol: Str = undefined, since: Int = undefined, limit: Int = undefined, tail = false) {
        return this.filterByValueSinceLimit (array, 'symbol', symbol, since, limit, 'timestamp', tail);
    }

    filterByCurrencySinceLimit (array, code = undefined, since: Int = undefined, limit: Int = undefined, tail = false) {
        return this.filterByValueSinceLimit (array, 'currency', code, since, limit, 'timestamp', tail);
    }

    filterBySymbolsSinceLimit (array, symbols: string[] = undefined, since: Int = undefined, limit: Int = undefined, tail = false) {
        const result = this.filterByArray (array, 'symbol', symbols, false);
        return this.filterBySinceLimit (result, since, limit, 'timestamp', tail);
    }

    parseLastPrices (pricesData, symbols: string[] = undefined, params = {}): LastPrices {
        //
        // the value of tickers is either a dict or a list
        //
        // dict
        //
        //     {
        //         'marketId1': { ... },
        //         'marketId2': { ... },
        //         ...
        //     }
        //
        // list
        //
        //     [
        //         { 'market': 'marketId1', ... },
        //         { 'market': 'marketId2', ... },
        //         ...
        //     ]
        //
        const results = [];
        if (Array.isArray (pricesData)) {
            for (let i = 0; i < pricesData.length; i++) {
                const priceData = this.extend (this.parseLastPrice (pricesData[i]), params);
                results.push (priceData);
            }
        } else {
            const marketIds = Object.keys (pricesData);
            for (let i = 0; i < marketIds.length; i++) {
                const marketId = marketIds[i];
                const market = this.safeMarket (marketId);
                const priceData = this.extend (this.parseLastPrice (pricesData[marketId], market), params);
                results.push (priceData);
            }
        }
        symbols = this.marketSymbols (symbols);
        return this.filterByArray (results, 'symbol', symbols);
    }

    parseTickers (tickers, symbols: Strings = undefined, params = {}): Tickers {
        //
        // the value of tickers is either a dict or a list
        //
        //
        // dict
        //
        //     {
        //         'marketId1': { ... },
        //         'marketId2': { ... },
        //         'marketId3': { ... },
        //         ...
        //     }
        //
        // list
        //
        //     [
        //         { 'market': 'marketId1', ... },
        //         { 'market': 'marketId2', ... },
        //         { 'market': 'marketId3', ... },
        //         ...
        //     ]
        //
        const results = [];
        if (Array.isArray (tickers)) {
            for (let i = 0; i < tickers.length; i++) {
                const parsedTicker = this.parseTicker (tickers[i]);
                const ticker = this.extend (parsedTicker, params);
                results.push (ticker);
            }
        } else {
            const marketIds = Object.keys (tickers);
            for (let i = 0; i < marketIds.length; i++) {
                const marketId = marketIds[i];
                const market = this.safeMarket (marketId);
                const parsed = this.parseTicker (tickers[marketId], market);
                const ticker = this.extend (parsed, params);
                results.push (ticker);
            }
        }
        symbols = this.marketSymbols (symbols);
        return this.filterByArray (results, 'symbol', symbols);
    }

    parseDepositAddresses (addresses, codes: Strings = undefined, indexed = true, params = {}): DepositAddress[] {
        let result = [];
        for (let i = 0; i < addresses.length; i++) {
            const address = this.extend (this.parseDepositAddress (addresses[i]), params);
            result.push (address);
        }
        if (codes !== undefined) {
            result = this.filterByArray (result, 'currency', codes, false);
        }
        if (indexed) {
            result = this.filterByArray (result, 'currency', undefined, indexed);
        }
        return result as DepositAddress[];
    }

    parseBorrowInterests (response, market: Market = undefined): BorrowInterest[] {
        const interests = [];
        for (let i = 0; i < response.length; i++) {
            const row = response[i];
            interests.push (this.parseBorrowInterest (row, market));
        }
        return interests as BorrowInterest[];
    }

    parseBorrowRate (info, currency: Currency = undefined): Dict {
        throw new NotSupported (this.id + ' parseBorrowRate() is not supported yet');
    }

    parseBorrowRateHistory (response, code: Str, since: Int, limit: Int) {
        const result = [];
        for (let i = 0; i < response.length; i++) {
            const item = response[i];
            const borrowRate = this.parseBorrowRate (item);
            result.push (borrowRate);
        }
        const sorted = this.sortBy (result, 'timestamp');
        return this.filterByCurrencySinceLimit (sorted, code, since, limit);
    }

    parseIsolatedBorrowRates (info: any): IsolatedBorrowRates {
        const result = {};
        for (let i = 0; i < info.length; i++) {
            const item = info[i];
            const borrowRate = this.parseIsolatedBorrowRate (item);
            const symbol = this.safeString (borrowRate, 'symbol');
            result[symbol] = borrowRate;
        }
        return result as any;
    }

    parseFundingRateHistories (response, market = undefined, since: Int = undefined, limit: Int = undefined): FundingRateHistory[] {
        const rates = [];
        for (let i = 0; i < response.length; i++) {
            const entry = response[i];
            rates.push (this.parseFundingRateHistory (entry, market));
        }
        const sorted = this.sortBy (rates, 'timestamp');
        const symbol = (market === undefined) ? undefined : market['symbol'];
        return this.filterBySymbolSinceLimit (sorted, symbol, since, limit) as FundingRateHistory[];
    }

    safeSymbol (marketId: Str, market: Market = undefined, delimiter: Str = undefined, marketType: Str = undefined): string {
        market = this.safeMarket (marketId, market, delimiter, marketType);
        return market['symbol'];
    }

    parseFundingRate (contract: string, market: Market = undefined): FundingRate {
        throw new NotSupported (this.id + ' parseFundingRate() is not supported yet');
    }

    parseFundingRates (response, symbols: Strings = undefined): FundingRates {
        const fundingRates = {};
        for (let i = 0; i < response.length; i++) {
            const entry = response[i];
            const parsed = this.parseFundingRate (entry);
            fundingRates[parsed['symbol']] = parsed;
        }
        return this.filterByArray (fundingRates, 'symbol', symbols);
    }

    parseLongShortRatio (info: Dict, market: Market = undefined): LongShortRatio {
        throw new NotSupported (this.id + ' parseLongShortRatio() is not supported yet');
    }

    parseLongShortRatioHistory (response, market = undefined, since: Int = undefined, limit: Int = undefined): LongShortRatio[] {
        const rates = [];
        for (let i = 0; i < response.length; i++) {
            const entry = response[i];
            rates.push (this.parseLongShortRatio (entry, market));
        }
        const sorted = this.sortBy (rates, 'timestamp');
        const symbol = (market === undefined) ? undefined : market['symbol'];
        return this.filterBySymbolSinceLimit (sorted, symbol, since, limit) as LongShortRatio[];
    }

    handleTriggerDirectionAndParams (params, exchangeSpecificKey: Str = undefined, allowEmpty: Bool = false) {
        /**
         * @ignore
         * @method
         * @returns {[string, object]} the trigger-direction value and omited params
         */
        let triggerDirection = this.safeString (params, 'triggerDirection');
        const exchangeSpecificDefined = (exchangeSpecificKey !== undefined) && (exchangeSpecificKey in params);
        if (triggerDirection !== undefined) {
            params = this.omit (params, 'triggerDirection');
        }
        // throw exception if:
        // A) if provided value is not unified (support old "up/down" strings too)
        // B) if exchange specific "trigger direction key" (eg. "stopPriceSide") was not provided
        if (!this.inArray (triggerDirection, [ 'ascending', 'descending', 'up', 'down', 'above', 'below' ]) && !exchangeSpecificDefined && !allowEmpty) {
            throw new ArgumentsRequired (this.id + ' createOrder() : trigger orders require params["triggerDirection"] to be either "ascending" or "descending"');
        }
        // if old format was provided, overwrite to new
        if (triggerDirection === 'up' || triggerDirection === 'above') {
            triggerDirection = 'ascending';
        } else if (triggerDirection === 'down' || triggerDirection === 'below') {
            triggerDirection = 'descending';
        }
        return [ triggerDirection, params ];
    }

    handleTriggerAndParams (params) {
        const isTrigger = this.safeBool2 (params, 'trigger', 'stop');
        if (isTrigger) {
            params = this.omit (params, [ 'trigger', 'stop' ]);
        }
        return [ isTrigger, params ];
    }

    isTriggerOrder (params) {
        // for backwards compatibility
        return this.handleTriggerAndParams (params);
    }

    isPostOnly (isMarketOrder: boolean, exchangeSpecificParam, params = {}) {
        /**
         * @ignore
         * @method
         * @param {string} type Order type
         * @param {boolean} exchangeSpecificParam exchange specific postOnly
         * @param {object} [params] exchange specific params
         * @returns {boolean} true if a post only order, false otherwise
         */
        const timeInForce = this.safeStringUpper (params, 'timeInForce');
        let postOnly = this.safeBool2 (params, 'postOnly', 'post_only', false);
        // we assume timeInForce is uppercase from safeStringUpper (params, 'timeInForce')
        const ioc = timeInForce === 'IOC';
        const fok = timeInForce === 'FOK';
        const timeInForcePostOnly = timeInForce === 'PO';
        postOnly = postOnly || timeInForcePostOnly || exchangeSpecificParam;
        if (postOnly) {
            if (ioc || fok) {
                throw new InvalidOrder (this.id + ' postOnly orders cannot have timeInForce equal to ' + timeInForce);
            } else if (isMarketOrder) {
                throw new InvalidOrder (this.id + ' market orders cannot be postOnly');
            } else {
                return true;
            }
        } else {
            return false;
        }
    }

    handlePostOnly (isMarketOrder: boolean, exchangeSpecificPostOnlyOption: boolean, params: any = {}) {
        /**
         * @ignore
         * @method
         * @param {string} type Order type
         * @param {boolean} exchangeSpecificBoolean exchange specific postOnly
         * @param {object} [params] exchange specific params
         * @returns {Array}
         */
        const timeInForce = this.safeStringUpper (params, 'timeInForce');
        let postOnly = this.safeBool (params, 'postOnly', false);
        const ioc = timeInForce === 'IOC';
        const fok = timeInForce === 'FOK';
        const po = timeInForce === 'PO';
        postOnly = postOnly || po || exchangeSpecificPostOnlyOption;
        if (postOnly) {
            if (ioc || fok) {
                throw new InvalidOrder (this.id + ' postOnly orders cannot have timeInForce equal to ' + timeInForce);
            } else if (isMarketOrder) {
                throw new InvalidOrder (this.id + ' market orders cannot be postOnly');
            } else {
                if (po) {
                    params = this.omit (params, 'timeInForce');
                }
                params = this.omit (params, 'postOnly');
                return [ true, params ];
            }
        }
        return [ false, params ];
    }

    async fetchLastPrices (symbols: Strings = undefined, params = {}): Promise<LastPrices> {
        throw new NotSupported (this.id + ' fetchLastPrices() is not supported yet');
    }

    async fetchTradingFees (params = {}): Promise<TradingFees> {
        throw new NotSupported (this.id + ' fetchTradingFees() is not supported yet');
    }

    async fetchTradingFeesWs (params = {}): Promise<TradingFees> {
        throw new NotSupported (this.id + ' fetchTradingFeesWs() is not supported yet');
    }

    async fetchTradingFee (symbol: string, params = {}): Promise<TradingFeeInterface> {
        if (!this.has['fetchTradingFees']) {
            throw new NotSupported (this.id + ' fetchTradingFee() is not supported yet');
        }
        const fees = await this.fetchTradingFees (params);
        return this.safeDict (fees, symbol) as TradingFeeInterface;
    }

    async fetchConvertCurrencies (params = {}): Promise<Currencies> {
        throw new NotSupported (this.id + ' fetchConvertCurrencies() is not supported yet');
    }

    parseOpenInterest (interest, market: Market = undefined): OpenInterest {
        throw new NotSupported (this.id + ' parseOpenInterest () is not supported yet');
    }

    parseOpenInterests (response, symbols: Strings = undefined): OpenInterests {
        const result = {};
        for (let i = 0; i < response.length; i++) {
            const entry = response[i];
            const parsed = this.parseOpenInterest (entry);
            result[parsed['symbol']] = parsed;
        }
        return this.filterByArray (result, 'symbol', symbols);
    }

    parseOpenInterestsHistory (response, market = undefined, since: Int = undefined, limit: Int = undefined): OpenInterest[] {
        const interests = [];
        for (let i = 0; i < response.length; i++) {
            const entry = response[i];
            const interest = this.parseOpenInterest (entry, market);
            interests.push (interest);
        }
        const sorted = this.sortBy (interests, 'timestamp');
        const symbol = this.safeString (market, 'symbol');
        return this.filterBySymbolSinceLimit (sorted, symbol, since, limit);
    }

    async fetchFundingRate (symbol: string, params = {}): Promise<FundingRate> {
        if (this.has['fetchFundingRates']) {
            await this.loadMarkets ();
            const market = this.market (symbol);
            symbol = market['symbol'];
            if (!market['contract']) {
                throw new BadSymbol (this.id + ' fetchFundingRate() supports contract markets only');
            }
            const rates = await this.fetchFundingRates ([ symbol ], params);
            const rate = this.safeValue (rates, symbol);
            if (rate === undefined) {
                throw new NullResponse (this.id + ' fetchFundingRate () returned no data for ' + symbol);
            } else {
                return rate;
            }
        } else {
            throw new NotSupported (this.id + ' fetchFundingRate () is not supported yet');
        }
    }

    async fetchFundingInterval (symbol: string, params = {}): Promise<FundingRate> {
        if (this.has['fetchFundingIntervals']) {
            await this.loadMarkets ();
            const market = this.market (symbol);
            symbol = market['symbol'];
            if (!market['contract']) {
                throw new BadSymbol (this.id + ' fetchFundingInterval() supports contract markets only');
            }
            const rates = await this.fetchFundingIntervals ([ symbol ], params);
            const rate = this.safeValue (rates, symbol);
            if (rate === undefined) {
                throw new NullResponse (this.id + ' fetchFundingInterval() returned no data for ' + symbol);
            } else {
                return rate;
            }
        } else {
            throw new NotSupported (this.id + ' fetchFundingInterval() is not supported yet');
        }
    }

    async fetchMarkOHLCV (symbol, timeframe = '1m', since: Int = undefined, limit: Int = undefined, params = {}): Promise<OHLCV[]> {
        /**
         * @method
         * @name exchange#fetchMarkOHLCV
         * @description fetches historical mark price candlestick data containing the open, high, low, and close price of a market
         * @param {string} symbol unified symbol of the market to fetch OHLCV data for
         * @param {string} timeframe the length of time each candle represents
         * @param {int} [since] timestamp in ms of the earliest candle to fetch
         * @param {int} [limit] the maximum amount of candles to fetch
         * @param {object} [params] extra parameters specific to the exchange API endpoint
         * @returns {float[][]} A list of candles ordered as timestamp, open, high, low, close, undefined
         */
        if (this.has['fetchMarkOHLCV']) {
            const request: Dict = {
                'price': 'mark',
            };
            return await this.fetchOHLCV (symbol, timeframe, since, limit, this.extend (request, params));
        } else {
            throw new NotSupported (this.id + ' fetchMarkOHLCV () is not supported yet');
        }
    }

    async fetchIndexOHLCV (symbol: string, timeframe = '1m', since: Int = undefined, limit: Int = undefined, params = {}): Promise<OHLCV[]> {
        /**
         * @method
         * @name exchange#fetchIndexOHLCV
         * @description fetches historical index price candlestick data containing the open, high, low, and close price of a market
         * @param {string} symbol unified symbol of the market to fetch OHLCV data for
         * @param {string} timeframe the length of time each candle represents
         * @param {int} [since] timestamp in ms of the earliest candle to fetch
         * @param {int} [limit] the maximum amount of candles to fetch
         * @param {object} [params] extra parameters specific to the exchange API endpoint
         * @returns {} A list of candles ordered as timestamp, open, high, low, close, undefined
         */
        if (this.has['fetchIndexOHLCV']) {
            const request: Dict = {
                'price': 'index',
            };
            return await this.fetchOHLCV (symbol, timeframe, since, limit, this.extend (request, params));
        } else {
            throw new NotSupported (this.id + ' fetchIndexOHLCV () is not supported yet');
        }
    }

    async fetchPremiumIndexOHLCV (symbol: string, timeframe = '1m', since: Int = undefined, limit: Int = undefined, params = {}): Promise<OHLCV[]> {
        /**
         * @method
         * @name exchange#fetchPremiumIndexOHLCV
         * @description fetches historical premium index price candlestick data containing the open, high, low, and close price of a market
         * @param {string} symbol unified symbol of the market to fetch OHLCV data for
         * @param {string} timeframe the length of time each candle represents
         * @param {int} [since] timestamp in ms of the earliest candle to fetch
         * @param {int} [limit] the maximum amount of candles to fetch
         * @param {object} [params] extra parameters specific to the exchange API endpoint
         * @returns {float[][]} A list of candles ordered as timestamp, open, high, low, close, undefined
         */
        if (this.has['fetchPremiumIndexOHLCV']) {
            const request: Dict = {
                'price': 'premiumIndex',
            };
            return await this.fetchOHLCV (symbol, timeframe, since, limit, this.extend (request, params));
        } else {
            throw new NotSupported (this.id + ' fetchPremiumIndexOHLCV () is not supported yet');
        }
    }

    handleTimeInForce (params = {}) {
        /**
         * @ignore
         * @method
         * Must add timeInForce to this.options to use this method
         * @returns {string} returns the exchange specific value for timeInForce
         */
        const timeInForce = this.safeStringUpper (params, 'timeInForce'); // supported values GTC, IOC, PO
        if (timeInForce !== undefined) {
            const exchangeValue = this.safeString (this.options['timeInForce'], timeInForce);
            if (exchangeValue === undefined) {
                throw new ExchangeError (this.id + ' does not support timeInForce "' + timeInForce + '"');
            }
            return exchangeValue;
        }
        return undefined;
    }

    convertTypeToAccount (account) {
        /**
         * @ignore
         * @method
         * Must add accountsByType to this.options to use this method
         * @param {string} account key for account name in this.options['accountsByType']
         * @returns the exchange specific account name or the isolated margin id for transfers
         */
        const accountsByType = this.safeDict (this.options, 'accountsByType', {});
        const lowercaseAccount = account.toLowerCase ();
        if (lowercaseAccount in accountsByType) {
            return accountsByType[lowercaseAccount];
        } else if ((account in this.markets) || (account in this.markets_by_id)) {
            const market = this.market (account);
            return market['id'];
        } else {
            return account;
        }
    }

    checkRequiredArgument (methodName: string, argument, argumentName, options = []) {
        /**
         * @ignore
         * @method
         * @param {string} methodName the name of the method that the argument is being checked for
         * @param {string} argument the argument's actual value provided
         * @param {string} argumentName the name of the argument being checked (for logging purposes)
         * @param {string[]} options a list of options that the argument can be
         * @returns {undefined}
         */
        const optionsLength = options.length;
        if ((argument === undefined) || ((optionsLength > 0) && (!(this.inArray (argument, options))))) {
            const messageOptions = options.join (', ');
            let message = this.id + ' ' + methodName + '() requires a ' + argumentName + ' argument';
            if (messageOptions !== '') {
                message += ', one of ' + '(' + messageOptions + ')';
            }
            throw new ArgumentsRequired (message);
        }
    }

    checkRequiredMarginArgument (methodName: string, symbol: Str, marginMode: string) {
        /**
         * @ignore
         * @method
         * @param {string} symbol unified symbol of the market
         * @param {string} methodName name of the method that requires a symbol
         * @param {string} marginMode is either 'isolated' or 'cross'
         */
        if ((marginMode === 'isolated') && (symbol === undefined)) {
            throw new ArgumentsRequired (this.id + ' ' + methodName + '() requires a symbol argument for isolated margin');
        } else if ((marginMode === 'cross') && (symbol !== undefined)) {
            throw new ArgumentsRequired (this.id + ' ' + methodName + '() cannot have a symbol argument for cross margin');
        }
    }

    parseDepositWithdrawFees (response, codes: Strings = undefined, currencyIdKey = undefined): any {
        /**
         * @ignore
         * @method
         * @param {object[]|object} response unparsed response from the exchange
         * @param {string[]|undefined} codes the unified currency codes to fetch transactions fees for, returns all currencies when undefined
         * @param {str} currencyIdKey *should only be undefined when response is a dictionary* the object key that corresponds to the currency id
         * @returns {object} objects with withdraw and deposit fees, indexed by currency codes
         */
        const depositWithdrawFees = {};
        const isArray = Array.isArray (response);
        let responseKeys = response;
        if (!isArray) {
            responseKeys = Object.keys (response);
        }
        for (let i = 0; i < responseKeys.length; i++) {
            const entry = responseKeys[i];
            const dictionary = isArray ? entry : response[entry];
            const currencyId = isArray ? this.safeString (dictionary, currencyIdKey) : entry;
            const currency = this.safeCurrency (currencyId);
            const code = this.safeString (currency, 'code');
            if ((codes === undefined) || (this.inArray (code, codes))) {
                depositWithdrawFees[code] = this.parseDepositWithdrawFee (dictionary, currency);
            }
        }
        return depositWithdrawFees;
    }

    parseDepositWithdrawFee (fee, currency: Currency = undefined): any {
        throw new NotSupported (this.id + ' parseDepositWithdrawFee() is not supported yet');
    }

    depositWithdrawFee (info): any {
        return {
            'info': info,
            'withdraw': {
                'fee': undefined,
                'percentage': undefined,
            },
            'deposit': {
                'fee': undefined,
                'percentage': undefined,
            },
            'networks': {},
        };
    }

    assignDefaultDepositWithdrawFees (fee, currency = undefined): any {
        /**
         * @ignore
         * @method
         * @description Takes a depositWithdrawFee structure and assigns the default values for withdraw and deposit
         * @param {object} fee A deposit withdraw fee structure
         * @param {object} currency A currency structure, the response from this.currency ()
         * @returns {object} A deposit withdraw fee structure
         */
        const networkKeys = Object.keys (fee['networks']);
        const numNetworks = networkKeys.length;
        if (numNetworks === 1) {
            fee['withdraw'] = fee['networks'][networkKeys[0]]['withdraw'];
            fee['deposit'] = fee['networks'][networkKeys[0]]['deposit'];
            return fee;
        }
        const currencyCode = this.safeString (currency, 'code');
        for (let i = 0; i < numNetworks; i++) {
            const network = networkKeys[i];
            if (network === currencyCode) {
                fee['withdraw'] = fee['networks'][networkKeys[i]]['withdraw'];
                fee['deposit'] = fee['networks'][networkKeys[i]]['deposit'];
            }
        }
        return fee;
    }

    parseIncome (info, market: Market = undefined): object {
        throw new NotSupported (this.id + ' parseIncome () is not supported yet');
    }

    parseIncomes (incomes, market = undefined, since: Int = undefined, limit: Int = undefined): FundingHistory[] {
        /**
         * @ignore
         * @method
         * @description parses funding fee info from exchange response
         * @param {object[]} incomes each item describes once instance of currency being received or paid
         * @param {object} market ccxt market
         * @param {int} [since] when defined, the response items are filtered to only include items after this timestamp
         * @param {int} [limit] limits the number of items in the response
         * @returns {object[]} an array of [funding history structures]{@link https://docs.ccxt.com/#/?id=funding-history-structure}
         */
        const result = [];
        for (let i = 0; i < incomes.length; i++) {
            const entry = incomes[i];
            const parsed = this.parseIncome (entry, market);
            result.push (parsed);
        }
        const sorted = this.sortBy (result, 'timestamp');
        const symbol = this.safeString (market, 'symbol');
        return this.filterBySymbolSinceLimit (sorted, symbol, since, limit);
    }

    getMarketFromSymbols (symbols: Strings = undefined) {
        if (symbols === undefined) {
            return undefined;
        }
        const firstMarket = this.safeString (symbols, 0);
        const market = this.market (firstMarket);
        return market;
    }

    parseWsOHLCVs (ohlcvs: object[], market: any = undefined, timeframe: string = '1m', since: Int = undefined, limit: Int = undefined) {
        const results = [];
        for (let i = 0; i < ohlcvs.length; i++) {
            results.push (this.parseWsOHLCV (ohlcvs[i], market));
        }
        return results;
    }

    async fetchTransactions (code: Str = undefined, since: Int = undefined, limit: Int = undefined, params = {}): Promise<Transaction[]> {
        /**
         * @method
         * @name exchange#fetchTransactions
         * @deprecated
         * @description *DEPRECATED* use fetchDepositsWithdrawals instead
         * @param {string} code unified currency code for the currency of the deposit/withdrawals, default is undefined
         * @param {int} [since] timestamp in ms of the earliest deposit/withdrawal, default is undefined
         * @param {int} [limit] max number of deposit/withdrawals to return, default is undefined
         * @param {object} [params] extra parameters specific to the exchange API endpoint
         * @returns {object} a list of [transaction structures]{@link https://docs.ccxt.com/#/?id=transaction-structure}
         */
        if (this.has['fetchDepositsWithdrawals']) {
            return await this.fetchDepositsWithdrawals (code, since, limit, params);
        } else {
            throw new NotSupported (this.id + ' fetchTransactions () is not supported yet');
        }
    }

    filterByArrayPositions (objects, key: IndexType, values = undefined, indexed = true): Position[] {
        /**
         * @ignore
         * @method
         * @description Typed wrapper for filterByArray that returns a list of positions
         */
        return this.filterByArray (objects, key, values, indexed) as Position[];
    }

    filterByArrayTickers (objects, key: IndexType, values = undefined, indexed = true): Dictionary<Ticker> {
        /**
         * @ignore
         * @method
         * @description Typed wrapper for filterByArray that returns a dictionary of tickers
         */
        return this.filterByArray (objects, key, values, indexed) as Dictionary<Ticker>;
    }

    createOHLCVObject (symbol: string, timeframe: string, data): Dictionary<Dictionary<OHLCV[]>> {
        const res = {};
        res[symbol] = {};
        res[symbol][timeframe] = data;
        return res;
    }

    handleMaxEntriesPerRequestAndParams (method: string, maxEntriesPerRequest: Int = undefined, params = {}): [Int, any] {
        let newMaxEntriesPerRequest = undefined;
        [ newMaxEntriesPerRequest, params ] = this.handleOptionAndParams (params, method, 'maxEntriesPerRequest');
        if ((newMaxEntriesPerRequest !== undefined) && (newMaxEntriesPerRequest !== maxEntriesPerRequest)) {
            maxEntriesPerRequest = newMaxEntriesPerRequest;
        }
        if (maxEntriesPerRequest === undefined) {
            maxEntriesPerRequest = 1000; // default to 1000
        }
        return [ maxEntriesPerRequest, params ];
    }

    async fetchPaginatedCallDynamic (method: string, symbol: Str = undefined, since: Int = undefined, limit: Int = undefined, params = {}, maxEntriesPerRequest: Int = undefined, removeRepeated = true): Promise<any> {
        let maxCalls = undefined;
        [ maxCalls, params ] = this.handleOptionAndParams (params, method, 'paginationCalls', 10);
        let maxRetries = undefined;
        [ maxRetries, params ] = this.handleOptionAndParams (params, method, 'maxRetries', 3);
        let paginationDirection = undefined;
        [ paginationDirection, params ] = this.handleOptionAndParams (params, method, 'paginationDirection', 'backward');
        let paginationTimestamp = undefined;
        let removeRepeatedOption = removeRepeated;
        [ removeRepeatedOption, params ] = this.handleOptionAndParams (params, method, 'removeRepeated', removeRepeated);
        let calls = 0;
        let result = [];
        let errors = 0;
        const until = this.safeInteger2 (params, 'untill', 'till'); // do not omit it from params here
        [ maxEntriesPerRequest, params ] = this.handleMaxEntriesPerRequestAndParams (method, maxEntriesPerRequest, params);
        if ((paginationDirection === 'forward')) {
            if (since === undefined) {
                throw new ArgumentsRequired (this.id + ' pagination requires a since argument when paginationDirection set to forward');
            }
            paginationTimestamp = since;
        }
        while ((calls < maxCalls)) {
            calls += 1;
            try {
                if (paginationDirection === 'backward') {
                    // do it backwards, starting from the last
                    // UNTIL filtering is required in order to work
                    if (paginationTimestamp !== undefined) {
                        params['until'] = paginationTimestamp - 1;
                    }
                    const response = await this[method] (symbol, undefined, maxEntriesPerRequest, params);
                    const responseLength = response.length;
                    if (this.verbose) {
                        let backwardMessage = 'Dynamic pagination call ' + this.numberToString (calls) + ' method ' + method + ' response length ' + this.numberToString (responseLength);
                        if (paginationTimestamp !== undefined) {
                            backwardMessage += ' timestamp ' + this.numberToString (paginationTimestamp);
                        }
                        this.log (backwardMessage);
                    }
                    if (responseLength === 0) {
                        break;
                    }
                    errors = 0;
                    result = this.arrayConcat (result, response);
                    const firstElement = this.safeValue (response, 0);
                    paginationTimestamp = this.safeInteger2 (firstElement, 'timestamp', 0);
                    if ((since !== undefined) && (paginationTimestamp <= since)) {
                        break;
                    }
                } else {
                    // do it forwards, starting from the since
                    const response = await this[method] (symbol, paginationTimestamp, maxEntriesPerRequest, params);
                    const responseLength = response.length;
                    if (this.verbose) {
                        let forwardMessage = 'Dynamic pagination call ' + this.numberToString (calls) + ' method ' + method + ' response length ' + this.numberToString (responseLength);
                        if (paginationTimestamp !== undefined) {
                            forwardMessage += ' timestamp ' + this.numberToString (paginationTimestamp);
                        }
                        this.log (forwardMessage);
                    }
                    if (responseLength === 0) {
                        break;
                    }
                    errors = 0;
                    result = this.arrayConcat (result, response);
                    const last = this.safeValue (response, responseLength - 1);
                    paginationTimestamp = this.safeInteger (last, 'timestamp') + 1;
                    if ((until !== undefined) && (paginationTimestamp >= until)) {
                        break;
                    }
                }
            } catch (e) {
                errors += 1;
                if (errors > maxRetries) {
                    throw e;
                }
            }
        }
        let uniqueResults = result;
        if (removeRepeatedOption) {
            uniqueResults = this.removeRepeatedElementsFromArray (result);
        }
        const key = (method === 'fetchOHLCV') ? 0 : 'timestamp';
        return this.filterBySinceLimit (uniqueResults, since, limit, key);
    }

    async safeDeterministicCall (method: string, symbol: Str = undefined, since: Int = undefined, limit: Int = undefined, timeframe: Str = undefined, params = {}) {
        let maxRetries = undefined;
        [ maxRetries, params ] = this.handleOptionAndParams (params, method, 'maxRetries', 3);
        let errors = 0;
        while (errors <= maxRetries) {
            try {
                if (timeframe && method !== 'fetchFundingRateHistory') {
                    return await this[method] (symbol, timeframe, since, limit, params);
                } else {
                    return await this[method] (symbol, since, limit, params);
                }
            } catch (e) {
                if (e instanceof RateLimitExceeded) {
                    throw e; // if we are rate limited, we should not retry and fail fast
                }
                errors += 1;
                if (errors > maxRetries) {
                    throw e;
                }
            }
        }
        return [];
    }

    async fetchPaginatedCallDeterministic (method: string, symbol: Str = undefined, since: Int = undefined, limit: Int = undefined, timeframe: Str = undefined, params = {}, maxEntriesPerRequest = undefined): Promise<any> {
        let maxCalls = undefined;
        [ maxCalls, params ] = this.handleOptionAndParams (params, method, 'paginationCalls', 10);
        [ maxEntriesPerRequest, params ] = this.handleMaxEntriesPerRequestAndParams (method, maxEntriesPerRequest, params);
        const current = this.milliseconds ();
        const tasks = [];
        const time = this.parseTimeframe (timeframe) * 1000;
        const step = time * maxEntriesPerRequest;
        let currentSince = current - (maxCalls * step) - 1;
        if (since !== undefined) {
            currentSince = Math.max (currentSince, since);
        } else {
            currentSince = Math.max (currentSince, 1241440531000); // avoid timestamps older than 2009
        }
        const until = this.safeInteger2 (params, 'until', 'till'); // do not omit it here
        if (until !== undefined) {
            const requiredCalls = Math.ceil ((until - since) / step);
            if (requiredCalls > maxCalls) {
                throw new BadRequest (this.id + ' the number of required calls is greater than the max number of calls allowed, either increase the paginationCalls or decrease the since-until gap. Current paginationCalls limit is ' + maxCalls.toString () + ' required calls is ' + requiredCalls.toString ());
            }
        }
        for (let i = 0; i < maxCalls; i++) {
            if ((until !== undefined) && (currentSince >= until)) {
                break;
            }
            if (currentSince >= current) {
                break;
            }
            tasks.push (this.safeDeterministicCall (method, symbol, currentSince, maxEntriesPerRequest, timeframe, params));
            currentSince = this.sum (currentSince, step) - 1;
        }
        const results = await Promise.all (tasks);
        let result = [];
        for (let i = 0; i < results.length; i++) {
            result = this.arrayConcat (result, results[i]);
        }
        const uniqueResults = this.removeRepeatedElementsFromArray (result) as any;
        const key = (method === 'fetchOHLCV') ? 0 : 'timestamp';
        return this.filterBySinceLimit (uniqueResults, since, limit, key);
    }

    async fetchPaginatedCallCursor (method: string, symbol: Str = undefined, since = undefined, limit = undefined, params = {}, cursorReceived = undefined, cursorSent = undefined, cursorIncrement = undefined, maxEntriesPerRequest = undefined): Promise<any> {
        let maxCalls = undefined;
        [ maxCalls, params ] = this.handleOptionAndParams (params, method, 'paginationCalls', 10);
        let maxRetries = undefined;
        [ maxRetries, params ] = this.handleOptionAndParams (params, method, 'maxRetries', 3);
        [ maxEntriesPerRequest, params ] = this.handleMaxEntriesPerRequestAndParams (method, maxEntriesPerRequest, params);
        let cursorValue = undefined;
        let i = 0;
        let errors = 0;
        let result = [];
        const timeframe = this.safeString (params, 'timeframe');
        params = this.omit (params, 'timeframe'); // reading the timeframe from the method arguments to avoid changing the signature
        while (i < maxCalls) {
            try {
                if (cursorValue !== undefined) {
                    if (cursorIncrement !== undefined) {
                        cursorValue = this.parseToInt (cursorValue) + cursorIncrement;
                    }
                    params[cursorSent] = cursorValue;
                }
                let response = undefined;
                if (method === 'fetchAccounts') {
                    response = await this[method] (params);
                } else if (method === 'getLeverageTiersPaginated' || method === 'fetchPositions') {
                    response = await this[method] (symbol, params);
                } else if (method === 'fetchOpenInterestHistory') {
                    response = await this[method] (symbol, timeframe, since, maxEntriesPerRequest, params);
                } else {
                    response = await this[method] (symbol, since, maxEntriesPerRequest, params);
                }
                errors = 0;
                const responseLength = response.length;
                if (this.verbose) {
                    const cursorString = (cursorValue === undefined) ? '' : cursorValue;
                    const iteration = (i + 1);
                    const cursorMessage = 'Cursor pagination call ' + iteration.toString () + ' method ' + method + ' response length ' + responseLength.toString () + ' cursor ' + cursorString;
                    this.log (cursorMessage);
                }
                if (responseLength === 0) {
                    break;
                }
                result = this.arrayConcat (result, response);
                const last = this.safeDict (response, responseLength - 1);
                // cursorValue = this.safeValue (last['info'], cursorReceived);
                cursorValue = undefined; // search for the cursor
                for (let j = 0; j < responseLength; j++) {
                    const index = responseLength - j - 1;
                    const entry = this.safeDict (response, index);
                    const info = this.safeDict (entry, 'info');
                    const cursor = this.safeValue (info, cursorReceived);
                    if (cursor !== undefined) {
                        cursorValue = cursor;
                        break;
                    }
                }
                if (cursorValue === undefined) {
                    break;
                }
                const lastTimestamp = this.safeInteger (last, 'timestamp');
                if (lastTimestamp !== undefined && lastTimestamp < since) {
                    break;
                }
            } catch (e) {
                errors += 1;
                if (errors > maxRetries) {
                    throw e;
                }
            }
            i += 1;
        }
        const sorted = this.sortCursorPaginatedResult (result);
        const key = (method === 'fetchOHLCV') ? 0 : 'timestamp';
        return this.filterBySinceLimit (sorted, since, limit, key);
    }

    async fetchPaginatedCallIncremental (method: string, symbol: Str = undefined, since = undefined, limit = undefined, params = {}, pageKey = undefined, maxEntriesPerRequest = undefined): Promise<any> {
        let maxCalls = undefined;
        [ maxCalls, params ] = this.handleOptionAndParams (params, method, 'paginationCalls', 10);
        let maxRetries = undefined;
        [ maxRetries, params ] = this.handleOptionAndParams (params, method, 'maxRetries', 3);
        [ maxEntriesPerRequest, params ] = this.handleMaxEntriesPerRequestAndParams (method, maxEntriesPerRequest, params);
        let i = 0;
        let errors = 0;
        let result = [];
        while (i < maxCalls) {
            try {
                params[pageKey] = i + 1;
                const response = await this[method] (symbol, since, maxEntriesPerRequest, params);
                errors = 0;
                const responseLength = response.length;
                if (this.verbose) {
                    const iteration = (i + 1).toString ();
                    const incrementalMessage = 'Incremental pagination call ' + iteration + ' method ' + method + ' response length ' + responseLength.toString ();
                    this.log (incrementalMessage);
                }
                if (responseLength === 0) {
                    break;
                }
                result = this.arrayConcat (result, response);
            } catch (e) {
                errors += 1;
                if (errors > maxRetries) {
                    throw e;
                }
            }
            i += 1;
        }
        const sorted = this.sortCursorPaginatedResult (result);
        const key = (method === 'fetchOHLCV') ? 0 : 'timestamp';
        return this.filterBySinceLimit (sorted, since, limit, key);
    }

    sortCursorPaginatedResult (result) {
        const first = this.safeValue (result, 0);
        if (first !== undefined) {
            if ('timestamp' in first) {
                return this.sortBy (result, 'timestamp', true);
            }
            if ('id' in first) {
                return this.sortBy (result, 'id', true);
            }
        }
        return result;
    }

    removeRepeatedElementsFromArray (input, fallbackToTimestamp: boolean = true) {
        const uniqueDic = {};
        const uniqueResult = [];
        for (let i = 0; i < input.length; i++) {
            const entry = input[i];
            const uniqValue = fallbackToTimestamp ? this.safeStringN (entry, [ 'id', 'timestamp', 0 ]) : this.safeString (entry, 'id');
            if (uniqValue !== undefined && !(uniqValue in uniqueDic)) {
                uniqueDic[uniqValue] = 1;
                uniqueResult.push (entry);
            }
        }
        const valuesLength = uniqueResult.length;
        if (valuesLength > 0) {
            return uniqueResult as any;
        }
        return input;
    }

    removeRepeatedTradesFromArray (input) {
        const uniqueResult = {};
        for (let i = 0; i < input.length; i++) {
            const entry = input[i];
            let id = this.safeString (entry, 'id');
            if (id === undefined) {
                const price = this.safeString (entry, 'price');
                const amount = this.safeString (entry, 'amount');
                const timestamp = this.safeString (entry, 'timestamp');
                const side = this.safeString (entry, 'side');
                // unique trade identifier
                id = 't_' + timestamp.toString () + '_' + side + '_' + price + '_' + amount;
            }
            if (id !== undefined && !(id in uniqueResult)) {
                uniqueResult[id] = entry;
            }
        }
        const values = Object.values (uniqueResult);
        return values as any;
    }

    handleUntilOption (key: string, request, params, multiplier = 1) {
        const until = this.safeInteger2 (params, 'until', 'till');
        if (until !== undefined) {
            request[key] = this.parseToInt (until * multiplier);
            params = this.omit (params, [ 'until', 'till' ]);
        }
        return [ request, params ];
    }

    safeOpenInterest (interest: Dict, market: Market = undefined): OpenInterest {
        let symbol = this.safeString (interest, 'symbol');
        if (symbol === undefined) {
            symbol = this.safeString (market, 'symbol');
        }
        return this.extend (interest, {
            'symbol': symbol,
            'baseVolume': this.safeNumber (interest, 'baseVolume'), // deprecated
            'quoteVolume': this.safeNumber (interest, 'quoteVolume'), // deprecated
            'openInterestAmount': this.safeNumber (interest, 'openInterestAmount'),
            'openInterestValue': this.safeNumber (interest, 'openInterestValue'),
            'timestamp': this.safeInteger (interest, 'timestamp'),
            'datetime': this.safeString (interest, 'datetime'),
            'info': this.safeValue (interest, 'info'),
        });
    }

    parseLiquidation (liquidation, market: Market = undefined): Liquidation {
        throw new NotSupported (this.id + ' parseLiquidation () is not supported yet');
    }

    parseLiquidations (liquidations: Dict[], market: Market = undefined, since: Int = undefined, limit: Int = undefined): Liquidation[] {
        /**
         * @ignore
         * @method
         * @description parses liquidation info from the exchange response
         * @param {object[]} liquidations each item describes an instance of a liquidation event
         * @param {object} market ccxt market
         * @param {int} [since] when defined, the response items are filtered to only include items after this timestamp
         * @param {int} [limit] limits the number of items in the response
         * @returns {object[]} an array of [liquidation structures]{@link https://docs.ccxt.com/#/?id=liquidation-structure}
         */
        const result = [];
        for (let i = 0; i < liquidations.length; i++) {
            const entry = liquidations[i];
            const parsed = this.parseLiquidation (entry, market);
            result.push (parsed);
        }
        const sorted = this.sortBy (result, 'timestamp');
        const symbol = this.safeString (market, 'symbol');
        return this.filterBySymbolSinceLimit (sorted, symbol, since, limit);
    }

    parseGreeks (greeks: Dict, market: Market = undefined): Greeks {
        throw new NotSupported (this.id + ' parseGreeks () is not supported yet');
    }

    parseOption (chain: Dict, currency: Currency = undefined, market: Market = undefined): Option {
        throw new NotSupported (this.id + ' parseOption () is not supported yet');
    }

    parseOptionChain (response: object[], currencyKey: Str = undefined, symbolKey: Str = undefined): OptionChain {
        const optionStructures = {};
        for (let i = 0; i < response.length; i++) {
            const info = response[i];
            const currencyId = this.safeString (info, currencyKey);
            const currency = this.safeCurrency (currencyId);
            const marketId = this.safeString (info, symbolKey);
            const market = this.safeMarket (marketId, undefined, undefined, 'option');
            optionStructures[market['symbol']] = this.parseOption (info, currency, market);
        }
        return optionStructures;
    }

    parseMarginModes (response: object[], symbols: string[] = undefined, symbolKey: Str = undefined, marketType: MarketType = undefined): MarginModes {
        const marginModeStructures = {};
        if (marketType === undefined) {
            marketType = 'swap'; // default to swap
        }
        for (let i = 0; i < response.length; i++) {
            const info = response[i];
            const marketId = this.safeString (info, symbolKey);
            const market = this.safeMarket (marketId, undefined, undefined, marketType);
            if ((symbols === undefined) || this.inArray (market['symbol'], symbols)) {
                marginModeStructures[market['symbol']] = this.parseMarginMode (info, market);
            }
        }
        return marginModeStructures;
    }

    parseMarginMode (marginMode: Dict, market: Market = undefined): MarginMode {
        throw new NotSupported (this.id + ' parseMarginMode () is not supported yet');
    }

    parseLeverages (response: object[], symbols: string[] = undefined, symbolKey: Str = undefined, marketType: MarketType = undefined): Leverages {
        const leverageStructures = {};
        if (marketType === undefined) {
            marketType = 'swap'; // default to swap
        }
        for (let i = 0; i < response.length; i++) {
            const info = response[i];
            const marketId = this.safeString (info, symbolKey);
            const market = this.safeMarket (marketId, undefined, undefined, marketType);
            if ((symbols === undefined) || this.inArray (market['symbol'], symbols)) {
                leverageStructures[market['symbol']] = this.parseLeverage (info, market);
            }
        }
        return leverageStructures;
    }

    parseLeverage (leverage: Dict, market: Market = undefined): Leverage {
        throw new NotSupported (this.id + ' parseLeverage () is not supported yet');
    }

    parseConversions (conversions: any[], code: Str = undefined, fromCurrencyKey: Str = undefined, toCurrencyKey: Str = undefined, since: Int = undefined, limit: Int = undefined, params = {}): Conversion[] {
        conversions = this.toArray (conversions);
        const result = [];
        let fromCurrency = undefined;
        let toCurrency = undefined;
        for (let i = 0; i < conversions.length; i++) {
            const entry = conversions[i];
            const fromId = this.safeString (entry, fromCurrencyKey);
            const toId = this.safeString (entry, toCurrencyKey);
            if (fromId !== undefined) {
                fromCurrency = this.safeCurrency (fromId);
            }
            if (toId !== undefined) {
                toCurrency = this.safeCurrency (toId);
            }
            const conversion = this.extend (this.parseConversion (entry, fromCurrency, toCurrency), params);
            result.push (conversion);
        }
        const sorted = this.sortBy (result, 'timestamp');
        let currency = undefined;
        if (code !== undefined) {
            currency = this.safeCurrency (code);
            code = currency['code'];
        }
        if (code === undefined) {
            return this.filterBySinceLimit (sorted, since, limit);
        }
        const fromConversion = this.filterBy (sorted, 'fromCurrency', code);
        const toConversion = this.filterBy (sorted, 'toCurrency', code);
        const both = this.arrayConcat (fromConversion, toConversion);
        return this.filterBySinceLimit (both, since, limit);
    }

    parseConversion (conversion: Dict, fromCurrency: Currency = undefined, toCurrency: Currency = undefined): Conversion {
        throw new NotSupported (this.id + ' parseConversion () is not supported yet');
    }

    convertExpireDate (date: string): string {
        // parse YYMMDD to datetime string
        const year = date.slice (0, 2);
        const month = date.slice (2, 4);
        const day = date.slice (4, 6);
        const reconstructedDate = '20' + year + '-' + month + '-' + day + 'T00:00:00Z';
        return reconstructedDate;
    }

    convertExpireDateToMarketIdDate (date: string): string {
        // parse 240119 to 19JAN24
        const year = date.slice (0, 2);
        const monthRaw = date.slice (2, 4);
        let month = undefined;
        const day = date.slice (4, 6);
        if (monthRaw === '01') {
            month = 'JAN';
        } else if (monthRaw === '02') {
            month = 'FEB';
        } else if (monthRaw === '03') {
            month = 'MAR';
        } else if (monthRaw === '04') {
            month = 'APR';
        } else if (monthRaw === '05') {
            month = 'MAY';
        } else if (monthRaw === '06') {
            month = 'JUN';
        } else if (monthRaw === '07') {
            month = 'JUL';
        } else if (monthRaw === '08') {
            month = 'AUG';
        } else if (monthRaw === '09') {
            month = 'SEP';
        } else if (monthRaw === '10') {
            month = 'OCT';
        } else if (monthRaw === '11') {
            month = 'NOV';
        } else if (monthRaw === '12') {
            month = 'DEC';
        }
        const reconstructedDate = day + month + year;
        return reconstructedDate;
    }

    convertMarketIdExpireDate (date: string): string {
        // parse 03JAN24 to 240103
        const monthMappping = {
            'JAN': '01',
            'FEB': '02',
            'MAR': '03',
            'APR': '04',
            'MAY': '05',
            'JUN': '06',
            'JUL': '07',
            'AUG': '08',
            'SEP': '09',
            'OCT': '10',
            'NOV': '11',
            'DEC': '12',
        };
        // if exchange omits first zero and provides i.e. '3JAN24' instead of '03JAN24'
        if (date.length === 6) {
            date = '0' + date;
        }
        const year = date.slice (0, 2);
        const monthName = date.slice (2, 5);
        const month = this.safeString (monthMappping, monthName);
        const day = date.slice (5, 7);
        const reconstructedDate = day + month + year;
        return reconstructedDate;
    }

    async fetchPositionHistory (symbol: string, since: Int = undefined, limit: Int = undefined, params = {}): Promise<Position[]> {
        /**
         * @method
         * @name exchange#fetchPositionHistory
         * @description fetches the history of margin added or reduced from contract isolated positions
         * @param {string} [symbol] unified market symbol
         * @param {int} [since] timestamp in ms of the position
         * @param {int} [limit] the maximum amount of candles to fetch, default=1000
         * @param {object} params extra parameters specific to the exchange api endpoint
         * @returns {object[]} a list of [position structures]{@link https://docs.ccxt.com/#/?id=position-structure}
         */
        if (this.has['fetchPositionsHistory']) {
            const positions = await this.fetchPositionsHistory ([ symbol ], since, limit, params);
            return positions as Position[];
        } else {
            throw new NotSupported (this.id + ' fetchPositionHistory () is not supported yet');
        }
    }

    async fetchPositionsHistory (symbols: Strings = undefined, since: Int = undefined, limit: Int = undefined, params = {}): Promise<Position[]> {
        /**
         * @method
         * @name exchange#fetchPositionsHistory
         * @description fetches the history of margin added or reduced from contract isolated positions
         * @param {string} [symbol] unified market symbol
         * @param {int} [since] timestamp in ms of the position
         * @param {int} [limit] the maximum amount of candles to fetch, default=1000
         * @param {object} params extra parameters specific to the exchange api endpoint
         * @returns {object[]} a list of [position structures]{@link https://docs.ccxt.com/#/?id=position-structure}
         */
        throw new NotSupported (this.id + ' fetchPositionsHistory () is not supported yet');
    }

    parseMarginModification (data: Dict, market: Market = undefined): MarginModification {
        throw new NotSupported (this.id + ' parseMarginModification() is not supported yet');
    }

    parseMarginModifications (response: object[], symbols: Strings = undefined, symbolKey: Str = undefined, marketType: MarketType = undefined): MarginModification[] {
        const marginModifications = [];
        for (let i = 0; i < response.length; i++) {
            const info = response[i];
            const marketId = this.safeString (info, symbolKey);
            const market = this.safeMarket (marketId, undefined, undefined, marketType);
            if ((symbols === undefined) || this.inArray (market['symbol'], symbols)) {
                marginModifications.push (this.parseMarginModification (info, market));
            }
        }
        return marginModifications;
    }

    async fetchTransfer (id: string, code: Str = undefined, params = {}): Promise<TransferEntry> {
        /**
         * @method
         * @name exchange#fetchTransfer
         * @description fetches a transfer
         * @param {string} id transfer id
         * @param {[string]} code unified currency code
         * @param {object} params extra parameters specific to the exchange api endpoint
         * @returns {object} a [transfer structure]{@link https://docs.ccxt.com/#/?id=transfer-structure}
         */
        throw new NotSupported (this.id + ' fetchTransfer () is not supported yet');
    }

    async fetchTransfers (code: Str = undefined, since: Int = undefined, limit: Int = undefined, params = {}): Promise<TransferEntry[]> {
        /**
         * @method
         * @name exchange#fetchTransfer
         * @description fetches a transfer
         * @param {string} id transfer id
         * @param {int} [since] timestamp in ms of the earliest transfer to fetch
         * @param {int} [limit] the maximum amount of transfers to fetch
         * @param {object} params extra parameters specific to the exchange api endpoint
         * @returns {object} a [transfer structure]{@link https://docs.ccxt.com/#/?id=transfer-structure}
         */
        throw new NotSupported (this.id + ' fetchTransfers () is not supported yet');
    }

    cleanUnsubscription (client, subHash: string, unsubHash: string) {
        if (unsubHash in client.subscriptions) {
            delete client.subscriptions[unsubHash];
        }
        if (subHash in client.subscriptions) {
            delete client.subscriptions[subHash];
        }
        if (subHash in client.futures) {
            const error = new UnsubscribeError (this.id + ' ' + subHash);
            client.reject (error, subHash);
        }
        client.resolve (true, unsubHash);
    }

    cleanCache (subscription: Dict) {
        const topic = this.safeString (subscription, 'topic');
        const symbols = this.safeList (subscription, 'symbols', []);
        const symbolsLength = symbols.length;
        if (topic === 'ohlcv') {
            const symbolsAndTimeFrames = this.safeList (subscription, 'symbolsAndTimeframes', []);
            for (let i = 0; i < symbolsAndTimeFrames.length; i++) {
                const symbolAndTimeFrame = symbolsAndTimeFrames[i];
                const symbol = this.safeString (symbolAndTimeFrame, 0);
                const timeframe = this.safeString (symbolAndTimeFrame, 1);
                if (symbol in this.ohlcvs) {
                    if (timeframe in this.ohlcvs[symbol]) {
                        delete this.ohlcvs[symbol][timeframe];
                    }
                }
            }
        } else if (symbolsLength > 0) {
            for (let i = 0; i < symbols.length; i++) {
                const symbol = symbols[i];
                if (topic === 'trades') {
                    if (symbol in this.trades) {
                        delete this.trades[symbol];
                    }
                } else if (topic === 'orderbook') {
                    if (symbol in this.orderbooks) {
                        delete this.orderbooks[symbol];
                    }
                } else if (topic === 'ticker') {
                    if (symbol in this.tickers) {
                        delete this.tickers[symbol];
                    }
                }
            }
        } else {
            if (topic === 'myTrades') {
                // don't reset this.myTrades directly here
                // because in c# we need to use a different object (thread-safe dict)
                const keys = Object.keys (this.myTrades);
                for (let i = 0; i < keys.length; i++) {
                    const key = keys[i];
                    if (key in this.myTrades) {
                        delete this.myTrades[key];
                    }
                }
            } else if (topic === 'orders') {
                const orderSymbols = Object.keys (this.orders);
                for (let i = 0; i < orderSymbols.length; i++) {
                    const orderSymbol = orderSymbols[i];
                    if (orderSymbol in this.orders) {
                        delete this.orders[orderSymbol];
                    }
                }
            } else if (topic === 'ticker') {
                const tickerSymbols = Object.keys (this.tickers);
                for (let i = 0; i < tickerSymbols.length; i++) {
                    const tickerSymbol = tickerSymbols[i];
                    if (tickerSymbol in this.tickers) {
                        delete this.tickers[tickerSymbol];
                    }
                }
            }
        }
    }
}

export {
    Exchange,
};<|MERGE_RESOLUTION|>--- conflicted
+++ resolved
@@ -1039,13 +1039,11 @@
                 this.omit (params, 'fetchCurrenciesCallback');
             }
         }
-<<<<<<< HEAD
         let markets;
         const loadFromOutside = this.safeValue(params, 'loadFromOutside', undefined);
         if (!loadFromOutside || reload) {
             cleanupOutside = false;
             markets = await this.fetchMarkets (params);
-            delete this.options['cachedCurrencies'];
             const loadedMarketCallback = this.safeValue (params, 'loadedMarketCallback', undefined);
             if (loadedMarketCallback) {
                 loadedMarketCallback (markets);
@@ -1060,14 +1058,10 @@
             this.omit (params, 'loadedMarketCallback');
         }
 
-        return this.setMarkets (markets, currencies);
-=======
-        const markets = await this.fetchMarkets (params);
         if ('cachedCurrencies' in this.options) {
             delete this.options['cachedCurrencies'];
         }
-        return this.setMarkets (markets, currencies)
->>>>>>> b683a87b
+        return this.setMarkets (markets, currencies);
     }
 
     /**
