--- conflicted
+++ resolved
@@ -136,19 +136,11 @@
     , InvalidProxySettings
     , ExchangeNotAvailable
     , ArgumentsRequired
-<<<<<<< HEAD
-    , RateLimitExceeded,
-    BadRequest,
-    ExchangeClosedByUser,
-    UnsubscribeError,
-    ConsumerFunctionError,
-    BaseError} from "./errors.js"
-=======
     , RateLimitExceeded
     , BadRequest
     , UnsubscribeError
+    , ConsumerFunctionError
 } from "./errors.js"
->>>>>>> bd0b9a85
 
 import { Precise } from './Precise.js'
 
@@ -1428,12 +1420,9 @@
             delete this.clients[client.url];
             closedClients.push(client.close ());
         }
-<<<<<<< HEAD
         const stream = this.stream;
         stream.close ();
-=======
         return Promise.all (closedClients);
->>>>>>> bd0b9a85
     }
 
     async loadOrderBook (client, messageHash: string, symbol: string, limit: Int = undefined, params = {}) {
