// ----------------------------------------------------------------------------
/* eslint-disable */

import * as functions from './functions.js'

const {
    aggregate,
    arrayConcat,
    base16ToBinary,
    base58ToBinary,
    base64ToBinary,
    base64ToString,
    binaryConcat,
    binaryConcatArray,
    binaryToBase16,
    binaryToBase64,
    buildOHLCVC,
    capitalize,
    clone,
    crc32,
    DECIMAL_PLACES,
    decimalToPrecision,
    decode,
    deepExtend,
    ecdsa,
    encode,
    extend,
    extractParams,
    filterBy,
    flatten,
    groupBy,
    hash,
    hmac,
    implodeParams,
    inArray,
    indexBy,
    isArray,
    isEmpty,
    isJsonEncodedObject,
    isNode,
    iso8601,
    json,
    keys,
    keysort,
    merge,
    microseconds,
    milliseconds,
    NO_PADDING,
    now,
    numberToBE,
    numberToLE,
    numberToString,
    omit,
    omitZero,
    ordered,
    parse8601,
    parseDate,
    parseTimeframe,
    precisionFromString,
    rawencode,
    ROUND,
    safeFloat,
    safeFloat2,
    safeFloatN,
    safeInteger,
    safeInteger2,
    safeIntegerN,
    safeIntegerProduct,
    safeIntegerProduct2,
    safeIntegerProductN,
    safeString,
    safeString2,
    safeStringLower,
    safeStringLower2,
    safeStringLowerN,
    safeStringN,
    safeStringUpper,
    safeStringUpper2,
    safeStringUpperN,
    safeTimestamp,
    safeTimestamp2,
    safeTimestampN,
    safeValue,
    safeValue2,
    safeValueN,
    seconds,
    sortBy,
    sortBy2,
    stringToBase64,
    strip,
    sum,
    Throttler,
    TICK_SIZE,
    toArray,
    TRUNCATE,
    unCamelCase,
    unique,
    urlencode,
    urlencodeNested,
    urlencodeWithArrayRepeat,
    uuid,
    uuid16,
    uuid22,
    uuidv1,
    values,
    vwap,
    ymd,
    ymdhms,
    yymmdd,
    yyyymmdd
} = functions

// import exceptions from "./errors.js"

import { // eslint-disable-line object-curly-newline
    ArgumentsRequired,
    AuthenticationError,
    BadSymbol,
    DDoSProtection,
    ExchangeError,
    ExchangeNotAvailable,
    InvalidAddress,
    InvalidOrder,
    NetworkError,
    NotSupported,
    NullResponse,
    RateLimitExceeded,
    RequestTimeout
} from "./errors.js"

import { Precise } from './Precise.js'

//-----------------------------------------------------------------------------
import WsClient from './ws/WsClient.js';
import { createFuture, Future } from './ws/Future.js';
import { CountedOrderBook, IndexedOrderBook, OrderBook as WsOrderBook } from './ws/OrderBook.js';

// ----------------------------------------------------------------------------
//

// import types
import {
    Balance,
    Balances,
    Currency,
    DepositAddressResponse,
    Dictionary,
    Fee,
    IndexType,
    Int,
    Market,
    MinMax,
    OHLCV,
    OHLCVC,
    Order,
    OrderBook,
    OrderSide,
    OrderType,
    Ticker,
    Trade,
    Transaction
} from './types';

export { Fee, Market, Ticker, Trade } from './types'

// ----------------------------------------------------------------------------
// move this elsewhere
import { ArrayCache, ArrayCacheByTimestamp, ArrayCacheBySymbolById } from './ws/Cache.js'
import totp from './functions/totp.js';

// ----------------------------------------------------------------------------
export default class Exchange {
    options: {
        [key: string]: any;
    }
    userAgents: any;
    headers: any;

    httpAgent = undefined
    httpsAgent = undefined
    agent = undefined

    api = undefined

    // prepended to URL, like https://proxy.com/https://exchange.com/api...
    proxy = ''
    origin = '*' // CORS origin

    minFundingAddressLength = 1 // used in checkAddress
    substituteCommonCurrencyCodes = true  // reserved
    quoteJsonNumbers = true // treat numbers in json as quoted precise strings
    number = Number // or String (a pointer to a function)
    handleContentTypeApplicationZip = false

    // whether fees should be summed by currency code
    reduceFees = true

    // do not delete this line, it is needed for users to be able to define their own fetchImplementation
    fetchImplementation: any
    AbortError: any
    FetchError: any

    validateServerSsl = true
    validateClientSsl = false

    timeout = 10000 // milliseconds
    verbose = false
    debug = false
    userAgent: { 'User-Agent': string } | false = undefined;
    twofa = undefined // two-factor authentication (2FA)

    apiKey: string;
    secret: string;
    uid: string;
    login: string;
    password: string;
    privateKey: string;// a "0x"-prefixed hexstring private key for a wallet
    walletAddress: string; // a wallet address "0x"-prefixed hexstring
    token: string; // reserved for HTTP auth in some cases

    balance = {}
    orderbooks = {}
    tickers = {}
    orders = undefined
    trades: any
    transactions = {}
    ohlcvs: any
    myTrades: any
    positions = {}
    urls: {
        logo?: string;
        api?: string | Dictionary<string>;
        test?: string | Dictionary<string>;
        www?: string;
        doc?: string[];
        api_management?: string;
        fees?: string;
        referral?: string;
    };

    precision: {
        amount: number | undefined,
        price: number | undefined
    };
    requiresEddsa = false
    requiresWeb3 = false

    enableLastHttpResponse = true
    enableLastJsonResponse = true
    enableLastResponseHeaders = true
    last_http_response = undefined
    last_json_response = undefined
    last_response_headers = undefined

    id: string = undefined

    has: Dictionary<boolean | 'emulated'>
    markets: Dictionary<any> = undefined

    status = undefined

    requiredCredentials: {
        apiKey: boolean;
        login: boolean;
        password: boolean;
        privateKey: boolean;
        secret: boolean;
        token: boolean;
        twofa: boolean;
        uid: boolean;
        walletAddress: boolean;
    };
    enableRateLimit: boolean = undefined;
    rateLimit: number = undefined; // milliseconds
    throttler = undefined
    tokenBucket = undefined

    httpExceptions = undefined

    limits: {
        amount?: MinMax,
        cost?: MinMax,
        leverage?: MinMax,
        price?: MinMax,
    };
    currencies: Dictionary<Currency> = undefined;
    fees: object;
    ids: string[] = undefined;
    markets_by_id: Dictionary<any> = undefined;
    symbols: string[] = undefined;

    baseCurrencies = undefined
    codes = undefined
    currencies_by_id = undefined
    quoteCurrencies = undefined

    marketsLoading = undefined
    reloadingMarkets = undefined

    accounts = undefined
    accountsById = undefined

    commonCurrencies = undefined

    hostname: string = undefined;

    paddingMode = undefined
    precisionMode: number = undefined;

    exceptions = {}
    timeframes: Dictionary<number | string> = {}

    version: string = undefined;

    marketsByAltname = undefined

    name: string = undefined

    lastRestRequestTimestamp: number;

    targetAccount = undefined

    stablePairs = {}

    // WS/PRO options
    clients = {}
    newUpdates = true
    streaming = {}

    deepExtend = deepExtend
    aggregate = aggregate
    arrayConcat = arrayConcat
    base16ToBinary = base16ToBinary
    base58ToBinary = base58ToBinary
    base64ToBinary = base64ToBinary
    base64ToString = base64ToString
    binaryConcat = binaryConcat
    binaryConcatArray = binaryConcatArray
    binaryToBase16 = binaryToBase16
    binaryToBase64 = binaryToBase64
    buildOHLCVC = buildOHLCVC
    capitalize = capitalize
    clone = clone
    crc32 = crc32
    decimalToPrecision = decimalToPrecision
    decode = decode
    encode = encode
    extend = extend
    extractParams = extractParams
    filterBy = filterBy
    flatten = flatten
    groupBy = groupBy
    hash = hash
    hmac = hmac
    implodeParams = implodeParams
    inArray = inArray
    indexBy = indexBy
    isArray = isArray
    isEmpty = isEmpty
    isJsonEncodedObject = isJsonEncodedObject
    isNode = isNode
    iso8601 = iso8601
    json = json
    keys = keys
    keysort = keysort
    merge = merge
    microseconds = microseconds
    milliseconds = milliseconds
    now = now
    numberToBE = numberToBE
    numberToLE = numberToLE
    numberToString = numberToString
    omit = omit
    omitZero = omitZero
    ordered = ordered
    parse8601 = parse8601
    parseDate = parseDate
    parseTimeframe = parseTimeframe
    precisionFromString = precisionFromString
    rawencode = rawencode
    safeFloat = safeFloat
    safeFloat2 = safeFloat2
    safeFloatN = safeFloatN
    safeInteger = safeInteger
    safeInteger2 = safeInteger2
    safeIntegerN = safeIntegerN
    safeIntegerProduct = safeIntegerProduct
    safeIntegerProduct2 = safeIntegerProduct2
    safeIntegerProductN = safeIntegerProductN
    safeString = safeString
    safeString2 = safeString2
    safeStringLower = safeStringLower
    safeStringLower2 = safeStringLower2
    safeStringLowerN = safeStringLowerN
    safeStringN = safeStringN
    safeStringUpper = safeStringUpper
    safeStringUpper2 = safeStringUpper2
    safeStringUpperN = safeStringUpperN
    safeTimestamp = safeTimestamp
    safeTimestamp2 = safeTimestamp2
    safeTimestampN = safeTimestampN
    safeValue = safeValue
    safeValue2 = safeValue2
    safeValueN = safeValueN
    seconds = seconds
    sortBy = sortBy
    sortBy2 = sortBy2
    stringToBase64 = stringToBase64
    strip = strip
    sum = sum
    toArray = toArray
    unCamelCase = unCamelCase
    unique = unique
    urlencode = urlencode
    urlencodeNested = urlencodeNested
    urlencodeWithArrayRepeat = urlencodeWithArrayRepeat
    uuid = uuid
    uuid16 = uuid16
    uuid22 = uuid22
    uuidv1 = uuidv1
    values = values
    vwap = vwap
    ymd = ymd
    ymdhms = ymdhms
    yymmdd = yymmdd
    yyyymmdd = yyyymmdd

    describe () {
        return {
            'alias': false, // whether this exchange is an alias to another exchange
            'api': undefined,
            'certified': false, // if certified by the CCXT dev team
            'commonCurrencies': { // gets extended/overwritten in subclasses
                'BCC': 'BCH',
                'BCHABC': 'BCH',
                'BCHSV': 'BSV',
                'XBT': 'BTC',
            },
            'countries': undefined,
            'currencies': {}, // to be filled manually or by fetchMarkets
            'enableRateLimit': true,
            'exceptions': undefined,
            'fees': {
                'funding': {
                    'deposit': {},
                    'percentage': undefined,
                    'tierBased': undefined,
                    'withdraw': {},
                },
                'trading': {
                    'maker': undefined,
                    'percentage': undefined,
                    'taker': undefined,
                    'tierBased': undefined,
                },
            },
            'has': {
                'CORS': undefined,
                'addMargin': undefined,
                'cancelAllOrders': undefined,
                'cancelOrder': true,
                'cancelOrders': undefined,
                'createDepositAddress': undefined,
                'createLimitOrder': true,
                'createMarketOrder': true,
                'createOrder': true,
                'createPostOnlyOrder': undefined,
                'createReduceOnlyOrder': undefined,
                'createStopLimitOrder': undefined,
                'createStopMarketOrder': undefined,
                'createStopOrder': undefined,
                'editOrder': 'emulated',
                'fetchAccounts': undefined,
                'fetchBalance': true,
                'fetchBidsAsks': undefined,
                'fetchBorrowInterest': undefined,
                'fetchBorrowRate': undefined,
                'fetchBorrowRateHistory': undefined,
                'fetchBorrowRates': undefined,
                'fetchBorrowRatesPerSymbol': undefined,
                'fetchCanceledOrders': undefined,
                'fetchClosedOrder': undefined,
                'fetchClosedOrders': undefined,
                'fetchCurrencies': 'emulated',
                'fetchDeposit': undefined,
                'fetchDepositAddress': undefined,
                'fetchDepositAddresses': undefined,
                'fetchDepositAddressesByNetwork': undefined,
                'fetchDeposits': undefined,
                'fetchFundingHistory': undefined,
                'fetchFundingRate': undefined,
                'fetchFundingRateHistory': undefined,
                'fetchFundingRates': undefined,
                'fetchIndexOHLCV': undefined,
                'fetchL2OrderBook': true,
                'fetchLastPrices': undefined,
                'fetchLedger': undefined,
                'fetchLedgerEntry': undefined,
                'fetchLeverageTiers': undefined,
                'fetchMarkOHLCV': undefined,
                'fetchMarketLeverageTiers': undefined,
                'fetchMarkets': true,
                'fetchMyTrades': undefined,
                'fetchOHLCV': 'emulated',
                'fetchOpenInterest': undefined,
                'fetchOpenInterestHistory': undefined,
                'fetchOpenOrder': undefined,
                'fetchOpenOrders': undefined,
                'fetchOrder': undefined,
                'fetchOrderBook': true,
                'fetchOrderBooks': undefined,
                'fetchOrderTrades': undefined,
                'fetchOrders': undefined,
                'fetchPermissions': undefined,
                'fetchPosition': undefined,
                'fetchPositions': undefined,
                'fetchPositionsRisk': undefined,
                'fetchPremiumIndexOHLCV': undefined,
                'fetchStatus': 'emulated',
                'fetchTicker': true,
                'fetchTickers': undefined,
                'fetchTime': undefined,
                'fetchTrades': true,
                'fetchTradingFee': undefined,
                'fetchTradingFees': undefined,
                'fetchTradingLimits': undefined,
                'fetchTransactionFee': undefined,
                'fetchTransactionFees': undefined,
                'fetchTransactions': undefined,
                'fetchTransfers': undefined,
                'fetchWithdrawAddresses': undefined,
                'fetchWithdrawal': undefined,
                'fetchWithdrawals': undefined,
                'future': undefined,
                'margin': undefined,
                'option': undefined,
                'privateAPI': true,
                'publicAPI': true,
                'reduceMargin': undefined,
                'setLeverage': undefined,
                'setMargin': undefined,
                'setMarginMode': undefined,
                'setPositionMode': undefined,
                'signIn': undefined,
                'spot': undefined,
                'swap': undefined,
                'transfer': undefined,
                'withdraw': undefined,
            },
            'httpExceptions': {
                '400': ExchangeNotAvailable,
                '401': AuthenticationError,
                '403': ExchangeNotAvailable,
                '404': ExchangeNotAvailable,
                '405': ExchangeNotAvailable,
                '407': AuthenticationError,
                '408': RequestTimeout,
                '409': ExchangeNotAvailable,
                '410': ExchangeNotAvailable,
                '418': DDoSProtection,
                '422': ExchangeError,
                '429': RateLimitExceeded,
                '451': ExchangeNotAvailable,
                '500': ExchangeNotAvailable,
                '501': ExchangeNotAvailable,
                '502': ExchangeNotAvailable,
                '503': ExchangeNotAvailable,
                '504': RequestTimeout,
                '511': AuthenticationError,
                '520': ExchangeNotAvailable,
                '521': ExchangeNotAvailable,
                '522': ExchangeNotAvailable,
                '525': ExchangeNotAvailable,
                '526': ExchangeNotAvailable,
                '530': ExchangeNotAvailable,
            },
            'id': undefined,
            'limits': {
                'amount': { 'min': undefined, 'max': undefined },
                'cost': { 'min': undefined, 'max': undefined },
                'leverage': { 'min': undefined, 'max': undefined },
                'price': { 'min': undefined, 'max': undefined },
            },
            'markets': undefined, // to be filled manually or by fetchMarkets
            'name': undefined,
            'paddingMode': NO_PADDING,
            'precisionMode': DECIMAL_PLACES,
            'pro': false, // if it is integrated with CCXT Pro for WebSocket support
            'rateLimit': 2000, // milliseconds = seconds * 1000
            'requiredCredentials': {
                'apiKey': true,
                'login': false,
                'password': false,
                'privateKey': false, // a "0x"-prefixed hexstring private key for a wallet
                'secret': true,
                'token': false, // reserved for HTTP auth in some cases
                'twofa': false, // 2-factor authentication (one-time password key)
                'uid': false,
                'walletAddress': false, // the wallet address "0x"-prefixed hexstring
            },
            'status': {
                'eta': undefined,
                'status': 'ok',
                'updated': undefined,
                'url': undefined,
            },
            'timeframes': undefined, // redefine if the exchange has.fetchOHLCV
            'urls': {
                'api': undefined,
                'doc': undefined,
                'fees': undefined,
                'logo': undefined,
                'www': undefined,
            },
        } // return
    } // describe ()

    constructor (userConfig = {}) {
        Object.assign (this, functions)
        //
        //     if (isNode) {
        //         this.nodeVersion = process.version.match (/\d+\.\d+\.\d+/)[0]
        //         this.userAgent = {
        //             'User-Agent': 'ccxt/' + (Exchange as any).ccxtVersion +
        //                 ' (+https://github.com/ccxt/ccxt)' +
        //                 ' Node.js/' + this.nodeVersion + ' (JavaScript)'
        //         }
        //     }
        //
        this.options = this.getDefaultOptions (); // exchange-specific options, if any
        // fetch implementation options (JS only)
        // http properties
        this.userAgents = {
            'chrome': 'Mozilla/5.0 (Windows NT 10.0; Win64; x64) AppleWebKit/537.36 (KHTML, like Gecko) Chrome/62.0.3202.94 Safari/537.36',
            'chrome39': 'Mozilla/5.0 (Windows NT 6.1; WOW64) AppleWebKit/537.36 (KHTML, like Gecko) Chrome/39.0.2171.71 Safari/537.36',
            'chrome100': 'Mozilla/5.0 (Macintosh; Intel Mac OS X 10_15_7) AppleWebKit/537.36 (KHTML, like Gecko) Chrome/100.0.4896.75 Safari/537.36',
        }
        this.headers = {}
        // prepended to URL, like https://proxy.com/https://exchange.com/api...
        this.origin = '*' // CORS origin
        this.proxy = ''
        // underlying properties
        this.handleContentTypeApplicationZip = false
        this.minFundingAddressLength = 1 // used in checkAddress
        this.number = Number // or String (a pointer to a function)
        this.quoteJsonNumbers = true // treat numbers in json as quoted precise strings
        this.substituteCommonCurrencyCodes = true  // reserved
        // whether fees should be summed by currency code
        this.reduceFees = true
        // do not delete this line, it is needed for users to be able to define their own fetchImplementation
        this.fetchImplementation = undefined
        this.validateClientSsl = false
        this.validateServerSsl = true
        // default property values
        this.debug = false
        this.timeout = 10000 // milliseconds
        this.twofa = undefined // two-factor authentication (2FA)
        this.userAgent = undefined
        this.verbose = false
        // default credentials
        this.apiKey = undefined
        this.login = undefined
        this.password = undefined
        this.privateKey = undefined // a "0x"-prefixed hexstring private key for a wallet
        this.secret = undefined
        this.token = undefined // reserved for HTTP auth in some cases
        this.uid = undefined
        this.walletAddress = undefined // a wallet address "0x"-prefixed hexstring
        // placeholders for cached data
        this.balance = {}
        this.myTrades = undefined
        this.ohlcvs = {}
        this.orderbooks = {}
        this.orders = undefined
        this.positions = {}
        this.tickers = {}
        this.trades = {}
        this.transactions = {}
        // web3 and cryptography flags
        this.requiresEddsa = false
        this.requiresWeb3 = false
        // response handling flags and properties
        this.enableLastHttpResponse = true
        this.enableLastJsonResponse = true
        this.enableLastResponseHeaders = true
        this.last_http_response = undefined
        this.last_json_response = undefined
        this.last_response_headers = undefined
        this.lastRestRequestTimestamp = 0
        // camelCase and snake_notation support
        const unCamelCaseProperties = (obj = this) => {
            if (obj !== null) {
                const ownPropertyNames = Object.getOwnPropertyNames (obj)
                for (let i = 0; i < ownPropertyNames.length; i++) {
                    const k = ownPropertyNames[i]
                    this[unCamelCase (k)] = this[k]
                }
                unCamelCaseProperties (Object.getPrototypeOf (obj))
            }
        }
        unCamelCaseProperties ()
        // merge constructor overrides to this instance
        const configEntries = Object.entries (this.describe ()).concat (Object.entries (userConfig))
        for (let i = 0; i < configEntries.length; i++) {
            const [ property, value ] = configEntries[i]
            if (value && Object.getPrototypeOf (value) === Object.prototype) {
                this[property] = this.deepExtend (this[property], value)
            } else {
                this[property] = value
            }
        }
        // http client options
        const agentOptions = {
            'keepAlive': true,
        }
        // ssl options
        if (!this.validateServerSsl) {
            agentOptions['rejectUnauthorized'] = false;
        }
        // generate old metainfo interface
        const hasKeys = Object.keys (this.has)
        for (let i = 0; i < hasKeys.length; i++) {
            const k = hasKeys[i]
            this['has' + this.capitalize (k)] = !!this.has[k] // converts 'emulated' to true
        }
        // generate implicit api
        if (this.api) {
            this.defineRestApi (this.api, 'request')
        }
        // init the request rate limiter
        this.initRestRateLimiter ()
        // init predefined markets if any
        if (this.markets) {
            this.setMarkets (this.markets)
        }
        this.newUpdates = ((this.options as any).newUpdates !== undefined) ? (this.options as any).newUpdates : true;
    }

    encodeURIComponent (... args) {
        // @ts-expect-error
        return encodeURIComponent (... args)
    }

    checkRequiredVersion (requiredVersion, error = true) {
        let result = true
        const [ major1, minor1, patch1 ] = requiredVersion.split ('.')
            , [ major2, minor2, patch2 ] = (Exchange as any).ccxtVersion.split ('.')
            , intMajor1 = this.parseToInt (major1)
            , intMinor1 = this.parseToInt (minor1)
            , intPatch1 = this.parseToInt (patch1)
            , intMajor2 = this.parseToInt (major2)
            , intMinor2 = this.parseToInt (minor2)
            , intPatch2 = this.parseToInt (patch2)
        if (intMajor1 > intMajor2) {
            result = false
        }
        if (intMajor1 === intMajor2) {
            if (intMinor1 > intMinor2) {
                result = false
            } else if (intMinor1 === intMinor2 && intPatch1 > intPatch2) {
                result = false
            }
        }
        if (!result) {
            if (error) {
                throw new NotSupported ('Your current version of CCXT is ' + (Exchange as any).ccxtVersion + ', a newer version ' + requiredVersion + ' is required, please, upgrade your version of CCXT')
            } else {
                return error
            }
        }
        return result
    }

    checkAddress (address) {
        if (address === undefined) {
            throw new InvalidAddress (this.id + ' address is undefined')
        }
        // check the address is not the same letter like 'aaaaa' nor too short nor has a space
        if ((this.unique (address).length === 1) || address.length < this.minFundingAddressLength || address.includes (' ')) {
            throw new InvalidAddress (this.id + ' address is invalid or has less than ' + this.minFundingAddressLength.toString () + ' characters: "' + this.json (address) + '"')
        }
        return address
    }

    initRestRateLimiter () {
        if (this.rateLimit === undefined) {
            throw new Error (this.id + '.rateLimit property is not configured');
        }
        this.tokenBucket = this.extend ({
            delay: 0.001,
            capacity: 1,
            cost: 1,
            maxCapacity: 1000,
            refillRate: (this.rateLimit > 0) ? 1 / this.rateLimit : Number.MAX_VALUE,
        }, this.tokenBucket);
        this.throttler = new Throttler (this.tokenBucket);
    }

    throttle (cost = undefined) {
        return this.throttler.throttle (cost)
    }

    setSandboxMode (enabled) {
        if (!!enabled) { // eslint-disable-line no-extra-boolean-cast
            if ('test' in this.urls) {
                if (typeof this.urls['api'] === 'string') {
                    this.urls['apiBackup'] = this.urls['api']
                    this.urls['api'] = this.urls['test']
                } else {
                    this.urls['apiBackup'] = clone (this.urls['api'])
                    this.urls['api'] = clone (this.urls['test'])
                }
            } else {
                throw new NotSupported (this.id + ' does not have a sandbox URL')
            }
        } else if ('apiBackup' in this.urls) {
            if (typeof this.urls['api'] === 'string') {
                this.urls['api'] = this.urls['apiBackup'] as any
            } else {
                this.urls['api'] = clone (this.urls['apiBackup'])
            }
        }
    }

    defineRestApiEndpoint (methodName, uppercaseMethod, lowercaseMethod, camelcaseMethod, path, paths, config = {}) {
        const splitPath = path.split (/[^a-zA-Z0-9]/)
        const camelcaseSuffix = splitPath.map (this.capitalize).join ('')
        const underscoreSuffix = splitPath.map ((x) => x.trim ().toLowerCase ()).filter ((x) => x.length > 0).join ('_')
        const camelcasePrefix = [ paths[0] ].concat (paths.slice (1).map (this.capitalize)).join ('')
        const underscorePrefix = [ paths[0] ].concat (paths.slice (1).map ((x) => x.trim ()).filter ((x) => x.length > 0)).join ('_')
        const camelcase = camelcasePrefix + camelcaseMethod + this.capitalize (camelcaseSuffix)
        const underscore = underscorePrefix + '_' + lowercaseMethod + '_' + underscoreSuffix
        const typeArgument = (paths.length > 1) ? paths : paths[0]
        // handle call costs here
        const partial = async (params = {}, context = {}) => this[methodName] (path, typeArgument, uppercaseMethod, params, undefined, undefined, config, context)
        // const partial = async (params) => this[methodName] (path, typeArgument, uppercaseMethod, params || {})
        this[camelcase] = partial
        this[underscore] = partial
    }

    defineRestApi (api, methodName, paths = []) {
        const keys = Object.keys (api)
        for (let i = 0; i < keys.length; i++) {
            const key = keys[i]
            const value = api[key]
            const uppercaseMethod = key.toUpperCase ()
            const lowercaseMethod = key.toLowerCase ()
            const camelcaseMethod = this.capitalize (lowercaseMethod)
            if (Array.isArray (value)) {
                for (let k = 0; k < value.length; k++) {
                    const path = value[k].trim ()
                    this.defineRestApiEndpoint (methodName, uppercaseMethod, lowercaseMethod, camelcaseMethod, path, paths)
                }
                // the options HTTP method conflicts with the 'options' API url path
                // } else if (key.match (/^(?:get|post|put|delete|options|head|patch)$/i)) {
            } else if (key.match (/^(?:get|post|put|delete|head|patch)$/i)) {
                const endpoints = Object.keys (value);
                for (let j = 0; j < endpoints.length; j++) {
                    const endpoint = endpoints[j]
                    const path = endpoint.trim ()
                    const config = value[endpoint]
                    if (typeof config === 'object') {
                        this.defineRestApiEndpoint (methodName, uppercaseMethod, lowercaseMethod, camelcaseMethod, path, paths, config)
                    } else if (typeof config === 'number') {
                        this.defineRestApiEndpoint (methodName, uppercaseMethod, lowercaseMethod, camelcaseMethod, path, paths, { cost: config })
                    } else {
                        throw new NotSupported (this.id + ' defineRestApi() API format is not supported, API leafs must strings, objects or numbers');
                    }
                }
            } else {
                this.defineRestApi (value, methodName, paths.concat ([ key ]))
            }
        }
    }

    log (... args) {
        console.log (... args)
    }

    async fetch (url, method = 'GET', headers: any = undefined, body: any = undefined) {
        if (isNode && this.userAgent) {
            if (typeof this.userAgent === 'string') {
                headers = this.extend ({ 'User-Agent': this.userAgent }, headers)
            } else if ((typeof this.userAgent === 'object') && ('User-Agent' in this.userAgent)) {
                headers = this.extend (this.userAgent, headers)
            }
        }
        if (typeof this.proxy === 'function') {
            url = (this as any).proxy (url)
            if (isNode) {
                headers = this.extend ({ 'Origin': this.origin }, headers)
            }
        } else if (typeof this.proxy === 'string') {
            if (this.proxy.length && isNode) {
                headers = this.extend ({ 'Origin': this.origin }, headers)
            }
            url = this.proxy + url
        }
        headers = this.extend (this.headers, headers)
        headers = this.setHeaders (headers)
        if (this.verbose) {
            this.log ("fetch Request:\n", this.id, method, url, "\nRequestHeaders:\n", headers, "\nRequestBody:\n", body, "\n")
        }
        if (this.fetchImplementation === undefined) {
            if (isNode) {
                const module = await import (/* webpackIgnore: true */'../static_dependencies/node-fetch/index.js')
                if (this.agent === undefined) {
                    const { Agent } = await import (/* webpackIgnore: true */'node:https')
                    this.agent = new Agent ({ keepAlive: true })
                }
                this.AbortError = module.AbortError
                this.fetchImplementation = module.default
                this.FetchError = module.FetchError
            } else {
                this.fetchImplementation = self.fetch
                this.AbortError = DOMException
                this.FetchError = TypeError
            }
        }
        // fetchImplementation cannot be called on this. in browsers:
        // TypeError Failed to execute 'fetch' on 'Window': Illegal invocation
        const fetchImplementation = this.fetchImplementation;
        const params = { method, headers, body, timeout: this.timeout };
        if (this.agent) {
            params['agent'] = this.agent;
        }
        const controller = new AbortController ()
        params['signal'] = controller.signal
        const timeout = setTimeout (() => {
            controller.abort ()
        }, this.timeout)
        try {
            const response = await fetchImplementation (url, params)
            clearTimeout (timeout)
            return this.handleRestResponse (response, url, method, headers, body);
        } catch (e) {
            if (e instanceof this.AbortError) {
                throw new RequestTimeout (this.id + ' ' + method + ' ' + url + ' request timed out (' + this.timeout + ' ms)');
            } else if (e instanceof this.FetchError) {
                throw new NetworkError (this.id + ' ' + method + ' ' + url + ' fetch failed');
            }
            throw e
        }
    }

    parseJson (jsonString) {
        try {
            if (this.isJsonEncodedObject (jsonString)) {
                return JSON.parse (this.onJsonResponse (jsonString))
            }
        } catch (e) {
            // SyntaxError
            return undefined
        }
    }

    getResponseHeaders (response) {
        const result = {}
        response.headers.forEach ((value, key) => {
            key = key.split ('-').map ((word) => this.capitalize (word)).join ('-')
            result[key] = value
        })
        return result
    }

    handleRestResponse (response, url, method = 'GET', requestHeaders = undefined, requestBody = undefined) {
        const responseHeaders = this.getResponseHeaders (response)
        if (this.handleContentTypeApplicationZip && (responseHeaders['Content-Type'] === 'application/zip')) {
            const responseBuffer = response.buffer ();
            if (this.enableLastResponseHeaders) {
                this.last_response_headers = responseHeaders
            }
            if (this.enableLastHttpResponse) {
                this.last_http_response = responseBuffer
            }
            if (this.verbose) {
                this.log ("handleRestResponse:\n", this.id, method, url, response.status, response.statusText, "\nResponseHeaders:\n", responseHeaders, "ZIP redacted", "\n")
            }
            // no error handler needed, because it would not be a zip response in case of an error
            return responseBuffer;
        }
        return response.text ().then ((responseBody) => {
            const bodyText = this.onRestResponse (response.status, response.statusText, url, method, responseHeaders, responseBody, requestHeaders, requestBody);
            const json = this.parseJson (bodyText)
            if (this.enableLastResponseHeaders) {
                this.last_response_headers = responseHeaders
            }
            if (this.enableLastHttpResponse) {
                this.last_http_response = responseBody
            }
            if (this.enableLastJsonResponse) {
                this.last_json_response = json
            }
            if (this.verbose) {
                this.log ("handleRestResponse:\n", this.id, method, url, response.status, response.statusText, "\nResponseHeaders:\n", responseHeaders, "\nResponseBody:\n", responseBody, "\n")
            }
            const skipFurtherErrorHandling = this.handleErrors (response.status, response.statusText, url, method, responseHeaders, responseBody, json, requestHeaders, requestBody)
            if (!skipFurtherErrorHandling) {
                this.handleHttpStatusCode (response.status, response.statusText, url, method, responseBody)
            }
            return json || responseBody
        })
    }

    onRestResponse (statusCode, statusText, url, method, responseHeaders, responseBody, requestHeaders, requestBody) {
        return responseBody.trim ()
    }

    onJsonResponse (responseBody) {
        return this.quoteJsonNumbers ? responseBody.replace (/":([+.0-9eE-]+)([,}])/g, '":"$1"$2') : responseBody;
    }

    async loadMarketsHelper (reload = false, params = {}) {
        if (!reload && this.markets) {
            if (!this.markets_by_id) {
                return this.setMarkets (this.markets)
            }
            return this.markets
        }
        let currencies = undefined
        // only call if exchange API provides endpoint (true), thus avoid emulated versions ('emulated')
        if (this.has['fetchCurrencies'] === true) {
            currencies = await this.fetchCurrencies ()
        }
        const markets = await this.fetchMarkets (params)
        return this.setMarkets (markets, currencies)
    }

    loadMarkets (reload = false, params = {}): Promise<Dictionary<Market>> {
        // this method is async, it returns a promise
        if ((reload && !this.reloadingMarkets) || !this.marketsLoading) {
            this.reloadingMarkets = true
            this.marketsLoading = this.loadMarketsHelper (reload, params).then ((resolved) => {
                this.reloadingMarkets = false
                return resolved
            }, (error) => {
                this.reloadingMarkets = false
                throw error
            })
        }
        return this.marketsLoading
    }

    fetchCurrencies (params = {}) {
        // markets are returned as a list
        // currencies are returned as a dict
        // this is for historical reasons
        // and may be changed for consistency later
        return new Promise ((resolve, reject) => resolve (this.currencies));
    }

    fetchMarkets (params = {}): Promise<Market[]> {
        // markets are returned as a list
        // currencies are returned as a dict
        // this is for historical reasons
        // and may be changed for consistency later
        return new Promise ((resolve, reject) => resolve (Object.values (this.markets)))
    }

    checkRequiredDependencies () {
        return
    }

    parseNumber (value, d: number = undefined): number {
        if (value === undefined) {
            return d
        } else {
            try {
                return this.number (value)
            } catch (e) {
                return d
            }
        }
    }

    checkOrderArguments (market, type, side, amount, price, params) {
        if (price === undefined) {
            if (type === 'limit') {
                throw new ArgumentsRequired (this.id + ' createOrder() requires a price argument for a limit order');
            }
        }
        if (amount <= 0) {
            throw new ArgumentsRequired (this.id + ' createOrder() amount should be above 0');
        }
    }

    handleHttpStatusCode (code, reason, url, method, body) {
        const codeAsString = code.toString ();
        if (codeAsString in this.httpExceptions) {
            const ErrorClass = this.httpExceptions[codeAsString];
            throw new ErrorClass (this.id + ' ' + method + ' ' + url + ' ' + codeAsString + ' ' + reason + ' ' + body);
        }
    }

    remove0xPrefix (hexData) {
        if (hexData.slice (0, 2) === '0x') {
            return hexData.slice (2);
        } else {
            return hexData;
        }
    }

    // method to override

    findTimeframe (timeframe, timeframes = undefined) {
        timeframes = timeframes || this.timeframes;
        const keys = Object.keys (timeframes);
        for (let i = 0; i < keys.length; i++) {
            const key = keys[i];
            if (timeframes[key] === timeframe) {
                return key;
            }
        }
        return undefined;
    }

    spawn (method, ... args): Future {
        const future = createFuture ()
        method.apply (this, args).then (future.resolve).catch (future.reject)
        return future
    }

    delay (timeout, method, ... args) {
        setTimeout (() => {
            this.spawn (method, ... args)
        }, timeout);
    }

    // -----------------------------------------------------------------------
    // -----------------------------------------------------------------------
    // WS/PRO methods

    orderBook (snapshot = {}, depth = Number.MAX_SAFE_INTEGER) {
        return new WsOrderBook (snapshot, depth);
    }

    indexedOrderBook (snapshot = {}, depth = Number.MAX_SAFE_INTEGER) {
        return new IndexedOrderBook (snapshot, depth);
    }

    countedOrderBook (snapshot = {}, depth = Number.MAX_SAFE_INTEGER) {
        return new CountedOrderBook (snapshot, depth);
    }

    handleMessage (client, message) {
    } // stub to override

    // ping (client) {} // stub to override

    client (url): WsClient {
        this.clients = this.clients || {};
        if (!this.clients[url]) {
            const onMessage = this.handleMessage.bind (this);
            const onError = this.onError.bind (this);
            const onClose = this.onClose.bind (this);
            const onConnected = this.onConnected.bind (this);
            // decide client type here: ws / signalr / socketio
            const wsOptions = this.safeValue (this.options, 'ws', {});
            const options = this.deepExtend (this.streaming, {
                'log': this.log ? this.log.bind (this) : this.log,
                'ping': (this as any).ping ? (this as any).ping.bind (this) : (this as any).ping,
                'verbose': this.verbose,
                'throttler': new Throttler (this.tokenBucket),
                // add support for proxies
                'options': {
                    'agent': this.agent,
                }
            }, wsOptions);
            this.clients[url] = new WsClient (url, onMessage, onError, onClose, onConnected, options);
        }
        return this.clients[url];
    }

    watch (url, messageHash, message = undefined, subscribeHash = undefined, subscription = undefined) {
        //
        // Without comments the code of this method is short and easy:
        //
        //     const client = this.client (url)
        //     const backoffDelay = 0
        //     const future = client.future (messageHash)
        //     const connected = client.connect (backoffDelay)
        //     connected.then (() => {
        //         if (message && !client.subscriptions[subscribeHash]) {
        //             client.subscriptions[subscribeHash] = true
        //             client.send (message)
        //         }
        //     }).catch ((error) => {})
        //     return future
        //
        // The following is a longer version of this method with comments
        //
        const client = this.client (url) as WsClient;
        // todo: calculate the backoff using the clients cache
        const backoffDelay = 0;
        //
        //  watchOrderBook ---- future ----+---------------+----→ user
        //                                 |               |
        //                                 ↓               ↑
        //                                 |               |
        //                              connect ......→ resolve
        //                                 |               |
        //                                 ↓               ↑
        //                                 |               |
        //                             subscribe -----→ receive
        //
        if ((subscribeHash === undefined) && (messageHash in client.futures)) {
            return client.futures[messageHash];
        }
        const future = client.future (messageHash);
        // read and write subscription, this is done before connecting the client
        // to avoid race conditions when other parts of the code read or write to the client.subscriptions
        const clientSubscription = client.subscriptions[subscribeHash];
        if (!clientSubscription) {
            client.subscriptions[subscribeHash] = subscription || true;
        }
        // we intentionally do not use await here to avoid unhandled exceptions
        // the policy is to make sure that 100% of promises are resolved or rejected
        // either with a call to client.resolve or client.reject with
        //  a proper exception class instance
        const connected = client.connect (backoffDelay);
        // the following is executed only if the catch-clause does not
        // catch any connection-level exceptions from the client
        // (connection established successfully)
<<<<<<< HEAD
        connected.then (() => {
            if (!client.subscriptions[subscribeHash]) {
                if (subscribeHash !== undefined) {
                    client.subscriptions[subscribeHash] = subscription || true;
                }
                const options = this.safeValue (this.options, 'ws');
                const cost = this.safeValue (options, 'cost', 1);
                if (message) {
                    if (this.enableRateLimit && client.throttle) {
                        // add cost here |
                        //               |
                        //               V
                        client.throttle (cost).then (() => {
                            client.send (message);
                        }).catch ((e) => {
                            throw e
                        });
                    } else {
                        client.send (message).catch ((e) => {
                            throw e
                        });
=======
        if (!clientSubscription) {
            connected.then (() => {
                    const options = this.safeValue (this.options, 'ws');
                    const cost = this.safeValue (options, 'cost', 1);
                    if (message) {
                        if (this.enableRateLimit && client.throttle) {
                            // add cost here |
                            //               |
                            //               V
                            client.throttle (cost).then (() => {
                                client.send (message);
                            }).catch ((e) => { throw e });
                        } else {
                            client.send (message)
                            .catch ((e) => { throw e });;
                        }
>>>>>>> 9d1d4acd
                    }
                }).catch ((e)=> {
                    delete (client.subscriptions[subscribeHash])
                    throw e
            });
        }
        return future;
    }

    onConnected (client, message = undefined) {
        // for user hooks
        // console.log ('Connected to', client.url)
    }

    onError (client, error) {
        if ((client.url in this.clients) && (this.clients[client.url].error)) {
            delete this.clients[client.url];
        }
    }

    onClose (client, error) {
        if (client.error) {
            // connection closed due to an error, do nothing
        } else {
            // server disconnected a working connection
            if (this.clients[client.url]) {
                delete this.clients[client.url];
            }
        }
    }

    async close () {
        const clients = Object.values (this.clients || {});
        for (let i = 0; i < clients.length; i++) {
            const client = clients[i] as WsClient;
            delete this.clients[client.url];
            await client.close ();
        }
    }

    handleDelta (bookside, delta, nonce = undefined) {
        //stub
    }

    async loadOrderBook (client, messageHash, symbol, limit = undefined, params = {}) {
        if (!(symbol in this.orderbooks)) {
            client.reject (new ExchangeError (this.id + ' loadOrderBook() orderbook is not initiated'), messageHash);
            return;
        }
        const maxRetries = this.handleOption ('watchOrderBook', 'maxRetries', 3);
        let tries = 0;
        try {
            const stored = this.orderbooks[symbol];
            while (tries < maxRetries) {
                const cache = stored.cache;
                const orderBook = await this.fetchOrderBook (symbol, limit, params);
                const index = this.getCacheIndex (orderBook, cache);
                if (index >= 0) {
                    stored.reset (orderBook);
                    this.handleDeltas (stored, cache.slice (index));
                    stored.cache.length = 0;
                    client.resolve (stored, messageHash);
                    return;
                }
                tries++;
            }
            client.reject (new ExchangeError (this.id + ' nonce is behind the cache after ' + maxRetries.toString () + ' tries.'), messageHash);
            delete this.clients[client.url];
        } catch (e) {
            client.reject (e, messageHash);
            await this.loadOrderBook (client, messageHash, symbol, limit, params);
        }
    }

    handleDeltas (orderbook, deltas, nonce = undefined) {
        for (let i = 0; i < deltas.length; i++) {
            this.handleDelta (orderbook, deltas[i]);
        }
    }

    // eslint-disable-next-line no-unused-vars
    getCacheIndex (orderbook, deltas) {
        // return the first index of the cache that can be applied to the orderbook or -1 if not possible
        return -1;
    }

    convertToBigInt (value: string) {
        return BigInt (value); // used on XT
    }

    valueIsDefined (value) {
        return value !== undefined && value !== null;
    }

    arraySlice (array, first, second = undefined) {
        if (second === undefined) {
            return array.slice (first);
        }
        return array.slice (first, second);
    }

    /* eslint-enable */
    // ------------------------------------------------------------------------

    // ########################################################################
    // ########################################################################
    // ########################################################################
    // ########################################################################
    // ########                        ########                        ########
    // ########                        ########                        ########
    // ########                        ########                        ########
    // ########                        ########                        ########
    // ########        ########################        ########################
    // ########        ########################        ########################
    // ########        ########################        ########################
    // ########        ########################        ########################
    // ########                        ########                        ########
    // ########                        ########                        ########
    // ########                        ########                        ########
    // ########                        ########                        ########
    // ########################################################################
    // ########################################################################
    // ########################################################################
    // ########################################################################
    // ########        ########        ########                        ########
    // ########        ########        ########                        ########
    // ########        ########        ########                        ########
    // ########        ########        ########                        ########
    // ################        ########################        ################
    // ################        ########################        ################
    // ################        ########################        ################
    // ################        ########################        ################
    // ########        ########        ################        ################
    // ########        ########        ################        ################
    // ########        ########        ################        ################
    // ########        ########        ################        ################
    // ########################################################################
    // ########################################################################
    // ########################################################################
    // ########################################################################

    // ------------------------------------------------------------------------
    // METHODS BELOW THIS LINE ARE TRANSPILED FROM JAVASCRIPT TO PYTHON AND PHP

    filterByLimit (array: object[], limit: Int = undefined, key: IndexType = 'timestamp'): any {
        if (this.valueIsDefined (limit)) {
            const arrayLength = array.length;
            if (arrayLength > 0) {
                let ascending = true;
                if ((key in array[0])) {
                    const first = array[0][key];
                    const last = array[arrayLength - 1][key];
                    if (first !== undefined && last !== undefined) {
                        ascending = first < last;  // true if array is sorted in ascending order based on 'timestamp'
                    }
                }
                array = ascending ? this.arraySlice (array, -limit) : this.arraySlice (array, 0, limit);
            }
        }
        return array;
    }

    filterBySinceLimit (array: object[], since: Int = undefined, limit: Int = undefined, key: IndexType = 'timestamp'): any {
        const sinceIsDefined = this.valueIsDefined (since);
        const parsedArray = this.toArray (array) as any;
        if (sinceIsDefined) {
            const result = [ ];
            for (let i = 0; i < parsedArray.length; i++) {
                const entry = parsedArray[i];
                if (entry[key] >= since) {
                    result.push (entry);
                }
            }
            return this.filterByLimit (result, limit, key);
        }
        return this.filterByLimit (parsedArray, limit, key);
    }

    filterByValueSinceLimit (array: object[], field: IndexType, value = undefined, since: Int = undefined, limit: Int = undefined, key = 'timestamp'): any {
        const valueIsDefined = this.valueIsDefined (value);
        const sinceIsDefined = this.valueIsDefined (since);
        const parsedArray = this.toArray (array) as any;
        // single-pass filter for both symbol and since
        if (valueIsDefined || sinceIsDefined) {
            const result = [ ];
            for (let i = 0; i < parsedArray.length; i++) {
                const entry = parsedArray[i];
                const entryFiledEqualValue = entry[field] === value;
                const firstCondition = valueIsDefined ? entryFiledEqualValue : true;
                const entryKeyGESince = entry[key] && since && (entry[key] >= since);
                const secondCondition = sinceIsDefined ? entryKeyGESince : true;
                if (firstCondition && secondCondition) {
                    result.push (entry);
                }
            }
            return this.filterByLimit (result, limit, key);
        }
        return this.filterByLimit (parsedArray, limit, key);
    }

    sign (path, api: any = 'public', method = 'GET', params = {}, headers: any = undefined, body: any = undefined) {
        return {};
    }

    async fetchAccounts (params = {}): Promise<any> {
        throw new NotSupported (this.id + ' fetchAccounts() is not supported yet');
    }

    async fetchTrades (symbol: string, since: Int = undefined, limit: Int = undefined, params = {}): Promise<Trade[]> {
        throw new NotSupported (this.id + ' fetchTrades() is not supported yet');
    }

    async watchTrades (symbol: string, since: Int = undefined, limit: Int = undefined, params = {}): Promise<Trade[]> {
        throw new NotSupported (this.id + ' watchTrades() is not supported yet');
    }

    async fetchDepositAddresses (codes: string[] = undefined, params = {}): Promise<any> {
        throw new NotSupported (this.id + ' fetchDepositAddresses() is not supported yet');
    }

    async fetchOrderBook (symbol: string, limit: Int = undefined, params = {}): Promise<OrderBook> {
        throw new NotSupported (this.id + ' fetchOrderBook() is not supported yet');
    }

    async watchOrderBook (symbol: string, limit: Int = undefined, params = {}): Promise<OrderBook> {
        throw new NotSupported (this.id + ' watchOrderBook() is not supported yet');
    }

    async fetchTime (params = {}): Promise<number> {
        throw new NotSupported (this.id + ' fetchTime() is not supported yet');
    }

    async fetchTradingLimits (symbols: string[] = undefined, params = {}): Promise<any> {
        throw new NotSupported (this.id + ' fetchTradingLimits() is not supported yet');
    }

    parseTicker (ticker: object, market = undefined): Ticker {
        throw new NotSupported (this.id + ' parseTicker() is not supported yet');
    }

    parseDepositAddress (depositAddress, currency = undefined) {
        throw new NotSupported (this.id + ' parseDepositAddress() is not supported yet');
    }

    parseTrade (trade: object, market = undefined): Trade {
        throw new NotSupported (this.id + ' parseTrade() is not supported yet');
    }

    parseTransaction (transaction, currency = undefined) {
        throw new NotSupported (this.id + ' parseTransaction() is not supported yet');
    }

    parseTransfer (transfer, currency = undefined) {
        throw new NotSupported (this.id + ' parseTransfer() is not supported yet');
    }

    parseAccount (account) {
        throw new NotSupported (this.id + ' parseAccount() is not supported yet');
    }

    parseLedgerEntry (item, currency = undefined) {
        throw new NotSupported (this.id + ' parseLedgerEntry() is not supported yet');
    }

    parseOrder (order, market = undefined): Order {
        throw new NotSupported (this.id + ' parseOrder() is not supported yet');
    }

    async fetchBorrowRates (params = {}): Promise<any> {
        throw new NotSupported (this.id + ' fetchBorrowRates() is not supported yet');
    }

    parseMarketLeverageTiers (info, market = undefined) {
        throw new NotSupported (this.id + ' parseMarketLeverageTiers() is not supported yet');
    }

    async fetchLeverageTiers (symbols: string[] = undefined, params = {}): Promise<any> {
        throw new NotSupported (this.id + ' fetchLeverageTiers() is not supported yet');
    }

    parsePosition (position, market = undefined) {
        throw new NotSupported (this.id + ' parsePosition() is not supported yet');
    }

    parseFundingRateHistory (info, market = undefined) {
        throw new NotSupported (this.id + ' parseFundingRateHistory() is not supported yet');
    }

    parseBorrowInterest (info, market = undefined) {
        throw new NotSupported (this.id + ' parseBorrowInterest() is not supported yet');
    }

    async fetchFundingRates (symbols: string[] = undefined, params = {}): Promise<any> {
        throw new NotSupported (this.id + ' fetchFundingRates() is not supported yet');
    }

    async transfer (code: string, amount, fromAccount, toAccount, params = {}): Promise<any> {
        throw new NotSupported (this.id + ' transfer() is not supported yet');
    }

    async withdraw (code: string, amount, address, tag = undefined, params = {}): Promise<any> {
        throw new NotSupported (this.id + ' withdraw() is not supported yet');
    }

    async createDepositAddress (code: string, params = {}): Promise<DepositAddressResponse> {
        throw new NotSupported (this.id + ' createDepositAddress() is not supported yet');
    }

    async setLeverage (leverage, symbol: string = undefined, params = {}): Promise<any> {
        throw new NotSupported (this.id + ' setLeverage() is not supported yet');
    }

    parseToInt (number) {
        // Solve Common parseInt misuse ex: parseInt ((since / 1000).toString ())
        // using a number as parameter which is not valid in ts
        const stringifiedNumber = number.toString ();
        const convertedNumber = parseFloat (stringifiedNumber) as any;
        return parseInt (convertedNumber);
    }

    getDefaultOptions () {
        return {
            'defaultNetworkCodeReplacements': {
                'ETH': { 'ERC20': 'ETH' },
                'TRX': { 'TRC20': 'TRX' },
                'CRO': { 'CRC20': 'CRONOS' },
            },
        };
    }

    safeLedgerEntry (entry: object, currency: object = undefined) {
        currency = this.safeCurrency (undefined, currency);
        let direction = this.safeString (entry, 'direction');
        let before = this.safeString (entry, 'before');
        let after = this.safeString (entry, 'after');
        const amount = this.safeString (entry, 'amount');
        if (amount !== undefined) {
            if (before === undefined && after !== undefined) {
                before = Precise.stringSub (after, amount);
            } else if (before !== undefined && after === undefined) {
                after = Precise.stringAdd (before, amount);
            }
        }
        if (before !== undefined && after !== undefined) {
            if (direction === undefined) {
                if (Precise.stringGt (before, after)) {
                    direction = 'out';
                }
                if (Precise.stringGt (after, before)) {
                    direction = 'in';
                }
            }
        }
        const fee = this.safeValue (entry, 'fee');
        if (fee !== undefined) {
            fee['cost'] = this.safeNumber (fee, 'cost');
        }
        const timestamp = this.safeInteger (entry, 'timestamp');
        return {
            'id': this.safeString (entry, 'id'),
            'timestamp': timestamp,
            'datetime': this.iso8601 (timestamp),
            'direction': direction,
            'account': this.safeString (entry, 'account'),
            'referenceId': this.safeString (entry, 'referenceId'),
            'referenceAccount': this.safeString (entry, 'referenceAccount'),
            'type': this.safeString (entry, 'type'),
            'currency': currency['code'],
            'amount': this.parseNumber (amount),
            'before': this.parseNumber (before),
            'after': this.parseNumber (after),
            'status': this.safeString (entry, 'status'),
            'fee': fee,
            'info': entry,
        };
    }

    currencyStructure () {
        return {
            'info': undefined,
            'id': undefined,
            'numericId': undefined,
            'code': undefined,
            'precision': undefined,
            'type': undefined,
            'name': undefined,
            'active': undefined,
            'deposit': undefined,
            'withdraw': undefined,
            'fee': undefined,
            'fees': {},
            'networks': {},
            'limits': {
                'deposit': {
                    'min': undefined,
                    'max': undefined,
                },
                'withdraw': {
                    'min': undefined,
                    'max': undefined,
                },
            },
        };
    }

    setMarkets (markets, currencies = undefined) {
        const values = [];
        this.markets_by_id = {};
        // handle marketId conflicts
        // we insert spot markets first
        const marketValues = this.sortBy (this.toArray (markets), 'spot', true);
        for (let i = 0; i < marketValues.length; i++) {
            const value = marketValues[i];
            if (value['id'] in this.markets_by_id) {
                (this.markets_by_id[value['id']] as any).push (value);
            } else {
                this.markets_by_id[value['id']] = [ value ] as any;
            }
            const market = this.deepExtend (this.safeMarket (), {
                'precision': this.precision,
                'limits': this.limits,
            }, this.fees['trading'], value);
            values.push (market);
        }
        this.markets = this.indexBy (values, 'symbol') as any;
        const marketsSortedBySymbol = this.keysort (this.markets);
        const marketsSortedById = this.keysort (this.markets_by_id);
        this.symbols = Object.keys (marketsSortedBySymbol);
        this.ids = Object.keys (marketsSortedById);
        if (currencies !== undefined) {
            // currencies is always undefined when called in constructor but not when called from loadMarkets
            this.currencies = this.deepExtend (this.currencies, currencies);
        } else {
            let baseCurrencies = [];
            let quoteCurrencies = [];
            for (let i = 0; i < values.length; i++) {
                const market = values[i];
                const defaultCurrencyPrecision = (this.precisionMode === DECIMAL_PLACES) ? 8 : this.parseNumber ('1e-8');
                const marketPrecision = this.safeValue (market, 'precision', {});
                if ('base' in market) {
                    const currency = this.currencyStructure ();
                    currency['id'] = this.safeString2 (market, 'baseId', 'base');
                    currency['numericId'] = this.safeInteger (market, 'baseNumericId');
                    currency['code'] = this.safeString (market, 'base');
                    currency['precision'] = this.safeValue2 (marketPrecision, 'base', 'amount', defaultCurrencyPrecision);
                    baseCurrencies.push (currency);
                }
                if ('quote' in market) {
                    const currency = this.currencyStructure ();
                    currency['id'] = this.safeString2 (market, 'quoteId', 'quote');
                    currency['numericId'] = this.safeInteger (market, 'quoteNumericId');
                    currency['code'] = this.safeString (market, 'quote');
                    currency['precision'] = this.safeValue2 (marketPrecision, 'quote', 'price', defaultCurrencyPrecision);
                    quoteCurrencies.push (currency);
                }
            }
            baseCurrencies = this.sortBy (baseCurrencies, 'code');
            quoteCurrencies = this.sortBy (quoteCurrencies, 'code');
            this.baseCurrencies = this.indexBy (baseCurrencies, 'code');
            this.quoteCurrencies = this.indexBy (quoteCurrencies, 'code');
            const allCurrencies = this.arrayConcat (baseCurrencies, quoteCurrencies);
            const groupedCurrencies = this.groupBy (allCurrencies, 'code');
            const codes = Object.keys (groupedCurrencies);
            const resultingCurrencies = [];
            for (let i = 0; i < codes.length; i++) {
                const code = codes[i];
                const groupedCurrenciesCode = this.safeValue (groupedCurrencies, code, []);
                let highestPrecisionCurrency = this.safeValue (groupedCurrenciesCode, 0);
                for (let j = 1; j < groupedCurrenciesCode.length; j++) {
                    const currentCurrency = groupedCurrenciesCode[j];
                    if (this.precisionMode === TICK_SIZE) {
                        highestPrecisionCurrency = (currentCurrency['precision'] < highestPrecisionCurrency['precision']) ? currentCurrency : highestPrecisionCurrency;
                    } else {
                        highestPrecisionCurrency = (currentCurrency['precision'] > highestPrecisionCurrency['precision']) ? currentCurrency : highestPrecisionCurrency;
                    }
                }
                resultingCurrencies.push (highestPrecisionCurrency);
            }
            const sortedCurrencies = this.sortBy (resultingCurrencies, 'code');
            this.currencies = this.deepExtend (this.currencies, this.indexBy (sortedCurrencies, 'code'));
        }
        this.currencies_by_id = this.indexBy (this.currencies, 'id');
        const currenciesSortedByCode = this.keysort (this.currencies);
        this.codes = Object.keys (currenciesSortedByCode);
        return this.markets;
    }

    safeBalance (balance: object): Balances {
        const balances = this.omit (balance, [ 'info', 'timestamp', 'datetime', 'free', 'used', 'total' ]);
        const codes = Object.keys (balances);
        balance['free'] = {};
        balance['used'] = {};
        balance['total'] = {};
        const debtBalance = {};
        for (let i = 0; i < codes.length; i++) {
            const code = codes[i];
            let total = this.safeString (balance[code], 'total');
            let free = this.safeString (balance[code], 'free');
            let used = this.safeString (balance[code], 'used');
            const debt = this.safeString (balance[code], 'debt');
            if ((total === undefined) && (free !== undefined) && (used !== undefined)) {
                total = Precise.stringAdd (free, used);
            }
            if ((free === undefined) && (total !== undefined) && (used !== undefined)) {
                free = Precise.stringSub (total, used);
            }
            if ((used === undefined) && (total !== undefined) && (free !== undefined)) {
                used = Precise.stringSub (total, free);
            }
            balance[code]['free'] = this.parseNumber (free);
            balance[code]['used'] = this.parseNumber (used);
            balance[code]['total'] = this.parseNumber (total);
            balance['free'][code] = balance[code]['free'];
            balance['used'][code] = balance[code]['used'];
            balance['total'][code] = balance[code]['total'];
            if (debt !== undefined) {
                balance[code]['debt'] = this.parseNumber (debt);
                debtBalance[code] = balance[code]['debt'];
            }
        }
        const debtBalanceArray = Object.keys (debtBalance);
        const length = debtBalanceArray.length;
        if (length) {
            balance['debt'] = debtBalance;
        }
        return balance as any;
    }

    safeOrder (order: object, market: object = undefined) {
        // parses numbers as strings
        // * it is important pass the trades as unparsed rawTrades
        let amount = this.omitZero (this.safeString (order, 'amount'));
        let remaining = this.safeString (order, 'remaining');
        let filled = this.safeString (order, 'filled');
        let cost = this.safeString (order, 'cost');
        let average = this.omitZero (this.safeString (order, 'average'));
        let price = this.omitZero (this.safeString (order, 'price'));
        let lastTradeTimeTimestamp = this.safeInteger (order, 'lastTradeTimestamp');
        let symbol = this.safeString (order, 'symbol');
        let side = this.safeString (order, 'side');
        const parseFilled = (filled === undefined);
        const parseCost = (cost === undefined);
        const parseLastTradeTimeTimestamp = (lastTradeTimeTimestamp === undefined);
        const fee = this.safeValue (order, 'fee');
        const parseFee = (fee === undefined);
        const parseFees = this.safeValue (order, 'fees') === undefined;
        const parseSymbol = symbol === undefined;
        const parseSide = side === undefined;
        const shouldParseFees = parseFee || parseFees;
        const fees = this.safeValue (order, 'fees', []);
        let trades = [];
        if (parseFilled || parseCost || shouldParseFees) {
            const rawTrades = this.safeValue (order, 'trades', trades);
            const oldNumber = this.number;
            // we parse trades as strings here!
            (this as any).number = String;
            trades = this.parseTrades (rawTrades, market);
            this.number = oldNumber;
            let tradesLength = 0;
            const isArray = Array.isArray (trades);
            if (isArray) {
                tradesLength = trades.length;
            }
            if (isArray && (tradesLength > 0)) {
                // move properties that are defined in trades up into the order
                if (order['symbol'] === undefined) {
                    order['symbol'] = trades[0]['symbol'];
                }
                if (order['side'] === undefined) {
                    order['side'] = trades[0]['side'];
                }
                if (order['type'] === undefined) {
                    order['type'] = trades[0]['type'];
                }
                if (order['id'] === undefined) {
                    order['id'] = trades[0]['order'];
                }
                if (parseFilled) {
                    filled = '0';
                }
                if (parseCost) {
                    cost = '0';
                }
                for (let i = 0; i < trades.length; i++) {
                    const trade = trades[i];
                    const tradeAmount = this.safeString (trade, 'amount');
                    if (parseFilled && (tradeAmount !== undefined)) {
                        filled = Precise.stringAdd (filled, tradeAmount);
                    }
                    const tradeCost = this.safeString (trade, 'cost');
                    if (parseCost && (tradeCost !== undefined)) {
                        cost = Precise.stringAdd (cost, tradeCost);
                    }
                    if (parseSymbol) {
                        symbol = this.safeString (trade, 'symbol');
                    }
                    if (parseSide) {
                        side = this.safeString (trade, 'side');
                    }
                    const tradeTimestamp = this.safeValue (trade, 'timestamp');
                    if (parseLastTradeTimeTimestamp && (tradeTimestamp !== undefined)) {
                        if (lastTradeTimeTimestamp === undefined) {
                            lastTradeTimeTimestamp = tradeTimestamp;
                        } else {
                            lastTradeTimeTimestamp = Math.max (lastTradeTimeTimestamp, tradeTimestamp);
                        }
                    }
                    if (shouldParseFees) {
                        const tradeFees = this.safeValue (trade, 'fees');
                        if (tradeFees !== undefined) {
                            for (let j = 0; j < tradeFees.length; j++) {
                                const tradeFee = tradeFees[j];
                                fees.push (this.extend ({}, tradeFee));
                            }
                        } else {
                            const tradeFee = this.safeValue (trade, 'fee');
                            if (tradeFee !== undefined) {
                                fees.push (this.extend ({}, tradeFee));
                            }
                        }
                    }
                }
            }
        }
        if (shouldParseFees) {
            const reducedFees = this.reduceFees ? this.reduceFeesByCurrency (fees) : fees;
            const reducedLength = reducedFees.length;
            for (let i = 0; i < reducedLength; i++) {
                reducedFees[i]['cost'] = this.safeNumber (reducedFees[i], 'cost');
                if ('rate' in reducedFees[i]) {
                    reducedFees[i]['rate'] = this.safeNumber (reducedFees[i], 'rate');
                }
            }
            if (!parseFee && (reducedLength === 0)) {
                fee['cost'] = this.safeNumber (fee, 'cost');
                if ('rate' in fee) {
                    fee['rate'] = this.safeNumber (fee, 'rate');
                }
                reducedFees.push (fee);
            }
            order['fees'] = reducedFees;
            if (parseFee && (reducedLength === 1)) {
                order['fee'] = reducedFees[0];
            }
        }
        if (amount === undefined) {
            // ensure amount = filled + remaining
            if (filled !== undefined && remaining !== undefined) {
                amount = Precise.stringAdd (filled, remaining);
            } else if (this.safeString (order, 'status') === 'closed') {
                amount = filled;
            }
        }
        if (filled === undefined) {
            if (amount !== undefined && remaining !== undefined) {
                filled = Precise.stringSub (amount, remaining);
            }
        }
        if (remaining === undefined) {
            if (amount !== undefined && filled !== undefined) {
                remaining = Precise.stringSub (amount, filled);
            }
        }
        // ensure that the average field is calculated correctly
        const inverse = this.safeValue (market, 'inverse', false);
        const contractSize = this.numberToString (this.safeValue (market, 'contractSize', 1));
        // inverse
        // price = filled * contract size / cost
        //
        // linear
        // price = cost / (filled * contract size)
        if (average === undefined) {
            if ((filled !== undefined) && (cost !== undefined) && Precise.stringGt (filled, '0')) {
                const filledTimesContractSize = Precise.stringMul (filled, contractSize);
                if (inverse) {
                    average = Precise.stringDiv (filledTimesContractSize, cost);
                } else {
                    average = Precise.stringDiv (cost, filledTimesContractSize);
                }
            }
        }
        // similarly
        // inverse
        // cost = filled * contract size / price
        //
        // linear
        // cost = filled * contract size * price
        const costPriceExists = (average !== undefined) || (price !== undefined);
        if (parseCost && (filled !== undefined) && costPriceExists) {
            let multiplyPrice = undefined;
            if (average === undefined) {
                multiplyPrice = price;
            } else {
                multiplyPrice = average;
            }
            // contract trading
            const filledTimesContractSize = Precise.stringMul (filled, contractSize);
            if (inverse) {
                cost = Precise.stringDiv (filledTimesContractSize, multiplyPrice);
            } else {
                cost = Precise.stringMul (filledTimesContractSize, multiplyPrice);
            }
        }
        // support for market orders
        const orderType = this.safeValue (order, 'type');
        const emptyPrice = (price === undefined) || Precise.stringEquals (price, '0');
        if (emptyPrice && (orderType === 'market')) {
            price = average;
        }
        // we have trades with string values at this point so we will mutate them
        for (let i = 0; i < trades.length; i++) {
            const entry = trades[i];
            entry['amount'] = this.safeNumber (entry, 'amount');
            entry['price'] = this.safeNumber (entry, 'price');
            entry['cost'] = this.safeNumber (entry, 'cost');
            const fee = this.safeValue (entry, 'fee', {});
            fee['cost'] = this.safeNumber (fee, 'cost');
            if ('rate' in fee) {
                fee['rate'] = this.safeNumber (fee, 'rate');
            }
            entry['fee'] = fee;
        }
        let timeInForce = this.safeString (order, 'timeInForce');
        let postOnly = this.safeValue (order, 'postOnly');
        // timeInForceHandling
        if (timeInForce === undefined) {
            if (this.safeString (order, 'type') === 'market') {
                timeInForce = 'IOC';
            }
            // allow postOnly override
            if (postOnly) {
                timeInForce = 'PO';
            }
        } else if (postOnly === undefined) {
            // timeInForce is not undefined here
            postOnly = timeInForce === 'PO';
        }
        const timestamp = this.safeInteger (order, 'timestamp');
        let datetime = this.safeString (order, 'datetime');
        if (datetime === undefined) {
            datetime = this.iso8601 (timestamp);
        }
        const triggerPrice = this.parseNumber (this.safeString2 (order, 'triggerPrice', 'stopPrice'));
        return this.extend (order, {
            'amount': this.parseNumber (amount),
            'average': this.parseNumber (average),
            'clientOrderId': this.safeString (order, 'clientOrderId'),
            'cost': this.parseNumber (cost),
            'datetime': datetime,
            'fee': this.safeValue (order, 'fee'),
            'filled': this.parseNumber (filled),
            'id': this.safeString (order, 'id'),
            'lastTradeTimestamp': lastTradeTimeTimestamp,
            'postOnly': postOnly,
            'price': this.parseNumber (price),
            'reduceOnly': this.safeValue (order, 'reduceOnly'),
            'remaining': this.parseNumber (remaining),
            'side': side,
            'status': this.safeString (order, 'status'),
            'stopPrice': triggerPrice, // ! deprecated, use triggerPrice instead
            'symbol': symbol,
            'timeInForce': timeInForce,
            'timestamp': timestamp,
            'trades': trades,
            'triggerPrice': triggerPrice,
            'type': this.safeString (order, 'type'),
        });
    }

    parseOrders (orders: object, market: object = undefined, since: Int = undefined, limit: Int = undefined, params = {}): Order[] {
        //
        // the value of orders is either a dict or a list
        //
        // dict
        //
        //     {
        //         'id1': { ... },
        //         'id2': { ... },
        //         'id3': { ... },
        //         ...
        //     }
        //
        // list
        //
        //     [
        //         { 'id': 'id1', ... },
        //         { 'id': 'id2', ... },
        //         { 'id': 'id3', ... },
        //         ...
        //     ]
        //
        let results = [];
        if (Array.isArray (orders)) {
            for (let i = 0; i < orders.length; i++) {
                const order = this.extend (this.parseOrder (orders[i], market), params);
                results.push (order);
            }
        } else {
            const ids = Object.keys (orders);
            for (let i = 0; i < ids.length; i++) {
                const id = ids[i];
                const order = this.extend (this.parseOrder (this.extend ({ 'id': id }, orders[id]), market), params);
                results.push (order);
            }
        }
        results = this.sortBy (results, 'timestamp');
        const symbol = (market !== undefined) ? market['symbol'] : undefined;
        return this.filterBySymbolSinceLimit (results, symbol, since, limit) as Order[];
    }

    calculateFee (symbol: string, type: string, side: string, amount: number, price: number, takerOrMaker = 'taker', params = {}) {
        if (type === 'market' && takerOrMaker === 'maker') {
            throw new ArgumentsRequired (this.id + ' calculateFee() - you have provided incompatible arguments - "market" type order can not be "maker". Change either the "type" or the "takerOrMaker" argument to calculate the fee.');
        }
        const market = this.markets[symbol];
        const feeSide = this.safeString (market, 'feeSide', 'quote');
        let useQuote = undefined;
        if (feeSide === 'get') {
            // the fee is always in the currency you get
            useQuote = side === 'sell';
        } else if (feeSide === 'give') {
            // the fee is always in the currency you give
            useQuote = side === 'buy';
        } else {
            // the fee is always in feeSide currency
            useQuote = feeSide === 'quote';
        }
        let cost = this.numberToString (amount);
        let key = undefined;
        if (useQuote) {
            const priceString = this.numberToString (price);
            cost = Precise.stringMul (cost, priceString);
            key = 'quote';
        } else {
            key = 'base';
        }
        // for derivatives, the fee is in 'settle' currency
        if (!market['spot']) {
            key = 'settle';
        }
        // even if `takerOrMaker` argument was set to 'maker', for 'market' orders we should forcefully override it to 'taker'
        if (type === 'market') {
            takerOrMaker = 'taker';
        }
        const rate = this.safeString (market, takerOrMaker);
        cost = Precise.stringMul (cost, rate);
        return {
            'cost': this.parseNumber (cost),
            'currency': market[key],
            'rate': this.parseNumber (rate),
            'type': takerOrMaker,
        };
    }

    safeTrade (trade: object, market: object = undefined): Trade {
        const amount = this.safeString (trade, 'amount');
        const price = this.safeString (trade, 'price');
        let cost = this.safeString (trade, 'cost');
        if (cost === undefined) {
            // contract trading
            const contractSize = this.safeString (market, 'contractSize');
            let multiplyPrice = price;
            if (contractSize !== undefined) {
                const inverse = this.safeValue (market, 'inverse', false);
                if (inverse) {
                    multiplyPrice = Precise.stringDiv ('1', price);
                }
                multiplyPrice = Precise.stringMul (multiplyPrice, contractSize);
            }
            cost = Precise.stringMul (multiplyPrice, amount);
        }
        const parseFee = this.safeValue (trade, 'fee') === undefined;
        const parseFees = this.safeValue (trade, 'fees') === undefined;
        const shouldParseFees = parseFee || parseFees;
        const fees = [];
        const fee = this.safeValue (trade, 'fee');
        if (shouldParseFees) {
            const reducedFees = this.reduceFees ? this.reduceFeesByCurrency (fees) : fees;
            const reducedLength = reducedFees.length;
            for (let i = 0; i < reducedLength; i++) {
                reducedFees[i]['cost'] = this.safeNumber (reducedFees[i], 'cost');
                if ('rate' in reducedFees[i]) {
                    reducedFees[i]['rate'] = this.safeNumber (reducedFees[i], 'rate');
                }
            }
            if (!parseFee && (reducedLength === 0)) {
                fee['cost'] = this.safeNumber (fee, 'cost');
                if ('rate' in fee) {
                    fee['rate'] = this.safeNumber (fee, 'rate');
                }
                reducedFees.push (fee);
            }
            if (parseFees) {
                trade['fees'] = reducedFees;
            }
            if (parseFee && (reducedLength === 1)) {
                trade['fee'] = reducedFees[0];
            }
            const tradeFee = this.safeValue (trade, 'fee');
            if (tradeFee !== undefined) {
                tradeFee['cost'] = this.safeNumber (tradeFee, 'cost');
                if ('rate' in tradeFee) {
                    tradeFee['rate'] = this.safeNumber (tradeFee, 'rate');
                }
                trade['fee'] = tradeFee;
            }
        }
        trade['amount'] = this.parseNumber (amount);
        trade['cost'] = this.parseNumber (cost);
        trade['price'] = this.parseNumber (price);
        return trade as Trade;
    }

    reduceFeesByCurrency (fees) {
        //
        // this function takes a list of fee structures having the following format
        //
        //     string = true
        //
        //     [
        //         { 'currency': 'BTC', 'cost': '0.1' },
        //         { 'currency': 'BTC', 'cost': '0.2'  },
        //         { 'currency': 'BTC', 'cost': '0.2', 'rate': '0.00123' },
        //         { 'currency': 'BTC', 'cost': '0.4', 'rate': '0.00123' },
        //         { 'currency': 'BTC', 'cost': '0.5', 'rate': '0.00456' },
        //         { 'currency': 'USDT', 'cost': '12.3456' },
        //     ]
        //
        //     string = false
        //
        //     [
        //         { 'currency': 'BTC', 'cost': 0.1 },
        //         { 'currency': 'BTC', 'cost': 0.2 },
        //         { 'currency': 'BTC', 'cost': 0.2, 'rate': 0.00123 },
        //         { 'currency': 'BTC', 'cost': 0.4, 'rate': 0.00123 },
        //         { 'currency': 'BTC', 'cost': 0.5, 'rate': 0.00456 },
        //         { 'currency': 'USDT', 'cost': 12.3456 },
        //     ]
        //
        // and returns a reduced fee list, where fees are summed per currency and rate (if any)
        //
        //     string = true
        //
        //     [
        //         { 'currency': 'BTC', 'cost': '0.3'  },
        //         { 'currency': 'BTC', 'cost': '0.6', 'rate': '0.00123' },
        //         { 'currency': 'BTC', 'cost': '0.5', 'rate': '0.00456' },
        //         { 'currency': 'USDT', 'cost': '12.3456' },
        //     ]
        //
        //     string  = false
        //
        //     [
        //         { 'currency': 'BTC', 'cost': 0.3  },
        //         { 'currency': 'BTC', 'cost': 0.6, 'rate': 0.00123 },
        //         { 'currency': 'BTC', 'cost': 0.5, 'rate': 0.00456 },
        //         { 'currency': 'USDT', 'cost': 12.3456 },
        //     ]
        //
        const reduced = {};
        for (let i = 0; i < fees.length; i++) {
            const fee = fees[i];
            const feeCurrencyCode = this.safeString (fee, 'currency');
            if (feeCurrencyCode !== undefined) {
                const rate = this.safeString (fee, 'rate');
                const cost = this.safeValue (fee, 'cost');
                if (Precise.stringEq (cost, '0')) {
                    // omit zero cost fees
                    continue;
                }
                if (!(feeCurrencyCode in reduced)) {
                    reduced[feeCurrencyCode] = {};
                }
                const rateKey = (rate === undefined) ? '' : rate;
                if (rateKey in reduced[feeCurrencyCode]) {
                    reduced[feeCurrencyCode][rateKey]['cost'] = Precise.stringAdd (reduced[feeCurrencyCode][rateKey]['cost'], cost);
                } else {
                    reduced[feeCurrencyCode][rateKey] = {
                        'cost': cost,
                        'currency': feeCurrencyCode,
                    };
                    if (rate !== undefined) {
                        reduced[feeCurrencyCode][rateKey]['rate'] = rate;
                    }
                }
            }
        }
        let result = [];
        const feeValues = Object.values (reduced);
        for (let i = 0; i < feeValues.length; i++) {
            const reducedFeeValues = Object.values (feeValues[i]);
            result = this.arrayConcat (result, reducedFeeValues);
        }
        return result;
    }

    safeTicker (ticker: object, market = undefined): Ticker {
        let open = this.safeValue (ticker, 'open');
        let close = this.safeValue (ticker, 'close');
        let last = this.safeValue (ticker, 'last');
        let change = this.safeValue (ticker, 'change');
        let percentage = this.safeValue (ticker, 'percentage');
        let average = this.safeValue (ticker, 'average');
        let vwap = this.safeValue (ticker, 'vwap');
        const baseVolume = this.safeValue (ticker, 'baseVolume');
        const quoteVolume = this.safeValue (ticker, 'quoteVolume');
        if (vwap === undefined) {
            vwap = Precise.stringDiv (quoteVolume, baseVolume);
        }
        if ((last !== undefined) && (close === undefined)) {
            close = last;
        } else if ((last === undefined) && (close !== undefined)) {
            last = close;
        }
        if ((last !== undefined) && (open !== undefined)) {
            if (change === undefined) {
                change = Precise.stringSub (last, open);
            }
            if (average === undefined) {
                average = Precise.stringDiv (Precise.stringAdd (last, open), '2');
            }
        }
        if ((percentage === undefined) && (change !== undefined) && (open !== undefined) && Precise.stringGt (open, '0')) {
            percentage = Precise.stringMul (Precise.stringDiv (change, open), '100');
        }
        if ((change === undefined) && (percentage !== undefined) && (open !== undefined)) {
            change = Precise.stringDiv (Precise.stringMul (percentage, open), '100');
        }
        if ((open === undefined) && (last !== undefined) && (change !== undefined)) {
            open = Precise.stringSub (last, change);
        }
        // timestamp and symbol operations don't belong in safeTicker
        // they should be done in the derived classes
        return this.extend (ticker, {
            'ask': this.omitZero (this.safeNumber (ticker, 'ask')),
            'askVolume': this.safeNumber (ticker, 'askVolume'),
            'average': this.omitZero (this.parseNumber (average)),
            'baseVolume': this.parseNumber (baseVolume),
            'bid': this.omitZero (this.safeNumber (ticker, 'bid')),
            'bidVolume': this.safeNumber (ticker, 'bidVolume'),
            'change': this.parseNumber (change),
            'close': this.omitZero (this.parseNumber (close)),
            'high': this.omitZero (this.safeNumber (ticker, 'high')),
            'last': this.omitZero (this.parseNumber (last)),
            'low': this.omitZero (this.safeNumber (ticker, 'low')),
            'open': this.omitZero (this.parseNumber (open)),
            'percentage': this.parseNumber (percentage),
            'previousClose': this.safeNumber (ticker, 'previousClose'),
            'quoteVolume': this.parseNumber (quoteVolume),
            'vwap': this.omitZero (this.parseNumber (vwap)),
        });
    }

    async fetchOHLCV (symbol: string, timeframe = '1m', since: Int = undefined, limit: Int = undefined, params = {}): Promise<OHLCV[]> {
        if (!this.has['fetchTrades']) {
            throw new NotSupported (this.id + ' fetchOHLCV() is not supported yet');
        }
        const trades = await this.fetchTrades (symbol, since, limit, params);
        const ohlcvc = this.buildOHLCVC (trades, timeframe, since, limit);
        const result = [];
        for (let i = 0; i < ohlcvc.length; i++) {
            result.push ([
                this.safeInteger (ohlcvc[i], 0),
                this.safeNumber (ohlcvc[i], 1),
                this.safeNumber (ohlcvc[i], 2),
                this.safeNumber (ohlcvc[i], 3),
                this.safeNumber (ohlcvc[i], 4),
                this.safeNumber (ohlcvc[i], 5),
            ]);
        }
        return result;
    }

    async watchOHLCV (symbol: string, timeframe = '1m', since: Int = undefined, limit: Int = undefined, params = {}): Promise<OHLCV[]> {
        throw new NotSupported (this.id + ' watchOHLCV() is not supported yet');
    }

    convertTradingViewToOHLCV (ohlcvs, timestamp = 't', open = 'o', high = 'h', low = 'l', close = 'c', volume = 'v', ms = false) {
        const result = [];
        const timestamps = this.safeValue (ohlcvs, timestamp, []);
        const opens = this.safeValue (ohlcvs, open, []);
        const highs = this.safeValue (ohlcvs, high, []);
        const lows = this.safeValue (ohlcvs, low, []);
        const closes = this.safeValue (ohlcvs, close, []);
        const volumes = this.safeValue (ohlcvs, volume, []);
        for (let i = 0; i < timestamps.length; i++) {
            result.push ([
                ms ? this.safeInteger (timestamps, i) : this.safeTimestamp (timestamps, i),
                this.safeValue (opens, i),
                this.safeValue (highs, i),
                this.safeValue (lows, i),
                this.safeValue (closes, i),
                this.safeValue (volumes, i),
            ]);
        }
        return result;
    }

    convertOHLCVToTradingView (ohlcvs, timestamp = 't', open = 'o', high = 'h', low = 'l', close = 'c', volume = 'v', ms = false) {
        const result = {};
        result[close] = [];
        result[high] = [];
        result[low] = [];
        result[open] = [];
        result[timestamp] = [];
        result[volume] = [];
        for (let i = 0; i < ohlcvs.length; i++) {
            const ts = ms ? ohlcvs[i][0] : this.parseToInt (ohlcvs[i][0] / 1000);
            result[timestamp].push (ts);
            result[open].push (ohlcvs[i][1]);
            result[high].push (ohlcvs[i][2]);
            result[low].push (ohlcvs[i][3]);
            result[close].push (ohlcvs[i][4]);
            result[volume].push (ohlcvs[i][5]);
        }
        return result;
    }

    marketIds (symbols) {
        if (symbols === undefined) {
            return symbols;
        }
        const result = [];
        for (let i = 0; i < symbols.length; i++) {
            result.push (this.marketId (symbols[i]));
        }
        return result;
    }

    marketSymbols (symbols) {
        if (symbols === undefined) {
            return symbols;
        }
        const result = [];
        for (let i = 0; i < symbols.length; i++) {
            result.push (this.symbol (symbols[i]));
        }
        return result;
    }

    marketCodes (codes) {
        if (codes === undefined) {
            return codes;
        }
        const result = [];
        for (let i = 0; i < codes.length; i++) {
            result.push (this.commonCurrencyCode (codes[i]));
        }
        return result;
    }

    parseBidsAsks (bidasks, priceKey: IndexType = 0, amountKey: IndexType = 1) {
        bidasks = this.toArray (bidasks);
        const result = [];
        for (let i = 0; i < bidasks.length; i++) {
            result.push (this.parseBidAsk (bidasks[i], priceKey, amountKey));
        }
        return result;
    }

    async fetchL2OrderBook (symbol: string, limit: Int = undefined, params = {}) {
        const orderbook = await this.fetchOrderBook (symbol, limit, params);
        return this.extend (orderbook, {
            'asks': this.sortBy (this.aggregate (orderbook['asks']), 0),
            'bids': this.sortBy (this.aggregate (orderbook['bids']), 0, true),
        });
    }

    filterBySymbol (objects, symbol: string = undefined) {
        if (symbol === undefined) {
            return objects;
        }
        const result = [];
        for (let i = 0; i < objects.length; i++) {
            const objectSymbol = this.safeString (objects[i], 'symbol');
            if (objectSymbol === symbol) {
                result.push (objects[i]);
            }
        }
        return result;
    }

    parseOHLCV (ohlcv, market = undefined) {
        if (Array.isArray (ohlcv)) {
            return [
                this.safeInteger (ohlcv, 0), // timestamp
                this.safeNumber (ohlcv, 1), // open
                this.safeNumber (ohlcv, 2), // high
                this.safeNumber (ohlcv, 3), // low
                this.safeNumber (ohlcv, 4), // close
                this.safeNumber (ohlcv, 5), // volume
            ];
        }
        return ohlcv;
    }

    getNetwork (network: string, code: string): string {
        network = network.toUpperCase ();
        const aliases = {
            'AVALANCHE': 'AVAX',
            'AVAX': 'AVAX',
            'BEP20': 'BSC',
            'BSC': 'BSC',
            'CHZ': 'CHZ',
            'EOS': 'EOS',
            'ERC20': 'ETH',
            'ETH': 'ETH',
            'ETHER': 'ETH',
            'ETHEREUM': 'ETH',
            'HECO': 'HT',
            'HRC20': 'HT',
            'LUNA': 'LUNA',
            'MATIC': 'MATIC',
            'NEO': 'NEO',
            'ONT': 'ONT',
            'POLYGON': 'MATIC',
            'QTUM': 'QTUM',
            'RON': 'RON',
            'SOL': 'SOL',
            'SPL': 'SOL',
            'TERRA': 'LUNA',
            'TRC20': 'TRX',
            'TRON': 'TRX',
            'TRX': 'TRX',
            'WAVES': 'WAVES',
        };
        if (network === code) {
            return network;
        } else if (network in aliases) {
            return aliases[network];
        } else {
            throw new NotSupported (this.id + ' network ' + network + ' is not yet supported');
        }
    }

    networkCodeToId (networkCode, currencyCode = undefined) {
        /**
         * @ignore
         * @method
         * @name exchange#networkCodeToId
         * @description tries to convert the provided networkCode (which is expected to be an unified network code) to a network id. In order to achieve this, derived class needs to have 'options->networks' defined.
         * @param {string} networkCode unified network code
         * @param {string|undefined} currencyCode unified currency code, but this argument is not required by default, unless there is an exchange (like huobi) that needs an override of the method to be able to pass currencyCode argument additionally
         * @returns {[string|undefined]} exchange-specific network id
         */
        const networkIdsByCodes = this.safeValue (this.options, 'networks', {});
        let networkId = this.safeString (networkIdsByCodes, networkCode);
        // for example, if 'ETH' is passed for networkCode, but 'ETH' key not defined in `options->networks` object
        if (networkId === undefined) {
            if (currencyCode === undefined) {
                // if currencyCode was not provided, then we just set passed value to networkId
                networkId = networkCode;
            } else {
                // if currencyCode was provided, then we try to find if that currencyCode has a replacement (i.e. ERC20 for ETH)
                const defaultNetworkCodeReplacements = this.safeValue (this.options, 'defaultNetworkCodeReplacements', {});
                if (currencyCode in defaultNetworkCodeReplacements) {
                    // if there is a replacement for the passed networkCode, then we use it to find network-id in `options->networks` object
                    const replacementObject = defaultNetworkCodeReplacements[currencyCode]; // i.e. { 'ERC20': 'ETH' }
                    const keys = Object.keys (replacementObject);
                    for (let i = 0; i < keys.length; i++) {
                        const key = keys[i];
                        const value = replacementObject[key];
                        // if value matches to provided unified networkCode, then we use it's key to find network-id in `options->networks` object
                        if (value === networkCode) {
                            networkId = this.safeString (networkIdsByCodes, key);
                            break;
                        }
                    }
                }
                // if it wasn't found, we just set the provided value to network-id
                if (networkId === undefined) {
                    networkId = networkCode;
                }
            }
        }
        return networkId;
    }

    networkIdToCode (networkId, currencyCode = undefined) {
        /**
         * @ignore
         * @method
         * @name exchange#networkIdToCode
         * @description tries to convert the provided exchange-specific networkId to an unified network Code. In order to achieve this, derived class needs to have 'options->networksById' defined.
         * @param {string} networkId unified network code
         * @param {string|undefined} currencyCode unified currency code, but this argument is not required by default, unless there is an exchange (like huobi) that needs an override of the method to be able to pass currencyCode argument additionally
         * @returns {[string|undefined]} unified network code
         */
        const networkCodesByIds = this.safeValue (this.options, 'networksById', {});
        let networkCode = this.safeString (networkCodesByIds, networkId, networkId);
        // replace mainnet network-codes (i.e. ERC20->ETH)
        if (currencyCode !== undefined) {
            const defaultNetworkCodeReplacements = this.safeValue (this.options, 'defaultNetworkCodeReplacements', {});
            if (currencyCode in defaultNetworkCodeReplacements) {
                const replacementObject = this.safeValue (defaultNetworkCodeReplacements, currencyCode, {});
                networkCode = this.safeString (replacementObject, networkCode, networkCode);
            }
        }
        return networkCode;
    }

    networkCodesToIds (networkCodes = undefined) {
        /**
         * @ignore
         * @method
         * @name exchange#networkCodesToIds
         * @description tries to convert the provided networkCode (which is expected to be an unified network code) to a network id. In order to achieve this, derived class needs to have 'options->networks' defined.
         * @param {[string]|undefined} networkCodes unified network codes
         * @returns {[string|undefined]} exchange-specific network ids
         */
        if (networkCodes === undefined) {
            return undefined;
        }
        const ids = [];
        for (let i = 0; i < networkCodes.length; i++) {
            const networkCode = networkCodes[i];
            ids.push (this.networkCodeToId (networkCode));
        }
        return ids;
    }

    handleNetworkCodeAndParams (params) {
        const networkCodeInParams = this.safeString2 (params, 'networkCode', 'network');
        if (networkCodeInParams !== undefined) {
            params = this.omit (params, [ 'networkCode', 'network' ]);
        }
        // if it was not defined by user, we should not set it from 'defaultNetworks', because handleNetworkCodeAndParams is for only request-side and thus we do not fill it with anything. We can only use 'defaultNetworks' after parsing response-side
        return [ networkCodeInParams, params ];
    }

    defaultNetworkCode (currencyCode) {
        let defaultNetworkCode = undefined;
        const defaultNetworks = this.safeValue (this.options, 'defaultNetworks', {});
        if (currencyCode in defaultNetworks) {
            // if currency had set its network in "defaultNetworks", use it
            defaultNetworkCode = defaultNetworks[currencyCode];
        } else {
            // otherwise, try to use the global-scope 'defaultNetwork' value (even if that network is not supported by currency, it doesn't make any problem, this will be just used "at first" if currency supports this network at all)
            const defaultNetwork = this.safeValue (this.options, 'defaultNetwork');
            if (defaultNetwork !== undefined) {
                defaultNetworkCode = defaultNetwork;
            }
        }
        return defaultNetworkCode;
    }

    selectNetworkCodeFromUnifiedNetworks (currencyCode, networkCode, indexedNetworkEntries) {
        return this.selectNetworkKeyFromNetworks (currencyCode, networkCode, indexedNetworkEntries, true);
    }

    selectNetworkIdFromRawNetworks (currencyCode, networkCode, indexedNetworkEntries) {
        return this.selectNetworkKeyFromNetworks (currencyCode, networkCode, indexedNetworkEntries, false);
    }

    selectNetworkKeyFromNetworks (currencyCode, networkCode, indexedNetworkEntries, isIndexedByUnifiedNetworkCode = false) {
        // this method is used against raw & unparse network entries, which are just indexed by network id
        let chosenNetworkId = undefined;
        const availableNetworkIds = Object.keys (indexedNetworkEntries);
        const responseNetworksLength = availableNetworkIds.length;
        if (networkCode !== undefined) {
            if (responseNetworksLength === 0) {
                throw new NotSupported (this.id + ' - ' + networkCode + ' network did not return any result for ' + currencyCode);
            } else {
                // if networkCode was provided by user, we should check it after response, as the referenced exchange doesn't support network-code during request
                const networkId = isIndexedByUnifiedNetworkCode ? networkCode : this.networkCodeToId (networkCode, currencyCode);
                if (networkId in indexedNetworkEntries) {
                    chosenNetworkId = networkId;
                } else {
                    throw new NotSupported (this.id + ' - ' + networkId + ' network was not found for ' + currencyCode + ', use one of ' + availableNetworkIds.join (', '));
                }
            }
        } else {
            if (responseNetworksLength === 0) {
                throw new NotSupported (this.id + ' - no networks were returned for ' + currencyCode);
            } else {
                // if networkCode was not provided by user, then we try to use the default network (if it was defined in "defaultNetworks"), otherwise, we just return the first network entry
                const defaultNetworkCode = this.defaultNetworkCode (currencyCode);
                const defaultNetworkId = isIndexedByUnifiedNetworkCode ? defaultNetworkCode : this.networkCodeToId (defaultNetworkCode, currencyCode);
                chosenNetworkId = (defaultNetworkId in indexedNetworkEntries) ? defaultNetworkId : availableNetworkIds[0];
            }
        }
        return chosenNetworkId;
    }

    safeNumber2 (dictionary, key1, key2, d = undefined) {
        const value = this.safeString2 (dictionary, key1, key2);
        return this.parseNumber (value, d);
    }

    parseOrderBook (orderbook: object, symbol: string, timestamp: number = undefined, bidsKey = 'bids', asksKey = 'asks', priceKey: IndexType = 0, amountKey: IndexType = 1): OrderBook {
        const bids = this.parseBidsAsks (this.safeValue (orderbook, bidsKey, []), priceKey, amountKey);
        const asks = this.parseBidsAsks (this.safeValue (orderbook, asksKey, []), priceKey, amountKey);
        return {
            'asks': this.sortBy (asks, 0),
            'bids': this.sortBy (bids, 0, true),
            'datetime': this.iso8601 (timestamp),
            'nonce': undefined,
            'symbol': symbol,
            'timestamp': timestamp,
        } as any;
    }

    parseOHLCVs (ohlcvs: object[], market: any = undefined, timeframe: string = '1m', since: Int = undefined, limit: Int = undefined): OHLCV[] {
        const results = [];
        for (let i = 0; i < ohlcvs.length; i++) {
            results.push (this.parseOHLCV (ohlcvs[i], market));
        }
        const sorted = this.sortBy (results, 0);
        return this.filterBySinceLimit (sorted, since, limit, 0) as any;
    }

    parseLeverageTiers (response, symbols: string[] = undefined, marketIdKey = undefined) {
        // marketIdKey should only be undefined when response is a dictionary
        symbols = this.marketSymbols (symbols);
        const tiers = {};
        for (let i = 0; i < response.length; i++) {
            const item = response[i];
            const id = this.safeString (item, marketIdKey);
            const market = this.safeMarket (id, undefined, undefined, this.safeString (this.options, 'defaultType'));
            const symbol = market['symbol'];
            const contract = this.safeValue (market, 'contract', false);
            if (contract && ((symbols === undefined) || this.inArray (symbol, symbols))) {
                tiers[symbol] = this.parseMarketLeverageTiers (item, market);
            }
        }
        return tiers;
    }

    async loadTradingLimits (symbols: string[] = undefined, reload = false, params = {}) {
        if (this.has['fetchTradingLimits']) {
            if (reload || !('limitsLoaded' in this.options)) {
                const response = await this.fetchTradingLimits (symbols);
                for (let i = 0; i < symbols.length; i++) {
                    const symbol = symbols[i];
                    this.markets[symbol] = this.deepExtend (this.markets[symbol], response[symbol]);
                }
                this.options['limitsLoaded'] = this.milliseconds ();
            }
        }
        return this.markets;
    }

    safePosition (position) {
        // simplified version of: /pull/12765/
        const unrealizedPnlString = this.safeString (position, 'unrealisedPnl');
        const initialMarginString = this.safeString (position, 'initialMargin');
        //
        // PERCENTAGE
        //
        const percentage = this.safeValue (position, 'percentage');
        if ((percentage === undefined) && (unrealizedPnlString !== undefined) && (initialMarginString !== undefined)) {
            // as it was done in all implementations ( aax, btcex, bybit, deribit, ftx, gate, kucoinfutures, phemex )
            const percentageString = Precise.stringMul (Precise.stringDiv (unrealizedPnlString, initialMarginString, 4), '100');
            position['percentage'] = this.parseNumber (percentageString);
        }
        return position;
    }

    parsePositions (positions, symbols: string[] = undefined, params = {}) {
        symbols = this.marketSymbols (symbols);
        positions = this.toArray (positions);
        const result = [];
        for (let i = 0; i < positions.length; i++) {
            const position = this.extend (this.parsePosition (positions[i], undefined), params);
            result.push (position);
        }
        return this.filterByArray (result, 'symbol', symbols, false);
    }

    parseAccounts (accounts, params = {}) {
        accounts = this.toArray (accounts);
        const result = [];
        for (let i = 0; i < accounts.length; i++) {
            const account = this.extend (this.parseAccount (accounts[i]), params);
            result.push (account);
        }
        return result;
    }

    parseTrades (trades, market: object = undefined, since: Int = undefined, limit: Int = undefined, params = {}): Trade[] {
        trades = this.toArray (trades);
        let result = [];
        for (let i = 0; i < trades.length; i++) {
            const trade = this.extend (this.parseTrade (trades[i], market), params);
            result.push (trade);
        }
        result = this.sortBy2 (result, 'timestamp', 'id');
        const symbol = (market !== undefined) ? market['symbol'] : undefined;
        return this.filterBySymbolSinceLimit (result, symbol, since, limit) as Trade[];
    }

    parseTransactions (transactions, currency: object = undefined, since: Int = undefined, limit: Int = undefined, params = {}) {
        transactions = this.toArray (transactions);
        let result = [];
        for (let i = 0; i < transactions.length; i++) {
            const transaction = this.extend (this.parseTransaction (transactions[i], currency), params);
            result.push (transaction);
        }
        result = this.sortBy (result, 'timestamp');
        const code = (currency !== undefined) ? currency['code'] : undefined;
        return this.filterByCurrencySinceLimit (result, code, since, limit);
    }

    parseTransfers (transfers, currency: object = undefined, since: Int = undefined, limit: Int = undefined, params = {}) {
        transfers = this.toArray (transfers);
        let result = [];
        for (let i = 0; i < transfers.length; i++) {
            const transfer = this.extend (this.parseTransfer (transfers[i], currency), params);
            result.push (transfer);
        }
        result = this.sortBy (result, 'timestamp');
        const code = (currency !== undefined) ? currency['code'] : undefined;
        return this.filterByCurrencySinceLimit (result, code, since, limit);
    }

    parseLedger (data, currency: object = undefined, since: Int = undefined, limit: Int = undefined, params = {}) {
        let result = [];
        const arrayData = this.toArray (data);
        for (let i = 0; i < arrayData.length; i++) {
            const itemOrItems = this.parseLedgerEntry (arrayData[i], currency);
            if (Array.isArray (itemOrItems)) {
                for (let j = 0; j < itemOrItems.length; j++) {
                    result.push (this.extend (itemOrItems[j], params));
                }
            } else {
                result.push (this.extend (itemOrItems, params));
            }
        }
        result = this.sortBy (result, 'timestamp');
        const code = (currency !== undefined) ? currency['code'] : undefined;
        return this.filterByCurrencySinceLimit (result, code, since, limit);
    }

    nonce () {
        return this.seconds ();
    }

    setHeaders (headers) {
        return headers;
    }

    marketId (symbol: string): string {
        const market = this.market (symbol);
        if (market !== undefined) {
            return market['id'];
        }
        return symbol;
    }

    symbol (symbol: string): string {
        const market = this.market (symbol);
        return this.safeString (market, 'symbol', symbol);
    }

    resolvePath (path, params) {
        return [
            this.implodeParams (path, params),
            this.omit (params, this.extractParams (path)),
        ];
    }

    filterByArray (objects, key: IndexType, values = undefined, indexed = true) {
        objects = this.toArray (objects);
        // return all of them if no values were passed
        if (values === undefined || !values) {
            return indexed ? this.indexBy (objects, key) : objects;
        }
        const results = [];
        for (let i = 0; i < objects.length; i++) {
            if (this.inArray (objects[i][key], values)) {
                results.push (objects[i]);
            }
        }
        return indexed ? this.indexBy (results, key) : results;
    }

    async fetch2 (path, api: any = 'public', method = 'GET', params = {}, headers: any = undefined, body: any = undefined, config = {}) {
        if (this.enableRateLimit) {
            const cost = this.calculateRateLimiterCost (api, method, path, params, config);
            await this.throttle (cost);
        }
        this.lastRestRequestTimestamp = this.milliseconds ();
        const request = this.sign (path, api, method, params, headers, body);
        return await this.fetch (request['url'], request['method'], request['headers'], request['body']);
    }

    async request (path, api: any = 'public', method = 'GET', params = {}, headers: any = undefined, body: any = undefined, config = {}) {
        return await this.fetch2 (path, api, method, params, headers, body, config);
    }

    async loadAccounts (reload = false, params = {}) {
        if (reload) {
            this.accounts = await this.fetchAccounts (params);
        } else {
            if (this.accounts) {
                return this.accounts;
            } else {
                this.accounts = await this.fetchAccounts (params);
            }
        }
        this.accountsById = this.indexBy (this.accounts, 'id') as any;
        return this.accounts;
    }

    async fetchOHLCVC (symbol, timeframe = '1m', since: any = undefined, limit: Int = undefined, params = {}): Promise<OHLCVC[]> {
        if (!this.has['fetchTrades']) {
            throw new NotSupported (this.id + ' fetchOHLCV() is not supported yet');
        }
        await this.loadMarkets ();
        const trades = await this.fetchTrades (symbol, since, limit, params);
        return this.buildOHLCVC (trades, timeframe, since, limit);
    }

    parseTradingViewOHLCV (ohlcvs, market = undefined, timeframe = '1m', since: Int = undefined, limit: Int = undefined) {
        const result = this.convertTradingViewToOHLCV (ohlcvs);
        return this.parseOHLCVs (result, market, timeframe, since, limit);
    }

    async editLimitBuyOrder (id, symbol, amount, price = undefined, params = {}) {
        return await this.editLimitOrder (id, symbol, 'buy', amount, price, params);
    }

    async editLimitSellOrder (id, symbol, amount, price = undefined, params = {}) {
        return await this.editLimitOrder (id, symbol, 'sell', amount, price, params);
    }

    async editLimitOrder (id, symbol, side, amount, price = undefined, params = {}) {
        return await this.editOrder (id, symbol, 'limit', side, amount, price, params);
    }

    async editOrder (id: string, symbol, type, side, amount, price = undefined, params = {}) {
        await this.cancelOrder (id, symbol);
        return await this.createOrder (symbol, type, side, amount, price, params);
    }

    async fetchPermissions (params = {}) {
        throw new NotSupported (this.id + ' fetchPermissions() is not supported yet');
    }

    async fetchPosition (symbol: string, params = {}): Promise<any> {
        throw new NotSupported (this.id + ' fetchPosition() is not supported yet');
    }

    async fetchPositions (symbols: string[] = undefined, params = {}): Promise<any> {
        throw new NotSupported (this.id + ' fetchPositions() is not supported yet');
    }

    async fetchPositionsRisk (symbols: string[] = undefined, params = {}) {
        throw new NotSupported (this.id + ' fetchPositionsRisk() is not supported yet');
    }

    async fetchBidsAsks (symbols: string[] = undefined, params = {}) {
        throw new NotSupported (this.id + ' fetchBidsAsks() is not supported yet');
    }

    parseBidAsk (bidask, priceKey: IndexType = 0, amountKey: IndexType = 1) {
        const price = this.safeNumber (bidask, priceKey);
        const amount = this.safeNumber (bidask, amountKey);
        return [ price, amount ];
    }

    safeCurrency (currencyId?: string, currency: any = undefined) {
        if ((currencyId === undefined) && (currency !== undefined)) {
            return currency;
        }
        if ((this.currencies_by_id !== undefined) && (currencyId in this.currencies_by_id) && (this.currencies_by_id[currencyId] !== undefined)) {
            return this.currencies_by_id[currencyId];
        }
        let code = currencyId;
        if (currencyId !== undefined) {
            code = this.commonCurrencyCode (currencyId.toUpperCase ());
        }
        return {
            'id': currencyId,
            'code': code,
        };
    }

    safeMarket (marketId = undefined, market = undefined, delimiter = undefined, marketType = undefined) {
        const result = {
            'active': undefined,
            'base': undefined,
            'baseId': undefined,
            'contract': false,
            'contractSize': undefined,
            'expiry': undefined,
            'expiryDatetime': undefined,
            'future': false,
            'id': marketId,
            'info': undefined,
            'inverse': undefined,
            'limits': {
                'amount': {
                    'min': undefined,
                    'max': undefined,
                },
                'cost': {
                    'min': undefined,
                    'max': undefined,
                },
                'price': {
                    'min': undefined,
                    'max': undefined,
                },
            },
            'linear': undefined,
            'margin': false,
            'option': false,
            'optionType': undefined,
            'precision': {
                'amount': undefined,
                'price': undefined,
            },
            'quote': undefined,
            'quoteId': undefined,
            'settle': undefined,
            'settleId': undefined,
            'spot': false,
            'strike': undefined,
            'swap': false,
            'symbol': marketId,
            'type': undefined,
        };
        if (marketId !== undefined) {
            if ((this.markets_by_id !== undefined) && (marketId in this.markets_by_id)) {
                const markets = this.markets_by_id[marketId];
                const numMarkets = markets.length;
                if (numMarkets === 1) {
                    return markets[0];
                } else {
                    if ((marketType === undefined) && (market === undefined)) {
                        throw new ArgumentsRequired (this.id + ' safeMarket() requires a fourth argument for ' + marketId + ' to disambiguate between different markets with the same market id');
                    }
                    const inferredMarketType = (marketType === undefined) ? market['type'] : marketType;
                    for (let i = 0; i < markets.length; i++) {
                        const market = markets[i];
                        if (market[inferredMarketType]) {
                            return market;
                        }
                    }
                }
            } else if (delimiter !== undefined) {
                const parts = marketId.split (delimiter);
                const partsLength = parts.length;
                if (partsLength === 2) {
                    result['baseId'] = this.safeString (parts, 0);
                    result['quoteId'] = this.safeString (parts, 1);
                    result['base'] = this.safeCurrencyCode (result['baseId']);
                    result['quote'] = this.safeCurrencyCode (result['quoteId']);
                    result['symbol'] = result['base'] + '/' + result['quote'];
                    return result;
                } else {
                    return result;
                }
            }
        }
        if (market !== undefined) {
            return market;
        }
        return result;
    }

    checkRequiredCredentials (error = true) {
        const keys = Object.keys (this.requiredCredentials);
        for (let i = 0; i < keys.length; i++) {
            const key = keys[i];
            if (this.requiredCredentials[key] && !this[key]) {
                if (error) {
                    throw new AuthenticationError (this.id + ' requires "' + key + '" credential');
                } else {
                    return false;
                }
            }
        }
        return true;
    }

    oath () {
        if (this.twofa !== undefined) {
            return totp (this.twofa);
        } else {
            throw new ExchangeError (this.id + ' exchange.twofa has not been set for 2FA Two-Factor Authentication');
        }
    }

    async fetchBalance (params = {}): Promise<Balances> {
        throw new NotSupported (this.id + ' fetchBalance() is not supported yet');
    }

    async watchBalance (params = {}): Promise<Balances> {
        throw new NotSupported (this.id + ' watchBalance() is not supported yet');
    }

    async fetchPartialBalance (part, params = {}) {
        const balance = await this.fetchBalance (params);
        return balance[part];
    }

    async fetchFreeBalance (params = {}) {
        return await this.fetchPartialBalance ('free', params);
    }

    async fetchUsedBalance (params = {}) {
        return await this.fetchPartialBalance ('used', params);
    }

    async fetchTotalBalance (params = {}) {
        return await this.fetchPartialBalance ('total', params);
    }

    async fetchStatus (params = {}) {
        if (this.has['fetchTime']) {
            const time = await this.fetchTime (params);
            this.status = this.extend (this.status, {
                'updated': time,
                'info': time,
            });
        }
        if (!('info' in this.status)) {
            this.status['info'] = undefined;
        }
        return this.status;
    }

    async fetchFundingFee (code: string, params = {}) {
        const warnOnFetchFundingFee = this.safeValue (this.options, 'warnOnFetchFundingFee', true);
        if (warnOnFetchFundingFee) {
            throw new NotSupported (this.id + ' fetchFundingFee() method is deprecated, it will be removed in July 2022, please, use fetchTransactionFee() or set exchange.options["warnOnFetchFundingFee"] = false to suppress this warning');
        }
        return await this.fetchTransactionFee (code, params);
    }

    async fetchFundingFees (codes: string[] = undefined, params = {}) {
        const warnOnFetchFundingFees = this.safeValue (this.options, 'warnOnFetchFundingFees', true);
        if (warnOnFetchFundingFees) {
            throw new NotSupported (this.id + ' fetchFundingFees() method is deprecated, it will be removed in July 2022. Please, use fetchTransactionFees() or set exchange.options["warnOnFetchFundingFees"] = false to suppress this warning');
        }
        return await this.fetchTransactionFees (codes, params);
    }

    async fetchTransactionFee (code: string, params = {}) {
        if (!this.has['fetchTransactionFees']) {
            throw new NotSupported (this.id + ' fetchTransactionFee() is not supported yet');
        }
        return await this.fetchTransactionFees ([ code ], params);
    }

    async fetchTransactionFees (codes: string[] = undefined, params = {}): Promise<any> {
        throw new NotSupported (this.id + ' fetchTransactionFees() is not supported yet');
    }

    async fetchDepositWithdrawFees (codes: string[] = undefined, params = {}): Promise<any> {
        throw new NotSupported (this.id + ' fetchDepositWithdrawFees() is not supported yet');
    }

    async fetchDepositWithdrawFee (code: string, params = {}) {
        if (!this.has['fetchDepositWithdrawFees']) {
            throw new NotSupported (this.id + ' fetchDepositWithdrawFee() is not supported yet');
        }
        const fees = await this.fetchDepositWithdrawFees ([ code ], params);
        return this.safeValue (fees, code);
    }

    getSupportedMapping (key, mapping = {}) {
        if (key in mapping) {
            return mapping[key];
        } else {
            throw new NotSupported (this.id + ' ' + key + ' does not have a value in mapping');
        }
    }

    async fetchBorrowRate (code: string, params = {}) {
        await this.loadMarkets ();
        if (!this.has['fetchBorrowRates']) {
            throw new NotSupported (this.id + ' fetchBorrowRate() is not supported yet');
        }
        const borrowRates = await this.fetchBorrowRates (params);
        const rate = this.safeValue (borrowRates, code);
        if (rate === undefined) {
            throw new ExchangeError (this.id + ' fetchBorrowRate() could not find the borrow rate for currency code ' + code);
        }
        return rate;
    }

    handleOptionAndParams (params, methodName, optionName, defaultValue = undefined) {
        // This method can be used to obtain method specific properties, i.e: this.handleOptionAndParams (params, 'fetchPosition', 'marginMode', 'isolated')
        const defaultOptionName = 'default' + this.capitalize (optionName); // we also need to check the 'defaultXyzWhatever'
        // check if params contain the key
        let value = this.safeValue2 (params, optionName, defaultOptionName);
        if (value !== undefined) {
            params = this.omit (params, [ optionName, defaultOptionName ]);
        } else {
            // check if exchange has properties for this method
            const exchangeWideMethodOptions = this.safeValue (this.options, methodName);
            if (exchangeWideMethodOptions !== undefined) {
                // check if the option is defined in this method's props
                value = this.safeValue2 (exchangeWideMethodOptions, optionName, defaultOptionName);
            }
            if (value === undefined) {
                // if it's still undefined, check if global exchange-wide option exists
                value = this.safeValue2 (this.options, optionName, defaultOptionName);
            }
            // if it's still undefined, use the default value
            value = (value !== undefined) ? value : defaultValue;
        }
        return [ value, params ];
    }

    handleOption (methodName, optionName, defaultValue = undefined) {
        // eslint-disable-next-line no-unused-vars
        const [ result, empty ] = this.handleOptionAndParams ({}, methodName, optionName, defaultValue);
        return result;
    }

    handleMarketTypeAndParams (methodName, market = undefined, params = {}): any {
        const defaultType = this.safeString2 (this.options, 'defaultType', 'type', 'spot');
        const methodOptions = this.safeValue (this.options, methodName);
        let methodType = defaultType;
        if (methodOptions !== undefined) {
            if (typeof methodOptions === 'string') {
                methodType = methodOptions;
            } else {
                methodType = this.safeString2 (methodOptions, 'defaultType', 'type', methodType);
            }
        }
        const marketType = (market === undefined) ? methodType : market['type'];
        const type = this.safeString2 (params, 'defaultType', 'type', marketType);
        params = this.omit (params, [ 'defaultType', 'type' ]);
        return [ type, params ];
    }

    handleSubTypeAndParams (methodName, market = undefined, params = {}, defaultValue = undefined) {
        let subType = undefined;
        // if set in params, it takes precedence
        const subTypeInParams = this.safeString2 (params, 'subType', 'defaultSubType');
        // avoid omitting if it's not present
        if (subTypeInParams !== undefined) {
            subType = subTypeInParams;
            params = this.omit (params, [ 'subType', 'defaultSubType' ]);
        } else {
            // at first, check from market object
            if (market !== undefined) {
                if (market['linear']) {
                    subType = 'linear';
                } else if (market['inverse']) {
                    subType = 'inverse';
                }
            }
            // if it was not defined in market object
            if (subType === undefined) {
                const values = this.handleOptionAndParams (undefined, methodName, 'subType', defaultValue); // no need to re-test params here
                subType = values[0];
            }
        }
        return [ subType, params ];
    }

    handleMarginModeAndParams (methodName, params = {}, defaultValue = undefined) {
        /**
         * @ignore
         * @method
         * @param {object} params extra parameters specific to the exchange api endpoint
         * @returns {[string|undefined, object]} the marginMode in lowercase as specified by params["marginMode"], params["defaultMarginMode"] this.options["marginMode"] or this.options["defaultMarginMode"]
         */
        return this.handleOptionAndParams (params, methodName, 'marginMode', defaultValue);
    }

    throwExactlyMatchedException (exact, string, message) {
        if (string in exact) {
            throw new exact[string] (message);
        }
    }

    throwBroadlyMatchedException (broad, string, message) {
        const broadKey = this.findBroadlyMatchedKey (broad, string);
        if (broadKey !== undefined) {
            throw new broad[broadKey] (message);
        }
    }

    findBroadlyMatchedKey (broad, string) {
        // a helper for matching error strings exactly vs broadly
        const keys = Object.keys (broad);
        for (let i = 0; i < keys.length; i++) {
            const key = keys[i];
            if (string !== undefined) { // #issues/12698
                if (string.indexOf (key) >= 0) {
                    return key;
                }
            }
        }
        return undefined;
    }

    handleErrors (statusCode, statusText, url, method, responseHeaders, responseBody, response, requestHeaders, requestBody) {
        // it is a stub method that must be overrided in the derived exchange classes
        // throw new NotSupported (this.id + ' handleErrors() not implemented yet');
        return undefined;
    }

    calculateRateLimiterCost (api, method, path, params, config = {}) {
        return this.safeValue (config, 'cost', 1);
    }

    async fetchTicker (symbol: string, params = {}): Promise<Ticker> {
        if (this.has['fetchTickers']) {
            await this.loadMarkets ();
            const market = this.market (symbol);
            symbol = market['symbol'];
            const tickers = await this.fetchTickers ([ symbol ], params);
            const ticker = this.safeValue (tickers, symbol);
            if (ticker === undefined) {
                throw new NullResponse (this.id + ' fetchTickers() could not find a ticker for ' + symbol);
            } else {
                return ticker;
            }
        } else {
            throw new NotSupported (this.id + ' fetchTicker() is not supported yet');
        }
    }

    async watchTicker (symbol: string, params = {}): Promise<Ticker> {
        throw new NotSupported (this.id + ' watchTicker() is not supported yet');
    }

    async fetchTickers (symbols: string[] = undefined, params = {}): Promise<Dictionary<Ticker>> {
        throw new NotSupported (this.id + ' fetchTickers() is not supported yet');
    }

    async watchTickers (symbols: string[] = undefined, params = {}): Promise<Dictionary<Ticker>> {
        throw new NotSupported (this.id + ' watchTickers() is not supported yet');
    }

    async fetchOrder (id: string, symbol: string = undefined, params = {}): Promise<Order> {
        throw new NotSupported (this.id + ' fetchOrder() is not supported yet');
    }

    async fetchOrderStatus (id: string, symbol: string = undefined, params = {}): Promise<string> {
        // TODO: TypeScript: change method signature by replacing
        // Promise<string> with Promise<Order['status']>.
        const order = await this.fetchOrder (id, symbol, params);
        return order['status'];
    }

    async fetchUnifiedOrder (order, params = {}): Promise<Order> {
        return await this.fetchOrder (this.safeValue (order, 'id'), this.safeValue (order, 'symbol'), params);
    }

    async createOrder (symbol: string, type: OrderType, side: OrderSide, amount, price = undefined, params = {}): Promise<Order> {
        throw new NotSupported (this.id + ' createOrder() is not supported yet');
    }

    async cancelOrder (id: string, symbol: string = undefined, params = {}): Promise<any> {
        throw new NotSupported (this.id + ' cancelOrder() is not supported yet');
    }

    async cancelAllOrders (symbol: string = undefined, params = {}): Promise<any> {
        throw new NotSupported (this.id + ' cancelAllOrders() is not supported yet');
    }

    async cancelUnifiedOrder (order, params = {}) {
        return this.cancelOrder (this.safeValue (order, 'id'), this.safeValue (order, 'symbol'), params);
    }

    async fetchOrders (symbol: string = undefined, since: Int = undefined, limit: Int = undefined, params = {}): Promise<Order[]> {
        throw new NotSupported (this.id + ' fetchOrders() is not supported yet');
    }

    async fetchOrderTrades (id: string, symbol: string = undefined, since: Int = undefined, limit: Int = undefined, params = {}): Promise<Trade[]> {
        throw new NotSupported (this.id + ' fetchOrderTrades() is not supported yet');
    }

    async watchOrders (symbol: string = undefined, since: Int = undefined, limit: Int = undefined, params = {}): Promise<Order[]> {
        throw new NotSupported (this.id + ' watchOrders() is not supported yet');
    }

    async fetchOpenOrders (symbol: string = undefined, since: Int = undefined, limit: Int = undefined, params = {}): Promise<Order[]> {
        throw new NotSupported (this.id + ' fetchOpenOrders() is not supported yet');
    }

    async fetchClosedOrders (symbol: string = undefined, since: Int = undefined, limit: Int = undefined, params = {}): Promise<Order[]> {
        throw new NotSupported (this.id + ' fetchClosedOrders() is not supported yet');
    }

    async fetchMyTrades (symbol: string = undefined, since: Int = undefined, limit: Int = undefined, params = {}): Promise<Trade[]> {
        throw new NotSupported (this.id + ' fetchMyTrades() is not supported yet');
    }

    async watchMyTrades (symbol: string = undefined, since: Int = undefined, limit: Int = undefined, params = {}): Promise<Trade[]> {
        throw new NotSupported (this.id + ' watchMyTrades() is not supported yet');
    }

    async fetchTransactions (symbol: string = undefined, since: Int = undefined, limit: Int = undefined, params = {}): Promise<any> {
        throw new NotSupported (this.id + ' fetchTransactions() is not supported yet');
    }

    async fetchDeposits (symbol: string = undefined, since: Int = undefined, limit: Int = undefined, params = {}): Promise<any> {
        throw new NotSupported (this.id + ' fetchDeposits() is not supported yet');
    }

    async fetchWithdrawals (symbol: string = undefined, since: Int = undefined, limit: Int = undefined, params = {}): Promise<any> {
        throw new NotSupported (this.id + ' fetchWithdrawals() is not supported yet');
    }

    parseLastPrice (price, market = undefined): any {
        throw new NotSupported (this.id + ' parseLastPrice() is not supported yet');
    }

    async fetchDepositAddress (code: string, params = {}) {
        if (this.has['fetchDepositAddresses']) {
            const depositAddresses = await this.fetchDepositAddresses ([ code ], params);
            const depositAddress = this.safeValue (depositAddresses, code);
            if (depositAddress === undefined) {
                throw new InvalidAddress (this.id + ' fetchDepositAddress() could not find a deposit address for ' + code + ', make sure you have created a corresponding deposit address in your wallet on the exchange website');
            } else {
                return depositAddress;
            }
        } else {
            throw new NotSupported (this.id + ' fetchDepositAddress() is not supported yet');
        }
    }

    account (): Balance {
        return {
            'free': undefined,
            'used': undefined,
            'total': undefined,
        };
    }

    commonCurrencyCode (currency: string) {
        if (!this.substituteCommonCurrencyCodes) {
            return currency;
        }
        return this.safeString (this.commonCurrencies, currency, currency);
    }

    currency (code) {
        if (this.currencies === undefined) {
            throw new ExchangeError (this.id + ' currencies not loaded');
        }
        if (typeof code === 'string') {
            if (code in this.currencies) {
                return this.currencies[code];
            } else if (code in this.currencies_by_id) {
                return this.currencies_by_id[code];
            }
        }
        throw new ExchangeError (this.id + ' does not have currency code ' + code);
    }

    market (symbol: string) {
        if (this.markets === undefined) {
            throw new ExchangeError (this.id + ' markets not loaded');
        }
        if (typeof symbol === 'string') {
            if (symbol in this.markets) {
                return this.markets[symbol];
            } else if (symbol in this.markets_by_id) {
                const markets = this.markets_by_id[symbol];
                const defaultType = this.safeString2 (this.options, 'defaultType', 'defaultSubType', 'spot');
                for (let i = 0; i < markets.length; i++) {
                    const market = markets[i];
                    if (market[defaultType]) {
                        return market;
                    }
                }
                return markets[0];
            }
        }
        throw new BadSymbol (this.id + ' does not have market symbol ' + symbol);
    }

    handleWithdrawTagAndParams (tag, params): any {
        if (typeof tag === 'object') {
            params = this.extend (tag, params);
            tag = undefined;
        }
        if (tag === undefined) {
            tag = this.safeString (params, 'tag');
            if (tag !== undefined) {
                params = this.omit (params, 'tag');
            }
        }
        return [ tag, params ];
    }

    async createLimitOrder (symbol: string, side: OrderSide, amount, price, params = {}): Promise<Order> {
        return await this.createOrder (symbol, 'limit', side, amount, price, params);
    }

    async createMarketOrder (symbol: string, side: OrderSide, amount, price = undefined, params = {}): Promise<Order> {
        return await this.createOrder (symbol, 'market', side, amount, price, params);
    }

    async createLimitBuyOrder (symbol: string, amount, price, params = {}): Promise<Order> {
        return await this.createOrder (symbol, 'limit', 'buy', amount, price, params);
    }

    async createLimitSellOrder (symbol: string, amount, price, params = {}): Promise<Order> {
        return await this.createOrder (symbol, 'limit', 'sell', amount, price, params);
    }

    async createMarketBuyOrder (symbol: string, amount, params = {}): Promise<Order> {
        return await this.createOrder (symbol, 'market', 'buy', amount, undefined, params);
    }

    async createMarketSellOrder (symbol: string, amount, params = {}): Promise<Order> {
        return await this.createOrder (symbol, 'market', 'sell', amount, undefined, params);
    }

    costToPrecision (symbol: string, cost) {
        const market = this.market (symbol);
        return this.decimalToPrecision (cost, TRUNCATE, market['precision']['price'], this.precisionMode, this.paddingMode);
    }

    priceToPrecision (symbol: string, price): string {
        const market = this.market (symbol);
        const result = this.decimalToPrecision (price, ROUND, market['precision']['price'], this.precisionMode, this.paddingMode);
        if (result === '0') {
            throw new ArgumentsRequired (this.id + ' price of ' + market['symbol'] + ' must be greater than minimum price precision of ' + this.numberToString (market['precision']['price']));
        }
        return result;
    }

    amountToPrecision (symbol: string, amount) {
        const market = this.market (symbol);
        const result = this.decimalToPrecision (amount, TRUNCATE, market['precision']['amount'], this.precisionMode, this.paddingMode);
        if (result === '0') {
            throw new ArgumentsRequired (this.id + ' amount of ' + market['symbol'] + ' must be greater than minimum amount precision of ' + this.numberToString (market['precision']['amount']));
        }
        return result;
    }

    feeToPrecision (symbol: string, fee) {
        const market = this.market (symbol);
        return this.decimalToPrecision (fee, ROUND, market['precision']['price'], this.precisionMode, this.paddingMode);
    }

    currencyToPrecision (code: string, fee, networkCode = undefined) {
        const currency = this.currencies[code];
        let precision = this.safeValue (currency, 'precision');
        if (networkCode !== undefined) {
            const networks = this.safeValue (currency, 'networks', {});
            const networkItem = this.safeValue (networks, networkCode, {});
            precision = this.safeValue (networkItem, 'precision', precision);
        }
        if (precision === undefined) {
            return fee;
        } else {
            return this.decimalToPrecision (fee, ROUND, precision, this.precisionMode, this.paddingMode);
        }
    }

    safeNumber (obj: object, key: IndexType, defaultNumber: number = undefined): number {
        const value = this.safeString (obj, key);
        return this.parseNumber (value, defaultNumber);
    }

    safeNumberN (obj: object, arr: IndexType[], defaultNumber: number = undefined): number {
        const value = this.safeStringN (obj, arr);
        return this.parseNumber (value, defaultNumber);
    }

    parsePrecision (precision?: string) {
        /**
         * @ignore
         * @method
         * @param {string} precision The number of digits to the right of the decimal
         * @returns {string} a string number equal to 1e-precision
         */
        if (precision === undefined) {
            return undefined;
        }
        const precisionNumber = parseInt (precision);
        if (precisionNumber === 0) {
            return '1';
        }
        let parsedPrecision = '0.';
        for (let i = 0; i < precisionNumber - 1; i++) {
            parsedPrecision = parsedPrecision + '0';
        }
        return parsedPrecision + '1';
    }

    async loadTimeDifference (params = {}) {
        const serverTime = await this.fetchTime (params);
        const after = this.milliseconds ();
        this.options['timeDifference'] = after - serverTime;
        return this.options['timeDifference'];
    }

    implodeHostname (url: string) {
        return this.implodeParams (url, { 'hostname': this.hostname });
    }

    async fetchMarketLeverageTiers (symbol: string, params = {}) {
        if (this.has['fetchLeverageTiers']) {
            const market = await this.market (symbol);
            if (!market['contract']) {
                throw new BadSymbol (this.id + ' fetchMarketLeverageTiers() supports contract markets only');
            }
            const tiers = await this.fetchLeverageTiers ([ symbol ]);
            return this.safeValue (tiers, symbol);
        } else {
            throw new NotSupported (this.id + ' fetchMarketLeverageTiers() is not supported yet');
        }
    }

    async createPostOnlyOrder (symbol: string, type: OrderType, side: OrderSide, amount, price, params = {}) {
        if (!this.has['createPostOnlyOrder']) {
            throw new NotSupported (this.id + 'createPostOnlyOrder() is not supported yet');
        }
        const query = this.extend (params, { 'postOnly': true });
        return await this.createOrder (symbol, type, side, amount, price, query);
    }

    async createReduceOnlyOrder (symbol: string, type: OrderType, side: OrderSide, amount, price, params = {}) {
        if (!this.has['createReduceOnlyOrder']) {
            throw new NotSupported (this.id + 'createReduceOnlyOrder() is not supported yet');
        }
        const query = this.extend (params, { 'reduceOnly': true });
        return await this.createOrder (symbol, type, side, amount, price, query);
    }

    async createStopOrder (symbol: string, type: OrderType, side: OrderSide, amount, price = undefined, stopPrice = undefined, params = {}) {
        if (!this.has['createStopOrder']) {
            throw new NotSupported (this.id + ' createStopOrder() is not supported yet');
        }
        if (stopPrice === undefined) {
            throw new ArgumentsRequired (this.id + ' create_stop_order() requires a stopPrice argument');
        }
        const query = this.extend (params, { 'stopPrice': stopPrice });
        return await this.createOrder (symbol, type, side, amount, price, query);
    }

    async createStopLimitOrder (symbol: string, side: OrderSide, amount, price, stopPrice, params = {}) {
        if (!this.has['createStopLimitOrder']) {
            throw new NotSupported (this.id + ' createStopLimitOrder() is not supported yet');
        }
        const query = this.extend (params, { 'stopPrice': stopPrice });
        return await this.createOrder (symbol, 'limit', side, amount, price, query);
    }

    async createStopMarketOrder (symbol: string, side: OrderSide, amount, stopPrice, params = {}) {
        if (!this.has['createStopMarketOrder']) {
            throw new NotSupported (this.id + ' createStopMarketOrder() is not supported yet');
        }
        const query = this.extend (params, { 'stopPrice': stopPrice });
        return await this.createOrder (symbol, 'market', side, amount, undefined, query);
    }

    safeCurrencyCode (currencyId?: string, currency: any = undefined) {
        currency = this.safeCurrency (currencyId, currency);
        return currency['code'];
    }

    filterBySymbolSinceLimit (array, symbol: string = undefined, since: Int = undefined, limit: Int = undefined) {
        return this.filterByValueSinceLimit (array, 'symbol', symbol, since, limit, 'timestamp');
    }

    filterByCurrencySinceLimit (array, code = undefined, since: Int = undefined, limit: Int = undefined) {
        return this.filterByValueSinceLimit (array, 'currency', code, since, limit, 'timestamp');
    }

    parseLastPrices (pricesData, symbols: string[] = undefined, params = {}) {
        //
        // the value of tickers is either a dict or a list
        //
        // dict
        //
        //     {
        //         'marketId1': { ... },
        //         'marketId2': { ... },
        //         ...
        //     }
        //
        // list
        //
        //     [
        //         { 'market': 'marketId1', ... },
        //         { 'market': 'marketId2', ... },
        //         ...
        //     ]
        //
        const results = [];
        if (Array.isArray (pricesData)) {
            for (let i = 0; i < pricesData.length; i++) {
                const priceData = this.extend (this.parseLastPrice (pricesData[i]), params);
                results.push (priceData);
            }
        } else {
            const marketIds = Object.keys (pricesData);
            for (let i = 0; i < marketIds.length; i++) {
                const marketId = marketIds[i];
                const market = this.safeMarket (marketId);
                const priceData = this.extend (this.parseLastPrice (pricesData[marketId], market), params);
                results.push (priceData);
            }
        }
        symbols = this.marketSymbols (symbols);
        return this.filterByArray (results, 'symbol', symbols);
    }

    parseTickers (tickers, symbols: string[] = undefined, params = {}) {
        //
        // the value of tickers is either a dict or a list
        //
        // dict
        //
        //     {
        //         'marketId1': { ... },
        //         'marketId2': { ... },
        //         'marketId3': { ... },
        //         ...
        //     }
        //
        // list
        //
        //     [
        //         { 'market': 'marketId1', ... },
        //         { 'market': 'marketId2', ... },
        //         { 'market': 'marketId3', ... },
        //         ...
        //     ]
        //
        const results = [];
        if (Array.isArray (tickers)) {
            for (let i = 0; i < tickers.length; i++) {
                const ticker = this.extend (this.parseTicker (tickers[i]), params);
                results.push (ticker);
            }
        } else {
            const marketIds = Object.keys (tickers);
            for (let i = 0; i < marketIds.length; i++) {
                const marketId = marketIds[i];
                const market = this.safeMarket (marketId);
                const ticker = this.extend (this.parseTicker (tickers[marketId], market), params);
                results.push (ticker);
            }
        }
        symbols = this.marketSymbols (symbols);
        return this.filterByArray (results, 'symbol', symbols);
    }

    parseDepositAddresses (addresses, codes: string[] = undefined, indexed = true, params = {}) {
        let result = [];
        for (let i = 0; i < addresses.length; i++) {
            const address = this.extend (this.parseDepositAddress (addresses[i]), params);
            result.push (address);
        }
        if (codes !== undefined) {
            result = this.filterByArray (result, 'currency', codes, false);
        }
        if (indexed) {
            return this.indexBy (result, 'currency');
        }
        return result;
    }

    parseBorrowInterests (response, market = undefined) {
        const interests = [];
        for (let i = 0; i < response.length; i++) {
            const row = response[i];
            interests.push (this.parseBorrowInterest (row, market));
        }
        return interests;
    }

    parseFundingRateHistories (response, market = undefined, since: Int = undefined, limit: Int = undefined) {
        const rates = [];
        for (let i = 0; i < response.length; i++) {
            const entry = response[i];
            rates.push (this.parseFundingRateHistory (entry, market));
        }
        const sorted = this.sortBy (rates, 'timestamp');
        const symbol = (market === undefined) ? undefined : market['symbol'];
        return this.filterBySymbolSinceLimit (sorted, symbol, since, limit);
    }

    safeSymbol (marketId, market = undefined, delimiter = undefined, marketType = undefined) {
        market = this.safeMarket (marketId, market, delimiter, marketType);
        return market['symbol'];
    }

    parseFundingRate (contract: string, market = undefined) {
        throw new NotSupported (this.id + ' parseFundingRate() is not supported yet');
    }

    parseFundingRates (response, market = undefined) {
        const result = {};
        for (let i = 0; i < response.length; i++) {
            const parsed = this.parseFundingRate (response[i], market);
            result[parsed['symbol']] = parsed;
        }
        return result;
    }

    isTriggerOrder (params) {
        const isTrigger = this.safeValue2 (params, 'trigger', 'stop');
        if (isTrigger) {
            params = this.omit (params, [ 'trigger', 'stop' ]);
        }
        return [ isTrigger, params ];
    }

    isPostOnly (isMarketOrder: boolean, exchangeSpecificParam, params = {}) {
        /**
         * @ignore
         * @method
         * @param {string} type Order type
         * @param {boolean} exchangeSpecificParam exchange specific postOnly
         * @param {object} params exchange specific params
         * @returns {boolean} true if a post only order, false otherwise
         */
        const timeInForce = this.safeStringUpper (params, 'timeInForce');
        let postOnly = this.safeValue2 (params, 'postOnly', 'post_only', false);
        // we assume timeInForce is uppercase from safeStringUpper (params, 'timeInForce')
        const ioc = timeInForce === 'IOC';
        const fok = timeInForce === 'FOK';
        const timeInForcePostOnly = timeInForce === 'PO';
        postOnly = postOnly || timeInForcePostOnly || exchangeSpecificParam;
        if (postOnly) {
            if (ioc || fok) {
                throw new InvalidOrder (this.id + ' postOnly orders cannot have timeInForce equal to ' + timeInForce);
            } else if (isMarketOrder) {
                throw new InvalidOrder (this.id + ' market orders cannot be postOnly');
            } else {
                return true;
            }
        } else {
            return false;
        }
    }

    handlePostOnly (isMarketOrder: boolean, exchangeSpecificPostOnlyOption: boolean, params: any = {}) {
        /**
         * @ignore
         * @method
         * @param {string} type Order type
         * @param {boolean} exchangeSpecificBoolean exchange specific postOnly
         * @param {object} params exchange specific params
         * @returns {[boolean, params]}
         */
        const timeInForce = this.safeStringUpper (params, 'timeInForce');
        let postOnly = this.safeValue (params, 'postOnly', false);
        const ioc = timeInForce === 'IOC';
        const fok = timeInForce === 'FOK';
        const po = timeInForce === 'PO';
        postOnly = postOnly || po || exchangeSpecificPostOnlyOption;
        if (postOnly) {
            if (ioc || fok) {
                throw new InvalidOrder (this.id + ' postOnly orders cannot have timeInForce equal to ' + timeInForce);
            } else if (isMarketOrder) {
                throw new InvalidOrder (this.id + ' market orders cannot be postOnly');
            } else {
                if (po) {
                    params = this.omit (params, 'timeInForce');
                }
                params = this.omit (params, 'postOnly');
                return [ true, params ];
            }
        }
        return [ false, params ];
    }

    async fetchLastPrices (symbols: string[] = undefined, params = {}) {
        throw new NotSupported (this.id + ' fetchLastPrices() is not supported yet');
    }

    async fetchTradingFees (params = {}): Promise<any> {
        throw new NotSupported (this.id + ' fetchTradingFees() is not supported yet');
    }

    async fetchTradingFee (symbol: string, params = {}) {
        if (!this.has['fetchTradingFees']) {
            throw new NotSupported (this.id + ' fetchTradingFee() is not supported yet');
        }
        return await this.fetchTradingFees (params);
    }

    parseOpenInterest (interest, market = undefined): any {
        throw new NotSupported (this.id + ' parseOpenInterest () is not supported yet');
    }

    parseOpenInterests (response, market = undefined, since: Int = undefined, limit: Int = undefined) {
        const interests = [];
        for (let i = 0; i < response.length; i++) {
            const entry = response[i];
            const interest = this.parseOpenInterest (entry, market);
            interests.push (interest);
        }
        const sorted = this.sortBy (interests, 'timestamp');
        const symbol = this.safeString (market, 'symbol');
        return this.filterBySymbolSinceLimit (sorted, symbol, since, limit);
    }

    async fetchFundingRate (symbol: string, params = {}) {
        if (this.has['fetchFundingRates']) {
            await this.loadMarkets ();
            const market = this.market (symbol);
            if (!market['contract']) {
                throw new BadSymbol (this.id + ' fetchFundingRate() supports contract markets only');
            }
            const rates = await this.fetchFundingRates ([ symbol ], params);
            const rate = this.safeValue (rates, symbol);
            if (rate === undefined) {
                throw new NullResponse (this.id + ' fetchFundingRate () returned no data for ' + symbol);
            } else {
                return rate;
            }
        } else {
            throw new NotSupported (this.id + ' fetchFundingRate () is not supported yet');
        }
    }

    async fetchMarkOHLCV (symbol, timeframe = '1m', since: Int = undefined, limit: Int = undefined, params = {}): Promise<OHLCV[]> {
        /**
         * @method
         * @name exchange#fetchMarkOHLCV
         * @description fetches historical mark price candlestick data containing the open, high, low, and close price of a market
         * @param {string} symbol unified symbol of the market to fetch OHLCV data for
         * @param {string} timeframe the length of time each candle represents
         * @param {int|undefined} since timestamp in ms of the earliest candle to fetch
         * @param {int|undefined} limit the maximum amount of candles to fetch
         * @param {object} params extra parameters specific to the exchange api endpoint
         * @returns {[[int|float]]} A list of candles ordered as timestamp, open, high, low, close, undefined
         */
        if (this.has['fetchMarkOHLCV']) {
            const request = {
                'price': 'mark',
            };
            return await this.fetchOHLCV (symbol, timeframe, since, limit, this.extend (request, params));
        } else {
            throw new NotSupported (this.id + ' fetchMarkOHLCV () is not supported yet');
        }
    }

    async fetchIndexOHLCV (symbol: string, timeframe = '1m', since: Int = undefined, limit: Int = undefined, params = {}): Promise<OHLCV[]> {
        /**
         * @method
         * @name exchange#fetchIndexOHLCV
         * @description fetches historical index price candlestick data containing the open, high, low, and close price of a market
         * @param {string} symbol unified symbol of the market to fetch OHLCV data for
         * @param {string} timeframe the length of time each candle represents
         * @param {int|undefined} since timestamp in ms of the earliest candle to fetch
         * @param {int|undefined} limit the maximum amount of candles to fetch
         * @param {object} params extra parameters specific to the exchange api endpoint
         * @returns {[[int|float]]} A list of candles ordered as timestamp, open, high, low, close, undefined
         */
        if (this.has['fetchIndexOHLCV']) {
            const request = {
                'price': 'index',
            };
            return await this.fetchOHLCV (symbol, timeframe, since, limit, this.extend (request, params));
        } else {
            throw new NotSupported (this.id + ' fetchIndexOHLCV () is not supported yet');
        }
    }

    async fetchPremiumIndexOHLCV (symbol: string, timeframe = '1m', since: Int = undefined, limit: Int = undefined, params = {}): Promise<OHLCV[]> {
        /**
         * @method
         * @name exchange#fetchPremiumIndexOHLCV
         * @description fetches historical premium index price candlestick data containing the open, high, low, and close price of a market
         * @param {string} symbol unified symbol of the market to fetch OHLCV data for
         * @param {string} timeframe the length of time each candle represents
         * @param {int|undefined} since timestamp in ms of the earliest candle to fetch
         * @param {int|undefined} limit the maximum amount of candles to fetch
         * @param {object} params extra parameters specific to the exchange api endpoint
         * @returns {[[int|float]]} A list of candles ordered as timestamp, open, high, low, close, undefined
         */
        if (this.has['fetchPremiumIndexOHLCV']) {
            const request = {
                'price': 'premiumIndex',
            };
            return await this.fetchOHLCV (symbol, timeframe, since, limit, this.extend (request, params));
        } else {
            throw new NotSupported (this.id + ' fetchPremiumIndexOHLCV () is not supported yet');
        }
    }

    handleTimeInForce (params = {}) {
        /**
         * @ignore
         * @method
         * * Must add timeInForce to this.options to use this method
         * @return {string} returns the exchange specific value for timeInForce
         */
        const timeInForce = this.safeStringUpper (params, 'timeInForce'); // supported values GTC, IOC, PO
        if (timeInForce !== undefined) {
            const exchangeValue = this.safeString (this.options['timeInForce'], timeInForce);
            if (exchangeValue === undefined) {
                throw new ExchangeError (this.id + ' does not support timeInForce "' + timeInForce + '"');
            }
            return exchangeValue;
        }
        return undefined;
    }

    convertTypeToAccount (account) {
        /**
         * @ignore
         * @method
         * * Must add accountsByType to this.options to use this method
         * @param {string} account key for account name in this.options['accountsByType']
         * @returns the exchange specific account name or the isolated margin id for transfers
         */
        const accountsByType = this.safeValue (this.options, 'accountsByType', {});
        const lowercaseAccount = account.toLowerCase ();
        if (lowercaseAccount in accountsByType) {
            return accountsByType[lowercaseAccount];
        } else if ((account in this.markets) || (account in this.markets_by_id)) {
            const market = this.market (account);
            return market['id'];
        } else {
            return account;
        }
    }

    checkRequiredArgument (methodName, argument, argumentName, options = []) {
        /**
         * @ignore
         * @method
         * @param {string} argument the argument to check
         * @param {string} argumentName the name of the argument to check
         * @param {string} methodName the name of the method that the argument is being checked for
         * @param {[string]} options a list of options that the argument can be
         * @returns {undefined}
         */
        const optionsLength = options.length;
        if ((argument === undefined) || ((optionsLength > 0) && (!(this.inArray (argument, options))))) {
            const messageOptions = options.join (', ');
            let message = this.id + ' ' + methodName + '() requires a ' + argumentName + ' argument';
            if (messageOptions !== '') {
                message += ', one of ' + '(' + messageOptions + ')';
            }
            throw new ArgumentsRequired (message);
        }
    }

    checkRequiredMarginArgument (methodName: string, symbol: string, marginMode: string) {
        /**
         * @ignore
         * @method
         * @param {string} symbol unified symbol of the market
         * @param {string} methodName name of the method that requires a symbol
         * @param {string} marginMode is either 'isolated' or 'cross'
         */
        if ((marginMode === 'isolated') && (symbol === undefined)) {
            throw new ArgumentsRequired (this.id + ' ' + methodName + '() requires a symbol argument for isolated margin');
        } else if ((marginMode === 'cross') && (symbol !== undefined)) {
            throw new ArgumentsRequired (this.id + ' ' + methodName + '() cannot have a symbol argument for cross margin');
        }
    }

    checkRequiredSymbol (methodName: string, symbol: string) {
        /**
         * @ignore
         * @method
         * @param {string} symbol unified symbol of the market
         * @param {string} methodName name of the method that requires a symbol
         */
        this.checkRequiredArgument (methodName, symbol, 'symbol');
    }

    parseDepositWithdrawFees (response, codes: string[] = undefined, currencyIdKey = undefined): any {
        /**
         * @ignore
         * @method
         * @param {[object]|object} response unparsed response from the exchange
         * @param {[string]|undefined} codes the unified currency codes to fetch transactions fees for, returns all currencies when undefined
         * @param {str|undefined} currencyIdKey *should only be undefined when response is a dictionary* the object key that corresponds to the currency id
         * @returns {object} objects with withdraw and deposit fees, indexed by currency codes
         */
        const depositWithdrawFees = {};
        codes = this.marketCodes (codes);
        const isArray = Array.isArray (response);
        let responseKeys = response;
        if (!isArray) {
            responseKeys = Object.keys (response);
        }
        for (let i = 0; i < responseKeys.length; i++) {
            const entry = responseKeys[i];
            const dictionary = isArray ? entry : response[entry];
            const currencyId = isArray ? this.safeString (dictionary, currencyIdKey) : entry;
            const currency = this.safeValue (this.currencies_by_id, currencyId);
            const code = this.safeString (currency, 'code', currencyId);
            if ((codes === undefined) || (this.inArray (code, codes))) {
                depositWithdrawFees[code] = this.parseDepositWithdrawFee (dictionary, currency);
            }
        }
        return depositWithdrawFees;
    }

    parseDepositWithdrawFee (fee, currency = undefined): any {
        throw new NotSupported (this.id + ' parseDepositWithdrawFee() is not supported yet');
    }

    depositWithdrawFee (info): any {
        return {
            'deposit': {
                'fee': undefined,
                'percentage': undefined,
            },
            'info': info,
            'networks': {},
            'withdraw': {
                'fee': undefined,
                'percentage': undefined,
            },
        };
    }

    assignDefaultDepositWithdrawFees (fee, currency = undefined): any {
        /**
         * @ignore
         * @method
         * @description Takes a depositWithdrawFee structure and assigns the default values for withdraw and deposit
         * @param {object} fee A deposit withdraw fee structure
         * @param {object} currency A currency structure, the response from this.currency ()
         * @returns {object} A deposit withdraw fee structure
         */
        const networkKeys = Object.keys (fee['networks']);
        const numNetworks = networkKeys.length;
        if (numNetworks === 1) {
            fee['withdraw'] = fee['networks'][networkKeys[0]]['withdraw'];
            fee['deposit'] = fee['networks'][networkKeys[0]]['deposit'];
            return fee;
        }
        const currencyCode = this.safeString (currency, 'code');
        for (let i = 0; i < numNetworks; i++) {
            const network = networkKeys[i];
            if (network === currencyCode) {
                fee['deposit'] = fee['networks'][networkKeys[i]]['deposit'];
                fee['withdraw'] = fee['networks'][networkKeys[i]]['withdraw'];
            }
        }
        return fee;
    }

    parseIncome (info, market = undefined) {
        throw new NotSupported (this.id + ' parseIncome () is not supported yet');
    }

    parseIncomes (incomes, market = undefined, since: Int = undefined, limit: Int = undefined) {
        /**
         * @ignore
         * @method
         * @description parses funding fee info from exchange response
         * @param {[object]} incomes each item describes once instance of currency being received or paid
         * @param {object|undefined} market ccxt market
         * @param {int|undefined} since when defined, the response items are filtered to only include items after this timestamp
         * @param {int|undefined} limit limits the number of items in the response
         * @returns {[object]} an array of [funding history structures]{@link https://docs.ccxt.com/#/?id=funding-history-structure}
         */
        const result = [];
        for (let i = 0; i < incomes.length; i++) {
            const entry = incomes[i];
            const parsed = this.parseIncome (entry, market);
            result.push (parsed);
        }
        const sorted = this.sortBy (result, 'timestamp');
        return this.filterBySinceLimit (sorted, since, limit);
    }

    getMarketFromSymbols (symbols: string[] = undefined) {
        if (symbols === undefined) {
            return undefined;
        }
        const firstMarket = this.safeString (symbols, 0);
        const market = this.market (firstMarket);
        return market;
    }
}

export {
    Exchange,
};<|MERGE_RESOLUTION|>--- conflicted
+++ resolved
@@ -1221,29 +1221,6 @@
         // the following is executed only if the catch-clause does not
         // catch any connection-level exceptions from the client
         // (connection established successfully)
-<<<<<<< HEAD
-        connected.then (() => {
-            if (!client.subscriptions[subscribeHash]) {
-                if (subscribeHash !== undefined) {
-                    client.subscriptions[subscribeHash] = subscription || true;
-                }
-                const options = this.safeValue (this.options, 'ws');
-                const cost = this.safeValue (options, 'cost', 1);
-                if (message) {
-                    if (this.enableRateLimit && client.throttle) {
-                        // add cost here |
-                        //               |
-                        //               V
-                        client.throttle (cost).then (() => {
-                            client.send (message);
-                        }).catch ((e) => {
-                            throw e
-                        });
-                    } else {
-                        client.send (message).catch ((e) => {
-                            throw e
-                        });
-=======
         if (!clientSubscription) {
             connected.then (() => {
                     const options = this.safeValue (this.options, 'ws');
@@ -1260,7 +1237,6 @@
                             client.send (message)
                             .catch ((e) => { throw e });;
                         }
->>>>>>> 9d1d4acd
                     }
                 }).catch ((e)=> {
                     delete (client.subscriptions[subscribeHash])
