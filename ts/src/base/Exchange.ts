// ----------------------------------------------------------------------------

import * as functions from './functions.js';
import {
    // inArray as inArrayFunc,
    keys as keysFunc,
    values as valuesFunc,
    vwap as vwapFunc,
} from './functions.js';
// import exceptions from "./errors.js"
import {
    ArgumentsRequired,
    AuthenticationError,
    BadRequest,
    BadResponse,
    BadSymbol,
    DDoSProtection,
    ExchangeClosedByUser,
    ExchangeError,
    ExchangeNotAvailable,
    InvalidAddress,
    InvalidOrder,
    InvalidProxySettings,
    NetworkError,
    NotSupported,
    NullResponse,
    OperationFailed,
    RateLimitExceeded,
    RequestTimeout,
    UnsubscribeError,
} from './errors.js';
import { Precise } from './Precise.js';
//-----------------------------------------------------------------------------
import WsClient from './ws/WsClient.js';
import { Future } from './ws/Future.js';
import { CountedOrderBook, IndexedOrderBook, OrderBook as Ob, OrderBook as WsOrderBook } from './ws/OrderBook.js';
// ----------------------------------------------------------------------------
//
import { axolotl } from './functions/crypto.js';
// import types
import type {
    Account,
    Balance,
    BalanceAccount,
    Balances,
    Bool,
    BorrowInterest,
    CancellationRequest,
    ConstructorArgs,
    Conversion,
    CrossBorrowRate,
    CrossBorrowRates,
    Currencies,
    Currency,
    CurrencyInterface,
    DepositAddress,
    DepositWithdrawFee,
    // DepositWithdrawFeeNetwork,
    Dict,
    Dictionary,
    // Fee,
    FundingHistory,
    FundingRate,
    FundingRateHistory,
    FundingRates,
    Greeks,
    IndexType,
    int,
    Int,
    IsolatedBorrowRate,
    IsolatedBorrowRates,
    LastPrice,
    LastPrices,
    LedgerEntry,
    Leverage,
    Leverages,
    LeverageTier,
    LeverageTiers,
    Liquidation,
    LongShortRatio,
    MarginMode,
    MarginModes,
    MarginModification,
    Market,
    MarketInterface,
    MarketType,
    MinMax,
    Num,
    OHLCV,
    OHLCVC,
    OpenInterest,
    OpenInterests,
    Option,
    OptionChain,
    Order,
    OrderBook,
    OrderBooks,
    OrderRequest,
    OrderSide,
    OrderType,
    Position,
    Str,
    Strings,
    Ticker,
    Tickers,
    Trade,
    TradingFeeInterface,
    TradingFees,
    Transaction,
    TransferEntry,
} from './types.js';
// ----------------------------------------------------------------------------
// move this elsewhere.
<<<<<<< HEAD
import {
    ArrayCache,
    // ArrayCacheBySymbolById,
    // ArrayCacheBySymbolBySide,
    ArrayCacheByTimestamp,
} from './ws/Cache.js';
// import {OrderBook as Ob} from './ws/OrderBook.js';
import totp from './functions/totp.js';
=======
import { ArrayCache, ArrayCacheByTimestamp } from './ws/Cache.js';
import { totp } from './functions/totp.js';
>>>>>>> 6c5e097d
import ethers from '../static_dependencies/ethers/index.js';
import { TypedDataEncoder } from '../static_dependencies/ethers/hash/index.js';
import { SecureRandom } from '../static_dependencies/jsencrypt/lib/jsbn/rng.js';
import { getStarkKey, ethSigToPrivate, sign as starknetCurveSign } from '../static_dependencies/scure-starknet/index.js';
import init, * as zklink from '../static_dependencies/zklink/zklink-sdk-web.js';
import * as Starknet from '../static_dependencies/starknet/index.js';
import Client from './ws/Client.js';
import { sha256 } from '../static_dependencies/noble-hashes/sha256.js';

const {
    aggregate,
    arrayConcat,
    base16ToBinary,
    base58ToBinary,
    base64ToBinary,
    base64ToString,
    binaryConcat,
    binaryConcatArray,
    binaryToBase16,
    binaryToBase58,
    binaryToBase64,
    capitalize,
    clone,
    crc32,
    DECIMAL_PLACES,
    decimalToPrecision,
    decode,
    deepExtend,
    // ecdsa,
    encode,
    extend,
    extractParams,
    filterBy,
    flatten,
    groupBy,
    hash,
    hmac,
    implodeParams,
    inArray,
    indexBy,
    isEmpty,
    isJsonEncodedObject,
    isNode,
    iso8601,
    json,
    keysort,
    merge,
    microseconds,
    milliseconds,
    NO_PADDING,
    now,
    numberToBE,
    numberToLE,
    numberToString,
    omit,
    omitZero,
    ordered,
    packb,
    parse8601,
    parseDate,
    parseTimeframe,
    precisionFromString,
    rawencode,
    ROUND,
    roundTimeframe,
    safeFloat,
    safeFloat2,
    safeFloatN,
    safeInteger,
    safeInteger2,
    safeIntegerN,
    safeIntegerProduct,
    safeIntegerProduct2,
    safeIntegerProductN,
    safeString,
    safeString2,
    safeStringLower,
    safeStringLower2,
    safeStringLowerN,
    safeStringN,
    safeStringUpper,
    safeStringUpper2,
    safeStringUpperN,
    safeTimestamp,
    safeTimestamp2,
    safeTimestampN,
    safeValue,
    safeValue2,
    safeValueN,
    seconds,
    selfIsDefined,
    SIGNIFICANT_DIGITS,
    sleep,
    sort,
    sortBy,
    sortBy2,
    stringToBase64,
    strip,
    sum,
    Throttler,
    TICK_SIZE,
    toArray,
    TRUNCATE,
    unCamelCase,
    unique,
    urlencode,
    urlencodeBase64,
    urlencodeNested,
    urlencodeWithArrayRepeat,
    uuid,
    uuid16,
    uuid22,
    uuidv1,
    ymd,
    ymdhms,
    yymmdd,
    yyyymmdd,
} = functions;

export type {
    Account,
    Balance,
    BalanceAccount,
    Balances,
    Bool,
    BorrowInterest,
    Conversion,
    CrossBorrowRate,
    Currency,
    CurrencyInterface,
    DepositAddress,
    Dictionary,
    Fee,
    FundingHistory,
    FundingRateHistory,
    Greeks,
    IndexType,
    Int,
    LastPrice,
    LastPrices,
    LedgerEntry,
    Leverage,
    Leverages,
    LeverageTier,
    Liquidation,
    LongShortRatio,
    MarginMode,
    MarginModes,
    Market,
    MarketInterface,
    MarketType,
    MinMax,
    Num,
    OHLCV,
    OHLCVC,
    OpenInterest,
    Option,
    OptionChain,
    Order,
    OrderBook,
    OrderRequest,
    OrderSide,
    OrderType,
    Position,
    Str,
    Strings,
    Ticker,
    Tickers,
    Trade,
    Transaction,
    TransferEntry,
} from './types.js';
// ----------------------------------------------------------------------------
let protobufMexc = undefined;
(async () => {
    try {
        protobufMexc = await import ('../protobuf/mexc/compiled.cjs');
    } catch {
        // TODO: handle error
    }
}) ();

// -----------------------------------------------------------------------------
/**
 * @class Exchange
 */
export default class Exchange {
    options: Dict;

    api = undefined;
    certified: boolean = false;
    countries: Str[] = undefined;
    isSandboxModeEnabled: boolean = false;
    pro: boolean = false;
    sleep = sleep;
    throttleProp = undefined;

    // Flags, indicating current state of the running exchange instance
    authenticated = true;
    bootstrapped = true;
    offline = false;

    // PROXY & USER-AGENTS (see "examples/proxy-usage" file for explanation)
    http_proxy: string;
    http_proxy_callback: any;
    httpProxy: string;
    httpProxyCallback: any;
    https_proxy: string;
    https_proxy_callback: any;
    httpsProxy: string;
    httpsProxyCallback: any;
    proxy: any; // maintained for backwards compatibility, no-one should use it from now on
    proxy_url: string;
    proxy_url_callback: any;
    proxyUrl: string;
    proxyUrlCallback: any;
    socks_proxy: string;
    socks_proxy_callback: any;
    socksProxy: string;
    socksProxyCallback: any;
    user_agent: { 'User-Agent': string } | false = undefined;
    userAgent: { 'User-Agent': string } | false = undefined;
    ws_proxy: string;
    ws_socks_proxy: string;
    wsProxy: string;
    wss_proxy: string;
    wsSocksProxy: string;
    wssProxy: string;
    //
    headers: any = {};
    MAX_VALUE: number = Number.MAX_VALUE;
    origin = '*'; // CORS origin
    returnResponseHeaders: boolean = false;
    userAgents: any = {
        'chrome': 'Mozilla/5.0 (Windows NT 10.0; Win64; x64) AppleWebKit/537.36 (KHTML, like Gecko) Chrome/62.0.3202.94 Safari/537.36',
        'chrome39': 'Mozilla/5.0 (Windows NT 6.1; WOW64) AppleWebKit/537.36 (KHTML, like Gecko) Chrome/39.0.2171.71 Safari/537.36',
        'chrome100': 'Mozilla/5.0 (Macintosh; Intel Mac OS X 10_15_7) AppleWebKit/537.36 (KHTML, like Gecko) Chrome/100.0.4896.75 Safari/537.36',
    };

    //
    agent = undefined; // maintained for backwards compatibility
    httpAgent = undefined;
    httpsAgent = undefined;
    nodeHttpModuleLoaded: boolean = false;

    handleContentTypeApplicationZip: boolean = false;
    minFundingAddressLength: Int = 1; // used in checkAddress
    // eslint-disable-next-line no-unused-vars
    number: (numberString: string) => number = Number; // or String (a pointer to a function)
    quoteJsonNumbers: boolean = true; // treat numbers in json as quoted precise strings
    substituteCommonCurrencyCodes: boolean = true;  // reserved

    // whether fees should be summed by currency code
    reduceFees: boolean = true;

    // do not delete this line, it is needed for users to be able to define their own fetchImplementation
    fetchImplementation: any;
    AbortError: any;
    FetchError: any;

    validateClientSsl: boolean = false;
    validateServerSsl: boolean = true;

    timeout: Int = 10000; // milliseconds
    twofa = undefined; // two-factor authentication (2-FA)
    verbose: boolean = false;

    accountId: string;
    apiKey: string;
    login: string;
    password: string;
    privateKey: string;// a "0x"-prefixed hexstring private key for a wallet
    secret: string;
    token: string; // reserved for HTTP auth in some cases
    uid: string;
    walletAddress: string; // a wallet address "0x"-prefixed hexstring

    accounts = undefined;
    accountsById = undefined;
    balance = {};
    baseCurrencies = undefined;
    bidsasks: Dictionary<Ticker> = {};
    codes: Strings = undefined;
    commonCurrencies: Dictionary<string> = undefined;
    currencies: Currencies = {};
    currencies_by_id = undefined;
    enableLastHttpResponse: boolean = true;
    enableLastJsonResponse: boolean = false;
    enableLastResponseHeaders: boolean = true;
    enableRateLimit: boolean = undefined;
    exceptions: Dictionary<string> = {};
    features: Dictionary<Dictionary<any>> = undefined;
    fees: {
        trading: {
            tierBased: Bool,
            percentage: Bool,
            taker: Num,
            maker: Num,
        },
        funding: {
            tierBased: Bool,
            percentage: Bool,
            withdraw: {},
            deposit: {},
        },
    };

    fundingRates: Dictionary<FundingRate> = {};
    has: Dictionary<boolean | 'emulated'>;
    hostname: Str = undefined;
    httpExceptions = undefined;
    id: string = 'Exchange';
    ids: Strings = undefined;
    last_http_response = undefined;
    last_json_response = undefined;
    last_request_body = undefined;
    last_request_headers = undefined;
    last_request_path = undefined;
    last_request_url = undefined;
    last_response_headers = undefined;
    lastRestRequestTimestamp: int;
    limits: {
        amount?: MinMax,
        cost?: MinMax,
        leverage?: MinMax,
        price?: MinMax,
    } = undefined;

    liquidations: Dictionary<Liquidation> = {};
    markets: Dictionary<any> = undefined;
    markets_by_id: Dictionary<any> = undefined;
    marketsByAltname: Dictionary<any> = undefined;
    marketsLoading: Promise<Dictionary<any>> = undefined;
    myLiquidations: Dictionary<Liquidation> = {};
    myTrades: ArrayCache;
    name: Str = undefined;
    ohlcvs: Dictionary<Dictionary<ArrayCacheByTimestamp>>;
    orderbooks: Dictionary<Ob> = {};
    orders: ArrayCache = undefined;
    paddingMode: Int = undefined;
    positions: any;
    precision: {
        amount: Num,
        base?: Num,
        cost?: Num,
        price: Num,
        quote?: Num,
    } = undefined;

    precisionMode: Int = undefined;
    quoteCurrencies = undefined;
    rateLimit: Num = undefined; // milliseconds
    reloadingMarkets: Bool = undefined;
    requiredCredentials: {
        apiKey: Bool,
        login: Bool,
        password: Bool,
        privateKey: Bool, // a "0x"-prefixed hexstring private key for a wallet
        secret: Bool,
        token: Bool, // reserved for HTTP auth in some cases
        twofa: Bool, // 2-factor authentication (one-time password key)
        uid: Bool,
        walletAddress: Bool, // the wallet address "0x"-prefixed hexstring
    };

    requiresEddsa: boolean = false;
    requiresWeb3: boolean = false;
    stablePairs = {};
    status: {
        eta: Num,
        info: any,
        status: Str,
        updated: Num,
        url: Str,
    } = undefined;

    symbols: Strings = undefined;
    targetAccount = undefined;
    throttler = undefined;
    tickers: Dictionary<Ticker> = {};
    timeframes: Dictionary<number | string> = {};
    tokenBucket = undefined;
    trades: Dictionary<ArrayCache>;
    transactions = {};
    triggerOrders: ArrayCache = undefined;
    urls: {
        api?: string | Dictionary<string>;
        api_management?: string;
        doc?: string[];
        fees?: string;
        logo?: string;
        referral?: string;
        test?: string | Dictionary<string>;
        www?: string;
    };

    version: Str = undefined;

    // WS/PRO options
    clients: Dictionary<WsClient> = {};
    newUpdates: boolean = true;
    streaming = {};

    aggregate = aggregate;
    alias: boolean = false;
    arrayConcat = arrayConcat;
    base16ToBinary = base16ToBinary;
    base58ToBinary = base58ToBinary;
    base64ToBinary = base64ToBinary;
    base64ToString = base64ToString;
    binaryConcat = binaryConcat;
    binaryConcatArray = binaryConcatArray;
    binaryToBase16 = binaryToBase16;
    binaryToBase58 = binaryToBase58;
    binaryToBase64 = binaryToBase64;
    capitalize = capitalize;
    clone = clone;
    crc32 = crc32;
    decimalToPrecision = decimalToPrecision;
    decode = decode;
    deepExtend = deepExtend;
    deepExtendSafe = deepExtend;
    encode = encode;
    extend = extend;
    extractParams = extractParams;
    filterBy = filterBy;
    flatten = flatten;
    groupBy = groupBy;
    hash = hash;
    hmac = hmac;
    implodeParams = implodeParams;
    inArray = inArray;
    indexBy = indexBy;
    indexBySafe = indexBy;
    isEmpty = isEmpty;
    isJsonEncodedObject = isJsonEncodedObject;
    isNode = isNode;
    iso8601 = iso8601;
    json = json;
    keys = keysFunc;
    keysort = keysort;
    merge = merge;
    microseconds = microseconds;
    milliseconds = milliseconds;
    now = now;
    numberToBE = numberToBE;
    numberToLE = numberToLE;
    numberToString = numberToString;
    omit = omit;
    omitZero = omitZero;
    ordered = ordered;
    packb = packb;
    parse8601 = parse8601;
    parseDate = parseDate;
    parseTimeframe = parseTimeframe;
    precisionFromString = precisionFromString;
    rawencode = rawencode;
    roundTimeframe = roundTimeframe;
    safeFloat = safeFloat;
    safeFloat2 = safeFloat2;
    safeFloatN = safeFloatN;
    safeInteger = safeInteger;
    safeInteger2 = safeInteger2;
    safeIntegerN = safeIntegerN;
    safeIntegerProduct = safeIntegerProduct;
    safeIntegerProduct2 = safeIntegerProduct2;
    safeIntegerProductN = safeIntegerProductN;
    safeString = safeString;
    safeString2 = safeString2;
    safeStringLower = safeStringLower;
    safeStringLower2 = safeStringLower2;
    safeStringLowerN = safeStringLowerN;
    safeStringN = safeStringN;
    safeStringUpper = safeStringUpper;
    safeStringUpper2 = safeStringUpper2;
    safeStringUpperN = safeStringUpperN;
    safeTimestamp = safeTimestamp;
    safeTimestamp2 = safeTimestamp2;
    safeTimestampN = safeTimestampN;
    safeValue = safeValue;
    safeValue2 = safeValue2;
    safeValueN = safeValueN;
    seconds = seconds;
    sort = sort;
    sortBy = sortBy;
    sortBy2 = sortBy2;
    stringToBase64 = stringToBase64;
    strip = strip;
    sum = sum;
    toArray = toArray;
    unCamelCase = unCamelCase;
    unique = unique;
    urlencode = urlencode;
    urlencodeBase64 = urlencodeBase64;
    urlencodeNested = urlencodeNested;
    urlencodeWithArrayRepeat = urlencodeWithArrayRepeat;
    uuid = uuid;
    uuid16 = uuid16;
    uuid22 = uuid22;
    uuidv1 = uuidv1;
    values = valuesFunc;
    vwap = vwapFunc;
    ymd = ymd;
    ymdhms = ymdhms;
    yymmdd = yymmdd;
    yyyymmdd = yyyymmdd;

    constructor (userConfig: ConstructorArgs = {}) {
        Object.assign (this, functions);
        //
        //     if (isNode) {
        //         this.nodeVersion = process.version.match (/\d+\.\d+\.\d+/)[0]
        //         this.userAgent = {
        //             'User-Agent': 'ccxt/' + (Exchange as any).ccxtVersion +
        //                 ' (+https://github.com/ccxt/ccxt)' +
        //                 ' Node.js/' + this.nodeVersion + ' (JavaScript)'
        //         }
        //     }
        //
        this.options = this.getDefaultOptions (); // exchange-specific options if any
        // fetch implementation options (JS only)
        // http properties
        this.headers = {};
        this.origin = '*'; // CORS origin
        // underlying properties
        this.handleContentTypeApplicationZip = false;
        this.minFundingAddressLength = 1; // used in checkAddress
        this.number = Number; // or String (a pointer to a function)
        this.quoteJsonNumbers = true; // treat numbers in json as quoted precise strings
        this.substituteCommonCurrencyCodes = true;  // reserved
        // whether fees should be summed by currency code
        this.reduceFees = true;
        // do not delete this line, it is needed for users to be able to define their own fetchImplementation
        this.fetchImplementation = undefined;
        this.validateClientSsl = false;
        this.validateServerSsl = true;
        // default property values
        this.timeout = 10000; // milliseconds
        this.twofa = undefined; // two-factor authentication (2FA)
        this.verbose = false;
        // default credentials
        this.apiKey = undefined;
        this.login = undefined;
        this.password = undefined;
        this.privateKey = undefined; // a "0x"-prefixed hexstring private key for a wallet
        this.secret = undefined;
        this.token = undefined; // reserved for HTTP auth in some cases
        this.uid = undefined;
        this.walletAddress = undefined; // a wallet address "0x"-prefixed hexstring
        // placeholders for cached data
        this.balance = {};
        this.bidsasks = {};
        this.liquidations = {};
        this.myLiquidations = {};
        this.myTrades = undefined;
        this.ohlcvs = {};
        this.orderbooks = {};
        this.orders = undefined;
        this.positions = {};
        this.tickers = {};
        this.trades = {};
        this.transactions = undefined;
        // web3 and cryptography flags
        this.requiresEddsa = false;
        this.requiresWeb3 = false;
        // response handling flags and properties
        this.enableLastHttpResponse = true;
        this.enableLastJsonResponse = false;
        this.enableLastResponseHeaders = true;
        this.last_http_response = undefined;
        this.last_json_response = undefined;
        this.last_request_body = undefined;
        this.last_request_headers = undefined;
        this.last_request_path = undefined;
        this.last_request_url = undefined;
        this.last_response_headers = undefined;
        this.lastRestRequestTimestamp = 0;
        // camelCase and snake_notation support
        const unCamelCaseProperties = (obj = this) => {
            if (obj !== null) {
                const ownPropertyNames = Object.getOwnPropertyNames (obj);
                for (let i = 0; i < ownPropertyNames.length; i++) {
                    const k = ownPropertyNames[i];
                    this[unCamelCase (k)] = this[k];
                }
                unCamelCaseProperties (Object.getPrototypeOf (obj));
            }
        };
        unCamelCaseProperties ();
        // merge constructor overrides to this instance
        const configEntries = Object.entries (this.describe ()).concat (Object.entries (userConfig));
        for (let i = 0; i < configEntries.length; i++) {
            const [ property, value ] = configEntries[i];
            if (value && Object.getPrototypeOf (value) === Object.prototype) {
                this[property] = this.deepExtend (this[property], value);
            } else {
                this[property] = value;
            }
        }
        // http client options
        const agentOptions = {
            'keepAlive': true,
        };
        // ssl options
        if (!this.validateServerSsl) {
            agentOptions['rejectUnauthorized'] = false;
        }
        // generate old metainfo interface
        const hasKeys = Object.keys (this.has);
        for (let i = 0; i < hasKeys.length; i++) {
            const k = hasKeys[i];
            this['has' + this.capitalize (k)] = !!this.has[k]; // converts 'emulated' to true
        }
        // generate implicit api
        if (this.api) {
            this.defineRestApi (this.api, 'request');
        }
        // init the request rate limiter
        this.initRestRateLimiter ();
        // init predefined markets if any
        if (this.markets) {
            this.setMarkets (this.markets);
        }
        this.newUpdates = ((this.options as any).newUpdates !== undefined) ? (this.options as any).newUpdates : true;
        this.afterConstruct ();
        if (this.safeBool (userConfig, 'sandbox') || this.safeBool (userConfig, 'testnet')) {
            this.setSandboxMode (true);
        }
    }

    encodeURIComponent (...args) {
        // @ts-expect-error
        return encodeURIComponent (...args);
    }

    checkRequiredVersion (requiredVersion, error = true) {
        let result = true;
        const [ major1, minor1, patch1 ] = requiredVersion.split ('.');
        const [ major2, minor2, patch2 ] = (Exchange as any).ccxtVersion.split ('.');
        const intMajor1 = this.parseToInt (major1);
        const intMinor1 = this.parseToInt (minor1);
        const intPatch1 = this.parseToInt (patch1);
        const intMajor2 = this.parseToInt (major2);
        const intMinor2 = this.parseToInt (minor2);
        const intPatch2 = this.parseToInt (patch2);
        if (intMajor1 > intMajor2) {
            result = false;
        }
        if (intMajor1 === intMajor2) {
            if (intMinor1 > intMinor2) {
                result = false;
            } else if (intMinor1 === intMinor2 && intPatch1 > intPatch2) {
                result = false;
            }
        }
        if (!result) {
            if (error) {
                throw new NotSupported ('Your current version of CCXT is ' + (Exchange as any).ccxtVersion + ', a newer version ' + requiredVersion + ' is required, please, upgrade your version of CCXT');
            } else {
                return error;
            }
        }
        return result;
    }

    throttle (cost = undefined) {
        return this.throttler.throttle (cost);
    }

    initThrottler () {
        this.throttler = new Throttler (this.tokenBucket);
    }

    defineRestApiEndpoint (methodName, uppercaseMethod, lowercaseMethod, camelcaseMethod, path, paths, config = {}) {
        const splitPath = path.split (/[^a-zA-Z0-9]/);
        const camelcaseSuffix = splitPath.map (this.capitalize).join ('');
        const underscoreSuffix = splitPath.map ((x) => x.trim ().toLowerCase ()).filter ((x) => x.length > 0).join ('_');
        const camelcasePrefix = [ paths[0] ].concat (paths.slice (1).map (this.capitalize)).join ('');
        const underscorePrefix = [ paths[0] ].concat (paths.slice (1).map ((x) => x.trim ()).filter ((x) => x.length > 0)).join ('_');
        const camelcase = camelcasePrefix + camelcaseMethod + this.capitalize (camelcaseSuffix);
        const underscore = underscorePrefix + '_' + lowercaseMethod + '_' + underscoreSuffix;
        const typeArgument = (paths.length > 1) ? paths : paths[0];
        // handle call costs here
        const partial = async (params = {}, context = {}) => this[methodName] (path, typeArgument, uppercaseMethod, params, undefined, undefined, config, context);
        // const partial = async (params) => this[methodName] (path, typeArgument, uppercaseMethod, params || {})
        this[camelcase] = partial;
        this[underscore] = partial;
    }

    defineRestApi (api, methodName, paths = []) {
        const keys = Object.keys (api);
        for (let i = 0; i < keys.length; i++) {
            const key = keys[i];
            const value = api[key];
            const uppercaseMethod = key.toUpperCase ();
            const lowercaseMethod = key.toLowerCase ();
            const camelcaseMethod = this.capitalize (lowercaseMethod);
            if (Array.isArray (value)) {
                for (let k = 0; k < value.length; k++) {
                    const path = value[k].trim ();
                    this.defineRestApiEndpoint (methodName, uppercaseMethod, lowercaseMethod, camelcaseMethod, path, paths);
                }
                // the options HTTP method conflicts with the 'options' API url path
                // } else if (key.match (/^(?:get|post|put|delete|options|head|patch)$/i)) {
            } else if (key.match (/^(?:get|post|put|delete|head|patch)$/i)) {
                const endpoints = Object.keys (value);
                for (let j = 0; j < endpoints.length; j++) {
                    const endpoint = endpoints[j];
                    const path = endpoint.trim ();
                    const config = value[endpoint];
                    if (typeof config === 'object') {
                        this.defineRestApiEndpoint (methodName, uppercaseMethod, lowercaseMethod, camelcaseMethod, path, paths, config);
                    } else if (typeof config === 'number') {
                        this.defineRestApiEndpoint (methodName, uppercaseMethod, lowercaseMethod, camelcaseMethod, path, paths, { 'cost': config });
                    } else {
                        throw new NotSupported (this.id + ' defineRestApi() API format is not supported, API leafs must strings, objects or numbers');
                    }
                }
            } else {
                this.defineRestApi (value, methodName, paths.concat ([ key ]));
            }
        }
    }

    log (...args) {
        // eslint-disable-next-line no-console
        console.log (...args);
    }

    httpProxyAgentModule:any = undefined;
    httpsProxyAgentModule:any = undefined;
    proxiesModulesLoading:Promise<any> = undefined;
    proxyDictionaries:any = {};
    socksProxyAgentModule:any = undefined;
    socksProxyAgentModuleChecked:boolean = false;

    async loadProxyModules () {
        // when loading markets, multiple parallel calls are made, so need one promise
        if (this.proxiesModulesLoading === undefined) {
            this.proxiesModulesLoading = (async () => {
                // we have to handle it with below nested way, because of dynamic
                // import issues (https://github.com/ccxt/ccxt/pull/20687)
                try {
                    // todo: possible sync alternatives: https://stackoverflow.com/questions/51069002/convert-import-to-synchronous
                    this.httpProxyAgentModule = await import (/* webpackIgnore: true */ '../static_dependencies/proxies/http-proxy-agent/index.js');
                    this.httpsProxyAgentModule = await import (/* webpackIgnore: true */ '../static_dependencies/proxies/https-proxy-agent/index.js');
                } catch (e) {
                    // if several users are using those frameworks which cause exceptions,
                    // let them to be able to load modules still, by installing them
                    try {
                        // @ts-ignore
                        this.httpProxyAgentModule = await import (/* webpackIgnore: true */ 'http-proxy-agent');
                        // @ts-ignore
                        this.httpsProxyAgentModule = await import (/* webpackIgnore: true */ 'https-proxy-agent'); // eslint-disable-line
                    } catch (err) {
                        // TODO: handle error
                    }
                }
                if (this.socksProxyAgentModuleChecked === false) {
                    try {
                        // @ts-ignore
                        this.socksProxyAgentModule = await import (/* webpackIgnore: true */ 'socks-proxy-agent');
                    } catch (e) {
                        // TODO: handle error
                    }
                    this.socksProxyAgentModuleChecked = true;
                }
            }) ();
        }
        return await this.proxiesModulesLoading;
    }

    setProxyAgents (httpProxy, httpsProxy, socksProxy) {
        let chosenAgent = undefined;
        // in browser-side, proxy modules are not supported in 'fetch/ws' methods
        if (!isNode && (httpProxy || httpsProxy || socksProxy)) {
            throw new NotSupported (this.id + ' - proxies in browser-side projects are not supported. You have several choices: [A] Use `exchange.proxyUrl` property to redirect requests through local/remote cors-proxy server (find sample file named "sample-local-proxy-server-with-cors" in https://github.com/ccxt/ccxt/tree/master/examples/ folder, which can be used for REST requests only) [B] override `exchange.fetch` && `exchange.watch` methods to send requests through your custom proxy');
        }
        if (httpProxy) {
            if (this.httpProxyAgentModule === undefined) {
                throw new NotSupported (this.id + ' you need to load JS proxy modules with `await instance.loadProxyModules()` method at first to use proxies');
            }
            if (!(httpProxy in this.proxyDictionaries)) {
                this.proxyDictionaries[httpProxy] = new this.httpProxyAgentModule.HttpProxyAgent (httpProxy);
            }
            chosenAgent = this.proxyDictionaries[httpProxy];
        } else if (httpsProxy) {
            if (this.httpsProxyAgentModule === undefined) {
                throw new NotSupported (this.id + ' you need to load JS proxy modules with `await instance.loadProxyModules()` method at first to use proxies');
            }
            if (!(httpsProxy in this.proxyDictionaries)) {
                this.proxyDictionaries[httpsProxy] = new this.httpsProxyAgentModule.HttpsProxyAgent (httpsProxy);
            }
            chosenAgent = this.proxyDictionaries[httpsProxy];
            chosenAgent.keepAlive = true;
        } else if (socksProxy) {
            if (this.socksProxyAgentModule === undefined) {
                throw new NotSupported (this.id + ' - to use SOCKS proxy with ccxt, at first you need install module "npm i socks-proxy-agent" and then initialize proxies with `await instance.loadProxyModules()` method');
            }
            if (!(socksProxy in this.proxyDictionaries)) {
                this.proxyDictionaries[socksProxy] = new this.socksProxyAgentModule.SocksProxyAgent (socksProxy);
            }
            chosenAgent = this.proxyDictionaries[socksProxy];
        }
        return chosenAgent;
    }

    async loadHttpProxyAgent () {
        // for `http://` protocol proxy-urls, we need to load `http` module only on first call
        if (!this.httpAgent) {
            const httpModule = await import (/* webpackIgnore: true */'node:http');
            this.httpAgent = new httpModule.Agent ();
        }
        return this.httpAgent;
    }

    getHttpAgentIfNeeded (url) {
        if (isNode) {
            // only for non-ssl proxy
            if (url.substring (0, 5) === 'ws://') {
                if (this.httpAgent === undefined) {
                    throw new NotSupported (this.id + ' to use proxy with non-ssl ws:// urls, at first run  `await exchange.loadHttpProxyAgent()` method');
                }
                return this.httpAgent;
            }
        }
        return undefined;
    }

    isBinaryMessage (msg) {
        return msg instanceof Uint8Array;
    }

    decodeProtoMsg (data) {
        if (!protobufMexc) {
            throw new NotSupported (this.id + ' requires protobuf to decode messages, please install it with `npm install protobufjs`');
        }
        if (data instanceof Uint8Array) {
            const decoded = (protobufMexc.default as any).PushDataV3ApiWrapper.decode (data);
            const dict = decoded.toJSON ();
            //  {
            //    "channel":"spot@public.kline.v3.api.pb@BTCUSDT@Min1",
            //    "symbol":"BTCUSDT",
            //    "symbolId":"2fb942154ef44a4ab2ef98c8afb6a4a7",
            //    "createTime":"1754737941062",
            //    "publicSpotKline":{
            //       "interval":"Min1",
            //       "windowStart":"1754737920",
            //       "openingPrice":"117317.31",
            //       "closingPrice":"117325.26",
            //       "highestPrice":"117341",
            //       "lowestPrice":"117317.3",
            //       "volume":"3.12599854",
            //       "amount":"366804.43",
            //       "windowEnd":"1754737980"
            //    }
            // }
            return dict;
        }
        return data;
    }

    async fetch (url, method = 'GET', headers: any = undefined, body: any = undefined) {
        // load node-http(s) modules only on first call
        if (isNode) {
            if (!this.nodeHttpModuleLoaded) {
                this.nodeHttpModuleLoaded = true;
                const httpsModule = await import (/* webpackIgnore: true */'node:https');
                this.httpsAgent = new httpsModule.Agent ({ 'keepAlive': true });
            }
        }
        // ##### PROXY & HEADERS #####
        headers = this.extend (this.headers, headers);
        // proxy-url
        const proxyUrl = this.checkProxyUrlSettings (url, method, headers, body);
        let httpProxyAgent = false;
        if (proxyUrl !== undefined) {
            // part only for node-js
            if (isNode) {
                // in node-js we need to set header to *
                headers = this.extend ({ 'Origin': this.origin }, headers);
                // only for http proxy
                if (proxyUrl.substring (0, 5) === 'http:') {
                    await this.loadHttpProxyAgent ();
                    httpProxyAgent = this.httpAgent;
                }
            }
            url = proxyUrl + this.urlEncoderForProxyUrl (url);
        }
        // proxy agents
        const [ httpProxy, httpsProxy, socksProxy ] = this.checkProxySettings (url, method, headers, body);
        this.checkConflictingProxies (httpProxy || httpsProxy || socksProxy, proxyUrl);
        // skip proxies on the browser
        if (isNode) {
            // this is needed in JS, independently whether proxy properties were set or not, we have to load them because of necessity in WS, which would happen beyond 'fetch' method (WS/etc)
            await this.loadProxyModules ();
        }
        const chosenAgent = this.setProxyAgents (httpProxy, httpsProxy, socksProxy);
        // user-agent
        const userAgent = (this.userAgent !== undefined) ? this.userAgent : this.user_agent;
        if (userAgent && isNode) {
            if (typeof userAgent === 'string') {
                headers = this.extend ({ 'User-Agent': userAgent }, headers);
            } else if ((typeof userAgent === 'object') && ('User-Agent' in userAgent)) {
                headers = this.extend (userAgent, headers);
            }
        }
        // set final headers
        headers = this.setHeaders (headers);
        // log
        if (this.verbose) {
            this.log ('fetch Request:\n', this.id, method, url, '\nRequestHeaders:\n', headers, '\nRequestBody:\n', body, '\n');
        }
        // end of proxies & headers
        if (this.fetchImplementation === undefined) {
            if (isNode) {
                if (this.agent === undefined) {
                    this.agent = this.httpsAgent;
                }
                try {
                    const nodeFetchModule = await import (/* webpackIgnore: true */'../static_dependencies/node-fetch/index.js');
                    this.AbortError = nodeFetchModule.AbortError;
                    this.fetchImplementation = nodeFetchModule.default;
                    this.FetchError = nodeFetchModule.FetchError;
                } catch (e) {
                    // some users having issues with dynamic imports (https://github.com/ccxt/ccxt/pull/20687)
                    // so let them to fallback to node's native fetch
                    if (typeof fetch === 'function') {
                        this.fetchImplementation = fetch; // eslint-disable-line
                        // as it's browser-compatible implementation ( https://nodejs.org/dist/latest-v20.x/docs/api/globals.html#fetch )
                        // it throws same error types
                        this.AbortError = DOMException;
                        this.FetchError = TypeError;
                    } else {
                        throw new Error ('Seems, "fetch" function is not available in your node-js version, please use latest node-js version');
                    }
                }
            } else {
                this.AbortError = DOMException;
                this.FetchError = TypeError;
                // eslint-disable-next-line
                this.fetchImplementation = (selfIsDefined()) ? self.fetch : fetch;
            }
        }
        // fetchImplementation cannot be called on this. in browsers:
        // TypeError Failed to execute 'fetch' on 'Window': Illegal invocation
        const fetchImplementation = this.fetchImplementation;
        const params = { method, headers, body, 'timeout': this.timeout };
        if (this.agent) {
            params['agent'] = this.agent;
        }
        // override agent, if needed
        if (httpProxyAgent) {
            // if proxyUrl is being used, then specifically in nodejs, we need http module, not https
            params['agent'] = httpProxyAgent;
        } else if (chosenAgent) {
            // if http(s)Proxy is being used
            params['agent'] = chosenAgent;
        }
        const controller = new AbortController ();
        params['signal'] = controller.signal;
        const timeout = setTimeout (() => {
            controller.abort ();
        }, this.timeout);
        try {
            if (isNode) {
                if (process.env['EMULATE_OFFLINE']) {
                    // noinspection ExceptionCaughtLocallyJS
                    throw new this.FetchError ();
                }
                if (process.env['EMULATE_TIMEOUT']) {
                    // noinspection ExceptionCaughtLocallyJS
                    throw new this.AbortError ();
                }
            }
            const response = await fetchImplementation (url, params);
            clearTimeout (timeout);
            return this.handleRestResponse (response, url, method, headers, body);
        } catch (e) {
            if (e instanceof this.AbortError) {
                throw new RequestTimeout (this.id + ' ' + method + ' ' + url + ' request timed out (' + this.timeout + ' ms)');
            } else if (e instanceof this.FetchError) {
                this.offline = true;
                throw new NetworkError (this.id + ' ' + method + ' ' + url + ' fetch failed');
            } else if (e instanceof AuthenticationError) {
                this.authenticated = false;
            }
            throw e;
        }
    }

    parseJson (jsonString) {
        try {
            if (this.isJsonEncodedObject (jsonString)) {
                return JSON.parse (this.onJsonResponse (jsonString));
            }
        } catch (e) {
            // SyntaxError
            return undefined;
        }
    }

    getResponseHeaders (response) {
        const result = {};
        response.headers.forEach ((value, key) => {
            key = key.split ('-').map ((word) => this.capitalize (word)).join ('-');
            result[key] = value;
        });
        return result;
    }

    handleRestResponse (response, url, method = 'GET', requestHeaders = undefined, requestBody = undefined) {
        const responseHeaders = this.getResponseHeaders (response);
        if (this.handleContentTypeApplicationZip && (responseHeaders['Content-Type'] === 'application/zip')) {
            const responseBuffer = response.buffer ();
            if (this.enableLastResponseHeaders) {
                this.last_response_headers = responseHeaders;
            }
            if (this.enableLastHttpResponse) {
                this.last_http_response = responseBuffer;
            }
            if (this.verbose) {
                this.log ('handleRestResponse:\n', this.id, method, url, response.status, response.statusText, '\nResponseHeaders:\n', responseHeaders, 'ZIP redacted', '\n');
            }
            // no error handler needed, because it would not be a zip response in case of an error
            return responseBuffer;
        }
        return response.text ().then ((responseBody) => {
            const bodyText = this.onRestResponse (response.status, response.statusText, url, method, responseHeaders, responseBody, requestHeaders, requestBody);
            const parsedBody = this.parseJson (bodyText);
            if (this.enableLastResponseHeaders) {
                this.last_response_headers = responseHeaders;
            }
            if (this.enableLastHttpResponse) {
                this.last_http_response = responseBody;
            }
            if (this.enableLastJsonResponse) {
                this.last_json_response = parsedBody;
            }
            if (this.verbose) {
                this.log ('handleRestResponse:\n', this.id, method, url, response.status, response.statusText, '\nResponseHeaders:\n', responseHeaders, '\nResponseBody:\n', responseBody, '\n');
            }
            const skipFurtherErrorHandling = this.handleErrors (response.status, response.statusText, url, method, responseHeaders, responseBody, parsedBody, requestHeaders, requestBody);
            if (!skipFurtherErrorHandling) {
                this.handleHttpStatusCode (response.status, response.statusText, url, method, responseBody);
            }
            if (parsedBody && !Array.isArray (parsedBody) && this.returnResponseHeaders) {
                parsedBody['responseHeaders'] = responseHeaders;
            }
            return parsedBody || responseBody;
        });
    }

    onRestResponse (statusCode, statusText, url, method, responseHeaders, responseBody, requestHeaders, requestBody) {
        return responseBody.trim ();
    }

    onJsonResponse (responseBody) {
        return this.quoteJsonNumbers ? responseBody.replace (/":([+.0-9eE-]+)([,}])/g, '":"$1"$2') : responseBody;
    }

    async loadMarketsHelper (reload = false, params = {}) {
        if (!reload && this.markets) {
            if (!this.markets_by_id) {
                return this.setMarkets (this.markets);
            }
            return this.markets;
        }
        let currencies = undefined;
        // only call if exchange API provides endpoint (true), thus avoid emulated versions ('emulated')
        if (this.has['fetchCurrencies'] === true) {
            try {
                currencies = await this.fetchCurrencies ();
            } catch (e) {
                this.bootstrapped = false;
            }
            this.options['cachedCurrencies'] = currencies;
        }
        let markets: Market[];
        try {
            markets = await this.fetchMarkets (params);
        } catch (e) {
            this.bootstrapped = false;
            throw e;
        }
        if ('cachedCurrencies' in this.options) {
            delete this.options['cachedCurrencies'];
        }
        return this.setMarkets (markets, currencies);
    }

    /**
     * @method
     * @name Exchange#loadMarkets
     * @description Loads and prepares the markets for trading.
     * @param {boolean} reload - If true, the markets will be reloaded from the exchange.
     * @param {object} params - Additional exchange-specific parameters for the request.
     * @returns A promise that resolves to a dictionary of markets.
     * @throws An error if the markets cannot be loaded or prepared.
     * @remarks This method is asynchronous and returns a promise.
     *          It ensures that the markets are only loaded once, even if the method is called multiple times.
     *          If the markets are already loaded and not reloading, the method returns the existing markets.
     *          If the markets are being reloaded, the method waits for the reload to complete before returning the markets.
     *          If an error occurs during the loading or preparation of the markets, the promise is rejected with the error.
     */
    async loadMarkets (reload: boolean = false, params: object = {}): Promise<Dictionary<Market>> {
        if ((reload && !this.reloadingMarkets) || !this.marketsLoading) {
            this.reloadingMarkets = true;
            this.marketsLoading = this.loadMarketsHelper (reload, params).then ((resolved) => {
                this.reloadingMarkets = false;
                return resolved;
            }, (error) => {
                this.reloadingMarkets = false;
                throw error;
            });
        }
        return this.marketsLoading;
    }

    async fetchCurrencies (params = {}): Promise<Currencies> {
        // markets are returned as a list
        // currencies are returned as a dict
        // this is for historical reasons
        // and may be changed for consistency later
        return new Promise ((resolve, reject) => {
            resolve (this.currencies);
        });
    }

    async fetchCurrenciesWs (params = {}): Promise<Currencies> {
        // markets are returned as a list
        // currencies are returned as a dict
        // this is for historical reasons
        // and may be changed for consistency later
        return new Promise ((resolve, reject) => {
            resolve (this.currencies);
        });
    }

    async fetchMarkets (params = {}): Promise<Market[]> {
        // markets are returned as a list
        // currencies are returned as a dict
        // this is for historical reasons
        // and may be changed for consistency later
        return new Promise ((resolve, reject) => {
            resolve (Object.values (this.markets));
        });
    }

    async fetchMarketsWs (params = {}): Promise<Market[]> {
        // markets are returned as a list
        // currencies are returned as a dict
        // this is for historical reasons
        // and may be changed for consistency later
        return new Promise ((resolve, reject) => {
            resolve (Object.values (this.markets));
        });
    }

    checkRequiredDependencies () {

    }

    parseNumber (value, d: Num = undefined): number {
        if (value === undefined) {
            return d;
        } else {
            try {
                // we should handle scientific notation here
                // so if the exchanges returns 1e-8
                // this function will return 0.00000001
                // check https://github.com/ccxt/ccxt/issues/24135
                const numberNormalized = this.numberToString (value);
                if (numberNormalized.indexOf ('e-') > -1) {
                    return this.number (numberToString (parseFloat (numberNormalized)));
                }
                const result = this.number (numberNormalized);
                return Number.isNaN (result) ? d : result;
            } catch (e) {
                return d;
            }
        }
    }

    checkOrderArguments (market, type, side, amount, price, params) {
        if (price === undefined) {
            if (type === 'limit') {
                throw new ArgumentsRequired (this.id + ' createOrder() requires a price argument for a limit order');
            }
        }
        if (amount <= 0) {
            throw new ArgumentsRequired (this.id + ' createOrder() amount should be above 0');
        }
    }

    handleHttpStatusCode (code, reason, url, method, body) {
        const codeAsString = code.toString ();
        if (codeAsString in this.httpExceptions) {
            const ErrorClass = this.httpExceptions[codeAsString];
            throw new ErrorClass (this.id + ' ' + method + ' ' + url + ' ' + codeAsString + ' ' + reason + ' ' + body);
        }
    }

    remove0xPrefix (hexData) {
        if (hexData.slice (0, 2) === '0x') {
            return hexData.slice (2);
        } else {
            return hexData;
        }
    }

    mapToSafeMap (dict) {
        return dict; // wrapper for go
    }

    safeMapToMap (dict) {
        return dict; // wrapper for go
    }

    spawn (method, ...args) {
        const future = Future ();
        // using setTimeout 0 to force the execution to run after the future is returned
        setTimeout (() => {
            method.apply (this, args).then (future.resolve).catch (future.reject);
        }, 0);
        return future;
    }

    delay (timeout, method, ...args) {
        setTimeout (() => {
            this.spawn (method, ...args);
        }, timeout);
    }

    // -----------------------------------------------------------------------
    // -----------------------------------------------------------------------
    // WS/PRO methods

    orderBook (snapshot = {}, depth = Number.MAX_SAFE_INTEGER) {
        return new WsOrderBook (snapshot, depth);
    }

    indexedOrderBook (snapshot = {}, depth = Number.MAX_SAFE_INTEGER) {
        return new IndexedOrderBook (snapshot, depth);
    }

    countedOrderBook (snapshot = {}, depth = Number.MAX_SAFE_INTEGER) {
        return new CountedOrderBook (snapshot, depth);
    }

    handleMessage (client, message) {
    } // stub to override

    // ping (client: Client) {} // stub to override

    ping (client: Client) {
        return undefined;
    }

    client (url: string): WsClient {
        this.clients = this.clients || {};
        if (!this.clients[url]) {
            const onMessage = this.handleMessage.bind (this);
            const onError = this.onError.bind (this);
            const onClose = this.onClose.bind (this);
            const onConnected = this.onConnected.bind (this);
            // decide client type here: ws / signalr / socketio
            const wsOptions = this.safeValue (this.options, 'ws', {});
            // proxy agents
            const [ httpProxy, httpsProxy, socksProxy ] = this.checkWsProxySettings ();
            const chosenAgent = this.setProxyAgents (httpProxy, httpsProxy, socksProxy);
            // part only for node-js
            const httpProxyAgent = this.getHttpAgentIfNeeded (url);
            // eslint-disable-next-line no-nested-ternary
            const finalAgent = chosenAgent ? chosenAgent : (httpProxyAgent ? httpProxyAgent : this.agent);
            //
            const options = this.deepExtend (this.streaming, {
                'log': this.log ? this.log.bind (this) : this.log,
                'ping': (this as any).ping ? (this as any).ping.bind (this) : (this as any).ping,
                'verbose': this.verbose,
                'throttler': new Throttler (this.tokenBucket),
                // add support for proxies
                'options': {
                    'agent': finalAgent,
                },
                'decompressBinary': this.safeBool (this.options, 'decompressBinary', true),
            }, wsOptions);
            this.clients[url] = new WsClient (url, onMessage, onError, onClose, onConnected, options);
        }
        return this.clients[url];
    }

    watchMultiple (url: string, messageHashes: string[], message = undefined, subscribeHashes = undefined, subscription = undefined) {
        //
        // Without comments the code of this method is short and easy:
        //
        //     const client = this.client (url)
        //     const backoffDelay = 0
        //     const future = client.future (messageHash)
        //     const connected = client.connect (backoffDelay)
        //     connected.then (() => {
        //         if (message && !client.subscriptions[subscribeHash]) {
        //             client.subscriptions[subscribeHash] = true
        //             client.send (message)
        //         }
        //     }).catch ((error) => {})
        //     return future
        //
        // The following is a longer version of this method with comments
        //
        const client = this.client (url) as WsClient;
        // todo: calculate the backoff using the clients cache
        const backoffDelay = 0;
        //
        //  watchOrderBook ---- future ----+---------------+----→ user
        //                                 |               |
        //                                 ↓               ↑
        //                                 |               |
        //                              connect ......→ resolve
        //                                 |               |
        //                                 ↓               ↑
        //                                 |               |
        //                             subscribe -----→ receive
        //
        const future = Future.race (messageHashes.map ((messageHash) => client.future (messageHash)));
        // read and write subscription, this is done before connecting the client
        // to avoid race conditions when other parts of the code read or write to the client.subscriptions
        const missingSubscriptions = [];
        if (subscribeHashes !== undefined) {
            for (let i = 0; i < subscribeHashes.length; i++) {
                const subscribeHash = subscribeHashes[i];
                if (!client.subscriptions[subscribeHash]) {
                    missingSubscriptions.push (subscribeHash);
                    client.subscriptions[subscribeHash] = subscription || true;
                }
            }
        }
        // we intentionally do not use await here to avoid unhandled exceptions
        // the policy is to make sure that 100% of promises are resolved or rejected
        // either with a call to client.resolve or client.reject with
        //  a proper exception class instance
        const connected = client.connect (backoffDelay);
        // the following is executed only if the catch-clause does not
        // catch any connection-level exceptions from the client
        // (connection established successfully)
        if ((subscribeHashes === undefined) || missingSubscriptions.length) {
            connected.then (() => {
                const options = this.safeValue (this.options, 'ws');
                const cost = this.safeValue (options, 'cost', 1);
                if (message) {
                    if (this.enableRateLimit && client.throttle) {
                        // add cost here |
                        //               |
                        //               V
                        client.throttle (cost).then (() => {
                            client.send (message);
                        }).catch ((e) => {
                            for (let i = 0; i < missingSubscriptions.length; i++) {
                                const subscribeHash = missingSubscriptions[i];
                                delete client.subscriptions[subscribeHash];
                            }
                            future.reject (e);
                        });
                    } else {
                        client.send (message)
                            .catch ((e) => {
                                for (let i = 0; i < missingSubscriptions.length; i++) {
                                    const subscribeHash = missingSubscriptions[i];
                                    delete client.subscriptions[subscribeHash];
                                }
                                future.reject (e);
                            });
                    }
                }
            }).catch ((e) => {
                for (let i = 0; i < missingSubscriptions.length; i++) {
                    const subscribeHash = missingSubscriptions[i];
                    delete client.subscriptions[subscribeHash];
                }
                future.reject (e);
            });
        }
        return future;
    }

    watch (url: string, messageHash: string, message = undefined, subscribeHash = undefined, subscription = undefined) {
        //
        // Without comments the code of this method is short and easy:
        //
        //     const client = this.client (url)
        //     const backoffDelay = 0
        //     const future = client.future (messageHash)
        //     const connected = client.connect (backoffDelay)
        //     connected.then (() => {
        //         if (message && !client.subscriptions[subscribeHash]) {
        //             client.subscriptions[subscribeHash] = true
        //             client.send (message)
        //         }
        //     }).catch ((error) => {})
        //     return future
        //
        // The following is a longer version of this method with comments
        //
        const client = this.client (url) as WsClient;
        // todo: calculate the backoff using the clients cache
        const backoffDelay = 0;
        //
        //  watchOrderBook ---- future ----+---------------+----→ user
        //                                 |               |
        //                                 ↓               ↑
        //                                 |               |
        //                              connect ......→ resolve
        //                                 |               |
        //                                 ↓               ↑
        //                                 |               |
        //                             subscribe -----→ receive
        //
        if ((subscribeHash === undefined) && (messageHash in client.futures)) {
            return client.futures[messageHash];
        }
        const future = client.future (messageHash);
        // read and write subscription, this is done before connecting the client
        // to avoid race conditions when other parts of the code read or write to the client.subscriptions
        const clientSubscription = client.subscriptions[subscribeHash];
        if (!clientSubscription) {
            client.subscriptions[subscribeHash] = subscription || true;
        }
        // we intentionally do not use await here to avoid unhandled exceptions
        // the policy is to make sure that 100% of promises are resolved or rejected
        // either with a call to client.resolve or client.reject with
        //  a proper exception class instance
        const connected = client.connect (backoffDelay);
        // the following is executed only if the catch-clause does not
        // catch any connection-level exceptions from the client
        // (connection established successfully)
        if (!clientSubscription) {
            connected.then (() => {
                const options = this.safeValue (this.options, 'ws');
                const cost = this.safeValue (options, 'cost', 1);
                if (message) {
                    if (this.enableRateLimit && client.throttle) {
                        // add cost here |
                        //               |
                        //               V
                        client.throttle (cost).then (() => {
                            client.send (message);
                        }).catch ((e) => {
                            client.onError (e);
                        });
                    } else {
                        client.send (message)
                            .catch ((e) => {
                                client.onError (e);
                            });
                    }
                }
            }).catch ((e) => {
                delete client.subscriptions[subscribeHash];
                future.reject (e);
            });
        }
        return future;
    }

    onConnected (client, message = undefined) {
        // for user hooks
        // console.log ('Connected to', client.url)
    }

    onError (client, error) {
        if ((client.url in this.clients) && (this.clients[client.url].error)) {
            delete this.clients[client.url];
        }
    }

    onClose (client, error) {
        if (client.error) {
            // connection closed due to an error, do nothing
        } else {
            // server disconnected a working connection
            if (this.clients[client.url]) {
                delete this.clients[client.url];
            }
        }
    }

    async close () {
        // test by running ts/src/pro/test/base/test.close.ts
        await this.sleep (0); // allow other futures to run
        const clients = Object.values (this.clients || {});
        const closedClients = [];
        for (let i = 0; i < clients.length; i++) {
            const client = clients[i] as WsClient;
            client.error = new ExchangeClosedByUser (this.id + ' closedByUser');
            closedClients.push (client.close ());
        }
        for (let i = 0; i < clients.length; i++) {
            const client = clients[i] as WsClient;
            delete this.clients[client.url];
            closedClients.push (client.close ());
        }
        return Promise.all (closedClients);
    }

    async loadOrderBook (client, messageHash: string, symbol: string, limit: Int = undefined, params = {}) {
        if (!(symbol in this.orderbooks)) {
            client.reject (new ExchangeError (this.id + ' loadOrderBook() orderbook is not initiated'), messageHash);
            return;
        }
        const maxRetries = this.handleOption ('watchOrderBook', 'snapshotMaxRetries', 3);
        let tries = 0;
        try {
            const stored = this.orderbooks[symbol];
            while (tries < maxRetries) {
                const cache = stored.cache;
                const orderBook = await this.fetchRestOrderBookSafe (symbol, limit, params);
                const index = this.getCacheIndex (orderBook, cache);
                if (index >= 0) {
                    stored.reset (orderBook);
                    this.handleDeltas (stored, cache.slice (index));
                    stored.cache.length = 0;
                    client.resolve (stored, messageHash);
                    return;
                }
                tries++;
            }
            client.reject (new ExchangeError (this.id + ' nonce is behind the cache after ' + maxRetries.toString () + ' tries.'), messageHash);
            delete this.clients[client.url];
            this.orderbooks[symbol] = this.orderBook (); // clear the orderbook and its cache - issue https://github.com/ccxt/ccxt/issues/26753
        } catch (e) {
            client.reject (e, messageHash);
            await this.loadOrderBook (client, messageHash, symbol, limit, params);
        }
    }

    convertToBigInt (value: string) {
        return BigInt (value); // used on XT
    }

    stringToCharsArray (value: string) {
        return value.split ('');
    }

    valueIsDefined (value: any) {
        return value !== undefined && value !== null;
    }

    arraySlice (array, first, second = undefined) {
        if (second === undefined) {
            return array.slice (first);
        }
        return array.slice (first, second);
    }

    getProperty (obj, property, defaultValue: any = undefined) {
        return (property in obj ? obj[property] : defaultValue);
    }

    setProperty (obj, property, defaultValue: any = undefined) {
        obj[property] = defaultValue;
    }

    axolotl (payload, hexKey, ed25519) {
        return axolotl (payload, hexKey, ed25519);
    }

    fixStringifiedJsonMembers (content: string) {
        // used for instance in bingx
        // when stringified json has members with their values also stringified, like:
        // '{"code":0, "data":{"order":{"orderId":1742968678528512345,"symbol":"BTC-USDT", "takeProfit":"{\"type\":\"TAKE_PROFIT\",\"stopPrice\":43320.1}","reduceOnly":false}}}'
        // we can fix with below manipulations
        // @ts-ignore
        let modifiedContent = content.replaceAll ('\\', '');
        modifiedContent = modifiedContent.replaceAll ('"{', '{');
        modifiedContent = modifiedContent.replaceAll ('}"', '}');
        return modifiedContent;
    }

    ethAbiEncode (types, args) {
        return this.base16ToBinary (ethers.encode (types, args).slice (2));
    }

    ethEncodeStructuredData (domain, messageTypes, messageData) {
        return this.base16ToBinary (TypedDataEncoder.encode (domain, messageTypes, messageData).slice (-132));
    }

    retrieveStarkAccount (signature, accountClassHash, accountProxyClassHash) {
        const privateKey = ethSigToPrivate (signature);
        const publicKey = getStarkKey (privateKey);
        const callData = Starknet.CallData.compile ({
            'implementation': accountClassHash,
            'selector': Starknet.hash.getSelectorFromName ('initialize'),
            'calldata': Starknet.CallData.compile ({
                'signer': publicKey,
                'guardian': '0',
            }),
        });
        const address = Starknet.hash.calculateContractAddressFromHash (
            publicKey,
            accountProxyClassHash,
            callData,
            0
        );
        return {
            privateKey,
            publicKey,
            address,
        };
    }

    starknetEncodeStructuredData (domain, messageTypes, messageData, address) {
        const types = Object.keys (messageTypes);
        if (types.length > 1) {
            throw new NotSupported (this.id + ' starknetEncodeStructuredData only support single type');
        }
        const request = {
            'domain': domain,
            'primaryType': types[0],
            'types': this.extend ({
                'StarkNetDomain': [
                    { 'name': 'name', 'type': 'felt' },
                    { 'name': 'chainId', 'type': 'felt' },
                    { 'name': 'version', 'type': 'felt' },
                ],
            }, messageTypes),
            'message': messageData,
        };
        const msgHash = Starknet.typedData.getMessageHash (request, address);
        return msgHash;
    }

    starknetSign (msgHash, pri) {
        // TODO: unify to ecdsa
        const signature = starknetCurveSign (msgHash.replace ('0x', ''), pri.replace ('0x', ''));
        return this.json ([ signature.r.toString (), signature.s.toString () ]);
    }

    async getZKContractSignatureObj (seed, params = {}) {
        const formattedSlotId = BigInt ('0x' + this.remove0xPrefix (this.hash (this.encode (this.safeString (params, 'slotId')), sha256, 'hex'))).toString ();
        const formattedNonce = BigInt ('0x' + this.remove0xPrefix (this.hash (this.encode (this.safeString (params, 'nonce')), sha256, 'hex'))).toString ();
        const formattedUint64 = '18446744073709551615';
        const formattedUint32 = '4294967295';
        const accountId = parseInt (Precise.stringMod (this.safeString (params, 'accountId'), formattedUint32), 10);
        const slotId = parseInt (Precise.stringDiv (Precise.stringMod (formattedSlotId, formattedUint64), formattedUint32), 10);
        const nonce = parseInt (Precise.stringMod (formattedNonce, formattedUint32), 10);
        await init ();
        const _signer = zklink.newRpcSignerWithProvider ({});
        await _signer.initZklinkSigner (seed);
        const tx_builder = new zklink.ContractBuilder (
            accountId,
            0,
            slotId,
            nonce,
            this.safeInteger (params, 'pairId'),
            Precise.stringMul (this.safeString (params, 'size'), '1e18'),
            Precise.stringMul (this.safeString (params, 'price'), '1e18'),
            this.safeString (params, 'direction') === 'BUY',
            parseInt (Precise.stringMul (this.safeString (params, 'makerFeeRate'), '10000')),
            parseInt (Precise.stringMul (this.safeString (params, 'takerFeeRate'), '10000')),
            false
        );
        const contractor = zklink.newContract (tx_builder);
        // const signer = ZkLinkSigner.ethSig(seed);
        // const signer = new Signer(seed);
        contractor?.sign (_signer?.getZkLinkSigner ());
        const tx = contractor.jsValue ();
        const zkSign = tx?.signature?.signature;
        return zkSign;
    }

    async getZKTransferSignatureObj (seed, params = {}) {
        await init ();
        const _signer = zklink.newRpcSignerWithProvider ({});
        await _signer.initZklinkSigner (seed);
        let nonce = this.safeString (params, 'nonce', '0');
        if (this.safeBool (params, 'isContract') === true) {
            const formattedUint32 = '4294967295';
            const formattedNonce = BigInt ('0x' + this.remove0xPrefix (this.hash (this.encode (nonce), sha256, 'hex'))).toString ();
            nonce = Precise.stringMod (formattedNonce, formattedUint32);
        }
        const tx_builder = new zklink.TransferBuilder (
            this.safeNumber (params, 'zkAccountId', 0),
            this.safeString (params, 'receiverAddress'),
            this.safeNumber (params, 'subAccountId', 0),
            this.safeNumber (params, 'receiverSubAccountId', 0),
            this.safeNumber (params, 'tokenId', 0),
            this.safeString (params, 'fee', '0'),
            this.safeString (params, 'amount', '0'),
            this.parseToInt (nonce),
            this.safeNumber (params, 'timestampSeconds', 0)
        );
        const contractor = zklink.newTransfer (tx_builder);
        // const signer = ZkLinkSigner.ethSig(seed);
        // const signer = new Signer(seed);
        contractor?.sign (_signer?.getZkLinkSigner ());
        const tx = contractor.jsValue ();
        const zkSign = tx?.signature?.signature;
        return zkSign;
    }

    intToBase16 (elem): string {
        return elem.toString (16);
    }

    extendExchangeOptions (newOptions: Dict) {
        this.options = this.extend (this.options, newOptions);
    }

    createSafeDictionary () {
        return {};
    }

    convertToSafeDictionary (dict) {
        return dict;
    }

    randomBytes (length: number) {
        const rng = new SecureRandom ();
        const x:number[] = [];
        x.length = length;
        rng.nextBytes (x);
        return Buffer.from (x).toString ('hex');
    }

    randNumber (size: number) {
        let number = '';
        for (let i = 0; i < size; i++) {
            number += Math.floor (Math.random () * 10);
        }
        return parseInt (number, 10);
    }

    binaryLength (binary: Uint8Array) {
        return binary.length;
    }

    /* eslint-enable */
    // ------------------------------------------------------------------------

    // ########################################################################
    // ########################################################################
    // ########################################################################
    // ########################################################################
    // ########                        ########                        ########
    // ########                        ########                        ########
    // ########                        ########                        ########
    // ########                        ########                        ########
    // ########        ########################        ########################
    // ########        ########################        ########################
    // ########        ########################        ########################
    // ########        ########################        ########################
    // ########                        ########                        ########
    // ########                        ########                        ########
    // ########                        ########                        ########
    // ########                        ########                        ########
    // ########################################################################
    // ########################################################################
    // ########################################################################
    // ########################################################################
    // ########        ########        ########                        ########
    // ########        ########        ########                        ########
    // ########        ########        ########                        ########
    // ########        ########        ########                        ########
    // ################        ########################        ################
    // ################        ########################        ################
    // ################        ########################        ################
    // ################        ########################        ################
    // ########        ########        ################        ################
    // ########        ########        ################        ################
    // ########        ########        ################        ################
    // ########        ########        ################        ################
    // ########################################################################
    // ########################################################################
    // ########################################################################
    // ########################################################################

    // ------------------------------------------------------------------------
    // METHODS BELOW THIS LINE ARE TRANSPILED FROM TYPESCRIPT

    describe (): any {
        return {
            'alias': false, // whether this exchange is an alias to another exchange
            'api': undefined,
            'authenticated': true,
            'bootstrapped': true,
            'certified': false, // if certified by the CCXT dev team
            'commonCurrencies': {
                'BCHSV': 'BSV',
                'XBT': 'BTC',
            },
            'countries': undefined,
            'currencies': {}, // to be filled manually or by fetchMarkets
            'dex': false,
            'enableRateLimit': true,
            'exceptions': undefined,
            'fees': {
                'funding': {
                    'deposit': {},
                    'percentage': undefined,
                    'tierBased': undefined,
                    'withdraw': {},
                },
                'trading': {
                    'maker': undefined,
                    'percentage': undefined,
                    'taker': undefined,
                    'tierBased': undefined,
                },
            },
            'has': {
                'addMargin': undefined,
                'borrowCrossMargin': undefined,
                'borrowIsolatedMargin': undefined,
                'borrowMargin': undefined,
                'cancelAllOrders': undefined,
                'cancelAllOrdersWs': undefined,
                'cancelOrder': true,
<<<<<<< HEAD
=======
                'cancelOrderWithClientOrderId': undefined,
                'cancelOrderWs': undefined,
>>>>>>> 6c5e097d
                'cancelOrders': undefined,
                'cancelOrdersWithClientOrderId': undefined,
                'cancelOrdersWs': undefined,
                'cancelOrderWs': undefined,
                'closeAllPositions': undefined,
                'closePosition': undefined,
                'CORS': undefined,
                'createDepositAddress': undefined,
                'createLimitBuyOrder': undefined,
                'createLimitBuyOrderWs': undefined,
                'createLimitOrder': true,
                'createLimitOrderWs': undefined,
                'createLimitSellOrder': undefined,
                'createLimitSellOrderWs': undefined,
                'createMarketBuyOrder': undefined,
                'createMarketBuyOrderWithCost': undefined,
                'createMarketBuyOrderWithCostWs': undefined,
                'createMarketBuyOrderWs': undefined,
                'createMarketOrder': true,
                'createMarketOrderWithCost': undefined,
                'createMarketOrderWithCostWs': undefined,
                'createMarketOrderWs': true,
                'createMarketSellOrder': undefined,
                'createMarketSellOrderWithCost': undefined,
                'createMarketSellOrderWithCostWs': undefined,
                'createMarketSellOrderWs': undefined,
                'createOrder': true,
                'createOrders': undefined,
                'createOrderWithTakeProfitAndStopLoss': undefined,
                'createOrderWithTakeProfitAndStopLossWs': undefined,
                'createOrderWs': undefined,
                'createPostOnlyOrder': undefined,
                'createPostOnlyOrderWs': undefined,
                'createReduceOnlyOrder': undefined,
                'createReduceOnlyOrderWs': undefined,
                'createStopLimitOrder': undefined,
                'createStopLimitOrderWs': undefined,
                'createStopLossOrder': undefined,
                'createStopLossOrderWs': undefined,
                'createStopMarketOrder': undefined,
                'createStopMarketOrderWs': undefined,
                'createStopOrder': undefined,
                'createStopOrderWs': undefined,
                'createTakeProfitOrder': undefined,
                'createTakeProfitOrderWs': undefined,
                'createTrailingAmountOrder': undefined,
                'createTrailingAmountOrderWs': undefined,
                'createTrailingPercentOrder': undefined,
                'createTrailingPercentOrderWs': undefined,
                'createTriggerOrder': undefined,
                'createTriggerOrderWs': undefined,
                'deposit': undefined,
                'editOrder': 'emulated',
                'editOrderWithClientOrderId': undefined,
                'editOrders': undefined,
                'editOrderWs': undefined,
                'fetchAccounts': undefined,
                'fetchBalance': true,
                'fetchBalanceWs': undefined,
                'fetchBidsAsks': undefined,
                'fetchBorrowInterest': undefined,
                'fetchBorrowRate': undefined,
                'fetchBorrowRateHistories': undefined,
                'fetchBorrowRateHistory': undefined,
                'fetchBorrowRates': undefined,
                'fetchBorrowRatesPerSymbol': undefined,
                'fetchCanceledAndClosedOrders': undefined,
                'fetchCanceledOrders': undefined,
                'fetchClosedOrder': undefined,
                'fetchClosedOrders': undefined,
                'fetchClosedOrdersWs': undefined,
                'fetchConvertCurrencies': undefined,
                'fetchConvertQuote': undefined,
                'fetchConvertTrade': undefined,
                'fetchConvertTradeHistory': undefined,
                'fetchCrossBorrowRate': undefined,
                'fetchCrossBorrowRates': undefined,
                'fetchCurrencies': 'emulated',
                'fetchCurrenciesWs': 'emulated',
                'fetchDeposit': undefined,
                'fetchDepositAddress': undefined,
                'fetchDepositAddresses': undefined,
                'fetchDepositAddressesByNetwork': undefined,
                'fetchDeposits': undefined,
                'fetchDepositsWithdrawals': undefined,
                'fetchDepositsWs': undefined,
                'fetchDepositWithdrawFee': undefined,
                'fetchDepositWithdrawFees': undefined,
                'fetchFundingHistory': undefined,
                'fetchFundingInterval': undefined,
                'fetchFundingIntervals': undefined,
                'fetchFundingRate': undefined,
                'fetchFundingRateHistory': undefined,
                'fetchFundingRates': undefined,
                'fetchGreeks': undefined,
                'fetchIndexOHLCV': undefined,
                'fetchIsolatedBorrowRate': undefined,
                'fetchIsolatedBorrowRates': undefined,
                'fetchIsolatedPositions': undefined,
                'fetchL2OrderBook': true,
                'fetchL3OrderBook': undefined,
                'fetchLastPrices': undefined,
                'fetchLedger': undefined,
                'fetchLedgerEntry': undefined,
                'fetchLeverage': undefined,
                'fetchLeverages': undefined,
                'fetchLeverageTiers': undefined,
                'fetchLiquidations': undefined,
                'fetchLongShortRatio': undefined,
                'fetchLongShortRatioHistory': undefined,
                'fetchMarginAdjustmentHistory': undefined,
                'fetchMarginMode': undefined,
                'fetchMarginModes': undefined,
                'fetchMarketLeverageTiers': undefined,
                'fetchMarkets': true,
                'fetchMarketsWs': undefined,
                'fetchMarkOHLCV': undefined,
                'fetchMarkPrices': undefined,
                'fetchMyLiquidations': undefined,
                'fetchMySettlementHistory': undefined,
                'fetchMyTrades': undefined,
                'fetchMyTradesWs': undefined,
                'fetchOHLCV': undefined,
                'fetchOHLCVWs': undefined,
                'fetchOpenInterest': undefined,
                'fetchOpenInterestHistory': undefined,
                'fetchOpenInterests': undefined,
                'fetchOpenOrder': undefined,
                'fetchOpenOrders': undefined,
                'fetchOpenOrdersWs': undefined,
                'fetchOption': undefined,
                'fetchOptionChain': undefined,
                'fetchOrder': undefined,
                'fetchOrderWithClientOrderId': undefined,
                'fetchOrderBook': true,
                'fetchOrderBooks': undefined,
                'fetchOrderBookWs': undefined,
                'fetchOrders': undefined,
                'fetchOrdersByStatus': undefined,
                'fetchOrdersWs': undefined,
                'fetchOrderTrades': undefined,
                'fetchOrderWs': undefined,
                'fetchPosition': undefined,
                'fetchPositionHistory': undefined,
                'fetchPositionMode': undefined,
                'fetchPositions': undefined,
                'fetchPositionsForSymbol': undefined,
                'fetchPositionsForSymbolWs': undefined,
                'fetchPositionsHistory': undefined,
                'fetchPositionsRisk': undefined,
                'fetchPositionsWs': undefined,
                'fetchPositionWs': undefined,
                'fetchPremiumIndexOHLCV': undefined,
                'fetchSettlementHistory': undefined,
                'fetchStatus': undefined,
                'fetchTicker': true,
                'fetchTickers': undefined,
                'fetchTickersWs': undefined,
                'fetchTickerWs': undefined,
                'fetchTime': undefined,
                'fetchTrades': true,
                'fetchTradesWs': undefined,
                'fetchTradingFee': undefined,
                'fetchTradingFees': undefined,
                'fetchTradingFeesWs': undefined,
                'fetchTradingLimits': undefined,
                'fetchTransactionFee': undefined,
                'fetchTransactionFees': undefined,
                'fetchTransactions': undefined,
                'fetchTransfer': undefined,
                'fetchTransfers': undefined,
                'fetchUnderlyingAssets': undefined,
                'fetchVolatilityHistory': undefined,
                'fetchWithdrawAddresses': undefined,
                'fetchWithdrawal': undefined,
                'fetchWithdrawals': undefined,
                'fetchWithdrawalsWs': undefined,
                'fetchWithdrawalWhitelist': undefined,
                'future': undefined,
                'margin': undefined,
                'option': undefined,
                'privateAPI': true,
                'publicAPI': true,
                'reduceMargin': undefined,
                'repayCrossMargin': undefined,
                'repayIsolatedMargin': undefined,
                'sandbox': undefined,
                'setLeverage': undefined,
                'setMargin': undefined,
                'setMarginMode': undefined,
                'setPositionMode': undefined,
                'signIn': undefined,
                'spot': undefined,
                'swap': undefined,
                'transfer': undefined,
                'unWatchMyTrades': undefined,
                'unWatchOHLCV': undefined,
                'unWatchOHLCVForSymbols': undefined,
                'unWatchOrderBook': undefined,
                'unWatchOrderBookForSymbols': undefined,
                'unWatchOrders': undefined,
                'unWatchPositions': undefined,
                'unWatchTicker': undefined,
                'unWatchTickers': undefined,
                'unWatchTrades': undefined,
                'unWatchTradesForSymbols': undefined,
                'watchBalance': undefined,
                'watchBidsAsks': undefined,
                'watchLiquidations': undefined,
                'watchLiquidationsForSymbols': undefined,
                'watchMyLiquidations': undefined,
                'watchMyLiquidationsForSymbols': undefined,
                'watchMyTrades': undefined,
                'watchOHLCV': undefined,
                'watchOHLCVForSymbols': undefined,
                'watchOrderBook': undefined,
                'watchOrderBookForSymbols': undefined,
                'watchOrders': undefined,
                'watchOrdersForSymbols': undefined,
                'watchPosition': undefined,
                'watchPositions': undefined,
                'watchStatus': undefined,
                'watchTicker': undefined,
                'watchTickers': undefined,
                'watchTrades': undefined,
                'watchTradesForSymbols': undefined,
                'withdraw': undefined,
                'ws': undefined,
            },
            'httpExceptions': {
                '400': ExchangeNotAvailable,
                '401': AuthenticationError,
                '403': ExchangeNotAvailable,
                '404': ExchangeNotAvailable,
                '405': ExchangeNotAvailable,
                '407': AuthenticationError,
                '408': RequestTimeout,
                '409': ExchangeNotAvailable,
                '410': ExchangeNotAvailable,
                '418': DDoSProtection,
                '422': ExchangeError,
                '429': RateLimitExceeded,
                '451': ExchangeNotAvailable,
                '500': ExchangeNotAvailable,
                '501': ExchangeNotAvailable,
                '502': ExchangeNotAvailable,
                '503': ExchangeNotAvailable,
                '504': RequestTimeout,
                '511': AuthenticationError,
                '520': ExchangeNotAvailable,
                '521': ExchangeNotAvailable,
                '522': ExchangeNotAvailable,
                '525': ExchangeNotAvailable,
                '526': ExchangeNotAvailable,
                '530': ExchangeNotAvailable,
            },
            'id': undefined,
            'limits': {
                'amount': { 'min': undefined, 'max': undefined },
                'cost': { 'min': undefined, 'max': undefined },
                'leverage': { 'min': undefined, 'max': undefined },
                'price': { 'min': undefined, 'max': undefined },
            },
            'markets': undefined, // to be filled manually or by fetchMarkets
            'name': undefined,
            'paddingMode': NO_PADDING,
            'precisionMode': TICK_SIZE,
            'offline': false,
            'pro': false, // if it is integrated with CCXT Pro for WebSocket support
            'rateLimit': 2000, // milliseconds = seconds * 1000
            'requiredCredentials': {
                'accountId': false,
                'apiKey': true,
                'login': false,
                'password': false,
                'privateKey': false, // a "0x"-prefixed hexstring private key for a wallet
                'secret': true,
                'token': false, // reserved for HTTP auth in some cases
                'twofa': false, // 2-factor authentication (one-time password key)
                'uid': false,
                'walletAddress': false, // the wallet address "0x"-prefixed hexstring
            },
            'status': {
                'eta': undefined,
                'status': 'ok',
                'updated': undefined,
                'url': undefined,
            },
            'timeframes': undefined, // redefine if the exchange has.fetchOHLCV
            'timeout': this.timeout, // milliseconds = seconds * 1000
            'urls': {
                'api': undefined,
                'doc': undefined,
                'fees': undefined,
                'logo': undefined,
                'www': undefined,
            },
        };
    }

    safeBoolN (dictionaryOrList, keys: IndexType[], defaultValue: boolean = undefined): boolean | undefined {
        /**
         * @ignore
         * @method
         * @description safely extract boolean value from dictionary or list
         * @returns {bool | undefined}
         */
        const value = this.safeValueN (dictionaryOrList, keys, defaultValue);
        if (typeof value === 'boolean') {
            return value;
        }
        return defaultValue;
    }

    safeBool2 (dictionary, key1: IndexType, key2: IndexType, defaultValue: boolean = undefined): boolean | undefined {
        /**
         * @ignore
         * @method
         * @description safely extract boolean value from dictionary or list
         * @returns {bool | undefined}
         */
        return this.safeBoolN (dictionary, [ key1, key2 ], defaultValue);
    }

    safeBool (dictionary, key: IndexType, defaultValue: boolean = undefined): boolean | undefined {
        /**
         * @ignore
         * @method
         * @description safely extract boolean value from dictionary or list
         * @returns {bool | undefined}
         */
        return this.safeBoolN (dictionary, [ key ], defaultValue);
    }

    safeDictN (dictionaryOrList, keys: IndexType[], defaultValue: Dictionary<any> = undefined): Dictionary<any> | undefined {
        /**
         * @ignore
         * @method
         * @description safely extract a dictionary from dictionary or list
         * @returns {object | undefined}
         */
        const value = this.safeValueN (dictionaryOrList, keys, defaultValue);
        if (value === undefined) {
            return defaultValue;
        }
        if ((typeof value === 'object')) {
            if (!Array.isArray (value)) {
                return value;
            }
        }
        return defaultValue;
    }

    safeDict (dictionary, key: IndexType, defaultValue: Dictionary<any> = undefined): Dictionary<any> | undefined {
        /**
         * @ignore
         * @method
         * @description safely extract a dictionary from dictionary or list
         * @returns {object | undefined}
         */
        return this.safeDictN (dictionary, [ key ], defaultValue);
    }

    safeDict2 (dictionary, key1: IndexType, key2: string, defaultValue: Dictionary<any> = undefined): Dictionary<any> | undefined {
        /**
         * @ignore
         * @method
         * @description safely extract a dictionary from dictionary or list
         * @returns {object | undefined}
         */
        return this.safeDictN (dictionary, [ key1, key2 ], defaultValue);
    }

    safeListN (dictionaryOrList, keys: IndexType[], defaultValue: any[] = undefined): any[] | undefined {
        /**
         * @ignore
         * @method
         * @description safely extract an Array from dictionary or list
         * @returns {Array | undefined}
         */
        const value = this.safeValueN (dictionaryOrList, keys, defaultValue);
        if (value === undefined) {
            return defaultValue;
        }
        if (Array.isArray (value)) {
            return value;
        }
        return defaultValue;
    }

    safeList2 (dictionaryOrList, key1: IndexType, key2: string, defaultValue: any[] = undefined): any[] | undefined {
        /**
         * @ignore
         * @method
         * @description safely extract an Array from dictionary or list
         * @returns {Array | undefined}
         */
        return this.safeListN (dictionaryOrList, [ key1, key2 ], defaultValue);
    }

    safeList (dictionaryOrList, key: IndexType, defaultValue: any[] = undefined): any[] | undefined {
        /**
         * @ignore
         * @method
         * @description safely extract an Array from dictionary or list
         * @returns {Array | undefined}
         */
        return this.safeListN (dictionaryOrList, [ key ], defaultValue);
    }

    handleDeltas (orderbook, deltas) {
        for (let i = 0; i < deltas.length; i++) {
            this.handleDelta (orderbook, deltas[i]);
        }
    }

    handleDelta (bookside, delta) {
        throw new NotSupported (this.id + ' handleDelta not supported yet');
    }

    handleDeltasWithKeys (bookSide: any, deltas, priceKey: IndexType = 0, amountKey: IndexType = 1, countOrIdKey: IndexType = 2) {
        for (let i = 0; i < deltas.length; i++) {
            const bidAsk = this.parseBidAsk (deltas[i], priceKey, amountKey, countOrIdKey);
            bookSide.storeArray (bidAsk);
        }
    }

    getCacheIndex (orderbook, deltas) {
        // return the first index of the cache that can be applied to the orderbook or -1 if not possible
        return -1;
    }

    arraysConcat (arraysOfArrays: any[]) {
        let result = [];
        for (let i = 0; i < arraysOfArrays.length; i++) {
            result = this.arrayConcat (result, arraysOfArrays[i]);
        }
        return result;
    }

    findTimeframe (timeframe, timeframes = undefined) {
        if (timeframes === undefined) {
            timeframes = this.timeframes;
        }
        const keys = Object.keys (timeframes);
        for (let i = 0; i < keys.length; i++) {
            const key = keys[i];
            if (timeframes[key] === timeframe) {
                return key;
            }
        }
        return undefined;
    }

    checkProxyUrlSettings (url: Str = undefined, method: Str = undefined, headers = undefined, body = undefined) {
        const usedProxies = [];
        let proxyUrl = undefined;
        if (this.proxyUrl !== undefined) {
            usedProxies.push ('proxyUrl');
            proxyUrl = this.proxyUrl;
        }
        if (this.proxy_url !== undefined) {
            usedProxies.push ('proxy_url');
            proxyUrl = this.proxy_url;
        }
        if (this.proxyUrlCallback !== undefined) {
            usedProxies.push ('proxyUrlCallback');
            proxyUrl = this.proxyUrlCallback (url, method, headers, body);
        }
        if (this.proxy_url_callback !== undefined) {
            usedProxies.push ('proxy_url_callback');
            proxyUrl = this.proxy_url_callback (url, method, headers, body);
        }
        // backwards-compatibility
        if (this.proxy !== undefined) {
            usedProxies.push ('proxy');
            if (typeof this.proxy === 'function') {
                proxyUrl = this.proxy (url, method, headers, body);
            } else {
                proxyUrl = this.proxy;
            }
        }
        const length = usedProxies.length;
        if (length > 1) {
            const joinedProxyNames = usedProxies.join (',');
            throw new InvalidProxySettings (this.id + ' you have multiple conflicting proxy settings (' + joinedProxyNames + '), please use only one from : proxyUrl, proxy_url, proxyUrlCallback, proxy_url_callback');
        }
        return proxyUrl;
    }

    urlEncoderForProxyUrl (targetUrl: string) {
        // to be overriden
        const includesQuery = targetUrl.indexOf ('?') >= 0;
        const finalUrl = includesQuery ? this.encodeURIComponent (targetUrl) : targetUrl;
        return finalUrl;
    }

    checkProxySettings (url: Str = undefined, method: Str = undefined, headers = undefined, body = undefined) {
        const usedProxies = [];
        let httpProxy = undefined;
        let httpsProxy = undefined;
        let socksProxy = undefined;
        // httpProxy
        const isHttpProxyDefined = this.valueIsDefined (this.httpProxy);
        const isHttp_proxy_defined = this.valueIsDefined (this.http_proxy);
        if (isHttpProxyDefined || isHttp_proxy_defined) {
            usedProxies.push ('httpProxy');
            httpProxy = isHttpProxyDefined ? this.httpProxy : this.http_proxy;
        }
        const ishttpProxyCallbackDefined = this.valueIsDefined (this.httpProxyCallback);
        const ishttp_proxy_callback_defined = this.valueIsDefined (this.http_proxy_callback);
        if (ishttpProxyCallbackDefined || ishttp_proxy_callback_defined) {
            usedProxies.push ('httpProxyCallback');
            httpProxy = ishttpProxyCallbackDefined ? this.httpProxyCallback (url, method, headers, body) : this.http_proxy_callback (url, method, headers, body);
        }
        // httpsProxy
        const isHttpsProxyDefined = this.valueIsDefined (this.httpsProxy);
        const isHttps_proxy_defined = this.valueIsDefined (this.https_proxy);
        if (isHttpsProxyDefined || isHttps_proxy_defined) {
            usedProxies.push ('httpsProxy');
            httpsProxy = isHttpsProxyDefined ? this.httpsProxy : this.https_proxy;
        }
        const ishttpsProxyCallbackDefined = this.valueIsDefined (this.httpsProxyCallback);
        const ishttps_proxy_callback_defined = this.valueIsDefined (this.https_proxy_callback);
        if (ishttpsProxyCallbackDefined || ishttps_proxy_callback_defined) {
            usedProxies.push ('httpsProxyCallback');
            httpsProxy = ishttpsProxyCallbackDefined ? this.httpsProxyCallback (url, method, headers, body) : this.https_proxy_callback (url, method, headers, body);
        }
        // socksProxy
        const isSocksProxyDefined = this.valueIsDefined (this.socksProxy);
        const isSocks_proxy_defined = this.valueIsDefined (this.socks_proxy);
        if (isSocksProxyDefined || isSocks_proxy_defined) {
            usedProxies.push ('socksProxy');
            socksProxy = isSocksProxyDefined ? this.socksProxy : this.socks_proxy;
        }
        const issocksProxyCallbackDefined = this.valueIsDefined (this.socksProxyCallback);
        const issocks_proxy_callback_defined = this.valueIsDefined (this.socks_proxy_callback);
        if (issocksProxyCallbackDefined || issocks_proxy_callback_defined) {
            usedProxies.push ('socksProxyCallback');
            socksProxy = issocksProxyCallbackDefined ? this.socksProxyCallback (url, method, headers, body) : this.socks_proxy_callback (url, method, headers, body);
        }
        // check
        const length = usedProxies.length;
        if (length > 1) {
            const joinedProxyNames = usedProxies.join (',');
            throw new InvalidProxySettings (this.id + ' you have multiple conflicting proxy settings (' + joinedProxyNames + '), please use only one from: httpProxy, httpsProxy, httpProxyCallback, httpsProxyCallback, socksProxy, socksProxyCallback');
        }
        return [ httpProxy, httpsProxy, socksProxy ];
    }

    checkWsProxySettings () {
        const usedProxies = [];
        let wsProxy = undefined;
        let wssProxy = undefined;
        let wsSocksProxy = undefined;
        // ws proxy
        const isWsProxyDefined = this.valueIsDefined (this.wsProxy);
        const is_ws_proxy_defined = this.valueIsDefined (this.ws_proxy);
        if (isWsProxyDefined || is_ws_proxy_defined) {
            usedProxies.push ('wsProxy');
            wsProxy = (isWsProxyDefined) ? this.wsProxy : this.ws_proxy;
        }
        // wss proxy
        const isWssProxyDefined = this.valueIsDefined (this.wssProxy);
        const is_wss_proxy_defined = this.valueIsDefined (this.wss_proxy);
        if (isWssProxyDefined || is_wss_proxy_defined) {
            usedProxies.push ('wssProxy');
            wssProxy = (isWssProxyDefined) ? this.wssProxy : this.wss_proxy;
        }
        // ws socks proxy
        const isWsSocksProxyDefined = this.valueIsDefined (this.wsSocksProxy);
        const is_ws_socks_proxy_defined = this.valueIsDefined (this.ws_socks_proxy);
        if (isWsSocksProxyDefined || is_ws_socks_proxy_defined) {
            usedProxies.push ('wsSocksProxy');
            wsSocksProxy = (isWsSocksProxyDefined) ? this.wsSocksProxy : this.ws_socks_proxy;
        }
        // check
        const length = usedProxies.length;
        if (length > 1) {
            const joinedProxyNames = usedProxies.join (',');
            throw new InvalidProxySettings (this.id + ' you have multiple conflicting proxy settings (' + joinedProxyNames + '), please use only one from: wsProxy, wssProxy, wsSocksProxy');
        }
        return [ wsProxy, wssProxy, wsSocksProxy ];
    }

    checkConflictingProxies (proxyAgentSet, proxyUrlSet) {
        if (proxyAgentSet && proxyUrlSet) {
            throw new InvalidProxySettings (this.id + ' you have multiple conflicting proxy settings, please use only one from : proxyUrl, httpProxy, httpsProxy, socksProxy');
        }
    }

    checkAddress (address: Str = undefined): Str {
        if (address === undefined) {
            throw new InvalidAddress (this.id + ' address is undefined');
        }
        // check the address is not the same letter like 'aaaaa' nor too short nor has a space
        const uniqChars = (this.unique (this.stringToCharsArray (address)));
        const length = uniqChars.length; // py transpiler trick
        if (length === 1 || address.length < this.minFundingAddressLength || address.indexOf (' ') > -1) {
            throw new InvalidAddress (this.id + ' address is invalid or has less than ' + this.minFundingAddressLength.toString () + ' characters: "' + address.toString () + '"');
        }
        return address;
    }

    findMessageHashes (client, element: string): string[] {
        const result = [];
        const messageHashes = Object.keys (client.futures);
        for (let i = 0; i < messageHashes.length; i++) {
            const messageHash = messageHashes[i];
            if (messageHash.indexOf (element) >= 0) {
                result.push (messageHash);
            }
        }
        return result;
    }

    filterByLimit (array: object[], limit: Int = undefined, key: IndexType = 'timestamp', fromStart: boolean = false): any {
        if (this.valueIsDefined (limit)) {
            const arrayLength = array.length;
            if (arrayLength > 0) {
                let ascending = true;
                if ((key in array[0])) {
                    const first = array[0][key];
                    const last = array[arrayLength - 1][key];
                    if (first !== undefined && last !== undefined) {
                        ascending = first <= last;  // true if array is sorted in ascending order based on 'timestamp'
                    }
                }
                if (fromStart) {
                    if (limit > arrayLength) {
                        limit = arrayLength;
                    }
                    // array = ascending ? this.arraySlice (array, 0, limit) : this.arraySlice (array, -limit);
                    if (ascending) {
                        array = this.arraySlice (array, 0, limit);
                    } else {
                        array = this.arraySlice (array, -limit);
                    }
                } else {
                    // array = ascending ? this.arraySlice (array, -limit) : this.arraySlice (array, 0, limit);
                    if (ascending) {
                        array = this.arraySlice (array, -limit);
                    } else {
                        array = this.arraySlice (array, 0, limit);
                    }
                }
            }
        }
        return array;
    }

    filterBySinceLimit (array: object[], since: Int = undefined, limit: Int = undefined, key: IndexType = 'timestamp', tail = false): any {
        const sinceIsDefined = this.valueIsDefined (since);
        const parsedArray = this.toArray (array) as any;
        let result = parsedArray;
        if (sinceIsDefined) {
            result = [];
            for (let i = 0; i < parsedArray.length; i++) {
                const entry = parsedArray[i];
                const value = this.safeValue (entry, key);
                if (value && (value >= since)) {
                    result.push (entry);
                }
            }
        }
        if (tail && limit !== undefined) {
            return this.arraySlice (result, -limit);
        }
        // if the user provided a 'since' argument
        // we want to limit the result starting from the 'since'
        const shouldFilterFromStart = !tail && sinceIsDefined;
        return this.filterByLimit (result, limit, key, shouldFilterFromStart);
    }

    filterByValueSinceLimit (array: object[], field: IndexType, value = undefined, since: Int = undefined, limit: Int = undefined, key = 'timestamp', tail = false): any {
        const valueIsDefined = this.valueIsDefined (value);
        const sinceIsDefined = this.valueIsDefined (since);
        const parsedArray = this.toArray (array) as any;
        let result = parsedArray;
        // single-pass filter for both symbol and since
        if (valueIsDefined || sinceIsDefined) {
            result = [];
            for (let i = 0; i < parsedArray.length; i++) {
                const entry = parsedArray[i];
                const entryFiledEqualValue = entry[field] === value;
                const firstCondition = valueIsDefined ? entryFiledEqualValue : true;
                const entryKeyValue = this.safeValue (entry, key);
                const entryKeyGESince = (entryKeyValue) && (since !== undefined) && (entryKeyValue >= since);
                const secondCondition = sinceIsDefined ? entryKeyGESince : true;
                if (firstCondition && secondCondition) {
                    result.push (entry);
                }
            }
        }
        if (tail && limit !== undefined) {
            return this.arraySlice (result, -limit);
        }
        return this.filterByLimit (result, limit, key, sinceIsDefined);
    }

    /**
     * @method
     * @name Exchange#setSandboxMode
     * @description set the sandbox mode for the exchange
     * @param {boolean} enabled true to enable sandbox mode, false to disable it
     */
    setSandboxMode (enabled: boolean) {
        if (enabled) {
            if ('test' in this.urls) {
                if (typeof this.urls['api'] === 'string') {
                    this.urls['apiBackup'] = this.urls['api'];
                    this.urls['api'] = this.urls['test'];
                } else {
                    this.urls['apiBackup'] = this.clone (this.urls['api']);
                    this.urls['api'] = this.clone (this.urls['test']);
                }
            } else {
                throw new NotSupported (this.id + ' does not have a sandbox URL');
            }
            // set flag
            this.isSandboxModeEnabled = true;
        } else if ('apiBackup' in this.urls) {
            if (typeof this.urls['api'] === 'string') {
                this.urls['api'] = this.urls['apiBackup'] as any;
            } else {
                this.urls['api'] = this.clone (this.urls['apiBackup']);
            }
            const newUrls = this.omit (this.urls, 'apiBackup');
            this.urls = newUrls;
            // set flag
            this.isSandboxModeEnabled = false;
        }
    }

    /**
     * @method
     * @name Exchange#enableDemoTrading
     * @description enables or disables demo trading mode
     * @param {boolean} [enable] true if demo trading should be enabled, false otherwise
     */
    enableDemoTrading (enable: boolean) {
        if (this.isSandboxModeEnabled) {
            throw new NotSupported (this.id + ' demo trading does not support in sandbox environment. Please check https://www.binance.com/en/support/faq/detail/9be58f73e5e14338809e3b705b9687dd to see the differences');
        }
        if (enable) {
            this.urls['apiBackupDemoTrading'] = this.urls['api'];
            this.urls['api'] = this.urls['demo'];
        } else if ('apiBackupDemoTrading' in this.urls) {
            this.urls['api'] = this.urls['apiBackupDemoTrading'] as any;
            const newUrls = this.omit (this.urls, 'apiBackupDemoTrading');
            this.urls = newUrls;
        }
        this.options['enableDemoTrading'] = enable;
    }

    sign (path, api: any = 'public', method = 'GET', params = {}, headers: any = undefined, body: any = undefined) {
        return {};
    }

    async fetchAccounts (params = {}): Promise<Account[]> {
        throw new NotSupported (this.id + ' fetchAccounts() is not supported yet');
    }

    async fetchTrades (symbol: string, since: Int = undefined, limit: Int = undefined, params = {}): Promise<Trade[]> {
        throw new NotSupported (this.id + ' fetchTrades() is not supported yet');
    }

    async fetchTradesWs (symbol: string, since: Int = undefined, limit: Int = undefined, params = {}): Promise<Trade[]> {
        throw new NotSupported (this.id + ' fetchTradesWs() is not supported yet');
    }

    async watchLiquidations (symbol: string, since: Int = undefined, limit: Int = undefined, params = {}): Promise<Liquidation[]> {
        if (this.has['watchLiquidationsForSymbols']) {
            return await this.watchLiquidationsForSymbols ([ symbol ], since, limit, params);
        }
        throw new NotSupported (this.id + ' watchLiquidations() is not supported yet');
    }

    async watchLiquidationsForSymbols (symbols: string[], since: Int = undefined, limit: Int = undefined, params = {}): Promise<Liquidation[]> {
        throw new NotSupported (this.id + ' watchLiquidationsForSymbols() is not supported yet');
    }

    async watchMyLiquidations (symbol: string, since: Int = undefined, limit: Int = undefined, params = {}): Promise<Liquidation[]> {
        if (this.has['watchMyLiquidationsForSymbols']) {
            return this.watchMyLiquidationsForSymbols ([ symbol ], since, limit, params);
        }
        throw new NotSupported (this.id + ' watchMyLiquidations() is not supported yet');
    }

    async watchMyLiquidationsForSymbols (symbols: string[], since: Int = undefined, limit: Int = undefined, params = {}): Promise<Liquidation[]> {
        throw new NotSupported (this.id + ' watchMyLiquidationsForSymbols() is not supported yet');
    }

    async watchTrades (symbol: string, since: Int = undefined, limit: Int = undefined, params = {}): Promise<Trade[]> {
        throw new NotSupported (this.id + ' watchTrades() is not supported yet');
    }

    async unWatchOrders (symbol: Str = undefined, params = {}): Promise<any> {
        throw new NotSupported (this.id + ' unWatchOrders() is not supported yet');
    }

    async unWatchTrades (symbol: string, params = {}): Promise<any> {
        throw new NotSupported (this.id + ' unWatchTrades() is not supported yet');
    }

    async watchTradesForSymbols (symbols: string[], since: Int = undefined, limit: Int = undefined, params = {}): Promise<Trade[]> {
        throw new NotSupported (this.id + ' watchTradesForSymbols() is not supported yet');
    }

    async unWatchTradesForSymbols (symbols: string[], params = {}): Promise<any> {
        throw new NotSupported (this.id + ' unWatchTradesForSymbols() is not supported yet');
    }

    async watchMyTradesForSymbols (symbols: string[], since: Int = undefined, limit: Int = undefined, params = {}): Promise<Trade[]> {
        throw new NotSupported (this.id + ' watchMyTradesForSymbols() is not supported yet');
    }

    async watchOrdersForSymbols (symbols: string[], since: Int = undefined, limit: Int = undefined, params = {}): Promise<Order[]> {
        throw new NotSupported (this.id + ' watchOrdersForSymbols() is not supported yet');
    }

    async watchOHLCVForSymbols (symbolsAndTimeframes: string[][], since: Int = undefined, limit: Int = undefined, params = {}): Promise<Dictionary<Dictionary<OHLCV[]>>> {
        throw new NotSupported (this.id + ' watchOHLCVForSymbols() is not supported yet');
    }

    async unWatchOHLCVForSymbols (symbolsAndTimeframes: string[][], params = {}): Promise<any> {
        throw new NotSupported (this.id + ' unWatchOHLCVForSymbols() is not supported yet');
    }

    async watchOrderBookForSymbols (symbols: string[], limit: Int = undefined, params = {}): Promise<OrderBook> {
        throw new NotSupported (this.id + ' watchOrderBookForSymbols() is not supported yet');
    }

    async unWatchOrderBookForSymbols (symbols: string[], params = {}): Promise<any> {
        throw new NotSupported (this.id + ' unWatchOrderBookForSymbols() is not supported yet');
    }

    async unWatchPositions (symbols: Strings = undefined, params = {}): Promise<any> {
        throw new NotSupported (this.id + ' unWatchPositions() is not supported yet');
    }

    async unWatchTicker (symbol: string, params = {}): Promise<any> {
        throw new NotSupported (this.id + ' unWatchTicker() is not supported yet');
    }

    async unWatchMarkPrice (symbol: string, params = {}): Promise<any> {
        throw new NotSupported (this.id + ' unWatchMarkPrice() is not supported yet');
    }

    async unWatchMarkPrices (symbols: Strings = undefined, params = {}): Promise<any> {
        throw new NotSupported (this.id + ' unWatchMarkPrices() is not supported yet');
    }

    async fetchDepositAddresses (codes: Strings = undefined, params = {}): Promise<DepositAddress[]> {
        throw new NotSupported (this.id + ' fetchDepositAddresses() is not supported yet');
    }

    async fetchOrderBook (symbol: string, limit: Int = undefined, params = {}): Promise<OrderBook> {
        throw new NotSupported (this.id + ' fetchOrderBook() is not supported yet');
    }

    async fetchOrderBookWs (symbol: string, limit: Int = undefined, params = {}): Promise<OrderBook> {
        throw new NotSupported (this.id + ' fetchOrderBookWs() is not supported yet');
    }

    async fetchMarginMode (symbol: string, params = {}): Promise<MarginMode> {
        if (this.has['fetchMarginModes']) {
            const marginModes = await this.fetchMarginModes ([ symbol ], params);
            return this.safeDict (marginModes, symbol) as MarginMode;
        } else {
            throw new NotSupported (this.id + ' fetchMarginMode() is not supported yet');
        }
    }

    async fetchMarginModes (symbols: Strings = undefined, params = {}): Promise<MarginModes> {
        throw new NotSupported (this.id + ' fetchMarginModes () is not supported yet');
    }

    async fetchRestOrderBookSafe (symbol, limit = undefined, params = {}) {
        const fetchSnapshotMaxRetries = this.handleOption ('watchOrderBook', 'maxRetries', 3);
        for (let i = 0; i < fetchSnapshotMaxRetries; i++) {
            try {
                const orderBook = await this.fetchOrderBook (symbol, limit, params);
                return orderBook;
            } catch (e) {
                if ((i + 1) === fetchSnapshotMaxRetries) {
                    throw e;
                }
            }
        }
        return undefined;
    }

    async watchOrderBook (symbol: string, limit: Int = undefined, params = {}): Promise<OrderBook> {
        throw new NotSupported (this.id + ' watchOrderBook() is not supported yet');
    }

    async unWatchOrderBook (symbol: string, params = {}): Promise<any> {
        throw new NotSupported (this.id + ' unWatchOrderBook() is not supported yet');
    }

    async fetchTime (params = {}): Promise<Int> {
        throw new NotSupported (this.id + ' fetchTime() is not supported yet');
    }

    async fetchTradingLimits (symbols: Strings = undefined, params = {}): Promise<{}> {
        throw new NotSupported (this.id + ' fetchTradingLimits() is not supported yet');
    }

    parseCurrency (rawCurrency: Dict): Currency {
        throw new NotSupported (this.id + ' parseCurrency() is not supported yet');
    }

    parseCurrencies (rawCurrencies): Currencies {
        const result = {};
        const arr = this.toArray (rawCurrencies);
        for (let i = 0; i < arr.length; i++) {
            const parsed = this.parseCurrency (arr[i]);
            const code = parsed['code'];
            result[code] = parsed;
        }
        return result;
    }

    parseMarket (market: Dict): Market {
        throw new NotSupported (this.id + ' parseMarket() is not supported yet');
    }

    parseMarkets (markets): Market[] {
        const result = [];
        for (let i = 0; i < markets.length; i++) {
            result.push (this.parseMarket (markets[i]));
        }
        return result;
    }

    parseTicker (ticker: Dict, market: Market = undefined): Ticker {
        throw new NotSupported (this.id + ' parseTicker() is not supported yet');
    }

    parseDepositAddress (depositAddress, currency: Currency = undefined): DepositAddress {
        throw new NotSupported (this.id + ' parseDepositAddress() is not supported yet');
    }

    parseTrade (trade: Dict, market: Market = undefined): Trade {
        throw new NotSupported (this.id + ' parseTrade() is not supported yet');
    }

    parseTransaction (transaction: Dict, currency: Currency = undefined): Transaction {
        throw new NotSupported (this.id + ' parseTransaction() is not supported yet');
    }

    parseTransfer (transfer: Dict, currency: Currency = undefined): TransferEntry {
        throw new NotSupported (this.id + ' parseTransfer() is not supported yet');
    }

    parseAccount (account: Dict): Account {
        throw new NotSupported (this.id + ' parseAccount() is not supported yet');
    }

    parseLedgerEntry (item: Dict, currency: Currency = undefined): LedgerEntry {
        throw new NotSupported (this.id + ' parseLedgerEntry() is not supported yet');
    }

    parseOrder (order: Dict, market: Market = undefined): Order {
        throw new NotSupported (this.id + ' parseOrder() is not supported yet');
    }

    async fetchCrossBorrowRates (params = {}): Promise<CrossBorrowRates> {
        throw new NotSupported (this.id + ' fetchCrossBorrowRates() is not supported yet');
    }

    async fetchIsolatedBorrowRates (params = {}): Promise<IsolatedBorrowRates> {
        throw new NotSupported (this.id + ' fetchIsolatedBorrowRates() is not supported yet');
    }

    parseMarketLeverageTiers (info, market: Market = undefined): LeverageTier[] {
        throw new NotSupported (this.id + ' parseMarketLeverageTiers() is not supported yet');
    }

    async fetchLeverageTiers (symbols: Strings = undefined, params = {}): Promise<LeverageTiers> {
        throw new NotSupported (this.id + ' fetchLeverageTiers() is not supported yet');
    }

    parsePosition (position: Dict, market: Market = undefined): Position {
        throw new NotSupported (this.id + ' parsePosition() is not supported yet');
    }

    parseFundingRateHistory (info, market: Market = undefined): FundingRateHistory {
        throw new NotSupported (this.id + ' parseFundingRateHistory() is not supported yet');
    }

    parseBorrowInterest (info: Dict, market: Market = undefined): BorrowInterest {
        throw new NotSupported (this.id + ' parseBorrowInterest() is not supported yet');
    }

    parseIsolatedBorrowRate (info: Dict, market: Market = undefined): IsolatedBorrowRate {
        throw new NotSupported (this.id + ' parseIsolatedBorrowRate() is not supported yet');
    }

    parseWsTrade (trade: Dict, market: Market = undefined): Trade {
        throw new NotSupported (this.id + ' parseWsTrade() is not supported yet');
    }

    parseWsOrder (order: Dict, market: Market = undefined): Order {
        throw new NotSupported (this.id + ' parseWsOrder() is not supported yet');
    }

    parseWsOrderTrade (trade: Dict, market: Market = undefined): Trade {
        throw new NotSupported (this.id + ' parseWsOrderTrade() is not supported yet');
    }

    parseWsOHLCV (ohlcv, market: Market = undefined): OHLCV {
        return this.parseOHLCV (ohlcv, market);
    }

    async fetchFundingRates (symbols: Strings = undefined, params = {}): Promise<FundingRates> {
        throw new NotSupported (this.id + ' fetchFundingRates() is not supported yet');
    }

    async fetchFundingIntervals (symbols: Strings = undefined, params = {}): Promise<FundingRates> {
        throw new NotSupported (this.id + ' fetchFundingIntervals() is not supported yet');
    }

    async watchFundingRate (symbol: string, params = {}): Promise<FundingRate> {
        throw new NotSupported (this.id + ' watchFundingRate() is not supported yet');
    }

    async watchFundingRates (symbols: string[], params = {}): Promise<FundingRates> {
        throw new NotSupported (this.id + ' watchFundingRates() is not supported yet');
    }

    async watchFundingRatesForSymbols (symbols: string[], params = {}): Promise<{}> {
        return await this.watchFundingRates (symbols, params);
    }

    async transfer (code: string, amount: number, fromAccount: string, toAccount: string, params = {}): Promise<TransferEntry> {
        throw new NotSupported (this.id + ' transfer() is not supported yet');
    }

    async withdraw (code: string, amount: number, address: string, tag: Str = undefined, params = {}): Promise<Transaction> {
        throw new NotSupported (this.id + ' withdraw() is not supported yet');
    }

    async createDepositAddress (code: string, params = {}): Promise<DepositAddress> {
        throw new NotSupported (this.id + ' createDepositAddress() is not supported yet');
    }

    async setLeverage (leverage: int, symbol: Str = undefined, params = {}): Promise<{}> {
        throw new NotSupported (this.id + ' setLeverage() is not supported yet');
    }

    async fetchLeverage (symbol: string, params = {}): Promise<Leverage> {
        if (this.has['fetchLeverages']) {
            const leverages = await this.fetchLeverages ([ symbol ], params);
            return this.safeDict (leverages, symbol) as Leverage;
        } else {
            throw new NotSupported (this.id + ' fetchLeverage() is not supported yet');
        }
    }

    async fetchLeverages (symbols: Strings = undefined, params = {}): Promise<Leverages> {
        throw new NotSupported (this.id + ' fetchLeverages() is not supported yet');
    }

    async setPositionMode (hedged: boolean, symbol: Str = undefined, params = {}): Promise<{}> {
        throw new NotSupported (this.id + ' setPositionMode() is not supported yet');
    }

    async addMargin (symbol: string, amount: number, params = {}): Promise<MarginModification> {
        throw new NotSupported (this.id + ' addMargin() is not supported yet');
    }

    async reduceMargin (symbol: string, amount: number, params = {}): Promise<MarginModification> {
        throw new NotSupported (this.id + ' reduceMargin() is not supported yet');
    }

    async setMargin (symbol: string, amount: number, params = {}): Promise<MarginModification> {
        throw new NotSupported (this.id + ' setMargin() is not supported yet');
    }

    async fetchLongShortRatio (symbol: string, timeframe: Str = undefined, params = {}): Promise<LongShortRatio> {
        throw new NotSupported (this.id + ' fetchLongShortRatio() is not supported yet');
    }

    async fetchLongShortRatioHistory (symbol: Str = undefined, timeframe: Str = undefined, since: Int = undefined, limit: Int = undefined, params = {}): Promise<LongShortRatio[]> {
        throw new NotSupported (this.id + ' fetchLongShortRatioHistory() is not supported yet');
    }

    async fetchMarginAdjustmentHistory (symbol: Str = undefined, type: Str = undefined, since: Num = undefined, limit: Num = undefined, params = {}): Promise<MarginModification[]> {
        /**
         * @method
         * @name exchange#fetchMarginAdjustmentHistory
         * @description fetches the history of margin added or reduced from contract isolated positions
         * @param {string} [symbol] unified market symbol
         * @param {string} [type] "add" or "reduce"
         * @param {int} [since] timestamp in ms of the earliest change to fetch
         * @param {int} [limit] the maximum amount of changes to fetch
         * @param {object} params extra parameters specific to the exchange api endpoint
         * @returns {object[]} a list of [margin structures]{@link https://docs.ccxt.com/#/?id=margin-loan-structure}
         */
        throw new NotSupported (this.id + ' fetchMarginAdjustmentHistory() is not supported yet');
    }

    async setMarginMode (marginMode: string, symbol: Str = undefined, params = {}): Promise<{}> {
        throw new NotSupported (this.id + ' setMarginMode() is not supported yet');
    }

    async fetchDepositAddressesByNetwork (code: string, params = {}): Promise<DepositAddress[]> {
        throw new NotSupported (this.id + ' fetchDepositAddressesByNetwork() is not supported yet');
    }

    async fetchOpenInterestHistory (symbol: string, timeframe: string = '1h', since: Int = undefined, limit: Int = undefined, params = {}): Promise<OpenInterest[]> {
        throw new NotSupported (this.id + ' fetchOpenInterestHistory() is not supported yet');
    }

    async fetchOpenInterest (symbol: string, params = {}): Promise<OpenInterest> {
        throw new NotSupported (this.id + ' fetchOpenInterest() is not supported yet');
    }

    async fetchOpenInterests (symbols: Strings = undefined, params = {}): Promise<OpenInterests> {
        throw new NotSupported (this.id + ' fetchOpenInterests() is not supported yet');
    }

    async signIn (params = {}): Promise<{}> {
        throw new NotSupported (this.id + ' signIn() is not supported yet');
    }

    async fetchPaymentMethods (params = {}): Promise<{}> {
        throw new NotSupported (this.id + ' fetchPaymentMethods() is not supported yet');
    }

    parseToInt (number) {
        // Solve Common parseInt misuse ex: parseInt ((since / 1000).toString ())
        // using a number as parameter which is not valid in ts
        const stringifiedNumber = this.numberToString (number);
        const convertedNumber = parseFloat (stringifiedNumber) as any;
        return parseInt (convertedNumber);
    }

    parseToNumeric (number) {
        const stringVersion = this.numberToString (number); // this will convert 1.0 and 1 to "1" and 1.1 to "1.1"
        // keep this in mind:
        // in JS:     1 === 1.0 is true
        // in Python: 1 == 1.0 is true
        // in PHP:    1 == 1.0 is true, but 1 === 1.0 is false.
        if (stringVersion.indexOf ('.') >= 0) {
            return parseFloat (stringVersion);
        }
        return parseInt (stringVersion);
    }

    isRoundNumber (value: number) {
        // this method is similar to isInteger, but this is more loyal and does not check for types.
        // i.e. isRoundNumber(1.000) returns true, while isInteger(1.000) returns false
        const res = this.parseToNumeric ((value % 1));
        return res === 0;
    }

    safeNumberOmitZero (obj: object, key: IndexType, defaultValue: Num = undefined): Num {
        const value = this.safeString (obj, key);
        const final = this.parseNumber (this.omitZero (value));
        return (final === undefined) ? defaultValue : final;
    }

    safeIntegerOmitZero (obj: object, key: IndexType, defaultValue: Int = undefined): Int {
        const timestamp = this.safeInteger (obj, key, defaultValue);
        if (timestamp === undefined || timestamp === 0) {
            return undefined;
        }
        return timestamp;
    }

    afterConstruct () {
        // networks
        this.createNetworksByIdObject ();
        this.featuresGenerator ();
        // init predefined markets if any
        if (this.markets) {
            this.setMarkets (this.markets);
        }
        // init the request rate limiter
        this.initRestRateLimiter ();
        // sanbox mode
        const isSandbox = this.safeBool2 (this.options, 'sandbox', 'testnet', false);
        if (isSandbox) {
            this.setSandboxMode (isSandbox);
        }
    }

    initRestRateLimiter () {
        if (this.rateLimit === undefined || (this.id !== undefined && this.rateLimit === -1)) {
            throw new ExchangeError (this.id + '.rateLimit property is not configured');
        }
        let refillRate = this.MAX_VALUE;
        if (this.rateLimit > 0) {
            refillRate = 1 / this.rateLimit;
        }
        const defaultBucket = {
            'delay': 0.001,
            'capacity': 1,
            'cost': 1,
            'maxCapacity': this.safeInteger (this.options, 'maxRequestsQueue', 1000),
            'refillRate': refillRate,
        };
        const existingBucket = (this.tokenBucket === undefined) ? {} : this.tokenBucket;
        this.tokenBucket = this.extend (defaultBucket, existingBucket);
        this.initThrottler ();
    }

    featuresGenerator () {
        //
        // in the exchange-specific features can be something like this, where we support 'string' aliases too:
        //
        //     {
        //         'my' : {
        //             'createOrder' : {...},
        //         },
        //         'swap': {
        //             'linear': {
        //                 'extends': my',
        //             },
        //         },
        //     }
        //
        if (this.features === undefined) {
            return;
        }
        // reconstruct
        const initialFeatures = this.features;
        this.features = {};
        const unifiedMarketTypes = [ 'spot', 'swap', 'future', 'option' ];
        const subTypes = [ 'linear', 'inverse' ];
        // atm only support basic methods, eg: 'createOrder', 'fetchOrder', 'fetchOrders', 'fetchMyTrades'
        for (let i = 0; i < unifiedMarketTypes.length; i++) {
            const marketType = unifiedMarketTypes[i];
            // if marketType is not filled for this exchange, don't add that in `features`
            if (!(marketType in initialFeatures)) {
                this.features[marketType] = undefined;
            } else {
                if (marketType === 'spot') {
                    this.features[marketType] = this.featuresMapper (initialFeatures, marketType, undefined);
                } else {
                    this.features[marketType] = {};
                    for (let j = 0; j < subTypes.length; j++) {
                        const subType = subTypes[j];
                        this.features[marketType][subType] = this.featuresMapper (initialFeatures, marketType, subType);
                    }
                }
            }
        }
    }

    featuresMapper (initialFeatures: any, marketType: Str, subType: Str = undefined) {
        let featuresObj = (subType !== undefined) ? initialFeatures[marketType][subType] : initialFeatures[marketType];
        // if exchange does not have that market-type (eg. future>inverse)
        if (featuresObj === undefined) {
            return undefined;
        }
        const extendsStr: Str = this.safeString (featuresObj, 'extends');
        if (extendsStr !== undefined) {
            featuresObj = this.omit (featuresObj, 'extends');
            const extendObj = this.featuresMapper (initialFeatures, extendsStr);
            featuresObj = this.deepExtend (extendObj, featuresObj);
        }
        //
        // ### corrections ###
        //
        // createOrder
        if ('createOrder' in featuresObj) {
            const value = this.safeDict (featuresObj['createOrder'], 'attachedStopLossTakeProfit');
            featuresObj['createOrder']['stopLoss'] = value;
            featuresObj['createOrder']['takeProfit'] = value;
            if (marketType === 'spot') {
                // default 'hedged': false
                featuresObj['createOrder']['hedged'] = false;
                // default 'leverage': false
                if (!('leverage' in featuresObj['createOrder'])) {
                    featuresObj['createOrder']['leverage'] = false;
                }
            }
            // default 'GTC' to true
            if (this.safeBool (featuresObj['createOrder']['timeInForce'], 'GTC') === undefined) {
                featuresObj['createOrder']['timeInForce']['GTC'] = true;
            }
        }
        // other methods
        const keys = Object.keys (featuresObj);
        for (let i = 0; i < keys.length; i++) {
            const key = keys[i];
            const featureBlock = featuresObj[key];
            if (!this.inArray (key, [ 'sandbox' ]) && featureBlock !== undefined) {
                // default "symbolRequired" to false to all methods (except `createOrder`)
                if (!('symbolRequired' in featureBlock)) {
                    featureBlock['symbolRequired'] = this.inArray (key, [ 'createOrder', 'createOrders', 'fetchOHLCV' ]);
                }
            }
        }
        return featuresObj;
    }

    featureValue (symbol: string, methodName: Str = undefined, paramName: Str = undefined, defaultValue: any = undefined): any {
        /**
         * @method
         * @name exchange#featureValue
         * @description this method is a very deterministic to help users to know what feature is supported by the exchange
         * @param {string} [symbol] unified symbol
         * @param {string} [methodName] view currently supported methods: https://docs.ccxt.com/#/README?id=features
         * @param {string} [paramName] unified param value, like: `triggerPrice`, `stopLoss.triggerPrice` (check docs for supported param names)
         * @param {object} [defaultValue] return default value if no result found
         * @returns {object} returns feature value
         */
        const market = this.market (symbol);
        return this.featureValueByType (market['type'], market['subType'], methodName, paramName, defaultValue);
    }

    featureValueByType (marketType: string, subType: Str, methodName: Str = undefined, paramName: Str = undefined, defaultValue: any = undefined): any {
        /**
         * @method
         * @name exchange#featureValueByType
         * @description this method is a very deterministic to help users to know what feature is supported by the exchange
         * @param {string} [marketType] supported only: "spot", "swap", "future"
         * @param {string} [subType] supported only: "linear", "inverse"
         * @param {string} [methodName] view currently supported methods: https://docs.ccxt.com/#/README?id=features
         * @param {string} [paramName] unified param value (check docs for supported param names)
         * @param {object} [defaultValue] return default value if no result found
         * @returns {object} returns feature value
         */
        // if exchange does not yet have features manually implemented
        if (this.features === undefined) {
            return defaultValue;
        }
        if (marketType === undefined) {
            return defaultValue; // marketType is required
        }
        // if marketType (e.g. 'option') does not exist in features
        if (!(marketType in this.features)) {
            return defaultValue; // unsupported marketType, check "exchange.features" for details
        }
        // if marketType dict undefined
        if (this.features[marketType] === undefined) {
            return defaultValue;
        }
        let methodsContainer = this.features[marketType];
        if (subType === undefined) {
            if (marketType !== 'spot') {
                return defaultValue; // subType is required for non-spot markets
            }
        } else {
            if (!(subType in this.features[marketType])) {
                return defaultValue; // unsupported subType, check "exchange.features" for details
            }
            // if subType dict undefined
            if (this.features[marketType][subType] === undefined) {
                return defaultValue;
            }
            methodsContainer = this.features[marketType][subType];
        }
        // if user wanted only marketType and didn't provide methodName, eg: featureIsSupported('spot')
        if (methodName === undefined) {
            return (defaultValue !== undefined) ? defaultValue : methodsContainer;
        }
        if (!(methodName in methodsContainer)) {
            return defaultValue; // unsupported method, check "exchange.features" for details');
        }
        const methodDict = methodsContainer[methodName];
        if (methodDict === undefined) {
            return defaultValue;
        }
        // if user wanted only method and didn't provide `paramName`, eg: featureIsSupported('swap', 'linear', 'createOrder')
        if (paramName === undefined) {
            return (defaultValue !== undefined) ? defaultValue : methodDict;
        }
        const splited = paramName.split ('.'); // can be only parent key (`stopLoss`) or with child (`stopLoss.triggerPrice`)
        const parentKey = splited[0];
        const subKey = this.safeString (splited, 1);
        if (!(parentKey in methodDict)) {
            return defaultValue; // unsupported paramName, check "exchange.features" for details');
        }
        const dictionary = this.safeDict (methodDict, parentKey);
        if (dictionary === undefined) {
            // if the value is not dictionary but a scalar value (or undefined), return as is
            return methodDict[parentKey];
        } else {
            // return as is, when calling without subKey eg: featureValueByType('spot', undefined, 'createOrder', 'stopLoss')
            if (subKey === undefined) {
                return methodDict[parentKey];
            }
            // throw an exception for unsupported subKey
            if (!(subKey in methodDict[parentKey])) {
                return defaultValue; // unsupported subKey, check "exchange.features" for details
            }
            return methodDict[parentKey][subKey];
        }
    }

    orderbookChecksumMessage (symbol:Str) {
        return symbol + ' : ' + 'orderbook data checksum validation failed. You can reconnect by calling watchOrderBook again or you can mute the error by setting exchange.options["watchOrderBook"]["checksum"] = false';
    }

    createNetworksByIdObject () {
        // automatically generate network-id-to-code mappings
        const networkIdsToCodesGenerated = this.invertFlatStringDictionary (this.safeValue (this.options, 'networks', {})); // invert defined networks dictionary
        this.options['networksById'] = this.extend (networkIdsToCodesGenerated, this.safeValue (this.options, 'networksById', {})); // support manually overriden "networksById" dictionary too
    }

    getDefaultOptions () {
        return {
            'defaultNetworkCodeReplacements': {
                'BRC20': { 'BRC20': 'BTC' },
                'CRO': { 'CRC20': 'CRONOS' },
                'ETH': { 'ERC20': 'ETH' },
                'TRX': { 'TRC20': 'TRX' },
            },
        };
    }

    safeLedgerEntry (entry: object, currency: Currency = undefined) {
        currency = this.safeCurrency (undefined, currency);
        let direction = this.safeString (entry, 'direction');
        let before = this.safeString (entry, 'before');
        let after = this.safeString (entry, 'after');
        const amount = this.safeString (entry, 'amount');
        if (amount !== undefined) {
            if (before === undefined && after !== undefined) {
                before = Precise.stringSub (after, amount);
            } else if (before !== undefined && after === undefined) {
                after = Precise.stringAdd (before, amount);
            }
        }
        if (before !== undefined && after !== undefined) {
            if (direction === undefined) {
                if (Precise.stringGt (before, after)) {
                    direction = 'out';
                }
                if (Precise.stringGt (after, before)) {
                    direction = 'in';
                }
            }
        }
        const fee = this.safeValue (entry, 'fee');
        if (fee !== undefined) {
            fee['cost'] = this.safeNumber (fee, 'cost');
        }
        const timestamp = this.safeInteger (entry, 'timestamp');
        const info = this.safeDict (entry, 'info', {});
        return {
            'account': this.safeString (entry, 'account'),
            'after': this.parseNumber (after),
            'amount': this.parseNumber (amount),
            'before': this.parseNumber (before),
            'currency': currency['code'],
            'datetime': this.iso8601 (timestamp),
            'direction': direction,
            'fee': fee,
            'id': this.safeString (entry, 'id'),
            'info': info,
            'referenceAccount': this.safeString (entry, 'referenceAccount'),
            'referenceId': this.safeString (entry, 'referenceId'),
            'status': this.safeString (entry, 'status'),
            'timestamp': timestamp,
            'type': this.safeString (entry, 'type'),
        };
    }

    safeCurrencyStructure (currency: object): CurrencyInterface {
        // derive data from networks: deposit, withdraw, active, fee, limits, precision
        const networks = this.safeDict (currency, 'networks', {});
        const keys = Object.keys (networks);
        const length = keys.length;
        if (length !== 0) {
            for (let i = 0; i < length; i++) {
                const key = keys[i];
                const network = networks[key];
                const deposit = this.safeBool (network, 'deposit');
                const currencyDeposit = this.safeBool (currency, 'deposit');
                if (currencyDeposit === undefined || deposit) {
                    currency['deposit'] = deposit;
                }
                const withdraw = this.safeBool (network, 'withdraw');
                const currencyWithdraw = this.safeBool (currency, 'withdraw');
                if (currencyWithdraw === undefined || withdraw) {
                    currency['withdraw'] = withdraw;
                }
                // set network 'active' to false if D or W is disabled
                let active = this.safeBool (network, 'active');
                if (active === undefined) {
                    if (deposit && withdraw) {
                        currency['networks'][key]['active'] = true;
                    } else if (deposit !== undefined && withdraw !== undefined) {
                        currency['networks'][key]['active'] = false;
                    }
                }
                active = this.safeBool (currency['networks'][key], 'active'); // dict might have been updated on above lines, so access directly instead of `network` variable
                const currencyActive = this.safeBool (currency, 'active');
                if (currencyActive === undefined || active) {
                    currency['active'] = active;
                }
                // find lowest fee (which is more desired)
                const fee = this.safeString (network, 'fee');
                const feeMain = this.safeString (currency, 'fee');
                if (feeMain === undefined || Precise.stringLt (fee, feeMain)) {
                    currency['fee'] = this.parseNumber (fee);
                }
                // find lowest precision (which is more desired)
                const precision = this.safeString (network, 'precision');
                const precisionMain = this.safeString (currency, 'precision');
                if (precisionMain === undefined || Precise.stringGt (precision, precisionMain)) {
                    currency['precision'] = this.parseNumber (precision);
                }
                // limits
                const limits = this.safeDict (network, 'limits');
                const limitsMain = this.safeDict (currency, 'limits');
                if (limitsMain === undefined) {
                    currency['limits'] = {};
                }
                // deposits
                const limitsDeposit = this.safeDict (limits, 'deposit');
                const limitsDepositMain = this.safeDict (limitsMain, 'deposit');
                if (limitsDepositMain === undefined) {
                    currency['limits']['deposit'] = {};
                }
                const limitsDepositMin = this.safeString (limitsDeposit, 'min');
                const limitsDepositMax = this.safeString (limitsDeposit, 'max');
                const limitsDepositMinMain = this.safeString (limitsDepositMain, 'min');
                const limitsDepositMaxMain = this.safeString (limitsDepositMain, 'max');
                // find min
                if (limitsDepositMinMain === undefined || Precise.stringLt (limitsDepositMin, limitsDepositMinMain)) {
                    currency['limits']['deposit']['min'] = this.parseNumber (limitsDepositMin);
                }
                // find max
                if (limitsDepositMaxMain === undefined || Precise.stringGt (limitsDepositMax, limitsDepositMaxMain)) {
                    currency['limits']['deposit']['max'] = this.parseNumber (limitsDepositMax);
                }
                // withdrawals
                const limitsWithdraw = this.safeDict (limits, 'withdraw');
                const limitsWithdrawMain = this.safeDict (limitsMain, 'withdraw');
                if (limitsWithdrawMain === undefined) {
                    currency['limits']['withdraw'] = {};
                }
                const limitsWithdrawMin = this.safeString (limitsWithdraw, 'min');
                const limitsWithdrawMax = this.safeString (limitsWithdraw, 'max');
                const limitsWithdrawMinMain = this.safeString (limitsWithdrawMain, 'min');
                const limitsWithdrawMaxMain = this.safeString (limitsWithdrawMain, 'max');
                // find min
                if (limitsWithdrawMinMain === undefined || Precise.stringLt (limitsWithdrawMin, limitsWithdrawMinMain)) {
                    currency['limits']['withdraw']['min'] = this.parseNumber (limitsWithdrawMin);
                }
                // find max
                if (limitsWithdrawMaxMain === undefined || Precise.stringGt (limitsWithdrawMax, limitsWithdrawMaxMain)) {
                    currency['limits']['withdraw']['max'] = this.parseNumber (limitsWithdrawMax);
                }
            }
        }
        return this.extend ({
            'active': undefined,
            'code': undefined,
            'deposit': undefined,
            'fee': undefined,
            'fees': {},
            'id': undefined,
            'info': undefined,
            'limits': {
                'deposit': {
                    'max': undefined,
                    'min': undefined,
                },
                'withdraw': {
                    'max': undefined,
                    'min': undefined,
                },
            },
            'name': undefined,
            'networks': {},
            'numericId': undefined,
            'precision': undefined,
            'type': undefined,
            'withdraw': undefined,
        }, currency);
    }

    safeMarketStructure (market: Dict = undefined): MarketInterface {
        const cleanStructure = {
            'active': undefined,
            'base': undefined,
            'baseId': undefined,
            'contract': undefined,
            'contractSize': undefined,
            'created': undefined,
            'expiry': undefined,
            'expiryDatetime': undefined,
            'future': undefined,
            'id': undefined,
            'index': undefined,
            'info': undefined,
            'inverse': undefined,
            'limits': {
                'amount': {
                    'max': undefined,
                    'min': undefined,
                },
                'cost': {
                    'max': undefined,
                    'min': undefined,
                },
                'leverage': {
                    'max': undefined,
                    'min': undefined,
                },
                'price': {
                    'max': undefined,
                    'min': undefined,
                },
            },
            'linear': undefined,
            'lowercaseId': undefined,
            'maker': undefined,
            'margin': undefined,
            'marginModes': {
                'cross': undefined,
                'isolated': undefined,
            },
            'option': undefined,
            'optionType': undefined,
            'precision': {
                'amount': undefined,
                'base': undefined,
                'cost': undefined,
                'price': undefined,
                'quote': undefined,
            },
            'quote': undefined,
            'quoteId': undefined,
            'settle': undefined,
            'settleId': undefined,
            'spot': undefined,
            'strike': undefined,
            'subType': undefined,
            'swap': undefined,
            'symbol': undefined,
            'taker': undefined,
            'type': undefined,
        };
        if (market !== undefined) {
            const result = this.extend (cleanStructure, market);
            // set undefined swap/future/etc
            if (result['spot']) {
                if (result['contract'] === undefined) {
                    result['contract'] = false;
                }
                if (result['swap'] === undefined) {
                    result['swap'] = false;
                }
                if (result['future'] === undefined) {
                    result['future'] = false;
                }
                if (result['option'] === undefined) {
                    result['option'] = false;
                }
                if (result['index'] === undefined) {
                    result['index'] = false;
                }
            }
            return result;
        }
        return cleanStructure;
    }

    setMarkets (markets, currencies = undefined) {
        const values = [];
        this.markets_by_id = this.createSafeDictionary ();
        // handle marketId conflicts
        // we insert spot markets first
        const marketValues = this.sortBy (this.toArray (markets), 'spot', true, true);
        for (let i = 0; i < marketValues.length; i++) {
            const value = marketValues[i];
            if (value['id'] in this.markets_by_id) {
                const marketsByIdArray = (this.markets_by_id[value['id']] as any);
                marketsByIdArray.push (value);
                this.markets_by_id[value['id']] = marketsByIdArray;
            } else {
                this.markets_by_id[value['id']] = [ value ] as any;
            }
            const market = this.deepExtend (this.safeMarketStructure (), {
                'precision': this.precision,
                'limits': this.limits,
            }, this.fees['trading'], value);
            if (market['linear']) {
                market['subType'] = 'linear';
            } else if (market['inverse']) {
                market['subType'] = 'inverse';
            } else {
                market['subType'] = undefined;
            }
            values.push (market);
        }
        this.markets = this.mapToSafeMap (this.indexBy (values, 'symbol') as any);
        const marketsSortedBySymbol = this.keysort (this.markets);
        const marketsSortedById = this.keysort (this.markets_by_id);
        this.symbols = Object.keys (marketsSortedBySymbol);
        this.ids = Object.keys (marketsSortedById);
        let numCurrencies = 0;
        if (currencies !== undefined) {
            const keys = Object.keys (currencies);
            numCurrencies = keys.length;
        }
        if (numCurrencies > 0) {
            // currencies is always undefined when called in constructor but not when called from loadMarkets
            this.currencies = this.mapToSafeMap (this.deepExtend (this.currencies, currencies));
        } else {
            let baseCurrencies = [];
            let quoteCurrencies = [];
            for (let i = 0; i < values.length; i++) {
                const market = values[i];
                const defaultCurrencyPrecision = (this.precisionMode === DECIMAL_PLACES) ? 8 : this.parseNumber ('1e-8');
                const marketPrecision = this.safeDict (market, 'precision', {});
                if ('base' in market) {
                    const currency = this.safeCurrencyStructure ({
                        'id': this.safeString2 (market, 'baseId', 'base'),
                        'numericId': this.safeInteger (market, 'baseNumericId'),
                        'code': this.safeString (market, 'base'),
                        'precision': this.safeValue2 (marketPrecision, 'base', 'amount', defaultCurrencyPrecision),
                    });
                    baseCurrencies.push (currency);
                }
                if ('quote' in market) {
                    const currency = this.safeCurrencyStructure ({
                        'id': this.safeString2 (market, 'quoteId', 'quote'),
                        'numericId': this.safeInteger (market, 'quoteNumericId'),
                        'code': this.safeString (market, 'quote'),
                        'precision': this.safeValue2 (marketPrecision, 'quote', 'price', defaultCurrencyPrecision),
                    });
                    quoteCurrencies.push (currency);
                }
            }
            baseCurrencies = this.sortBy (baseCurrencies, 'code', false, '');
            quoteCurrencies = this.sortBy (quoteCurrencies, 'code', false, '');
            this.baseCurrencies = this.mapToSafeMap (this.indexBy (baseCurrencies, 'code'));
            this.quoteCurrencies = this.mapToSafeMap (this.indexBy (quoteCurrencies, 'code'));
            const allCurrencies = this.arrayConcat (baseCurrencies, quoteCurrencies);
            const groupedCurrencies = this.groupBy (allCurrencies, 'code');
            const codes = Object.keys (groupedCurrencies);
            const resultingCurrencies = [];
            for (let i = 0; i < codes.length; i++) {
                const code = codes[i];
                const groupedCurrenciesCode = this.safeList (groupedCurrencies, code, []);
                let highestPrecisionCurrency = this.safeValue (groupedCurrenciesCode, 0);
                for (let j = 1; j < groupedCurrenciesCode.length; j++) {
                    const currentCurrency = groupedCurrenciesCode[j];
                    if (this.precisionMode === TICK_SIZE) {
                        highestPrecisionCurrency = (currentCurrency['precision'] < highestPrecisionCurrency['precision']) ? currentCurrency : highestPrecisionCurrency;
                    } else {
                        highestPrecisionCurrency = (currentCurrency['precision'] > highestPrecisionCurrency['precision']) ? currentCurrency : highestPrecisionCurrency;
                    }
                }
                resultingCurrencies.push (highestPrecisionCurrency);
            }
            const sortedCurrencies = this.sortBy (resultingCurrencies, 'code');
            this.currencies = this.mapToSafeMap (this.deepExtend (this.currencies, this.indexBy (sortedCurrencies, 'code')));
        }
        this.currencies_by_id = this.indexBySafe (this.currencies, 'id');
        const currenciesSortedByCode = this.keysort (this.currencies);
        this.codes = Object.keys (currenciesSortedByCode);
        return this.markets;
    }

    setMarketsFromExchange (sourceExchange) {
        // Validate that both exchanges are of the same type
        if (this.id !== sourceExchange.id) {
            throw new ArgumentsRequired (this.id + ' shareMarkets() can only share markets with exchanges of the same type (got ' + sourceExchange['id'] + ')');
        }
        // Validate that source exchange has loaded markets
        if (!sourceExchange.markets) {
            throw new ExchangeError ('setMarketsFromExchange() source exchange must have loaded markets first. Can call by using loadMarkets function');
        }
        // Set all market-related data
        this.markets = sourceExchange.markets;
        this.markets_by_id = sourceExchange.markets_by_id;
        this.symbols = sourceExchange.symbols;
        this.ids = sourceExchange.ids;
        this.currencies = sourceExchange.currencies;
        this.baseCurrencies = sourceExchange.baseCurrencies;
        this.quoteCurrencies = sourceExchange.quoteCurrencies;
        this.codes = sourceExchange.codes;
        // check marketHelperProps
        const sourceExchangeHelpers = this.safeList (sourceExchange.options, 'marketHelperProps', []);
        for (let i = 0; i < sourceExchangeHelpers.length; i++) {
            const helper = sourceExchangeHelpers[i];
            if (sourceExchange.options[helper] !== undefined) {
                this.options[helper] = sourceExchange.options[helper];
            }
        }
        return this;
    }

    getDescribeForExtendedWsExchange (currentRestInstance: any, parentRestInstance: any, wsBaseDescribe: Dictionary<any>) {
        const extendedRestDescribe = this.deepExtend (parentRestInstance.describe (), currentRestInstance.describe ());
        const superWithRestDescribe = this.deepExtend (extendedRestDescribe, wsBaseDescribe);
        return superWithRestDescribe;
    }

    safeBalance (balance: Dict): Balances {
        const balances = this.omit (balance, [ 'info', 'timestamp', 'datetime', 'free', 'used', 'total' ]);
        const codes = Object.keys (balances);
        balance['free'] = {};
        balance['used'] = {};
        balance['total'] = {};
        const debtBalance = {};
        for (let i = 0; i < codes.length; i++) {
            const code = codes[i];
            let total = this.safeString (balance[code], 'total');
            let free = this.safeString (balance[code], 'free');
            let used = this.safeString (balance[code], 'used');
            const debt = this.safeString (balance[code], 'debt');
            if ((total === undefined) && (free !== undefined) && (used !== undefined)) {
                total = Precise.stringAdd (free, used);
            }
            if ((free === undefined) && (total !== undefined) && (used !== undefined)) {
                free = Precise.stringSub (total, used);
            }
            if ((used === undefined) && (total !== undefined) && (free !== undefined)) {
                used = Precise.stringSub (total, free);
            }
            balance[code]['free'] = this.parseNumber (free);
            balance[code]['used'] = this.parseNumber (used);
            balance[code]['total'] = this.parseNumber (total);
            balance['free'][code] = balance[code]['free'];
            balance['used'][code] = balance[code]['used'];
            balance['total'][code] = balance[code]['total'];
            if (debt !== undefined) {
                balance[code]['debt'] = this.parseNumber (debt);
                debtBalance[code] = balance[code]['debt'];
            }
        }
        const debtBalanceArray = Object.keys (debtBalance);
        const length = debtBalanceArray.length;
        if (length) {
            balance['debt'] = debtBalance;
        }
        return balance as any;
    }

    safeOrder (order: Dict, market: Market = undefined): Order {
        // parses numbers as strings
        // * it is important pass the trades as unparsed rawTrades
        let amount = this.omitZero (this.safeString (order, 'amount'));
        let remaining = this.safeString (order, 'remaining');
        let filled = this.safeString (order, 'filled');
        let cost = this.safeString (order, 'cost');
        let average = this.omitZero (this.safeString (order, 'average'));
        let price = this.omitZero (this.safeString (order, 'price'));
        let lastTradeTimeTimestamp = this.safeInteger (order, 'lastTradeTimestamp');
        let symbol = this.safeString (order, 'symbol');
        let side = this.safeString (order, 'side');
        const status = this.safeString (order, 'status');
        const parseFilled = (filled === undefined);
        const parseCost = (cost === undefined);
        const parseLastTradeTimeTimestamp = (lastTradeTimeTimestamp === undefined);
        const fee = this.safeValue (order, 'fee');
        const parseFee = (fee === undefined);
        const parseFees = this.safeValue (order, 'fees') === undefined;
        const parseSymbol = symbol === undefined;
        const parseSide = side === undefined;
        const shouldParseFees = parseFee || parseFees;
        const fees = this.safeList (order, 'fees', []);
        let trades = [];
        const isTriggerOrSLTpOrder = ((this.safeString (order, 'triggerPrice') !== undefined || (this.safeString (order, 'stopLossPrice') !== undefined)) || (this.safeString (order, 'takeProfitPrice') !== undefined));
        if (parseFilled || parseCost || shouldParseFees) {
            const rawTrades = this.safeValue (order, 'trades', trades);
            // const oldNumber = this.number;
            // we parse trades as strings here!
            // i don't think this is needed anymore
            // (this as any).number = String;
            const firstTrade = this.safeValue (rawTrades, 0);
            // parse trades if they haven't already been parsed
            const tradesAreParsed = ((firstTrade !== undefined) && ('info' in firstTrade) && ('id' in firstTrade));
            if (!tradesAreParsed) {
                trades = this.parseTrades (rawTrades, market);
            } else {
                trades = rawTrades;
            }
            // this.number = oldNumber; why parse trades as strings if you read the value using `safeString` ?
            let tradesLength = 0;
            const isArray = Array.isArray (trades);
            if (isArray) {
                tradesLength = trades.length;
            }
            if (isArray && (tradesLength > 0)) {
                // move properties that are defined in trades up into the order
                if (order['symbol'] === undefined) {
                    order['symbol'] = trades[0]['symbol'];
                }
                if (order['side'] === undefined) {
                    order['side'] = trades[0]['side'];
                }
                if (order['type'] === undefined) {
                    order['type'] = trades[0]['type'];
                }
                if (order['id'] === undefined) {
                    order['id'] = trades[0]['order'];
                }
                if (parseFilled) {
                    filled = '0';
                }
                if (parseCost) {
                    cost = '0';
                }
                for (let i = 0; i < trades.length; i++) {
                    const trade = trades[i];
                    const tradeAmount = this.safeString (trade, 'amount');
                    if (parseFilled && (tradeAmount !== undefined)) {
                        filled = Precise.stringAdd (filled, tradeAmount);
                    }
                    const tradeCost = this.safeString (trade, 'cost');
                    if (parseCost && (tradeCost !== undefined)) {
                        cost = Precise.stringAdd (cost, tradeCost);
                    }
                    if (parseSymbol) {
                        symbol = this.safeString (trade, 'symbol');
                    }
                    if (parseSide) {
                        side = this.safeString (trade, 'side');
                    }
                    const tradeTimestamp = this.safeValue (trade, 'timestamp');
                    if (parseLastTradeTimeTimestamp && (tradeTimestamp !== undefined)) {
                        if (lastTradeTimeTimestamp === undefined) {
                            lastTradeTimeTimestamp = tradeTimestamp;
                        } else {
                            lastTradeTimeTimestamp = Math.max (lastTradeTimeTimestamp, tradeTimestamp);
                        }
                    }
                    if (shouldParseFees) {
                        const tradeFees = this.safeValue (trade, 'fees');
                        if (tradeFees !== undefined) {
                            for (let j = 0; j < tradeFees.length; j++) {
                                const tradeFee = tradeFees[j];
                                fees.push (this.extend ({}, tradeFee));
                            }
                        } else {
                            const tradeFee = this.safeValue (trade, 'fee');
                            if (tradeFee !== undefined) {
                                fees.push (this.extend ({}, tradeFee));
                            }
                        }
                    }
                }
            }
        }
        if (shouldParseFees) {
            const reducedFees = this.reduceFees ? this.reduceFeesByCurrency (fees) : fees;
            const reducedLength = reducedFees.length;
            for (let i = 0; i < reducedLength; i++) {
                reducedFees[i]['cost'] = this.safeNumber (reducedFees[i], 'cost');
                if ('rate' in reducedFees[i]) {
                    reducedFees[i]['rate'] = this.safeNumber (reducedFees[i], 'rate');
                }
            }
            if (!parseFee && (reducedLength === 0)) {
                // copy fee to avoid modification by reference
                const feeCopy = this.deepExtend (fee);
                feeCopy['cost'] = this.safeNumber (feeCopy, 'cost');
                if ('rate' in feeCopy) {
                    feeCopy['rate'] = this.safeNumber (feeCopy, 'rate');
                }
                reducedFees.push (feeCopy);
            }
            order['fees'] = reducedFees;
            if (parseFee && (reducedLength === 1)) {
                order['fee'] = reducedFees[0];
            }
        }
        if (amount === undefined) {
            // ensure amount = filled + remaining
            if (filled !== undefined && remaining !== undefined) {
                amount = Precise.stringAdd (filled, remaining);
            } else if (status === 'closed') {
                amount = filled;
            }
        }
        if (filled === undefined) {
            if (amount !== undefined && remaining !== undefined) {
                filled = Precise.stringSub (amount, remaining);
            } else if (status === 'closed' && amount !== undefined) {
                filled = amount;
            }
        }
        if (remaining === undefined) {
            if (amount !== undefined && filled !== undefined) {
                remaining = Precise.stringSub (amount, filled);
            } else if (status === 'closed') {
                remaining = '0';
            }
        }
        // ensure that the average field is calculated correctly
        const inverse = this.safeBool (market, 'inverse', false);
        const contractSize = this.numberToString (this.safeValue (market, 'contractSize', 1));
        // inverse
        // price = filled * contract size / cost
        //
        // linear
        // price = cost / (filled * contract size)
        if (average === undefined) {
            if ((filled !== undefined) && (cost !== undefined) && Precise.stringGt (filled, '0')) {
                const filledTimesContractSize = Precise.stringMul (filled, contractSize);
                if (inverse) {
                    average = Precise.stringDiv (filledTimesContractSize, cost);
                } else {
                    average = Precise.stringDiv (cost, filledTimesContractSize);
                }
            }
        }
        // similarly
        // inverse
        // cost = filled * contract size / price
        //
        // linear
        // cost = filled * contract size * price
        const costPriceExists = (average !== undefined) || (price !== undefined);
        if (parseCost && (filled !== undefined) && costPriceExists) {
            let multiplyPrice = undefined;
            if (average === undefined) {
                multiplyPrice = price;
            } else {
                multiplyPrice = average;
            }
            // contract trading
            const filledTimesContractSize = Precise.stringMul (filled, contractSize);
            if (inverse) {
                cost = Precise.stringDiv (filledTimesContractSize, multiplyPrice);
            } else {
                cost = Precise.stringMul (filledTimesContractSize, multiplyPrice);
            }
        }
        // support for market orders
        const orderType = this.safeValue (order, 'type');
        const emptyPrice = (price === undefined) || Precise.stringEquals (price, '0');
        if (emptyPrice && (orderType === 'market')) {
            price = average;
        }
        // we have trades with string values at this point so we will mutate them
        for (let i = 0; i < trades.length; i++) {
            const entry = trades[i];
            entry['amount'] = this.safeNumber (entry, 'amount');
            entry['price'] = this.safeNumber (entry, 'price');
            entry['cost'] = this.safeNumber (entry, 'cost');
            const tradeFee = this.safeDict (entry, 'fee', {});
            tradeFee['cost'] = this.safeNumber (tradeFee, 'cost');
            if ('rate' in tradeFee) {
                tradeFee['rate'] = this.safeNumber (tradeFee, 'rate');
            }
            const entryFees = this.safeList (entry, 'fees', []);
            for (let j = 0; j < entryFees.length; j++) {
                entryFees[j]['cost'] = this.safeNumber (entryFees[j], 'cost');
            }
            entry['fees'] = entryFees;
            entry['fee'] = tradeFee;
        }
        let timeInForce = this.safeString (order, 'timeInForce');
        let postOnly = this.safeValue (order, 'postOnly');
        // timeInForceHandling
        if (timeInForce === undefined) {
            if (!isTriggerOrSLTpOrder && (this.safeString (order, 'type') === 'market')) {
                timeInForce = 'IOC';
            }
            // allow postOnly override
            if (postOnly) {
                timeInForce = 'PO';
            }
        } else if (postOnly === undefined) {
            // timeInForce is not undefined here
            postOnly = timeInForce === 'PO';
        }
        const timestamp = this.safeInteger (order, 'timestamp');
        const lastUpdateTimestamp = this.safeInteger (order, 'lastUpdateTimestamp');
        let datetime = this.safeString (order, 'datetime');
        if (datetime === undefined) {
            datetime = this.iso8601 (timestamp);
        }
        const triggerPrice = this.parseNumber (this.safeString2 (order, 'triggerPrice', 'stopPrice'));
        const takeProfitPrice = this.parseNumber (this.safeString (order, 'takeProfitPrice'));
        const stopLossPrice = this.parseNumber (this.safeString (order, 'stopLossPrice'));
        return this.extend (order, {
            'amount': this.parseNumber (amount),
            'average': this.parseNumber (average),
            'clientOrderId': this.safeString (order, 'clientOrderId'),
            'cost': this.parseNumber (cost),
            'datetime': datetime,
            'fee': this.safeValue (order, 'fee'),
            'filled': this.parseNumber (filled),
            'id': this.safeString (order, 'id'),
            'lastTradeTimestamp': lastTradeTimeTimestamp,
            'lastUpdateTimestamp': lastUpdateTimestamp,
            'postOnly': postOnly,
            'price': this.parseNumber (price),
            'reduceOnly': this.safeValue (order, 'reduceOnly'),
            'remaining': this.parseNumber (remaining),
            'side': side,
            'status': status,
            'stopLossPrice': stopLossPrice,
            'stopPrice': triggerPrice, // ! deprecated, use triggerPrice instead
            'symbol': symbol,
            'takeProfitPrice': takeProfitPrice,
            'timeInForce': timeInForce,
            'timestamp': timestamp,
            'trades': trades,
            'triggerPrice': triggerPrice,
            'type': this.safeString (order, 'type'),
        });
    }

    parseOrders (orders: object, market: Market = undefined, since: Int = undefined, limit: Int = undefined, params = {}): Order[] {
        //
        // the value of orders is either a dict or a list
        //
        // dict
        //
        //     {
        //         'id1': { ... },
        //         'id2': { ... },
        //         'id3': { ... },
        //         ...
        //     }
        //
        // list
        //
        //     [
        //         { 'id': 'id1', ... },
        //         { 'id': 'id2', ... },
        //         { 'id': 'id3', ... },
        //         ...
        //     ]
        //
        let results = [];
        if (Array.isArray (orders)) {
            for (let i = 0; i < orders.length; i++) {
                const parsed = this.parseOrder (orders[i], market); // don't inline this call
                const order = this.extend (parsed, params);
                results.push (order);
            }
        } else {
            const ids = Object.keys (orders);
            for (let i = 0; i < ids.length; i++) {
                const id = ids[i];
                const idExtended = this.extend ({ 'id': id }, orders[id]);
                const parsedOrder = this.parseOrder (idExtended, market); // don't  inline these calls
                const order = this.extend (parsedOrder, params);
                results.push (order);
            }
        }
        results = this.sortBy (results, 'timestamp');
        const symbol = (market !== undefined) ? market['symbol'] : undefined;
        return this.filterBySymbolSinceLimit (results, symbol, since, limit) as Order[];
    }

    calculateFeeWithRate (symbol: string, type: string, side: string, amount: number, price: number, takerOrMaker = 'taker', feeRate: Num = undefined, params = {}) {
        if (type === 'market' && takerOrMaker === 'maker') {
            throw new ArgumentsRequired (this.id + ' calculateFee() - you have provided incompatible arguments - "market" type order can not be "maker". Change either the "type" or the "takerOrMaker" argument to calculate the fee.');
        }
        const market = this.markets[symbol];
        const feeSide = this.safeString (market, 'feeSide', 'quote');
        let useQuote = undefined;
        if (feeSide === 'get') {
            // the fee is always in the currency you get
            useQuote = side === 'sell';
        } else if (feeSide === 'give') {
            // the fee is always in the currency you give
            useQuote = side === 'buy';
        } else {
            // the fee is always in feeSide currency
            useQuote = feeSide === 'quote';
        }
        let cost = this.numberToString (amount);
        let key = undefined;
        if (useQuote) {
            const priceString = this.numberToString (price);
            cost = Precise.stringMul (cost, priceString);
            key = 'quote';
        } else {
            key = 'base';
        }
        // for derivatives, the fee is in 'settle' currency
        if (!market['spot']) {
            key = 'settle';
        }
        // even if `takerOrMaker` argument was set to 'maker', for 'market' orders we should forcefully override it to 'taker'
        if (type === 'market') {
            takerOrMaker = 'taker';
        }
        const rate = (feeRate !== undefined) ? this.numberToString (feeRate) : this.safeString (market, takerOrMaker);
        cost = Precise.stringMul (cost, rate);
        return {
            'cost': this.parseNumber (cost),
            'currency': market[key],
            'rate': this.parseNumber (rate),
            'type': takerOrMaker,
        };
    }

    calculateFee (symbol: string, type: string, side: string, amount: number, price: number, takerOrMaker = 'taker', params = {}) {
        /**
         * @method
         * @description calculates the presumptive fee that would be charged for an order
         * @param {string} symbol unified market symbol
         * @param {string} type 'market' or 'limit'
         * @param {string} side 'buy' or 'sell'
         * @param {float} amount how much you want to trade, in units of the base currency on most exchanges, or number of contracts
         * @param {float} price the price for the order to be filled at, in units of the quote currency
         * @param {string} takerOrMaker 'taker' or 'maker'
         * @param {object} params
         * @returns {object} contains the rate, the percentage multiplied to the order amount to obtain the fee amount, and cost, the total value of the fee in units of the quote currency, for the order
         */
        return this.calculateFeeWithRate (symbol, type, side, amount, price, takerOrMaker, undefined, params);
    }

    safeLiquidation (liquidation: Dict, market: Market = undefined): Liquidation {
        const contracts = this.safeString (liquidation, 'contracts');
        const contractSize = this.safeString (market, 'contractSize');
        const price = this.safeString (liquidation, 'price');
        let baseValue = this.safeString (liquidation, 'baseValue');
        let quoteValue = this.safeString (liquidation, 'quoteValue');
        if ((baseValue === undefined) && (contracts !== undefined) && (contractSize !== undefined) && (price !== undefined)) {
            baseValue = Precise.stringMul (contracts, contractSize);
        }
        if ((quoteValue === undefined) && (baseValue !== undefined) && (price !== undefined)) {
            quoteValue = Precise.stringMul (baseValue, price);
        }
        liquidation['contracts'] = this.parseNumber (contracts);
        liquidation['contractSize'] = this.parseNumber (contractSize);
        liquidation['price'] = this.parseNumber (price);
        liquidation['baseValue'] = this.parseNumber (baseValue);
        liquidation['quoteValue'] = this.parseNumber (quoteValue);
        return liquidation as Liquidation;
    }

    safeTrade (trade: Dict, market: Market = undefined): Trade {
        const amount = this.safeString (trade, 'amount');
        const price = this.safeString (trade, 'price');
        let cost = this.safeString (trade, 'cost');
        if (cost === undefined) {
            // contract trading
            const contractSize = this.safeString (market, 'contractSize');
            let multiplyPrice = price;
            if (contractSize !== undefined) {
                const inverse = this.safeBool (market, 'inverse', false);
                if (inverse) {
                    multiplyPrice = Precise.stringDiv ('1', price);
                }
                multiplyPrice = Precise.stringMul (multiplyPrice, contractSize);
            }
            cost = Precise.stringMul (multiplyPrice, amount);
        }
        const [ resultFee, resultFees ] = this.parsedFeeAndFees (trade);
        trade['fee'] = resultFee;
        trade['fees'] = resultFees;
        trade['amount'] = this.parseNumber (amount);
        trade['cost'] = this.parseNumber (cost);
        trade['price'] = this.parseNumber (price);
        return trade as Trade;
    }

    createCcxtTradeId (timestamp = undefined, side = undefined, amount = undefined, price = undefined, takerOrMaker = undefined) {
        // this approach is being used by multiple exchanges (mexc, woo, coinsbit, dydx, ...)
        let id = undefined;
        if (timestamp !== undefined) {
            id = this.numberToString (timestamp);
            if (side !== undefined) {
                id += '-' + side;
            }
            if (amount !== undefined) {
                id += '-' + this.numberToString (amount);
            }
            if (price !== undefined) {
                id += '-' + this.numberToString (price);
            }
            if (takerOrMaker !== undefined) {
                id += '-' + takerOrMaker;
            }
        }
        return id;
    }

    parsedFeeAndFees (container:any) {
        let fee = this.safeDict (container, 'fee');
        let fees = this.safeList (container, 'fees');
        const feeDefined = fee !== undefined;
        const feesDefined = fees !== undefined;
        // parsing only if at least one of them is defined
        const shouldParseFees = (feeDefined || feesDefined);
        if (shouldParseFees) {
            if (feeDefined) {
                fee = this.parseFeeNumeric (fee);
            }
            if (!feesDefined) {
                // just set it directly, no further processing needed
                fees = [ fee ];
            }
            // 'fees' were set, so reparse them
            const reducedFees = this.reduceFees ? this.reduceFeesByCurrency (fees) : fees;
            const reducedLength = reducedFees.length;
            for (let i = 0; i < reducedLength; i++) {
                reducedFees[i] = this.parseFeeNumeric (reducedFees[i]);
            }
            fees = reducedFees;
            if (reducedLength === 1) {
                fee = reducedFees[0];
            } else if (reducedLength === 0) {
                fee = undefined;
            }
        }
        // in case `fee & fees` are undefined, set `fees` as empty array
        if (fee === undefined) {
            fee = {
                'cost': undefined,
                'currency': undefined,
            };
        }
        if (fees === undefined) {
            fees = [];
        }
        return [ fee, fees ];
    }

    parseFeeNumeric (fee: any) {
        fee['cost'] = this.safeNumber (fee, 'cost'); // ensure numeric
        if ('rate' in fee) {
            fee['rate'] = this.safeNumber (fee, 'rate');
        }
        return fee;
    }

    findNearestCeiling (arr: number[], providedValue: number) {
        //  i.e. findNearestCeiling ([ 10, 30, 50],  23) returns 30
        const length = arr.length;
        for (let i = 0; i < length; i++) {
            const current = arr[i];
            if (providedValue <= current) {
                return current;
            }
        }
        return arr[length - 1];
    }

    invertFlatStringDictionary (dict) {
        const reversed = {};
        const keys = Object.keys (dict);
        for (let i = 0; i < keys.length; i++) {
            const key = keys[i];
            const value = dict[key];
            if (typeof value === 'string') {
                reversed[value] = key;
            }
        }
        return reversed;
    }

    reduceFeesByCurrency (fees) {
        //
        // this function takes a list of fee structures having the following format
        //
        //     string = true
        //
        //     [
        //         { 'currency': 'BTC', 'cost': '0.1' },
        //         { 'currency': 'BTC', 'cost': '0.2'  },
        //         { 'currency': 'BTC', 'cost': '0.2', 'rate': '0.00123' },
        //         { 'currency': 'BTC', 'cost': '0.4', 'rate': '0.00123' },
        //         { 'currency': 'BTC', 'cost': '0.5', 'rate': '0.00456' },
        //         { 'currency': 'USDT', 'cost': '12.3456' },
        //     ]
        //
        //     string = false
        //
        //     [
        //         { 'currency': 'BTC', 'cost': 0.1 },
        //         { 'currency': 'BTC', 'cost': 0.2 },
        //         { 'currency': 'BTC', 'cost': 0.2, 'rate': 0.00123 },
        //         { 'currency': 'BTC', 'cost': 0.4, 'rate': 0.00123 },
        //         { 'currency': 'BTC', 'cost': 0.5, 'rate': 0.00456 },
        //         { 'currency': 'USDT', 'cost': 12.3456 },
        //     ]
        //
        // and returns a reduced fee list, where fees are summed per currency and rate (if any)
        //
        //     string = true
        //
        //     [
        //         { 'currency': 'BTC', 'cost': '0.4'  },
        //         { 'currency': 'BTC', 'cost': '0.6', 'rate': '0.00123' },
        //         { 'currency': 'BTC', 'cost': '0.5', 'rate': '0.00456' },
        //         { 'currency': 'USDT', 'cost': '12.3456' },
        //     ]
        //
        //     string  = false
        //
        //     [
        //         { 'currency': 'BTC', 'cost': 0.3  },
        //         { 'currency': 'BTC', 'cost': 0.6, 'rate': 0.00123 },
        //         { 'currency': 'BTC', 'cost': 0.5, 'rate': 0.00456 },
        //         { 'currency': 'USDT', 'cost': 12.3456 },
        //     ]
        //
        const reduced = {};
        for (let i = 0; i < fees.length; i++) {
            const fee = fees[i];
            const code = this.safeString (fee, 'currency');
            const feeCurrencyCode = (code !== undefined) ? code : i.toString ();
            if (feeCurrencyCode !== undefined) {
                const rate = this.safeString (fee, 'rate');
                const cost = this.safeString (fee, 'cost');
                if (cost === undefined) {
                    // omit undefined cost, as it does not make sense, however, don't omit '0' costs, as they still make sense
                    continue;
                }
                if (!(feeCurrencyCode in reduced)) {
                    reduced[feeCurrencyCode] = {};
                }
                const rateKey = (rate === undefined) ? '' : rate;
                if (rateKey in reduced[feeCurrencyCode]) {
                    reduced[feeCurrencyCode][rateKey]['cost'] = Precise.stringAdd (reduced[feeCurrencyCode][rateKey]['cost'], cost);
                } else {
                    reduced[feeCurrencyCode][rateKey] = {
                        'cost': cost,
                        'currency': code,
                    };
                    if (rate !== undefined) {
                        reduced[feeCurrencyCode][rateKey]['rate'] = rate;
                    }
                }
            }
        }
        let result = [];
        const feeValues = Object.values (reduced);
        for (let i = 0; i < feeValues.length; i++) {
            const reducedFeeValues = Object.values (feeValues[i]);
            result = this.arrayConcat (result, reducedFeeValues);
        }
        return result;
    }

    safeTicker (ticker: Dict, market: Market = undefined): Ticker {
        let open = this.omitZero (this.safeString (ticker, 'open'));
        let close = this.omitZero (this.safeString2 (ticker, 'close', 'last'));
        let change = this.omitZero (this.safeString (ticker, 'change'));
        let percentage = this.omitZero (this.safeString (ticker, 'percentage'));
        let average = this.omitZero (this.safeString (ticker, 'average'));
        let vwap = this.safeString (ticker, 'vwap');
        const baseVolume = this.safeString (ticker, 'baseVolume');
        const quoteVolume = this.safeString (ticker, 'quoteVolume');
        if (vwap === undefined) {
            vwap = Precise.stringDiv (this.omitZero (quoteVolume), baseVolume);
        }
        // calculate open
        if (change !== undefined) {
            if (close === undefined && average !== undefined) {
                close = Precise.stringAdd (average, Precise.stringDiv (change, '2'));
            }
            if (open === undefined && close !== undefined) {
                open = Precise.stringSub (close, change);
            }
        } else if (percentage !== undefined) {
            if (close === undefined && average !== undefined) {
                const openAddClose = Precise.stringMul (average, '2');
                // openAddClose = open * (1 + (100 + percentage)/100)
                const denominator = Precise.stringAdd ('2', Precise.stringDiv (percentage, '100'));
                const calcOpen = (open !== undefined) ? open : Precise.stringDiv (openAddClose, denominator);
                close = Precise.stringMul (calcOpen, Precise.stringAdd ('1', Precise.stringDiv (percentage, '100')));
            }
            if (open === undefined && close !== undefined) {
                open = Precise.stringDiv (close, Precise.stringAdd ('1', Precise.stringDiv (percentage, '100')));
            }
        }
        // change
        if (change === undefined) {
            if (close !== undefined && open !== undefined) {
                change = Precise.stringSub (close, open);
            } else if (close !== undefined && percentage !== undefined) {
                change = Precise.stringMul (Precise.stringDiv (percentage, '100'), Precise.stringDiv (close, '100'));
            } else if (open !== undefined && percentage !== undefined) {
                change = Precise.stringMul (open, Precise.stringDiv (percentage, '100'));
            }
        }
        // calculate things according to "open" (similar can be done with "close")
        if (open !== undefined) {
            // percentage (using change)
            if (percentage === undefined && change !== undefined) {
                percentage = Precise.stringMul (Precise.stringDiv (change, open), '100');
            }
            // close (using change)
            if (close === undefined && change !== undefined) {
                close = Precise.stringAdd (open, change);
            }
            // close (using average)
            if (close === undefined && average !== undefined) {
                close = Precise.stringMul (average, '2');
            }
            // average
            if (average === undefined && close !== undefined) {
                let precision = 18;
                if (market !== undefined && this.isTickPrecision ()) {
                    const marketPrecision = this.safeDict (market, 'precision');
                    const precisionPrice = this.safeString (marketPrecision, 'price');
                    if (precisionPrice !== undefined) {
                        precision = this.precisionFromString (precisionPrice);
                    }
                }
                average = Precise.stringDiv (Precise.stringAdd (open, close), '2', precision);
            }
        }
        // timestamp and symbol operations don't belong in safeTicker
        // they should be done in the derived classes
        const closeParsed = this.parseNumber (this.omitZero (close));
        return this.extend (ticker, {
            'ask': this.parseNumber (this.omitZero (this.safeString (ticker, 'ask'))),
            'askVolume': this.safeNumber (ticker, 'askVolume'),
            'average': this.parseNumber (average),
            'baseVolume': this.parseNumber (baseVolume),
            'bid': this.parseNumber (this.omitZero (this.safeString (ticker, 'bid'))),
            'bidVolume': this.safeNumber (ticker, 'bidVolume'),
            'change': this.parseNumber (change),
            'close': closeParsed,
            'high': this.parseNumber (this.omitZero (this.safeString (ticker, 'high'))),
            'indexPrice': this.safeNumber (ticker, 'indexPrice'),
            'last': closeParsed,
            'low': this.parseNumber (this.omitZero (this.safeString (ticker, 'low'))),
            'markPrice': this.safeNumber (ticker, 'markPrice'),
            'open': this.parseNumber (this.omitZero (open)),
            'percentage': this.parseNumber (percentage),
            'previousClose': this.safeNumber (ticker, 'previousClose'),
            'quoteVolume': this.parseNumber (quoteVolume),
            'vwap': this.parseNumber (vwap),
        });
    }

    async fetchBorrowRate (code: string, amount: number, params = {}): Promise<{}> {
        throw new NotSupported (this.id + ' fetchBorrowRate is deprecated, please use fetchCrossBorrowRate or fetchIsolatedBorrowRate instead');
    }

    async repayCrossMargin (code: string, amount: number, params = {}): Promise<{}> {
        throw new NotSupported (this.id + ' repayCrossMargin is not support yet');
    }

    async repayIsolatedMargin (symbol: string, code: string, amount: number, params = {}): Promise<{}> {
        throw new NotSupported (this.id + ' repayIsolatedMargin is not support yet');
    }

    async borrowCrossMargin (code: string, amount: number, params = {}): Promise<{}> {
        throw new NotSupported (this.id + ' borrowCrossMargin is not support yet');
    }

    async borrowIsolatedMargin (symbol: string, code: string, amount: number, params = {}): Promise<{}> {
        throw new NotSupported (this.id + ' borrowIsolatedMargin is not support yet');
    }

    async borrowMargin (code: string, amount: number, symbol: Str = undefined, params = {}): Promise<{}> {
        throw new NotSupported (this.id + ' borrowMargin is deprecated, please use borrowCrossMargin or borrowIsolatedMargin instead');
    }

    async repayMargin (code: string, amount: number, symbol: Str = undefined, params = {}): Promise<{}> {
        throw new NotSupported (this.id + ' repayMargin is deprecated, please use repayCrossMargin or repayIsolatedMargin instead');
    }

    async fetchOHLCV (symbol: string, timeframe: string = '1m', since: Int = undefined, limit: Int = undefined, params = {}): Promise<OHLCV[]> {
        let message = '';
        if (this.has['fetchTrades']) {
            message = '. If you want to build OHLCV candles from trade executions data, visit https://github.com/ccxt/ccxt/tree/master/examples/ and see "build-ohlcv-bars" file';
        }
        throw new NotSupported (this.id + ' fetchOHLCV() is not supported yet' + message);
    }

    async fetchOHLCVWs (symbol: string, timeframe: string = '1m', since: Int = undefined, limit: Int = undefined, params = {}): Promise<OHLCV[]> {
        let message = '';
        if (this.has['fetchTradesWs']) {
            message = '. If you want to build OHLCV candles from trade executions data, visit https://github.com/ccxt/ccxt/tree/master/examples/ and see "build-ohlcv-bars" file';
        }
        throw new NotSupported (this.id + ' fetchOHLCVWs() is not supported yet. Try using fetchOHLCV instead.' + message);
    }

    async watchOHLCV (symbol: string, timeframe: string = '1m', since: Int = undefined, limit: Int = undefined, params = {}): Promise<OHLCV[]> {
        throw new NotSupported (this.id + ' watchOHLCV() is not supported yet');
    }

    convertTradingViewToOHLCV (ohlcvs: number[][], timestamp = 't', open = 'o', high = 'h', low = 'l', close = 'c', volume = 'v', ms = false) {
        const result = [];
        const timestamps = this.safeList (ohlcvs, timestamp, []);
        const opens = this.safeList (ohlcvs, open, []);
        const highs = this.safeList (ohlcvs, high, []);
        const lows = this.safeList (ohlcvs, low, []);
        const closes = this.safeList (ohlcvs, close, []);
        const volumes = this.safeList (ohlcvs, volume, []);
        for (let i = 0; i < timestamps.length; i++) {
            result.push ([
                ms ? this.safeInteger (timestamps, i) : this.safeTimestamp (timestamps, i),
                this.safeValue (opens, i),
                this.safeValue (highs, i),
                this.safeValue (lows, i),
                this.safeValue (closes, i),
                this.safeValue (volumes, i),
            ]);
        }
        return result;
    }

    convertOHLCVToTradingView (ohlcvs: number[][], timestamp = 't', open = 'o', high = 'h', low = 'l', close = 'c', volume = 'v', ms = false) {
        const result = {};
        result[close] = [];
        result[high] = [];
        result[low] = [];
        result[open] = [];
        result[timestamp] = [];
        result[volume] = [];
        for (let i = 0; i < ohlcvs.length; i++) {
            const ts = ms ? ohlcvs[i][0] : this.parseToInt (ohlcvs[i][0] / 1000);
            const resultTimestamp = result[timestamp];
            resultTimestamp.push (ts);
            const resultOpen = result[open];
            resultOpen.push (ohlcvs[i][1]);
            const resultHigh = result[high];
            resultHigh.push (ohlcvs[i][2]);
            const resultLow = result[low];
            resultLow.push (ohlcvs[i][3]);
            const resultClose = result[close];
            resultClose.push (ohlcvs[i][4]);
            const resultVolume = result[volume];
            resultVolume.push (ohlcvs[i][5]);
        }
        return result;
    }

    async fetchWebEndpoint (method, endpointMethod, returnAsJson, startRegex = undefined, endRegex = undefined) {
        let errorMessage = '';
        const options = this.safeValue (this.options, method, {});
        const muteOnFailure = this.safeBool (options, 'webApiMuteFailure', true);
        try {
            // if it was not explicitly disabled, then don't fetch
            if (this.safeBool (options, 'webApiEnable', true) !== true) {
                return undefined;
            }
            const maxRetries = this.safeValue (options, 'webApiRetries', 10);
            let response = undefined;
            let retry = 0;
            let shouldBreak = false;
            while (retry < maxRetries) {
                try {
                    response = await this[endpointMethod] ({});
                    shouldBreak = true;
                    break;
                } catch (e) {
                    retry = retry + 1;
                    if (retry === maxRetries) {
                        throw e;
                    }
                }
                if (shouldBreak) {
                    break; // this is needed because of GO
                }
            }
            let content = response;
            if (startRegex !== undefined) {
                const splitted_by_start = content.split (startRegex);
                content = splitted_by_start[1]; // we need second part after start
            }
            if (endRegex !== undefined) {
                const splitted_by_end = content.split (endRegex);
                content = splitted_by_end[0]; // we need first part after start
            }
            if (returnAsJson && (typeof content === 'string')) {
                const jsoned = this.parseJson (content.trim ()); // content should be trimmed before json parsing
                if (jsoned) {
                    return jsoned; // if parsing was not successfull, exception should be thrown
                } else {
                    throw new BadResponse ('could not parse the response into json');
                }
            } else {
                return content;
            }
        } catch (e) {
            errorMessage = this.id + ' ' + method + '() failed to fetch correct data from website. Probably webpage markup has been changed, breaking the page custom parser.';
        }
        if (muteOnFailure) {
            return undefined;
        } else {
            throw new BadResponse (errorMessage);
        }
    }

    marketIds (symbols: Strings = undefined) {
        if (symbols === undefined) {
            return symbols;
        }
        const result = [];
        for (let i = 0; i < symbols.length; i++) {
            result.push (this.marketId (symbols[i]));
        }
        return result;
    }

    currencyIds (codes: Strings = undefined) {
        if (codes === undefined) {
            return codes;
        }
        const result = [];
        for (let i = 0; i < codes.length; i++) {
            result.push (this.currencyId (codes[i]));
        }
        return result;
    }

    marketsForSymbols (symbols: Strings = undefined) {
        if (symbols === undefined) {
            return symbols;
        }
        const result = [];
        for (let i = 0; i < symbols.length; i++) {
            result.push (this.market (symbols[i]));
        }
        return result;
    }

    marketSymbols (symbols: Strings = undefined, type: Str = undefined, allowEmpty = true, sameTypeOnly = false, sameSubTypeOnly = false) {
        if (symbols === undefined) {
            if (!allowEmpty) {
                throw new ArgumentsRequired (this.id + ' empty list of symbols is not supported');
            }
            return symbols;
        }
        const symbolsLength = symbols.length;
        if (symbolsLength === 0) {
            if (!allowEmpty) {
                throw new ArgumentsRequired (this.id + ' empty list of symbols is not supported');
            }
            return symbols;
        }
        const result = [];
        let marketType = undefined;
        let isLinearSubType = undefined;
        for (let i = 0; i < symbols.length; i++) {
            const market = this.market (symbols[i]);
            if (sameTypeOnly && (marketType !== undefined)) {
                if (market['type'] !== marketType) {
                    throw new BadRequest (this.id + ' symbols must be of the same type, either ' + marketType + ' or ' + market['type'] + '.');
                }
            }
            if (sameSubTypeOnly && (isLinearSubType !== undefined)) {
                if (market['linear'] !== isLinearSubType) {
                    throw new BadRequest (this.id + ' symbols must be of the same subType, either linear or inverse.');
                }
            }
            if (type !== undefined && market['type'] !== type) {
                throw new BadRequest (this.id + ' symbols must be of the same type ' + type + '. If the type is incorrect you can change it in options or the params of the request');
            }
            marketType = market['type'];
            if (!market['spot']) {
                isLinearSubType = market['linear'];
            }
            const symbol = this.safeString (market, 'symbol', symbols[i]);
            result.push (symbol);
        }
        return result;
    }

    marketCodes (codes: Strings = undefined) {
        if (codes === undefined) {
            return codes;
        }
        const result = [];
        for (let i = 0; i < codes.length; i++) {
            result.push (this.commonCurrencyCode (codes[i]));
        }
        return result;
    }

    parseBidsAsks (bidasks, priceKey: IndexType = 0, amountKey: IndexType = 1, countOrIdKey: IndexType = 2) {
        bidasks = this.toArray (bidasks);
        const result = [];
        for (let i = 0; i < bidasks.length; i++) {
            result.push (this.parseBidAsk (bidasks[i], priceKey, amountKey, countOrIdKey));
        }
        return result;
    }

    async fetchL2OrderBook (symbol: string, limit: Int = undefined, params = {}) {
        const orderbook = await this.fetchOrderBook (symbol, limit, params);
        return this.extend (orderbook, {
            'asks': this.sortBy (this.aggregate (orderbook['asks']), 0),
            'bids': this.sortBy (this.aggregate (orderbook['bids']), 0, true),
        });
    }

    filterBySymbol (objects, symbol: Str = undefined) {
        if (symbol === undefined) {
            return objects;
        }
        const result = [];
        for (let i = 0; i < objects.length; i++) {
            const objectSymbol = this.safeString (objects[i], 'symbol');
            if (objectSymbol === symbol) {
                result.push (objects[i]);
            }
        }
        return result;
    }

    parseOHLCV (ohlcv, market: Market = undefined) : OHLCV {
        if (Array.isArray (ohlcv)) {
            return [
                this.safeInteger (ohlcv, 0), // timestamp
                this.safeNumber (ohlcv, 1), // open
                this.safeNumber (ohlcv, 2), // high
                this.safeNumber (ohlcv, 3), // low
                this.safeNumber (ohlcv, 4), // close
                this.safeNumber (ohlcv, 5), // volume
            ];
        }
        return ohlcv;
    }

    networkCodeToId (networkCode: string, currencyCode: Str = undefined): string {
        /**
         * @ignore
         * @method
         * @name exchange#networkCodeToId
         * @description tries to convert the provided networkCode (which is expected to be an unified network code) to a network id. In order to achieve this, derived class needs to have 'options->networks' defined.
         * @param {string} networkCode unified network code
         * @param {string} currencyCode unified currency code, but this argument is not required by default, unless there is an exchange (like huobi) that needs an override of the method to be able to pass currencyCode argument additionally
         * @returns {string|undefined} exchange-specific network id
         */
        if (networkCode === undefined) {
            return undefined;
        }
        const networkIdsByCodes = this.safeValue (this.options, 'networks', {});
        let networkId = this.safeString (networkIdsByCodes, networkCode);
        // for example, if 'ETH' is passed for networkCode, but 'ETH' key not defined in `options->networks` object
        if (networkId === undefined) {
            if (currencyCode === undefined) {
                const currencies = Object.values (this.currencies);
                for (let i = 0; i < currencies.length; i++) {
                    const currency = currencies[i];
                    const networks = this.safeDict (currency, 'networks');
                    const network = this.safeDict (networks, networkCode);
                    networkId = this.safeString (network, 'id');
                    if (networkId !== undefined) {
                        break;
                    }
                }
            } else {
                // if currencyCode was provided, then we try to find if that currencyCode has a replacement (i.e. ERC20 for ETH) or is in the currency
                const defaultNetworkCodeReplacements = this.safeValue (this.options, 'defaultNetworkCodeReplacements', {});
                if (currencyCode in defaultNetworkCodeReplacements) {
                    // if there is a replacement for the passed networkCode, then we use it to find network-id in `options->networks` object
                    const replacementObject = defaultNetworkCodeReplacements[currencyCode]; // i.e. { 'ERC20': 'ETH' }
                    const keys = Object.keys (replacementObject);
                    for (let i = 0; i < keys.length; i++) {
                        const key = keys[i];
                        const value = replacementObject[key];
                        // if value matches to provided unified networkCode, then we use it's key to find network-id in `options->networks` object
                        if (value === networkCode) {
                            networkId = this.safeString (networkIdsByCodes, key);
                            break;
                        }
                    }
                } else {
                    // serach for network inside currency
                    const currency = this.safeDict (this.currencies, currencyCode);
                    const networks = this.safeDict (currency, 'networks');
                    const network = this.safeDict (networks, networkCode);
                    networkId = this.safeString (network, 'id');
                }
            }
            // if it wasn't found, we just set the provided value to network-id
            if (networkId === undefined) {
                networkId = networkCode;
            }
        }
        return networkId;
    }

    networkIdToCode (networkId: Str = undefined, currencyCode: Str = undefined): string {
        /**
         * @ignore
         * @method
         * @name exchange#networkIdToCode
         * @description tries to convert the provided exchange-specific networkId to an unified network Code. In order to achieve this, derived class needs to have "options['networksById']" defined.
         * @param {string} networkId exchange specific network id/title, like: TRON, Trc-20, usdt-erc20, etc
         * @param {string|undefined} currencyCode unified currency code, but this argument is not required by default, unless there is an exchange (like huobi) that needs an override of the method to be able to pass currencyCode argument additionally
         * @returns {string|undefined} unified network code
         */
        if (networkId === undefined) {
            return undefined;
        }
        const networkCodesByIds = this.safeDict (this.options, 'networksById', {});
        let networkCode = this.safeString (networkCodesByIds, networkId, networkId);
        // replace mainnet network-codes (i.e. ERC20->ETH)
        if (currencyCode !== undefined) {
            const defaultNetworkCodeReplacements = this.safeDict (this.options, 'defaultNetworkCodeReplacements', {});
            if (currencyCode in defaultNetworkCodeReplacements) {
                const replacementObject = this.safeDict (defaultNetworkCodeReplacements, currencyCode, {});
                networkCode = this.safeString (replacementObject, networkCode, networkCode);
            }
        }
        return networkCode;
    }

    handleNetworkCodeAndParams (params) {
        const networkCodeInParams = this.safeString2 (params, 'networkCode', 'network');
        if (networkCodeInParams !== undefined) {
            params = this.omit (params, [ 'networkCode', 'network' ]);
        }
        // if it was not defined by user, we should not set it from 'defaultNetworks', because handleNetworkCodeAndParams is for only request-side and thus we do not fill it with anything. We can only use 'defaultNetworks' after parsing response-side
        return [ networkCodeInParams, params ];
    }

    defaultNetworkCode (currencyCode: string) {
        let defaultNetworkCode = undefined;
        const defaultNetworks = this.safeDict (this.options, 'defaultNetworks', {});
        if (currencyCode in defaultNetworks) {
            // if currency had set its network in "defaultNetworks", use it
            defaultNetworkCode = defaultNetworks[currencyCode];
        } else {
            // otherwise, try to use the global-scope 'defaultNetwork' value (even if that network is not supported by currency, it doesn't make any problem, this will be just used "at first" if currency supports this network at all)
            const defaultNetwork = this.safeString (this.options, 'defaultNetwork');
            if (defaultNetwork !== undefined) {
                defaultNetworkCode = defaultNetwork;
            }
        }
        return defaultNetworkCode;
    }

    selectNetworkCodeFromUnifiedNetworks (currencyCode, networkCode, indexedNetworkEntries) {
        return this.selectNetworkKeyFromNetworks (currencyCode, networkCode, indexedNetworkEntries, true);
    }

    selectNetworkIdFromRawNetworks (currencyCode, networkCode, indexedNetworkEntries) {
        return this.selectNetworkKeyFromNetworks (currencyCode, networkCode, indexedNetworkEntries, false);
    }

    selectNetworkKeyFromNetworks (currencyCode, networkCode, indexedNetworkEntries, isIndexedByUnifiedNetworkCode = false) {
        // this method is used against raw & unparse network entries, which are just indexed by network id
        let chosenNetworkId = undefined;
        const availableNetworkIds = Object.keys (indexedNetworkEntries);
        const responseNetworksLength = availableNetworkIds.length;
        if (networkCode !== undefined) {
            if (responseNetworksLength === 0) {
                throw new NotSupported (this.id + ' - ' + networkCode + ' network did not return any result for ' + currencyCode);
            } else {
                // if networkCode was provided by user, we should check it after response, as the referenced exchange doesn't support network-code during request
                const networkIdOrCode = isIndexedByUnifiedNetworkCode ? networkCode : this.networkCodeToId (networkCode, currencyCode);
                if (networkIdOrCode in indexedNetworkEntries) {
                    chosenNetworkId = networkIdOrCode;
                } else {
                    throw new NotSupported (this.id + ' - ' + networkIdOrCode + ' network was not found for ' + currencyCode + ', use one of ' + availableNetworkIds.join (', '));
                }
            }
        } else {
            if (responseNetworksLength === 0) {
                throw new NotSupported (this.id + ' - no networks were returned for ' + currencyCode);
            } else {
                // if networkCode was not provided by user, then we try to use the default network (if it was defined in "defaultNetworks"), otherwise, we just return the first network entry
                const defaultNetworkCode = this.defaultNetworkCode (currencyCode);
                const defaultNetworkId = isIndexedByUnifiedNetworkCode ? defaultNetworkCode : this.networkCodeToId (defaultNetworkCode, currencyCode);
                if (defaultNetworkId in indexedNetworkEntries) {
                    return defaultNetworkId;
                }
                throw new NotSupported (this.id + ' - can not determine the default network, please pass param["network"] one from : ' + availableNetworkIds.join (', '));
            }
        }
        return chosenNetworkId;
    }

    safeNumber2 (dictionary: object, key1: IndexType, key2: IndexType, d = undefined) {
        const value = this.safeString2 (dictionary, key1, key2);
        return this.parseNumber (value, d);
    }

    parseOrderBook (orderbook: object, symbol: string, timestamp: Int = undefined, bidsKey = 'bids', asksKey = 'asks', priceKey: IndexType = 0, amountKey: IndexType = 1, countOrIdKey: IndexType = 2): OrderBook {
        const bids = this.parseBidsAsks (this.safeValue (orderbook, bidsKey, []), priceKey, amountKey, countOrIdKey);
        const asks = this.parseBidsAsks (this.safeValue (orderbook, asksKey, []), priceKey, amountKey, countOrIdKey);
        return {
            'asks': this.sortBy (asks, 0),
            'bids': this.sortBy (bids, 0, true),
            'datetime': this.iso8601 (timestamp),
            'nonce': undefined,
            'symbol': symbol,
            'timestamp': timestamp,
        } as any;
    }

    parseOHLCVs (ohlcvs: object[], market: any = undefined, timeframe: string = '1m', since: Int = undefined, limit: Int = undefined, tail: Bool = false): OHLCV[] {
        const results = [];
        for (let i = 0; i < ohlcvs.length; i++) {
            results.push (this.parseOHLCV (ohlcvs[i], market));
        }
        const sorted = this.sortBy (results, 0);
        return this.filterBySinceLimit (sorted, since, limit, 0, tail) as any;
    }

    parseLeverageTiers (response: any, symbols: string[] = undefined, marketIdKey = undefined): LeverageTiers {
        // marketIdKey should only be undefined when response is a dictionary.
        symbols = this.marketSymbols (symbols);
        const tiers = {};
        let symbolsLength = 0;
        if (symbols !== undefined) {
            symbolsLength = symbols.length;
        }
        const noSymbols = (symbols === undefined) || (symbolsLength === 0);
        if (Array.isArray (response)) {
            for (let i = 0; i < response.length; i++) {
                const item = response[i];
                const id = this.safeString (item, marketIdKey);
                const market = this.safeMarket (id, undefined, undefined, 'swap');
                const symbol = market['symbol'];
                const contract = this.safeBool (market, 'contract', false);
                if (contract && (noSymbols || this.inArray (symbol, symbols))) {
                    tiers[symbol] = this.parseMarketLeverageTiers (item, market);
                }
            }
        } else {
            const keys = Object.keys (response);
            for (let i = 0; i < keys.length; i++) {
                const marketId = keys[i];
                const item = response[marketId];
                const market = this.safeMarket (marketId, undefined, undefined, 'swap');
                const symbol = market['symbol'];
                const contract = this.safeBool (market, 'contract', false);
                if (contract && (noSymbols || this.inArray (symbol, symbols))) {
                    tiers[symbol] = this.parseMarketLeverageTiers (item, market);
                }
            }
        }
        return tiers;
    }

    async loadTradingLimits (symbols: Strings = undefined, reload = false, params = {}) {
        if (this.has['fetchTradingLimits']) {
            if (reload || !('limitsLoaded' in this.options)) {
                const response = await this.fetchTradingLimits (symbols);
                for (let i = 0; i < symbols.length; i++) {
                    const symbol = symbols[i];
                    this.markets[symbol] = this.deepExtend (this.markets[symbol], response[symbol]);
                }
                this.options['limitsLoaded'] = this.milliseconds ();
            }
        }
        return this.markets;
    }

    safePosition (position: Dict): Position {
        // simplified version of: /pull/12765/
        const unrealizedPnlString = this.safeString (position, 'unrealisedPnl');
        const initialMarginString = this.safeString (position, 'initialMargin');
        //
        // PERCENTAGE
        //
        const percentage = this.safeValue (position, 'percentage');
        if ((percentage === undefined) && (unrealizedPnlString !== undefined) && (initialMarginString !== undefined)) {
            // as it was done in all implementations ( aax, btcex, bybit, deribit, ftx, gate, kucoinfutures, phemex )
            const percentageString = Precise.stringMul (Precise.stringDiv (unrealizedPnlString, initialMarginString, 4), '100');
            position['percentage'] = this.parseNumber (percentageString);
        }
        // if contractSize is undefined get from market
        let contractSize = this.safeNumber (position, 'contractSize');
        const symbol = this.safeString (position, 'symbol');
        let market = undefined;
        if (symbol !== undefined) {
            market = this.safeValue (this.markets, symbol);
        }
        if (contractSize === undefined && market !== undefined) {
            contractSize = this.safeNumber (market, 'contractSize');
            position['contractSize'] = contractSize;
        }
        return position as Position;
    }

    parsePositions (positions: any[], symbols: string[] = undefined, params = {}): Position[] {
        symbols = this.marketSymbols (symbols);
        positions = this.toArray (positions);
        const result = [];
        for (let i = 0; i < positions.length; i++) {
            const position = this.extend (this.parsePosition (positions[i], undefined), params);
            result.push (position);
        }
        return this.filterByArrayPositions (result, 'symbol', symbols, false);
    }

    parseAccounts (accounts: any[], params = {}): Account[] {
        accounts = this.toArray (accounts);
        const result = [];
        for (let i = 0; i < accounts.length; i++) {
            const account = this.extend (this.parseAccount (accounts[i]), params);
            result.push (account);
        }
        return result;
    }

    parseTradesHelper (isWs: boolean, trades: any[], market: Market = undefined, since: Int = undefined, limit: Int = undefined, params = {}): Trade[] {
        trades = this.toArray (trades);
        let result = [];
        for (let i = 0; i < trades.length; i++) {
            let parsed = undefined;
            if (isWs) {
                parsed = this.parseWsTrade (trades[i], market);
            } else {
                parsed = this.parseTrade (trades[i], market);
            }
            const trade = this.extend (parsed, params);
            result.push (trade);
        }
        result = this.sortBy2 (result, 'timestamp', 'id');
        const symbol = (market !== undefined) ? market['symbol'] : undefined;
        return this.filterBySymbolSinceLimit (result, symbol, since, limit) as Trade[];
    }

    parseTrades (trades: any[], market: Market = undefined, since: Int = undefined, limit: Int = undefined, params = {}): Trade[] {
        return this.parseTradesHelper (false, trades, market, since, limit, params);
    }

    parseWsTrades (trades: any[], market: Market = undefined, since: Int = undefined, limit: Int = undefined, params = {}): Trade[] {
        return this.parseTradesHelper (true, trades, market, since, limit, params);
    }

    parseTransactions (transactions: any[], currency: Currency = undefined, since: Int = undefined, limit: Int = undefined, params = {}): Transaction[] {
        transactions = this.toArray (transactions);
        let result = [];
        for (let i = 0; i < transactions.length; i++) {
            const transaction = this.extend (this.parseTransaction (transactions[i], currency), params);
            result.push (transaction);
        }
        result = this.sortBy (result, 'timestamp');
        const code = (currency !== undefined) ? currency['code'] : undefined;
        return this.filterByCurrencySinceLimit (result, code, since, limit);
    }

    parseTransfers (transfers: any[], currency: Currency = undefined, since: Int = undefined, limit: Int = undefined, params = {}): TransferEntry[] {
        transfers = this.toArray (transfers);
        let result = [];
        for (let i = 0; i < transfers.length; i++) {
            const transfer = this.extend (this.parseTransfer (transfers[i], currency), params);
            result.push (transfer);
        }
        result = this.sortBy (result, 'timestamp');
        const code = (currency !== undefined) ? currency['code'] : undefined;
        return this.filterByCurrencySinceLimit (result, code, since, limit);
    }

    parseLedger (data, currency: Currency = undefined, since: Int = undefined, limit: Int = undefined, params = {}): LedgerEntry[] {
        let result = [];
        const arrayData = this.toArray (data);
        for (let i = 0; i < arrayData.length; i++) {
            const itemOrItems = this.parseLedgerEntry (arrayData[i], currency);
            if (Array.isArray (itemOrItems)) {
                for (let j = 0; j < itemOrItems.length; j++) {
                    result.push (this.extend (itemOrItems[j], params));
                }
            } else {
                result.push (this.extend (itemOrItems, params));
            }
        }
        result = this.sortBy (result, 'timestamp');
        const code = (currency !== undefined) ? currency['code'] : undefined;
        return this.filterByCurrencySinceLimit (result, code, since, limit);
    }

    nonce () {
        return this.seconds ();
    }

    setHeaders (headers) {
        return headers;
    }

    currencyId (code: string): string {
        let currency = this.safeDict (this.currencies, code);
        if (currency === undefined) {
            currency = this.safeCurrency (code);
        }
        if (currency !== undefined) {
            return currency['id'];
        }
        return code;
    }

    marketId (symbol: string): string {
        const market = this.market (symbol);
        if (market !== undefined) {
            return market['id'];
        }
        return symbol;
    }

    symbol (symbol: string): string {
        const market = this.market (symbol);
        return this.safeString (market, 'symbol', symbol);
    }

    handleParamString (params: object, paramName: string, defaultValue: Str = undefined): [string, object] {
        const value = this.safeString (params, paramName, defaultValue);
        if (value !== undefined) {
            params = this.omit (params, paramName);
        }
        return [ value, params ];
    }

    handleParamString2 (params: object, paramName1: string, paramName2: string, defaultValue: Str = undefined): [string, object] {
        const value = this.safeString2 (params, paramName1, paramName2, defaultValue);
        if (value !== undefined) {
            params = this.omit (params, [ paramName1, paramName2 ]);
        }
        return [ value, params ];
    }

    handleParamInteger (params: object, paramName: string, defaultValue: Int = undefined): [Int, object] {
        const value = this.safeInteger (params, paramName, defaultValue);
        if (value !== undefined) {
            params = this.omit (params, paramName);
        }
        return [ value, params ];
    }

    handleParamInteger2 (params: object, paramName1: string, paramName2: string, defaultValue: Int = undefined): [Int, object] {
        const value = this.safeInteger2 (params, paramName1, paramName2, defaultValue);
        if (value !== undefined) {
            params = this.omit (params, [ paramName1, paramName2 ]);
        }
        return [ value, params ];
    }

    handleParamBool (params: object, paramName: string, defaultValue: Bool = undefined): [Bool, object] {
        const value = this.safeBool (params, paramName, defaultValue);
        if (value !== undefined) {
            params = this.omit (params, paramName);
        }
        return [ value, params ];
    }

    handleParamBool2 (params: object, paramName1: string, paramName2: string, defaultValue: Bool = undefined): [Bool, object] {
        const value = this.safeBool2 (params, paramName1, paramName2, defaultValue);
        if (value !== undefined) {
            params = this.omit (params, [ paramName1, paramName2 ]);
        }
        return [ value, params ];
    }

    /**
     * @param {object} params - extra parameters
     * @param {object} request - existing dictionary of request
     * @param {string} exchangeSpecificKey - the key for chain id to be set in request
     * @param {object} currencyCode - (optional) existing dictionary of request
     * @param {boolean} isRequired - (optional) whether that param is required to be present
     * @returns {object[]} - returns [request, params] where request is the modified request object and params is the modified params object
     */
    handleRequestNetwork (params: Dict, request: Dict, exchangeSpecificKey: string, currencyCode:Str = undefined, isRequired: boolean = false) {
        let networkCode = undefined;
        [ networkCode, params ] = this.handleNetworkCodeAndParams (params);
        if (networkCode !== undefined) {
            request[exchangeSpecificKey] = this.networkCodeToId (networkCode, currencyCode);
        } else if (isRequired) {
            throw new ArgumentsRequired (this.id + ' - "network" param is required for this request');
        }
        return [ request, params ];
    }

    resolvePath (path, params) {
        return [
            this.implodeParams (path, params),
            this.omit (params, this.extractParams (path)),
        ];
    }

    getListFromObjectValues (objects, key: IndexType) {
        let newArray = objects;
        if (!Array.isArray (objects)) {
            newArray = this.toArray (objects);
        }
        const results = [];
        for (let i = 0; i < newArray.length; i++) {
            results.push (newArray[i][key]);
        }
        return results;
    }

    getSymbolsForMarketType (marketType: Str = undefined, subType: Str = undefined, symbolWithActiveStatus: boolean = true, symbolWithUnknownStatus: boolean = true) {
        let filteredMarkets = this.markets;
        if (marketType !== undefined) {
            filteredMarkets = this.filterBy (filteredMarkets, 'type', marketType);
        }
        if (subType !== undefined) {
            this.checkRequiredArgument ('getSymbolsForMarketType', subType, 'subType', [ 'linear', 'inverse', 'quanto' ]);
            filteredMarkets = this.filterBy (filteredMarkets, 'subType', subType);
        }
        const activeStatuses = [];
        if (symbolWithActiveStatus) {
            activeStatuses.push (true);
        }
        if (symbolWithUnknownStatus) {
            activeStatuses.push (undefined);
        }
        filteredMarkets = this.filterByArray (filteredMarkets, 'active', activeStatuses, false);
        return this.getListFromObjectValues (filteredMarkets, 'symbol');
    }

    filterByArray (objects, key: IndexType, values = undefined, indexed = true) {
        objects = this.toArray (objects);
        // return all of them if no values were passed
        if (values === undefined || !values) {
            // return indexed ? this.indexBy (objects, key) : objects;
            if (indexed) {
                return this.indexBy (objects, key);
            } else {
                return objects;
            }
        }
        const results = [];
        for (let i = 0; i < objects.length; i++) {
            if (this.inArray (objects[i][key], values)) {
                results.push (objects[i]);
            }
        }
        // return indexed ? this.indexBy (results, key) : results;
        if (indexed) {
            return this.indexBy (results, key);
        }
        return results;
    }

    async fetch2 (path, api: any = 'public', method = 'GET', params = {}, headers: any = undefined, body: any = undefined, config = {}) {
        if (this.enableRateLimit) {
            const cost = this.calculateRateLimiterCost (api, method, path, params, config);
            await this.throttle (cost);
        }
        let retries = undefined;
        [ retries, params ] = this.handleOptionAndParams (params, path, 'maxRetriesOnFailure', 0);
        let retryDelay = undefined;
        [ retryDelay, params ] = this.handleOptionAndParams (params, path, 'maxRetriesOnFailureDelay', 0);
        this.lastRestRequestTimestamp = this.milliseconds ();
        const request = this.sign (path, api, method, params, headers, body);
        this.last_request_headers = request['headers'];
        this.last_request_body = request['body'];
        this.last_request_url = request['url'];
        for (let i = 0; i < retries + 1; i++) {
            try {
                return await this.fetch (request['url'], request['method'], request['headers'], request['body']);
            } catch (e) {
                if (e instanceof OperationFailed) {
                    if (i < retries) {
                        if (this.verbose) {
                            this.log ('Request failed with the error: ' + e.toString () + ', retrying ' + (i + 1).toString () + ' of ' + retries.toString () + '...');
                        }
                        if ((retryDelay !== undefined) && (retryDelay !== 0)) {
                            await this.sleep (retryDelay);
                        }
                    } else {
                        throw e;
                    }
                } else {
                    throw e;
                }
            }
        }
        return undefined; // this line is never reached, but exists for c# value return requirement
    }

    async request (path, api: any = 'public', method = 'GET', params = {}, headers: any = undefined, body: any = undefined, config = {}) {
        return await this.fetch2 (path, api, method, params, headers, body, config);
    }

    async loadAccounts (reload = false, params = {}) {
        if (reload) {
            this.accounts = await this.fetchAccounts (params);
        } else {
            if (this.accounts) {
                return this.accounts;
            } else {
                this.accounts = await this.fetchAccounts (params);
            }
        }
        this.accountsById = this.indexBy (this.accounts, 'id') as any;
        return this.accounts;
    }

    buildOHLCVC (trades: Trade[], timeframe: string = '1m', since: number = 0, limit: number = 2147483647): OHLCVC[] {
        // given a sorted arrays of trades (recent last) and a timeframe builds an array of OHLCV candles
        // note, default limit value (2147483647) is max int32 value
        const ms = this.parseTimeframe (timeframe) * 1000;
        const ohlcvs = [];
        const i_timestamp = 0;
        // const open = 1;
        const i_high = 2;
        const i_low = 3;
        const i_close = 4;
        const i_volume = 5;
        const i_count = 6;
        const tradesLength = trades.length;
        const oldest = Math.min (tradesLength, limit);
        const options = this.safeDict (this.options, 'buildOHLCVC', {});
        const skipZeroPrices = this.safeBool (options, 'skipZeroPrices', true);
        for (let i = 0; i < oldest; i++) {
            const trade = trades[i];
            const ts = trade['timestamp'];
            const price = trade['price'];
            if (ts < since) {
                continue;
            }
            const openingTime = Math.floor (ts / ms) * ms; // shift to the edge of m/h/d (but not M)
            if (openingTime < since) { // we don't need bars, that have opening time earlier than requested
                continue;
            }
            const ohlcv_length = ohlcvs.length;
            const candle = ohlcv_length - 1;
            if (skipZeroPrices && !(price > 0) && !(price < 0)) {
                continue;
            }
            const isFirstCandle = candle === -1;
            if (isFirstCandle || openingTime >= this.sum (ohlcvs[candle][i_timestamp], ms)) {
                // moved to a new timeframe -> create a new candle from opening trade
                ohlcvs.push ([
                    openingTime, // timestamp
                    price, // O
                    price, // H
                    price, // L
                    price, // C
                    trade['amount'], // V
                    1, // count
                ]);
            } else {
                // still processing the same timeframe -> update opening trade
                ohlcvs[candle][i_high] = Math.max (ohlcvs[candle][i_high], price);
                ohlcvs[candle][i_low] = Math.min (ohlcvs[candle][i_low], price);
                ohlcvs[candle][i_close] = price;
                ohlcvs[candle][i_volume] = this.sum (ohlcvs[candle][i_volume], trade['amount']);
                ohlcvs[candle][i_count] = this.sum (ohlcvs[candle][i_count], 1);
            }
        }
        return ohlcvs;
    }

    parseTradingViewOHLCV (ohlcvs, market = undefined, timeframe = '1m', since: Int = undefined, limit: Int = undefined) {
        const result = this.convertTradingViewToOHLCV (ohlcvs);
        return this.parseOHLCVs (result, market, timeframe, since, limit);
    }

    async editLimitBuyOrder (id: string, symbol: string, amount: number, price: Num = undefined, params = {}) {
        return await this.editLimitOrder (id, symbol, 'buy', amount, price, params);
    }

    async editLimitSellOrder (id: string, symbol: string, amount: number, price: Num = undefined, params = {}) {
        return await this.editLimitOrder (id, symbol, 'sell', amount, price, params);
    }

    async editLimitOrder (id: string, symbol: string, side: OrderSide, amount: number, price: Num = undefined, params = {}) {
        return await this.editOrder (id, symbol, 'limit', side, amount, price, params);
    }

    async editOrder (id: string, symbol: string, type: OrderType, side: OrderSide, amount: Num = undefined, price: Num = undefined, params = {}): Promise<Order> {
        await this.cancelOrder (id, symbol);
        return await this.createOrder (symbol, type, side, amount, price, params);
    }

    async editOrderWithClientOrderId (clientOrderId: string, symbol: string, type: OrderType, side: OrderSide, amount: Num = undefined, price: Num = undefined, params = {}): Promise<Order> {
        return await this.editOrder ('', symbol, type, side, amount, price, this.extend ({ 'clientOrderId': clientOrderId }, params));
    }

    async editOrderWs (id: string, symbol: string, type: OrderType, side: OrderSide, amount: Num = undefined, price: Num = undefined, params = {}): Promise<Order> {
        await this.cancelOrderWs (id, symbol);
        return await this.createOrderWs (symbol, type, side, amount, price, params);
    }

    async fetchPosition (symbol: string, params = {}): Promise<Position> {
        throw new NotSupported (this.id + ' fetchPosition() is not supported yet');
    }

    async fetchPositionWs (symbol: string, params = {}): Promise<Position[]> {
        throw new NotSupported (this.id + ' fetchPositionWs() is not supported yet');
    }

    async watchPosition (symbol: Str = undefined, params = {}): Promise<Position> {
        throw new NotSupported (this.id + ' watchPosition() is not supported yet');
    }

    async watchPositions (symbols: Strings = undefined, since: Int = undefined, limit: Int = undefined, params = {}): Promise<Position[]> {
        throw new NotSupported (this.id + ' watchPositions() is not supported yet');
    }

    async watchPositionForSymbols (symbols: Strings = undefined, since: Int = undefined, limit: Int = undefined, params = {}): Promise<Position[]> {
        return await this.watchPositions (symbols, since, limit, params);
    }

    async fetchPositionsForSymbol (symbol: string, params = {}): Promise<Position[]> {
        /**
         * @method
         * @name exchange#fetchPositionsForSymbol
         * @description fetches all open positions for specific symbol, unlike fetchPositions (which is designed to work with multiple symbols) so this method might be preffered for one-market position, because of less rate-limit consumption and speed
         * @param {string} symbol unified market symbol
         * @param {object} params extra parameters specific to the endpoint
         * @returns {object[]} a list of [position structure]{@link https://docs.ccxt.com/#/?id=position-structure} with maximum 3 items - possible one position for "one-way" mode, and possible two positions (long & short) for "two-way" (a.k.a. hedge) mode
         */
        throw new NotSupported (this.id + ' fetchPositionsForSymbol() is not supported yet');
    }

    async fetchPositionsForSymbolWs (symbol: string, params = {}): Promise<Position[]> {
        /**
         * @method
         * @name exchange#fetchPositionsForSymbol
         * @description fetches all open positions for specific symbol, unlike fetchPositions (which is designed to work with multiple symbols) so this method might be preffered for one-market position, because of less rate-limit consumption and speed
         * @param {string} symbol unified market symbol
         * @param {object} params extra parameters specific to the endpoint
         * @returns {object[]} a list of [position structure]{@link https://docs.ccxt.com/#/?id=position-structure} with maximum 3 items - possible one position for "one-way" mode, and possible two positions (long & short) for "two-way" (a.k.a. hedge) mode
         */
        throw new NotSupported (this.id + ' fetchPositionsForSymbol() is not supported yet');
    }

    async fetchPositions (symbols: Strings = undefined, params = {}): Promise<Position[]> {
        throw new NotSupported (this.id + ' fetchPositions() is not supported yet');
    }

    async fetchPositionsWs (symbols: Strings = undefined, params = {}): Promise<Position[]> {
        throw new NotSupported (this.id + ' fetchPositions() is not supported yet');
    }

    async fetchPositionsRisk (symbols: Strings = undefined, params = {}): Promise<Position[]> {
        throw new NotSupported (this.id + ' fetchPositionsRisk() is not supported yet');
    }

    async fetchBidsAsks (symbols: Strings = undefined, params = {}): Promise<Tickers> {
        throw new NotSupported (this.id + ' fetchBidsAsks() is not supported yet');
    }

    async fetchBorrowInterest (code: Str = undefined, symbol: Str = undefined, since: Int = undefined, limit: Int = undefined, params = {}): Promise<BorrowInterest[]> {
        throw new NotSupported (this.id + ' fetchBorrowInterest() is not supported yet');
    }

    async fetchLedger (code: Str = undefined, since: Int = undefined, limit: Int = undefined, params = {}): Promise<LedgerEntry[]> {
        throw new NotSupported (this.id + ' fetchLedger() is not supported yet');
    }

    async fetchLedgerEntry (id: string, code: Str = undefined, params = {}): Promise<LedgerEntry> {
        throw new NotSupported (this.id + ' fetchLedgerEntry() is not supported yet');
    }

    parseBidAsk (bidask, priceKey: IndexType = 0, amountKey: IndexType = 1, countOrIdKey: IndexType = 2) {
        const price = this.safeNumber (bidask, priceKey);
        const amount = this.safeNumber (bidask, amountKey);
        const countOrId = this.safeInteger (bidask, countOrIdKey);
        const bidAsk = [ price, amount ];
        if (countOrId !== undefined) {
            bidAsk.push (countOrId);
        }
        return bidAsk;
    }

    safeCurrency (currencyId: Str, currency: Currency = undefined): CurrencyInterface {
        if ((currencyId === undefined) && (currency !== undefined)) {
            return currency;
        }
        if ((this.currencies_by_id !== undefined) && (currencyId in this.currencies_by_id) && (this.currencies_by_id[currencyId] !== undefined)) {
            return this.currencies_by_id[currencyId];
        }
        let code = currencyId;
        if (currencyId !== undefined) {
            code = this.commonCurrencyCode (currencyId.toUpperCase ());
        }
        return this.safeCurrencyStructure ({
            'id': currencyId,
            'code': code,
            'precision': undefined,
        });
    }

    safeMarket (marketId: Str = undefined, market: Market = undefined, delimiter: Str = undefined, marketType: Str = undefined): MarketInterface {
        const result = this.safeMarketStructure ({
            'symbol': marketId,
            'marketId': marketId,
        });
        if (marketId !== undefined) {
            if ((this.markets_by_id !== undefined) && (marketId in this.markets_by_id)) {
                const markets = this.markets_by_id[marketId];
                const numMarkets = markets.length;
                if (numMarkets === 1) {
                    return markets[0];
                } else {
                    if (marketType === undefined) {
                        if (market === undefined) {
                            throw new ArgumentsRequired (this.id + ' safeMarket() requires a fourth argument for ' + marketId + ' to disambiguate between different markets with the same market id');
                        } else {
                            marketType = market['type'];
                        }
                    }
                    for (let i = 0; i < markets.length; i++) {
                        const currentMarket = markets[i];
                        if (currentMarket[marketType]) {
                            return currentMarket;
                        }
                    }
                }
            } else if (delimiter !== undefined && delimiter !== '') {
                const parts = marketId.split (delimiter);
                const partsLength = parts.length;
                if (partsLength === 2) {
                    result['baseId'] = this.safeString (parts, 0);
                    result['quoteId'] = this.safeString (parts, 1);
                    result['base'] = this.safeCurrencyCode (result['baseId']);
                    result['quote'] = this.safeCurrencyCode (result['quoteId']);
                    result['symbol'] = result['base'] + '/' + result['quote'];
                    return result;
                } else {
                    return result;
                }
            }
        }
        if (market !== undefined) {
            return market;
        }
        return result;
    }

    marketOrNull (symbol: string): MarketInterface {
        if (symbol === undefined) {
            return undefined;
        }
        return this.market (symbol);
    }

    checkRequiredCredentials (error = true) {
        /**
         * @ignore
         * @method
         * @param {boolean} error throw an error that a credential is required if true
         * @returns {boolean} true if all required credentials have been set, otherwise false or an error is thrown is param error=true
         */
        const keys = Object.keys (this.requiredCredentials);
        for (let i = 0; i < keys.length; i++) {
            const key = keys[i];
            if (this.requiredCredentials[key] && !this[key]) {
                if (error) {
                    throw new AuthenticationError (this.id + ' requires "' + key + '" credential');
                } else {
                    return false;
                }
            }
        }
        return true;
    }

    oath () {
        if (this.twofa !== undefined) {
            return totp (this.twofa);
        } else {
            throw new ExchangeError (this.id + ' exchange.twofa has not been set for 2FA Two-Factor Authentication');
        }
    }

    async fetchBalance (params = {}): Promise<Balances> {
        throw new NotSupported (this.id + ' fetchBalance() is not supported yet');
    }

    async fetchBalanceWs (params = {}): Promise<Balances> {
        throw new NotSupported (this.id + ' fetchBalanceWs() is not supported yet');
    }

    parseBalance (response): Balances {
        throw new NotSupported (this.id + ' parseBalance() is not supported yet');
    }

    async watchBalance (params = {}): Promise<Balances> {
        throw new NotSupported (this.id + ' watchBalance() is not supported yet');
    }

    async fetchPartialBalance (part, params = {}): Promise<Balance> {
        const balance = await this.fetchBalance (params);
        return balance[part];
    }

    async fetchFreeBalance (params = {}): Promise<Balance> {
        return await this.fetchPartialBalance ('free', params);
    }

    async fetchUsedBalance (params = {}): Promise<Balance> {
        return await this.fetchPartialBalance ('used', params);
    }

    async fetchTotalBalance (params = {}): Promise<Balance> {
        return await this.fetchPartialBalance ('total', params);
    }

    async fetchStatus (params = {}): Promise<any> {
        throw new NotSupported (this.id + ' fetchStatus() is not supported yet');
    }

    async fetchTransactionFee (code: string, params = {}) {
        if (!this.has['fetchTransactionFees']) {
            throw new NotSupported (this.id + ' fetchTransactionFee() is not supported yet');
        }
        return await this.fetchTransactionFees ([ code ], params);
    }

    async fetchTransactionFees (codes: Strings = undefined, params = {}): Promise<{}> {
        throw new NotSupported (this.id + ' fetchTransactionFees() is not supported yet');
    }

    async fetchDepositWithdrawFees (codes: Strings = undefined, params = {}): Promise<Dictionary<DepositWithdrawFee>> {
        throw new NotSupported (this.id + ' fetchDepositWithdrawFees() is not supported yet');
    }

    async fetchDepositWithdrawFee (code: string, params = {}): Promise<DepositWithdrawFee> {
        if (!this.has['fetchDepositWithdrawFees']) {
            throw new NotSupported (this.id + ' fetchDepositWithdrawFee() is not supported yet');
        }
        const fees = await this.fetchDepositWithdrawFees ([ code ], params);
        return this.safeValue (fees, code);
    }

    getSupportedMapping (key, mapping = {}) {
        if (key in mapping) {
            return mapping[key];
        } else {
            throw new NotSupported (this.id + ' ' + key + ' does not have a value in mapping');
        }
    }

    async fetchCrossBorrowRate (code: string, params = {}): Promise<CrossBorrowRate> {
        await this.loadMarkets ();
        if (!this.has['fetchBorrowRates']) {
            throw new NotSupported (this.id + ' fetchCrossBorrowRate() is not supported yet');
        }
        const borrowRates = await this.fetchCrossBorrowRates (params);
        const rate = this.safeValue (borrowRates, code);
        if (rate === undefined) {
            throw new ExchangeError (this.id + ' fetchCrossBorrowRate() could not find the borrow rate for currency code ' + code);
        }
        return rate;
    }

    async fetchIsolatedBorrowRate (symbol: string, params = {}): Promise<IsolatedBorrowRate> {
        await this.loadMarkets ();
        if (!this.has['fetchBorrowRates']) {
            throw new NotSupported (this.id + ' fetchIsolatedBorrowRate() is not supported yet');
        }
        const borrowRates = await this.fetchIsolatedBorrowRates (params);
        const rate = this.safeDict (borrowRates, symbol) as IsolatedBorrowRate;
        if (rate === undefined) {
            throw new ExchangeError (this.id + ' fetchIsolatedBorrowRate() could not find the borrow rate for market symbol ' + symbol);
        }
        return rate;
    }

    handleOptionAndParams (params: object, methodName: string, optionName: string, defaultValue = undefined) {
        // This method can be used to obtain method specific properties, i.e: this.handleOptionAndParams (params, 'fetchPosition', 'marginMode', 'isolated')
        const defaultOptionName = 'default' + this.capitalize (optionName); // we also need to check the 'defaultXyzWhatever'
        // check if params contain the key
        let value = this.safeValue2 (params, optionName, defaultOptionName);
        if (value !== undefined) {
            params = this.omit (params, [ optionName, defaultOptionName ]);
        } else {
            // handle routed methods like "watchTrades > watchTradesForSymbols" (or "watchTicker > watchTickers")
            [ methodName, params ] = this.handleParamString (params, 'callerMethodName', methodName);
            // check if exchange has properties for this method
            const exchangeWideMethodOptions = this.safeValue (this.options, methodName);
            if (exchangeWideMethodOptions !== undefined) {
                // check if the option is defined inside this method's props
                value = this.safeValue2 (exchangeWideMethodOptions, optionName, defaultOptionName);
            }
            if (value === undefined) {
                // if it's still undefined, check if global exchange-wide option exists
                value = this.safeValue2 (this.options, optionName, defaultOptionName);
            }
            // if it's still undefined, use the default value
            value = (value !== undefined) ? value : defaultValue;
        }
        return [ value, params ];
    }

    handleOptionAndParams2 (params: object, methodName1: string, optionName1: string, optionName2: string, defaultValue = undefined) {
        let value = undefined;
        [ value, params ] = this.handleOptionAndParams (params, methodName1, optionName1);
        if (value !== undefined) {
            // omit optionName2 too from params
            params = this.omit (params, optionName2);
            return [ value, params ];
        }
        // if still undefined, try optionName2
        let value2 = undefined;
        [ value2, params ] = this.handleOptionAndParams (params, methodName1, optionName2, defaultValue);
        return [ value2, params ];
    }

    handleOption (methodName: string, optionName: string, defaultValue = undefined) {
        const res = this.handleOptionAndParams ({}, methodName, optionName, defaultValue);
        return this.safeValue (res, 0);
    }

    handleMarketTypeAndParams (methodName: string, market: Market = undefined, params = {}, defaultValue = undefined): any {
        /**
         * @ignore
         * @method
         * @name exchange#handleMarketTypeAndParams
         * @param methodName the method calling handleMarketTypeAndParams
         * @param {Market} market
         * @param {object} params
         * @param {string} [params.type] type assigned by user
         * @param {string} [params.defaultType] same as params.type
         * @param {string} [defaultValue] assigned programatically in the method calling handleMarketTypeAndParams
         * @returns {[string, object]} the market type and params with type and defaultType omitted
         */
        // type from param
        const type = this.safeString2 (params, 'defaultType', 'type');
        if (type !== undefined) {
            params = this.omit (params, [ 'defaultType', 'type' ]);
            return [ type, params ];
        }
        // type from market
        if (market !== undefined) {
            return [ market['type'], params ];
        }
        // type from default-argument
        if (defaultValue !== undefined) {
            return [ defaultValue, params ];
        }
        const methodOptions = this.safeDict (this.options, methodName);
        if (methodOptions !== undefined) {
            if (typeof methodOptions === 'string') {
                return [ methodOptions, params ];
            } else {
                const typeFromMethod = this.safeString2 (methodOptions, 'defaultType', 'type');
                if (typeFromMethod !== undefined) {
                    return [ typeFromMethod, params ];
                }
            }
        }
        const defaultType = this.safeString2 (this.options, 'defaultType', 'type', 'spot');
        return [ defaultType, params ];
    }

    handleSubTypeAndParams (methodName: string, market = undefined, params = {}, defaultValue = undefined) {
        let subType = undefined;
        // if set in params, it takes precedence
        const subTypeInParams = this.safeString2 (params, 'subType', 'defaultSubType');
        // avoid omitting if it's not present
        if (subTypeInParams !== undefined) {
            subType = subTypeInParams;
            params = this.omit (params, [ 'subType', 'defaultSubType' ]);
        } else {
            // at first, check from market object
            if (market !== undefined) {
                if (market['linear']) {
                    subType = 'linear';
                } else if (market['inverse']) {
                    subType = 'inverse';
                }
            }
            // if it was not defined in market object
            if (subType === undefined) {
                const values = this.handleOptionAndParams ({}, methodName, 'subType', defaultValue); // no need to re-test params here
                subType = values[0];
            }
        }
        return [ subType, params ];
    }

    handleMarginModeAndParams (methodName: string, params = {}, defaultValue = undefined) {
        /**
         * @ignore
         * @method
         * @param {object} [params] extra parameters specific to the exchange API endpoint
         * @returns {Array} the marginMode in lowercase as specified by params["marginMode"], params["defaultMarginMode"] this.options["marginMode"] or this.options["defaultMarginMode"]
         */
        return this.handleOptionAndParams (params, methodName, 'marginMode', defaultValue);
    }

    throwExactlyMatchedException (exact, string, message) {
        if (string === undefined) {
            return;
        }
        if (string in exact) {
            throw new exact[string] (message);
        }
    }

    throwBroadlyMatchedException (broad, string, message) {
        const broadKey = this.findBroadlyMatchedKey (broad, string);
        if (broadKey !== undefined) {
            throw new broad[broadKey] (message);
        }
    }

    findBroadlyMatchedKey (broad, string) {
        // a helper for matching error strings exactly vs broadly
        const keys = Object.keys (broad);
        for (let i = 0; i < keys.length; i++) {
            const key = keys[i];
            if (string !== undefined) { // #issues/12698
                if (string.indexOf (key) >= 0) {
                    return key;
                }
            }
        }
        return undefined;
    }

    handleErrors (statusCode: int, statusText: string, url: string, method: string, responseHeaders: Dict, responseBody: string, response, requestHeaders, requestBody) {
        // it is a stub method that must be overrided in the derived exchange classes
        // throw new NotSupported (this.id + ' handleErrors() not implemented yet');
        return undefined;
    }

    calculateRateLimiterCost (api, method, path, params, config = {}) {
        return this.safeValue (config, 'cost', 1);
    }

    async fetchTicker (symbol: string, params = {}): Promise<Ticker> {
        if (this.has['fetchTickers']) {
            await this.loadMarkets ();
            const market = this.market (symbol);
            symbol = market['symbol'];
            const tickers = await this.fetchTickers ([ symbol ], params);
            const ticker = this.safeDict (tickers, symbol);
            if (ticker === undefined) {
                throw new NullResponse (this.id + ' fetchTickers() could not find a ticker for ' + symbol);
            } else {
                return ticker as Ticker;
            }
        } else {
            throw new NotSupported (this.id + ' fetchTicker() is not supported yet');
        }
    }

    async fetchMarkPrice (symbol: string, params = {}): Promise<Ticker> {
        if (this.has['fetchMarkPrices']) {
            await this.loadMarkets ();
            const market = this.market (symbol);
            symbol = market['symbol'];
            const tickers = await this.fetchMarkPrices ([ symbol ], params);
            const ticker = this.safeDict (tickers, symbol);
            if (ticker === undefined) {
                throw new NullResponse (this.id + ' fetchMarkPrices() could not find a ticker for ' + symbol);
            } else {
                return ticker as Ticker;
            }
        } else {
            throw new NotSupported (this.id + ' fetchMarkPrices() is not supported yet');
        }
    }

    async fetchTickerWs (symbol: string, params = {}): Promise<Ticker> {
        if (this.has['fetchTickersWs']) {
            await this.loadMarkets ();
            const market = this.market (symbol);
            symbol = market['symbol'];
            const tickers = await this.fetchTickersWs ([ symbol ], params);
            const ticker = this.safeDict (tickers, symbol);
            if (ticker === undefined) {
                throw new NullResponse (this.id + ' fetchTickerWs() could not find a ticker for ' + symbol);
            } else {
                return ticker as Ticker;
            }
        } else {
            throw new NotSupported (this.id + ' fetchTickerWs() is not supported yet');
        }
    }

    async watchTicker (symbol: string, params = {}): Promise<Ticker> {
        throw new NotSupported (this.id + ' watchTicker() is not supported yet');
    }

    async fetchTickers (symbols: Strings = undefined, params = {}): Promise<Tickers> {
        throw new NotSupported (this.id + ' fetchTickers() is not supported yet');
    }

    async fetchMarkPrices (symbols: Strings = undefined, params = {}): Promise<Tickers> {
        throw new NotSupported (this.id + ' fetchMarkPrices() is not supported yet');
    }

    async fetchTickersWs (symbols: Strings = undefined, params = {}): Promise<Tickers> {
        throw new NotSupported (this.id + ' fetchTickers() is not supported yet');
    }

    async fetchOrderBooks (symbols: Strings = undefined, limit: Int = undefined, params = {}): Promise<OrderBooks> {
        throw new NotSupported (this.id + ' fetchOrderBooks() is not supported yet');
    }

    async watchBidsAsks (symbols: Strings = undefined, params = {}): Promise<Tickers> {
        throw new NotSupported (this.id + ' watchBidsAsks() is not supported yet');
    }

    async watchTickers (symbols: Strings = undefined, params = {}): Promise<Tickers> {
        throw new NotSupported (this.id + ' watchTickers() is not supported yet');
    }

    async unWatchTickers (symbols: Strings = undefined, params = {}): Promise<any> {
        throw new NotSupported (this.id + ' unWatchTickers() is not supported yet');
    }

    async fetchOrder (id: string, symbol: Str = undefined, params = {}): Promise<Order> {
        throw new NotSupported (this.id + ' fetchOrder() is not supported yet');
    }

    /**
     * @method
     * @name fetchOrderWithClientOrderId
     * @description create a market order by providing the symbol, side and cost
     * @param {string} clientOrderId client order Id
     * @param {string} symbol unified symbol of the market to create an order in
     * @param {object} [params] extra parameters specific to the exchange API endpoint
     * @returns {object} an [order structure]{@link https://docs.ccxt.com/#/?id=order-structure}
     */
    async fetchOrderWithClientOrderId (clientOrderId: string, symbol: Str = undefined, params = {}) {
        const extendedParams = this.extend (params, { 'clientOrderId': clientOrderId });
        return await this.fetchOrder ('', symbol, extendedParams);
    }

    async fetchOrderWs (id: string, symbol: Str = undefined, params = {}): Promise<Order> {
        throw new NotSupported (this.id + ' fetchOrderWs() is not supported yet');
    }

    async fetchOrderStatus (id: string, symbol: Str = undefined, params = {}): Promise<string> {
        // TODO: TypeScript: change method signature by replacing
        // Promise<string> with Promise<Order['status']>.
        const order = await this.fetchOrder (id, symbol, params);
        return order['status'];
    }

    async fetchUnifiedOrder (order, params = {}): Promise<Order> {
        return await this.fetchOrder (this.safeString (order, 'id'), this.safeString (order, 'symbol'), params);
    }

    async createOrder (symbol: string, type: OrderType, side: OrderSide, amount: number, price: Num = undefined, params = {}): Promise<Order> {
        throw new NotSupported (this.id + ' createOrder() is not supported yet');
    }

    async createConvertTrade (id: string, fromCode: string, toCode: string, amount: Num = undefined, params = {}): Promise<Conversion> {
        throw new NotSupported (this.id + ' createConvertTrade() is not supported yet');
    }

    async fetchConvertTrade (id: string, code: Str = undefined, params = {}): Promise<Conversion> {
        throw new NotSupported (this.id + ' fetchConvertTrade() is not supported yet');
    }

    async fetchConvertTradeHistory (code: Str = undefined, since: Int = undefined, limit: Int = undefined, params = {}): Promise<Conversion[]> {
        throw new NotSupported (this.id + ' fetchConvertTradeHistory() is not supported yet');
    }

    async fetchPositionMode (symbol: Str = undefined, params = {}): Promise<{}> {
        throw new NotSupported (this.id + ' fetchPositionMode() is not supported yet');
    }

    async createTrailingAmountOrder (symbol: string, type: OrderType, side: OrderSide, amount: number, price: Num = undefined, trailingAmount: Num = undefined, trailingTriggerPrice: Num = undefined, params = {}): Promise<Order> {
        /**
         * @method
         * @name createTrailingAmountOrder
         * @description create a trailing order by providing the symbol, type, side, amount, price and trailingAmount
         * @param {string} symbol unified symbol of the market to create an order in
         * @param {string} type 'market' or 'limit'
         * @param {string} side 'buy' or 'sell'
         * @param {float} amount how much you want to trade in units of the base currency, or number of contracts
         * @param {float} [price] the price for the order to be filled at, in units of the quote currency, ignored in market orders
         * @param {float} trailingAmount the quote amount to trail away from the current market price
         * @param {float} [trailingTriggerPrice] the price to activate a trailing order, default uses the price argument
         * @param {object} [params] extra parameters specific to the exchange API endpoint
         * @returns {object} an [order structure]{@link https://docs.ccxt.com/#/?id=order-structure}
         */
        if (trailingAmount === undefined) {
            throw new ArgumentsRequired (this.id + ' createTrailingAmountOrder() requires a trailingAmount argument');
        }
        params['trailingAmount'] = trailingAmount;
        if (trailingTriggerPrice !== undefined) {
            params['trailingTriggerPrice'] = trailingTriggerPrice;
        }
        if (this.has['createTrailingAmountOrder']) {
            return await this.createOrder (symbol, type, side, amount, price, params);
        }
        throw new NotSupported (this.id + ' createTrailingAmountOrder() is not supported yet');
    }

    async createTrailingAmountOrderWs (symbol: string, type: OrderType, side: OrderSide, amount: number, price: Num = undefined, trailingAmount: Num = undefined, trailingTriggerPrice: Num = undefined, params = {}): Promise<Order> {
        /**
         * @method
         * @name createTrailingAmountOrderWs
         * @description create a trailing order by providing the symbol, type, side, amount, price and trailingAmount
         * @param {string} symbol unified symbol of the market to create an order in
         * @param {string} type 'market' or 'limit'
         * @param {string} side 'buy' or 'sell'
         * @param {float} amount how much you want to trade in units of the base currency, or number of contracts
         * @param {float} [price] the price for the order to be filled at, in units of the quote currency, ignored in market orders
         * @param {float} trailingAmount the quote amount to trail away from the current market price
         * @param {float} [trailingTriggerPrice] the price to activate a trailing order, default uses the price argument
         * @param {object} [params] extra parameters specific to the exchange API endpoint
         * @returns {object} an [order structure]{@link https://docs.ccxt.com/#/?id=order-structure}
         */
        if (trailingAmount === undefined) {
            throw new ArgumentsRequired (this.id + ' createTrailingAmountOrderWs() requires a trailingAmount argument');
        }
        params['trailingAmount'] = trailingAmount;
        if (trailingTriggerPrice !== undefined) {
            params['trailingTriggerPrice'] = trailingTriggerPrice;
        }
        if (this.has['createTrailingAmountOrderWs']) {
            return await this.createOrderWs (symbol, type, side, amount, price, params);
        }
        throw new NotSupported (this.id + ' createTrailingAmountOrderWs() is not supported yet');
    }

    async createTrailingPercentOrder (symbol: string, type: OrderType, side: OrderSide, amount: number, price: Num = undefined, trailingPercent: Num = undefined, trailingTriggerPrice: Num = undefined, params = {}): Promise<Order> {
        /**
         * @method
         * @name createTrailingPercentOrder
         * @description create a trailing order by providing the symbol, type, side, amount, price and trailingPercent
         * @param {string} symbol unified symbol of the market to create an order in
         * @param {string} type 'market' or 'limit'
         * @param {string} side 'buy' or 'sell'
         * @param {float} amount how much you want to trade in units of the base currency, or number of contracts
         * @param {float} [price] the price for the order to be filled at, in units of the quote currency, ignored in market orders
         * @param {float} trailingPercent the percent to trail away from the current market price
         * @param {float} [trailingTriggerPrice] the price to activate a trailing order, default uses the price argument
         * @param {object} [params] extra parameters specific to the exchange API endpoint
         * @returns {object} an [order structure]{@link https://docs.ccxt.com/#/?id=order-structure}
         */
        if (trailingPercent === undefined) {
            throw new ArgumentsRequired (this.id + ' createTrailingPercentOrder() requires a trailingPercent argument');
        }
        params['trailingPercent'] = trailingPercent;
        if (trailingTriggerPrice !== undefined) {
            params['trailingTriggerPrice'] = trailingTriggerPrice;
        }
        if (this.has['createTrailingPercentOrder']) {
            return await this.createOrder (symbol, type, side, amount, price, params);
        }
        throw new NotSupported (this.id + ' createTrailingPercentOrder() is not supported yet');
    }

    async createTrailingPercentOrderWs (symbol: string, type: OrderType, side: OrderSide, amount: number, price: Num = undefined, trailingPercent: Num = undefined, trailingTriggerPrice: Num = undefined, params = {}): Promise<Order> {
        /**
         * @method
         * @name createTrailingPercentOrderWs
         * @description create a trailing order by providing the symbol, type, side, amount, price and trailingPercent
         * @param {string} symbol unified symbol of the market to create an order in
         * @param {string} type 'market' or 'limit'
         * @param {string} side 'buy' or 'sell'
         * @param {float} amount how much you want to trade in units of the base currency, or number of contracts
         * @param {float} [price] the price for the order to be filled at, in units of the quote currency, ignored in market orders
         * @param {float} trailingPercent the percent to trail away from the current market price
         * @param {float} [trailingTriggerPrice] the price to activate a trailing order, default uses the price argument
         * @param {object} [params] extra parameters specific to the exchange API endpoint
         * @returns {object} an [order structure]{@link https://docs.ccxt.com/#/?id=order-structure}
         */
        if (trailingPercent === undefined) {
            throw new ArgumentsRequired (this.id + ' createTrailingPercentOrderWs() requires a trailingPercent argument');
        }
        params['trailingPercent'] = trailingPercent;
        if (trailingTriggerPrice !== undefined) {
            params['trailingTriggerPrice'] = trailingTriggerPrice;
        }
        if (this.has['createTrailingPercentOrderWs']) {
            return await this.createOrderWs (symbol, type, side, amount, price, params);
        }
        throw new NotSupported (this.id + ' createTrailingPercentOrderWs() is not supported yet');
    }

    async createMarketOrderWithCost (symbol: string, side: OrderSide, cost: number, params = {}) {
        /**
         * @method
         * @name createMarketOrderWithCost
         * @description create a market order by providing the symbol, side and cost
         * @param {string} symbol unified symbol of the market to create an order in
         * @param {string} side 'buy' or 'sell'
         * @param {float} cost how much you want to trade in units of the quote currency
         * @param {object} [params] extra parameters specific to the exchange API endpoint
         * @returns {object} an [order structure]{@link https://docs.ccxt.com/#/?id=order-structure}
         */
        if (this.has['createMarketOrderWithCost'] || (this.has['createMarketBuyOrderWithCost'] && this.has['createMarketSellOrderWithCost'])) {
            return await this.createOrder (symbol, 'market', side, cost, 1, params);
        }
        throw new NotSupported (this.id + ' createMarketOrderWithCost() is not supported yet');
    }

    async createMarketBuyOrderWithCost (symbol: string, cost: number, params = {}): Promise<Order> {
        /**
         * @method
         * @name createMarketBuyOrderWithCost
         * @description create a market buy order by providing the symbol and cost
         * @param {string} symbol unified symbol of the market to create an order in
         * @param {float} cost how much you want to trade in units of the quote currency
         * @param {object} [params] extra parameters specific to the exchange API endpoint
         * @returns {object} an [order structure]{@link https://docs.ccxt.com/#/?id=order-structure}
         */
        if (this.options['createMarketBuyOrderRequiresPrice'] || this.has['createMarketBuyOrderWithCost']) {
            return await this.createOrder (symbol, 'market', 'buy', cost, 1, params);
        }
        throw new NotSupported (this.id + ' createMarketBuyOrderWithCost() is not supported yet');
    }

    async createMarketSellOrderWithCost (symbol: string, cost: number, params = {}): Promise<Order> {
        /**
         * @method
         * @name createMarketSellOrderWithCost
         * @description create a market sell order by providing the symbol and cost
         * @param {string} symbol unified symbol of the market to create an order in
         * @param {float} cost how much you want to trade in units of the quote currency
         * @param {object} [params] extra parameters specific to the exchange API endpoint
         * @returns {object} an [order structure]{@link https://docs.ccxt.com/#/?id=order-structure}
         */
        if (this.options['createMarketSellOrderRequiresPrice'] || this.has['createMarketSellOrderWithCost']) {
            return await this.createOrder (symbol, 'market', 'sell', cost, 1, params);
        }
        throw new NotSupported (this.id + ' createMarketSellOrderWithCost() is not supported yet');
    }

    async createMarketOrderWithCostWs (symbol: string, side: OrderSide, cost: number, params = {}) {
        /**
         * @method
         * @name createMarketOrderWithCostWs
         * @description create a market order by providing the symbol, side and cost
         * @param {string} symbol unified symbol of the market to create an order in
         * @param {string} side 'buy' or 'sell'
         * @param {float} cost how much you want to trade in units of the quote currency
         * @param {object} [params] extra parameters specific to the exchange API endpoint
         * @returns {object} an [order structure]{@link https://docs.ccxt.com/#/?id=order-structure}
         */
        if (this.has['createMarketOrderWithCostWs'] || (this.has['createMarketBuyOrderWithCostWs'] && this.has['createMarketSellOrderWithCostWs'])) {
            return await this.createOrderWs (symbol, 'market', side, cost, 1, params);
        }
        throw new NotSupported (this.id + ' createMarketOrderWithCostWs() is not supported yet');
    }

    async createTriggerOrder (symbol: string, type: OrderType, side: OrderSide, amount: number, price: Num = undefined, triggerPrice: Num = undefined, params = {}): Promise<Order> {
        /**
         * @method
         * @name createTriggerOrder
         * @description create a trigger stop order (type 1)
         * @param {string} symbol unified symbol of the market to create an order in
         * @param {string} type 'market' or 'limit'
         * @param {string} side 'buy' or 'sell'
         * @param {float} amount how much you want to trade in units of the base currency or the number of contracts
         * @param {float} [price] the price to fulfill the order, in units of the quote currency, ignored in market orders
         * @param {float} triggerPrice the price to trigger the stop order, in units of the quote currency
         * @param {object} [params] extra parameters specific to the exchange API endpoint
         * @returns {object} an [order structure]{@link https://docs.ccxt.com/#/?id=order-structure}
         */
        if (triggerPrice === undefined) {
            throw new ArgumentsRequired (this.id + ' createTriggerOrder() requires a triggerPrice argument');
        }
        params['triggerPrice'] = triggerPrice;
        if (this.has['createTriggerOrder']) {
            return await this.createOrder (symbol, type, side, amount, price, params);
        }
        throw new NotSupported (this.id + ' createTriggerOrder() is not supported yet');
    }

    async createTriggerOrderWs (symbol: string, type: OrderType, side: OrderSide, amount: number, price: Num = undefined, triggerPrice: Num = undefined, params = {}): Promise<Order> {
        /**
         * @method
         * @name createTriggerOrderWs
         * @description create a trigger stop order (type 1)
         * @param {string} symbol unified symbol of the market to create an order in
         * @param {string} type 'market' or 'limit'
         * @param {string} side 'buy' or 'sell'
         * @param {float} amount how much you want to trade in units of the base currency or the number of contracts
         * @param {float} [price] the price to fulfill the order, in units of the quote currency, ignored in market orders
         * @param {float} triggerPrice the price to trigger the stop order, in units of the quote currency
         * @param {object} [params] extra parameters specific to the exchange API endpoint
         * @returns {object} an [order structure]{@link https://docs.ccxt.com/#/?id=order-structure}
         */
        if (triggerPrice === undefined) {
            throw new ArgumentsRequired (this.id + ' createTriggerOrderWs() requires a triggerPrice argument');
        }
        params['triggerPrice'] = triggerPrice;
        if (this.has['createTriggerOrderWs']) {
            return await this.createOrderWs (symbol, type, side, amount, price, params);
        }
        throw new NotSupported (this.id + ' createTriggerOrderWs() is not supported yet');
    }

    async createStopLossOrder (symbol: string, type: OrderType, side: OrderSide, amount: number, price: Num = undefined, stopLossPrice: Num = undefined, params = {}): Promise<Order> {
        /**
         * @method
         * @name createStopLossOrder
         * @description create a trigger stop loss order (type 2)
         * @param {string} symbol unified symbol of the market to create an order in
         * @param {string} type 'market' or 'limit'
         * @param {string} side 'buy' or 'sell'
         * @param {float} amount how much you want to trade in units of the base currency or the number of contracts
         * @param {float} [price] the price to fulfill the order, in units of the quote currency, ignored in market orders
         * @param {float} stopLossPrice the price to trigger the stop loss order, in units of the quote currency
         * @param {object} [params] extra parameters specific to the exchange API endpoint
         * @returns {object} an [order structure]{@link https://docs.ccxt.com/#/?id=order-structure}
         */
        if (stopLossPrice === undefined) {
            throw new ArgumentsRequired (this.id + ' createStopLossOrder() requires a stopLossPrice argument');
        }
        params['stopLossPrice'] = stopLossPrice;
        if (this.has['createStopLossOrder']) {
            return await this.createOrder (symbol, type, side, amount, price, params);
        }
        throw new NotSupported (this.id + ' createStopLossOrder() is not supported yet');
    }

    async createStopLossOrderWs (symbol: string, type: OrderType, side: OrderSide, amount: number, price: Num = undefined, stopLossPrice: Num = undefined, params = {}): Promise<Order> {
        /**
         * @method
         * @name createStopLossOrderWs
         * @description create a trigger stop loss order (type 2)
         * @param {string} symbol unified symbol of the market to create an order in
         * @param {string} type 'market' or 'limit'
         * @param {string} side 'buy' or 'sell'
         * @param {float} amount how much you want to trade in units of the base currency or the number of contracts
         * @param {float} [price] the price to fulfill the order, in units of the quote currency, ignored in market orders
         * @param {float} stopLossPrice the price to trigger the stop loss order, in units of the quote currency
         * @param {object} [params] extra parameters specific to the exchange API endpoint
         * @returns {object} an [order structure]{@link https://docs.ccxt.com/#/?id=order-structure}
         */
        if (stopLossPrice === undefined) {
            throw new ArgumentsRequired (this.id + ' createStopLossOrderWs() requires a stopLossPrice argument');
        }
        params['stopLossPrice'] = stopLossPrice;
        if (this.has['createStopLossOrderWs']) {
            return await this.createOrderWs (symbol, type, side, amount, price, params);
        }
        throw new NotSupported (this.id + ' createStopLossOrderWs() is not supported yet');
    }

    async createTakeProfitOrder (symbol: string, type: OrderType, side: OrderSide, amount: number, price: Num = undefined, takeProfitPrice: Num = undefined, params = {}): Promise<Order> {
        /**
         * @method
         * @name createTakeProfitOrder
         * @description create a trigger take profit order (type 2)
         * @param {string} symbol unified symbol of the market to create an order in
         * @param {string} type 'market' or 'limit'
         * @param {string} side 'buy' or 'sell'
         * @param {float} amount how much you want to trade in units of the base currency or the number of contracts
         * @param {float} [price] the price to fulfill the order, in units of the quote currency, ignored in market orders
         * @param {float} takeProfitPrice the price to trigger the take profit order, in units of the quote currency
         * @param {object} [params] extra parameters specific to the exchange API endpoint
         * @returns {object} an [order structure]{@link https://docs.ccxt.com/#/?id=order-structure}
         */
        if (takeProfitPrice === undefined) {
            throw new ArgumentsRequired (this.id + ' createTakeProfitOrder() requires a takeProfitPrice argument');
        }
        params['takeProfitPrice'] = takeProfitPrice;
        if (this.has['createTakeProfitOrder']) {
            return await this.createOrder (symbol, type, side, amount, price, params);
        }
        throw new NotSupported (this.id + ' createTakeProfitOrder() is not supported yet');
    }

    async createTakeProfitOrderWs (symbol: string, type: OrderType, side: OrderSide, amount: number, price: Num = undefined, takeProfitPrice: Num = undefined, params = {}): Promise<Order> {
        /**
         * @method
         * @name createTakeProfitOrderWs
         * @description create a trigger take profit order (type 2)
         * @param {string} symbol unified symbol of the market to create an order in
         * @param {string} type 'market' or 'limit'
         * @param {string} side 'buy' or 'sell'
         * @param {float} amount how much you want to trade in units of the base currency or the number of contracts
         * @param {float} [price] the price to fulfill the order, in units of the quote currency, ignored in market orders
         * @param {float} takeProfitPrice the price to trigger the take profit order, in units of the quote currency
         * @param {object} [params] extra parameters specific to the exchange API endpoint
         * @returns {object} an [order structure]{@link https://docs.ccxt.com/#/?id=order-structure}
         */
        if (takeProfitPrice === undefined) {
            throw new ArgumentsRequired (this.id + ' createTakeProfitOrderWs() requires a takeProfitPrice argument');
        }
        params['takeProfitPrice'] = takeProfitPrice;
        if (this.has['createTakeProfitOrderWs']) {
            return await this.createOrderWs (symbol, type, side, amount, price, params);
        }
        throw new NotSupported (this.id + ' createTakeProfitOrderWs() is not supported yet');
    }

    async createOrderWithTakeProfitAndStopLoss (symbol: string, type: OrderType, side: OrderSide, amount: number, price: Num = undefined, takeProfit: Num = undefined, stopLoss: Num = undefined, params = {}): Promise<Order> {
        /**
         * @method
         * @name createOrderWithTakeProfitAndStopLoss
         * @description create an order with a stop loss or take profit attached (type 3)
         * @param {string} symbol unified symbol of the market to create an order in
         * @param {string} type 'market' or 'limit'
         * @param {string} side 'buy' or 'sell'
         * @param {float} amount how much you want to trade in units of the base currency or the number of contracts
         * @param {float} [price] the price to fulfill the order, in units of the quote currency, ignored in market orders
         * @param {float} [takeProfit] the take profit price, in units of the quote currency
         * @param {float} [stopLoss] the stop loss price, in units of the quote currency
         * @param {object} [params] extra parameters specific to the exchange API endpoint
         * @param {string} [params.takeProfitType] *not available on all exchanges* 'limit' or 'market'
         * @param {string} [params.stopLossType] *not available on all exchanges* 'limit' or 'market'
         * @param {string} [params.takeProfitPriceType] *not available on all exchanges* 'last', 'mark' or 'index'
         * @param {string} [params.stopLossPriceType] *not available on all exchanges* 'last', 'mark' or 'index'
         * @param {float} [params.takeProfitLimitPrice] *not available on all exchanges* limit price for a limit take profit order
         * @param {float} [params.stopLossLimitPrice] *not available on all exchanges* stop loss for a limit stop loss order
         * @param {float} [params.takeProfitAmount] *not available on all exchanges* the amount for a take profit
         * @param {float} [params.stopLossAmount] *not available on all exchanges* the amount for a stop loss
         * @returns {object} an [order structure]{@link https://docs.ccxt.com/#/?id=order-structure}
         */
        params = this.setTakeProfitAndStopLossParams (symbol, type, side, amount, price, takeProfit, stopLoss, params);
        if (this.has['createOrderWithTakeProfitAndStopLoss']) {
            return await this.createOrder (symbol, type, side, amount, price, params);
        }
        throw new NotSupported (this.id + ' createOrderWithTakeProfitAndStopLoss() is not supported yet');
    }

    setTakeProfitAndStopLossParams (symbol: string, type: OrderType, side: OrderSide, amount: number, price: Num = undefined, takeProfit: Num = undefined, stopLoss: Num = undefined, params = {}) {
        if ((takeProfit === undefined) && (stopLoss === undefined)) {
            throw new ArgumentsRequired (this.id + ' createOrderWithTakeProfitAndStopLoss() requires either a takeProfit or stopLoss argument');
        }
        if (takeProfit !== undefined) {
            params['takeProfit'] = {
                'triggerPrice': takeProfit,
            };
        }
        if (stopLoss !== undefined) {
            params['stopLoss'] = {
                'triggerPrice': stopLoss,
            };
        }
        const takeProfitType = this.safeString (params, 'takeProfitType');
        const takeProfitPriceType = this.safeString (params, 'takeProfitPriceType');
        const takeProfitLimitPrice = this.safeString (params, 'takeProfitLimitPrice');
        const takeProfitAmount = this.safeString (params, 'takeProfitAmount');
        const stopLossType = this.safeString (params, 'stopLossType');
        const stopLossPriceType = this.safeString (params, 'stopLossPriceType');
        const stopLossLimitPrice = this.safeString (params, 'stopLossLimitPrice');
        const stopLossAmount = this.safeString (params, 'stopLossAmount');
        if (takeProfitType !== undefined) {
            params['takeProfit']['type'] = takeProfitType;
        }
        if (takeProfitPriceType !== undefined) {
            params['takeProfit']['priceType'] = takeProfitPriceType;
        }
        if (takeProfitLimitPrice !== undefined) {
            params['takeProfit']['price'] = this.parseToNumeric (takeProfitLimitPrice);
        }
        if (takeProfitAmount !== undefined) {
            params['takeProfit']['amount'] = this.parseToNumeric (takeProfitAmount);
        }
        if (stopLossType !== undefined) {
            params['stopLoss']['type'] = stopLossType;
        }
        if (stopLossPriceType !== undefined) {
            params['stopLoss']['priceType'] = stopLossPriceType;
        }
        if (stopLossLimitPrice !== undefined) {
            params['stopLoss']['price'] = this.parseToNumeric (stopLossLimitPrice);
        }
        if (stopLossAmount !== undefined) {
            params['stopLoss']['amount'] = this.parseToNumeric (stopLossAmount);
        }
        params = this.omit (params, [ 'takeProfitType', 'takeProfitPriceType', 'takeProfitLimitPrice', 'takeProfitAmount', 'stopLossType', 'stopLossPriceType', 'stopLossLimitPrice', 'stopLossAmount' ]);
        return params;
    }

    async createOrderWithTakeProfitAndStopLossWs (symbol: string, type: OrderType, side: OrderSide, amount: number, price: Num = undefined, takeProfit: Num = undefined, stopLoss: Num = undefined, params = {}): Promise<Order> {
        /**
         * @method
         * @name createOrderWithTakeProfitAndStopLossWs
         * @description create an order with a stop loss or take profit attached (type 3)
         * @param {string} symbol unified symbol of the market to create an order in
         * @param {string} type 'market' or 'limit'
         * @param {string} side 'buy' or 'sell'
         * @param {float} amount how much you want to trade in units of the base currency or the number of contracts
         * @param {float} [price] the price to fulfill the order, in units of the quote currency, ignored in market orders
         * @param {float} [takeProfit] the take profit price, in units of the quote currency
         * @param {float} [stopLoss] the stop loss price, in units of the quote currency
         * @param {object} [params] extra parameters specific to the exchange API endpoint
         * @param {string} [params.takeProfitType] *not available on all exchanges* 'limit' or 'market'
         * @param {string} [params.stopLossType] *not available on all exchanges* 'limit' or 'market'
         * @param {string} [params.takeProfitPriceType] *not available on all exchanges* 'last', 'mark' or 'index'
         * @param {string} [params.stopLossPriceType] *not available on all exchanges* 'last', 'mark' or 'index'
         * @param {float} [params.takeProfitLimitPrice] *not available on all exchanges* limit price for a limit take profit order
         * @param {float} [params.stopLossLimitPrice] *not available on all exchanges* stop loss for a limit stop loss order
         * @param {float} [params.takeProfitAmount] *not available on all exchanges* the amount for a take profit
         * @param {float} [params.stopLossAmount] *not available on all exchanges* the amount for a stop loss
         * @returns {object} an [order structure]{@link https://docs.ccxt.com/#/?id=order-structure}
         */
        params = this.setTakeProfitAndStopLossParams (symbol, type, side, amount, price, takeProfit, stopLoss, params);
        if (this.has['createOrderWithTakeProfitAndStopLossWs']) {
            return await this.createOrderWs (symbol, type, side, amount, price, params);
        }
        throw new NotSupported (this.id + ' createOrderWithTakeProfitAndStopLossWs() is not supported yet');
    }

    async createOrders (orders: OrderRequest[], params = {}): Promise<Order[]> {
        throw new NotSupported (this.id + ' createOrders() is not supported yet');
    }

    async editOrders (orders: OrderRequest[], params = {}): Promise<Order[]> {
        throw new NotSupported (this.id + ' editOrders() is not supported yet');
    }

    async createOrderWs (symbol: string, type: OrderType, side: OrderSide, amount: number, price: Num = undefined, params = {}): Promise<Order> {
        throw new NotSupported (this.id + ' createOrderWs() is not supported yet');
    }

    async cancelOrder (id: string, symbol: Str = undefined, params = {}): Promise<Order> {
        throw new NotSupported (this.id + ' cancelOrder() is not supported yet');
    }

    /**
     * @method
     * @name cancelOrderWithClientOrderId
     * @description create a market order by providing the symbol, side and cost
     * @param {string} clientOrderId client order Id
     * @param {string} symbol unified symbol of the market to create an order in
     * @param {object} [params] extra parameters specific to the exchange API endpoint
     * @returns {object} an [order structure]{@link https://docs.ccxt.com/#/?id=order-structure}
     */
    async cancelOrderWithClientOrderId (clientOrderId: string, symbol: Str = undefined, params = {}) {
        const extendedParams = this.extend (params, { 'clientOrderId': clientOrderId });
        return await this.cancelOrder ('', symbol, extendedParams);
    }

    async cancelOrderWs (id: string, symbol: Str = undefined, params = {}): Promise<Order> {
        throw new NotSupported (this.id + ' cancelOrderWs() is not supported yet');
    }

    async cancelOrders (ids: string[], symbol: Str = undefined, params = {}): Promise<Order[]> {
        throw new NotSupported (this.id + ' cancelOrders() is not supported yet');
    }

    /**
     * @method
     * @name cancelOrdersWithClientOrderIds
     * @description create a market order by providing the symbol, side and cost
     * @param {string[]} clientOrderIds client order Ids
     * @param {string} symbol unified symbol of the market to create an order in
     * @param {object} [params] extra parameters specific to the exchange API endpoint
     * @returns {object} an [order structure]{@link https://docs.ccxt.com/#/?id=order-structure}
     */
    async cancelOrdersWithClientOrderIds (clientOrderIds: string[], symbol: Str = undefined, params = {}) {
        const extendedParams = this.extend (params, { 'clientOrderIds': clientOrderIds });
        return await this.cancelOrders ([], symbol, extendedParams);
    }

    async cancelOrdersWs (ids: string[], symbol: Str = undefined, params = {}): Promise<Order[]> {
        throw new NotSupported (this.id + ' cancelOrdersWs() is not supported yet');
    }

    async cancelAllOrders (symbol: Str = undefined, params = {}): Promise<Order[]> {
        throw new NotSupported (this.id + ' cancelAllOrders() is not supported yet');
    }

    async cancelAllOrdersAfter (timeout: Int, params = {}): Promise<{}> {
        throw new NotSupported (this.id + ' cancelAllOrdersAfter() is not supported yet');
    }

    async cancelOrdersForSymbols (orders: CancellationRequest[], params = {}): Promise<Order[]> {
        throw new NotSupported (this.id + ' cancelOrdersForSymbols() is not supported yet');
    }

    async cancelAllOrdersWs (symbol: Str = undefined, params = {}): Promise<Order[]> {
        throw new NotSupported (this.id + ' cancelAllOrdersWs() is not supported yet');
    }

    async cancelUnifiedOrder (order: Order, params = {}): Promise<{}> {
        return this.cancelOrder (this.safeString (order, 'id'), this.safeString (order, 'symbol'), params);
    }

    async fetchOrders (symbol: Str = undefined, since: Int = undefined, limit: Int = undefined, params = {}): Promise<Order[]> {
        if (this.has['fetchOpenOrders'] && this.has['fetchClosedOrders']) {
            throw new NotSupported (this.id + ' fetchOrders() is not supported yet, consider using fetchOpenOrders() and fetchClosedOrders() instead');
        }
        throw new NotSupported (this.id + ' fetchOrders() is not supported yet');
    }

    async fetchOrdersWs (symbol: Str = undefined, since: Int = undefined, limit: Int = undefined, params = {}): Promise<Order[]> {
        throw new NotSupported (this.id + ' fetchOrdersWs() is not supported yet');
    }

    async fetchOrderTrades (id: string, symbol: Str = undefined, since: Int = undefined, limit: Int = undefined, params = {}): Promise<Trade[]> {
        throw new NotSupported (this.id + ' fetchOrderTrades() is not supported yet');
    }

    async watchOrders (symbol: Str = undefined, since: Int = undefined, limit: Int = undefined, params = {}): Promise<Order[]> {
        throw new NotSupported (this.id + ' watchOrders() is not supported yet');
    }

    async fetchOpenOrders (symbol: Str = undefined, since: Int = undefined, limit: Int = undefined, params = {}): Promise<Order[]> {
        if (this.has['fetchOrders']) {
            const orders = await this.fetchOrders (symbol, since, limit, params);
            return this.filterBy (orders, 'status', 'open') as Order[];
        }
        throw new NotSupported (this.id + ' fetchOpenOrders() is not supported yet');
    }

    async fetchOpenOrdersWs (symbol: Str = undefined, since: Int = undefined, limit: Int = undefined, params = {}): Promise<Order[]> {
        if (this.has['fetchOrdersWs']) {
            const orders = await this.fetchOrdersWs (symbol, since, limit, params);
            return this.filterBy (orders, 'status', 'open') as Order[];
        }
        throw new NotSupported (this.id + ' fetchOpenOrdersWs() is not supported yet');
    }

    async fetchClosedOrders (symbol: Str = undefined, since: Int = undefined, limit: Int = undefined, params = {}): Promise<Order[]> {
        if (this.has['fetchOrders']) {
            const orders = await this.fetchOrders (symbol, since, limit, params);
            return this.filterBy (orders, 'status', 'closed') as Order[];
        }
        throw new NotSupported (this.id + ' fetchClosedOrders() is not supported yet');
    }

    async fetchCanceledAndClosedOrders (symbol: Str = undefined, since: Int = undefined, limit: Int = undefined, params = {}): Promise<Order[]> {
        throw new NotSupported (this.id + ' fetchCanceledAndClosedOrders() is not supported yet');
    }

    async fetchClosedOrdersWs (symbol: Str = undefined, since: Int = undefined, limit: Int = undefined, params = {}): Promise<Order[]> {
        if (this.has['fetchOrdersWs']) {
            const orders = await this.fetchOrdersWs (symbol, since, limit, params);
            return this.filterBy (orders, 'status', 'closed') as Order[];
        }
        throw new NotSupported (this.id + ' fetchClosedOrdersWs() is not supported yet');
    }

    async fetchMyTrades (symbol: Str = undefined, since: Int = undefined, limit: Int = undefined, params = {}): Promise<Trade[]> {
        throw new NotSupported (this.id + ' fetchMyTrades() is not supported yet');
    }

    async fetchMyLiquidations (symbol: Str = undefined, since: Int = undefined, limit: Int = undefined, params = {}): Promise<Liquidation[]> {
        throw new NotSupported (this.id + ' fetchMyLiquidations() is not supported yet');
    }

    async fetchLiquidations (symbol: string, since: Int = undefined, limit: Int = undefined, params = {}): Promise<Liquidation[]> {
        throw new NotSupported (this.id + ' fetchLiquidations() is not supported yet');
    }

    async fetchMyTradesWs (symbol: Str = undefined, since: Int = undefined, limit: Int = undefined, params = {}): Promise<Trade[]> {
        throw new NotSupported (this.id + ' fetchMyTradesWs() is not supported yet');
    }

    async watchMyTrades (symbol: Str = undefined, since: Int = undefined, limit: Int = undefined, params = {}): Promise<Trade[]> {
        throw new NotSupported (this.id + ' watchMyTrades() is not supported yet');
    }

    async fetchGreeks (symbol: string, params = {}): Promise<Greeks> {
        throw new NotSupported (this.id + ' fetchGreeks() is not supported yet');
    }

    async fetchAllGreeks (symbols: Strings = undefined, params = {}): Promise<Greeks[]> {
        throw new NotSupported (this.id + ' fetchAllGreeks() is not supported yet');
    }

    async fetchOptionChain (code: string, params = {}): Promise<OptionChain> {
        throw new NotSupported (this.id + ' fetchOptionChain() is not supported yet');
    }

    async fetchOption (symbol: string, params = {}): Promise<Option> {
        throw new NotSupported (this.id + ' fetchOption() is not supported yet');
    }

    async fetchConvertQuote (fromCode: string, toCode: string, amount: Num = undefined, params = {}): Promise<Conversion> {
        throw new NotSupported (this.id + ' fetchConvertQuote() is not supported yet');
    }

    async fetchDepositsWithdrawals (code: Str = undefined, since: Int = undefined, limit: Int = undefined, params = {}): Promise<Transaction[]> {
        /**
         * @method
         * @name exchange#fetchDepositsWithdrawals
         * @description fetch history of deposits and withdrawals
         * @param {string} [code] unified currency code for the currency of the deposit/withdrawals, default is undefined
         * @param {int} [since] timestamp in ms of the earliest deposit/withdrawal, default is undefined
         * @param {int} [limit] max number of deposit/withdrawals to return, default is undefined
         * @param {object} [params] extra parameters specific to the exchange API endpoint
         * @returns {object} a list of [transaction structures]{@link https://docs.ccxt.com/#/?id=transaction-structure}
         */
        throw new NotSupported (this.id + ' fetchDepositsWithdrawals() is not supported yet');
    }

    async fetchDeposits (code: Str = undefined, since: Int = undefined, limit: Int = undefined, params = {}): Promise<Transaction[]> {
        throw new NotSupported (this.id + ' fetchDeposits() is not supported yet');
    }

    async fetchWithdrawals (code: Str = undefined, since: Int = undefined, limit: Int = undefined, params = {}): Promise<Transaction[]> {
        throw new NotSupported (this.id + ' fetchWithdrawals() is not supported yet');
    }

    async fetchDepositsWs (code: Str = undefined, since: Int = undefined, limit: Int = undefined, params = {}): Promise<{}> {
        throw new NotSupported (this.id + ' fetchDepositsWs() is not supported yet');
    }

    async fetchWithdrawalsWs (code: Str = undefined, since: Int = undefined, limit: Int = undefined, params = {}): Promise<{}> {
        throw new NotSupported (this.id + ' fetchWithdrawalsWs() is not supported yet');
    }

    async fetchFundingRateHistory (symbol: Str = undefined, since: Int = undefined, limit: Int = undefined, params = {}): Promise<FundingRateHistory[]> {
        throw new NotSupported (this.id + ' fetchFundingRateHistory() is not supported yet');
    }

    async fetchFundingHistory (symbol: Str = undefined, since: Int = undefined, limit: Int = undefined, params = {}): Promise<FundingHistory[]> {
        throw new NotSupported (this.id + ' fetchFundingHistory() is not supported yet');
    }

    async closePosition (symbol: string, side: OrderSide = undefined, params = {}): Promise<Order> {
        throw new NotSupported (this.id + ' closePosition() is not supported yet');
    }

    async closeAllPositions (params = {}): Promise<Position[]> {
        throw new NotSupported (this.id + ' closeAllPositions() is not supported yet');
    }

    async fetchL3OrderBook (symbol: string, limit: Int = undefined, params = {}): Promise<OrderBook> {
        throw new BadRequest (this.id + ' fetchL3OrderBook() is not supported yet');
    }

    parseLastPrice (price, market: Market = undefined): LastPrice {
        throw new NotSupported (this.id + ' parseLastPrice() is not supported yet');
    }

    async fetchDepositAddress (code: string, params = {}): Promise<DepositAddress> {
        if (this.has['fetchDepositAddresses']) {
            const depositAddresses = await this.fetchDepositAddresses ([ code ], params);
            const depositAddress = this.safeValue (depositAddresses, code);
            if (depositAddress === undefined) {
                throw new InvalidAddress (this.id + ' fetchDepositAddress() could not find a deposit address for ' + code + ', make sure you have created a corresponding deposit address in your wallet on the exchange website');
            } else {
                return depositAddress;
            }
        } else if (this.has['fetchDepositAddressesByNetwork']) {
            const network = this.safeString (params, 'network');
            params = this.omit (params, 'network');
            const addressStructures = await this.fetchDepositAddressesByNetwork (code, params);
            if (network !== undefined) {
                return this.safeDict (addressStructures, network) as DepositAddress;
            } else {
                const keys = Object.keys (addressStructures);
                const key = this.safeString (keys, 0);
                return this.safeDict (addressStructures, key) as DepositAddress;
            }
        } else {
            throw new NotSupported (this.id + ' fetchDepositAddress() is not supported yet');
        }
    }

    account (): BalanceAccount {
        return {
            'free': undefined,
            'used': undefined,
            'total': undefined,
        };
    }

    commonCurrencyCode (code: string) {
        if (!this.substituteCommonCurrencyCodes) {
            return code;
        }
        return this.safeString (this.commonCurrencies, code, code);
    }

    currency (code: string) {
        const keys = Object.keys (this.currencies);
        const numCurrencies = keys.length;
        if (numCurrencies === 0) {
            throw new ExchangeError (this.id + ' currencies not loaded');
        }
        if (typeof code === 'string') {
            if (code in this.currencies) {
                return this.currencies[code];
            } else if (code in this.currencies_by_id) {
                return this.currencies_by_id[code];
            }
        }
        throw new ExchangeError (this.id + ' does not have currency code ' + code);
    }

    market (symbol: string): MarketInterface {
        if (this.markets === undefined) {
            throw new ExchangeError (this.id + ' markets not loaded');
        }
        if (symbol in this.markets) {
            return this.markets[symbol];
        } else if (symbol in this.markets_by_id) {
            const markets = this.markets_by_id[symbol];
            const defaultType = this.safeString2 (this.options, 'defaultType', 'defaultSubType', 'spot');
            for (let i = 0; i < markets.length; i++) {
                const market = markets[i];
                if (market[defaultType]) {
                    return market;
                }
            }
            return markets[0];
        } else if ((symbol.endsWith ('-C')) || (symbol.endsWith ('-P')) || (symbol.startsWith ('C-')) || (symbol.startsWith ('P-'))) {
            return this.createExpiredOptionMarket (symbol);
        }
        throw new BadSymbol (this.id + ' does not have market symbol ' + symbol);
    }

    createExpiredOptionMarket (symbol: string): MarketInterface {
        throw new NotSupported (this.id + ' createExpiredOptionMarket () is not supported yet');
    }

    isLeveragedCurrency (currencyCode, checkBaseCoin: Bool = false, existingCurrencies: Dict = undefined): boolean {
        const leverageSuffixes = [
            '2L', '2S', '3L', '3S', '4L', '4S', '5L', '5S', // Leveraged Tokens (LT)
            'UP', 'DOWN', // exchange-specific (e.g. BLVT)
            'BULL', 'BEAR', // similar
        ];
        for (let i = 0; i < leverageSuffixes.length; i++) {
            const leverageSuffix = leverageSuffixes[i];
            if (currencyCode.endsWith (leverageSuffix)) {
                if (!checkBaseCoin) {
                    return true;
                } else {
                    // check if base currency is inside dict
                    const baseCurrencyCode = currencyCode.replace (leverageSuffix, '');
                    if (baseCurrencyCode in existingCurrencies) {
                        return true;
                    }
                }
            }
        }
        return false;
    }

    handleWithdrawTagAndParams (tag, params): any {
        if ((tag !== undefined) && (typeof tag === 'object')) {
            params = this.extend (tag, params);
            tag = undefined;
        }
        if (tag === undefined) {
            tag = this.safeString (params, 'tag');
            if (tag !== undefined) {
                params = this.omit (params, 'tag');
            }
        }
        return [ tag, params ];
    }

    async createLimitOrder (symbol: string, side: OrderSide, amount: number, price: number, params = {}): Promise<Order> {
        return await this.createOrder (symbol, 'limit', side, amount, price, params);
    }

    async createLimitOrderWs (symbol: string, side: OrderSide, amount: number, price: number, params = {}): Promise<Order> {
        return await this.createOrderWs (symbol, 'limit', side, amount, price, params);
    }

    async createMarketOrder (symbol: string, side: OrderSide, amount: number, price: Num = undefined, params = {}): Promise<Order> {
        return await this.createOrder (symbol, 'market', side, amount, price, params);
    }

    async createMarketOrderWs (symbol: string, side: OrderSide, amount: number, price: Num = undefined, params = {}): Promise<Order> {
        return await this.createOrderWs (symbol, 'market', side, amount, price, params);
    }

    async createLimitBuyOrder (symbol: string, amount: number, price: number, params = {}): Promise<Order> {
        return await this.createOrder (symbol, 'limit', 'buy', amount, price, params);
    }

    async createLimitBuyOrderWs (symbol: string, amount: number, price: number, params = {}): Promise<Order> {
        return await this.createOrderWs (symbol, 'limit', 'buy', amount, price, params);
    }

    async createLimitSellOrder (symbol: string, amount: number, price: number, params = {}): Promise<Order> {
        return await this.createOrder (symbol, 'limit', 'sell', amount, price, params);
    }

    async createLimitSellOrderWs (symbol: string, amount: number, price: number, params = {}): Promise<Order> {
        return await this.createOrderWs (symbol, 'limit', 'sell', amount, price, params);
    }

    async createMarketBuyOrder (symbol: string, amount: number, params = {}): Promise<Order> {
        return await this.createOrder (symbol, 'market', 'buy', amount, undefined, params);
    }

    async createMarketBuyOrderWs (symbol: string, amount: number, params = {}): Promise<Order> {
        return await this.createOrderWs (symbol, 'market', 'buy', amount, undefined, params);
    }

    async createMarketSellOrder (symbol: string, amount: number, params = {}): Promise<Order> {
        return await this.createOrder (symbol, 'market', 'sell', amount, undefined, params);
    }

    async createMarketSellOrderWs (symbol: string, amount: number, params = {}): Promise<Order> {
        return await this.createOrderWs (symbol, 'market', 'sell', amount, undefined, params);
    }

    costToPrecision (symbol: string, cost) {
        if (cost === undefined) {
            return undefined;
        }
        const market = this.market (symbol);
        return this.decimalToPrecision (cost, TRUNCATE, market['precision']['price'], this.precisionMode, this.paddingMode);
    }

    priceToPrecision (symbol: string, price): string {
        if (price === undefined) {
            return undefined;
        }
        const market = this.market (symbol);
        const result = this.decimalToPrecision (price, ROUND, market['precision']['price'], this.precisionMode, this.paddingMode);
        if (result === '0') {
            throw new InvalidOrder (this.id + ' price of ' + market['symbol'] + ' must be greater than minimum price precision of ' + this.numberToString (market['precision']['price']));
        }
        return result;
    }

    amountToPrecision (symbol: string, amount) {
        if (amount === undefined) {
            return undefined;
        }
        const market = this.market (symbol);
        const result = this.decimalToPrecision (amount, TRUNCATE, market['precision']['amount'], this.precisionMode, this.paddingMode);
        if (result === '0') {
            throw new InvalidOrder (this.id + ' amount of ' + market['symbol'] + ' must be greater than minimum amount precision of ' + this.numberToString (market['precision']['amount']));
        }
        return result;
    }

    feeToPrecision (symbol: string, fee) {
        if (fee === undefined) {
            return undefined;
        }
        const market = this.market (symbol);
        return this.decimalToPrecision (fee, ROUND, market['precision']['price'], this.precisionMode, this.paddingMode);
    }

    currencyToPrecision (code: string, fee, networkCode = undefined) {
        const currency = this.currencies[code];
        let precision = this.safeValue (currency, 'precision');
        if (networkCode !== undefined) {
            const networks = this.safeDict (currency, 'networks', {});
            const networkItem = this.safeDict (networks, networkCode, {});
            precision = this.safeValue (networkItem, 'precision', precision);
        }
        if (precision === undefined) {
            return this.forceString (fee);
        } else {
            const roundingMode = this.safeInteger (this.options, 'currencyToPrecisionRoundingMode', ROUND);
            return this.decimalToPrecision (fee, roundingMode, precision, this.precisionMode, this.paddingMode);
        }
    }

    forceString (value) {
        if (typeof value !== 'string') {
            return this.numberToString (value);
        }
        return value;
    }

    isTickPrecision () {
        return this.precisionMode === TICK_SIZE;
    }

    isDecimalPrecision () {
        return this.precisionMode === DECIMAL_PLACES;
    }

    isSignificantPrecision () {
        return this.precisionMode === SIGNIFICANT_DIGITS;
    }

    safeNumber (obj, key: IndexType, defaultNumber: Num = undefined): Num {
        const value = this.safeString (obj, key);
        return this.parseNumber (value, defaultNumber);
    }

    safeNumberN (obj: object, arr: IndexType[], defaultNumber: Num = undefined): Num {
        const value = this.safeStringN (obj, arr);
        return this.parseNumber (value, defaultNumber);
    }

    parsePrecision (precision?: string) {
        /**
         * @ignore
         * @method
         * @param {string} precision The number of digits to the right of the decimal
         * @returns {string} a string number equal to 1e-precision
         */
        if (precision === undefined) {
            return undefined;
        }
        const precisionNumber = parseInt (precision);
        if (precisionNumber === 0) {
            return '1';
        }
        if (precisionNumber > 0) {
            let parsedPrecision = '0.';
            for (let i = 0; i < precisionNumber - 1; i++) {
                parsedPrecision = parsedPrecision + '0';
            }
            return parsedPrecision + '1';
        } else {
            let parsedPrecision = '1';
            for (let i = 0; i < precisionNumber * -1 - 1; i++) {
                parsedPrecision = parsedPrecision + '0';
            }
            return parsedPrecision + '0';
        }
    }

    integerPrecisionToAmount (precision: Str) {
        /**
         * @ignore
         * @method
         * @description handles positive & negative numbers too. parsePrecision() does not handle negative numbers, but this method handles
         * @param {string} precision The number of digits to the right of the decimal
         * @returns {string} a string number equal to 1e-precision
         */
        if (precision === undefined) {
            return undefined;
        }
        if (Precise.stringGe (precision, '0')) {
            return this.parsePrecision (precision);
        } else {
            const positivePrecisionString = Precise.stringAbs (precision);
            const positivePrecision = parseInt (positivePrecisionString);
            let parsedPrecision = '1';
            for (let i = 0; i < positivePrecision - 1; i++) {
                parsedPrecision = parsedPrecision + '0';
            }
            return parsedPrecision + '0';
        }
    }

    async loadTimeDifference (params = {}) {
        const serverTime = await this.fetchTime (params);
        const after = this.milliseconds ();
        this.options['timeDifference'] = after - serverTime;
        return this.options['timeDifference'];
    }

    implodeHostname (url: string) {
        return this.implodeParams (url, { 'hostname': this.hostname });
    }

    async fetchMarketLeverageTiers (symbol: string, params = {}): Promise<LeverageTier[]> {
        if (this.has['fetchLeverageTiers']) {
            const market = this.market (symbol);
            if (!market['contract']) {
                throw new BadSymbol (this.id + ' fetchMarketLeverageTiers() supports contract markets only');
            }
            const tiers = await this.fetchLeverageTiers ([ symbol ]);
            return this.safeValue (tiers, symbol);
        } else {
            throw new NotSupported (this.id + ' fetchMarketLeverageTiers() is not supported yet');
        }
    }

    async createPostOnlyOrder (symbol: string, type: OrderType, side: OrderSide, amount: number, price: Num = undefined, params = {}) {
        if (!this.has['createPostOnlyOrder']) {
            throw new NotSupported (this.id + ' createPostOnlyOrder() is not supported yet');
        }
        const query = this.extend (params, { 'postOnly': true });
        return await this.createOrder (symbol, type, side, amount, price, query);
    }

    async createPostOnlyOrderWs (symbol: string, type: OrderType, side: OrderSide, amount: number, price: Num = undefined, params = {}) {
        if (!this.has['createPostOnlyOrderWs']) {
            throw new NotSupported (this.id + ' createPostOnlyOrderWs() is not supported yet');
        }
        const query = this.extend (params, { 'postOnly': true });
        return await this.createOrderWs (symbol, type, side, amount, price, query);
    }

    async createReduceOnlyOrder (symbol: string, type: OrderType, side: OrderSide, amount: number, price: Num = undefined, params = {}) {
        if (!this.has['createReduceOnlyOrder']) {
            throw new NotSupported (this.id + ' createReduceOnlyOrder() is not supported yet');
        }
        const query = this.extend (params, { 'reduceOnly': true });
        return await this.createOrder (symbol, type, side, amount, price, query);
    }

    async createReduceOnlyOrderWs (symbol: string, type: OrderType, side: OrderSide, amount: number, price: Num = undefined, params = {}) {
        if (!this.has['createReduceOnlyOrderWs']) {
            throw new NotSupported (this.id + ' createReduceOnlyOrderWs() is not supported yet');
        }
        const query = this.extend (params, { 'reduceOnly': true });
        return await this.createOrderWs (symbol, type, side, amount, price, query);
    }

    async createStopOrder (symbol: string, type: OrderType, side: OrderSide, amount: number, price: Num = undefined, triggerPrice: Num = undefined, params = {}) {
        if (!this.has['createStopOrder']) {
            throw new NotSupported (this.id + ' createStopOrder() is not supported yet');
        }
        if (triggerPrice === undefined) {
            throw new ArgumentsRequired (this.id + ' create_stop_order() requires a stopPrice argument');
        }
        const query = this.extend (params, { 'stopPrice': triggerPrice });
        return await this.createOrder (symbol, type, side, amount, price, query);
    }

    async createStopOrderWs (symbol: string, type: OrderType, side: OrderSide, amount: number, price: Num = undefined, triggerPrice: Num = undefined, params = {}) {
        if (!this.has['createStopOrderWs']) {
            throw new NotSupported (this.id + ' createStopOrderWs() is not supported yet');
        }
        if (triggerPrice === undefined) {
            throw new ArgumentsRequired (this.id + ' createStopOrderWs() requires a stopPrice argument');
        }
        const query = this.extend (params, { 'stopPrice': triggerPrice });
        return await this.createOrderWs (symbol, type, side, amount, price, query);
    }

    async createStopLimitOrder (symbol: string, side: OrderSide, amount: number, price: number, triggerPrice: number, params = {}) {
        if (!this.has['createStopLimitOrder']) {
            throw new NotSupported (this.id + ' createStopLimitOrder() is not supported yet');
        }
        const query = this.extend (params, { 'stopPrice': triggerPrice });
        return await this.createOrder (symbol, 'limit', side, amount, price, query);
    }

    async createStopLimitOrderWs (symbol: string, side: OrderSide, amount: number, price: number, triggerPrice: number, params = {}) {
        if (!this.has['createStopLimitOrderWs']) {
            throw new NotSupported (this.id + ' createStopLimitOrderWs() is not supported yet');
        }
        const query = this.extend (params, { 'stopPrice': triggerPrice });
        return await this.createOrderWs (symbol, 'limit', side, amount, price, query);
    }

    async createStopMarketOrder (symbol: string, side: OrderSide, amount: number, triggerPrice: number, params = {}) {
        if (!this.has['createStopMarketOrder']) {
            throw new NotSupported (this.id + ' createStopMarketOrder() is not supported yet');
        }
        const query = this.extend (params, { 'stopPrice': triggerPrice });
        return await this.createOrder (symbol, 'market', side, amount, undefined, query);
    }

    async createStopMarketOrderWs (symbol: string, side: OrderSide, amount: number, triggerPrice: number, params = {}) {
        if (!this.has['createStopMarketOrderWs']) {
            throw new NotSupported (this.id + ' createStopMarketOrderWs() is not supported yet');
        }
        const query = this.extend (params, { 'stopPrice': triggerPrice });
        return await this.createOrderWs (symbol, 'market', side, amount, undefined, query);
    }

    safeCurrencyCode (currencyId: Str, currency: Currency = undefined): Str {
        currency = this.safeCurrency (currencyId, currency);
        return currency['code'];
    }

    filterBySymbolSinceLimit (array, symbol: Str = undefined, since: Int = undefined, limit: Int = undefined, tail = false) {
        return this.filterByValueSinceLimit (array, 'symbol', symbol, since, limit, 'timestamp', tail);
    }

    filterByCurrencySinceLimit (array, code = undefined, since: Int = undefined, limit: Int = undefined, tail = false) {
        return this.filterByValueSinceLimit (array, 'currency', code, since, limit, 'timestamp', tail);
    }

    filterBySymbolsSinceLimit (array, symbols: string[] = undefined, since: Int = undefined, limit: Int = undefined, tail = false) {
        const result = this.filterByArray (array, 'symbol', symbols, false);
        return this.filterBySinceLimit (result, since, limit, 'timestamp', tail);
    }

    parseLastPrices (pricesData, symbols: string[] = undefined, params = {}): LastPrices {
        //
        // the value of tickers is either a dict or a list
        //
        // dict
        //
        //     {
        //         'marketId1': { ... },
        //         'marketId2': { ... },
        //         ...
        //     }
        //
        // list
        //
        //     [
        //         { 'market': 'marketId1', ... },
        //         { 'market': 'marketId2', ... },
        //         ...
        //     ]
        //
        const results = [];
        if (Array.isArray (pricesData)) {
            for (let i = 0; i < pricesData.length; i++) {
                const priceData = this.extend (this.parseLastPrice (pricesData[i]), params);
                results.push (priceData);
            }
        } else {
            const marketIds = Object.keys (pricesData);
            for (let i = 0; i < marketIds.length; i++) {
                const marketId = marketIds[i];
                const market = this.safeMarket (marketId);
                const priceData = this.extend (this.parseLastPrice (pricesData[marketId], market), params);
                results.push (priceData);
            }
        }
        symbols = this.marketSymbols (symbols);
        return this.filterByArray (results, 'symbol', symbols);
    }

    parseTickers (tickers, symbols: Strings = undefined, params = {}): Tickers {
        //
        // the value of tickers is either a dict or a list
        //
        //
        // dict
        //
        //     {
        //         'marketId1': { ... },
        //         'marketId2': { ... },
        //         'marketId3': { ... },
        //         ...
        //     }
        //
        // list
        //
        //     [
        //         { 'market': 'marketId1', ... },
        //         { 'market': 'marketId2', ... },
        //         { 'market': 'marketId3', ... },
        //         ...
        //     ]
        //
        const results = [];
        if (Array.isArray (tickers)) {
            for (let i = 0; i < tickers.length; i++) {
                const parsedTicker = this.parseTicker (tickers[i]);
                const ticker = this.extend (parsedTicker, params);
                results.push (ticker);
            }
        } else {
            const marketIds = Object.keys (tickers);
            for (let i = 0; i < marketIds.length; i++) {
                const marketId = marketIds[i];
                const market = this.safeMarket (marketId);
                const parsed = this.parseTicker (tickers[marketId], market);
                const ticker = this.extend (parsed, params);
                results.push (ticker);
            }
        }
        symbols = this.marketSymbols (symbols);
        return this.filterByArray (results, 'symbol', symbols);
    }

    parseDepositAddresses (addresses, codes: Strings = undefined, indexed = true, params = {}): DepositAddress[] {
        let result = [];
        for (let i = 0; i < addresses.length; i++) {
            const address = this.extend (this.parseDepositAddress (addresses[i]), params);
            result.push (address);
        }
        if (codes !== undefined) {
            result = this.filterByArray (result, 'currency', codes, false);
        }
        if (indexed) {
            result = this.filterByArray (result, 'currency', undefined, indexed);
        }
        return result as DepositAddress[];
    }

    parseBorrowInterests (response, market: Market = undefined): BorrowInterest[] {
        const interests = [];
        for (let i = 0; i < response.length; i++) {
            const row = response[i];
            interests.push (this.parseBorrowInterest (row, market));
        }
        return interests as BorrowInterest[];
    }

    parseBorrowRate (info, currency: Currency = undefined): Dict {
        throw new NotSupported (this.id + ' parseBorrowRate() is not supported yet');
    }

    parseBorrowRateHistory (response, code: Str, since: Int, limit: Int) {
        const result = [];
        for (let i = 0; i < response.length; i++) {
            const item = response[i];
            const borrowRate = this.parseBorrowRate (item);
            result.push (borrowRate);
        }
        const sorted = this.sortBy (result, 'timestamp');
        return this.filterByCurrencySinceLimit (sorted, code, since, limit);
    }

    parseIsolatedBorrowRates (info: any): IsolatedBorrowRates {
        const result = {};
        for (let i = 0; i < info.length; i++) {
            const item = info[i];
            const borrowRate = this.parseIsolatedBorrowRate (item);
            const symbol = this.safeString (borrowRate, 'symbol');
            result[symbol] = borrowRate;
        }
        return result as any;
    }

    parseFundingRateHistories (response, market = undefined, since: Int = undefined, limit: Int = undefined): FundingRateHistory[] {
        const rates = [];
        for (let i = 0; i < response.length; i++) {
            const entry = response[i];
            rates.push (this.parseFundingRateHistory (entry, market));
        }
        const sorted = this.sortBy (rates, 'timestamp');
        const symbol = (market === undefined) ? undefined : market['symbol'];
        return this.filterBySymbolSinceLimit (sorted, symbol, since, limit) as FundingRateHistory[];
    }

    safeSymbol (marketId: Str, market: Market = undefined, delimiter: Str = undefined, marketType: Str = undefined): string {
        market = this.safeMarket (marketId, market, delimiter, marketType);
        return market['symbol'];
    }

    parseFundingRate (contract: string, market: Market = undefined): FundingRate {
        throw new NotSupported (this.id + ' parseFundingRate() is not supported yet');
    }

    parseFundingRates (response, symbols: Strings = undefined): FundingRates {
        const fundingRates = {};
        for (let i = 0; i < response.length; i++) {
            const entry = response[i];
            const parsed = this.parseFundingRate (entry);
            fundingRates[parsed['symbol']] = parsed;
        }
        return this.filterByArray (fundingRates, 'symbol', symbols);
    }

    parseLongShortRatio (info: Dict, market: Market = undefined): LongShortRatio {
        throw new NotSupported (this.id + ' parseLongShortRatio() is not supported yet');
    }

    parseLongShortRatioHistory (response, market = undefined, since: Int = undefined, limit: Int = undefined): LongShortRatio[] {
        const rates = [];
        for (let i = 0; i < response.length; i++) {
            const entry = response[i];
            rates.push (this.parseLongShortRatio (entry, market));
        }
        const sorted = this.sortBy (rates, 'timestamp');
        const symbol = (market === undefined) ? undefined : market['symbol'];
        return this.filterBySymbolSinceLimit (sorted, symbol, since, limit) as LongShortRatio[];
    }

    handleTriggerPricesAndParams (symbol, params, omitParams = true) {
        //
        const triggerPrice = this.safeString2 (params, 'triggerPrice', 'stopPrice');
        let triggerPriceStr: Str = undefined;
        const stopLossPrice = this.safeString (params, 'stopLossPrice');
        let stopLossPriceStr: Str = undefined;
        const takeProfitPrice = this.safeString (params, 'takeProfitPrice');
        let takeProfitPriceStr: Str = undefined;
        //
        if (triggerPrice !== undefined) {
            if (omitParams) {
                params = this.omit (params, [ 'triggerPrice', 'stopPrice' ]);
            }
            triggerPriceStr = this.priceToPrecision (symbol, parseFloat (triggerPrice));
        }
        if (stopLossPrice !== undefined) {
            if (omitParams) {
                params = this.omit (params, 'stopLossPrice');
            }
            stopLossPriceStr = this.priceToPrecision (symbol, parseFloat (stopLossPrice));
        }
        if (takeProfitPrice !== undefined) {
            if (omitParams) {
                params = this.omit (params, 'takeProfitPrice');
            }
            takeProfitPriceStr = this.priceToPrecision (symbol, parseFloat (takeProfitPrice));
        }
        return [ triggerPriceStr, stopLossPriceStr, takeProfitPriceStr, params ];
    }

    handleTriggerDirectionAndParams (params, exchangeSpecificKey: Str = undefined, allowEmpty: Bool = false) {
        /**
         * @ignore
         * @method
         * @returns {[string, object]} the trigger-direction value and omited params
         */
        let triggerDirection = this.safeString (params, 'triggerDirection');
        const exchangeSpecificDefined = (exchangeSpecificKey !== undefined) && (exchangeSpecificKey in params);
        if (triggerDirection !== undefined) {
            params = this.omit (params, 'triggerDirection');
        }
        // throw exception if:
        // A) if provided value is not unified (support old "up/down" strings too)
        // B) if exchange specific "trigger direction key" (eg. "stopPriceSide") was not provided
        if (!this.inArray (triggerDirection, [ 'ascending', 'descending', 'up', 'down', 'above', 'below' ]) && !exchangeSpecificDefined && !allowEmpty) {
            throw new ArgumentsRequired (this.id + ' createOrder() : trigger orders require params["triggerDirection"] to be either "ascending" or "descending"');
        }
        // if old format was provided, overwrite to new
        if (triggerDirection === 'up' || triggerDirection === 'above') {
            triggerDirection = 'ascending';
        } else if (triggerDirection === 'down' || triggerDirection === 'below') {
            triggerDirection = 'descending';
        }
        return [ triggerDirection, params ];
    }

    handleTriggerAndParams (params) {
        const isTrigger = this.safeBool2 (params, 'trigger', 'stop');
        if (isTrigger) {
            params = this.omit (params, [ 'trigger', 'stop' ]);
        }
        return [ isTrigger, params ];
    }

    isTriggerOrder (params) {
        // for backwards compatibility
        return this.handleTriggerAndParams (params);
    }

    isPostOnly (isMarketOrder: boolean, exchangeSpecificParam, params = {}) {
        /**
         * @ignore
         * @method
         * @param {string} type Order type
         * @param {boolean} exchangeSpecificParam exchange specific postOnly
         * @param {object} [params] exchange specific params
         * @returns {boolean} true if a post only order, false otherwise
         */
        const timeInForce = this.safeStringUpper (params, 'timeInForce');
        let postOnly = this.safeBool2 (params, 'postOnly', 'post_only', false);
        // we assume timeInForce is uppercase from safeStringUpper (params, 'timeInForce')
        const ioc = timeInForce === 'IOC';
        const fok = timeInForce === 'FOK';
        const timeInForcePostOnly = timeInForce === 'PO';
        postOnly = postOnly || timeInForcePostOnly || exchangeSpecificParam;
        if (postOnly) {
            if (ioc || fok) {
                throw new InvalidOrder (this.id + ' postOnly orders cannot have timeInForce equal to ' + timeInForce);
            } else if (isMarketOrder) {
                throw new InvalidOrder (this.id + ' market orders cannot be postOnly');
            } else {
                return true;
            }
        } else {
            return false;
        }
    }

    handlePostOnly (isMarketOrder: boolean, exchangeSpecificPostOnlyOption: boolean, params: any = {}) {
        /**
         * @ignore
         * @method
         * @param {string} type Order type
         * @param {boolean} exchangeSpecificBoolean exchange specific postOnly
         * @param {object} [params] exchange specific params
         * @returns {Array}
         */
        const timeInForce = this.safeStringUpper (params, 'timeInForce');
        let postOnly = this.safeBool (params, 'postOnly', false);
        const ioc = timeInForce === 'IOC';
        const fok = timeInForce === 'FOK';
        const po = timeInForce === 'PO';
        postOnly = postOnly || po || exchangeSpecificPostOnlyOption;
        if (postOnly) {
            if (ioc || fok) {
                throw new InvalidOrder (this.id + ' postOnly orders cannot have timeInForce equal to ' + timeInForce);
            } else if (isMarketOrder) {
                throw new InvalidOrder (this.id + ' market orders cannot be postOnly');
            } else {
                if (po) {
                    params = this.omit (params, 'timeInForce');
                }
                params = this.omit (params, 'postOnly');
                return [ true, params ];
            }
        }
        return [ false, params ];
    }

    async fetchLastPrices (symbols: Strings = undefined, params = {}): Promise<LastPrices> {
        throw new NotSupported (this.id + ' fetchLastPrices() is not supported yet');
    }

    async fetchTradingFees (params = {}): Promise<TradingFees> {
        throw new NotSupported (this.id + ' fetchTradingFees() is not supported yet');
    }

    async fetchTradingFeesWs (params = {}): Promise<TradingFees> {
        throw new NotSupported (this.id + ' fetchTradingFeesWs() is not supported yet');
    }

    async fetchTradingFee (symbol: string, params = {}): Promise<TradingFeeInterface> {
        if (!this.has['fetchTradingFees']) {
            throw new NotSupported (this.id + ' fetchTradingFee() is not supported yet');
        }
        const fees = await this.fetchTradingFees (params);
        return this.safeDict (fees, symbol) as TradingFeeInterface;
    }

    async fetchConvertCurrencies (params = {}): Promise<Currencies> {
        throw new NotSupported (this.id + ' fetchConvertCurrencies() is not supported yet');
    }

    parseOpenInterest (interest, market: Market = undefined): OpenInterest {
        throw new NotSupported (this.id + ' parseOpenInterest () is not supported yet');
    }

    parseOpenInterests (response, symbols: Strings = undefined): OpenInterests {
        const result = {};
        for (let i = 0; i < response.length; i++) {
            const entry = response[i];
            const parsed = this.parseOpenInterest (entry);
            result[parsed['symbol']] = parsed;
        }
        return this.filterByArray (result, 'symbol', symbols);
    }

    parseOpenInterestsHistory (response, market = undefined, since: Int = undefined, limit: Int = undefined): OpenInterest[] {
        const interests = [];
        for (let i = 0; i < response.length; i++) {
            const entry = response[i];
            const interest = this.parseOpenInterest (entry, market);
            interests.push (interest);
        }
        const sorted = this.sortBy (interests, 'timestamp');
        const symbol = this.safeString (market, 'symbol');
        return this.filterBySymbolSinceLimit (sorted, symbol, since, limit);
    }

    async fetchFundingRate (symbol: string, params = {}): Promise<FundingRate> {
        if (this.has['fetchFundingRates']) {
            await this.loadMarkets ();
            const market = this.market (symbol);
            symbol = market['symbol'];
            if (!market['contract']) {
                throw new BadSymbol (this.id + ' fetchFundingRate() supports contract markets only');
            }
            const rates = await this.fetchFundingRates ([ symbol ], params);
            const rate = this.safeValue (rates, symbol);
            if (rate === undefined) {
                throw new NullResponse (this.id + ' fetchFundingRate () returned no data for ' + symbol);
            } else {
                return rate;
            }
        } else {
            throw new NotSupported (this.id + ' fetchFundingRate () is not supported yet');
        }
    }

    async fetchFundingInterval (symbol: string, params = {}): Promise<FundingRate> {
        if (this.has['fetchFundingIntervals']) {
            await this.loadMarkets ();
            const market = this.market (symbol);
            symbol = market['symbol'];
            if (!market['contract']) {
                throw new BadSymbol (this.id + ' fetchFundingInterval() supports contract markets only');
            }
            const rates = await this.fetchFundingIntervals ([ symbol ], params);
            const rate = this.safeValue (rates, symbol);
            if (rate === undefined) {
                throw new NullResponse (this.id + ' fetchFundingInterval() returned no data for ' + symbol);
            } else {
                return rate;
            }
        } else {
            throw new NotSupported (this.id + ' fetchFundingInterval() is not supported yet');
        }
    }

    async fetchMarkOHLCV (symbol: string, timeframe: string = '1m', since: Int = undefined, limit: Int = undefined, params = {}): Promise<OHLCV[]> {
        /**
         * @method
         * @name exchange#fetchMarkOHLCV
         * @description fetches historical mark price candlestick data containing the open, high, low, and close price of a market
         * @param {string} symbol unified symbol of the market to fetch OHLCV data for
         * @param {string} timeframe the length of time each candle represents
         * @param {int} [since] timestamp in ms of the earliest candle to fetch
         * @param {int} [limit] the maximum amount of candles to fetch
         * @param {object} [params] extra parameters specific to the exchange API endpoint
         * @returns {float[][]} A list of candles ordered as timestamp, open, high, low, close, undefined
         */
        if (this.has['fetchMarkOHLCV']) {
            const request: Dict = {
                'price': 'mark',
            };
            return await this.fetchOHLCV (symbol, timeframe, since, limit, this.extend (request, params));
        } else {
            throw new NotSupported (this.id + ' fetchMarkOHLCV () is not supported yet');
        }
    }

    async fetchIndexOHLCV (symbol: string, timeframe: string = '1m', since: Int = undefined, limit: Int = undefined, params = {}): Promise<OHLCV[]> {
        /**
         * @method
         * @name exchange#fetchIndexOHLCV
         * @description fetches historical index price candlestick data containing the open, high, low, and close price of a market
         * @param {string} symbol unified symbol of the market to fetch OHLCV data for
         * @param {string} timeframe the length of time each candle represents
         * @param {int} [since] timestamp in ms of the earliest candle to fetch
         * @param {int} [limit] the maximum amount of candles to fetch
         * @param {object} [params] extra parameters specific to the exchange API endpoint
         * @returns {} A list of candles ordered as timestamp, open, high, low, close, undefined
         */
        if (this.has['fetchIndexOHLCV']) {
            const request: Dict = {
                'price': 'index',
            };
            return await this.fetchOHLCV (symbol, timeframe, since, limit, this.extend (request, params));
        } else {
            throw new NotSupported (this.id + ' fetchIndexOHLCV () is not supported yet');
        }
    }

    async fetchPremiumIndexOHLCV (symbol: string, timeframe: string = '1m', since: Int = undefined, limit: Int = undefined, params = {}): Promise<OHLCV[]> {
        /**
         * @method
         * @name exchange#fetchPremiumIndexOHLCV
         * @description fetches historical premium index price candlestick data containing the open, high, low, and close price of a market
         * @param {string} symbol unified symbol of the market to fetch OHLCV data for
         * @param {string} timeframe the length of time each candle represents
         * @param {int} [since] timestamp in ms of the earliest candle to fetch
         * @param {int} [limit] the maximum amount of candles to fetch
         * @param {object} [params] extra parameters specific to the exchange API endpoint
         * @returns {float[][]} A list of candles ordered as timestamp, open, high, low, close, undefined
         */
        if (this.has['fetchPremiumIndexOHLCV']) {
            const request: Dict = {
                'price': 'premiumIndex',
            };
            return await this.fetchOHLCV (symbol, timeframe, since, limit, this.extend (request, params));
        } else {
            throw new NotSupported (this.id + ' fetchPremiumIndexOHLCV () is not supported yet');
        }
    }

    handleTimeInForce (params = {}) {
        /**
         * @ignore
         * @method
         * Must add timeInForce to this.options to use this method
         * @returns {string} returns the exchange specific value for timeInForce
         */
        const timeInForce = this.safeStringUpper (params, 'timeInForce'); // supported values GTC, IOC, PO
        if (timeInForce !== undefined) {
            const exchangeValue = this.safeString (this.options['timeInForce'], timeInForce);
            if (exchangeValue === undefined) {
                throw new ExchangeError (this.id + ' does not support timeInForce "' + timeInForce + '"');
            }
            return exchangeValue;
        }
        return undefined;
    }

    convertTypeToAccount (account) {
        /**
         * @ignore
         * @method
         * Must add accountsByType to this.options to use this method
         * @param {string} account key for account name in this.options['accountsByType']
         * @returns the exchange specific account name or the isolated margin id for transfers
         */
        const accountsByType = this.safeDict (this.options, 'accountsByType', {});
        const lowercaseAccount = account.toLowerCase ();
        if (lowercaseAccount in accountsByType) {
            return accountsByType[lowercaseAccount];
        } else if ((account in this.markets) || (account in this.markets_by_id)) {
            const market = this.market (account);
            return market['id'];
        } else {
            return account;
        }
    }

    checkRequiredArgument (methodName: string, argument, argumentName, options = []) {
        /**
         * @ignore
         * @method
         * @param {string} methodName the name of the method that the argument is being checked for
         * @param {string} argument the argument's actual value provided
         * @param {string} argumentName the name of the argument being checked (for logging purposes)
         * @param {string[]} options a list of options that the argument can be
         * @returns {undefined}
         */
        const optionsLength = options.length;
        if ((argument === undefined) || ((optionsLength > 0) && (!(this.inArray (argument, options))))) {
            const messageOptions = options.join (', ');
            let message = this.id + ' ' + methodName + '() requires a ' + argumentName + ' argument';
            if (messageOptions !== '') {
                message += ', one of ' + '(' + messageOptions + ')';
            }
            throw new ArgumentsRequired (message);
        }
    }

    checkRequiredMarginArgument (methodName: string, symbol: Str, marginMode: string) {
        /**
         * @ignore
         * @method
         * @param {string} symbol unified symbol of the market
         * @param {string} methodName name of the method that requires a symbol
         * @param {string} marginMode is either 'isolated' or 'cross'
         */
        if ((marginMode === 'isolated') && (symbol === undefined)) {
            throw new ArgumentsRequired (this.id + ' ' + methodName + '() requires a symbol argument for isolated margin');
        } else if ((marginMode === 'cross') && (symbol !== undefined)) {
            throw new ArgumentsRequired (this.id + ' ' + methodName + '() cannot have a symbol argument for cross margin');
        }
    }

    parseDepositWithdrawFees (response, codes: Strings = undefined, currencyIdKey = undefined): any {
        /**
         * @ignore
         * @method
         * @param {object[]|object} response unparsed response from the exchange
         * @param {string[]|undefined} codes the unified currency codes to fetch transactions fees for, returns all currencies when undefined
         * @param {str} currencyIdKey *should only be undefined when response is a dictionary* the object key that corresponds to the currency id
         * @returns {object} objects with withdraw and deposit fees, indexed by currency codes
         */
        const depositWithdrawFees = {};
        const isArray = Array.isArray (response);
        let responseKeys = response;
        if (!isArray) {
            responseKeys = Object.keys (response);
        }
        for (let i = 0; i < responseKeys.length; i++) {
            const entry = responseKeys[i];
            const dictionary = isArray ? entry : response[entry];
            const currencyId = isArray ? this.safeString (dictionary, currencyIdKey) : entry;
            const currency = this.safeCurrency (currencyId);
            const code = this.safeString (currency, 'code');
            if ((codes === undefined) || (this.inArray (code, codes))) {
                depositWithdrawFees[code] = this.parseDepositWithdrawFee (dictionary, currency);
            }
        }
        return depositWithdrawFees;
    }

    parseDepositWithdrawFee (fee, currency: Currency = undefined): any {
        throw new NotSupported (this.id + ' parseDepositWithdrawFee() is not supported yet');
    }

    depositWithdrawFee (info): any {
        return {
            'deposit': {
                'fee': undefined,
                'percentage': undefined,
            },
            'info': info,
            'networks': {},
            'withdraw': {
                'fee': undefined,
                'percentage': undefined,
            },
        };
    }

    assignDefaultDepositWithdrawFees (fee, currency = undefined): any {
        /**
         * @ignore
         * @method
         * @description Takes a depositWithdrawFee structure and assigns the default values for withdraw and deposit
         * @param {object} fee A deposit withdraw fee structure
         * @param {object} currency A currency structure, the response from this.currency ()
         * @returns {object} A deposit withdraw fee structure
         */
        const networkKeys = Object.keys (fee['networks']);
        const numNetworks = networkKeys.length;
        if (numNetworks === 1) {
            fee['withdraw'] = fee['networks'][networkKeys[0]]['withdraw'];
            fee['deposit'] = fee['networks'][networkKeys[0]]['deposit'];
            return fee;
        }
        const currencyCode = this.safeString (currency, 'code');
        for (let i = 0; i < numNetworks; i++) {
            const network = networkKeys[i];
            if (network === currencyCode) {
                fee['deposit'] = fee['networks'][networkKeys[i]]['deposit'];
                fee['withdraw'] = fee['networks'][networkKeys[i]]['withdraw'];
            }
        }
        return fee;
    }

    parseIncome (info, market: Market = undefined): object {
        throw new NotSupported (this.id + ' parseIncome () is not supported yet');
    }

    parseIncomes (incomes, market = undefined, since: Int = undefined, limit: Int = undefined): FundingHistory[] {
        /**
         * @ignore
         * @method
         * @description parses funding fee info from exchange response
         * @param {object[]} incomes each item describes once instance of currency being received or paid
         * @param {object} market ccxt market
         * @param {int} [since] when defined, the response items are filtered to only include items after this timestamp
         * @param {int} [limit] limits the number of items in the response
         * @returns {object[]} an array of [funding history structures]{@link https://docs.ccxt.com/#/?id=funding-history-structure}
         */
        const result = [];
        for (let i = 0; i < incomes.length; i++) {
            const entry = incomes[i];
            const parsed = this.parseIncome (entry, market);
            result.push (parsed);
        }
        const sorted = this.sortBy (result, 'timestamp');
        const symbol = this.safeString (market, 'symbol');
        return this.filterBySymbolSinceLimit (sorted, symbol, since, limit);
    }

    getMarketFromSymbols (symbols: Strings = undefined) {
        if (symbols === undefined) {
            return undefined;
        }
        const firstMarket = this.safeString (symbols, 0);
        const market = this.market (firstMarket);
        return market;
    }

    parseWsOHLCVs (ohlcvs: object[], market: any = undefined, timeframe: string = '1m', since: Int = undefined, limit: Int = undefined) {
        const results = [];
        for (let i = 0; i < ohlcvs.length; i++) {
            results.push (this.parseWsOHLCV (ohlcvs[i], market));
        }
        return results;
    }

    async fetchTransactions (code: Str = undefined, since: Int = undefined, limit: Int = undefined, params = {}): Promise<Transaction[]> {
        /**
         * @method
         * @name exchange#fetchTransactions
         * @deprecated
         * @description *DEPRECATED* use fetchDepositsWithdrawals instead
         * @param {string} code unified currency code for the currency of the deposit/withdrawals, default is undefined
         * @param {int} [since] timestamp in ms of the earliest deposit/withdrawal, default is undefined
         * @param {int} [limit] max number of deposit/withdrawals to return, default is undefined
         * @param {object} [params] extra parameters specific to the exchange API endpoint
         * @returns {object} a list of [transaction structures]{@link https://docs.ccxt.com/#/?id=transaction-structure}
         */
        if (this.has['fetchDepositsWithdrawals']) {
            return await this.fetchDepositsWithdrawals (code, since, limit, params);
        } else {
            throw new NotSupported (this.id + ' fetchTransactions () is not supported yet');
        }
    }

    filterByArrayPositions (objects, key: IndexType, values = undefined, indexed = true): Position[] {
        /**
         * @ignore
         * @method
         * @description Typed wrapper for filterByArray that returns a list of positions
         */
        return this.filterByArray (objects, key, values, indexed) as Position[];
    }

    filterByArrayTickers (objects, key: IndexType, values = undefined, indexed = true): Dictionary<Ticker> {
        /**
         * @ignore
         * @method
         * @description Typed wrapper for filterByArray that returns a dictionary of tickers
         */
        return this.filterByArray (objects, key, values, indexed) as Dictionary<Ticker>;
    }

    createOHLCVObject (symbol: string, timeframe: string, data): Dictionary<Dictionary<OHLCV[]>> {
        const res = {};
        res[symbol] = {};
        res[symbol][timeframe] = data;
        return res;
    }

    handleMaxEntriesPerRequestAndParams (method: string, maxEntriesPerRequest: Int = undefined, params = {}): [ Int, any ] {
        let newMaxEntriesPerRequest = undefined;
        [ newMaxEntriesPerRequest, params ] = this.handleOptionAndParams (params, method, 'maxEntriesPerRequest');
        if ((newMaxEntriesPerRequest !== undefined) && (newMaxEntriesPerRequest !== maxEntriesPerRequest)) {
            maxEntriesPerRequest = newMaxEntriesPerRequest;
        }
        if (maxEntriesPerRequest === undefined) {
            maxEntriesPerRequest = 1000; // default to 1000
        }
        return [ maxEntriesPerRequest, params ];
    }

    async fetchPaginatedCallDynamic (method: string, symbol: Str = undefined, since: Int = undefined, limit: Int = undefined, params = {}, maxEntriesPerRequest: Int = undefined, removeRepeated = true): Promise<any> {
        let maxCalls = undefined;
        [ maxCalls, params ] = this.handleOptionAndParams (params, method, 'paginationCalls', 10);
        let maxRetries = undefined;
        [ maxRetries, params ] = this.handleOptionAndParams (params, method, 'maxRetries', 3);
        let paginationDirection = undefined;
        [ paginationDirection, params ] = this.handleOptionAndParams (params, method, 'paginationDirection', 'backward');
        let paginationTimestamp = undefined;
        let removeRepeatedOption = removeRepeated;
        [ removeRepeatedOption, params ] = this.handleOptionAndParams (params, method, 'removeRepeated', removeRepeated);
        let calls = 0;
        let result = [];
        let errors = 0;
        const until = this.safeIntegerN (params, [ 'until', 'untill', 'till' ]); // do not omit it from params here
        [ maxEntriesPerRequest, params ] = this.handleMaxEntriesPerRequestAndParams (method, maxEntriesPerRequest, params);
        if ((paginationDirection === 'forward')) {
            if (since === undefined) {
                throw new ArgumentsRequired (this.id + ' pagination requires a since argument when paginationDirection set to forward');
            }
            paginationTimestamp = since;
        }
        while ((calls < maxCalls)) {
            calls += 1;
            try {
                if (paginationDirection === 'backward') {
                    // do it backwards, starting from the last
                    // UNTIL filtering is required in order to work
                    if (paginationTimestamp !== undefined) {
                        params['until'] = paginationTimestamp - 1;
                    }
                    const response = await this[method] (symbol, undefined, maxEntriesPerRequest, params);
                    const responseLength = response.length;
                    if (this.verbose) {
                        let backwardMessage = 'Dynamic pagination call ' + this.numberToString (calls) + ' method ' + method + ' response length ' + this.numberToString (responseLength);
                        if (paginationTimestamp !== undefined) {
                            backwardMessage += ' timestamp ' + this.numberToString (paginationTimestamp);
                        }
                        this.log (backwardMessage);
                    }
                    if (responseLength === 0) {
                        break;
                    }
                    errors = 0;
                    result = this.arrayConcat (result, response);
                    const firstElement = this.safeValue (response, 0);
                    paginationTimestamp = this.safeInteger2 (firstElement, 'timestamp', 0);
                    if ((since !== undefined) && (paginationTimestamp <= since)) {
                        break;
                    }
                } else {
                    // do it forwards, starting from the since
                    const response = await this[method] (symbol, paginationTimestamp, maxEntriesPerRequest, params);
                    const responseLength = response.length;
                    if (this.verbose) {
                        let forwardMessage = 'Dynamic pagination call ' + this.numberToString (calls) + ' method ' + method + ' response length ' + this.numberToString (responseLength);
                        if (paginationTimestamp !== undefined) {
                            forwardMessage += ' timestamp ' + this.numberToString (paginationTimestamp);
                        }
                        this.log (forwardMessage);
                    }
                    if (responseLength === 0) {
                        break;
                    }
                    errors = 0;
                    result = this.arrayConcat (result, response);
                    const last = this.safeValue (response, responseLength - 1);
                    paginationTimestamp = this.safeInteger (last, 'timestamp') + 1;
                    if ((until !== undefined) && (paginationTimestamp >= until)) {
                        break;
                    }
                }
            } catch (e) {
                errors += 1;
                if (errors > maxRetries) {
                    throw e;
                }
            }
        }
        let uniqueResults = result;
        if (removeRepeatedOption) {
            uniqueResults = this.removeRepeatedElementsFromArray (result);
        }
        const key = (method === 'fetchOHLCV') ? 0 : 'timestamp';
        return this.filterBySinceLimit (uniqueResults, since, limit, key);
    }

    async safeDeterministicCall (method: string, symbol: Str = undefined, since: Int = undefined, limit: Int = undefined, timeframe: Str = undefined, params = {}) {
        let maxRetries = undefined;
        [ maxRetries, params ] = this.handleOptionAndParams (params, method, 'maxRetries', 3);
        let errors = 0;
        while (errors <= maxRetries) {
            try {
                if (timeframe && method !== 'fetchFundingRateHistory') {
                    return await this[method] (symbol, timeframe, since, limit, params);
                } else {
                    return await this[method] (symbol, since, limit, params);
                }
            } catch (e) {
                if (e instanceof RateLimitExceeded) {
                    throw e; // if we are rate limited, we should not retry and fail fast
                }
                errors += 1;
                if (errors > maxRetries) {
                    throw e;
                }
            }
        }
        return [];
    }

    async fetchPaginatedCallDeterministic (method: string, symbol: Str = undefined, since: Int = undefined, limit: Int = undefined, timeframe: Str = undefined, params = {}, maxEntriesPerRequest = undefined): Promise<any> {
        let maxCalls = undefined;
        [ maxCalls, params ] = this.handleOptionAndParams (params, method, 'paginationCalls', 10);
        [ maxEntriesPerRequest, params ] = this.handleMaxEntriesPerRequestAndParams (method, maxEntriesPerRequest, params);
        const current = this.milliseconds ();
        const tasks = [];
        const time = this.parseTimeframe (timeframe) * 1000;
        const step = time * maxEntriesPerRequest;
        let currentSince = current - (maxCalls * step) - 1;
        if (since !== undefined) {
            currentSince = Math.max (currentSince, since);
        } else {
            currentSince = Math.max (currentSince, 1241440531000); // avoid timestamps older than 2009
        }
        const until = this.safeInteger2 (params, 'until', 'till'); // do not omit it here
        if (until !== undefined) {
            const requiredCalls = Math.ceil ((until - since) / step);
            if (requiredCalls > maxCalls) {
                throw new BadRequest (this.id + ' the number of required calls is greater than the max number of calls allowed, either increase the paginationCalls or decrease the since-until gap. Current paginationCalls limit is ' + maxCalls.toString () + ' required calls is ' + requiredCalls.toString ());
            }
        }
        for (let i = 0; i < maxCalls; i++) {
            if ((until !== undefined) && (currentSince >= until)) {
                break;
            }
            if (currentSince >= current) {
                break;
            }
            tasks.push (this.safeDeterministicCall (method, symbol, currentSince, maxEntriesPerRequest, timeframe, params));
            currentSince = this.sum (currentSince, step) - 1;
        }
        const results = await Promise.all (tasks);
        let result = [];
        for (let i = 0; i < results.length; i++) {
            result = this.arrayConcat (result, results[i]);
        }
        const uniqueResults = this.removeRepeatedElementsFromArray (result) as any;
        const key = (method === 'fetchOHLCV') ? 0 : 'timestamp';
        return this.filterBySinceLimit (uniqueResults, since, limit, key);
    }

    async fetchPaginatedCallCursor (method: string, symbol: Str = undefined, since = undefined, limit = undefined, params = {}, cursorReceived = undefined, cursorSent = undefined, cursorIncrement = undefined, maxEntriesPerRequest = undefined): Promise<any> {
        let maxCalls = undefined;
        [ maxCalls, params ] = this.handleOptionAndParams (params, method, 'paginationCalls', 10);
        let maxRetries = undefined;
        [ maxRetries, params ] = this.handleOptionAndParams (params, method, 'maxRetries', 3);
        [ maxEntriesPerRequest, params ] = this.handleMaxEntriesPerRequestAndParams (method, maxEntriesPerRequest, params);
        let cursorValue = undefined;
        let i = 0;
        let errors = 0;
        let result = [];
        const timeframe = this.safeString (params, 'timeframe');
        params = this.omit (params, 'timeframe'); // reading the timeframe from the method arguments to avoid changing the signature
        while (i < maxCalls) {
            try {
                if (cursorValue !== undefined) {
                    if (cursorIncrement !== undefined) {
                        cursorValue = this.parseToInt (cursorValue) + cursorIncrement;
                    }
                    params[cursorSent] = cursorValue;
                }
                let response = undefined;
                if (method === 'fetchAccounts') {
                    response = await this[method] (params);
                } else if (method === 'getLeverageTiersPaginated' || method === 'fetchPositions') {
                    response = await this[method] (symbol, params);
                } else if (method === 'fetchOpenInterestHistory') {
                    response = await this[method] (symbol, timeframe, since, maxEntriesPerRequest, params);
                } else {
                    response = await this[method] (symbol, since, maxEntriesPerRequest, params);
                }
                errors = 0;
                const responseLength = response.length;
                if (this.verbose) {
                    const cursorString = (cursorValue === undefined) ? '' : cursorValue;
                    const iteration = (i + 1);
                    const cursorMessage = 'Cursor pagination call ' + iteration.toString () + ' method ' + method + ' response length ' + responseLength.toString () + ' cursor ' + cursorString;
                    this.log (cursorMessage);
                }
                if (responseLength === 0) {
                    break;
                }
                result = this.arrayConcat (result, response);
                const last = this.safeDict (response, responseLength - 1);
                // cursorValue = this.safeValue (last['info'], cursorReceived);
                cursorValue = undefined; // search for the cursor
                for (let j = 0; j < responseLength; j++) {
                    const index = responseLength - j - 1;
                    const entry = this.safeDict (response, index);
                    const info = this.safeDict (entry, 'info');
                    const cursor = this.safeValue (info, cursorReceived);
                    if (cursor !== undefined) {
                        cursorValue = cursor;
                        break;
                    }
                }
                if (cursorValue === undefined) {
                    break;
                }
                const lastTimestamp = this.safeInteger (last, 'timestamp');
                if (lastTimestamp !== undefined && lastTimestamp < since) {
                    break;
                }
            } catch (e) {
                errors += 1;
                if (errors > maxRetries) {
                    throw e;
                }
            }
            i += 1;
        }
        const sorted = this.sortCursorPaginatedResult (result);
        const key = (method === 'fetchOHLCV') ? 0 : 'timestamp';
        return this.filterBySinceLimit (sorted, since, limit, key);
    }

    async fetchPaginatedCallIncremental (method: string, symbol: Str = undefined, since = undefined, limit = undefined, params = {}, pageKey = undefined, maxEntriesPerRequest = undefined): Promise<any> {
        let maxCalls = undefined;
        [ maxCalls, params ] = this.handleOptionAndParams (params, method, 'paginationCalls', 10);
        let maxRetries = undefined;
        [ maxRetries, params ] = this.handleOptionAndParams (params, method, 'maxRetries', 3);
        [ maxEntriesPerRequest, params ] = this.handleMaxEntriesPerRequestAndParams (method, maxEntriesPerRequest, params);
        let i = 0;
        let errors = 0;
        let result = [];
        while (i < maxCalls) {
            try {
                params[pageKey] = i + 1;
                const response = await this[method] (symbol, since, maxEntriesPerRequest, params);
                errors = 0;
                const responseLength = response.length;
                if (this.verbose) {
                    const iteration = (i + 1).toString ();
                    const incrementalMessage = 'Incremental pagination call ' + iteration + ' method ' + method + ' response length ' + responseLength.toString ();
                    this.log (incrementalMessage);
                }
                if (responseLength === 0) {
                    break;
                }
                result = this.arrayConcat (result, response);
            } catch (e) {
                errors += 1;
                if (errors > maxRetries) {
                    throw e;
                }
            }
            i += 1;
        }
        const sorted = this.sortCursorPaginatedResult (result);
        const key = (method === 'fetchOHLCV') ? 0 : 'timestamp';
        return this.filterBySinceLimit (sorted, since, limit, key);
    }

    sortCursorPaginatedResult (result) {
        const first = this.safeValue (result, 0);
        if (first !== undefined) {
            if ('timestamp' in first) {
                return this.sortBy (result, 'timestamp', true);
            }
            if ('id' in first) {
                return this.sortBy (result, 'id', true);
            }
        }
        return result;
    }

    removeRepeatedElementsFromArray (input, fallbackToTimestamp: boolean = true) {
        const uniqueDic = {};
        const uniqueResult = [];
        for (let i = 0; i < input.length; i++) {
            const entry = input[i];
            const uniqValue = fallbackToTimestamp ? this.safeStringN (entry, [ 'id', 'timestamp', 0 ]) : this.safeString (entry, 'id');
            if (uniqValue !== undefined && !(uniqValue in uniqueDic)) {
                uniqueDic[uniqValue] = 1;
                uniqueResult.push (entry);
            }
        }
        const valuesLength = uniqueResult.length;
        if (valuesLength > 0) {
            return uniqueResult as any;
        }
        return input;
    }

    removeRepeatedTradesFromArray (input) {
        const uniqueResult = {};
        for (let i = 0; i < input.length; i++) {
            const entry = input[i];
            let id = this.safeString (entry, 'id');
            if (id === undefined) {
                const price = this.safeString (entry, 'price');
                const amount = this.safeString (entry, 'amount');
                const timestamp = this.safeString (entry, 'timestamp');
                const side = this.safeString (entry, 'side');
                // unique trade identifier
                id = 't_' + timestamp.toString () + '_' + side + '_' + price + '_' + amount;
            }
            if (id !== undefined && !(id in uniqueResult)) {
                uniqueResult[id] = entry;
            }
        }
        const values = Object.values (uniqueResult);
        return values as any;
    }

    removeKeysFromDict (dict:Dict, removeKeys: string[]) {
        const keys = Object.keys (dict);
        const newDict = {};
        for (let i = 0; i < keys.length; i++) {
            const key = keys[i];
            if (!this.inArray (key, removeKeys)) {
                newDict[key] = dict[key];
            }
        }
        return newDict;
    }

    handleUntilOption (key: string, request, params, multiplier = 1) {
        const until = this.safeInteger2 (params, 'until', 'till');
        if (until !== undefined) {
            request[key] = this.parseToInt (until * multiplier);
            params = this.omit (params, [ 'until', 'till' ]);
        }
        return [ request, params ];
    }

    safeOpenInterest (interest: Dict, market: Market = undefined): OpenInterest {
        let symbol = this.safeString (interest, 'symbol');
        if (symbol === undefined) {
            symbol = this.safeString (market, 'symbol');
        }
        return this.extend (interest, {
            'baseVolume': this.safeNumber (interest, 'baseVolume'), // deprecated
            'datetime': this.safeString (interest, 'datetime'),
            'info': this.safeValue (interest, 'info'),
            'openInterestAmount': this.safeNumber (interest, 'openInterestAmount'),
            'openInterestValue': this.safeNumber (interest, 'openInterestValue'),
            'quoteVolume': this.safeNumber (interest, 'quoteVolume'), // deprecated
            'symbol': symbol,
            'timestamp': this.safeInteger (interest, 'timestamp'),
        });
    }

    parseLiquidation (liquidation, market: Market = undefined): Liquidation {
        throw new NotSupported (this.id + ' parseLiquidation () is not supported yet');
    }

    parseLiquidations (liquidations: Dict[], market: Market = undefined, since: Int = undefined, limit: Int = undefined): Liquidation[] {
        /**
         * @ignore
         * @method
         * @description parses liquidation info from the exchange response
         * @param {object[]} liquidations each item describes an instance of a liquidation event
         * @param {object} market ccxt market
         * @param {int} [since] when defined, the response items are filtered to only include items after this timestamp
         * @param {int} [limit] limits the number of items in the response
         * @returns {object[]} an array of [liquidation structures]{@link https://docs.ccxt.com/#/?id=liquidation-structure}
         */
        const result = [];
        for (let i = 0; i < liquidations.length; i++) {
            const entry = liquidations[i];
            const parsed = this.parseLiquidation (entry, market);
            result.push (parsed);
        }
        const sorted = this.sortBy (result, 'timestamp');
        const symbol = this.safeString (market, 'symbol');
        return this.filterBySymbolSinceLimit (sorted, symbol, since, limit);
    }

    parseGreeks (greeks: Dict, market: Market = undefined): Greeks {
        throw new NotSupported (this.id + ' parseGreeks () is not supported yet');
    }

    parseAllGreeks (greeks, symbols: Strings = undefined, params = {}): Greeks[] {
        //
        // the value of greeks is either a dict or a list
        //
        const results = [];
        if (Array.isArray (greeks)) {
            for (let i = 0; i < greeks.length; i++) {
                const parsedTicker = this.parseGreeks (greeks[i]);
                const greek = this.extend (parsedTicker, params);
                results.push (greek);
            }
        } else {
            const marketIds = Object.keys (greeks);
            for (let i = 0; i < marketIds.length; i++) {
                const marketId = marketIds[i];
                const market = this.safeMarket (marketId);
                const parsed = this.parseGreeks (greeks[marketId], market);
                const greek = this.extend (parsed, params);
                results.push (greek);
            }
        }
        symbols = this.marketSymbols (symbols);
        return this.filterByArray (results, 'symbol', symbols);
    }

    parseOption (chain: Dict, currency: Currency = undefined, market: Market = undefined): Option {
        throw new NotSupported (this.id + ' parseOption () is not supported yet');
    }

    parseOptionChain (response: object[], currencyKey: Str = undefined, symbolKey: Str = undefined): OptionChain {
        const optionStructures = {};
        for (let i = 0; i < response.length; i++) {
            const info = response[i];
            const currencyId = this.safeString (info, currencyKey);
            const currency = this.safeCurrency (currencyId);
            const marketId = this.safeString (info, symbolKey);
            const market = this.safeMarket (marketId, undefined, undefined, 'option');
            optionStructures[market['symbol']] = this.parseOption (info, currency, market);
        }
        return optionStructures;
    }

    parseMarginModes (response: object[], symbols: string[] = undefined, symbolKey: Str = undefined, marketType: MarketType = undefined): MarginModes {
        const marginModeStructures = {};
        if (marketType === undefined) {
            marketType = 'swap'; // default to swap
        }
        for (let i = 0; i < response.length; i++) {
            const info = response[i];
            const marketId = this.safeString (info, symbolKey);
            const market = this.safeMarket (marketId, undefined, undefined, marketType);
            if ((symbols === undefined) || this.inArray (market['symbol'], symbols)) {
                marginModeStructures[market['symbol']] = this.parseMarginMode (info, market);
            }
        }
        return marginModeStructures;
    }

    parseMarginMode (marginMode: Dict, market: Market = undefined): MarginMode {
        throw new NotSupported (this.id + ' parseMarginMode () is not supported yet');
    }

    parseLeverages (response: object[], symbols: string[] = undefined, symbolKey: Str = undefined, marketType: MarketType = undefined): Leverages {
        const leverageStructures = {};
        if (marketType === undefined) {
            marketType = 'swap'; // default to swap
        }
        for (let i = 0; i < response.length; i++) {
            const info = response[i];
            const marketId = this.safeString (info, symbolKey);
            const market = this.safeMarket (marketId, undefined, undefined, marketType);
            if ((symbols === undefined) || this.inArray (market['symbol'], symbols)) {
                leverageStructures[market['symbol']] = this.parseLeverage (info, market);
            }
        }
        return leverageStructures;
    }

    parseLeverage (leverage: Dict, market: Market = undefined): Leverage {
        throw new NotSupported (this.id + ' parseLeverage () is not supported yet');
    }

    parseConversions (conversions: any[], code: Str = undefined, fromCurrencyKey: Str = undefined, toCurrencyKey: Str = undefined, since: Int = undefined, limit: Int = undefined, params = {}): Conversion[] {
        conversions = this.toArray (conversions);
        const result = [];
        let fromCurrency = undefined;
        let toCurrency = undefined;
        for (let i = 0; i < conversions.length; i++) {
            const entry = conversions[i];
            const fromId = this.safeString (entry, fromCurrencyKey);
            const toId = this.safeString (entry, toCurrencyKey);
            if (fromId !== undefined) {
                fromCurrency = this.safeCurrency (fromId);
            }
            if (toId !== undefined) {
                toCurrency = this.safeCurrency (toId);
            }
            const conversion = this.extend (this.parseConversion (entry, fromCurrency, toCurrency), params);
            result.push (conversion);
        }
        const sorted = this.sortBy (result, 'timestamp');
        let currency = undefined;
        if (code !== undefined) {
            currency = this.safeCurrency (code);
            code = currency['code'];
        }
        if (code === undefined) {
            return this.filterBySinceLimit (sorted, since, limit);
        }
        const fromConversion = this.filterBy (sorted, 'fromCurrency', code);
        const toConversion = this.filterBy (sorted, 'toCurrency', code);
        const both = this.arrayConcat (fromConversion, toConversion);
        return this.filterBySinceLimit (both, since, limit);
    }

    parseConversion (conversion: Dict, fromCurrency: Currency = undefined, toCurrency: Currency = undefined): Conversion {
        throw new NotSupported (this.id + ' parseConversion () is not supported yet');
    }

    convertExpireDate (date: string): string {
        // parse YYMMDD to datetime string
        const year = date.slice (0, 2);
        const month = date.slice (2, 4);
        const day = date.slice (4, 6);
        const reconstructedDate = '20' + year + '-' + month + '-' + day + 'T00:00:00Z';
        return reconstructedDate;
    }

    convertExpireDateToMarketIdDate (date: string): string {
        // parse 240119 to 19JAN24
        const year = date.slice (0, 2);
        const monthRaw = date.slice (2, 4);
        let month = undefined;
        const day = date.slice (4, 6);
        if (monthRaw === '01') {
            month = 'JAN';
        } else if (monthRaw === '02') {
            month = 'FEB';
        } else if (monthRaw === '03') {
            month = 'MAR';
        } else if (monthRaw === '04') {
            month = 'APR';
        } else if (monthRaw === '05') {
            month = 'MAY';
        } else if (monthRaw === '06') {
            month = 'JUN';
        } else if (monthRaw === '07') {
            month = 'JUL';
        } else if (monthRaw === '08') {
            month = 'AUG';
        } else if (monthRaw === '09') {
            month = 'SEP';
        } else if (monthRaw === '10') {
            month = 'OCT';
        } else if (monthRaw === '11') {
            month = 'NOV';
        } else if (monthRaw === '12') {
            month = 'DEC';
        }
        const reconstructedDate = day + month + year;
        return reconstructedDate;
    }

    convertMarketIdExpireDate (date: string): string {
        // parse 03JAN24 to 240103.
        const monthMappping = {
            'JAN': '01',
            'FEB': '02',
            'MAR': '03',
            'APR': '04',
            'MAY': '05',
            'JUN': '06',
            'JUL': '07',
            'AUG': '08',
            'SEP': '09',
            'OCT': '10',
            'NOV': '11',
            'DEC': '12',
        };
        // if exchange omits first zero and provides i.e. '3JAN24' instead of '03JAN24'
        if (date.length === 6) {
            date = '0' + date;
        }
        const year = date.slice (0, 2);
        const monthName = date.slice (2, 5);
        const month = this.safeString (monthMappping, monthName);
        const day = date.slice (5, 7);
        const reconstructedDate = day + month + year;
        return reconstructedDate;
    }

    async fetchPositionHistory (symbol: string, since: Int = undefined, limit: Int = undefined, params = {}): Promise<Position[]> {
        /**
         * @method
         * @name exchange#fetchPositionHistory
         * @description fetches the history of margin added or reduced from contract isolated positions
         * @param {string} [symbol] unified market symbol
         * @param {int} [since] timestamp in ms of the position
         * @param {int} [limit] the maximum amount of candles to fetch, default=1000
         * @param {object} params extra parameters specific to the exchange api endpoint
         * @returns {object[]} a list of [position structures]{@link https://docs.ccxt.com/#/?id=position-structure}
         */
        if (this.has['fetchPositionsHistory']) {
            const positions = await this.fetchPositionsHistory ([ symbol ], since, limit, params);
            return positions as Position[];
        } else {
            throw new NotSupported (this.id + ' fetchPositionHistory () is not supported yet');
        }
    }

    async fetchPositionsHistory (symbols: Strings = undefined, since: Int = undefined, limit: Int = undefined, params = {}): Promise<Position[]> {
        /**
         * @method
         * @name exchange#fetchPositionsHistory
         * @description fetches the history of margin added or reduced from contract isolated positions
         * @param {string} [symbol] unified market symbol
         * @param {int} [since] timestamp in ms of the position
         * @param {int} [limit] the maximum amount of candles to fetch, default=1000
         * @param {object} params extra parameters specific to the exchange api endpoint
         * @returns {object[]} a list of [position structures]{@link https://docs.ccxt.com/#/?id=position-structure}
         */
        throw new NotSupported (this.id + ' fetchPositionsHistory () is not supported yet');
    }

    parseMarginModification (data: Dict, market: Market = undefined): MarginModification {
        throw new NotSupported (this.id + ' parseMarginModification() is not supported yet');
    }

    parseMarginModifications (response: object[], symbols: Strings = undefined, symbolKey: Str = undefined, marketType: MarketType = undefined): MarginModification[] {
        const marginModifications = [];
        for (let i = 0; i < response.length; i++) {
            const info = response[i];
            const marketId = this.safeString (info, symbolKey);
            const market = this.safeMarket (marketId, undefined, undefined, marketType);
            if ((symbols === undefined) || this.inArray (market['symbol'], symbols)) {
                marginModifications.push (this.parseMarginModification (info, market));
            }
        }
        return marginModifications;
    }

    async fetchTransfer (id: string, code: Str = undefined, params = {}): Promise<TransferEntry> {
        /**
         * @method
         * @name exchange#fetchTransfer
         * @description fetches a transfer
         * @param {string} id transfer id
         * @param {[string]} code unified currency code
         * @param {object} params extra parameters specific to the exchange api endpoint
         * @returns {object} a [transfer structure]{@link https://docs.ccxt.com/#/?id=transfer-structure}
         */
        throw new NotSupported (this.id + ' fetchTransfer () is not supported yet');
    }

    async fetchTransfers (code: Str = undefined, since: Int = undefined, limit: Int = undefined, params = {}): Promise<TransferEntry[]> {
        /**
         * @method
         * @name exchange#fetchTransfer
         * @description fetches a transfer
         * @param {string} id transfer id
         * @param {int} [since] timestamp in ms of the earliest transfer to fetch
         * @param {int} [limit] the maximum amount of transfers to fetch
         * @param {object} params extra parameters specific to the exchange api endpoint
         * @returns {object} a [transfer structure]{@link https://docs.ccxt.com/#/?id=transfer-structure}
         */
        throw new NotSupported (this.id + ' fetchTransfers () is not supported yet');
    }

    async unWatchOHLCV (symbol: string, timeframe: string = '1m', params = {}): Promise<any> {
        /**
         * @method
         * @name exchange#unWatchOHLCV
         * @description watches historical candlestick data containing the open, high, low, and close price, and the volume of a market
         * @param {string} symbol unified symbol of the market to fetch OHLCV data for
         * @param {string} timeframe the length of time each candle represents
         * @param {object} [params] extra parameters specific to the exchange API endpoint
         * @returns {int[][]} A list of candles ordered as timestamp, open, high, low, close, volume
         */
        throw new NotSupported (this.id + ' unWatchOHLCV () is not supported yet');
    }

    async watchMarkPrice (symbol: string, params = {}): Promise<Ticker> {
        /**
         * @method
         * @name exchange#watchMarkPrice
         * @description watches a mark price for a specific market
         * @param {string} symbol unified symbol of the market to fetch the ticker for
         * @param {object} [params] extra parameters specific to the exchange API endpoint
         * @returns {object} a [ticker structure]{@link https://docs.ccxt.com/#/?id=ticker-structure}
         */
        throw new NotSupported (this.id + ' watchMarkPrice () is not supported yet');
    }

    async watchMarkPrices (symbols: Strings = undefined, params = {}): Promise<Tickers> {
        /**
         * @method
         * @name exchange#watchMarkPrices
         * @description watches the mark price for all markets
         * @param {string[]} symbols unified symbol of the market to fetch the ticker for
         * @param {object} [params] extra parameters specific to the exchange API endpoint
         * @returns {object} a [ticker structure]{@link https://docs.ccxt.com/#/?id=ticker-structure}
         */
        throw new NotSupported (this.id + ' watchMarkPrices () is not supported yet');
    }

    async withdrawWs (code: string, amount: number, address: string, tag: Str = undefined, params = {}): Promise<{}> {
        /**
         * @method
         * @name exchange#withdrawWs
         * @description make a withdrawal
         * @param {string} code unified currency code
         * @param {float} amount the amount to withdraw
         * @param {string} address the address to withdraw to
         * @param {string} tag
         * @param {object} [params] extra parameters specific to the bitvavo api endpoint
         * @returns {object} a [transaction structure]{@link https://docs.ccxt.com/#/?id=transaction-structure}
         */
        throw new NotSupported (this.id + ' withdrawWs () is not supported yet');
    }

    async unWatchMyTrades (symbol: Str = undefined, params = {}): Promise<any> {
        /**
         * @method
         * @name exchange#unWatchMyTrades
         * @description unWatches information on multiple trades made by the user
         * @param {string} symbol unified market symbol of the market orders were made in
         * @param {object} [params] extra parameters specific to the exchange API endpoint
         * @returns {object[]} a list of [order structures]{@link https://docs.ccxt.com/#/?id=order-structure}
         */
        throw new NotSupported (this.id + ' unWatchMyTrades () is not supported yet');
    }

    async createOrdersWs (orders: OrderRequest[], params = {}): Promise<Order[]> {
        /**
         * @method
         * @name exchange#createOrdersWs
         * @description create a list of trade orders
         * @param {Array} orders list of orders to create, each object should contain the parameters required by createOrder, namely symbol, type, side, amount, price and params
         * @param {object} [params] extra parameters specific to the exchange API endpoint
         * @returns {object} an [order structure]{@link https://docs.ccxt.com/#/?id=order-structure}
         */
        throw new NotSupported (this.id + ' createOrdersWs () is not supported yet');
    }

    async fetchOrdersByStatusWs (status: string, symbol: Str = undefined, since: Int = undefined, limit: Int = undefined, params = {}): Promise<Order[]> {
        /**
         * @method
         * @name exchange#fetchOrdersByStatusWs
         * @description watches information on open orders with bid (buy) and ask (sell) prices, volumes and other data
         * @param {string} symbol unified symbol of the market to fetch the order book for
         * @param {int} [limit] the maximum amount of order book entries to return
         * @param {object} [params] extra parameters specific to the exchange API endpoint
         * @returns {object} A dictionary of [order book structures]{@link https://docs.ccxt.com/#/?id=order-book-structure} indexed by market symbols
         */
        throw new NotSupported (this.id + ' fetchOrdersByStatusWs () is not supported yet');
    }

    async unWatchBidsAsks (symbols: Strings = undefined, params = {}): Promise<any> {
        /**
         * @method
         * @name exchange#unWatchBidsAsks
         * @description unWatches best bid & ask for symbols
         * @param {string[]} symbols unified symbol of the market to fetch the ticker for
         * @param {object} [params] extra parameters specific to the exchange API endpoint
         * @returns {object} a [ticker structure]{@link https://docs.ccxt.com/#/?id=ticker-structure}
         */
        throw new NotSupported (this.id + ' unWatchBidsAsks () is not supported yet');
    }

    cleanUnsubscription (client, subHash: string, unsubHash: string, subHashIsPrefix = false) {
        if (unsubHash in client.subscriptions) {
            delete client.subscriptions[unsubHash];
        }
        if (!subHashIsPrefix) {
            if (subHash in client.subscriptions) {
                delete client.subscriptions[subHash];
            }
            if (subHash in client.futures) {
                const error = new UnsubscribeError (this.id + ' ' + subHash);
                client.reject (error, subHash);
            }
        } else {
            const clientSubscriptions = Object.keys (client.subscriptions);
            for (let i = 0; i < clientSubscriptions.length; i++) {
                const sub = clientSubscriptions[i];
                if (sub.startsWith (subHash)) {
                    delete client.subscriptions[sub];
                }
            }
            const clientFutures = Object.keys (client.futures);
            for (let i = 0; i < clientFutures.length; i++) {
                const future = clientFutures[i];
                if (future.startsWith (subHash)) {
                    const error = new UnsubscribeError (this.id + ' ' + future);
                    client.reject (error, future);
                }
            }
        }
        client.resolve (true, unsubHash);
    }

    cleanCache (subscription: Dict) {
        const topic = this.safeString (subscription, 'topic');
        const symbols = this.safeList (subscription, 'symbols', []);
        const symbolsLength = symbols.length;
        if (topic === 'ohlcv') {
            const symbolsAndTimeframes = this.safeList (subscription, 'symbolsAndTimeframes', []);
            for (let i = 0; i < symbolsAndTimeframes.length; i++) {
                const symbolAndTimeFrame = symbolsAndTimeframes[i];
                const symbol = this.safeString (symbolAndTimeFrame, 0);
                const timeframe = this.safeString (symbolAndTimeFrame, 1);
                if ((this.ohlcvs !== undefined) && (symbol in this.ohlcvs)) {
                    if (timeframe in this.ohlcvs[symbol]) {
                        delete this.ohlcvs[symbol][timeframe];
                    }
                }
            }
        } else if (symbolsLength > 0) {
            for (let i = 0; i < symbols.length; i++) {
                const symbol = symbols[i];
                if (topic === 'trades') {
                    if (symbol in this.trades) {
                        delete this.trades[symbol];
                    }
                } else if (topic === 'orderbook') {
                    if (symbol in this.orderbooks) {
                        delete this.orderbooks[symbol];
                    }
                } else if (topic === 'ticker') {
                    if (symbol in this.tickers) {
                        delete this.tickers[symbol];
                    }
                } else if (topic === 'bidsasks') {
                    if (symbol in this.bidsasks) {
                        delete this.bidsasks[symbol];
                    }
                }
            }
        } else {
            if (topic === 'myTrades' && (this.myTrades !== undefined)) {
                this.myTrades = undefined;
            } else if (topic === 'orders' && (this.orders !== undefined)) {
                this.orders = undefined;
            } else if (topic === 'positions' && (this.positions !== undefined)) {
                this.positions = undefined;
                const clients = Object.values (this.clients);
                for (let i = 0; i < clients.length; i++) {
                    const client = clients[i];
                    const futures = client.futures;
                    if ((futures !== undefined) && ('fetchPositionsSnapshot' in futures)) {
                        delete futures['fetchPositionsSnapshot'];
                    }
                }
            } else if (topic === 'ticker' && (this.tickers !== undefined)) {
                const tickerSymbols = Object.keys (this.tickers);
                for (let i = 0; i < tickerSymbols.length; i++) {
                    const tickerSymbol = tickerSymbols[i];
                    if (tickerSymbol in this.tickers) {
                        delete this.tickers[tickerSymbol];
                    }
                }
            } else if (topic === 'bidsasks' && (this.bidsasks !== undefined)) {
                const bidsaskSymbols = Object.keys (this.bidsasks);
                for (let i = 0; i < bidsaskSymbols.length; i++) {
                    const bidsaskSymbol = bidsaskSymbols[i];
                    if (bidsaskSymbol in this.bidsasks) {
                        delete this.bidsasks[bidsaskSymbol];
                    }
                }
            }
        }
    }
}

export {
    Exchange,
};<|MERGE_RESOLUTION|>--- conflicted
+++ resolved
@@ -111,19 +111,8 @@
 } from './types.js';
 // ----------------------------------------------------------------------------
 // move this elsewhere.
-<<<<<<< HEAD
-import {
-    ArrayCache,
-    // ArrayCacheBySymbolById,
-    // ArrayCacheBySymbolBySide,
-    ArrayCacheByTimestamp,
-} from './ws/Cache.js';
-// import {OrderBook as Ob} from './ws/OrderBook.js';
-import totp from './functions/totp.js';
-=======
 import { ArrayCache, ArrayCacheByTimestamp } from './ws/Cache.js';
 import { totp } from './functions/totp.js';
->>>>>>> 6c5e097d
 import ethers from '../static_dependencies/ethers/index.js';
 import { TypedDataEncoder } from '../static_dependencies/ethers/hash/index.js';
 import { SecureRandom } from '../static_dependencies/jsencrypt/lib/jsbn/rng.js';
@@ -1941,11 +1930,8 @@
                 'cancelAllOrders': undefined,
                 'cancelAllOrdersWs': undefined,
                 'cancelOrder': true,
-<<<<<<< HEAD
-=======
                 'cancelOrderWithClientOrderId': undefined,
                 'cancelOrderWs': undefined,
->>>>>>> 6c5e097d
                 'cancelOrders': undefined,
                 'cancelOrdersWithClientOrderId': undefined,
                 'cancelOrdersWs': undefined,
