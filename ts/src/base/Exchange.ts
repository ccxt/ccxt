--- conflicted
+++ resolved
@@ -4,7 +4,6 @@
 import * as functions from './functions.js'
 
 const {
-<<<<<<< HEAD
     aggregate,
     arrayConcat,
     base16ToBinary,
@@ -14,6 +13,7 @@
     binaryConcat,
     binaryConcatArray,
     binaryToBase16,
+    binaryToBase58,
     binaryToBase64,
     capitalize,
     clone,
@@ -109,113 +109,6 @@
     ymdhms,
     yymmdd,
     yyyymmdd
-=======
-    isNode
-    , keys
-    , values
-    , deepExtend
-    , extend
-    , clone
-    , flatten
-    , unique
-    , indexBy
-    , sortBy
-    , sortBy2
-    , safeFloat2
-    , groupBy
-    , aggregate
-    , uuid
-    , unCamelCase
-    , precisionFromString
-    , Throttler
-    , capitalize
-    , now
-    , decimalToPrecision
-    , safeValue
-    , safeValue2
-    , safeString
-    , safeString2
-    , seconds
-    , milliseconds
-    , binaryToBase16
-    , numberToBE
-    , base16ToBinary
-    , iso8601
-    , omit
-    , isJsonEncodedObject
-    , safeInteger
-    , sum
-    , omitZero
-    , implodeParams
-    , extractParams
-    , json
-    , vwap
-    , merge
-    , binaryConcat
-    , hash
-    , ecdsa
-    , arrayConcat
-    , encode
-    , urlencode
-    , hmac
-    , numberToString
-    , parseTimeframe
-    , safeInteger2
-    , safeStringLower
-    , parse8601
-    , yyyymmdd
-    , safeStringUpper
-    , safeTimestamp
-    , binaryConcatArray
-    , uuidv1
-    , numberToLE
-    , ymdhms
-    , stringToBase64
-    , decode
-    , uuid22
-    , safeIntegerProduct2
-    , safeIntegerProduct
-    , safeStringLower2
-    , yymmdd
-    , base58ToBinary
-    , binaryToBase58
-    , safeTimestamp2
-    , rawencode
-    , keysort
-    , inArray
-    , isEmpty
-    , ordered
-    , filterBy
-    , uuid16
-    , safeFloat
-    , base64ToBinary
-    , safeStringUpper2
-    , urlencodeWithArrayRepeat
-    , microseconds
-    , binaryToBase64
-    , strip
-    , toArray
-    , safeFloatN
-    , safeIntegerN
-    , safeIntegerProductN
-    , safeTimestampN
-    , safeValueN
-    , safeStringN
-    , safeStringLowerN
-    , safeStringUpperN
-    , urlencodeNested
-    , parseDate
-    , ymd
-    , isArray
-    , base64ToString
-    , crc32
-    , TRUNCATE
-    , ROUND
-    , DECIMAL_PLACES
-    , NO_PADDING
-    , TICK_SIZE
-    , SIGNIFICANT_DIGITS
->>>>>>> 3a4997a6
 } = functions
 
 // import exceptions from "./errors.js"
@@ -249,34 +142,8 @@
 //
 
 // import types
-<<<<<<< HEAD
-import {
-    Balance,
-    Balances,
-    Currency,
-    DepositAddressResponse,
-    Dictionary,
-    Fee,
-    IndexType,
-    Int,
-    Market,
-    MinMax,
-    OHLCV,
-    OHLCVC,
-    Order,
-    OrderBook,
-    OrderSide,
-    OrderType,
-    Ticker,
-    Trade,
-    Transaction
-} from './types';
-
-export { Fee, Market, Ticker, Trade } from './types'
-=======
-import { Market, Trade, Fee, Ticker, OHLCV, OHLCVC, Order, OrderBook, Balance, Balances, Dictionary, Transaction, DepositAddressResponse, Currency, MinMax, IndexType, Int, OrderType, OrderSide, Position } from './types.js';
-export {Market, Trade, Fee, Ticker} from './types.js'
->>>>>>> 3a4997a6
+import { Balance, Balances, Currency, DepositAddressResponse, Dictionary, Fee, IndexType, Int, Market, MinMax, OHLCV, OHLCVC, Order, OrderBook, OrderSide, OrderType, Position, Ticker, Trade, Transaction } from './types.js';
+export { Fee, Market, Ticker, Trade } from './types.js'
 
 // ----------------------------------------------------------------------------
 // move this elsewhere
@@ -460,11 +327,6 @@
     stablePairs = {}
 
     // WS/PRO options
-    clients = {}
-    newUpdates = true
-    streaming = {}
-
-    deepExtend = deepExtend
     aggregate = aggregate
     arrayConcat = arrayConcat
     base16ToBinary = base16ToBinary
@@ -474,12 +336,15 @@
     binaryConcat = binaryConcat
     binaryConcatArray = binaryConcatArray
     binaryToBase16 = binaryToBase16
+    binaryToBase58 = binaryToBase58
     binaryToBase64 = binaryToBase64
     capitalize = capitalize
+    clients = {}
     clone = clone
     crc32 = crc32
     decimalToPrecision = decimalToPrecision
     decode = decode
+    deepExtend = deepExtend
     encode = encode
     extend = extend
     extractParams = extractParams
@@ -502,6 +367,7 @@
     merge = merge
     microseconds = microseconds
     milliseconds = milliseconds
+    newUpdates = true
     now = now
     numberToBE = numberToBE
     numberToLE = numberToLE
@@ -527,28 +393,13 @@
     safeString2 = safeString2
     safeStringLower = safeStringLower
     safeStringLower2 = safeStringLower2
+    safeStringLower2 = safeStringLower2
     safeStringLowerN = safeStringLowerN
     safeStringN = safeStringN
     safeStringUpper = safeStringUpper
     safeStringUpper2 = safeStringUpper2
     safeStringUpperN = safeStringUpperN
     safeTimestamp = safeTimestamp
-<<<<<<< HEAD
-=======
-    binaryConcatArray = binaryConcatArray
-    uuidv1 = uuidv1
-    numberToLE = numberToLE
-    ymdhms = ymdhms
-    yymmdd = yymmdd
-    stringToBase64 = stringToBase64
-    decode = decode
-    uuid22 = uuid22
-    safeIntegerProduct2 = safeIntegerProduct2
-    safeIntegerProduct = safeIntegerProduct
-    binaryToBase58 = binaryToBase58
-    base58ToBinary = base58ToBinary
-    base64ToBinary = base64ToBinary
->>>>>>> 3a4997a6
     safeTimestamp2 = safeTimestamp2
     safeTimestampN = safeTimestampN
     safeValue = safeValue
@@ -557,6 +408,7 @@
     seconds = seconds
     sortBy = sortBy
     sortBy2 = sortBy2
+    streaming = {}
     stringToBase64 = stringToBase64
     strip = strip
     sum = sum
@@ -584,7 +436,6 @@
             'certified': false, // if certified by the CCXT dev team
             'commonCurrencies': { // gets extended/overwritten in subclasses
                 'BCC': 'BCH',
-                'BCHABC': 'BCH',
                 'BCHSV': 'BSV',
                 'XBT': 'BTC',
             },
@@ -736,19 +587,6 @@
                 '525': ExchangeNotAvailable,
                 '526': ExchangeNotAvailable,
                 '530': ExchangeNotAvailable,
-<<<<<<< HEAD
-=======
-                '408': RequestTimeout,
-                '504': RequestTimeout,
-                '401': AuthenticationError,
-                '407': AuthenticationError,
-                '511': AuthenticationError,
-            },
-            'commonCurrencies': { // gets extended/overwritten in subclasses
-                'XBT': 'BTC',
-                'BCC': 'BCH',
-                'BCHSV': 'BSV',
->>>>>>> 3a4997a6
             },
             'id': undefined,
             'limits': {
@@ -1431,14 +1269,7 @@
             delete this.clients[client.url];
             closedClients.push(client.close ());
         }
-<<<<<<< HEAD
-    }
-
-    handleDelta (bookside, delta, nonce = undefined) {
-        //stub
-=======
         return Promise.all (closedClients);
->>>>>>> 3a4997a6
     }
 
     async loadOrderBook (client, messageHash, symbol, limit = undefined, params = {}) {
@@ -1471,25 +1302,8 @@
         }
     }
 
-<<<<<<< HEAD
-    handleDeltas (orderbook, deltas, nonce = undefined) {
-        for (let i = 0; i < deltas.length; i++) {
-            this.handleDelta (orderbook, deltas[i]);
-        }
-    }
-
-    // eslint-disable-next-line no-unused-vars
-    getCacheIndex (orderbook, deltas) {
-        // return the first index of the cache that can be applied to the orderbook or -1 if not possible
-        return -1;
-    }
-
-    convertToBigInt (value: string) {
-        return BigInt (value); // used on XT
-=======
     convertToBigInt(value: string) {
         return BigInt(value); // used on XT
->>>>>>> 3a4997a6
     }
 
     valueIsDefined (value) {
