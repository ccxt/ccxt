--- conflicted
+++ resolved
@@ -33,8 +33,8 @@
 //
 import { axolotl } from './functions/crypto.js';
 // import types
-<<<<<<< HEAD
 import {
+    Account,
     Balance,
     Balances,
     Currency,
@@ -68,11 +68,6 @@
     Trade,
     Transaction
 } from './types.js';
-=======
-import { Market, Trade, Fee, Ticker, OHLCV, OHLCVC, Order, OrderBook, Balance, Balances, Dictionary, Transaction, DepositAddressResponse, Currency, MinMax, IndexType, Int, OrderType, OrderSide, Position, FundingRateHistory, OpenInterest, Liquidation, OrderRequest, FundingHistory, MarginMode, Tickers, Greeks, Str, Num, MarketInterface, CurrencyInterface, Account } from './types.js';
-export {Market, Trade, Fee, Ticker, OHLCV, OHLCVC, Order, OrderBook, Balance, Balances, Dictionary, Transaction, DepositAddressResponse, Currency, MinMax, IndexType, Int, OrderType, OrderSide, Position, FundingRateHistory, Liquidation, FundingHistory, Greeks } from './types.js'
-
->>>>>>> 566d2e23
 // ----------------------------------------------------------------------------
 // move this elsewhere
 import {
@@ -552,11 +547,6 @@
                 'fetchBidsAsks': undefined,
                 'fetchBorrowInterest': undefined,
                 'fetchBorrowRateHistory': undefined,
-<<<<<<< HEAD
-                'fetchBorrowRates': undefined,
-                'fetchBorrowRatesPerSymbol': undefined,
-=======
->>>>>>> 566d2e23
                 'fetchCanceledOrders': undefined,
                 'fetchClosedOrder': undefined,
                 'fetchClosedOrders': undefined,
