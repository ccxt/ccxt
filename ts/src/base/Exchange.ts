// ----------------------------------------------------------------------------
/* eslint-disable */

import * as functions from './functions.js'
const {
    isNode
    , keys
    , values
    , deepExtend
    , extend
    , clone
    , flatten
    , unique
    , indexBy
    , sortBy
    , sortBy2
    , safeFloat2
    , groupBy
    , aggregate
    , uuid
    , unCamelCase
    , precisionFromString
    , Throttler
    , capitalize
    , now
    , buildOHLCVC
    , decimalToPrecision
    , safeValue
    , safeValue2
    , safeString
    , safeString2
    , seconds
    , milliseconds
    , binaryToBase16
    , numberToBE
    , base16ToBinary
    , iso8601
    , omit
    , isJsonEncodedObject
    , safeInteger
    , sum
    , omitZero
    , implodeParams
    , extractParams
    , json
    , vwap
    , merge
    , binaryConcat
    , hash
    , ecdsa
    , arrayConcat
    , encode
    , urlencode
    , hmac
    , numberToString
    , parseTimeframe
    , safeInteger2
    , safeStringLower
    , parse8601
    , yyyymmdd
    , safeStringUpper
    , safeTimestamp
    , binaryConcatArray
    , uuidv1
    , numberToLE
    , ymdhms
    , stringToBase64
    , decode
    , uuid22
    , safeIntegerProduct2
    , safeIntegerProduct
    , safeStringLower2
    , yymmdd
    , base58ToBinary
    , safeTimestamp2
    , rawencode
    , keysort
    , inArray
    , isEmpty
    , ordered
    , filterBy
    , uuid16
    , safeFloat
    , base64ToBinary
    , safeStringUpper2
    , urlencodeWithArrayRepeat
    , microseconds
    , binaryToBase64
    , strip
    , toArray
    , safeFloatN
    , safeIntegerN
    , safeIntegerProductN
    , safeTimestampN
    , safeValueN
    , safeStringN
    , safeStringLowerN
    , safeStringUpperN
    , urlencodeNested
    , parseDate
    , ymd
    , isArray
    , base64ToString
    , crc32
    , TRUNCATE
    , ROUND
    , DECIMAL_PLACES
    , NO_PADDING
    , TICK_SIZE
} = functions

// import exceptions from "./errors.js"

 import { // eslint-disable-line object-curly-newline
    ExchangeError
    , BadSymbol
    , NullResponse
    , InvalidAddress
    , InvalidOrder
    , NotSupported
    , AuthenticationError
    , DDoSProtection
    , RequestTimeout
    , NetworkError
    , ExchangeNotAvailable
    , ArgumentsRequired
    , RateLimitExceeded } from "./errors.js"

import { Precise } from './Precise.js'

//-----------------------------------------------------------------------------
import WsClient from './ws/WsClient.js';
import Future from './ws/Future.js';
import { OrderBook as WsOrderBook, IndexedOrderBook, CountedOrderBook } from './ws/OrderBook.js';

// ----------------------------------------------------------------------------
//

// import types
import { Market, Trade, Fee, Ticker, OHLCV, Order, OrderBook, Balance, Balances, Dictionary, Transaction, DepositAddressResponse, Currency, MinMax, IndexType, IntegerType, OrderType, OrderSide } from './types';
export {Market, Trade, Fee, Ticker} from './types'

// ----------------------------------------------------------------------------
// move this elsewhere
import { ArrayCache, ArrayCacheByTimestamp, ArrayCacheBySymbolById } from './ws/Cache.js'
import totp from './functions/totp.js';

// ----------------------------------------------------------------------------
export default class Exchange {
    options: {
        [key: string]: any;
    }
    userAgents: any;
    headers: any;

    httpAgent = undefined
    httpsAgent = undefined
    agent = undefined

    throttleProp = undefined

    api = undefined

    // prepended to URL, like https://proxy.com/https://exchange.com/api...
    proxy = ''
    origin = '*' // CORS origin

    minFundingAddressLength = 1 // used in checkAddress
    substituteCommonCurrencyCodes = true  // reserved
    quoteJsonNumbers = true // treat numbers in json as quoted precise strings
    number = Number // or String (a pointer to a function)
    handleContentTypeApplicationZip = false

    // whether fees should be summed by currency code
    reduceFees = true

    // do not delete this line, it is needed for users to be able to define their own fetchImplementation
    fetchImplementation: any
    AbortError: any
    FetchError: any

    validateServerSsl = true
    validateClientSsl = false

    timeout       = 10000 // milliseconds
    verbose       = false
    debug         = false
    userAgent: { 'User-Agent': string } | false = undefined;
    twofa         = undefined // two-factor authentication (2FA)

    apiKey: string;
    secret: string;
    uid: string;
    login:string;
    password: string;
    privateKey: string;// a "0x"-prefixed hexstring private key for a wallet
    walletAddress: string; // a wallet address "0x"-prefixed hexstring
    token: string; // reserved for HTTP auth in some cases

    balance      = {}
    orderbooks   = {}
    tickers      = {}
    orders       = undefined
    trades: any
    transactions = {}
    ohlcvs: any
    myTrades: any
    positions    = {}
    urls: {
        logo?: string;
        api?: string | Dictionary<string>;
        test?: string | Dictionary<string>;
        www?: string;
        doc?: string[];
        api_management?: string;
        fees?: string;
        referral?: string;
    };

    requiresWeb3 = false
    requiresEddsa = false
    precision: {
        amount: number | undefined,
        price: number | undefined
    };

    enableLastJsonResponse = true
    enableLastHttpResponse = true
    enableLastResponseHeaders = true
    last_http_response    = undefined
    last_json_response    = undefined
    last_response_headers = undefined

    id: string = undefined

    markets: Dictionary<any> = undefined
    has: Dictionary<boolean | 'emulated'>

    status = undefined

    requiredCredentials: {
        apiKey: boolean;
        secret: boolean;
        uid: boolean;
        login: boolean;
        password: boolean;
        twofa: boolean;
        privateKey: boolean;
        walletAddress: boolean;
        token: boolean;
    };
    rateLimit: number = undefined; // milliseconds
    tokenBucket = undefined
<<<<<<< HEAD
=======
    throttler = undefined
>>>>>>> f5bed774
    enableRateLimit: boolean = undefined;

    httpExceptions = undefined

    limits: {
        amount?: MinMax,
        cost?: MinMax,
        leverage?: MinMax,
        price?: MinMax,
    };
    fees: object;
    markets_by_id: Dictionary<any> = undefined;
    symbols: string[] = undefined;
    ids: string[] = undefined;
    currencies: Dictionary<Currency> = undefined;

    baseCurrencies = undefined
    quoteCurrencies = undefined
    currencies_by_id = undefined
    codes = undefined

    reloadingMarkets = undefined
    marketsLoading = undefined

    accounts = undefined
    accountsById = undefined

    commonCurrencies = undefined

    hostname: string = undefined;

    precisionMode: number = undefined;
    paddingMode = undefined

    exceptions = {}
    timeframes: Dictionary<number | string> = {}

    version: string = undefined;

    marketsByAltname = undefined

    name:string = undefined

    lastRestRequestTimestamp:number;

    targetAccount = undefined

    stablePairs = {}

    // WS/PRO options
    clients = {}
    newUpdates = true
    streaming = {}

    deepExtend = deepExtend
    isNode = isNode
    keys = keys
    values = values
    extend = extend
    clone = clone
    flatten = flatten
    unique = unique
    indexBy = indexBy
    sortBy = sortBy
    sortBy2 = sortBy2
    groupBy = groupBy
    aggregate = aggregate
    uuid = uuid
    unCamelCase = unCamelCase
    precisionFromString = precisionFromString
    capitalize = capitalize
    now = now
    buildOHLCVC = buildOHLCVC
    decimalToPrecision = decimalToPrecision
    safeValue = safeValue
    safeValue2 = safeValue2
    safeString = safeString
    safeString2 = safeString2
    safeFloat = safeFloat
    safeFloat2 = safeFloat2
    seconds = seconds
    milliseconds = milliseconds
    binaryToBase16 = binaryToBase16
    numberToBE = numberToBE
    base16ToBinary = base16ToBinary
    iso8601 = iso8601
    omit = omit
    isJsonEncodedObject = isJsonEncodedObject
    safeInteger = safeInteger
    sum = sum
    omitZero = omitZero
    implodeParams = implodeParams
    extractParams = extractParams
    json = json
    vwap = vwap
    merge = merge
    binaryConcat = binaryConcat
    hash = hash
    arrayConcat = arrayConcat
    encode = encode
    urlencode = urlencode
    hmac = hmac
    numberToString = numberToString
    parseTimeframe = parseTimeframe
    safeInteger2 = safeInteger2
    safeStringLower = safeStringLower
    parse8601 = parse8601
    yyyymmdd = yyyymmdd
    safeStringUpper = safeStringUpper
    safeTimestamp = safeTimestamp
    binaryConcatArray = binaryConcatArray
    uuidv1 = uuidv1
    numberToLE = numberToLE
    ymdhms = ymdhms
    yymmdd = yymmdd
    stringToBase64 = stringToBase64
    decode = decode
    uuid22 = uuid22
    safeIntegerProduct2 = safeIntegerProduct2
    safeIntegerProduct = safeIntegerProduct
    base58ToBinary = base58ToBinary
    base64ToBinary = base64ToBinary
    safeTimestamp2 = safeTimestamp2
    rawencode = rawencode
    keysort = keysort
    inArray = inArray
    safeStringLower2 = safeStringLower2
    safeStringUpper2 = safeStringUpper2
    isEmpty = isEmpty
    ordered = ordered
    filterBy = filterBy
    uuid16 = uuid16
    urlencodeWithArrayRepeat = urlencodeWithArrayRepeat
    microseconds = microseconds
    binaryToBase64 = binaryToBase64
    strip = strip
    toArray = toArray
    safeFloatN = safeFloatN
    safeIntegerN = safeIntegerN
    safeIntegerProductN = safeIntegerProductN
    safeTimestampN = safeTimestampN
    safeValueN = safeValueN
    safeStringN = safeStringN
    safeStringLowerN = safeStringLowerN
    safeStringUpperN = safeStringUpperN
    urlencodeNested = urlencodeNested
    parseDate = parseDate
    ymd = ymd
    isArray = isArray
    base64ToString = base64ToString
    crc32 = crc32

    describe () {
        return {
            'id': undefined,
            'name': undefined,
            'countries': undefined,
            'enableRateLimit': true,
            'rateLimit': 2000, // milliseconds = seconds * 1000
            'certified': false, // if certified by the CCXT dev team
            'pro': false, // if it is integrated with CCXT Pro for WebSocket support
            'alias': false, // whether this exchange is an alias to another exchange
            'has': {
                'publicAPI': true,
                'privateAPI': true,
                'CORS': undefined,
                'spot': undefined,
                'margin': undefined,
                'swap': undefined,
                'future': undefined,
                'option': undefined,
                'addMargin': undefined,
                'cancelAllOrders': undefined,
                'cancelOrder': true,
                'cancelOrders': undefined,
                'createDepositAddress': undefined,
                'createLimitOrder': true,
                'createMarketOrder': true,
                'createOrder': true,
                'createPostOnlyOrder': undefined,
                'createReduceOnlyOrder': undefined,
                'createStopOrder': undefined,
                'createStopLimitOrder': undefined,
                'createStopMarketOrder': undefined,
                'editOrder': 'emulated',
                'fetchAccounts': undefined,
                'fetchBalance': true,
                'fetchBidsAsks': undefined,
                'fetchBorrowInterest': undefined,
                'fetchBorrowRate': undefined,
                'fetchBorrowRateHistory': undefined,
                'fetchBorrowRatesPerSymbol': undefined,
                'fetchBorrowRates': undefined,
                'fetchCanceledOrders': undefined,
                'fetchClosedOrder': undefined,
                'fetchClosedOrders': undefined,
                'fetchCurrencies': 'emulated',
                'fetchDeposit': undefined,
                'fetchDepositAddress': undefined,
                'fetchDepositAddresses': undefined,
                'fetchDepositAddressesByNetwork': undefined,
                'fetchDeposits': undefined,
                'fetchTransactionFee': undefined,
                'fetchTransactionFees': undefined,
                'fetchFundingHistory': undefined,
                'fetchFundingRate': undefined,
                'fetchFundingRateHistory': undefined,
                'fetchFundingRates': undefined,
                'fetchIndexOHLCV': undefined,
                'fetchL2OrderBook': true,
                'fetchLastPrices': undefined,
                'fetchLedger': undefined,
                'fetchLedgerEntry': undefined,
                'fetchLeverageTiers': undefined,
                'fetchMarketLeverageTiers': undefined,
                'fetchMarkets': true,
                'fetchMarkOHLCV': undefined,
                'fetchMyTrades': undefined,
                'fetchOHLCV': 'emulated',
                'fetchOpenInterest': undefined,
                'fetchOpenInterestHistory': undefined,
                'fetchOpenOrder': undefined,
                'fetchOpenOrders': undefined,
                'fetchOrder': undefined,
                'fetchOrderBook': true,
                'fetchOrderBooks': undefined,
                'fetchOrders': undefined,
                'fetchOrderTrades': undefined,
                'fetchPermissions': undefined,
                'fetchPosition': undefined,
                'fetchPositions': undefined,
                'fetchPositionsRisk': undefined,
                'fetchPremiumIndexOHLCV': undefined,
                'fetchStatus': 'emulated',
                'fetchTicker': true,
                'fetchTickers': undefined,
                'fetchTime': undefined,
                'fetchTrades': true,
                'fetchTradingFee': undefined,
                'fetchTradingFees': undefined,
                'fetchTradingLimits': undefined,
                'fetchTransactions': undefined,
                'fetchTransfers': undefined,
                'fetchWithdrawAddresses': undefined,
                'fetchWithdrawal': undefined,
                'fetchWithdrawals': undefined,
                'reduceMargin': undefined,
                'setLeverage': undefined,
                'setMargin': undefined,
                'setMarginMode': undefined,
                'setPositionMode': undefined,
                'signIn': undefined,
                'transfer': undefined,
                'withdraw': undefined,
            },
            'urls': {
                'logo': undefined,
                'api': undefined,
                'www': undefined,
                'doc': undefined,
                'fees': undefined,
            },
            'api': undefined,
            'requiredCredentials': {
                'apiKey':     true,
                'secret':     true,
                'uid':        false,
                'login':      false,
                'password':   false,
                'twofa':      false, // 2-factor authentication (one-time password key)
                'privateKey': false, // a "0x"-prefixed hexstring private key for a wallet
                'walletAddress': false, // the wallet address "0x"-prefixed hexstring
                'token':      false, // reserved for HTTP auth in some cases
            },
            'markets': undefined, // to be filled manually or by fetchMarkets
            'currencies': {}, // to be filled manually or by fetchMarkets
            'timeframes': undefined, // redefine if the exchange has.fetchOHLCV
            'fees': {
                'trading': {
                    'tierBased': undefined,
                    'percentage': undefined,
                    'taker': undefined,
                    'maker': undefined,
                },
                'funding': {
                    'tierBased': undefined,
                    'percentage': undefined,
                    'withdraw': {},
                    'deposit': {},
                },
            },
            'status': {
                'status': 'ok',
                'updated': undefined,
                'eta': undefined,
                'url': undefined,
            },
            'exceptions': undefined,
            'httpExceptions': {
                '422': ExchangeError,
                '418': DDoSProtection,
                '429': RateLimitExceeded,
                '404': ExchangeNotAvailable,
                '409': ExchangeNotAvailable,
                '410': ExchangeNotAvailable,
                '451': ExchangeNotAvailable,
                '500': ExchangeNotAvailable,
                '501': ExchangeNotAvailable,
                '502': ExchangeNotAvailable,
                '520': ExchangeNotAvailable,
                '521': ExchangeNotAvailable,
                '522': ExchangeNotAvailable,
                '525': ExchangeNotAvailable,
                '526': ExchangeNotAvailable,
                '400': ExchangeNotAvailable,
                '403': ExchangeNotAvailable,
                '405': ExchangeNotAvailable,
                '503': ExchangeNotAvailable,
                '530': ExchangeNotAvailable,
                '408': RequestTimeout,
                '504': RequestTimeout,
                '401': AuthenticationError,
                '407': AuthenticationError,
                '511': AuthenticationError,
            },
            'commonCurrencies': { // gets extended/overwritten in subclasses
                'XBT': 'BTC',
                'BCC': 'BCH',
                'BCHABC': 'BCH',
                'BCHSV': 'BSV',
            },
            'precisionMode': DECIMAL_PLACES,
            'paddingMode': NO_PADDING,
            'limits': {
                'leverage': { 'min': undefined, 'max': undefined },
                'amount': { 'min': undefined, 'max': undefined },
                'price': { 'min': undefined, 'max': undefined },
                'cost': { 'min': undefined, 'max': undefined },
            },
        } // return
    } // describe ()

    constructor (userConfig = {}) {
        Object.assign (this, functions)
        //
        //     if (isNode) {
        //         this.nodeVersion = process.version.match (/\d+\.\d+\.\d+/)[0]
        //         this.userAgent = {
        //             'User-Agent': 'ccxt/' + (Exchange as any).ccxtVersion +
        //                 ' (+https://github.com/ccxt/ccxt)' +
        //                 ' Node.js/' + this.nodeVersion + ' (JavaScript)'
        //         }
        //     }
        //
        this.options = this.getDefaultOptions(); // exchange-specific options, if any
        // fetch implementation options (JS only)
        // http properties
        this.userAgents = {
            'chrome': 'Mozilla/5.0 (Windows NT 10.0; Win64; x64) AppleWebKit/537.36 (KHTML, like Gecko) Chrome/62.0.3202.94 Safari/537.36',
            'chrome39': 'Mozilla/5.0 (Windows NT 6.1; WOW64) AppleWebKit/537.36 (KHTML, like Gecko) Chrome/39.0.2171.71 Safari/537.36',
            'chrome100': 'Mozilla/5.0 (Macintosh; Intel Mac OS X 10_15_7) AppleWebKit/537.36 (KHTML, like Gecko) Chrome/100.0.4896.75 Safari/537.36',
        }
        this.headers = {}
        // prepended to URL, like https://proxy.com/https://exchange.com/api...
        this.proxy = ''
        this.origin = '*' // CORS origin
        // underlying properties
        this.minFundingAddressLength = 1 // used in checkAddress
        this.substituteCommonCurrencyCodes = true  // reserved
        this.quoteJsonNumbers = true // treat numbers in json as quoted precise strings
        this.number = Number // or String (a pointer to a function)
        this.handleContentTypeApplicationZip = false
        // whether fees should be summed by currency code
        this.reduceFees = true
        // do not delete this line, it is needed for users to be able to define their own fetchImplementation
        this.fetchImplementation = undefined
        this.validateServerSsl = true
        this.validateClientSsl = false
        // default property values
        this.timeout       = 10000 // milliseconds
        this.verbose       = false
        this.debug         = false
        this.userAgent     = undefined
        this.twofa         = undefined // two-factor authentication (2FA)
        // default credentials
        this.apiKey        = undefined
        this.secret        = undefined
        this.uid           = undefined
        this.login         = undefined
        this.password      = undefined
        this.privateKey    = undefined // a "0x"-prefixed hexstring private key for a wallet
        this.walletAddress = undefined // a wallet address "0x"-prefixed hexstring
        this.token         = undefined // reserved for HTTP auth in some cases
        // placeholders for cached data
        this.balance      = {}
        this.orderbooks   = {}
        this.tickers      = {}
        this.orders       = undefined
        this.trades       = {}
        this.transactions = {}
        this.ohlcvs       = {}
        this.myTrades     = undefined
        this.positions    = {}
        // web3 and cryptography flags
        this.requiresWeb3 = false
        this.requiresEddsa = false
        // response handling flags and properties
        this.lastRestRequestTimestamp = 0
        this.enableLastJsonResponse = true
        this.enableLastHttpResponse = true
        this.enableLastResponseHeaders = true
        this.last_http_response    = undefined
        this.last_json_response    = undefined
        this.last_response_headers = undefined
        // camelCase and snake_notation support
        const unCamelCaseProperties = (obj = this) => {
            if (obj !== null) {
                const ownPropertyNames = Object.getOwnPropertyNames (obj)
                for (let i = 0; i < ownPropertyNames.length; i++) {
                    const k = ownPropertyNames[i]
                    this[unCamelCase (k)] = this[k]
                }
                unCamelCaseProperties (Object.getPrototypeOf (obj))
            }
        }
        unCamelCaseProperties ()
        // merge constructor overrides to this instance
        const configEntries = Object.entries (this.describe ()).concat (Object.entries (userConfig))
        for (let i = 0; i < configEntries.length; i++) {
            const [property, value] = configEntries[i]
            if (value && Object.getPrototypeOf (value) === Object.prototype) {
                this[property] = this.deepExtend (this[property], value)
            } else {
                this[property] = value
            }
        }
        // http client options
        const agentOptions = {
            'keepAlive': true,
        }
        // ssl options
        if (!this.validateServerSsl) {
            agentOptions['rejectUnauthorized'] = false;
        }
        // generate old metainfo interface
        const hasKeys = Object.keys (this.has)
        for (let i = 0; i < hasKeys.length; i++) {
            const k = hasKeys[i]
            this['has' + this.capitalize (k)] = !!this.has[k] // converts 'emulated' to true
        }
        // generate implicit api
        if (this.api) {
            this.defineRestApi (this.api, 'request')
        }
        // init the request rate limiter
        this.initRestRateLimiter ()
        // init predefined markets if any
        if (this.markets) {
            this.setMarkets (this.markets)
        }
        this.newUpdates = ((this.options as any).newUpdates !== undefined) ? (this.options as any).newUpdates : true;
    }

    throttle(cost){
        this.throttleProp(cost);
    }

    encodeURIComponent (...args) {
        // @ts-expect-error
        return encodeURIComponent (...args)
    }

    checkRequiredVersion (requiredVersion, error = true) {
        let result = true
        const [ major1, minor1, patch1 ] = requiredVersion.split ('.')
            , [ major2, minor2, patch2 ] = (Exchange as any).ccxtVersion.split ('.')
            , intMajor1 = this.parseToInt (major1)
            , intMinor1 = this.parseToInt (minor1)
            , intPatch1 = this.parseToInt (patch1)
            , intMajor2 = this.parseToInt (major2)
            , intMinor2 = this.parseToInt (minor2)
            , intPatch2 = this.parseToInt (patch2)
        if (intMajor1 > intMajor2) {
            result = false
        }
        if (intMajor1 === intMajor2) {
            if (intMinor1 > intMinor2) {
                result = false
            } else if (intMinor1 === intMinor2 && intPatch1 > intPatch2) {
                result = false
            }
        }
        if (!result) {
            if (error) {
                throw new NotSupported ('Your current version of CCXT is ' + (Exchange as any).ccxtVersion + ', a newer version ' + requiredVersion + ' is required, please, upgrade your version of CCXT')
            } else {
                return error
            }
        }
        return result
    }

    checkAddress (address) {
        if (address === undefined) {
            throw new InvalidAddress (this.id + ' address is undefined')
        }
        // check the address is not the same letter like 'aaaaa' nor too short nor has a space
        if ((this.unique (address).length === 1) || address.length < this.minFundingAddressLength || address.includes (' ')) {
            throw new InvalidAddress (this.id + ' address is invalid or has less than ' + this.minFundingAddressLength.toString () + ' characters: "' + this.json (address) + '"')
        }
        return address
    }

    initRestRateLimiter () {
        if (this.rateLimit === undefined) {
            throw new Error (this.id + '.rateLimit property is not configured');
        }
        this.tokenBucket = this.extend ({
            delay: 0.001,
            capacity: 1,
            cost: 1,
            maxCapacity: 1000,
            refillRate: (this.rateLimit > 0) ? 1 / this.rateLimit : Number.MAX_VALUE,
        }, this.tokenBucket);
<<<<<<< HEAD
        this.throttleProp = throttle (this.tokenBucket);
=======
        this.throttler = new Throttler (this.tokenBucket);
    }
>>>>>>> f5bed774

    throttle (cost = undefined) {
        return this.throttler.throttle (cost)
    }

    setSandboxMode (enabled) {
        if (!!enabled) { // eslint-disable-line no-extra-boolean-cast
            if ('test' in this.urls) {
                if (typeof this.urls['api'] === 'string') {
                    this.urls['apiBackup'] = this.urls['api']
                    this.urls['api'] = this.urls['test']
                } else {
                    this.urls['apiBackup'] = clone (this.urls['api'])
                    this.urls['api'] = clone (this.urls['test'])
                }
            } else {
                throw new NotSupported (this.id + ' does not have a sandbox URL')
            }
        } else if ('apiBackup' in this.urls) {
            if (typeof this.urls['api'] === 'string') {
                this.urls['api'] = this.urls['apiBackup'] as any
            } else {
                this.urls['api'] = clone (this.urls['apiBackup'])
            }
        }
    }

    defineRestApiEndpoint (methodName, uppercaseMethod, lowercaseMethod, camelcaseMethod, path, paths, config = {}) {
        const splitPath = path.split (/[^a-zA-Z0-9]/)
        const camelcaseSuffix  = splitPath.map (this.capitalize).join ('')
        const underscoreSuffix = splitPath.map ((x) => x.trim ().toLowerCase ()).filter ((x) => x.length > 0).join ('_')
        const camelcasePrefix = [ paths[0] ].concat (paths.slice (1).map (this.capitalize)).join ('')
        const underscorePrefix = [ paths[0] ].concat (paths.slice (1).map ((x) => x.trim ()).filter ((x) => x.length > 0)).join ('_')
        const camelcase  = camelcasePrefix + camelcaseMethod + this.capitalize (camelcaseSuffix)
        const underscore = underscorePrefix + '_' + lowercaseMethod + '_' + underscoreSuffix
        const typeArgument = (paths.length > 1) ? paths : paths[0]
        // handle call costs here
        const partial = async (params = {}, context = {}) => this[methodName] (path, typeArgument, uppercaseMethod, params, undefined, undefined, config, context)
        // const partial = async (params) => this[methodName] (path, typeArgument, uppercaseMethod, params || {})
        this[camelcase]  = partial
        this[underscore] = partial
    }

    defineRestApi (api, methodName, paths = []) {
        const keys = Object.keys (api)
        for (let i = 0; i < keys.length; i++) {
            const key = keys[i]
            const value = api[key]
            const uppercaseMethod = key.toUpperCase ()
            const lowercaseMethod = key.toLowerCase ()
            const camelcaseMethod = this.capitalize (lowercaseMethod)
            if (Array.isArray (value)) {
                for (let k = 0; k < value.length; k++) {
                    const path = value[k].trim ()
                    this.defineRestApiEndpoint (methodName, uppercaseMethod, lowercaseMethod, camelcaseMethod, path, paths)
                }
            // the options HTTP method conflicts with the 'options' API url path
            // } else if (key.match (/^(?:get|post|put|delete|options|head|patch)$/i)) {
            } else if (key.match (/^(?:get|post|put|delete|head|patch)$/i)) {
                const endpoints = Object.keys (value);
                for (let j = 0; j < endpoints.length; j++) {
                    const endpoint = endpoints[j]
                    const path = endpoint.trim ()
                    const config = value[endpoint]
                    if (typeof config === 'object') {
                        this.defineRestApiEndpoint (methodName, uppercaseMethod, lowercaseMethod, camelcaseMethod, path, paths, config)
                    } else if (typeof config === 'number') {
                        this.defineRestApiEndpoint (methodName, uppercaseMethod, lowercaseMethod, camelcaseMethod, path, paths, { cost: config })
                    } else {
                        throw new NotSupported (this.id + ' defineRestApi() API format is not supported, API leafs must strings, objects or numbers');
                    }
                }
            } else {
                this.defineRestApi (value, methodName, paths.concat ([ key ]))
            }
        }
    }

    log (... args) {
        console.log (... args)
    }

    async fetch (url, method = 'GET', headers: any = undefined, body: any = undefined) {
        if (isNode && this.userAgent) {
            if (typeof this.userAgent === 'string') {
                headers = this.extend ({ 'User-Agent': this.userAgent }, headers)
            } else if ((typeof this.userAgent === 'object') && ('User-Agent' in this.userAgent)) {
                headers = this.extend (this.userAgent, headers)
            }
        }
        if (typeof this.proxy === 'function') {
            url = (this as any).proxy (url)
            if (isNode) {
                headers = this.extend ({ 'Origin': this.origin }, headers)
            }
        } else if (typeof this.proxy === 'string') {
            if (this.proxy.length && isNode) {
                headers = this.extend ({ 'Origin': this.origin }, headers)
            }
            url = this.proxy + url
        }
        headers = this.extend (this.headers, headers)
        headers = this.setHeaders (headers)
        if (this.verbose) {
            this.log ("fetch Request:\n", this.id, method, url, "\nRequestHeaders:\n", headers, "\nRequestBody:\n", body, "\n")
        }
        if (this.fetchImplementation === undefined) {
            if (isNode) {
                const module = await import (/* webpackIgnore: true */'../static_dependencies/node-fetch/index.js')
                if (this.agent === undefined) {
                    const { Agent } = await import (/* webpackIgnore: true */'node:https')
                    this.agent = new Agent ({ keepAlive: true })
                }
                this.AbortError = module.AbortError
                this.fetchImplementation = module.default
                this.FetchError = module.FetchError
            } else {
                this.fetchImplementation = self.fetch
                this.AbortError = DOMException
                this.FetchError = TypeError
            }
        }
        // fetchImplementation cannot be called on this. in browsers:
        // TypeError Failed to execute 'fetch' on 'Window': Illegal invocation
        const fetchImplementation = this.fetchImplementation;
        const params = { method, headers, body, timeout: this.timeout };
        if (this.agent) {
            params['agent'] = this.agent;
        }
        const controller = new AbortController ()
        params['signal'] = controller.signal
        const timeout = setTimeout (() => {
            controller.abort ()
        }, this.timeout)
        try {
            const response = await fetchImplementation (url, params)
            clearTimeout (timeout)
            return this.handleRestResponse (response, url, method, headers, body);
        } catch (e) {
            if (e instanceof this.AbortError) {
                throw new RequestTimeout (this.id + ' ' + method + ' ' + url + ' request timed out (' + this.timeout + ' ms)');
            } else if (e instanceof this.FetchError) {
                throw new NetworkError (this.id + ' ' + method + ' ' + url + ' fetch failed');
            }
            throw e
        }
    }

    parseJson (jsonString) {
        try {
            if (this.isJsonEncodedObject (jsonString)) {
                return JSON.parse (this.onJsonResponse (jsonString))
            }
        } catch (e) {
            // SyntaxError
            return undefined
        }
    }

    getResponseHeaders (response) {
        const result = {}
        response.headers.forEach ((value, key) => {
            key = key.split ('-').map ((word) => this.capitalize (word)).join ('-')
            result[key] = value
        })
        return result
    }

    handleRestResponse (response, url, method = 'GET', requestHeaders = undefined, requestBody = undefined) {
        const responseHeaders = this.getResponseHeaders (response)
        if (this.handleContentTypeApplicationZip && (responseHeaders['Content-Type'] === 'application/zip')) {
            const responseBuffer = response.buffer ();
            if (this.enableLastResponseHeaders) {
                this.last_response_headers = responseHeaders
            }
            if (this.enableLastHttpResponse) {
                this.last_http_response = responseBuffer
            }
            if (this.verbose) {
                this.log ("handleRestResponse:\n", this.id, method, url, response.status, response.statusText, "\nResponseHeaders:\n", responseHeaders, "ZIP redacted", "\n")
            }
            // no error handler needed, because it would not be a zip response in case of an error
            return responseBuffer;
        }
        return response.text ().then ((responseBody) => {
            const bodyText = this.onRestResponse (response.status, response.statusText, url, method, responseHeaders, responseBody, requestHeaders, requestBody);
            const json = this.parseJson (bodyText)
            if (this.enableLastResponseHeaders) {
                this.last_response_headers = responseHeaders
            }
            if (this.enableLastHttpResponse) {
                this.last_http_response = responseBody
            }
            if (this.enableLastJsonResponse) {
                this.last_json_response = json
            }
            if (this.verbose) {
                this.log ("handleRestResponse:\n", this.id, method, url, response.status, response.statusText, "\nResponseHeaders:\n", responseHeaders, "\nResponseBody:\n", responseBody, "\n")
            }
            const skipFurtherErrorHandling = this.handleErrors (response.status, response.statusText, url, method, responseHeaders, responseBody, json, requestHeaders, requestBody)
            if (!skipFurtherErrorHandling) {
                this.handleHttpStatusCode (response.status, response.statusText, url, method, responseBody)
            }
            return json || responseBody
        })
    }

    onRestResponse (statusCode, statusText, url, method, responseHeaders, responseBody, requestHeaders, requestBody) {
        return responseBody.trim ()
    }

    onJsonResponse (responseBody) {
        return this.quoteJsonNumbers ? responseBody.replace (/":([+.0-9eE-]+)([,}])/g, '":"$1"$2') : responseBody;
    }

    async loadMarketsHelper (reload = false, params = {}) {
        if (!reload && this.markets) {
            if (!this.markets_by_id) {
                return this.setMarkets (this.markets)
            }
            return this.markets
        }
        let currencies = undefined
        // only call if exchange API provides endpoint (true), thus avoid emulated versions ('emulated')
        if (this.has['fetchCurrencies'] === true) {
            currencies = await this.fetchCurrencies ()
        }
        const markets = await this.fetchMarkets (params)
        return this.setMarkets (markets, currencies)
    }

    async loadMarkets (reload = false, params = {}): Promise<Dictionary<Market>> {
        // this method is async, it returns a promise
        if ((reload && !this.reloadingMarkets) || !this.marketsLoading) {
            this.reloadingMarkets = true
            this.marketsLoading = this.loadMarketsHelper (reload, params).then ((resolved) => {
                this.reloadingMarkets = false
                return resolved
            }, (error) => {
                this.reloadingMarkets = false
                throw error
            })
        }
        return this.marketsLoading
    }

    async fetchCurrencies (params = {}) {
        // markets are returned as a list
        // currencies are returned as a dict
        // this is for historical reasons
        // and may be changed for consistency later
        return new Promise ((resolve, reject) => resolve (this.currencies));
    }

    async fetchMarkets (params = {}): Promise<Market[]> {
        // markets are returned as a list
        // currencies are returned as a dict
        // this is for historical reasons
        // and may be changed for consistency later
        return new Promise ((resolve, reject) => resolve (Object.values (this.markets)))
    }

    filterBySinceLimit (array: object[], since: number = undefined, limit: IntegerType = undefined, key: IndexType = 'timestamp', tail = false): any {
        const sinceIsDefined = (since !== undefined && since !== null)
        if (sinceIsDefined) {
            array = array.filter ((entry) => entry[key] >= since)
        }
        if (limit !== undefined && limit !== null) {
            array = tail ? array.slice (-limit) : array.slice (0, limit)
        }
        return array
    }

    filterByValueSinceLimit (array: object[], field: IndexType, value = undefined, since: number = undefined, limit: IntegerType = undefined, key = 'timestamp', tail = false): any {
        const valueIsDefined = value !== undefined && value !== null
        const sinceIsDefined = since !== undefined && since !== null
        // single-pass filter for both symbol and since
        if (valueIsDefined || sinceIsDefined) {
            array = array.filter ((entry) =>
                ((valueIsDefined ? (entry[field] === value) : true) &&
                 (sinceIsDefined ? (entry[key] >= since) : true)))
        }
        if (limit !== undefined && limit !== null) {
            array = tail ? array.slice (-limit) : array.slice (0, limit)
        }
        return array
    }

    checkRequiredDependencies () {
        return
    }

    parseNumber (value, d: number = undefined): number {
        if (value === undefined) {
            return d
        } else {
            try {
                return this.number (value)
            } catch (e) {
                return d
            }
        }
    }

    checkOrderArguments (market, type, side, amount, price, params) {
        if (price === undefined) {
            if (type === 'limit') {
                  throw new ArgumentsRequired (this.id + ' createOrder() requires a price argument for a limit order');
            }
        }
        if (amount <= 0) {
            throw new ArgumentsRequired (this.id + ' createOrder() amount should be above 0');
        }
    }

    handleHttpStatusCode (code, reason, url, method, body) {
        const codeAsString = code.toString ();
        if (codeAsString in this.httpExceptions) {
            const ErrorClass = this.httpExceptions[codeAsString];
            throw new ErrorClass (this.id + ' ' + method + ' ' + url + ' ' + codeAsString + ' ' + reason + ' ' + body);
        }
    }

    remove0xPrefix (hexData) {
        if (hexData.slice (0, 2) === '0x') {
            return hexData.slice (2);
        } else {
            return hexData;
        }
    }

    // method to override

    findTimeframe (timeframe, timeframes = undefined) {
        timeframes = timeframes || this.timeframes;
        const keys = Object.keys (timeframes);
        for (let i = 0; i < keys.length; i++) {
            const key = keys[i];
            if (timeframes[key] === timeframe) {
                return key;
            }
        }
        return undefined;
    }

    spawn (method, ... args) {
        const future = Future ()
        method.apply (this, args).then ((future as any).resolve).catch ((future as any).reject)
        return future
    }

    delay (timeout, method, ... args) {
        setTimeout (() => {
            this.spawn (method, ... args)
        }, timeout);
    }

    // -----------------------------------------------------------------------
    // -----------------------------------------------------------------------
    // WS/PRO methods

    orderBook (snapshot = {}, depth = Number.MAX_SAFE_INTEGER) {
        return new WsOrderBook (snapshot, depth);
    }

    indexedOrderBook (snapshot = {}, depth = Number.MAX_SAFE_INTEGER) {
        return new IndexedOrderBook (snapshot, depth);
    }

    countedOrderBook (snapshot = {}, depth = Number.MAX_SAFE_INTEGER) {
        return new CountedOrderBook (snapshot, depth);
    }

    handleMessage (client, message) {} // stub to override

    // ping (client) {} // stub to override

    client (url): WsClient {
        this.clients = this.clients || {};
        if (!this.clients[url]) {
            const onMessage = this.handleMessage.bind (this);
            const onError = this.onError.bind (this);
            const onClose = this.onClose.bind (this);
            const onConnected = this.onConnected.bind (this);
            // decide client type here: ws / signalr / socketio
            const wsOptions = this.safeValue (this.options, 'ws', {});
            const options = this.deepExtend (this.streaming, {
                'log': this.log ? this.log.bind (this) : this.log,
                'ping': (this as any).ping ? (this as any).ping.bind (this) : (this as any).ping,
                'verbose': this.verbose,
                'throttler': new Throttler (this.tokenBucket),
                // add support for proxies
                'options': {
                    'agent': this.agent,
                }
            }, wsOptions);
            this.clients[url] = new WsClient (url, onMessage, onError, onClose, onConnected, options);
        }
        return this.clients[url];
    }

    watch (url, messageHash, message = undefined, subscribeHash = undefined, subscription = undefined) {
        //
        // Without comments the code of this method is short and easy:
        //
        //     const client = this.client (url)
        //     const backoffDelay = 0
        //     const future = client.future (messageHash)
        //     const connected = client.connect (backoffDelay)
        //     connected.then (() => {
        //         if (message && !client.subscriptions[subscribeHash]) {
        //             client.subscriptions[subscribeHash] = true
        //             client.send (message)
        //         }
        //     }).catch ((error) => {})
        //     return future
        //
        // The following is a longer version of this method with comments
        //
        const client = this.client (url) as WsClient;
        // todo: calculate the backoff using the clients cache
        const backoffDelay = 0;
        //
        //  watchOrderBook ---- future ----+---------------+----→ user
        //                                 |               |
        //                                 ↓               ↑
        //                                 |               |
        //                              connect ......→ resolve
        //                                 |               |
        //                                 ↓               ↑
        //                                 |               |
        //                             subscribe -----→ receive
        //
        const future = client.future (messageHash);
        // we intentionally do not use await here to avoid unhandled exceptions
        // the policy is to make sure that 100% of promises are resolved or rejected
        // either with a call to client.resolve or client.reject with
        //  a proper exception class instance
        const connected = client.connect (backoffDelay);
        // the following is executed only if the catch-clause does not
        // catch any connection-level exceptions from the client
        // (connection established successfully)
        connected.then (() => {
            if (!client.subscriptions[subscribeHash]) {
                client.subscriptions[subscribeHash] = subscription || true;
                const options = this.safeValue (this.options, 'ws');
                const cost = this.safeValue (options, 'cost', 1);
                if (message) {
                    if (this.enableRateLimit && client.throttle) {
                        // add cost here |
                        //               |
                        //               V
                        client.throttle (cost).then (() => {
                            client.send (message);
                        }).catch ((e) => { throw e });
                    } else {
                        client.send (message);
                    }
                }
            }
        })
        return future;
    }

    onConnected (client, message = undefined) {
        // for user hooks
        // console.log ('Connected to', client.url)
    }

    onError (client, error) {
        if ((client.url in this.clients) && (this.clients[client.url].error)) {
            delete this.clients[client.url];
        }
    }

    onClose (client, error) {
        if (client.error) {
            // connection closed due to an error, do nothing
        } else {
            // server disconnected a working connection
            if (this.clients[client.url]) {
                delete this.clients[client.url];
            }
        }
    }

    async close () {
        const clients = Object.values (this.clients || {});
        for (let i = 0; i < clients.length; i++) {
            const client = clients[i] as WsClient;
            delete this.clients[client.url];
            await client.close ();
        }
    }

    handleDelta(bookside, delta, nonce = undefined) {
        //stub
    }

    async loadOrderBook (client, messageHash, symbol, limit = undefined, params = {}) {
        if (!(symbol in this.orderbooks)) {
            client.reject (new ExchangeError (this.id + ' loadOrderBook() orderbook is not initiated'), messageHash);
            return;
        }
        const maxRetries = this.handleOption ('watchOrderBook', 'maxRetries', 3);
        let tries = 0;
        try {
            const stored = this.orderbooks[symbol];
            while (tries < maxRetries) {
                const cache = stored.cache;
                const orderBook = await this.fetchOrderBook (symbol, limit, params);
                const index = this.getCacheIndex (orderBook, cache);
                if (index >= 0) {
                    stored.reset (orderBook);
                    this.handleDeltas (stored, cache.slice (index));
                    stored.cache.length = 0;
                    client.resolve (stored, messageHash);
                    return;
                }
                tries++;
            }
            client.reject (new ExchangeError (this.id + ' nonce is behind the cache after ' + maxRetries.toString () + ' tries.'), messageHash);
            delete this.clients[client.url];
        } catch (e) {
            client.reject (e, messageHash);
            await this.loadOrderBook (client, messageHash, symbol, limit, params);
        }
    }

    handleDeltas (orderbook, deltas, nonce = undefined) {
        for (let i = 0; i < deltas.length; i++) {
            this.handleDelta (orderbook, deltas[i]);
        }
    }

    // eslint-disable-next-line no-unused-vars
    getCacheIndex (orderbook, deltas) {
        // return the first index of the cache that can be applied to the orderbook or -1 if not possible
        return -1;
    }

    /* eslint-enable */
    // ------------------------------------------------------------------------

    // ########################################################################
    // ########################################################################
    // ########################################################################
    // ########################################################################
    // ########                        ########                        ########
    // ########                        ########                        ########
    // ########                        ########                        ########
    // ########                        ########                        ########
    // ########        ########################        ########################
    // ########        ########################        ########################
    // ########        ########################        ########################
    // ########        ########################        ########################
    // ########                        ########                        ########
    // ########                        ########                        ########
    // ########                        ########                        ########
    // ########                        ########                        ########
    // ########################################################################
    // ########################################################################
    // ########################################################################
    // ########################################################################
    // ########        ########        ########                        ########
    // ########        ########        ########                        ########
    // ########        ########        ########                        ########
    // ########        ########        ########                        ########
    // ################        ########################        ################
    // ################        ########################        ################
    // ################        ########################        ################
    // ################        ########################        ################
    // ########        ########        ################        ################
    // ########        ########        ################        ################
    // ########        ########        ################        ################
    // ########        ########        ################        ################
    // ########################################################################
    // ########################################################################
    // ########################################################################
    // ########################################################################

    // ------------------------------------------------------------------------
    // METHODS BELOW THIS LINE ARE TRANSPILED FROM JAVASCRIPT TO PYTHON AND PHP

    sign (path, api: any = 'public', method = 'GET', params = {}, headers: any = undefined, body: any = undefined) {
        return {};
    }

    async fetchAccounts (params = {}): Promise<any> {
        throw new NotSupported (this.id + ' fetchAccounts() is not supported yet');
    }

    async fetchTrades (symbol: string, since: number = undefined, limit: IntegerType = undefined, params = {}): Promise<Trade[]> {
        throw new NotSupported (this.id + ' fetchTrades() is not supported yet');
    }

    async watchTrades (symbol: string, since: number = undefined, limit: IntegerType = undefined, params = {}): Promise<Trade[]> {
        throw new NotSupported (this.id + ' watchTrades() is not supported yet');
    }

    async fetchDepositAddresses (codes: string[] = undefined, params = {}): Promise<any> {
        throw new NotSupported (this.id + ' fetchDepositAddresses() is not supported yet');
    }

    async fetchOrderBook (symbol, limit: IntegerType = undefined, params = {}): Promise<OrderBook> {
        throw new NotSupported (this.id + ' fetchOrderBook() is not supported yet');
    }

    async watchOrderBook (symbol, limit: IntegerType = undefined, params = {}): Promise<OrderBook> {
        throw new NotSupported (this.id + ' watchOrderBook() is not supported yet');
    }

    async fetchTime (params = {}): Promise<number> {
        throw new NotSupported (this.id + ' fetchTime() is not supported yet');
    }

    async fetchTradingLimits (symbols: string[] = undefined, params = {}): Promise<any> {
        throw new NotSupported (this.id + ' fetchTradingLimits() is not supported yet');
    }

    parseTicker (ticker: object, market = undefined): Ticker {
        throw new NotSupported (this.id + ' parseTicker() is not supported yet');
    }

    parseDepositAddress (depositAddress, currency = undefined): {} {
        throw new NotSupported (this.id + ' parseDepositAddress() is not supported yet');
    }

    parseTrade (trade: object, market = undefined): Trade {
        throw new NotSupported (this.id + ' parseTrade() is not supported yet');
    }

    parseTransaction (transaction, currency = undefined): {} {
        throw new NotSupported (this.id + ' parseTransaction() is not supported yet');
    }

    parseTransfer (transfer, currency = undefined): {} {
        throw new NotSupported (this.id + ' parseTransfer() is not supported yet');
    }

    parseAccount (account): {} {
        throw new NotSupported (this.id + ' parseAccount() is not supported yet');
    }

    parseLedgerEntry (item, currency = undefined): {} {
        throw new NotSupported (this.id + ' parseLedgerEntry() is not supported yet');
    }

    parseOrder (order, market = undefined): Order {
        throw new NotSupported (this.id + ' parseOrder() is not supported yet');
    }

    async fetchBorrowRates (params = {}): Promise<any> {
        throw new NotSupported (this.id + ' fetchBorrowRates() is not supported yet');
    }

    parseMarketLeverageTiers (info, market = undefined): {} {
        throw new NotSupported (this.id + ' parseMarketLeverageTiers() is not supported yet');
    }

    async fetchLeverageTiers (symbols: string[] = undefined, params = {}): Promise<any> {
        throw new NotSupported (this.id + ' fetchLeverageTiers() is not supported yet');
    }

    parsePosition (position, market = undefined): {} {
        throw new NotSupported (this.id + ' parsePosition() is not supported yet');
    }

    parseFundingRateHistory (info, market = undefined): {} {
        throw new NotSupported (this.id + ' parseFundingRateHistory() is not supported yet');
    }

    parseBorrowInterest (info, market = undefined): {} {
        throw new NotSupported (this.id + ' parseBorrowInterest() is not supported yet');
    }

    async fetchFundingRates (symbols: string[] = undefined, params = {}): Promise<any> {
        throw new NotSupported (this.id + ' fetchFundingRates() is not supported yet');
    }

    async transfer (code: string, amount, fromAccount, toAccount, params = {}): Promise<any> {
        throw new NotSupported (this.id + ' transfer() is not supported yet');
    }

    async withdraw (code: string, amount, address, tag = undefined, params = {}): Promise<any> {
        throw new NotSupported (this.id + ' withdraw() is not supported yet');
    }

    async createDepositAddress (code, params = {}): Promise<DepositAddressResponse> {
        throw new NotSupported (this.id + ' createDepositAddress() is not supported yet');
    }

    async setLeverage (leverage, symbol: string = undefined, params = {}): Promise<any> {
        throw new NotSupported (this.id + ' setLeverage() is not supported yet');
    }

    parseToInt (number) {
        // Solve Common parseInt misuse ex: parseInt ((since / 1000).toString ())
        // using a number as parameter which is not valid in ts
        const stringifiedNumber = number.toString ();
        const convertedNumber = parseFloat (stringifiedNumber) as any;
        return parseInt (convertedNumber);
    }

    getDefaultOptions () {
        return {
            'defaultNetworkCodeReplacements': {
                'ETH': { 'ERC20': 'ETH' },
                'TRX': { 'TRC20': 'TRX' },
                'CRO': { 'CRC20': 'CRONOS' },
            },
        };
    }

    safeLedgerEntry (entry: object, currency: string = undefined) {
        currency = this.safeCurrency (undefined, currency);
        let direction = this.safeString (entry, 'direction');
        let before = this.safeString (entry, 'before');
        let after = this.safeString (entry, 'after');
        const amount = this.safeString (entry, 'amount');
        if (amount !== undefined) {
            if (before === undefined && after !== undefined) {
                before = Precise.stringSub (after, amount);
            } else if (before !== undefined && after === undefined) {
                after = Precise.stringAdd (before, amount);
            }
        }
        if (before !== undefined && after !== undefined) {
            if (direction === undefined) {
                if (Precise.stringGt (before, after)) {
                    direction = 'out';
                }
                if (Precise.stringGt (after, before)) {
                    direction = 'in';
                }
            }
        }
        const fee = this.safeValue (entry, 'fee');
        if (fee !== undefined) {
            fee['cost'] = this.safeNumber (fee, 'cost');
        }
        const timestamp = this.safeInteger (entry, 'timestamp');
        return {
            'id': this.safeString (entry, 'id'),
            'timestamp': timestamp,
            'datetime': this.iso8601 (timestamp),
            'direction': direction,
            'account': this.safeString (entry, 'account'),
            'referenceId': this.safeString (entry, 'referenceId'),
            'referenceAccount': this.safeString (entry, 'referenceAccount'),
            'type': this.safeString (entry, 'type'),
            'currency': currency['code'],
            'amount': this.parseNumber (amount),
            'before': this.parseNumber (before),
            'after': this.parseNumber (after),
            'status': this.safeString (entry, 'status'),
            'fee': fee,
            'info': entry,
        };
    }

    setMarkets (markets, currencies = undefined) {
        const values = [];
        this.markets_by_id = {};
        // handle marketId conflicts
        // we insert spot markets first
        const marketValues = this.sortBy (this.toArray (markets), 'spot', true);
        for (let i = 0; i < marketValues.length; i++) {
            const value = marketValues[i];
            if (value['id'] in this.markets_by_id) {
                (this.markets_by_id[value['id']] as any).push (value);
            } else {
                this.markets_by_id[value['id']] = [ value ] as any;
            }
            const market = this.deepExtend (this.safeMarket (), {
                'precision': this.precision,
                'limits': this.limits,
            }, this.fees['trading'], value);
            values.push (market);
        }
        this.markets = this.indexBy (values, 'symbol') as any;
        const marketsSortedBySymbol = this.keysort (this.markets);
        const marketsSortedById = this.keysort (this.markets_by_id);
        this.symbols = Object.keys (marketsSortedBySymbol);
        this.ids = Object.keys (marketsSortedById);
        if (currencies !== undefined) {
            this.currencies = this.deepExtend (this.currencies, currencies);
        } else {
            let baseCurrencies = [];
            let quoteCurrencies = [];
            for (let i = 0; i < values.length; i++) {
                const market = values[i];
                const defaultCurrencyPrecision = (this.precisionMode === DECIMAL_PLACES) ? 8 : this.parseNumber ('1e-8');
                const marketPrecision = this.safeValue (market, 'precision', {});
                if ('base' in market) {
                    const currencyPrecision = this.safeValue2 (marketPrecision, 'base', 'amount', defaultCurrencyPrecision);
                    const currency = {
                        'id': this.safeString2 (market, 'baseId', 'base'),
                        'numericId': this.safeInteger (market, 'baseNumericId'),
                        'code': this.safeString (market, 'base'),
                        'precision': currencyPrecision,
                    };
                    baseCurrencies.push (currency);
                }
                if ('quote' in market) {
                    const currencyPrecision = this.safeValue2 (marketPrecision, 'quote', 'price', defaultCurrencyPrecision);
                    const currency = {
                        'id': this.safeString2 (market, 'quoteId', 'quote'),
                        'numericId': this.safeInteger (market, 'quoteNumericId'),
                        'code': this.safeString (market, 'quote'),
                        'precision': currencyPrecision,
                    };
                    quoteCurrencies.push (currency);
                }
            }
            baseCurrencies = this.sortBy (baseCurrencies, 'code');
            quoteCurrencies = this.sortBy (quoteCurrencies, 'code');
            this.baseCurrencies = this.indexBy (baseCurrencies, 'code');
            this.quoteCurrencies = this.indexBy (quoteCurrencies, 'code');
            const allCurrencies = this.arrayConcat (baseCurrencies, quoteCurrencies);
            const groupedCurrencies = this.groupBy (allCurrencies, 'code');
            const codes = Object.keys (groupedCurrencies);
            const resultingCurrencies = [];
            for (let i = 0; i < codes.length; i++) {
                const code = codes[i];
                const groupedCurrenciesCode = this.safeValue (groupedCurrencies, code, []);
                let highestPrecisionCurrency = this.safeValue (groupedCurrenciesCode, 0);
                for (let j = 1; j < groupedCurrenciesCode.length; j++) {
                    const currentCurrency = groupedCurrenciesCode[j];
                    if (this.precisionMode === TICK_SIZE) {
                        highestPrecisionCurrency = (currentCurrency['precision'] < highestPrecisionCurrency['precision']) ? currentCurrency : highestPrecisionCurrency;
                    } else {
                        highestPrecisionCurrency = (currentCurrency['precision'] > highestPrecisionCurrency['precision']) ? currentCurrency : highestPrecisionCurrency;
                    }
                }
                resultingCurrencies.push (highestPrecisionCurrency);
            }
            const sortedCurrencies = this.sortBy (resultingCurrencies, 'code');
            this.currencies = this.deepExtend (this.currencies, this.indexBy (sortedCurrencies, 'code'));
        }
        this.currencies_by_id = this.indexBy (this.currencies, 'id');
        const currenciesSortedByCode = this.keysort (this.currencies);
        this.codes = Object.keys (currenciesSortedByCode);
        return this.markets;
    }

    safeBalance (balance: object): Balances {
        const balances = this.omit (balance, [ 'info', 'timestamp', 'datetime', 'free', 'used', 'total' ]);
        const codes = Object.keys (balances);
        balance['free'] = {};
        balance['used'] = {};
        balance['total'] = {};
        const debtBalance = {};
        for (let i = 0; i < codes.length; i++) {
            const code = codes[i];
            let total = this.safeString (balance[code], 'total');
            let free = this.safeString (balance[code], 'free');
            let used = this.safeString (balance[code], 'used');
            const debt = this.safeString (balance[code], 'debt');
            if ((total === undefined) && (free !== undefined) && (used !== undefined)) {
                total = Precise.stringAdd (free, used);
            }
            if ((free === undefined) && (total !== undefined) && (used !== undefined)) {
                free = Precise.stringSub (total, used);
            }
            if ((used === undefined) && (total !== undefined) && (free !== undefined)) {
                used = Precise.stringSub (total, free);
            }
            balance[code]['free'] = this.parseNumber (free);
            balance[code]['used'] = this.parseNumber (used);
            balance[code]['total'] = this.parseNumber (total);
            balance['free'][code] = balance[code]['free'];
            balance['used'][code] = balance[code]['used'];
            balance['total'][code] = balance[code]['total'];
            if (debt !== undefined) {
                balance[code]['debt'] = this.parseNumber (debt);
                debtBalance[code] = balance[code]['debt'];
            }
        }
        const debtBalanceArray = Object.keys (debtBalance);
        const length = debtBalanceArray.length;
        if (length) {
            balance['debt'] = debtBalance;
        }
        return balance as any;
    }

    safeOrder (order: object, market: object = undefined) {
        // parses numbers as strings
        // * it is important pass the trades as unparsed rawTrades
        let amount = this.omitZero (this.safeString (order, 'amount'));
        let remaining = this.safeString (order, 'remaining');
        let filled = this.safeString (order, 'filled');
        let cost = this.safeString (order, 'cost');
        let average = this.omitZero (this.safeString (order, 'average'));
        let price = this.omitZero (this.safeString (order, 'price'));
        let lastTradeTimeTimestamp = this.safeInteger (order, 'lastTradeTimestamp');
        let symbol = this.safeString (order, 'symbol');
        let side = this.safeString (order, 'side');
        const parseFilled = (filled === undefined);
        const parseCost = (cost === undefined);
        const parseLastTradeTimeTimestamp = (lastTradeTimeTimestamp === undefined);
        const fee = this.safeValue (order, 'fee');
        const parseFee = (fee === undefined);
        const parseFees = this.safeValue (order, 'fees') === undefined;
        const parseSymbol = symbol === undefined;
        const parseSide = side === undefined;
        const shouldParseFees = parseFee || parseFees;
        const fees = this.safeValue (order, 'fees', []);
        let trades = [];
        if (parseFilled || parseCost || shouldParseFees) {
            const rawTrades = this.safeValue (order, 'trades', trades);
            const oldNumber = this.number;
            // we parse trades as strings here!
            (this as any).number = String;
            trades = this.parseTrades (rawTrades, market);
            this.number = oldNumber;
            let tradesLength = 0;
            const isArray = Array.isArray (trades);
            if (isArray) {
                tradesLength = trades.length;
            }
            if (isArray && (tradesLength > 0)) {
                // move properties that are defined in trades up into the order
                if (order['symbol'] === undefined) {
                    order['symbol'] = trades[0]['symbol'];
                }
                if (order['side'] === undefined) {
                    order['side'] = trades[0]['side'];
                }
                if (order['type'] === undefined) {
                    order['type'] = trades[0]['type'];
                }
                if (order['id'] === undefined) {
                    order['id'] = trades[0]['order'];
                }
                if (parseFilled) {
                    filled = '0';
                }
                if (parseCost) {
                    cost = '0';
                }
                for (let i = 0; i < trades.length; i++) {
                    const trade = trades[i];
                    const tradeAmount = this.safeString (trade, 'amount');
                    if (parseFilled && (tradeAmount !== undefined)) {
                        filled = Precise.stringAdd (filled, tradeAmount);
                    }
                    const tradeCost = this.safeString (trade, 'cost');
                    if (parseCost && (tradeCost !== undefined)) {
                        cost = Precise.stringAdd (cost, tradeCost);
                    }
                    if (parseSymbol) {
                        symbol = this.safeString (trade, 'symbol');
                    }
                    if (parseSide) {
                        side = this.safeString (trade, 'side');
                    }
                    const tradeTimestamp = this.safeValue (trade, 'timestamp');
                    if (parseLastTradeTimeTimestamp && (tradeTimestamp !== undefined)) {
                        if (lastTradeTimeTimestamp === undefined) {
                            lastTradeTimeTimestamp = tradeTimestamp;
                        } else {
                            lastTradeTimeTimestamp = Math.max (lastTradeTimeTimestamp, tradeTimestamp);
                        }
                    }
                    if (shouldParseFees) {
                        const tradeFees = this.safeValue (trade, 'fees');
                        if (tradeFees !== undefined) {
                            for (let j = 0; j < tradeFees.length; j++) {
                                const tradeFee = tradeFees[j];
                                fees.push (this.extend ({}, tradeFee));
                            }
                        } else {
                            const tradeFee = this.safeValue (trade, 'fee');
                            if (tradeFee !== undefined) {
                                fees.push (this.extend ({}, tradeFee));
                            }
                        }
                    }
                }
            }
        }
        if (shouldParseFees) {
            const reducedFees = this.reduceFees ? this.reduceFeesByCurrency (fees) : fees;
            const reducedLength = reducedFees.length;
            for (let i = 0; i < reducedLength; i++) {
                reducedFees[i]['cost'] = this.safeNumber (reducedFees[i], 'cost');
                if ('rate' in reducedFees[i]) {
                    reducedFees[i]['rate'] = this.safeNumber (reducedFees[i], 'rate');
                }
            }
            if (!parseFee && (reducedLength === 0)) {
                fee['cost'] = this.safeNumber (fee, 'cost');
                if ('rate' in fee) {
                    fee['rate'] = this.safeNumber (fee, 'rate');
                }
                reducedFees.push (fee);
            }
            order['fees'] = reducedFees;
            if (parseFee && (reducedLength === 1)) {
                order['fee'] = reducedFees[0];
            }
        }
        if (amount === undefined) {
            // ensure amount = filled + remaining
            if (filled !== undefined && remaining !== undefined) {
                amount = Precise.stringAdd (filled, remaining);
            } else if (this.safeString (order, 'status') === 'closed') {
                amount = filled;
            }
        }
        if (filled === undefined) {
            if (amount !== undefined && remaining !== undefined) {
                filled = Precise.stringSub (amount, remaining);
            }
        }
        if (remaining === undefined) {
            if (amount !== undefined && filled !== undefined) {
                remaining = Precise.stringSub (amount, filled);
            }
        }
        // ensure that the average field is calculated correctly
        const inverse = this.safeValue (market, 'inverse', false);
        const contractSize = this.numberToString (this.safeValue (market, 'contractSize', 1));
        // inverse
        // price = filled * contract size / cost
        //
        // linear
        // price = cost / (filled * contract size)
        if (average === undefined) {
            if ((filled !== undefined) && (cost !== undefined) && Precise.stringGt (filled, '0')) {
                const filledTimesContractSize = Precise.stringMul (filled, contractSize);
                if (inverse) {
                    average = Precise.stringDiv (filledTimesContractSize, cost);
                } else {
                    average = Precise.stringDiv (cost, filledTimesContractSize);
                }
            }
        }
        // similarly
        // inverse
        // cost = filled * contract size / price
        //
        // linear
        // cost = filled * contract size * price
        const costPriceExists = (average !== undefined) || (price !== undefined);
        if (parseCost && (filled !== undefined) && costPriceExists) {
            let multiplyPrice = undefined;
            if (average === undefined) {
                multiplyPrice = price;
            } else {
                multiplyPrice = average;
            }
            // contract trading
            const filledTimesContractSize = Precise.stringMul (filled, contractSize);
            if (inverse) {
                cost = Precise.stringDiv (filledTimesContractSize, multiplyPrice);
            } else {
                cost = Precise.stringMul (filledTimesContractSize, multiplyPrice);
            }
        }
        // support for market orders
        const orderType = this.safeValue (order, 'type');
        const emptyPrice = (price === undefined) || Precise.stringEquals (price, '0');
        if (emptyPrice && (orderType === 'market')) {
            price = average;
        }
        // we have trades with string values at this point so we will mutate them
        for (let i = 0; i < trades.length; i++) {
            const entry = trades[i];
            entry['amount'] = this.safeNumber (entry, 'amount');
            entry['price'] = this.safeNumber (entry, 'price');
            entry['cost'] = this.safeNumber (entry, 'cost');
            const feeNew = this.safeValue (entry, 'fee', {});
            feeNew['cost'] = this.safeNumber (feeNew, 'cost');
            if ('rate' in feeNew) {
                feeNew['rate'] = this.safeNumber (feeNew, 'rate');
            }
            entry['fee'] = feeNew;
        }
        let timeInForce = this.safeString (order, 'timeInForce');
        let postOnly = this.safeValue (order, 'postOnly');
        // timeInForceHandling
        if (timeInForce === undefined) {
            if (this.safeString (order, 'type') === 'market') {
                timeInForce = 'IOC';
            }
            // allow postOnly override
            if (postOnly) {
                timeInForce = 'PO';
            }
        } else if (postOnly === undefined) {
            // timeInForce is not undefined here
            postOnly = timeInForce === 'PO';
        }
        const timestamp = this.safeInteger (order, 'timestamp');
        let datetime = this.safeString (order, 'datetime');
        if (datetime === undefined) {
            datetime = this.iso8601 (timestamp);
        }
        const triggerPrice = this.parseNumber (this.safeString2 (order, 'triggerPrice', 'stopPrice'));
        return this.extend (order, {
            'id': this.safeString (order, 'id'),
            'clientOrderId': this.safeString (order, 'clientOrderId'),
            'timestamp': timestamp,
            'datetime': datetime,
            'symbol': symbol,
            'type': this.safeString (order, 'type'),
            'side': side,
            'lastTradeTimestamp': lastTradeTimeTimestamp,
            'price': this.parseNumber (price),
            'amount': this.parseNumber (amount),
            'cost': this.parseNumber (cost),
            'average': this.parseNumber (average),
            'filled': this.parseNumber (filled),
            'remaining': this.parseNumber (remaining),
            'timeInForce': timeInForce,
            'postOnly': postOnly,
            'trades': trades,
            'reduceOnly': this.safeValue (order, 'reduceOnly'),
            'stopPrice': triggerPrice,  // ! deprecated, use triggerPrice instead
            'triggerPrice': triggerPrice,
            'status': this.safeString (order, 'status'),
            'fee': this.safeValue (order, 'fee'),
        });
    }

    parseOrders (orders: object, market: object = undefined, since: number = undefined, limit: IntegerType = undefined, params = {}): Order[] {
        //
        // the value of orders is either a dict or a list
        //
        // dict
        //
        //     {
        //         'id1': { ... },
        //         'id2': { ... },
        //         'id3': { ... },
        //         ...
        //     }
        //
        // list
        //
        //     [
        //         { 'id': 'id1', ... },
        //         { 'id': 'id2', ... },
        //         { 'id': 'id3', ... },
        //         ...
        //     ]
        //
        let results = [];
        if (Array.isArray (orders)) {
            for (let i = 0; i < orders.length; i++) {
                const order = this.extend (this.parseOrder (orders[i], market), params);
                results.push (order);
            }
        } else {
            const ids = Object.keys (orders);
            for (let i = 0; i < ids.length; i++) {
                const id = ids[i];
                const order = this.extend (this.parseOrder (this.extend ({ 'id': id }, orders[id]), market), params);
                results.push (order);
            }
        }
        results = this.sortBy (results, 'timestamp');
        const symbol = (market !== undefined) ? market['symbol'] : undefined;
        const tail = since === undefined;
        return this.filterBySymbolSinceLimit (results, symbol, since, limit, tail) as Order[];
    }

    calculateFee (symbol: string, type: string, side: string, amount: number, price: number, takerOrMaker = 'taker', params = {}) {
        if (type === 'market' && takerOrMaker === 'maker') {
            throw new ArgumentsRequired (this.id + ' calculateFee() - you have provided incompatible arguments - "market" type order can not be "maker". Change either the "type" or the "takerOrMaker" argument to calculate the fee.');
        }
        const market = this.markets[symbol];
        const feeSide = this.safeString (market, 'feeSide', 'quote');
        let key = 'quote';
        let cost = undefined;
        const amountString = this.numberToString (amount);
        const priceString = this.numberToString (price);
        if (feeSide === 'quote') {
            // the fee is always in quote currency
            cost = Precise.stringMul (amountString, priceString);
        } else if (feeSide === 'base') {
            // the fee is always in base currency
            cost = amountString;
        } else if (feeSide === 'get') {
            // the fee is always in the currency you get
            cost = amountString;
            if (side === 'sell') {
                cost = Precise.stringMul (cost, priceString);
            } else {
                key = 'base';
            }
        } else if (feeSide === 'give') {
            // the fee is always in the currency you give
            cost = amountString;
            if (side === 'buy') {
                cost = Precise.stringMul (cost, priceString);
            } else {
                key = 'base';
            }
        }
        // for derivatives, the fee is in 'settle' currency
        if (!market['spot']) {
            key = 'settle';
        }
        // even if `takerOrMaker` argument was set to 'maker', for 'market' orders we should forcefully override it to 'taker'
        if (type === 'market') {
            takerOrMaker = 'taker';
        }
        const rate = this.safeString (market, takerOrMaker);
        if (cost !== undefined) {
            cost = Precise.stringMul (cost, rate);
        }
        return {
            'type': takerOrMaker,
            'currency': market[key],
            'rate': this.parseNumber (rate),
            'cost': this.parseNumber (cost),
        };
    }

    safeTrade (trade: object, market: object = undefined): Trade {
        const amount = this.safeString (trade, 'amount');
        const price = this.safeString (trade, 'price');
        let cost = this.safeString (trade, 'cost');
        if (cost === undefined) {
            // contract trading
            const contractSize = this.safeString (market, 'contractSize');
            let multiplyPrice = price;
            if (contractSize !== undefined) {
                const inverse = this.safeValue (market, 'inverse', false);
                if (inverse) {
                    multiplyPrice = Precise.stringDiv ('1', price);
                }
                multiplyPrice = Precise.stringMul (multiplyPrice, contractSize);
            }
            cost = Precise.stringMul (multiplyPrice, amount);
        }
        const parseFee = this.safeValue (trade, 'fee') === undefined;
        const parseFees = this.safeValue (trade, 'fees') === undefined;
        const shouldParseFees = parseFee || parseFees;
        const fees = [];
        const fee = this.safeValue (trade, 'fee');
        if (shouldParseFees) {
            const reducedFees = this.reduceFees ? this.reduceFeesByCurrency (fees) : fees;
            const reducedLength = reducedFees.length;
            for (let i = 0; i < reducedLength; i++) {
                reducedFees[i]['cost'] = this.safeNumber (reducedFees[i], 'cost');
                if ('rate' in reducedFees[i]) {
                    reducedFees[i]['rate'] = this.safeNumber (reducedFees[i], 'rate');
                }
            }
            if (!parseFee && (reducedLength === 0)) {
                fee['cost'] = this.safeNumber (fee, 'cost');
                if ('rate' in fee) {
                    fee['rate'] = this.safeNumber (fee, 'rate');
                }
                reducedFees.push (fee);
            }
            if (parseFees) {
                trade['fees'] = reducedFees;
            }
            if (parseFee && (reducedLength === 1)) {
                trade['fee'] = reducedFees[0];
            }
            const tradeFee = this.safeValue (trade, 'fee');
            if (tradeFee !== undefined) {
                tradeFee['cost'] = this.safeNumber (tradeFee, 'cost');
                if ('rate' in tradeFee) {
                    tradeFee['rate'] = this.safeNumber (tradeFee, 'rate');
                }
                trade['fee'] = tradeFee;
            }
        }
        trade['amount'] = this.parseNumber (amount);
        trade['price'] = this.parseNumber (price);
        trade['cost'] = this.parseNumber (cost);
        return trade as Trade;
    }

    reduceFeesByCurrency (fees) {
        //
        // this function takes a list of fee structures having the following format
        //
        //     string = true
        //
        //     [
        //         { 'currency': 'BTC', 'cost': '0.1' },
        //         { 'currency': 'BTC', 'cost': '0.2'  },
        //         { 'currency': 'BTC', 'cost': '0.2', 'rate': '0.00123' },
        //         { 'currency': 'BTC', 'cost': '0.4', 'rate': '0.00123' },
        //         { 'currency': 'BTC', 'cost': '0.5', 'rate': '0.00456' },
        //         { 'currency': 'USDT', 'cost': '12.3456' },
        //     ]
        //
        //     string = false
        //
        //     [
        //         { 'currency': 'BTC', 'cost': 0.1 },
        //         { 'currency': 'BTC', 'cost': 0.2 },
        //         { 'currency': 'BTC', 'cost': 0.2, 'rate': 0.00123 },
        //         { 'currency': 'BTC', 'cost': 0.4, 'rate': 0.00123 },
        //         { 'currency': 'BTC', 'cost': 0.5, 'rate': 0.00456 },
        //         { 'currency': 'USDT', 'cost': 12.3456 },
        //     ]
        //
        // and returns a reduced fee list, where fees are summed per currency and rate (if any)
        //
        //     string = true
        //
        //     [
        //         { 'currency': 'BTC', 'cost': '0.3'  },
        //         { 'currency': 'BTC', 'cost': '0.6', 'rate': '0.00123' },
        //         { 'currency': 'BTC', 'cost': '0.5', 'rate': '0.00456' },
        //         { 'currency': 'USDT', 'cost': '12.3456' },
        //     ]
        //
        //     string  = false
        //
        //     [
        //         { 'currency': 'BTC', 'cost': 0.3  },
        //         { 'currency': 'BTC', 'cost': 0.6, 'rate': 0.00123 },
        //         { 'currency': 'BTC', 'cost': 0.5, 'rate': 0.00456 },
        //         { 'currency': 'USDT', 'cost': 12.3456 },
        //     ]
        //
        const reduced = {};
        for (let i = 0; i < fees.length; i++) {
            const fee = fees[i];
            const feeCurrencyCode = this.safeString (fee, 'currency');
            if (feeCurrencyCode !== undefined) {
                const rate = this.safeString (fee, 'rate');
                const cost = this.safeValue (fee, 'cost');
                if (Precise.stringEq (cost, '0')) {
                    // omit zero cost fees
                    continue;
                }
                if (!(feeCurrencyCode in reduced)) {
                    reduced[feeCurrencyCode] = {};
                }
                const rateKey = (rate === undefined) ? '' : rate;
                if (rateKey in reduced[feeCurrencyCode]) {
                    reduced[feeCurrencyCode][rateKey]['cost'] = Precise.stringAdd (reduced[feeCurrencyCode][rateKey]['cost'], cost);
                } else {
                    reduced[feeCurrencyCode][rateKey] = {
                        'currency': feeCurrencyCode,
                        'cost': cost,
                    };
                    if (rate !== undefined) {
                        reduced[feeCurrencyCode][rateKey]['rate'] = rate;
                    }
                }
            }
        }
        let result = [];
        const feeValues = Object.values (reduced);
        for (let i = 0; i < feeValues.length; i++) {
            const reducedFeeValues = Object.values (feeValues[i]);
            result = this.arrayConcat (result, reducedFeeValues);
        }
        return result;
    }

    safeTicker (ticker: object, market = undefined): Ticker {
        let open = this.safeValue (ticker, 'open');
        let close = this.safeValue (ticker, 'close');
        let last = this.safeValue (ticker, 'last');
        let change = this.safeValue (ticker, 'change');
        let percentage = this.safeValue (ticker, 'percentage');
        let average = this.safeValue (ticker, 'average');
        let vwap = this.safeValue (ticker, 'vwap');
        const baseVolume = this.safeValue (ticker, 'baseVolume');
        const quoteVolume = this.safeValue (ticker, 'quoteVolume');
        if (vwap === undefined) {
            vwap = Precise.stringDiv (quoteVolume, baseVolume);
        }
        if ((last !== undefined) && (close === undefined)) {
            close = last;
        } else if ((last === undefined) && (close !== undefined)) {
            last = close;
        }
        if ((last !== undefined) && (open !== undefined)) {
            if (change === undefined) {
                change = Precise.stringSub (last, open);
            }
            if (average === undefined) {
                average = Precise.stringDiv (Precise.stringAdd (last, open), '2');
            }
        }
        if ((percentage === undefined) && (change !== undefined) && (open !== undefined) && Precise.stringGt (open, '0')) {
            percentage = Precise.stringMul (Precise.stringDiv (change, open), '100');
        }
        if ((change === undefined) && (percentage !== undefined) && (open !== undefined)) {
            change = Precise.stringDiv (Precise.stringMul (percentage, open), '100');
        }
        if ((open === undefined) && (last !== undefined) && (change !== undefined)) {
            open = Precise.stringSub (last, change);
        }
        // timestamp and symbol operations don't belong in safeTicker
        // they should be done in the derived classes
        return this.extend (ticker, {
            'bid': this.safeNumber (ticker, 'bid'),
            'bidVolume': this.safeNumber (ticker, 'bidVolume'),
            'ask': this.safeNumber (ticker, 'ask'),
            'askVolume': this.safeNumber (ticker, 'askVolume'),
            'high': this.safeNumber (ticker, 'high'),
            'low': this.safeNumber (ticker, 'low'),
            'open': this.parseNumber (open),
            'close': this.parseNumber (close),
            'last': this.parseNumber (last),
            'change': this.parseNumber (change),
            'percentage': this.parseNumber (percentage),
            'average': this.parseNumber (average),
            'vwap': this.parseNumber (vwap),
            'baseVolume': this.parseNumber (baseVolume),
            'quoteVolume': this.parseNumber (quoteVolume),
            'previousClose': this.safeNumber (ticker, 'previousClose'),
        });
    }

    async fetchOHLCV (symbol: string, timeframe = '1m', since: number = undefined, limit: IntegerType = undefined, params = {}): Promise<OHLCV[]> {
        if (!this.has['fetchTrades']) {
            throw new NotSupported (this.id + ' fetchOHLCV() is not supported yet');
        }
        const trades = await this.fetchTrades (symbol, since, limit, params);
        const ohlcvc = this.buildOHLCVC (trades, timeframe, since, limit);
        const result = [];
        for (let i = 0; i < ohlcvc.length; i++) {
            result.push ([
                this.safeInteger (ohlcvc[i], 0),
                this.safeNumber (ohlcvc[i], 1),
                this.safeNumber (ohlcvc[i], 2),
                this.safeNumber (ohlcvc[i], 3),
                this.safeNumber (ohlcvc[i], 4),
                this.safeNumber (ohlcvc[i], 5),
            ]);
        }
        return result;
    }

    async watchOHLCV (symbol: string, timeframe = '1m', since: number = undefined, limit: IntegerType = undefined, params = {}): Promise<OHLCV[]> {
        throw new NotSupported (this.id + ' watchOHLCV() is not supported yet');
    }

    convertTradingViewToOHLCV (ohlcvs, timestamp = 't', open = 'o', high = 'h', low = 'l', close = 'c', volume = 'v', ms = false) {
        const result = [];
        const timestamps = this.safeValue (ohlcvs, timestamp, []);
        const opens = this.safeValue (ohlcvs, open, []);
        const highs = this.safeValue (ohlcvs, high, []);
        const lows = this.safeValue (ohlcvs, low, []);
        const closes = this.safeValue (ohlcvs, close, []);
        const volumes = this.safeValue (ohlcvs, volume, []);
        for (let i = 0; i < timestamps.length; i++) {
            result.push ([
                ms ? this.safeInteger (timestamps, i) : this.safeTimestamp (timestamps, i),
                this.safeValue (opens, i),
                this.safeValue (highs, i),
                this.safeValue (lows, i),
                this.safeValue (closes, i),
                this.safeValue (volumes, i),
            ]);
        }
        return result;
    }

    convertOHLCVToTradingView (ohlcvs, timestamp = 't', open = 'o', high = 'h', low = 'l', close = 'c', volume = 'v', ms = false) {
        const result = {};
        result[timestamp] = [];
        result[open] = [];
        result[high] = [];
        result[low] = [];
        result[close] = [];
        result[volume] = [];
        for (let i = 0; i < ohlcvs.length; i++) {
            const ts = ms ? ohlcvs[i][0] : this.parseToInt (ohlcvs[i][0] / 1000);
            result[timestamp].push (ts);
            result[open].push (ohlcvs[i][1]);
            result[high].push (ohlcvs[i][2]);
            result[low].push (ohlcvs[i][3]);
            result[close].push (ohlcvs[i][4]);
            result[volume].push (ohlcvs[i][5]);
        }
        return result;
    }

    marketIds (symbols) {
        if (symbols === undefined) {
            return symbols;
        }
        const result = [];
        for (let i = 0; i < symbols.length; i++) {
            result.push (this.marketId (symbols[i]));
        }
        return result;
    }

    marketSymbols (symbols) {
        if (symbols === undefined) {
            return symbols;
        }
        const result = [];
        for (let i = 0; i < symbols.length; i++) {
            result.push (this.symbol (symbols[i]));
        }
        return result;
    }

    marketCodes (codes) {
        if (codes === undefined) {
            return codes;
        }
        const result = [];
        for (let i = 0; i < codes.length; i++) {
            result.push (this.commonCurrencyCode (codes[i]));
        }
        return result;
    }

    parseBidsAsks (bidasks, priceKey: IndexType = 0, amountKey: IndexType = 1) {
        bidasks = this.toArray (bidasks);
        const result = [];
        for (let i = 0; i < bidasks.length; i++) {
            result.push (this.parseBidAsk (bidasks[i], priceKey, amountKey));
        }
        return result;
    }

    async fetchL2OrderBook (symbol: string, limit: IntegerType = undefined, params = {}) {
        const orderbook = await this.fetchOrderBook (symbol, limit, params);
        return this.extend (orderbook, {
            'asks': this.sortBy (this.aggregate (orderbook['asks']), 0),
            'bids': this.sortBy (this.aggregate (orderbook['bids']), 0, true),
        });
    }

    filterBySymbol (objects, symbol: string = undefined) {
        if (symbol === undefined) {
            return objects;
        }
        const result = [];
        for (let i = 0; i < objects.length; i++) {
            const objectSymbol = this.safeString (objects[i], 'symbol');
            if (objectSymbol === symbol) {
                result.push (objects[i]);
            }
        }
        return result;
    }

    parseOHLCV (ohlcv, market = undefined) {
        if (Array.isArray (ohlcv)) {
            return [
                this.safeInteger (ohlcv, 0), // timestamp
                this.safeNumber (ohlcv, 1), // open
                this.safeNumber (ohlcv, 2), // high
                this.safeNumber (ohlcv, 3), // low
                this.safeNumber (ohlcv, 4), // close
                this.safeNumber (ohlcv, 5), // volume
            ];
        }
        return ohlcv;
    }

    getNetwork (network: string, code: string): string {
        network = network.toUpperCase ();
        const aliases = {
            'ETHEREUM': 'ETH',
            'ETHER': 'ETH',
            'ERC20': 'ETH',
            'ETH': 'ETH',
            'TRC20': 'TRX',
            'TRON': 'TRX',
            'TRX': 'TRX',
            'BEP20': 'BSC',
            'BSC': 'BSC',
            'HRC20': 'HT',
            'HECO': 'HT',
            'SPL': 'SOL',
            'SOL': 'SOL',
            'TERRA': 'LUNA',
            'LUNA': 'LUNA',
            'POLYGON': 'MATIC',
            'MATIC': 'MATIC',
            'EOS': 'EOS',
            'WAVES': 'WAVES',
            'AVALANCHE': 'AVAX',
            'AVAX': 'AVAX',
            'QTUM': 'QTUM',
            'CHZ': 'CHZ',
            'NEO': 'NEO',
            'ONT': 'ONT',
            'RON': 'RON',
        };
        if (network === code) {
            return network;
        } else if (network in aliases) {
            return aliases[network];
        } else {
            throw new NotSupported (this.id + ' network ' + network + ' is not yet supported');
        }
    }

    networkCodeToId (networkCode, currencyCode = undefined) {
        /**
         * @ignore
         * @method
         * @name exchange#networkCodeToId
         * @description tries to convert the provided networkCode (which is expected to be an unified network code) to a network id. In order to achieve this, derived class needs to have 'options->networks' defined.
         * @param {string} networkCode unified network code
         * @param {string|undefined} currencyCode unified currency code, but this argument is not required by default, unless there is an exchange (like huobi) that needs an override of the method to be able to pass currencyCode argument additionally
         * @returns {[string|undefined]} exchange-specific network id
         */
        const networkIdsByCodes = this.safeValue (this.options, 'networks', {});
        let networkId = this.safeString (networkIdsByCodes, networkCode);
        // for example, if 'ETH' is passed for networkCode, but 'ETH' key not defined in `options->networks` object
        if (networkId === undefined) {
            if (currencyCode === undefined) {
                // if currencyCode was not provided, then we just set passed value to networkId
                networkId = networkCode;
            } else {
                // if currencyCode was provided, then we try to find if that currencyCode has a replacement (i.e. ERC20 for ETH)
                const defaultNetworkCodeReplacements = this.safeValue (this.options, 'defaultNetworkCodeReplacements', {});
                if (currencyCode in defaultNetworkCodeReplacements) {
                    // if there is a replacement for the passed networkCode, then we use it to find network-id in `options->networks` object
                    const replacementObject = defaultNetworkCodeReplacements[currencyCode]; // i.e. { 'ERC20': 'ETH' }
                    const keys = Object.keys (replacementObject);
                    for (let i = 0; i < keys.length; i++) {
                        const key = keys[i];
                        const value = replacementObject[key];
                        // if value matches to provided unified networkCode, then we use it's key to find network-id in `options->networks` object
                        if (value === networkCode) {
                            networkId = this.safeString (networkIdsByCodes, key);
                            break;
                        }
                    }
                }
                // if it wasn't found, we just set the provided value to network-id
                if (networkId === undefined) {
                    networkId = networkCode;
                }
            }
        }
        return networkId;
    }

    networkIdToCode (networkId, currencyCode = undefined) {
        /**
         * @ignore
         * @method
         * @name exchange#networkIdToCode
         * @description tries to convert the provided exchange-specific networkId to an unified network Code. In order to achieve this, derived class needs to have 'options->networksById' defined.
         * @param {string} networkId unified network code
         * @param {string|undefined} currencyCode unified currency code, but this argument is not required by default, unless there is an exchange (like huobi) that needs an override of the method to be able to pass currencyCode argument additionally
         * @returns {[string|undefined]} unified network code
         */
        const networkCodesByIds = this.safeValue (this.options, 'networksById', {});
        let networkCode = this.safeString (networkCodesByIds, networkId, networkId);
        // replace mainnet network-codes (i.e. ERC20->ETH)
        if (currencyCode !== undefined) {
            const defaultNetworkCodeReplacements = this.safeValue (this.options, 'defaultNetworkCodeReplacements', {});
            if (currencyCode in defaultNetworkCodeReplacements) {
                const replacementObject = this.safeValue (defaultNetworkCodeReplacements, currencyCode, {});
                networkCode = this.safeString (replacementObject, networkCode, networkCode);
            }
        }
        return networkCode;
    }

    networkCodesToIds (networkCodes = undefined) {
        /**
         * @ignore
         * @method
         * @name exchange#networkCodesToIds
         * @description tries to convert the provided networkCode (which is expected to be an unified network code) to a network id. In order to achieve this, derived class needs to have 'options->networks' defined.
         * @param {[string]|undefined} networkCodes unified network codes
         * @returns {[string|undefined]} exchange-specific network ids
         */
        if (networkCodes === undefined) {
            return undefined;
        }
        const ids = [];
        for (let i = 0; i < networkCodes.length; i++) {
            const networkCode = networkCodes[i];
            ids.push (this.networkCodeToId (networkCode));
        }
        return ids;
    }

    handleNetworkCodeAndParams (params) {
        const networkCodeInParams = this.safeString2 (params, 'networkCode', 'network');
        if (networkCodeInParams !== undefined) {
            params = this.omit (params, [ 'networkCode', 'network' ]);
        }
        // if it was not defined by user, we should not set it from 'defaultNetworks', because handleNetworkCodeAndParams is for only request-side and thus we do not fill it with anything. We can only use 'defaultNetworks' after parsing response-side
        return [ networkCodeInParams, params ];
    }

    defaultNetworkCode (currencyCode) {
        let defaultNetworkCode = undefined;
        const defaultNetworks = this.safeValue (this.options, 'defaultNetworks', {});
        if (currencyCode in defaultNetworks) {
            // if currency had set its network in "defaultNetworks", use it
            defaultNetworkCode = defaultNetworks[currencyCode];
        } else {
            // otherwise, try to use the global-scope 'defaultNetwork' value (even if that network is not supported by currency, it doesn't make any problem, this will be just used "at first" if currency supports this network at all)
            const defaultNetwork = this.safeValue (this.options, 'defaultNetwork');
            if (defaultNetwork !== undefined) {
                defaultNetworkCode = defaultNetwork;
            }
        }
        return defaultNetworkCode;
    }

    selectNetworkCodeFromUnifiedNetworks (currencyCode, networkCode, indexedNetworkEntries) {
        return this.selectNetworkKeyFromNetworks (currencyCode, networkCode, indexedNetworkEntries, true);
    }

    selectNetworkIdFromRawNetworks (currencyCode, networkCode, indexedNetworkEntries) {
        return this.selectNetworkKeyFromNetworks (currencyCode, networkCode, indexedNetworkEntries, false);
    }

    selectNetworkKeyFromNetworks (currencyCode, networkCode, indexedNetworkEntries, isIndexedByUnifiedNetworkCode = false) {
        // this method is used against raw & unparse network entries, which are just indexed by network id
        let chosenNetworkId = undefined;
        const availableNetworkIds = Object.keys (indexedNetworkEntries);
        const responseNetworksLength = availableNetworkIds.length;
        if (networkCode !== undefined) {
            if (responseNetworksLength === 0) {
                throw new NotSupported (this.id + ' - ' + networkCode + ' network did not return any result for ' + currencyCode);
            } else {
                // if networkCode was provided by user, we should check it after response, as the referenced exchange doesn't support network-code during request
                const networkId = isIndexedByUnifiedNetworkCode ? networkCode : this.networkCodeToId (networkCode, currencyCode);
                if (networkId in indexedNetworkEntries) {
                    chosenNetworkId = networkId;
                } else {
                    throw new NotSupported (this.id + ' - ' + networkId + ' network was not found for ' + currencyCode + ', use one of ' + availableNetworkIds.join (', '));
                }
            }
        } else {
            if (responseNetworksLength === 0) {
                throw new NotSupported (this.id + ' - no networks were returned for ' + currencyCode);
            } else {
                // if networkCode was not provided by user, then we try to use the default network (if it was defined in "defaultNetworks"), otherwise, we just return the first network entry
                const defaultNetworkCode = this.defaultNetworkCode (currencyCode);
                const defaultNetworkId = isIndexedByUnifiedNetworkCode ? defaultNetworkCode : this.networkCodeToId (defaultNetworkCode, currencyCode);
                chosenNetworkId = (defaultNetworkId in indexedNetworkEntries) ? defaultNetworkId : availableNetworkIds[0];
            }
        }
        return chosenNetworkId;
    }

    safeNumber2 (dictionary, key1, key2, d = undefined) {
        const value = this.safeString2 (dictionary, key1, key2);
        return this.parseNumber (value, d);
    }

    parseOrderBook (orderbook: object, symbol: string, timestamp: number = undefined, bidsKey = 'bids', asksKey = 'asks', priceKey: IndexType = 0, amountKey: IndexType = 1): OrderBook {
        const bids = this.parseBidsAsks (this.safeValue (orderbook, bidsKey, []), priceKey, amountKey);
        const asks = this.parseBidsAsks (this.safeValue (orderbook, asksKey, []), priceKey, amountKey);
        return {
            'symbol': symbol,
            'bids': this.sortBy (bids, 0, true),
            'asks': this.sortBy (asks, 0),
            'timestamp': timestamp,
            'datetime': this.iso8601 (timestamp),
            'nonce': undefined,
        } as any;
    }

    parseOHLCVs (ohlcvs: object[], market: any = undefined, timeframe: string = '1m', since: number = undefined, limit: IntegerType = undefined): OHLCV[] {
        const results = [];
        for (let i = 0; i < ohlcvs.length; i++) {
            results.push (this.parseOHLCV (ohlcvs[i], market));
        }
        const sorted = this.sortBy (results, 0);
        const tail = (since === undefined);
        return this.filterBySinceLimit (sorted, since, limit, 0, tail) as any;
    }

    parseLeverageTiers (response, symbols: string[] = undefined, marketIdKey = undefined) {
        // marketIdKey should only be undefined when response is a dictionary
        symbols = this.marketSymbols (symbols);
        const tiers = {};
        for (let i = 0; i < response.length; i++) {
            const item = response[i];
            const id = this.safeString (item, marketIdKey);
            const market = this.safeMarket (id, undefined, undefined, this.safeString (this.options, 'defaultType'));
            const symbol = market['symbol'];
            const contract = this.safeValue (market, 'contract', false);
            if (contract && ((symbols === undefined) || this.inArray (symbol, symbols))) {
                tiers[symbol] = this.parseMarketLeverageTiers (item, market);
            }
        }
        return tiers;
    }

    async loadTradingLimits (symbols: string[] = undefined, reload = false, params = {}) {
        if (this.has['fetchTradingLimits']) {
            if (reload || !('limitsLoaded' in this.options)) {
                const response = await this.fetchTradingLimits (symbols);
                for (let i = 0; i < symbols.length; i++) {
                    const symbol = symbols[i];
                    this.markets[symbol] = this.deepExtend (this.markets[symbol], response[symbol]);
                }
                this.options['limitsLoaded'] = this.milliseconds ();
            }
        }
        return this.markets;
    }

    parsePositions (positions, symbols: string[] = undefined, params = {}) {
        symbols = this.marketSymbols (symbols);
        positions = this.toArray (positions);
        const result = [];
        for (let i = 0; i < positions.length; i++) {
            const position = this.extend (this.parsePosition (positions[i], undefined), params);
            result.push (position);
        }
        return this.filterByArray (result, 'symbol', symbols, false);
    }

    parseAccounts (accounts, params = {}) {
        accounts = this.toArray (accounts);
        const result = [];
        for (let i = 0; i < accounts.length; i++) {
            const account = this.extend (this.parseAccount (accounts[i]), params);
            result.push (account);
        }
        return result;
    }

    parseTrades (trades, market: object = undefined, since: number = undefined, limit: IntegerType = undefined, params = {}): Trade[] {
        trades = this.toArray (trades);
        let result = [];
        for (let i = 0; i < trades.length; i++) {
            const trade = this.extend (this.parseTrade (trades[i], market), params);
            result.push (trade);
        }
        result = this.sortBy2 (result, 'timestamp', 'id');
        const symbol = (market !== undefined) ? market['symbol'] : undefined;
        const tail = (since === undefined);
        return this.filterBySymbolSinceLimit (result, symbol, since, limit, tail) as Trade[];
    }

<<<<<<< HEAD
    parseTransactions (transactions, currency: string = undefined, since: number = undefined, limit: any = undefined, params = {}): {} {
=======
    parseTransactions (transactions, currency: string = undefined, since: number = undefined, limit: IntegerType = undefined, params = {}) {
>>>>>>> f5bed774
        transactions = this.toArray (transactions);
        let result = [];
        for (let i = 0; i < transactions.length; i++) {
            const transaction = this.extend (this.parseTransaction (transactions[i], currency), params);
            result.push (transaction);
        }
        result = this.sortBy (result, 'timestamp');
        const code = (currency !== undefined) ? currency['code'] : undefined;
        const tail = (since === undefined);
        return this.filterByCurrencySinceLimit (result, code, since, limit, tail);
    }

    parseTransfers (transfers, currency: string = undefined, since: number = undefined, limit: IntegerType = undefined, params = {}) {
        transfers = this.toArray (transfers);
        let result = [];
        for (let i = 0; i < transfers.length; i++) {
            const transfer = this.extend (this.parseTransfer (transfers[i], currency), params);
            result.push (transfer);
        }
        result = this.sortBy (result, 'timestamp');
        const code = (currency !== undefined) ? currency['code'] : undefined;
        const tail = (since === undefined);
        return this.filterByCurrencySinceLimit (result, code, since, limit, tail);
    }

    parseLedger (data, currency: string = undefined, since: number = undefined, limit: IntegerType = undefined, params = {}) {
        let result = [];
        const arrayData = this.toArray (data);
        for (let i = 0; i < arrayData.length; i++) {
            const itemOrItems = this.parseLedgerEntry (arrayData[i], currency);
            if (Array.isArray (itemOrItems)) {
                for (let j = 0; j < itemOrItems.length; j++) {
                    result.push (this.extend (itemOrItems[j], params));
                }
            } else {
                result.push (this.extend (itemOrItems, params));
            }
        }
        result = this.sortBy (result, 'timestamp');
        const code = (currency !== undefined) ? currency['code'] : undefined;
        const tail = (since === undefined);
        return this.filterByCurrencySinceLimit (result, code, since, limit, tail);
    }

    nonce () {
        return this.seconds ();
    }

    setHeaders (headers) {
        return headers;
    }

    marketId (symbol: string): string {
        const market = this.market (symbol);
        if (market !== undefined) {
            return market['id'];
        }
        return symbol;
    }

    symbol (symbol: string): string {
        const market = this.market (symbol);
        return this.safeString (market, 'symbol', symbol);
    }

    resolvePath (path, params) {
        return [
            this.implodeParams (path, params),
            this.omit (params, this.extractParams (path)),
        ];
    }

    filterByArray (objects, key: IndexType, values = undefined, indexed = true) {
        objects = this.toArray (objects);
        // return all of them if no values were passed
        if (values === undefined || !values) {
            return indexed ? this.indexBy (objects, key) : objects;
        }
        const results = [];
        for (let i = 0; i < objects.length; i++) {
            if (this.inArray (objects[i][key], values)) {
                results.push (objects[i]);
            }
        }
        return indexed ? this.indexBy (results, key) : results;
    }

    async fetch2 (path, api: any = 'public', method = 'GET', params = {}, headers: any = undefined, body: any = undefined, config = {}, context = {}) {
        if (this.enableRateLimit) {
            const cost = this.calculateRateLimiterCost (api, method, path, params, config, context);
            await this.throttle (cost);
        }
        this.lastRestRequestTimestamp = this.milliseconds ();
        const request = this.sign (path, api, method, params, headers, body);
        return await this.fetch (request['url'], request['method'], request['headers'], request['body']);
    }

    async request (path, api: any = 'public', method = 'GET', params = {}, headers: any = undefined, body: any = undefined, config = {}, context = {}) {
        return await this.fetch2 (path, api, method, params, headers, body, config, context);
    }

    async loadAccounts (reload = false, params = {}) {
        if (reload) {
            this.accounts = await this.fetchAccounts (params);
        } else {
            if (this.accounts) {
                return this.accounts;
            } else {
                this.accounts = await this.fetchAccounts (params);
            }
        }
        this.accountsById = this.indexBy (this.accounts, 'id') as any;
        return this.accounts;
    }

    async fetchOHLCVC (symbol, timeframe = '1m', since: any = undefined, limit: IntegerType = undefined, params = {}) {
        if (!this.has['fetchTrades']) {
            throw new NotSupported (this.id + ' fetchOHLCV() is not supported yet');
        }
        await this.loadMarkets ();
        const trades = await this.fetchTrades (symbol, since, limit, params);
        return this.buildOHLCVC (trades, timeframe, since, limit);
    }

    parseTradingViewOHLCV (ohlcvs, market = undefined, timeframe = '1m', since: number = undefined, limit: IntegerType = undefined) {
        const result = this.convertTradingViewToOHLCV (ohlcvs);
        return this.parseOHLCVs (result, market, timeframe, since, limit);
    }

    async editLimitBuyOrder (id, symbol, amount, price = undefined, params = {}) {
        return await this.editLimitOrder (id, symbol, 'buy', amount, price, params);
    }

    async editLimitSellOrder (id, symbol, amount, price = undefined, params = {}) {
        return await this.editLimitOrder (id, symbol, 'sell', amount, price, params);
    }

    async editLimitOrder (id, symbol, side, amount, price = undefined, params = {}) {
        return await this.editOrder (id, symbol, 'limit', side, amount, price, params);
    }

    async editOrder (id, symbol, type, side, amount, price = undefined, params = {}) {
        await this.cancelOrder (id, symbol);
        return await this.createOrder (symbol, type, side, amount, price, params);
    }

    async fetchPermissions (params = {}) {
        throw new NotSupported (this.id + ' fetchPermissions() is not supported yet');
    }

    async fetchPosition (symbol, params = {}): Promise<any> {
        throw new NotSupported (this.id + ' fetchPosition() is not supported yet');
    }

    async fetchPositions (symbols: string[] = undefined, params = {}): Promise<any> {
        throw new NotSupported (this.id + ' fetchPositions() is not supported yet');
    }

    async fetchPositionsRisk (symbols: string[] = undefined, params = {}): Promise<any> {
        throw new NotSupported (this.id + ' fetchPositionsRisk() is not supported yet');
    }

    async fetchBidsAsks (symbols: string[] = undefined, params = {}): Promise<any> {
        throw new NotSupported (this.id + ' fetchBidsAsks() is not supported yet');
    }

    parseBidAsk (bidask, priceKey: IndexType = 0, amountKey: IndexType = 1) {
        const price = this.safeNumber (bidask, priceKey);
        const amount = this.safeNumber (bidask, amountKey);
        return [ price, amount ];
    }

    safeCurrency (currencyId: string, currency: string = undefined) {
        if (currencyId === undefined && currencyId === undefined) {
            return {
                'id': undefined,
                'code': undefined,
            };
        }
        if ((currencyId === undefined) && (currency !== undefined)) {
            return currency;
        }
        if ((this.currencies_by_id !== undefined) && (currencyId in this.currencies_by_id) && (this.currencies_by_id[currencyId] !== undefined)) {
            return this.currencies_by_id[currencyId];
        }
        let code = currencyId;
        if (currencyId !== undefined) {
            code = this.commonCurrencyCode (currencyId.toUpperCase ());
        }
        return {
            'id': currencyId,
            'code': code,
        };
    }

    safeMarket (marketId = undefined, market = undefined, delimiter = undefined, marketType = undefined) {
        const result = {
            'id': marketId,
            'symbol': marketId,
            'base': undefined,
            'quote': undefined,
            'baseId': undefined,
            'quoteId': undefined,
            'active': undefined,
            'type': undefined,
            'linear': undefined,
            'inverse': undefined,
            'spot': false,
            'swap': false,
            'future': false,
            'option': false,
            'margin': false,
            'contract': false,
            'contractSize': undefined,
            'expiry': undefined,
            'expiryDatetime': undefined,
            'optionType': undefined,
            'strike': undefined,
            'settle': undefined,
            'settleId': undefined,
            'precision': {
                'amount': undefined,
                'price': undefined,
            },
            'limits': {
                'amount': {
                    'min': undefined,
                    'max': undefined,
                },
                'price': {
                    'min': undefined,
                    'max': undefined,
                },
                'cost': {
                    'min': undefined,
                    'max': undefined,
                },
            },
            'info': undefined,
        };
        if (marketId !== undefined) {
            if ((this.markets_by_id !== undefined) && (marketId in this.markets_by_id)) {
                const markets = this.markets_by_id[marketId];
                const numMarkets = markets.length;
                if (numMarkets === 1) {
                    return markets[0];
                } else {
                    if ((marketType === undefined) && (market === undefined)) {
                        throw new ArgumentsRequired (this.id + ' safeMarket() requires a fourth argument for ' + marketId + ' to disambiguate between different markets with the same market id');
                    }
                    const inferredMarketType = (marketType === undefined) ? market['type'] : marketType;
                    for (let i = 0; i < markets.length; i++) {
<<<<<<< HEAD
                        const marketInner = markets[i];
                        if (marketInner[inferedMarketType]) {
                            return marketInner;
=======
                        const market = markets[i];
                        if (market[inferredMarketType]) {
                            return market;
>>>>>>> f5bed774
                        }
                    }
                }
            } else if (delimiter !== undefined) {
                const parts = marketId.split (delimiter);
                const partsLength = parts.length;
                if (partsLength === 2) {
                    result['baseId'] = this.safeString (parts, 0);
                    result['quoteId'] = this.safeString (parts, 1);
                    result['base'] = this.safeCurrencyCode (result['baseId']);
                    result['quote'] = this.safeCurrencyCode (result['quoteId']);
                    result['symbol'] = result['base'] + '/' + result['quote'];
                    return result;
                } else {
                    return result;
                }
            }
        }
        if (market !== undefined) {
            return market;
        }
        return result;
    }

    checkRequiredCredentials (error = true) {
        const keys = Object.keys (this.requiredCredentials);
        for (let i = 0; i < keys.length; i++) {
            const key = keys[i];
            if (this.requiredCredentials[key] && !this[key]) {
                if (error) {
                    throw new AuthenticationError (this.id + ' requires "' + key + '" credential');
                } else {
                    return false;
                }
            }
        }
        return true;
    }

    oath () {
        if (this.twofa !== undefined) {
            return totp (this.twofa);
        } else {
            throw new ExchangeError (this.id + ' exchange.twofa has not been set for 2FA Two-Factor Authentication');
        }
    }

    async fetchBalance (params = {}): Promise<Balances> {
        throw new NotSupported (this.id + ' fetchBalance() is not supported yet');
    }

    async watchBalance (params = {}): Promise<Balances> {
        throw new NotSupported (this.id + ' watchBalance() is not supported yet');
    }

    async fetchPartialBalance (part, params = {}) {
        const balance = await this.fetchBalance (params);
        return balance[part];
    }

    async fetchFreeBalance (params = {}) {
        return await this.fetchPartialBalance ('free', params);
    }

    async fetchUsedBalance (params = {}) {
        return await this.fetchPartialBalance ('used', params);
    }

    async fetchTotalBalance (params = {}) {
        return await this.fetchPartialBalance ('total', params);
    }

    async fetchStatus (params = {}) {
        if (this.has['fetchTime']) {
            const time = await this.fetchTime (params);
            this.status = this.extend (this.status, {
                'updated': time,
            });
        }
        if (!('info' in this.status)) {
            this.status['info'] = undefined;
        }
        return this.status;
    }

    async fetchFundingFee (code: string, params = {}) {
        const warnOnFetchFundingFee = this.safeValue (this.options, 'warnOnFetchFundingFee', true);
        if (warnOnFetchFundingFee) {
            throw new NotSupported (this.id + ' fetchFundingFee() method is deprecated, it will be removed in July 2022, please, use fetchTransactionFee() or set exchange.options["warnOnFetchFundingFee"] = false to suppress this warning');
        }
        return await this.fetchTransactionFee (code, params);
    }

    async fetchFundingFees (codes: string[] = undefined, params = {}) {
        const warnOnFetchFundingFees = this.safeValue (this.options, 'warnOnFetchFundingFees', true);
        if (warnOnFetchFundingFees) {
            throw new NotSupported (this.id + ' fetchFundingFees() method is deprecated, it will be removed in July 2022. Please, use fetchTransactionFees() or set exchange.options["warnOnFetchFundingFees"] = false to suppress this warning');
        }
        return await this.fetchTransactionFees (codes, params);
    }

    async fetchTransactionFee (code, params = {}) {
        if (!this.has['fetchTransactionFees']) {
            throw new NotSupported (this.id + ' fetchTransactionFee() is not supported yet');
        }
        return await this.fetchTransactionFees ([ code ], params);
    }

    async fetchTransactionFees (codes: string[] = undefined, params = {}): Promise<any> {
        throw new NotSupported (this.id + ' fetchTransactionFees() is not supported yet');
    }

    async fetchDepositWithdrawFees (codes: string[] = undefined, params = {}): Promise<any> {
        throw new NotSupported (this.id + ' fetchDepositWithdrawFees() is not supported yet');
    }

    async fetchDepositWithdrawFee (code, params = {}) {
        if (!this.has['fetchDepositWithdrawFees']) {
            throw new NotSupported (this.id + ' fetchDepositWithdrawFee() is not supported yet');
        }
        const fees = await this.fetchDepositWithdrawFees ([ code ], params);
        return this.safeValue (fees, code);
    }

    getSupportedMapping (key, mapping = {}) {
        if (key in mapping) {
            return mapping[key];
        } else {
            throw new NotSupported (this.id + ' ' + key + ' does not have a value in mapping');
        }
    }

    async fetchBorrowRate (code: string, params = {}) {
        await this.loadMarkets ();
        if (!this.has['fetchBorrowRates']) {
            throw new NotSupported (this.id + ' fetchBorrowRate() is not supported yet');
        }
        const borrowRates = await this.fetchBorrowRates (params);
        const rate = this.safeValue (borrowRates, code);
        if (rate === undefined) {
            throw new ExchangeError (this.id + ' fetchBorrowRate() could not find the borrow rate for currency code ' + code);
        }
        return rate;
    }

    handleOptionAndParams (params, methodName, optionName, defaultValue = undefined) {
        // This method can be used to obtain method specific properties, i.e: this.handleOptionAndParams (params, 'fetchPosition', 'marginMode', 'isolated')
        const defaultOptionName = 'default' + this.capitalize (optionName); // we also need to check the 'defaultXyzWhatever'
        // check if params contain the key
        let value = this.safeValue2 (params, optionName, defaultOptionName);
        if (value !== undefined) {
            params = this.omit (params, [ optionName, defaultOptionName ]);
        } else {
            // check if exchange has properties for this method
            const exchangeWideMethodOptions = this.safeValue (this.options, methodName);
            if (exchangeWideMethodOptions !== undefined) {
                // check if the option is defined in this method's props
                value = this.safeValue2 (exchangeWideMethodOptions, optionName, defaultOptionName);
            }
            if (value === undefined) {
                // if it's still undefined, check if global exchange-wide option exists
                value = this.safeValue2 (this.options, optionName, defaultOptionName);
            }
            // if it's still undefined, use the default value
            value = (value !== undefined) ? value : defaultValue;
        }
        return [ value, params ];
    }

    handleOption (methodName, optionName, defaultValue = undefined) {
        // eslint-disable-next-line no-unused-vars
        const [ result, empty ] = this.handleOptionAndParams ({}, methodName, optionName, defaultValue);
        return result;
    }

    handleMarketTypeAndParams (methodName, market = undefined, params = {}): any {
        const defaultType = this.safeString2 (this.options, 'defaultType', 'type', 'spot');
        const methodOptions = this.safeValue (this.options, methodName);
        let methodType = defaultType;
        if (methodOptions !== undefined) {
            if (typeof methodOptions === 'string') {
                methodType = methodOptions;
            } else {
                methodType = this.safeString2 (methodOptions, 'defaultType', 'type', methodType);
            }
        }
        const marketType = (market === undefined) ? methodType : market['type'];
        const type = this.safeString2 (params, 'defaultType', 'type', marketType);
        params = this.omit (params, [ 'defaultType', 'type' ]);
        return [ type, params ];
    }

    handleSubTypeAndParams (methodName, market = undefined, params = {}, defaultValue = undefined) {
        let subType = undefined;
        // if set in params, it takes precedence
        const subTypeInParams = this.safeString2 (params, 'subType', 'defaultSubType');
        // avoid omitting if it's not present
        if (subTypeInParams !== undefined) {
            subType = subTypeInParams;
            params = this.omit (params, [ 'subType', 'defaultSubType' ]);
        } else {
            // at first, check from market object
            if (market !== undefined) {
                if (market['linear']) {
                    subType = 'linear';
                } else if (market['inverse']) {
                    subType = 'inverse';
                }
            }
            // if it was not defined in market object
            if (subType === undefined) {
                const values = this.handleOptionAndParams (undefined, methodName, 'subType', defaultValue); // no need to re-test params here
                subType = values[0];
            }
        }
        return [ subType, params ];
    }

    handleMarginModeAndParams (methodName, params = {}, defaultValue = undefined) {
        /**
         * @ignore
         * @method
         * @param {object} params extra parameters specific to the exchange api endpoint
         * @returns {[string|undefined, object]} the marginMode in lowercase as specified by params["marginMode"], params["defaultMarginMode"] this.options["marginMode"] or this.options["defaultMarginMode"]
         */
        return this.handleOptionAndParams (params, methodName, 'marginMode', defaultValue);
    }

    throwExactlyMatchedException (exact, string, message) {
        if (string in exact) {
            throw new exact[string] (message);
        }
    }

    throwBroadlyMatchedException (broad, string, message) {
        const broadKey = this.findBroadlyMatchedKey (broad, string);
        if (broadKey !== undefined) {
            throw new broad[broadKey] (message);
        }
    }

    findBroadlyMatchedKey (broad, string) {
        // a helper for matching error strings exactly vs broadly
        const keys = Object.keys (broad);
        for (let i = 0; i < keys.length; i++) {
            const key = keys[i];
            if (string !== undefined) { // #issues/12698
                if (string.indexOf (key) >= 0) {
                    return key;
                }
            }
        }
        return undefined;
    }

    handleErrors (statusCode, statusText, url, method, responseHeaders, responseBody, response, requestHeaders, requestBody) {
        // it is a stub method that must be overrided in the derived exchange classes
        // throw new NotSupported (this.id + ' handleErrors() not implemented yet');
        return undefined;
    }

    calculateRateLimiterCost (api, method, path, params, config = {}, context = {}) {
        return this.safeValue (config, 'cost', 1);
    }

    async fetchTicker (symbol: string, params = {}): Promise<Ticker> {
        if (this.has['fetchTickers']) {
            await this.loadMarkets ();
            const market = this.market (symbol);
            symbol = market['symbol'];
            const tickers = await this.fetchTickers ([ symbol ], params);
            const ticker = this.safeValue (tickers, symbol);
            if (ticker === undefined) {
                throw new NullResponse (this.id + ' fetchTickers() could not find a ticker for ' + symbol);
            } else {
                return ticker;
            }
        } else {
            throw new NotSupported (this.id + ' fetchTicker() is not supported yet');
        }
    }

    async watchTicker (symbol: string, params = {}): Promise<Ticker> {
        throw new NotSupported (this.id + ' watchTicker() is not supported yet');
    }

    async fetchTickers (symbols: string[] = undefined, params = {}): Promise<Dictionary<Ticker>> {
        throw new NotSupported (this.id + ' fetchTickers() is not supported yet');
    }

    async watchTickers (symbols: string[] = undefined, params = {}): Promise<Dictionary<Ticker>> {
        throw new NotSupported (this.id + ' watchTickers() is not supported yet');
    }

    async fetchOrder (id: string, symbol: string = undefined, params = {}): Promise<Order> {
        throw new NotSupported (this.id + ' fetchOrder() is not supported yet');
    }

    async fetchOrderStatus (id: string, symbol: string = undefined, params = {}) {
        const order = await this.fetchOrder (id, symbol, params);
        return order['status'];
    }

    async fetchUnifiedOrder (order, params = {}) {
        return await this.fetchOrder (this.safeValue (order, 'id'), this.safeValue (order, 'symbol'), params);
    }

    async createOrder (symbol, type: OrderType, side: OrderSide, amount, price = undefined, params = {}): Promise<Order> {
        throw new NotSupported (this.id + ' createOrder() is not supported yet');
    }

    async cancelOrder (id, symbol: string = undefined, params = {}): Promise<any> {
        throw new NotSupported (this.id + ' cancelOrder() is not supported yet');
    }

    async cancelAllOrders (symbol: string = undefined, params = {}): Promise<any> {
        throw new NotSupported (this.id + ' cancelAllOrders() is not supported yet');
    }

    async cancelUnifiedOrder (order, params = {}) {
        return this.cancelOrder (this.safeValue (order, 'id'), this.safeValue (order, 'symbol'), params);
    }

    async fetchOrders (symbol: string = undefined, since: number = undefined, limit: IntegerType = undefined, params = {}): Promise<Order[]> {
        throw new NotSupported (this.id + ' fetchOrders() is not supported yet');
    }

    async watchOrders (symbol: string = undefined, since: number = undefined, limit: IntegerType = undefined, params = {}): Promise<Order[]> {
        throw new NotSupported (this.id + ' watchOrders() is not supported yet');
    }

    async fetchOpenOrders (symbol: string = undefined, since: number = undefined, limit: IntegerType = undefined, params = {}): Promise<Order[]> {
        throw new NotSupported (this.id + ' fetchOpenOrders() is not supported yet');
    }

    async fetchClosedOrders (symbol: string = undefined, since: number = undefined, limit: IntegerType = undefined, params = {}): Promise<Order[]> {
        throw new NotSupported (this.id + ' fetchClosedOrders() is not supported yet');
    }

    async fetchMyTrades (symbol: string = undefined, since: number = undefined, limit: IntegerType = undefined, params = {}): Promise<Trade[]> {
        throw new NotSupported (this.id + ' fetchMyTrades() is not supported yet');
    }

    async watchMyTrades (symbol: string = undefined, since: number = undefined, limit: IntegerType = undefined, params = {}): Promise<Trade[]> {
        throw new NotSupported (this.id + ' watchMyTrades() is not supported yet');
    }

    async fetchTransactions (symbol: string = undefined, since: number = undefined, limit: IntegerType = undefined, params = {}): Promise<any> {
        throw new NotSupported (this.id + ' fetchTransactions() is not supported yet');
    }

    async fetchDeposits (symbol: string = undefined, since: number = undefined, limit: IntegerType = undefined, params = {}): Promise<any> {
        throw new NotSupported (this.id + ' fetchDeposits() is not supported yet');
    }

    async fetchWithdrawals (symbol: string = undefined, since: number = undefined, limit: IntegerType = undefined, params = {}): Promise<any> {
        throw new NotSupported (this.id + ' fetchWithdrawals() is not supported yet');
    }

    parseLastPrice (price, market = undefined): any {
        throw new NotSupported (this.id + ' parseLastPrice() is not supported yet');
    }

    async fetchDepositAddress (code: string, params = {}) {
        if (this.has['fetchDepositAddresses']) {
            const depositAddresses = await this.fetchDepositAddresses ([ code ], params);
            const depositAddress = this.safeValue (depositAddresses, code);
            if (depositAddress === undefined) {
                throw new InvalidAddress (this.id + ' fetchDepositAddress() could not find a deposit address for ' + code + ', make sure you have created a corresponding deposit address in your wallet on the exchange website');
            } else {
                return depositAddress;
            }
        } else {
            throw new NotSupported (this.id + ' fetchDepositAddress() is not supported yet');
        }
    }

    account (): Balance {
        return {
            'free': undefined,
            'used': undefined,
            'total': undefined,
        };
    }

    commonCurrencyCode (currency: string) {
        if (!this.substituteCommonCurrencyCodes) {
            return currency;
        }
        return this.safeString (this.commonCurrencies, currency, currency);
    }

    currency (code) {
        if (this.currencies === undefined) {
            throw new ExchangeError (this.id + ' currencies not loaded');
        }
        if (typeof code === 'string') {
            if (code in this.currencies) {
                return this.currencies[code];
            } else if (code in this.currencies_by_id) {
                return this.currencies_by_id[code];
            }
        }
        throw new ExchangeError (this.id + ' does not have currency code ' + code);
    }

    market (symbol: string) {
        if (this.markets === undefined) {
            throw new ExchangeError (this.id + ' markets not loaded');
        }
        if (typeof symbol === 'string') {
            if (symbol in this.markets) {
                return this.markets[symbol];
            } else if (symbol in this.markets_by_id) {
                const markets = this.markets_by_id[symbol];
                const defaultType = this.safeString2 (this.options, 'defaultType', 'defaultSubType', 'spot');
                for (let i = 0; i < markets.length; i++) {
                    const market = markets[i];
                    if (market[defaultType]) {
                        return market;
                    }
                }
                return markets[0];
            }
        }
        throw new BadSymbol (this.id + ' does not have market symbol ' + symbol);
    }

    handleWithdrawTagAndParams (tag, params): any {
        if (typeof tag === 'object') {
            params = this.extend (tag, params);
            tag = undefined;
        }
        if (tag === undefined) {
            tag = this.safeString (params, 'tag');
            if (tag !== undefined) {
                params = this.omit (params, 'tag');
            }
        }
        return [ tag, params ];
    }

    async createLimitOrder (symbol: string, side: OrderSide, amount, price, params = {}): Promise<Order> {
        return await this.createOrder (symbol, 'limit', side, amount, price, params);
    }

    async createMarketOrder (symbol: string, side: OrderSide, amount, price = undefined, params = {}): Promise<Order> {
        return await this.createOrder (symbol, 'market', side, amount, price, params);
    }

    async createLimitBuyOrder (symbol: string, amount, price, params = {}): Promise<Order> {
        return await this.createOrder (symbol, 'limit', 'buy', amount, price, params);
    }

    async createLimitSellOrder (symbol: string, amount, price, params = {}): Promise<Order> {
        return await this.createOrder (symbol, 'limit', 'sell', amount, price, params);
    }

    async createMarketBuyOrder (symbol: string, amount, params = {}): Promise<Order> {
        return await this.createOrder (symbol, 'market', 'buy', amount, undefined, params);
    }

    async createMarketSellOrder (symbol: string, amount, params = {}): Promise<Order> {
        return await this.createOrder (symbol, 'market', 'sell', amount, undefined, params);
    }

    costToPrecision (symbol: string, cost) {
        const market = this.market (symbol);
        return this.decimalToPrecision (cost, TRUNCATE, market['precision']['price'], this.precisionMode, this.paddingMode);
    }

    priceToPrecision (symbol: string, price): string {
        const market = this.market (symbol);
        const result = this.decimalToPrecision (price, ROUND, market['precision']['price'], this.precisionMode, this.paddingMode);
        if (result === '0') {
            throw new ArgumentsRequired (this.id + ' price of ' + market['symbol'] + ' must be greater than minimum price precision of ' + this.numberToString (market['precision']['price']));
        }
        return result;
    }

    amountToPrecision (symbol: string, amount) {
        const market = this.market (symbol);
        const result = this.decimalToPrecision (amount, TRUNCATE, market['precision']['amount'], this.precisionMode, this.paddingMode);
        if (result === '0') {
            throw new ArgumentsRequired (this.id + ' amount of ' + market['symbol'] + ' must be greater than minimum amount precision of ' + this.numberToString (market['precision']['amount']));
        }
        return result;
    }

    feeToPrecision (symbol: string, fee) {
        const market = this.market (symbol);
        return this.decimalToPrecision (fee, ROUND, market['precision']['price'], this.precisionMode, this.paddingMode);
    }

    currencyToPrecision (code: string, fee, networkCode = undefined) {
        const currency = this.currencies[code];
        let precision = this.safeValue (currency, 'precision');
        if (networkCode !== undefined) {
            const networks = this.safeValue (currency, 'networks', {});
            const networkItem = this.safeValue (networks, networkCode, {});
            precision = this.safeValue (networkItem, 'precision', precision);
        }
        if (precision === undefined) {
            return fee;
        } else {
            return this.decimalToPrecision (fee, ROUND, precision, this.precisionMode, this.paddingMode);
        }
    }

    safeNumber (obj: object, key: IndexType, defaultNumber: number = undefined): number {
        const value = this.safeString (obj, key);
        return this.parseNumber (value, defaultNumber);
    }

    safeNumberN (obj: object, arr: (IndexType)[], defaultNumber: number = undefined): number {
        const value = this.safeStringN (obj, arr);
        return this.parseNumber (value, defaultNumber);
    }

    parsePrecision (precision: string) {
        /**
         * @ignore
         * @method
         * @param {string} precision The number of digits to the right of the decimal
         * @returns {string} a string number equal to 1e-precision
         */
        if (precision === undefined) {
            return undefined;
        }
        const precisionNumber = parseInt (precision);
        if (precisionNumber === 0) {
            return '1';
        }
        let parsedPrecision = '0.';
        for (let i = 0; i < precisionNumber - 1; i++) {
            parsedPrecision = parsedPrecision + '0';
        }
        return parsedPrecision + '1';
    }

    async loadTimeDifference (params = {}) {
        const serverTime = await this.fetchTime (params);
        const after = this.milliseconds ();
        this.options['timeDifference'] = after - serverTime;
        return this.options['timeDifference'];
    }

    implodeHostname (url: string) {
        return this.implodeParams (url, { 'hostname': this.hostname });
    }

    async fetchMarketLeverageTiers (symbol: string, params = {}) {
        if (this.has['fetchLeverageTiers']) {
            const market = this.market (symbol);
            if (!market['contract']) {
                throw new BadSymbol (this.id + ' fetchMarketLeverageTiers() supports contract markets only');
            }
            const tiers = await this.fetchLeverageTiers ([ symbol ]);
            return this.safeValue (tiers, symbol);
        } else {
            throw new NotSupported (this.id + ' fetchMarketLeverageTiers() is not supported yet');
        }
    }

    async createPostOnlyOrder (symbol: string, type: OrderType, side: OrderSide, amount, price, params = {}) {
        if (!this.has['createPostOnlyOrder']) {
            throw new NotSupported (this.id + 'createPostOnlyOrder() is not supported yet');
        }
        const query = this.extend (params, { 'postOnly': true });
        return await this.createOrder (symbol, type, side, amount, price, query);
    }

    async createReduceOnlyOrder (symbol: string, type: OrderType, side: OrderSide, amount, price, params = {}) {
        if (!this.has['createReduceOnlyOrder']) {
            throw new NotSupported (this.id + 'createReduceOnlyOrder() is not supported yet');
        }
        const query = this.extend (params, { 'reduceOnly': true });
        return await this.createOrder (symbol, type, side, amount, price, query);
    }

    async createStopOrder (symbol: string, type: OrderType, side: OrderSide, amount, price = undefined, stopPrice = undefined, params = {}) {
        if (!this.has['createStopOrder']) {
            throw new NotSupported (this.id + ' createStopOrder() is not supported yet');
        }
        if (stopPrice === undefined) {
            throw new ArgumentsRequired (this.id + ' create_stop_order() requires a stopPrice argument');
        }
        const query = this.extend (params, { 'stopPrice': stopPrice });
        return await this.createOrder (symbol, type, side, amount, price, query);
    }

    async createStopLimitOrder (symbol: string, side: OrderSide, amount, price, stopPrice, params = {}) {
        if (!this.has['createStopLimitOrder']) {
            throw new NotSupported (this.id + ' createStopLimitOrder() is not supported yet');
        }
        const query = this.extend (params, { 'stopPrice': stopPrice });
        return await this.createOrder (symbol, 'limit', side, amount, price, query);
    }

    async createStopMarketOrder (symbol: string, side: OrderSide, amount, stopPrice, params = {}) {
        if (!this.has['createStopMarketOrder']) {
            throw new NotSupported (this.id + ' createStopMarketOrder() is not supported yet');
        }
        const query = this.extend (params, { 'stopPrice': stopPrice });
        return await this.createOrder (symbol, 'market', side, amount, undefined, query);
    }

    safeCurrencyCode (currencyId: string, currency: string = undefined) {
        currency = this.safeCurrency (currencyId, currency);
        return currency['code'];
    }

    filterBySymbolSinceLimit (array, symbol: string = undefined, since: number = undefined, limit: IntegerType = undefined, tail = false) {
        return this.filterByValueSinceLimit (array, 'symbol', symbol, since, limit, 'timestamp', tail);
    }

    filterByCurrencySinceLimit (array, code = undefined, since: number = undefined, limit: IntegerType = undefined, tail = false) {
        return this.filterByValueSinceLimit (array, 'currency', code, since, limit, 'timestamp', tail);
    }

    parseLastPrices (pricesData, symbols: string[] = undefined, params = {}) {
        //
        // the value of tickers is either a dict or a list
        //
        // dict
        //
        //     {
        //         'marketId1': { ... },
        //         'marketId2': { ... },
        //         ...
        //     }
        //
        // list
        //
        //     [
        //         { 'market': 'marketId1', ... },
        //         { 'market': 'marketId2', ... },
        //         ...
        //     ]
        //
        const results = [];
        if (Array.isArray (pricesData)) {
            for (let i = 0; i < pricesData.length; i++) {
                const priceData = this.extend (this.parseLastPrice (pricesData[i]), params);
                results.push (priceData);
            }
        } else {
            const marketIds = Object.keys (pricesData);
            for (let i = 0; i < marketIds.length; i++) {
                const marketId = marketIds[i];
                const market = this.safeMarket (marketId);
                const priceData = this.extend (this.parseLastPrice (pricesData[marketId], market), params);
                results.push (priceData);
            }
        }
        symbols = this.marketSymbols (symbols);
        return this.filterByArray (results, 'symbol', symbols);
    }

    parseTickers (tickers, symbols: string[] = undefined, params = {}) {
        //
        // the value of tickers is either a dict or a list
        //
        // dict
        //
        //     {
        //         'marketId1': { ... },
        //         'marketId2': { ... },
        //         'marketId3': { ... },
        //         ...
        //     }
        //
        // list
        //
        //     [
        //         { 'market': 'marketId1', ... },
        //         { 'market': 'marketId2', ... },
        //         { 'market': 'marketId3', ... },
        //         ...
        //     ]
        //
        const results = [];
        if (Array.isArray (tickers)) {
            for (let i = 0; i < tickers.length; i++) {
                const ticker = this.extend (this.parseTicker (tickers[i]), params);
                results.push (ticker);
            }
        } else {
            const marketIds = Object.keys (tickers);
            for (let i = 0; i < marketIds.length; i++) {
                const marketId = marketIds[i];
                const market = this.safeMarket (marketId);
                const ticker = this.extend (this.parseTicker (tickers[marketId], market), params);
                results.push (ticker);
            }
        }
        symbols = this.marketSymbols (symbols);
        return this.filterByArray (results, 'symbol', symbols);
    }

    parseDepositAddresses (addresses, codes: string[] = undefined, indexed = true, params = {}) {
        let result = [];
        for (let i = 0; i < addresses.length; i++) {
            const address = this.extend (this.parseDepositAddress (addresses[i]), params);
            result.push (address);
        }
        if (codes !== undefined) {
            result = this.filterByArray (result, 'currency', codes, false);
        }
        if (indexed) {
            return this.indexBy (result, 'currency');
        }
        return result;
    }

    parseBorrowInterests (response, market = undefined) {
        const interests = [];
        for (let i = 0; i < response.length; i++) {
            const row = response[i];
            interests.push (this.parseBorrowInterest (row, market));
        }
        return interests;
    }

    parseFundingRateHistories (response, market = undefined, since: number = undefined, limit: IntegerType = undefined) {
        const rates = [];
        for (let i = 0; i < response.length; i++) {
            const entry = response[i];
            rates.push (this.parseFundingRateHistory (entry, market));
        }
        const sorted = this.sortBy (rates, 'timestamp');
        const symbol = (market === undefined) ? undefined : market['symbol'];
        return this.filterBySymbolSinceLimit (sorted, symbol, since, limit);
    }

    safeSymbol (marketId, market = undefined, delimiter = undefined, marketType = undefined) {
        market = this.safeMarket (marketId, market, delimiter, marketType);
        return market['symbol'];
    }

    parseFundingRate (contract: string, market = undefined): any {
        throw new NotSupported (this.id + ' parseFundingRate() is not supported yet');
    }

    parseFundingRates (response, market = undefined): any {
        const result = {};
        for (let i = 0; i < response.length; i++) {
            const parsed = this.parseFundingRate (response[i], market);
            result[parsed['symbol']] = parsed;
        }
        return result;
    }

    isTriggerOrder (params) {
        const isTrigger = this.safeValue2 (params, 'trigger', 'stop');
        if (isTrigger) {
            params = this.omit (params, [ 'trigger', 'stop' ]);
        }
        return [ isTrigger, params ];
    }

    isPostOnly (isMarketOrder: boolean, exchangeSpecificParam, params = {}) {
        /**
         * @ignore
         * @method
         * @param {string} type Order type
         * @param {boolean} exchangeSpecificParam exchange specific postOnly
         * @param {object} params exchange specific params
         * @returns {boolean} true if a post only order, false otherwise
         */
        const timeInForce = this.safeStringUpper (params, 'timeInForce');
        let postOnly = this.safeValue2 (params, 'postOnly', 'post_only', false);
        // we assume timeInForce is uppercase from safeStringUpper (params, 'timeInForce')
        const ioc = timeInForce === 'IOC';
        const fok = timeInForce === 'FOK';
        const timeInForcePostOnly = timeInForce === 'PO';
        postOnly = postOnly || timeInForcePostOnly || exchangeSpecificParam;
        if (postOnly) {
            if (ioc || fok) {
                throw new InvalidOrder (this.id + ' postOnly orders cannot have timeInForce equal to ' + timeInForce);
            } else if (isMarketOrder) {
                throw new InvalidOrder (this.id + ' market orders cannot be postOnly');
            } else {
                return true;
            }
        } else {
            return false;
        }
    }

    async fetchLastPrices (symbols: string[] = undefined, params = {}): Promise<any> {
        throw new NotSupported (this.id + ' fetchLastPrices() is not supported yet');
    }

    handlePostOnly (isMarketOrder: boolean, exchangeSpecificPostOnlyOption: boolean, params: any = {}) {
        /**
         * @ignore
         * @method
         * @param {string} type Order type
         * @param {boolean} exchangeSpecificBoolean exchange specific postOnly
         * @param {object} params exchange specific params
         * @returns {[boolean, params]}
         */
        const timeInForce = this.safeStringUpper (params, 'timeInForce');
        let postOnly = this.safeValue (params, 'postOnly', false);
        const ioc = timeInForce === 'IOC';
        const fok = timeInForce === 'FOK';
        const po = timeInForce === 'PO';
        postOnly = postOnly || po || exchangeSpecificPostOnlyOption;
        if (postOnly) {
            if (ioc || fok) {
                throw new InvalidOrder (this.id + ' postOnly orders cannot have timeInForce equal to ' + timeInForce);
            } else if (isMarketOrder) {
                throw new InvalidOrder (this.id + ' market orders cannot be postOnly');
            } else {
                if (po) {
                    params = this.omit (params, 'timeInForce');
                }
                params = this.omit (params, 'postOnly');
                return [ true, params ];
            }
        }
        return [ false, params ];
    }

    async fetchTradingFees (params = {}): Promise<any> {
        throw new NotSupported (this.id + ' fetchTradingFees() is not supported yet');
    }

    async fetchTradingFee (symbol, params = {}) {
        if (!this.has['fetchTradingFees']) {
            throw new NotSupported (this.id + ' fetchTradingFee() is not supported yet');
        }
        return await this.fetchTradingFees (params);
    }

    parseOpenInterest (interest, market = undefined): any {
        throw new NotSupported (this.id + ' parseOpenInterest () is not supported yet');
    }

    parseOpenInterests (response, market = undefined, since: number = undefined, limit: IntegerType = undefined) {
        const interests = [];
        for (let i = 0; i < response.length; i++) {
            const entry = response[i];
            const interest = this.parseOpenInterest (entry, market);
            interests.push (interest);
        }
        const sorted = this.sortBy (interests, 'timestamp');
        const symbol = this.safeString (market, 'symbol');
        return this.filterBySymbolSinceLimit (sorted, symbol, since, limit);
    }

    async fetchFundingRate (symbol, params = {}) {
        if (this.has['fetchFundingRates']) {
            await this.loadMarkets ();
            const market = this.market (symbol);
            if (!market['contract']) {
                throw new BadSymbol (this.id + ' fetchFundingRate() supports contract markets only');
            }
            const rates = await this.fetchFundingRates ([ symbol ], params);
            const rate = this.safeValue (rates, symbol);
            if (rate === undefined) {
                throw new NullResponse (this.id + ' fetchFundingRate () returned no data for ' + symbol);
            } else {
                return rate;
            }
        } else {
            throw new NotSupported (this.id + ' fetchFundingRate () is not supported yet');
        }
    }

    async fetchMarkOHLCV (symbol, timeframe = '1m', since: number = undefined, limit: IntegerType = undefined, params = {}) {
        /**
         * @method
         * @name exchange#fetchMarkOHLCV
         * @description fetches historical mark price candlestick data containing the open, high, low, and close price of a market
         * @param {string} symbol unified symbol of the market to fetch OHLCV data for
         * @param {string} timeframe the length of time each candle represents
         * @param {int|undefined} since timestamp in ms of the earliest candle to fetch
         * @param {int|undefined} limit the maximum amount of candles to fetch
         * @param {object} params extra parameters specific to the exchange api endpoint
         * @returns {[[int|float]]} A list of candles ordered as timestamp, open, high, low, close, undefined
         */
        if (this.has['fetchMarkOHLCV']) {
            const request = {
                'price': 'mark',
            };
            return await this.fetchOHLCV (symbol, timeframe, since, limit, this.extend (request, params));
        } else {
            throw new NotSupported (this.id + ' fetchMarkOHLCV () is not supported yet');
        }
    }

    async fetchIndexOHLCV (symbol: string, timeframe = '1m', since: number = undefined, limit: IntegerType = undefined, params = {}) {
        /**
         * @method
         * @name exchange#fetchIndexOHLCV
         * @description fetches historical index price candlestick data containing the open, high, low, and close price of a market
         * @param {string} symbol unified symbol of the market to fetch OHLCV data for
         * @param {string} timeframe the length of time each candle represents
         * @param {int|undefined} since timestamp in ms of the earliest candle to fetch
         * @param {int|undefined} limit the maximum amount of candles to fetch
         * @param {object} params extra parameters specific to the exchange api endpoint
         * @returns {[[int|float]]} A list of candles ordered as timestamp, open, high, low, close, undefined
         */
        if (this.has['fetchIndexOHLCV']) {
            const request = {
                'price': 'index',
            };
            return await this.fetchOHLCV (symbol, timeframe, since, limit, this.extend (request, params));
        } else {
            throw new NotSupported (this.id + ' fetchIndexOHLCV () is not supported yet');
        }
    }

    async fetchPremiumIndexOHLCV (symbol: string, timeframe = '1m', since: number = undefined, limit: IntegerType = undefined, params = {}) {
        /**
         * @method
         * @name exchange#fetchPremiumIndexOHLCV
         * @description fetches historical premium index price candlestick data containing the open, high, low, and close price of a market
         * @param {string} symbol unified symbol of the market to fetch OHLCV data for
         * @param {string} timeframe the length of time each candle represents
         * @param {int|undefined} since timestamp in ms of the earliest candle to fetch
         * @param {int|undefined} limit the maximum amount of candles to fetch
         * @param {object} params extra parameters specific to the exchange api endpoint
         * @returns {[[int|float]]} A list of candles ordered as timestamp, open, high, low, close, undefined
         */
        if (this.has['fetchPremiumIndexOHLCV']) {
            const request = {
                'price': 'premiumIndex',
            };
            return await this.fetchOHLCV (symbol, timeframe, since, limit, this.extend (request, params));
        } else {
            throw new NotSupported (this.id + ' fetchPremiumIndexOHLCV () is not supported yet');
        }
    }

    handleTimeInForce (params = {}) {
        /**
         * @ignore
         * @method
         * * Must add timeInForce to this.options to use this method
         * @return {string} returns the exchange specific value for timeInForce
         */
        const timeInForce = this.safeStringUpper (params, 'timeInForce'); // supported values GTC, IOC, PO
        if (timeInForce !== undefined) {
            const exchangeValue = this.safeString (this.options['timeInForce'], timeInForce);
            if (exchangeValue === undefined) {
                throw new ExchangeError (this.id + ' does not support timeInForce "' + timeInForce + '"');
            }
            return exchangeValue;
        }
        return undefined;
    }

    convertTypeToAccount (account) {
        /**
         * @ignore
         * @method
         * * Must add accountsByType to this.options to use this method
         * @param {string} account key for account name in this.options['accountsByType']
         * @returns the exchange specific account name or the isolated margin id for transfers
         */
        const accountsByType = this.safeValue (this.options, 'accountsByType', {});
        const lowercaseAccount = account.toLowerCase ();
        if (lowercaseAccount in accountsByType) {
            return accountsByType[lowercaseAccount];
        } else if ((account in this.markets) || (account in this.markets_by_id)) {
            const market = this.market (account);
            return market['id'];
        } else {
            return account;
        }
    }

    checkRequiredArgument (methodName, argument, argumentName, options = []) {
        /**
         * @ignore
         * @method
         * @param {string} argument the argument to check
         * @param {string} argumentName the name of the argument to check
         * @param {string} methodName the name of the method that the argument is being checked for
         * @param {[string]} options a list of options that the argument can be
         * @returns {undefined}
         */
        const optionsLength = options.length;
        if ((argument === undefined) || ((optionsLength > 0) && (!(this.inArray (argument, options))))) {
            const messageOptions = options.join (', ');
            let message = this.id + ' ' + methodName + '() requires a ' + argumentName + ' argument';
            if (messageOptions !== '') {
                message += ', one of ' + '(' + messageOptions + ')';
            }
            throw new ArgumentsRequired (message);
        }
    }

    checkRequiredMarginArgument (methodName: string, symbol: string, marginMode: string): void {
        /**
         * @ignore
         * @method
         * @param {string} symbol unified symbol of the market
         * @param {string} methodName name of the method that requires a symbol
         * @param {string} marginMode is either 'isolated' or 'cross'
         */
        if ((marginMode === 'isolated') && (symbol === undefined)) {
            throw new ArgumentsRequired (this.id + ' ' + methodName + '() requires a symbol argument for isolated margin');
        } else if ((marginMode === 'cross') && (symbol !== undefined)) {
            throw new ArgumentsRequired (this.id + ' ' + methodName + '() cannot have a symbol argument for cross margin');
        }
    }

    checkRequiredSymbol (methodName: string, symbol: string): void {
        /**
         * @ignore
         * @method
         * @param {string} symbol unified symbol of the market
         * @param {string} methodName name of the method that requires a symbol
         */
        this.checkRequiredArgument (methodName, symbol, 'symbol');
    }

    parseDepositWithdrawFees (response, codes: string[] = undefined, currencyIdKey = undefined): any {
        /**
         * @ignore
         * @method
         * @param {[object]|object} response unparsed response from the exchange
         * @param {[string]|undefined} codes the unified currency codes to fetch transactions fees for, returns all currencies when undefined
         * @param {str|undefined} currencyIdKey *should only be undefined when response is a dictionary* the object key that corresponds to the currency id
         * @returns {object} objects with withdraw and deposit fees, indexed by currency codes
         */
        const depositWithdrawFees = {};
        codes = this.marketCodes (codes);
        const isArray = Array.isArray (response);
        let responseKeys = response;
        if (!isArray) {
            responseKeys = Object.keys (response);
        }
        for (let i = 0; i < responseKeys.length; i++) {
            const entry = responseKeys[i];
            const dictionary = isArray ? entry : response[entry];
            const currencyId = isArray ? this.safeString (dictionary, currencyIdKey) : entry;
            const currency = this.safeValue (this.currencies_by_id, currencyId);
            const code = this.safeString (currency, 'code', currencyId);
            if ((codes === undefined) || (this.inArray (code, codes))) {
                depositWithdrawFees[code] = this.parseDepositWithdrawFee (dictionary, currency);
            }
        }
        return depositWithdrawFees;
    }

    parseDepositWithdrawFee (fee, currency = undefined): any {
        throw new NotSupported (this.id + ' parseDepositWithdrawFee() is not supported yet');
    }

    depositWithdrawFee (info): any {
        return {
            'info': info,
            'withdraw': {
                'fee': undefined,
                'percentage': undefined,
            },
            'deposit': {
                'fee': undefined,
                'percentage': undefined,
            },
            'networks': {},
        };
    }

    assignDefaultDepositWithdrawFees (fee, currency = undefined): any {
        /**
         * @ignore
         * @method
         * @description Takes a depositWithdrawFee structure and assigns the default values for withdraw and deposit
         * @param {object} fee A deposit withdraw fee structure
         * @param {object} currency A currency structure, the response from this.currency ()
         * @returns {object} A deposit withdraw fee structure
         */
        const networkKeys = Object.keys (fee['networks']);
        const numNetworks = networkKeys.length;
        if (numNetworks === 1) {
            fee['withdraw'] = fee['networks'][networkKeys[0]]['withdraw'];
            fee['deposit'] = fee['networks'][networkKeys[0]]['deposit'];
            return fee;
        }
        const currencyCode = this.safeString (currency, 'code');
        for (let i = 0; i < numNetworks; i++) {
            const network = networkKeys[i];
            if (network === currencyCode) {
                fee['withdraw'] = fee['networks'][networkKeys[i]]['withdraw'];
                fee['deposit'] = fee['networks'][networkKeys[i]]['deposit'];
            }
        }
        return fee;
    }

    parseIncome (info, market = undefined): any {
        throw new NotSupported (this.id + ' parseIncome () is not supported yet');
    }

    parseIncomes (incomes, market = undefined, since = undefined, limit = undefined) {
        /**
         * @ignore
         * @method
         * @description parses funding fee info from exchange response
         * @param {[object]} incomes each item describes once instance of currency being received or paid
         * @param {object|undefined} market ccxt market
         * @param {int|undefined} since when defined, the response items are filtered to only include items after this timestamp
         * @param {int|undefined} limit limits the number of items in the response
         * @returns {[object]} an array of [funding history structures]{@link https://docs.ccxt.com/#/?id=funding-history-structure}
         */
        const result = [];
        for (let i = 0; i < incomes.length; i++) {
            const entry = incomes[i];
            const parsed = this.parseIncome (entry, market);
            result.push (parsed);
        }
        const sorted = this.sortBy (result, 'timestamp');
        return this.filterBySinceLimit (sorted, since, limit);
    }

    getMarketFromSymbols (symbols: string[] = undefined) {
        if (symbols === undefined) {
            return undefined;
        }
        const firstMarket = this.safeString (symbols, 0);
        const market = this.market (firstMarket);
        return market;
    }
}

export {
    Exchange,
};<|MERGE_RESOLUTION|>--- conflicted
+++ resolved
@@ -251,10 +251,7 @@
     };
     rateLimit: number = undefined; // milliseconds
     tokenBucket = undefined
-<<<<<<< HEAD
-=======
     throttler = undefined
->>>>>>> f5bed774
     enableRateLimit: boolean = undefined;
 
     httpExceptions = undefined
@@ -718,10 +715,6 @@
         this.newUpdates = ((this.options as any).newUpdates !== undefined) ? (this.options as any).newUpdates : true;
     }
 
-    throttle(cost){
-        this.throttleProp(cost);
-    }
-
     encodeURIComponent (...args) {
         // @ts-expect-error
         return encodeURIComponent (...args)
@@ -779,12 +772,8 @@
             maxCapacity: 1000,
             refillRate: (this.rateLimit > 0) ? 1 / this.rateLimit : Number.MAX_VALUE,
         }, this.tokenBucket);
-<<<<<<< HEAD
-        this.throttleProp = throttle (this.tokenBucket);
-=======
         this.throttler = new Throttler (this.tokenBucket);
     }
->>>>>>> f5bed774
 
     throttle (cost = undefined) {
         return this.throttler.throttle (cost)
@@ -2631,11 +2620,7 @@
         return this.filterBySymbolSinceLimit (result, symbol, since, limit, tail) as Trade[];
     }
 
-<<<<<<< HEAD
-    parseTransactions (transactions, currency: string = undefined, since: number = undefined, limit: any = undefined, params = {}): {} {
-=======
     parseTransactions (transactions, currency: string = undefined, since: number = undefined, limit: IntegerType = undefined, params = {}) {
->>>>>>> f5bed774
         transactions = this.toArray (transactions);
         let result = [];
         for (let i = 0; i < transactions.length; i++) {
@@ -2888,15 +2873,9 @@
                     }
                     const inferredMarketType = (marketType === undefined) ? market['type'] : marketType;
                     for (let i = 0; i < markets.length; i++) {
-<<<<<<< HEAD
                         const marketInner = markets[i];
-                        if (marketInner[inferedMarketType]) {
+                        if (marketInner[inferredMarketType]) {
                             return marketInner;
-=======
-                        const market = markets[i];
-                        if (market[inferredMarketType]) {
-                            return market;
->>>>>>> f5bed774
                         }
                     }
                 }
