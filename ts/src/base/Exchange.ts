// ----------------------------------------------------------------------------
/* eslint-disable */

import * as functions from './functions.js';
import { inArray as inArrayFunc, keys as keysFunc, values as valuesFunc, vwap as vwapFunc } from './functions.js';
// import exceptions from "./errors.js"
<<<<<<< HEAD
import {
    ArgumentsRequired,
    AuthenticationError,
    BadRequest,
    BadResponse,
    BadSymbol,
    DDoSProtection,
    ExchangeError,
    ExchangeNotAvailable,
    InvalidAddress,
    InvalidOrder,
    NetworkError,
    NotSupported,
    NullResponse,
    RateLimitExceeded,
    RequestTimeout
} from "./errors.js";

import { Precise } from './Precise.js';
=======

 import { // eslint-disable-line object-curly-newline
    ExchangeError
    , BadSymbol
    , NullResponse
    , InvalidAddress
    , InvalidOrder
    , NotSupported
    , BadResponse
    , AuthenticationError
    , DDoSProtection
    , RequestTimeout
    , NetworkError
    , ProxyError
    , ExchangeNotAvailable
    , ArgumentsRequired
    , RateLimitExceeded,
    BadRequest} from "./errors.js"

import { Precise } from './Precise.js'
>>>>>>> 49b1b185


//-----------------------------------------------------------------------------
import WsClient from './ws/WsClient.js';
import { Future } from './ws/Future.js';
import { CountedOrderBook, IndexedOrderBook, OrderBook as WsOrderBook } from './ws/OrderBook.js';

// ----------------------------------------------------------------------------
//
import { axolotl } from './functions/crypto.js';
// import types
import type {
    Account,
    Balance,
    Balances,
    Currency,
    CurrencyInterface,
    DepositAddressResponse,
    Dictionary,
    Fee,
    FundingHistory,
    FundingRateHistory,
    Greeks,
    IndexType,
    Int,
    Liquidation,
    MarginMode,
    Market,
    MarketInterface,
    MinMax,
    Num,
    OHLCV,
    OHLCVC,
    OpenInterest,
    Order,
    OrderBook,
    OrderRequest,
    OrderSide,
    OrderType,
    Position,
    Str,
    Ticker,
    Tickers,
    Trade,
    Transaction
} from './types.js';
// ----------------------------------------------------------------------------
// move this elsewhere
import {
    ArrayCache,
    ArrayCacheBySymbolById,
    ArrayCacheBySymbolBySide,
    ArrayCacheByTimestamp,
} from './ws/Cache.js'
import totp from './functions/totp.js';

const {
    aggregate,
    arrayConcat,
    base16ToBinary,
    base58ToBinary,
    base64ToBinary,
    base64ToString,
    binaryConcat,
    binaryConcatArray,
    binaryToBase16,
    binaryToBase58,
    binaryToBase64,
    capitalize,
    clone,
    crc32,
    DECIMAL_PLACES,
    decimalToPrecision,
    decode,
    deepExtend,
    ecdsa,
    encode,
    extend,
    extractParams,
    filterBy,
    flatten,
    groupBy,
    hash,
    hmac,
    implodeParams,
    inArray,
    indexBy,
    isEmpty,
    isJsonEncodedObject,
    isNode,
    iso8601,
    json,
    keysort,
    merge,
    microseconds,
    milliseconds,
    NO_PADDING,
    now,
    numberToBE,
    numberToLE,
    numberToString,
    omit,
    omitZero,
    ordered,
    parse8601,
    parseDate,
    parseTimeframe,
    precisionFromString,
    rawencode,
    ROUND,
    safeFloat,
    safeFloat2,
    safeFloatN,
    safeInteger,
    safeInteger2,
    safeIntegerN,
    safeIntegerProduct,
    safeIntegerProduct2,
    safeIntegerProductN,
    safeString,
    safeString2,
    safeStringLower,
    safeStringLower2,
    safeStringLowerN,
    safeStringN,
    safeStringUpper,
    safeStringUpper2,
    safeStringUpperN,
    safeTimestamp,
    safeTimestamp2,
    safeTimestampN,
    safeValue,
    safeValue2,
    safeValueN,
    seconds,
    SIGNIFICANT_DIGITS,
    sortBy,
    sortBy2,
    stringToBase64,
    strip,
    sum,
    Throttler,
    TICK_SIZE,
    toArray,
    TRUNCATE,
    unCamelCase,
    unique,
    urlencode,
    urlencodeNested,
    urlencodeWithArrayRepeat,
    uuid,
    uuid16,
    uuid22,
    uuidv1,
    ymd,
    ymdhms,
    yymmdd,
    yyyymmdd
} = functions;

export type {
    Balance,
    Balances,
    Currency,
    DepositAddressResponse,
    Dictionary,
    Fee,
    FundingHistory,
    FundingRateHistory,
    Greeks,
    IndexType,
    Int,
    Liquidation,
    Market,
    MinMax,
    OHLCV,
    OHLCVC,
    Order,
    OrderBook,
    OrderSide,
    OrderType,
    Position,
    Ticker,
    Trade,
    Transaction
} from './types.js';

// ----------------------------------------------------------------------------
/**
 * @class Exchange
 */
export default class Exchange {
    options: {
        [key: string]: any;
    };

    api = undefined;

    // PROXY & USER-AGENTS (see "examples/proxy-usage" file for explanation)
    http_proxy: string;
    http_proxy_callback: any;
    httpProxy: string;
    httpProxyCallback: any;
    https_proxy: string;
    https_proxy_callback: any;
    httpsProxy: string;
    httpsProxyCallback: any;
    proxy: any; // maintained for backwards compatibility, no-one should use it from now on
    proxy_url: string;
    proxy_url_callback: any;
    proxyUrl: string;
    proxyUrlCallback: any;
    socks_proxy: string;
    socks_proxy_callback: any;
    socksProxy: string;
    socksProxyCallback: any;
    user_agent: { 'User-Agent': string } | false = undefined;
    userAgent: { 'User-Agent': string } | false = undefined;
    ws_proxy: string;
    ws_socks_proxy: string;
    wsProxy: string;
    wss_proxy: string;
    wsSocksProxy: string;
    wssProxy: string;
    //
    userAgents: any = {
        'chrome': 'Mozilla/5.0 (Windows NT 10.0; Win64; x64) AppleWebKit/537.36 (KHTML, like Gecko) Chrome/62.0.3202.94 Safari/537.36',
        'chrome39': 'Mozilla/5.0 (Windows NT 6.1; WOW64) AppleWebKit/537.36 (KHTML, like Gecko) Chrome/39.0.2171.71 Safari/537.36',
        'chrome100': 'Mozilla/5.0 (Macintosh; Intel Mac OS X 10_15_7) AppleWebKit/537.36 (KHTML, like Gecko) Chrome/100.0.4896.75 Safari/537.36',
    };
    headers: any = {};
    origin = '*'; // CORS origin
    //
    agent = undefined; // maintained for backwards compatibility
    nodeHttpModuleLoaded = false;
    httpAgent = undefined;
    httpsAgent = undefined;

    handleContentTypeApplicationZip = false;
    minFundingAddressLength = 1; // used in checkAddress
    number: (numberString: string) => number = Number; // or String (a pointer to a function)
    quoteJsonNumbers = true; // treat numbers in json as quoted precise strings
    substituteCommonCurrencyCodes = true;  // reserved

    // whether fees should be summed by currency code
    reduceFees = true;

    // do not delete this line, it is needed for users to be able to define their own fetchImplementation
    AbortError: any;
    FetchError: any;
    fetchImplementation: any;

    validateClientSsl = false;
    validateServerSsl = true;

    timeout = 10000; // milliseconds
    twofa = undefined; // two-factor authentication (2FA)
    verbose = false;

    apiKey: string;
    login: string;
    password: string;
    privateKey: string;// a "0x"-prefixed hexstring private key for a wallet
    secret: string;
    token: string; // reserved for HTTP auth in some cases
    uid: string;
    walletAddress: string; // a wallet address "0x"-prefixed hexstring

    balance = {};
    myTrades: any;
    ohlcvs: any;
    orderbooks = {};
    orders = undefined;
    positions = undefined;
    tickers = {};
    trades: any;
    transactions = {};
    triggerOrders = undefined;
    urls: {
        api?: string | Dictionary<string>;
        api_management?: string;
        doc?: string[];
        fees?: string;
        logo?: string;
        referral?: string;
        test?: string | Dictionary<string>;
        www?: string;
    };

    precision: {
        amount: number | undefined,
        price: number | undefined
    };
    requiresEddsa = false;
    requiresWeb3 = false;

    enableLastHttpResponse = true;
    enableLastJsonResponse = true;
    enableLastResponseHeaders = true;
    last_http_response = undefined;
    last_json_response = undefined;
    last_request_body     = undefined;
    last_request_headers  = undefined;
    last_request_path     = undefined;
    last_request_url      = undefined;
    last_response_headers = undefined;

    id: string = undefined;

    has: Dictionary<boolean | 'emulated'>;
    markets: Dictionary<any> = undefined;

    status = undefined;

    requiredCredentials: {
        apiKey: boolean;
        login: boolean;
        password: boolean;
        privateKey: boolean;
        secret: boolean;
        token: boolean;
        twofa: boolean;
        uid: boolean;
        walletAddress: boolean;
    };
    enableRateLimit: boolean = undefined;
    rateLimit: number = undefined; // milliseconds
    throttler = undefined;
    tokenBucket = undefined;

    httpExceptions = undefined;

    limits: {
        amount?: MinMax,
        cost?: MinMax,
        leverage?: MinMax,
        price?: MinMax,
    };
    currencies: Dictionary<Currency> = undefined;
    fees: object;
    ids: string[] = undefined;
    markets_by_id: Dictionary<any> = undefined;
    symbols: string[] = undefined;

    baseCurrencies = undefined;
    codes = undefined;
    currencies_by_id = undefined;
    quoteCurrencies = undefined;

    marketsLoading = undefined;
    reloadingMarkets = undefined;

    accounts = undefined;
    accountsById = undefined;

    commonCurrencies = undefined;

    hostname: string = undefined;

    paddingMode = undefined;
    precisionMode: number = undefined;

    exceptions = {};
    timeframes: Dictionary<number | string> = {};

    version: string = undefined;

    marketsByAltname = undefined;

    name: string = undefined;

    lastRestRequestTimestamp: number;

    targetAccount = undefined;

    stablePairs = {};

    // WS/PRO options
    aggregate = aggregate;
    arrayConcat = arrayConcat;
    base16ToBinary = base16ToBinary;
    base58ToBinary = base58ToBinary;
    base64ToBinary = base64ToBinary;
    base64ToString = base64ToString;
    binaryConcat = binaryConcat;
    binaryConcatArray = binaryConcatArray;
    binaryToBase16 = binaryToBase16;
    binaryToBase58 = binaryToBase58;
    binaryToBase64 = binaryToBase64;
    capitalize = capitalize;
    clients = {};
    clone = clone;
    crc32 = crc32;
    decimalToPrecision = decimalToPrecision;
    decode = decode;
    deepExtend = deepExtend;
    encode = encode;
    extend = extend;
    extractParams = extractParams;
    filterBy = filterBy;
    flatten = flatten;
    groupBy = groupBy;
    hash = hash;
    hmac = hmac;
    implodeParams = implodeParams;
    inArray = inArray;
    indexBy = indexBy;
    isEmpty = isEmpty;
    isJsonEncodedObject = isJsonEncodedObject;
    isNode = isNode;
    iso8601 = iso8601;
    json = json;
    keys = keysFunc;
    keysort = keysort;
    merge = merge;
    microseconds = microseconds;
    milliseconds = milliseconds;
    newUpdates = true;
    now = now;
    numberToBE = numberToBE;
    numberToLE = numberToLE;
    numberToString = numberToString;
    omit = omit;
    omitZero = omitZero;
    ordered = ordered;
    parse8601 = parse8601;
    parseDate = parseDate;
    parseTimeframe = parseTimeframe;
    precisionFromString = precisionFromString;
    rawencode = rawencode;
    safeFloat = safeFloat;
    safeFloat2 = safeFloat2;
    safeFloatN = safeFloatN;
    safeInteger = safeInteger;
    safeInteger2 = safeInteger2;
    safeIntegerN = safeIntegerN;
    safeIntegerProduct = safeIntegerProduct;
    safeIntegerProduct2 = safeIntegerProduct2;
    safeIntegerProductN = safeIntegerProductN;
    safeString = safeString;
    safeString2 = safeString2;
    safeStringLower = safeStringLower;
    safeStringLower2 = safeStringLower2;
    safeStringLowerN = safeStringLowerN;
    safeStringN = safeStringN;
    safeStringUpper = safeStringUpper;
    safeStringUpper2 = safeStringUpper2;
    safeStringUpperN = safeStringUpperN;
    safeTimestamp = safeTimestamp;
    safeTimestamp2 = safeTimestamp2;
    safeTimestampN = safeTimestampN;
    safeValue = safeValue;
    safeValue2 = safeValue2;
    safeValueN = safeValueN;
    seconds = seconds;
    sortBy = sortBy;
    sortBy2 = sortBy2;
    streaming = {};
    stringToBase64 = stringToBase64;
    strip = strip;
    sum = sum;
    toArray = toArray;
    unCamelCase = unCamelCase;
    unique = unique;
    urlencode = urlencode;
    urlencodeNested = urlencodeNested;
    urlencodeWithArrayRepeat = urlencodeWithArrayRepeat;
    uuid = uuid;
    uuid16 = uuid16;
    uuid22 = uuid22;
    uuidv1 = uuidv1;
    values = valuesFunc;
    vwap = vwapFunc;
    ymd = ymd;
    ymdhms = ymdhms;
    yymmdd = yymmdd;
    yyyymmdd = yyyymmdd;

    describe () {
        return {
            'alias': false, // whether this exchange is an alias to another exchange
            'api': undefined,
            'certified': false, // if certified by the CCXT dev team
            'commonCurrencies': { // gets extended/overwritten in subclasses
                'BCC': 'BCH',
                'BCHSV': 'BSV',
                'XBT': 'BTC',
            },
            'countries': undefined,
            'currencies': {}, // to be filled manually or by fetchMarkets
            'enableRateLimit': true,
            'exceptions': undefined,
            'fees': {
                'funding': {
                    'deposit': {},
                    'percentage': undefined,
                    'tierBased': undefined,
                    'withdraw': {},
                },
                'trading': {
                    'maker': undefined,
                    'percentage': undefined,
                    'taker': undefined,
                    'tierBased': undefined,
                },
            },
            'has': {
                'addMargin': undefined,
                'cancelAllOrders': undefined,
                'cancelAllOrdersWs': undefined,
                'cancelOrder': true,
                'cancelOrders': undefined,
                'cancelOrdersWs': undefined,
                'cancelOrderWs': undefined,
                'closeAllPositions': undefined,
                'closePosition': undefined,
                'CORS': undefined,
                'createDepositAddress': undefined,
                'createLimitOrder': true,
                'createMarketBuyOrderWithCost': undefined,
                'createMarketOrder': true,
                'createMarketOrderWithCost': undefined,
                'createMarketSellOrderWithCost': undefined,
                'createOrder': true,
                'createOrders': undefined,
                'createOrderWs': undefined,
                'createPostOnlyOrder': undefined,
                'createReduceOnlyOrder': undefined,
                'createStopLimitOrder': undefined,
                'createStopMarketOrder': undefined,
                'createStopOrder': undefined,
                'editOrder': 'emulated',
                'editOrderWs': undefined,
                'fetchAccounts': undefined,
                'fetchBalance': true,
                'fetchBalanceWs': undefined,
                'fetchBidsAsks': undefined,
                'fetchBorrowInterest': undefined,
                'fetchBorrowRateHistory': undefined,
                'fetchCanceledOrders': undefined,
                'fetchClosedOrder': undefined,
                'fetchClosedOrders': undefined,
                'fetchCrossBorrowRate': undefined,
                'fetchCrossBorrowRates': undefined,
                'fetchCurrencies': 'emulated',
                'fetchDeposit': undefined,
                'fetchDepositAddress': undefined,
                'fetchDepositAddresses': undefined,
                'fetchDepositAddressesByNetwork': undefined,
                'fetchDeposits': undefined,
                'fetchDepositsWithdrawals': undefined,
                'fetchFundingHistory': undefined,
                'fetchFundingRate': undefined,
                'fetchFundingRateHistory': undefined,
                'fetchFundingRates': undefined,
                'fetchIndexOHLCV': undefined,
                'fetchIsolatedBorrowRate': undefined,
                'fetchIsolatedBorrowRates': undefined,
                'fetchL2OrderBook': true,
                'fetchLastPrices': undefined,
                'fetchLedger': undefined,
                'fetchLedgerEntry': undefined,
                'fetchLeverageTiers': undefined,
                'fetchMarketLeverageTiers': undefined,
                'fetchMarkets': true,
                'fetchMarkOHLCV': undefined,
                'fetchMyTrades': undefined,
                'fetchOHLCV': undefined,
                'fetchOpenInterest': undefined,
                'fetchOpenInterestHistory': undefined,
                'fetchOpenOrder': undefined,
                'fetchOpenOrders': undefined,
                'fetchOpenOrdersWs': undefined,
                'fetchOrder': undefined,
                'fetchOrderBook': true,
                'fetchOrderBooks': undefined,
                'fetchOrders': undefined,
                'fetchOrderTrades': undefined,
                'fetchOrderWs': undefined,
                'fetchPermissions': undefined,
                'fetchPosition': undefined,
                'fetchPositions': undefined,
                'fetchPositionsForSymbol': undefined,
                'fetchPositionsRisk': undefined,
                'fetchPremiumIndexOHLCV': undefined,
                'fetchStatus': 'emulated',
                'fetchTicker': true,
                'fetchTickers': undefined,
                'fetchTime': undefined,
                'fetchTrades': true,
                'fetchTradesWs': undefined,
                'fetchTradingFee': undefined,
                'fetchTradingFees': undefined,
                'fetchTradingLimits': undefined,
                'fetchTransactionFee': undefined,
                'fetchTransactionFees': undefined,
                'fetchTransactions': undefined,
                'fetchTransfers': undefined,
                'fetchWithdrawAddresses': undefined,
                'fetchWithdrawal': undefined,
                'fetchWithdrawals': undefined,
                'future': undefined,
                'margin': undefined,
                'option': undefined,
                'privateAPI': true,
                'publicAPI': true,
                'reduceMargin': undefined,
                'setLeverage': undefined,
                'setMargin': undefined,
                'setMarginMode': undefined,
                'setPositionMode': undefined,
                'signIn': undefined,
                'spot': undefined,
                'swap': undefined,
                'transfer': undefined,
                'watchBalance': undefined,
                'watchMyTrades': undefined,
                'watchOHLCV': undefined,
                'watchOHLCVForSymbols': undefined,
                'watchOrderBook': undefined,
                'watchOrderBookForSymbols': undefined,
                'watchOrders': undefined,
                'watchTicker': undefined,
                'watchTickers': undefined,
                'watchTrades': undefined,
                'watchTradesForSymbols': undefined,
                'withdraw': undefined,
            },
            'httpExceptions': {
                '400': ExchangeNotAvailable,
                '401': AuthenticationError,
                '403': ExchangeNotAvailable,
                '404': ExchangeNotAvailable,
                '405': ExchangeNotAvailable,
                '407': AuthenticationError,
                '408': RequestTimeout,
                '409': ExchangeNotAvailable,
                '410': ExchangeNotAvailable,
                '418': DDoSProtection,
                '422': ExchangeError,
                '429': RateLimitExceeded,
                '451': ExchangeNotAvailable,
                '500': ExchangeNotAvailable,
                '501': ExchangeNotAvailable,
                '502': ExchangeNotAvailable,
                '503': ExchangeNotAvailable,
                '504': RequestTimeout,
                '511': AuthenticationError,
                '520': ExchangeNotAvailable,
                '521': ExchangeNotAvailable,
                '522': ExchangeNotAvailable,
                '525': ExchangeNotAvailable,
                '526': ExchangeNotAvailable,
                '530': ExchangeNotAvailable,
            },
            'id': undefined,
            'limits': {
                'amount': { 'min': undefined, 'max': undefined },
                'cost': { 'min': undefined, 'max': undefined },
                'leverage': { 'min': undefined, 'max': undefined },
                'price': { 'min': undefined, 'max': undefined },
            },
            'markets': undefined, // to be filled manually or by fetchMarkets
            'name': undefined,
            'paddingMode': NO_PADDING,
            'precisionMode': DECIMAL_PLACES,
            'pro': false, // if it is integrated with CCXT Pro for WebSocket support
            'rateLimit': 2000, // milliseconds = seconds * 1000
            'requiredCredentials': {
                'apiKey': true,
                'login': false,
                'password': false,
                'privateKey': false, // a "0x"-prefixed hexstring private key for a wallet
                'secret': true,
                'token': false, // reserved for HTTP auth in some cases
                'twofa': false, // 2-factor authentication (one-time password key)
                'uid': false,
                'walletAddress': false, // the wallet address "0x"-prefixed hexstring
            },
            'status': {
                'eta': undefined,
                'status': 'ok',
                'updated': undefined,
                'url': undefined,
            },
            'timeframes': undefined, // redefine if the exchange has.fetchOHLCV
            'urls': {
                'api': undefined,
                'doc': undefined,
                'fees': undefined,
                'logo': undefined,
                'www': undefined,
            },
        }; // return
    } // describe ()

    constructor (userConfig = {}) {
        Object.assign (this, functions);
        //
        //     if (isNode) {
        //         this.nodeVersion = process.version.match (/\d+\.\d+\.\d+/)[0]
        //         this.userAgent = {
        //             'User-Agent': 'ccxt/' + (Exchange as any).ccxtVersion +
        //                 ' (+https://github.com/ccxt/ccxt)' +
        //                 ' Node.js/' + this.nodeVersion + ' (JavaScript)'
        //         }
        //     }
        //
        this.options = this.getDefaultOptions (); // exchange-specific options, if any
        // fetch implementation options (JS only)
        // http properties
        this.headers = {};
        this.origin = '*'; // CORS origin
        // underlying properties
        this.handleContentTypeApplicationZip = false;
        this.minFundingAddressLength = 1; // used in checkAddress
        this.number = Number; // or String (a pointer to a function)
        this.quoteJsonNumbers = true; // treat numbers in json as quoted precise strings
        this.substituteCommonCurrencyCodes = true;  // reserved
        // whether fees should be summed by currency code
        this.reduceFees = true;
        // do not delete this line, it is needed for users to be able to define their own fetchImplementation
        this.fetchImplementation = undefined;
        this.validateClientSsl = false;
        this.validateServerSsl = true;
        // default property values
        this.timeout = 10000; // milliseconds
        this.twofa = undefined; // two-factor authentication (2FA)
        this.verbose = false;
        // default credentials
        this.apiKey = undefined;
        this.login = undefined;
        this.password = undefined;
        this.privateKey = undefined; // a "0x"-prefixed hexstring private key for a wallet
        this.secret = undefined;
        this.token = undefined; // reserved for HTTP auth in some cases
        this.uid = undefined;
        this.walletAddress = undefined; // a wallet address "0x"-prefixed hexstring
        // placeholders for cached data
        this.balance = {};
        this.myTrades = undefined;
        this.ohlcvs = {};
        this.orderbooks = {};
        this.orders = undefined;
        this.positions = {};
        this.tickers = {};
        this.trades = {};
        this.transactions = undefined;
        // web3 and cryptography flags
        this.requiresEddsa = false;
        this.requiresWeb3 = false;
        // response handling flags and properties
        this.enableLastHttpResponse = true;
        this.enableLastJsonResponse = true;
        this.enableLastResponseHeaders = true;
        this.last_http_response = undefined;
        this.last_json_response = undefined;
        this.last_request_body     = undefined;
        this.last_request_headers  = undefined;
        this.last_request_path     = undefined;
        this.last_request_url      = undefined;
        this.last_response_headers = undefined;
        this.lastRestRequestTimestamp = 0;
        // camelCase and snake_notation support
        const unCamelCaseProperties = (obj = this) => {
            if (obj !== null) {
                const ownPropertyNames = Object.getOwnPropertyNames (obj);
                for (let i = 0; i < ownPropertyNames.length; i++) {
                    const k = ownPropertyNames[i];
                    this[unCamelCase (k)] = this[k];
                }
                unCamelCaseProperties (Object.getPrototypeOf (obj));
            }
        };
        unCamelCaseProperties ();
        // merge constructor overrides to this instance
        const configEntries = Object.entries (this.describe ()).concat (Object.entries (userConfig));
        for (let i = 0; i < configEntries.length; i++) {
            const [ property, value ] = configEntries[i];
            if (value && Object.getPrototypeOf (value) === Object.prototype) {
                this[property] = this.deepExtend (this[property], value);
            } else {
                this[property] = value;
            }
        }
        // http client options
        const agentOptions = {
            'keepAlive': true,
        };
        // ssl options
        if (!this.validateServerSsl) {
            agentOptions['rejectUnauthorized'] = false;
        }
        // generate old metainfo interface
        const hasKeys = Object.keys (this.has);
        for (let i = 0; i < hasKeys.length; i++) {
            const k = hasKeys[i];
            this['has' + this.capitalize (k)] = !!this.has[k]; // converts 'emulated' to true
        }
        // generate implicit api
        if (this.api) {
            this.defineRestApi (this.api, 'request');
        }
        // init the request rate limiter
        this.initRestRateLimiter ();
        // init predefined markets if any
        if (this.markets) {
            this.setMarkets (this.markets);
        }
        this.newUpdates = ((this.options as any).newUpdates !== undefined) ? (this.options as any).newUpdates : true;

        this.afterConstruct ();
    }

    encodeURIComponent (... args) {
        // @ts-expect-error
        return encodeURIComponent (... args);
    }

    checkRequiredVersion (requiredVersion, error = true) {
        let result = true;
        const [ major1, minor1, patch1 ] = requiredVersion.split ('.')
            , [ major2, minor2, patch2 ] = (Exchange as any).ccxtVersion.split ('.')
            , intMajor1 = this.parseToInt (major1)
            , intMinor1 = this.parseToInt (minor1)
            , intPatch1 = this.parseToInt (patch1)
            , intMajor2 = this.parseToInt (major2)
            , intMinor2 = this.parseToInt (minor2)
            , intPatch2 = this.parseToInt (patch2);
        if (intMajor1 > intMajor2) {
            result = false;
        }
        if (intMajor1 === intMajor2) {
            if (intMinor1 > intMinor2) {
                result = false;
            } else if (intMinor1 === intMinor2 && intPatch1 > intPatch2) {
                result = false;
            }
        }
        if (!result) {
            if (error) {
                throw new NotSupported ('Your current version of CCXT is ' + (Exchange as any).ccxtVersion + ', a newer version ' + requiredVersion + ' is required, please, upgrade your version of CCXT');
            } else {
                return error;
            }
        }
        return result;
    }

    checkAddress (address) {
        if (address === undefined) {
            throw new InvalidAddress (this.id + ' address is undefined');
        }
        // check the address is not the same letter like 'aaaaa' nor too short nor has a space
        if ((this.unique (address).length === 1) || address.length < this.minFundingAddressLength || address.includes (' ')) {
            throw new InvalidAddress (this.id + ' address is invalid or has less than ' + this.minFundingAddressLength.toString () + ' characters: "' + this.json (address) + '"');
        }
        return address;
    }

    initRestRateLimiter () {
        if (this.rateLimit === undefined) {
            throw new Error (this.id + '.rateLimit property is not configured');
        }
        this.tokenBucket = this.extend ({
            delay: 0.001,
            capacity: 1,
            cost: 1,
            maxCapacity: 1000,
            refillRate: (this.rateLimit > 0) ? 1 / this.rateLimit : Number.MAX_VALUE,
        }, this.tokenBucket);
        this.throttler = new Throttler (this.tokenBucket);
    }

    throttle (cost = undefined) {
        return this.throttler.throttle (cost);
    }

    defineRestApiEndpoint (methodName, uppercaseMethod, lowercaseMethod, camelcaseMethod, path, paths, config = {}) {
        const splitPath = path.split (/[^a-zA-Z0-9]/);
        const camelcaseSuffix = splitPath.map (this.capitalize).join ('');
        const underscoreSuffix = splitPath.map ((x) => x.trim ().toLowerCase ()).filter ((x) => x.length > 0).join ('_');
        const camelcasePrefix = [ paths[0] ].concat (paths.slice (1).map (this.capitalize)).join ('');
        const underscorePrefix = [ paths[0] ].concat (paths.slice (1).map ((x) => x.trim ()).filter ((x) => x.length > 0)).join ('_');
        const camelcase = camelcasePrefix + camelcaseMethod + this.capitalize (camelcaseSuffix);
        const underscore = underscorePrefix + '_' + lowercaseMethod + '_' + underscoreSuffix;
        const typeArgument = (paths.length > 1) ? paths : paths[0];
        // handle call costs here
        const partial = async (params = {}, context = {}) => this[methodName] (path, typeArgument, uppercaseMethod, params, undefined, undefined, config, context);
        // const partial = async (params) => this[methodName] (path, typeArgument, uppercaseMethod, params || {})
        this[camelcase] = partial;
        this[underscore] = partial;
    }

    defineRestApi (api, methodName, paths = []) {
        const keys = Object.keys (api);
        for (let i = 0; i < keys.length; i++) {
            const key = keys[i];
            const value = api[key];
            const uppercaseMethod = key.toUpperCase ();
            const lowercaseMethod = key.toLowerCase ();
            const camelcaseMethod = this.capitalize (lowercaseMethod);
            if (Array.isArray (value)) {
                for (let k = 0; k < value.length; k++) {
                    const path = value[k].trim ();
                    this.defineRestApiEndpoint (methodName, uppercaseMethod, lowercaseMethod, camelcaseMethod, path, paths);
                }
                // the options HTTP method conflicts with the 'options' API url path
                // } else if (key.match (/^(?:get|post|put|delete|options|head|patch)$/i)) {
            } else if (key.match (/^(?:get|post|put|delete|head|patch)$/i)) {
                const endpoints = Object.keys (value);
                for (let j = 0; j < endpoints.length; j++) {
                    const endpoint = endpoints[j];
                    const path = endpoint.trim ();
                    const config = value[endpoint];
                    if (typeof config === 'object') {
                        this.defineRestApiEndpoint (methodName, uppercaseMethod, lowercaseMethod, camelcaseMethod, path, paths, config);
                    } else if (typeof config === 'number') {
                        this.defineRestApiEndpoint (methodName, uppercaseMethod, lowercaseMethod, camelcaseMethod, path, paths, { cost: config });
                    } else {
                        throw new NotSupported (this.id + ' defineRestApi() API format is not supported, API leafs must strings, objects or numbers');
                    }
                }
            } else {
                this.defineRestApi (value, methodName, paths.concat ([ key ]));
            }
        }
    }

    log (... args) {
        console.log (... args);
    }

    httpProxyAgentModule:any = undefined;
    httpsProxyAgentModule:any = undefined;
    socksProxyAgentModule:any = undefined;
    socksProxyAgentModuleChecked:boolean = false;
    proxyDictionaries:any = {};
    proxyModulesLoaded:boolean = false;

    async loadProxyModules () {
        this.proxyModulesLoaded = true;
        // todo: possible sync alternatives: https://stackoverflow.com/questions/51069002/convert-import-to-synchronous
        this.httpProxyAgentModule = await import (/* webpackIgnore: true */ '../static_dependencies/proxies/http-proxy-agent/index.js');
        this.httpsProxyAgentModule = await import (/* webpackIgnore: true */ '../static_dependencies/proxies/https-proxy-agent/index.js');
        if (this.socksProxyAgentModuleChecked === false) {
            this.socksProxyAgentModuleChecked = true;
            try {
                // @ts-ignore
                this.socksProxyAgentModule = await import (/* webpackIgnore: true */ 'socks-proxy-agent');
            } catch (e) {}
        }
    }

    setProxyAgents (httpProxy, httpsProxy, socksProxy) {
        let chosenAgent = undefined;
        if (httpProxy) {
            if (this.httpProxyAgentModule === undefined) {
                throw new NotSupported (this.id + ' you need to load JS proxy modules with `.loadProxyModules()` method at first to use proxies');
            }
            if (!(httpProxy in this.proxyDictionaries)) {
                this.proxyDictionaries[httpProxy] = new this.httpProxyAgentModule.HttpProxyAgent(httpProxy);
            }
            chosenAgent = this.proxyDictionaries[httpProxy];
        } else if (httpsProxy) {
            if (this.httpsProxyAgentModule === undefined) {
                throw new NotSupported (this.id + ' you need to load JS proxy modules with `.loadProxyModules()` method at first to use proxies');
            }
            if (!(httpsProxy in this.proxyDictionaries)) {
                this.proxyDictionaries[httpsProxy] = new this.httpsProxyAgentModule.HttpsProxyAgent(httpsProxy);
            }
            chosenAgent = this.proxyDictionaries[httpsProxy];
            chosenAgent.keepAlive = true;
        } else if (socksProxy) {
            if (this.socksProxyAgentModule === undefined) {
                throw new NotSupported (this.id + ' - to use SOCKS proxy with ccxt, at first you need install module "npm i socks-proxy-agent" and then initialize proxies with `.loadProxyModules()` method');
            }
            if (!(socksProxy in this.proxyDictionaries)) {
                this.proxyDictionaries[socksProxy] = new this.socksProxyAgentModule.SocksProxyAgent(socksProxy);
            }
            chosenAgent = this.proxyDictionaries[socksProxy];
        }
        return chosenAgent;
    }

    async loadHttpProxyAgent () {
        // for `http://` protocol proxy-urls, we need to load `http` module only on first call
        if (!this.httpAgent) {
            const httpModule = await import (/* webpackIgnore: true */'node:http')
            this.httpAgent = new httpModule.Agent ();
        }
        return this.httpAgent;
    }

    getHttpAgentIfNeeded (url) {
        if (isNode) {
            // only for non-ssl proxy
            if (url.substring(0, 5) === 'ws://') {
                if (this.httpAgent === undefined) {
                    throw new NotSupported (this.id + ' to use proxy with non-ssl ws:// urls, at first run  `await exchange.loadHttpProxyAgent()` method');
                }
                return this.httpAgent;
            }
        }
        return undefined;
    }


    async fetch (url, method = 'GET', headers: any = undefined, body: any = undefined) {

        // load node-http(s) modules only on first call
        if (isNode) {
            if (!this.nodeHttpModuleLoaded) {
                this.nodeHttpModuleLoaded = true;
                const httpsModule = await import (/* webpackIgnore: true */'node:https')
                this.httpsAgent = new httpsModule.Agent ({ keepAlive: true });
            }
        }

        // ##### PROXY & HEADERS #####
        headers = this.extend (this.headers, headers);
        // proxy-url
        const proxyUrl = this.checkProxyUrlSettings (url, method, headers, body);
        let httpProxyAgent = false;
        if (proxyUrl !== undefined) {
            // part only for node-js
            if (isNode) {
                // in node we need to set header to *
                headers = this.extend ({ 'Origin': this.origin }, headers);
                // only for http proxy
                if (proxyUrl.substring(0, 5) === 'http:') {
                    await this.loadHttpProxyAgent ();
                    httpProxyAgent = this.httpAgent;
                }
            }
            url = proxyUrl + url;
        }
        // proxy agents
        const [ httpProxy, httpsProxy, socksProxy ] = this.checkProxySettings (url, method, headers, body);
        this.checkConflictingProxies (httpProxy || httpsProxy || socksProxy, proxyUrl);
        if (!this.proxyModulesLoaded) {
            await this.loadProxyModules (); // this is needed in JS, independently whether proxy properties were set or not, we have to load them because of necessity in WS, which would happen beyond 'fetch' method (WS/etc)
        }
        const chosenAgent = this.setProxyAgents (httpProxy, httpsProxy, socksProxy);
        // user-agent
        const userAgent = (this.userAgent !== undefined) ? this.userAgent : this.user_agent;
        if (userAgent && isNode) {
            if (typeof userAgent === 'string') {
                headers = this.extend ({ 'User-Agent': userAgent }, headers);
            } else if ((typeof userAgent === 'object') && ('User-Agent' in userAgent)) {
                headers = this.extend (userAgent, headers);
            }
        }
        // set final headers
        headers = this.setHeaders (headers);
        // log
        if (this.verbose) {
            this.log ("fetch Request:\n", this.id, method, url, "\nRequestHeaders:\n", headers, "\nRequestBody:\n", body, "\n");
        }
        // end of proxies & headers

        if (this.fetchImplementation === undefined) {
            if (isNode) {
                const module = await import (/* webpackIgnore: true */'../static_dependencies/node-fetch/index.js');
                if (this.agent === undefined) {
                    this.agent = this.httpsAgent;
                }
                this.AbortError = module.AbortError;
                this.fetchImplementation = module.default;
                this.FetchError = module.FetchError;
            } else {
                this.fetchImplementation = self.fetch;
                this.AbortError = DOMException;
                this.FetchError = TypeError;
            }
        }
        // fetchImplementation cannot be called on this. in browsers:
        // TypeError Failed to execute 'fetch' on 'Window': Illegal invocation
        const fetchImplementation = this.fetchImplementation;
        const params = { method, headers, body, timeout: this.timeout };
        if (this.agent) {
            params['agent'] = this.agent;
        }
        // override agent, if needed
        if (httpProxyAgent) {
            // if proxyUrl is being used, then specifically in nodejs, we need http module, not https
            params['agent'] = httpProxyAgent;
        } else if (chosenAgent) {
            // if http(s)Proxy is being used
            params['agent'] = chosenAgent;
        }
        const controller = new AbortController ()
        params['signal'] = controller.signal
        const timeout = setTimeout (() => {
            controller.abort ();
        }, this.timeout);
        try {
            const response = await fetchImplementation (url, params);
            clearTimeout (timeout);
            return this.handleRestResponse (response, url, method, headers, body);
        } catch (e) {
            if (e instanceof this.AbortError) {
                throw new RequestTimeout (this.id + ' ' + method + ' ' + url + ' request timed out (' + this.timeout + ' ms)');
            } else if (e instanceof this.FetchError) {
                throw new NetworkError (this.id + ' ' + method + ' ' + url + ' fetch failed');
            }
            throw e;
        }
    }

    parseJson (jsonString) {
        try {
            if (this.isJsonEncodedObject (jsonString)) {
                return JSON.parse (this.onJsonResponse (jsonString));
            }
        } catch (e) {
            // SyntaxError
            return undefined;
        }
    }

    getResponseHeaders (response) {
        const result = {};
        response.headers.forEach ((value, key) => {
            key = key.split ('-').map ((word) => this.capitalize (word)).join ('-');
            result[key] = value;
        });
        return result;
    }

    handleRestResponse (response, url, method = 'GET', requestHeaders = undefined, requestBody = undefined) {
        const responseHeaders = this.getResponseHeaders (response);
        if (this.handleContentTypeApplicationZip && (responseHeaders['Content-Type'] === 'application/zip')) {
            const responseBuffer = response.buffer ();
            if (this.enableLastResponseHeaders) {
                this.last_response_headers = responseHeaders;
            }
            if (this.enableLastHttpResponse) {
                this.last_http_response = responseBuffer;
            }
            if (this.verbose) {
                this.log ("handleRestResponse:\n", this.id, method, url, response.status, response.statusText, "\nResponseHeaders:\n", responseHeaders, "ZIP redacted", "\n");
            }
            // no error handler needed, because it would not be a zip response in case of an error
            return responseBuffer;
        }
        return response.text ().then ((responseBody) => {
            const bodyText = this.onRestResponse (response.status, response.statusText, url, method, responseHeaders, responseBody, requestHeaders, requestBody);
            const json = this.parseJson (bodyText);
            if (this.enableLastResponseHeaders) {
                this.last_response_headers = responseHeaders;
            }
            if (this.enableLastHttpResponse) {
                this.last_http_response = responseBody;
            }
            if (this.enableLastJsonResponse) {
                this.last_json_response = json;
            }
            if (this.verbose) {
                this.log ("handleRestResponse:\n", this.id, method, url, response.status, response.statusText, "\nResponseHeaders:\n", responseHeaders, "\nResponseBody:\n", responseBody, "\n");
            }
            const skipFurtherErrorHandling = this.handleErrors (response.status, response.statusText, url, method, responseHeaders, responseBody, json, requestHeaders, requestBody);
            if (!skipFurtherErrorHandling) {
                this.handleHttpStatusCode (response.status, response.statusText, url, method, responseBody);
            }
            return json || responseBody;
        });
    }

    onRestResponse (statusCode, statusText, url, method, responseHeaders, responseBody, requestHeaders, requestBody) {
        return responseBody.trim ();
    }

    onJsonResponse (responseBody) {
        return this.quoteJsonNumbers ? responseBody.replace (/":([+.0-9eE-]+)([,}])/g, '":"$1"$2') : responseBody;
    }

    async loadMarketsHelper (reload = false, params = {}) {
        if (!reload && this.markets) {
            if (!this.markets_by_id) {
                return this.setMarkets (this.markets);
            }
            return this.markets;
        }
        let currencies = undefined;
        // only call if exchange API provides endpoint (true), thus avoid emulated versions ('emulated')
        if (this.has['fetchCurrencies'] === true) {
            currencies = await this.fetchCurrencies ();
        }
        const markets = await this.fetchMarkets (params);
        return this.setMarkets (markets, currencies);
    }

    loadMarkets (reload = false, params = {}): Promise<Dictionary<Market>> {
        // this method is async, it returns a promise
        if ((reload && !this.reloadingMarkets) || !this.marketsLoading) {
            this.reloadingMarkets = true;
            this.marketsLoading = this.loadMarketsHelper (reload, params).then ((resolved) => {
                this.reloadingMarkets = false;
                return resolved;
            }, (error) => {
                this.reloadingMarkets = false;
                throw error;
            });
        }
        return this.marketsLoading;
    }

    fetchCurrencies (params = {}) {
        // markets are returned as a list
        // currencies are returned as a dict
        // this is for historical reasons
        // and may be changed for consistency later
        return new Promise ((resolve, reject) => resolve (this.currencies));
    }

    fetchMarkets (params = {}): Promise<Market[]> {
        // markets are returned as a list
        // currencies are returned as a dict
        // this is for historical reasons
        // and may be changed for consistency later
        return new Promise ((resolve, reject) => resolve (Object.values (this.markets)));
    }

    checkRequiredDependencies () {
        return;
    }

    parseNumber (value, d: number = undefined): number {
        if (value === undefined) {
            return d;
        } else {
            try {
                return this.number (value);
            } catch (e) {
                return d;
            }
        }
    }

    checkOrderArguments (market, type, side, amount, price, params) {
        if (price === undefined) {
            if (type === 'limit') {
                throw new ArgumentsRequired (this.id + ' createOrder() requires a price argument for a limit order');
            }
        }
        if (amount <= 0) {
            throw new ArgumentsRequired (this.id + ' createOrder() amount should be above 0');
        }
    }

    handleHttpStatusCode (code, reason, url, method, body) {
        const codeAsString = code.toString ();
        if (codeAsString in this.httpExceptions) {
            const ErrorClass = this.httpExceptions[codeAsString];
            throw new ErrorClass (this.id + ' ' + method + ' ' + url + ' ' + codeAsString + ' ' + reason + ' ' + body);
        }
    }

    remove0xPrefix (hexData) {
        if (hexData.slice (0, 2) === '0x') {
            return hexData.slice (2);
        } else {
            return hexData;
        }
    }

    spawn (method, ... args): ReturnType<typeof Future> {
        const future = Future ()
        method.apply (this, args).then (future.resolve).catch (future.reject)
        return future
    }

    delay (timeout, method, ... args) {
        setTimeout (() => {
            this.spawn (method, ... args);
        }, timeout);
    }

    // -----------------------------------------------------------------------
    // -----------------------------------------------------------------------
    // WS/PRO methods

    orderBook (snapshot = {}, depth = Number.MAX_SAFE_INTEGER) {
        return new WsOrderBook (snapshot, depth);
    }

    indexedOrderBook (snapshot = {}, depth = Number.MAX_SAFE_INTEGER) {
        return new IndexedOrderBook (snapshot, depth);
    }

    countedOrderBook (snapshot = {}, depth = Number.MAX_SAFE_INTEGER) {
        return new CountedOrderBook (snapshot, depth);
    }

    handleMessage (client, message) {
    } // stub to override

    // ping (client) {} // stub to override

    client (url): WsClient {
        this.clients = this.clients || {};
        if (!this.clients[url]) {
            const onMessage = this.handleMessage.bind (this);
            const onError = this.onError.bind (this);
            const onClose = this.onClose.bind (this);
            const onConnected = this.onConnected.bind (this);
            // decide client type here: ws / signalr / socketio
            const wsOptions = this.safeValue (this.options, 'ws', {});
            // proxy agents
            const [ httpProxy, httpsProxy, socksProxy ] = this.checkWsProxySettings ();
            const chosenAgent = this.setProxyAgents (httpProxy, httpsProxy, socksProxy);
            // part only for node-js
            const httpProxyAgent = this.getHttpAgentIfNeeded (url);
            const finalAgent = chosenAgent ? chosenAgent : (httpProxyAgent ? httpProxyAgent : this.agent);
            //
            const options = this.deepExtend (this.streaming, {
                'log': this.log ? this.log.bind (this) : this.log,
                'ping': (this as any).ping ? (this as any).ping.bind (this) : (this as any).ping,
                'verbose': this.verbose,
                'throttler': new Throttler (this.tokenBucket),
                // add support for proxies
                'options': {
                    'agent': finalAgent,
                }
            }, wsOptions);
            this.clients[url] = new WsClient (url, onMessage, onError, onClose, onConnected, options);
        }
        return this.clients[url];
    }

    watchMultiple (url, messageHashes, message = undefined, subscribeHashes = undefined, subscription = undefined) {
        //
        // Without comments the code of this method is short and easy:
        //
        //     const client = this.client (url)
        //     const backoffDelay = 0
        //     const future = client.future (messageHash)
        //     const connected = client.connect (backoffDelay)
        //     connected.then (() => {
        //         if (message && !client.subscriptions[subscribeHash]) {
        //             client.subscriptions[subscribeHash] = true
        //             client.send (message)
        //         }
        //     }).catch ((error) => {})
        //     return future
        //
        // The following is a longer version of this method with comments
        //
        const client = this.client (url) as WsClient;
        // todo: calculate the backoff using the clients cache
        const backoffDelay = 0;
        //
        //  watchOrderBook ---- future ----+---------------+----→ user
        //                                 |               |
        //                                 ↓               ↑
        //                                 |               |
        //                              connect ......→ resolve
        //                                 |               |
        //                                 ↓               ↑
        //                                 |               |
        //                             subscribe -----→ receive
        //
        const future = Future.race (messageHashes.map (messageHash => client.future (messageHash)))
        // read and write subscription, this is done before connecting the client
        // to avoid race conditions when other parts of the code read or write to the client.subscriptions
        let missingSubscriptions = []
        if (subscribeHashes !== undefined) {
            for (let i = 0; i < subscribeHashes.length; i++) {
                const subscribeHash = subscribeHashes[i];
                if (!client.subscriptions[subscribeHash]) {
                    missingSubscriptions.push (subscribeHash)
                    client.subscriptions[subscribeHash] = subscription || true
                }
            }
        }
        // we intentionally do not use await here to avoid unhandled exceptions
        // the policy is to make sure that 100% of promises are resolved or rejected
        // either with a call to client.resolve or client.reject with
        //  a proper exception class instance
        const connected = client.connect (backoffDelay);
        // the following is executed only if the catch-clause does not
        // catch any connection-level exceptions from the client
        // (connection established successfully)
        if ((subscribeHashes === undefined) || missingSubscriptions.length) {
            connected.then (() => {
                const options = this.safeValue (this.options, 'ws');
                const cost = this.safeValue (options, 'cost', 1);
                if (message) {
                    if (this.enableRateLimit && client.throttle) {
                        // add cost here |
                        //               |
                        //               V
                        client.throttle (cost).then (() => {
                            client.send (message);
                        }).catch ((e) => {
                            for (let i = 0; i < missingSubscriptions.length; i++) {
                                const subscribeHash = missingSubscriptions[i];
                                delete client.subscriptions[subscribeHash]
                            }
                            future.reject (e);
                        });
                    } else {
                        client.send (message)
                        .catch ((e) => {
                            for (let i = 0; i < missingSubscriptions.length; i++) {
                                const subscribeHash = missingSubscriptions[i];
                                delete client.subscriptions[subscribeHash]
                            }
                            future.reject (e);
                        });
                    }
                }
            }).catch ((e)=> {
                for (let i = 0; i < missingSubscriptions.length; i++) {
                    const subscribeHash = missingSubscriptions[i];
                    delete client.subscriptions[subscribeHash]
                }
                future.reject (e);
            });
        }
        return future;
    }

    watch (url, messageHash, message = undefined, subscribeHash = undefined, subscription = undefined) {
        //
        // Without comments the code of this method is short and easy:
        //
        //     const client = this.client (url)
        //     const backoffDelay = 0
        //     const future = client.future (messageHash)
        //     const connected = client.connect (backoffDelay)
        //     connected.then (() => {
        //         if (message && !client.subscriptions[subscribeHash]) {
        //             client.subscriptions[subscribeHash] = true
        //             client.send (message)
        //         }
        //     }).catch ((error) => {})
        //     return future
        //
        // The following is a longer version of this method with comments
        //
        const client = this.client (url) as WsClient;
        // todo: calculate the backoff using the clients cache
        const backoffDelay = 0;
        //
        //  watchOrderBook ---- future ----+---------------+----→ user
        //                                 |               |
        //                                 ↓               ↑
        //                                 |               |
        //                              connect ......→ resolve
        //                                 |               |
        //                                 ↓               ↑
        //                                 |               |
        //                             subscribe -----→ receive
        //
        if ((subscribeHash === undefined) && (messageHash in client.futures)) {
            return client.futures[messageHash];
        }
        const future = client.future (messageHash);
        // read and write subscription, this is done before connecting the client
        // to avoid race conditions when other parts of the code read or write to the client.subscriptions
        const clientSubscription = client.subscriptions[subscribeHash];
        if (!clientSubscription) {
            client.subscriptions[subscribeHash] = subscription || true;
        }
        // we intentionally do not use await here to avoid unhandled exceptions
        // the policy is to make sure that 100% of promises are resolved or rejected
        // either with a call to client.resolve or client.reject with
        //  a proper exception class instance
        const connected = client.connect (backoffDelay);
        // the following is executed only if the catch-clause does not
        // catch any connection-level exceptions from the client
        // (connection established successfully)
        if (!clientSubscription) {
            connected.then (() => {
                const options = this.safeValue (this.options, 'ws');
                const cost = this.safeValue (options, 'cost', 1);
                if (message) {
                    if (this.enableRateLimit && client.throttle) {
                        // add cost here |
                        //               |
                        //               V
                        client.throttle (cost).then (() => {
                            client.send (message);
                        }).catch ((e) => {
                            delete client.subscriptions[subscribeHash];
                            future.reject (e);
                        });
                    } else {
                        client.send (message)
                        .catch ((e) => {
                            delete client.subscriptions[subscribeHash];
                            future.reject (e);
                        });
                    }
                }
            }).catch ((e)=> {
                delete client.subscriptions[subscribeHash];
                future.reject (e);
            });
        }
        return future;
    }

    onConnected (client, message = undefined) {
        // for user hooks
        // console.log ('Connected to', client.url)
    }

    onError (client, error) {
        if ((client.url in this.clients) && (this.clients[client.url].error)) {
            delete this.clients[client.url];
        }
    }

    onClose (client, error) {
        if (client.error) {
            // connection closed due to an error, do nothing
        } else {
            // server disconnected a working connection
            if (this.clients[client.url]) {
                delete this.clients[client.url];
            }
        }
    }

    async close () {
        const clients = Object.values (this.clients || {});
        const closedClients = [];
        for (let i = 0; i < clients.length; i++) {
            const client = clients[i] as WsClient;
            delete this.clients[client.url];
            closedClients.push (client.close ());
        }
        return Promise.all (closedClients);
    }

    async loadOrderBook (client, messageHash, symbol, limit = undefined, params = {}) {
        if (!(symbol in this.orderbooks)) {
            client.reject (new ExchangeError (this.id + ' loadOrderBook() orderbook is not initiated'), messageHash);
            return;
        }
        const maxRetries = this.handleOption ('watchOrderBook', 'snapshotMaxRetries', 3);
        let tries = 0;
        try {
            const stored = this.orderbooks[symbol];
            while (tries < maxRetries) {
                const cache = stored.cache;
                const orderBook = await this.fetchRestOrderBookSafe (symbol, limit, params);
                const index = this.getCacheIndex (orderBook, cache);
                if (index >= 0) {
                    stored.reset (orderBook);
                    this.handleDeltas (stored, cache.slice (index));
                    stored.cache.length = 0;
                    client.resolve (stored, messageHash);
                    return;
                }
                tries++;
            }
            client.reject (new ExchangeError (this.id + ' nonce is behind the cache after ' + maxRetries.toString () + ' tries.'), messageHash);
            delete this.clients[client.url];
        } catch (e) {
            client.reject (e, messageHash);
            await this.loadOrderBook (client, messageHash, symbol, limit, params);
        }
    }

    convertToBigInt (value: string) {
        return BigInt (value); // used on XT
    }

    stringToCharsArray (value) {
        return value.split ('');
    }

    valueIsDefined (value) {
        return value !== undefined && value !== null;
    }

    arraySlice (array, first, second = undefined) {
        if (second === undefined) {
            return array.slice (first);
        }
        return array.slice (first, second);
    }

    getProperty (obj, property, defaultValue = undefined) {
        return (property in obj ? obj[property] : defaultValue);
    }

    setProperty (obj, property, defaultValue = undefined) {
        obj[property] = defaultValue;
    }

    axolotl(payload, hexKey, ed25519) {
        return axolotl(payload, hexKey, ed25519);
    }

    /* eslint-enable */
    // ------------------------------------------------------------------------

    // ########################################################################
    // ########################################################################
    // ########################################################################
    // ########################################################################
    // ########                        ########                        ########
    // ########                        ########                        ########
    // ########                        ########                        ########
    // ########                        ########                        ########
    // ########        ########################        ########################
    // ########        ########################        ########################
    // ########        ########################        ########################
    // ########        ########################        ########################
    // ########                        ########                        ########
    // ########                        ########                        ########
    // ########                        ########                        ########
    // ########                        ########                        ########
    // ########################################################################
    // ########################################################################
    // ########################################################################
    // ########################################################################
    // ########        ########        ########                        ########
    // ########        ########        ########                        ########
    // ########        ########        ########                        ########
    // ########        ########        ########                        ########
    // ################        ########################        ################
    // ################        ########################        ################
    // ################        ########################        ################
    // ################        ########################        ################
    // ########        ########        ################        ################
    // ########        ########        ################        ################
    // ########        ########        ################        ################
    // ########        ########        ################        ################
    // ########################################################################
    // ########################################################################
    // ########################################################################
    // ########################################################################

    // ------------------------------------------------------------------------
    // METHODS BELOW THIS LINE ARE TRANSPILED FROM JAVASCRIPT TO PYTHON AND PHP

    handleDeltas (orderbook, deltas) {
        for (let i = 0; i < deltas.length; i++) {
            this.handleDelta (orderbook, deltas[i]);
        }
    }

    handleDelta (bookside, delta) {
        throw new NotSupported (this.id + ' handleDelta not supported yet');
    }

    getCacheIndex (orderbook, deltas) {
        // return the first index of the cache that can be applied to the orderbook or -1 if not possible
        return -1;
    }

    findTimeframe (timeframe, timeframes = undefined) {
        if (timeframes === undefined) {
            timeframes = this.timeframes;
        }
        const keys = Object.keys (timeframes);
        for (let i = 0; i < keys.length; i++) {
            const key = keys[i];
            if (timeframes[key] === timeframe) {
                return key;
            }
        }
        return undefined;
    }

    checkProxyUrlSettings (url = undefined, method = undefined, headers = undefined, body = undefined) {
        const usedProxies = [];
        let proxyUrl = undefined;
        if (this.proxyUrl !== undefined) {
            usedProxies.push ('proxyUrl');
            proxyUrl = this.proxyUrl;
        }
        if (this.proxy_url !== undefined) {
            usedProxies.push ('proxy_url');
            proxyUrl = this.proxy_url;
        }
        if (this.proxyUrlCallback !== undefined) {
            usedProxies.push ('proxyUrlCallback');
            proxyUrl = this.proxyUrlCallback (url, method, headers, body);
        }
        if (this.proxy_url_callback !== undefined) {
            usedProxies.push ('proxy_url_callback');
            proxyUrl = this.proxy_url_callback (url, method, headers, body);
        }
        // backwards-compatibility
        if (this.proxy !== undefined) {
            usedProxies.push ('proxy');
            if (typeof this.proxy === 'function') {
                proxyUrl = this.proxy (url, method, headers, body);
            } else {
                proxyUrl = this.proxy;
            }
        }
        const length = usedProxies.length;
        if (length > 1) {
            const joinedProxyNames = usedProxies.join (',');
            throw new ProxyError (this.id + ' you have multiple conflicting proxy settings (' + joinedProxyNames + '), please use only one from : proxyUrl, proxy_url, proxyUrlCallback, proxy_url_callback');
        }
        return proxyUrl;
    }

    checkProxySettings (url = undefined, method = undefined, headers = undefined, body = undefined) {
        const usedProxies = [];
        let httpProxy = undefined;
        let httpsProxy = undefined;
        let socksProxy = undefined;
        // httpProxy
        if (this.httpProxy !== undefined) {
            usedProxies.push ('httpProxy');
            httpProxy = this.httpProxy;
        }
        if (this.http_proxy !== undefined) {
            usedProxies.push ('http_proxy');
            httpProxy = this.http_proxy;
        }
        if (this.httpProxyCallback !== undefined) {
            usedProxies.push ('httpProxyCallback');
            httpProxy = this.httpProxyCallback (url, method, headers, body);
        }
        if (this.http_proxy_callback !== undefined) {
            usedProxies.push ('http_proxy_callback');
            httpProxy = this.http_proxy_callback (url, method, headers, body);
        }
        // httpsProxy
        if (this.httpsProxy !== undefined) {
            usedProxies.push ('httpsProxy');
            httpsProxy = this.httpsProxy;
        }
        if (this.https_proxy !== undefined) {
            usedProxies.push ('https_proxy');
            httpsProxy = this.https_proxy;
        }
        if (this.httpsProxyCallback !== undefined) {
            usedProxies.push ('httpsProxyCallback');
            httpsProxy = this.httpsProxyCallback (url, method, headers, body);
        }
        if (this.https_proxy_callback !== undefined) {
            usedProxies.push ('https_proxy_callback');
            httpsProxy = this.https_proxy_callback (url, method, headers, body);
        }
        // socksProxy
        if (this.socksProxy !== undefined) {
            usedProxies.push ('socksProxy');
            socksProxy = this.socksProxy;
        }
        if (this.socks_proxy !== undefined) {
            usedProxies.push ('socks_proxy');
            socksProxy = this.socks_proxy;
        }
        if (this.socksProxyCallback !== undefined) {
            usedProxies.push ('socksProxyCallback');
            socksProxy = this.socksProxyCallback (url, method, headers, body);
        }
        if (this.socks_proxy_callback !== undefined) {
            usedProxies.push ('socks_proxy_callback');
            socksProxy = this.socks_proxy_callback (url, method, headers, body);
        }
        // check
        const length = usedProxies.length;
        if (length > 1) {
            const joinedProxyNames = usedProxies.join (',');
            throw new ProxyError (this.id + ' you have multiple conflicting proxy settings (' + joinedProxyNames + '), please use only one from: httpProxy, httpsProxy, httpProxyCallback, httpsProxyCallback, socksProxy, socksProxyCallback');
        }
        return [ httpProxy, httpsProxy, socksProxy ];
    }

    checkWsProxySettings () {
        const usedProxies = [];
        let wsProxy = undefined;
        let wssProxy = undefined;
        let wsSocksProxy = undefined;
        // ws proxy
        if (this.wsProxy !== undefined) {
            usedProxies.push ('wsProxy');
            wsProxy = this.wsProxy;
        }
        if (this.ws_proxy !== undefined) {
            usedProxies.push ('ws_proxy');
            wsProxy = this.ws_proxy;
        }
        // wss proxy
        if (this.wssProxy !== undefined) {
            usedProxies.push ('wssProxy');
            wssProxy = this.wssProxy;
        }
        if (this.wss_proxy !== undefined) {
            usedProxies.push ('wss_proxy');
            wssProxy = this.wss_proxy;
        }
        // ws socks proxy
        if (this.wsSocksProxy !== undefined) {
            usedProxies.push ('wsSocksProxy');
            wsSocksProxy = this.wsSocksProxy;
        }
        if (this.ws_socks_proxy !== undefined) {
            usedProxies.push ('ws_socks_proxy');
            wsSocksProxy = this.ws_socks_proxy;
        }
        // check
        const length = usedProxies.length;
        if (length > 1) {
            const joinedProxyNames = usedProxies.join (',');
            throw new ProxyError (this.id + ' you have multiple conflicting proxy settings (' + joinedProxyNames + '), please use only one from: wsProxy, wssProxy, wsSocksProxy');
        }
        return [ wsProxy, wssProxy, wsSocksProxy ];
    }

    checkConflictingProxies (proxyAgentSet, proxyUrlSet) {
        if (proxyAgentSet && proxyUrlSet) {
            throw new ProxyError (this.id + ' you have multiple conflicting proxy settings, please use only one from : proxyUrl, httpProxy, httpsProxy, socksProxy');
        }
    }

    findMessageHashes (client, element: string): string[] {
        const result = [];
        const messageHashes = Object.keys (client.futures);
        for (let i = 0; i < messageHashes.length; i++) {
            const messageHash = messageHashes[i];
            if (messageHash.indexOf (element) >= 0) {
                result.push (messageHash);
            }
        }
        return result;
    }

    filterByLimit (array: object[], limit: Int = undefined, key: IndexType = 'timestamp'): any {
        if (this.valueIsDefined (limit)) {
            const arrayLength = array.length;
            if (arrayLength > 0) {
                let ascending = true;
                if ((key in array[0])) {
                    const first = array[0][key];
                    const last = array[arrayLength - 1][key];
                    if (first !== undefined && last !== undefined) {
                        ascending = first <= last;  // true if array is sorted in ascending order based on 'timestamp'
                    }
                }
                array = ascending ? this.arraySlice (array, -limit) : this.arraySlice (array, 0, limit);
            }
        }
        return array;
    }

    filterBySinceLimit (array: object[], since: Int = undefined, limit: Int = undefined, key: IndexType = 'timestamp', tail = false): any {
        const sinceIsDefined = this.valueIsDefined (since);
        const parsedArray = this.toArray (array) as any;
        let result = parsedArray;
        if (sinceIsDefined) {
            result = [];
            for (let i = 0; i < parsedArray.length; i++) {
                const entry = parsedArray[i];
                const value = this.safeValue (entry, key);
                if (value && (value >= since)) {
                    result.push (entry);
                }
            }
        }
        if (tail && limit !== undefined) {
            return this.arraySlice (result, -limit);
        }
        return this.filterByLimit (result, limit, key);
    }

    filterByValueSinceLimit (array: object[], field: IndexType, value = undefined, since: Int = undefined, limit: Int = undefined, key = 'timestamp', tail = false): any {
        const valueIsDefined = this.valueIsDefined (value);
        const sinceIsDefined = this.valueIsDefined (since);
        const parsedArray = this.toArray (array) as any;
        let result = parsedArray;
        // single-pass filter for both symbol and since
        if (valueIsDefined || sinceIsDefined) {
            result = [];
            for (let i = 0; i < parsedArray.length; i++) {
                const entry = parsedArray[i];
                const entryFiledEqualValue = entry[field] === value;
                const firstCondition = valueIsDefined ? entryFiledEqualValue : true;
                const entryKeyValue = this.safeValue (entry, key);
                const entryKeyGESince = (entryKeyValue) && since && (entryKeyValue >= since);
                const secondCondition = sinceIsDefined ? entryKeyGESince : true;
                if (firstCondition && secondCondition) {
                    result.push (entry);
                }
            }
        }
        if (tail && limit !== undefined) {
            return this.arraySlice (result, -limit);
        }
        return this.filterByLimit (result, limit, key);
    }

    setSandboxMode (enabled) {
        if (enabled) {
            if ('test' in this.urls) {
                if (typeof this.urls['api'] === 'string') {
                    this.urls['apiBackup'] = this.urls['api'];
                    this.urls['api'] = this.urls['test'];
                } else {
                    this.urls['apiBackup'] = this.clone (this.urls['api']);
                    this.urls['api'] = this.clone (this.urls['test']);
                }
            } else {
                throw new NotSupported (this.id + ' does not have a sandbox URL');
            }
        } else if ('apiBackup' in this.urls) {
            if (typeof this.urls['api'] === 'string') {
                this.urls['api'] = this.urls['apiBackup'] as any;
            } else {
                this.urls['api'] = this.clone (this.urls['apiBackup']);
            }
            const newUrls = this.omit (this.urls, 'apiBackup');
            this.urls = newUrls;
        }
    }

    sign (path, api: any = 'public', method = 'GET', params = {}, headers: any = undefined, body: any = undefined) {
        return {};
    }

    async fetchAccounts (params = {}): Promise<any> {
        throw new NotSupported (this.id + ' fetchAccounts() is not supported yet');
    }

    async fetchTrades (symbol: string, since: Int = undefined, limit: Int = undefined, params = {}): Promise<Trade[]> {
        throw new NotSupported (this.id + ' fetchTrades() is not supported yet');
    }

    async fetchTradesWs (symbol: string, since: Int = undefined, limit: Int = undefined, params = {}): Promise<Trade[]> {
        throw new NotSupported (this.id + ' fetchTradesWs() is not supported yet');
    }

    async watchTrades (symbol: string, since: Int = undefined, limit: Int = undefined, params = {}): Promise<Trade[]> {
        throw new NotSupported (this.id + ' watchTrades() is not supported yet');
    }

    async watchTradesForSymbols (symbols: string[], since: Int = undefined, limit: Int = undefined, params = {}): Promise<Trade[]> {
        throw new NotSupported (this.id + ' watchTradesForSymbols() is not supported yet');
    }

    async watchMyTradesForSymbols (symbols: string[], since: Int = undefined, limit: Int = undefined, params = {}): Promise<Trade[]> {
        throw new NotSupported (this.id + ' watchMyTradesForSymbols() is not supported yet');
    }

    async watchOrdersForSymbols (symbols: string[], since: Int = undefined, limit: Int = undefined, params = {}): Promise<Order[]> {
        throw new NotSupported (this.id + ' watchOrdersForSymbols() is not supported yet');
    }

    async watchOHLCVForSymbols (symbolsAndTimeframes: string[][], since: Int = undefined, limit: Int = undefined, params = {}): Promise<Dictionary<Dictionary<OHLCV[]>>> {
        throw new NotSupported (this.id + ' watchOHLCVForSymbols() is not supported yet');
    }

    async watchOrderBookForSymbols (symbols: string[], limit: Int = undefined, params = {}): Promise<OrderBook> {
        throw new NotSupported (this.id + ' watchOrderBookForSymbols() is not supported yet');
    }

    async fetchDepositAddresses (codes: string[] = undefined, params = {}): Promise<any> {
        throw new NotSupported (this.id + ' fetchDepositAddresses() is not supported yet');
    }

    async fetchOrderBook (symbol: string, limit: Int = undefined, params = {}): Promise<OrderBook> {
        throw new NotSupported (this.id + ' fetchOrderBook() is not supported yet');
    }

    async fetchMarginMode (symbol: string = undefined, params = {}): Promise<MarginMode> {
        throw new NotSupported (this.id + ' fetchMarginMode() is not supported yet');
    }

    async fetchRestOrderBookSafe (symbol, limit = undefined, params = {}) {
        const fetchSnapshotMaxRetries = this.handleOption ('watchOrderBook', 'maxRetries', 3);
        for (let i = 0; i < fetchSnapshotMaxRetries; i++) {
            try {
                const orderBook = await this.fetchOrderBook (symbol, limit, params);
                return orderBook;
            } catch (e) {
                if ((i + 1) === fetchSnapshotMaxRetries) {
                    throw e;
                }
            }
        }
        return undefined;
    }

    async watchOrderBook (symbol: string, limit: Int = undefined, params = {}): Promise<OrderBook> {
        throw new NotSupported (this.id + ' watchOrderBook() is not supported yet');
    }

    async fetchTime (params = {}): Promise<Int> {
        throw new NotSupported (this.id + ' fetchTime() is not supported yet');
    }

    async fetchTradingLimits (symbols: string[] = undefined, params = {}): Promise<any> {
        throw new NotSupported (this.id + ' fetchTradingLimits() is not supported yet');
    }

    parseMarket (market): Market {
        throw new NotSupported (this.id + ' parseMarket() is not supported yet');
    }

    parseMarkets (markets): Market[] {
        const result = [];
        for (let i = 0; i < markets.length; i++) {
            result.push (this.parseMarket (markets[i]));
        }
        return result;
    }

    parseTicker (ticker: object, market: Market = undefined): Ticker {
        throw new NotSupported (this.id + ' parseTicker() is not supported yet');
    }

    parseDepositAddress (depositAddress, currency: Currency = undefined) {
        throw new NotSupported (this.id + ' parseDepositAddress() is not supported yet');
    }

    parseTrade (trade: object, market: Market = undefined): Trade {
        throw new NotSupported (this.id + ' parseTrade() is not supported yet');
    }

    parseTransaction (transaction, currency: Currency = undefined) {
        throw new NotSupported (this.id + ' parseTransaction() is not supported yet');
    }

    parseTransfer (transfer, currency: Currency = undefined) {
        throw new NotSupported (this.id + ' parseTransfer() is not supported yet');
    }

    parseAccount (account) {
        throw new NotSupported (this.id + ' parseAccount() is not supported yet');
    }

    parseLedgerEntry (item, currency: Currency = undefined) {
        throw new NotSupported (this.id + ' parseLedgerEntry() is not supported yet');
    }

    parseOrder (order, market: Market = undefined): Order {
        throw new NotSupported (this.id + ' parseOrder() is not supported yet');
    }

    async fetchCrossBorrowRates (params = {}): Promise<any> {
        throw new NotSupported (this.id + ' fetchCrossBorrowRates() is not supported yet');
    }

    async fetchIsolatedBorrowRates (params = {}): Promise<any> {
        throw new NotSupported (this.id + ' fetchIsolatedBorrowRates() is not supported yet');
    }

    parseMarketLeverageTiers (info, market: Market = undefined) {
        throw new NotSupported (this.id + ' parseMarketLeverageTiers() is not supported yet');
    }

    async fetchLeverageTiers (symbols: string[] = undefined, params = {}): Promise<any> {
        throw new NotSupported (this.id + ' fetchLeverageTiers() is not supported yet');
    }

    parsePosition (position, market: Market = undefined) {
        throw new NotSupported (this.id + ' parsePosition() is not supported yet');
    }

    parseFundingRateHistory (info, market: Market = undefined): FundingRateHistory {
        throw new NotSupported (this.id + ' parseFundingRateHistory() is not supported yet');
    }

    parseBorrowInterest (info, market: Market = undefined) {
        throw new NotSupported (this.id + ' parseBorrowInterest() is not supported yet');
    }

    parseWsTrade (trade, market: Market = undefined): Trade {
        throw new NotSupported (this.id + ' parseWsTrade() is not supported yet');
    }

    parseWsOrder (order, market: Market = undefined): Order {
        throw new NotSupported (this.id + ' parseWsOrder() is not supported yet');
    }

    parseWsOrderTrade (trade, market: Market = undefined): Trade {
        throw new NotSupported (this.id + ' parseWsOrderTrade() is not supported yet');
    }

    parseWsOHLCV (ohlcv, market: Market = undefined): OHLCV {
        return this.parseOHLCV (ohlcv, market);
    }

    async fetchFundingRates (symbols: string[] = undefined, params = {}): Promise<any> {
        throw new NotSupported (this.id + ' fetchFundingRates() is not supported yet');
    }

    async transfer (code: string, amount, fromAccount, toAccount, params = {}): Promise<any> {
        throw new NotSupported (this.id + ' transfer() is not supported yet');
    }

    async withdraw (code: string, amount, address, tag = undefined, params = {}): Promise<any> {
        throw new NotSupported (this.id + ' withdraw() is not supported yet');
    }

    async createDepositAddress (code: string, params = {}): Promise<DepositAddressResponse> {
        throw new NotSupported (this.id + ' createDepositAddress() is not supported yet');
    }

    async setLeverage (leverage, symbol: string = undefined, params = {}): Promise<any> {
        throw new NotSupported (this.id + ' setLeverage() is not supported yet');
    }

    parseToInt (number) {
        // Solve Common parseInt misuse ex: parseInt ((since / 1000).toString ())
        // using a number as parameter which is not valid in ts
        const stringifiedNumber = number.toString ();
        const convertedNumber = parseFloat (stringifiedNumber) as any;
        return parseInt (convertedNumber);
    }

    parseToNumeric (number) {
        const stringVersion = this.numberToString (number); // this will convert 1.0 and 1 to "1" and 1.1 to "1.1"
        // keep this in mind:
        // in JS: 1 == 1.0 is true;  1 === 1.0 is true
        // in Python: 1 == 1.0 is true
        // in PHP 1 == 1.0 is true, but 1 === 1.0 is false
        if (stringVersion.indexOf ('.') >= 0) {
            return parseFloat (stringVersion);
        }
        return parseInt (stringVersion);
    }

    isRoundNumber (value) {
        // this method is similar to isInteger, but this is more loyal and does not check for types.
        // i.e. isRoundNumber(1.000) returns true, while isInteger(1.000) returns false
        const res = this.parseToNumeric ((value % 1));
        return res === 0;
    }

    afterConstruct () {
        this.createNetworksByIdObject ();
    }

    createNetworksByIdObject () {
        // automatically generate network-id-to-code mappings
        const networkIdsToCodesGenerated = this.invertFlatStringDictionary (this.safeValue (this.options, 'networks', {})); // invert defined networks dictionary
        this.options['networksById'] = this.extend (networkIdsToCodesGenerated, this.safeValue (this.options, 'networksById', {})); // support manually overriden "networksById" dictionary too
    }

    getDefaultOptions () {
        return {
            'defaultNetworkCodeReplacements': {
                'ETH': { 'ERC20': 'ETH' },
                'TRX': { 'TRC20': 'TRX' },
                'CRO': { 'CRC20': 'CRONOS' },
            },
        };
    }

    safeLedgerEntry (entry: object, currency: Currency = undefined) {
        currency = this.safeCurrency (undefined, currency);
        let direction = this.safeString (entry, 'direction');
        let before = this.safeString (entry, 'before');
        let after = this.safeString (entry, 'after');
        const amount = this.safeString (entry, 'amount');
        if (amount !== undefined) {
            if (before === undefined && after !== undefined) {
                before = Precise.stringSub (after, amount);
            } else if (before !== undefined && after === undefined) {
                after = Precise.stringAdd (before, amount);
            }
        }
        if (before !== undefined && after !== undefined) {
            if (direction === undefined) {
                if (Precise.stringGt (before, after)) {
                    direction = 'out';
                }
                if (Precise.stringGt (after, before)) {
                    direction = 'in';
                }
            }
        }
        const fee = this.safeValue (entry, 'fee');
        if (fee !== undefined) {
            fee['cost'] = this.safeNumber (fee, 'cost');
        }
        const timestamp = this.safeInteger (entry, 'timestamp');
        const info = this.safeValue (entry, 'info', {});
        return {
            'id': this.safeString (entry, 'id'),
            'timestamp': timestamp,
            'datetime': this.iso8601 (timestamp),
            'direction': direction,
            'account': this.safeString (entry, 'account'),
            'referenceId': this.safeString (entry, 'referenceId'),
            'referenceAccount': this.safeString (entry, 'referenceAccount'),
            'type': this.safeString (entry, 'type'),
            'currency': currency['code'],
            'amount': this.parseNumber (amount),
            'before': this.parseNumber (before),
            'after': this.parseNumber (after),
            'status': this.safeString (entry, 'status'),
            'fee': fee,
            'info': info,
        };
    }

    safeCurrencyStructure (currency: object) {
        return this.extend ({
            'active': undefined,
            'code': undefined,
            'deposit': undefined,
            'fee': undefined,
            'fees': {},
            'id': undefined,
            'info': undefined,
            'limits': {
                'deposit': {
                    'min': undefined,
                    'max': undefined,
                },
                'withdraw': {
                    'min': undefined,
                    'max': undefined,
                },
            },
            'name': undefined,
            'networks': {},
            'numericId': undefined,
            'precision': undefined,
            'type': undefined,
            'withdraw': undefined,
        }, currency);
    }

    safeMarketStructure (market = undefined): MarketInterface {
        const cleanStructure = {
            'active': undefined,
            'base': undefined,
            'baseId': undefined,
            'contract': undefined,
            'contractSize': undefined,
            'expiry': undefined,
            'expiryDatetime': undefined,
            'future': undefined,
            'id': undefined,
            'index': undefined,
            'inverse': undefined,
            'limits': {
                'leverage': {
                    'max': undefined,
                    'min': undefined,
                },
                'amount': {
                    'max': undefined,
                    'min': undefined,
                },
                'price': {
                    'max': undefined,
                    'min': undefined,
                },
                'cost': {
                    'max': undefined,
                    'min': undefined,
                },
            },
            'linear': undefined,
            'lowercaseId': undefined,
            'maker': undefined,
            'margin': undefined,
            'option': undefined,
            'optionType': undefined,
            'precision': {
                'amount': undefined,
                'base': undefined,
                'cost': undefined,
                'price': undefined,
                'quote': undefined,
            },
            'quote': undefined,
            'quoteId': undefined,
            'settle': undefined,
            'settleId': undefined,
            'spot': undefined,
            'strike': undefined,
            'subType': undefined,
            'swap': undefined,
            'symbol': undefined,
            'taker': undefined,
            'type': undefined,
            'created': undefined,
            'info': undefined,
        };
        if (market !== undefined) {
            const result = this.extend (cleanStructure, market);
            // set undefined swap/future/etc
            if (result['spot']) {
                if (result['contract'] === undefined) {
                    result['contract'] = false;
                }
                if (result['swap'] === undefined) {
                    result['swap'] = false;
                }
                if (result['future'] === undefined) {
                    result['future'] = false;
                }
                if (result['option'] === undefined) {
                    result['option'] = false;
                }
                if (result['index'] === undefined) {
                    result['index'] = false;
                }
            }
            return result;
        }
        return cleanStructure;
    }

    setMarkets (markets, currencies = undefined) {
        const values = [];
        this.markets_by_id = {};
        // handle marketId conflicts
        // we insert spot markets first
        const marketValues = this.sortBy (this.toArray (markets), 'spot', true, true);
        for (let i = 0; i < marketValues.length; i++) {
            const value = marketValues[i];
            if (value['id'] in this.markets_by_id) {
                (this.markets_by_id[value['id']] as any).push (value);
            } else {
                this.markets_by_id[value['id']] = [ value ] as any;
            }
            const market = this.deepExtend (this.safeMarketStructure (), {
                'precision': this.precision,
                'limits': this.limits,
            }, this.fees['trading'], value);
            if (market['linear']) {
                market['subType'] = 'linear';
            } else if (market['inverse']) {
                market['subType'] = 'inverse';
            } else {
                market['subType'] = undefined;
            }
            values.push (market);
        }
        this.markets = this.indexBy (values, 'symbol') as any;
        const marketsSortedBySymbol = this.keysort (this.markets);
        const marketsSortedById = this.keysort (this.markets_by_id);
        this.symbols = Object.keys (marketsSortedBySymbol);
        this.ids = Object.keys (marketsSortedById);
        if (currencies !== undefined) {
            // currencies is always undefined when called in constructor but not when called from loadMarkets
            this.currencies = this.deepExtend (this.currencies, currencies);
        } else {
            let baseCurrencies = [];
            let quoteCurrencies = [];
            for (let i = 0; i < values.length; i++) {
                const market = values[i];
                const defaultCurrencyPrecision = (this.precisionMode === DECIMAL_PLACES) ? 8 : this.parseNumber ('1e-8');
                const marketPrecision = this.safeValue (market, 'precision', {});
                if ('base' in market) {
                    const currency = this.safeCurrencyStructure ({
                        'id': this.safeString2 (market, 'baseId', 'base'),
                        'numericId': this.safeInteger (market, 'baseNumericId'),
                        'code': this.safeString (market, 'base'),
                        'precision': this.safeValue2 (marketPrecision, 'base', 'amount', defaultCurrencyPrecision),
                    });
                    baseCurrencies.push (currency);
                }
                if ('quote' in market) {
                    const currency = this.safeCurrencyStructure ({
                        'id': this.safeString2 (market, 'quoteId', 'quote'),
                        'numericId': this.safeInteger (market, 'quoteNumericId'),
                        'code': this.safeString (market, 'quote'),
                        'precision': this.safeValue2 (marketPrecision, 'quote', 'price', defaultCurrencyPrecision),
                    });
                    quoteCurrencies.push (currency);
                }
            }
            baseCurrencies = this.sortBy (baseCurrencies, 'code', false, '');
            quoteCurrencies = this.sortBy (quoteCurrencies, 'code', false, '');
            this.baseCurrencies = this.indexBy (baseCurrencies, 'code');
            this.quoteCurrencies = this.indexBy (quoteCurrencies, 'code');
            const allCurrencies = this.arrayConcat (baseCurrencies, quoteCurrencies);
            const groupedCurrencies = this.groupBy (allCurrencies, 'code');
            const codes = Object.keys (groupedCurrencies);
            const resultingCurrencies = [];
            for (let i = 0; i < codes.length; i++) {
                const code = codes[i];
                const groupedCurrenciesCode = this.safeValue (groupedCurrencies, code, []);
                let highestPrecisionCurrency = this.safeValue (groupedCurrenciesCode, 0);
                for (let j = 1; j < groupedCurrenciesCode.length; j++) {
                    const currentCurrency = groupedCurrenciesCode[j];
                    if (this.precisionMode === TICK_SIZE) {
                        highestPrecisionCurrency = (currentCurrency['precision'] < highestPrecisionCurrency['precision']) ? currentCurrency : highestPrecisionCurrency;
                    } else {
                        highestPrecisionCurrency = (currentCurrency['precision'] > highestPrecisionCurrency['precision']) ? currentCurrency : highestPrecisionCurrency;
                    }
                }
                resultingCurrencies.push (highestPrecisionCurrency);
            }
            const sortedCurrencies = this.sortBy (resultingCurrencies, 'code');
            this.currencies = this.deepExtend (this.currencies, this.indexBy (sortedCurrencies, 'code'));
        }
        this.currencies_by_id = this.indexBy (this.currencies, 'id');
        const currenciesSortedByCode = this.keysort (this.currencies);
        this.codes = Object.keys (currenciesSortedByCode);
        return this.markets;
    }

    safeBalance (balance: object): Balances {
        const balances = this.omit (balance, [ 'info', 'timestamp', 'datetime', 'free', 'used', 'total' ]);
        const codes = Object.keys (balances);
        balance['free'] = {};
        balance['used'] = {};
        balance['total'] = {};
        const debtBalance = {};
        for (let i = 0; i < codes.length; i++) {
            const code = codes[i];
            let total = this.safeString (balance[code], 'total');
            let free = this.safeString (balance[code], 'free');
            let used = this.safeString (balance[code], 'used');
            const debt = this.safeString (balance[code], 'debt');
            if ((total === undefined) && (free !== undefined) && (used !== undefined)) {
                total = Precise.stringAdd (free, used);
            }
            if ((free === undefined) && (total !== undefined) && (used !== undefined)) {
                free = Precise.stringSub (total, used);
            }
            if ((used === undefined) && (total !== undefined) && (free !== undefined)) {
                used = Precise.stringSub (total, free);
            }
            balance[code]['free'] = this.parseNumber (free);
            balance[code]['used'] = this.parseNumber (used);
            balance[code]['total'] = this.parseNumber (total);
            balance['free'][code] = balance[code]['free'];
            balance['used'][code] = balance[code]['used'];
            balance['total'][code] = balance[code]['total'];
            if (debt !== undefined) {
                balance[code]['debt'] = this.parseNumber (debt);
                debtBalance[code] = balance[code]['debt'];
            }
        }
        const debtBalanceArray = Object.keys (debtBalance);
        const length = debtBalanceArray.length;
        if (length) {
            balance['debt'] = debtBalance;
        }
        return balance as any;
    }

    safeOrder (order: object, market: Market = undefined): Order {
        // parses numbers as strings
        // * it is important pass the trades as unparsed rawTrades
        let amount = this.omitZero (this.safeString (order, 'amount'));
        let remaining = this.safeString (order, 'remaining');
        let filled = this.safeString (order, 'filled');
        let cost = this.safeString (order, 'cost');
        let average = this.omitZero (this.safeString (order, 'average'));
        let price = this.omitZero (this.safeString (order, 'price'));
        let lastTradeTimeTimestamp = this.safeInteger (order, 'lastTradeTimestamp');
        let symbol = this.safeString (order, 'symbol');
        let side = this.safeString (order, 'side');
        const status = this.safeString (order, 'status');
        const parseFilled = (filled === undefined);
        const parseCost = (cost === undefined);
        const parseLastTradeTimeTimestamp = (lastTradeTimeTimestamp === undefined);
        const fee = this.safeValue (order, 'fee');
        const parseFee = (fee === undefined);
        const parseFees = this.safeValue (order, 'fees') === undefined;
        const parseSymbol = symbol === undefined;
        const parseSide = side === undefined;
        const shouldParseFees = parseFee || parseFees;
        const fees = this.safeValue (order, 'fees', []);
        let trades = [];
        if (parseFilled || parseCost || shouldParseFees) {
            const rawTrades = this.safeValue (order, 'trades', trades);
            const oldNumber = this.number;
            // we parse trades as strings here!
            (this as any).number = String;
            const firstTrade = this.safeValue (rawTrades, 0);
            // parse trades if they haven't already been parsed
            const tradesAreParsed = ((firstTrade !== undefined) && ('info' in firstTrade) && ('id' in firstTrade));
            if (!tradesAreParsed) {
                trades = this.parseTrades (rawTrades, market);
            } else {
                trades = rawTrades;
            }
            this.number = oldNumber;
            let tradesLength = 0;
            const isArray = Array.isArray (trades);
            if (isArray) {
                tradesLength = trades.length;
            }
            if (isArray && (tradesLength > 0)) {
                // move properties that are defined in trades up into the order
                if (order['symbol'] === undefined) {
                    order['symbol'] = trades[0]['symbol'];
                }
                if (order['side'] === undefined) {
                    order['side'] = trades[0]['side'];
                }
                if (order['type'] === undefined) {
                    order['type'] = trades[0]['type'];
                }
                if (order['id'] === undefined) {
                    order['id'] = trades[0]['order'];
                }
                if (parseFilled) {
                    filled = '0';
                }
                if (parseCost) {
                    cost = '0';
                }
                for (let i = 0; i < trades.length; i++) {
                    const trade = trades[i];
                    const tradeAmount = this.safeString (trade, 'amount');
                    if (parseFilled && (tradeAmount !== undefined)) {
                        filled = Precise.stringAdd (filled, tradeAmount);
                    }
                    const tradeCost = this.safeString (trade, 'cost');
                    if (parseCost && (tradeCost !== undefined)) {
                        cost = Precise.stringAdd (cost, tradeCost);
                    }
                    if (parseSymbol) {
                        symbol = this.safeString (trade, 'symbol');
                    }
                    if (parseSide) {
                        side = this.safeString (trade, 'side');
                    }
                    const tradeTimestamp = this.safeValue (trade, 'timestamp');
                    if (parseLastTradeTimeTimestamp && (tradeTimestamp !== undefined)) {
                        if (lastTradeTimeTimestamp === undefined) {
                            lastTradeTimeTimestamp = tradeTimestamp;
                        } else {
                            lastTradeTimeTimestamp = Math.max (lastTradeTimeTimestamp, tradeTimestamp);
                        }
                    }
                    if (shouldParseFees) {
                        const tradeFees = this.safeValue (trade, 'fees');
                        if (tradeFees !== undefined) {
                            for (let j = 0; j < tradeFees.length; j++) {
                                const tradeFee = tradeFees[j];
                                fees.push (this.extend ({}, tradeFee));
                            }
                        } else {
                            const tradeFee = this.safeValue (trade, 'fee');
                            if (tradeFee !== undefined) {
                                fees.push (this.extend ({}, tradeFee));
                            }
                        }
                    }
                }
            }
        }
        if (shouldParseFees) {
            const reducedFees = this.reduceFees ? this.reduceFeesByCurrency (fees) : fees;
            const reducedLength = reducedFees.length;
            for (let i = 0; i < reducedLength; i++) {
                reducedFees[i]['cost'] = this.safeNumber (reducedFees[i], 'cost');
                if ('rate' in reducedFees[i]) {
                    reducedFees[i]['rate'] = this.safeNumber (reducedFees[i], 'rate');
                }
            }
            if (!parseFee && (reducedLength === 0)) {
                // copy fee to avoid modification by reference
                const feeCopy = this.deepExtend (fee);
                feeCopy['cost'] = this.safeNumber (feeCopy, 'cost');
                if ('rate' in feeCopy) {
                    feeCopy['rate'] = this.safeNumber (feeCopy, 'rate');
                }
                reducedFees.push (feeCopy);
            }
            order['fees'] = reducedFees;
            if (parseFee && (reducedLength === 1)) {
                order['fee'] = reducedFees[0];
            }
        }
        if (amount === undefined) {
            // ensure amount = filled + remaining
            if (filled !== undefined && remaining !== undefined) {
                amount = Precise.stringAdd (filled, remaining);
            } else if (status === 'closed') {
                amount = filled;
            }
        }
        if (filled === undefined) {
            if (amount !== undefined && remaining !== undefined) {
                filled = Precise.stringSub (amount, remaining);
            } else if (status === 'closed' && amount !== undefined) {
                filled = amount;
            }
        }
        if (remaining === undefined) {
            if (amount !== undefined && filled !== undefined) {
                remaining = Precise.stringSub (amount, filled);
            } else if (status === 'closed') {
                remaining = '0';
            }
        }
        // ensure that the average field is calculated correctly
        const inverse = this.safeValue (market, 'inverse', false);
        const contractSize = this.numberToString (this.safeValue (market, 'contractSize', 1));
        // inverse
        // price = filled * contract size / cost
        //
        // linear
        // price = cost / (filled * contract size)
        if (average === undefined) {
            if ((filled !== undefined) && (cost !== undefined) && Precise.stringGt (filled, '0')) {
                const filledTimesContractSize = Precise.stringMul (filled, contractSize);
                if (inverse) {
                    average = Precise.stringDiv (filledTimesContractSize, cost);
                } else {
                    average = Precise.stringDiv (cost, filledTimesContractSize);
                }
            }
        }
        // similarly
        // inverse
        // cost = filled * contract size / price
        //
        // linear
        // cost = filled * contract size * price
        const costPriceExists = (average !== undefined) || (price !== undefined);
        if (parseCost && (filled !== undefined) && costPriceExists) {
            let multiplyPrice = undefined;
            if (average === undefined) {
                multiplyPrice = price;
            } else {
                multiplyPrice = average;
            }
            // contract trading
            const filledTimesContractSize = Precise.stringMul (filled, contractSize);
            if (inverse) {
                cost = Precise.stringDiv (filledTimesContractSize, multiplyPrice);
            } else {
                cost = Precise.stringMul (filledTimesContractSize, multiplyPrice);
            }
        }
        // support for market orders
        const orderType = this.safeValue (order, 'type');
        const emptyPrice = (price === undefined) || Precise.stringEquals (price, '0');
        if (emptyPrice && (orderType === 'market')) {
            price = average;
        }
        // we have trades with string values at this point so we will mutate them
        for (let i = 0; i < trades.length; i++) {
            const entry = trades[i];
            entry['amount'] = this.safeNumber (entry, 'amount');
            entry['price'] = this.safeNumber (entry, 'price');
            entry['cost'] = this.safeNumber (entry, 'cost');
            const tradeFee = this.safeValue (entry, 'fee', {});
            tradeFee['cost'] = this.safeNumber (tradeFee, 'cost');
            if ('rate' in tradeFee) {
                tradeFee['rate'] = this.safeNumber (tradeFee, 'rate');
            }
            entry['fee'] = tradeFee;
        }
        let timeInForce = this.safeString (order, 'timeInForce');
        let postOnly = this.safeValue (order, 'postOnly');
        // timeInForceHandling
        if (timeInForce === undefined) {
            if (this.safeString (order, 'type') === 'market') {
                timeInForce = 'IOC';
            }
            // allow postOnly override
            if (postOnly) {
                timeInForce = 'PO';
            }
        } else if (postOnly === undefined) {
            // timeInForce is not undefined here
            postOnly = timeInForce === 'PO';
        }
        const timestamp = this.safeInteger (order, 'timestamp');
        const lastUpdateTimestamp = this.safeInteger (order, 'lastUpdateTimestamp');
        let datetime = this.safeString (order, 'datetime');
        if (datetime === undefined) {
            datetime = this.iso8601 (timestamp);
        }
        const triggerPrice = this.parseNumber (this.safeString2 (order, 'triggerPrice', 'stopPrice'));
        const takeProfitPrice = this.parseNumber (this.safeString (order, 'takeProfitPrice'));
        const stopLossPrice = this.parseNumber (this.safeString (order, 'stopLossPrice'));
        return this.extend (order, {
            'amount': this.parseNumber (amount),
            'average': this.parseNumber (average),
            'clientOrderId': this.safeString (order, 'clientOrderId'),
            'cost': this.parseNumber (cost),
            'datetime': datetime,
            'fee': this.safeValue (order, 'fee'),
            'filled': this.parseNumber (filled),
            'id': this.safeString (order, 'id'),
            'lastTradeTimestamp': lastTradeTimeTimestamp,
            'lastUpdateTimestamp': lastUpdateTimestamp,
            'postOnly': postOnly,
            'price': this.parseNumber (price),
            'reduceOnly': this.safeValue (order, 'reduceOnly'),
            'remaining': this.parseNumber (remaining),
            'side': side,
            'status': status,
            'stopLossPrice': stopLossPrice,
            'stopPrice': triggerPrice, // ! deprecated, use triggerPrice instead
            'symbol': symbol,
            'takeProfitPrice': takeProfitPrice,
            'timeInForce': timeInForce,
            'timestamp': timestamp,
            'trades': trades,
            'triggerPrice': triggerPrice,
            'type': this.safeString (order, 'type'),
        });
    }

    parseOrders (orders: object, market: Market = undefined, since: Int = undefined, limit: Int = undefined, params = {}): Order[] {
        //
        // the value of orders is either a dict or a list
        //
        // dict
        //
        //     {
        //         'id1': { ... },
        //         'id2': { ... },
        //         'id3': { ... },
        //         ...
        //     }
        //
        // list
        //
        //     [
        //         { 'id': 'id1', ... },
        //         { 'id': 'id2', ... },
        //         { 'id': 'id3', ... },
        //         ...
        //     ]
        //
        let results = [];
        if (Array.isArray (orders)) {
            for (let i = 0; i < orders.length; i++) {
                const order = this.extend (this.parseOrder (orders[i], market), params);
                results.push (order);
            }
        } else {
            const ids = Object.keys (orders);
            for (let i = 0; i < ids.length; i++) {
                const id = ids[i];
                const order = this.extend (this.parseOrder (this.extend ({ 'id': id }, orders[id]), market), params);
                results.push (order);
            }
        }
        results = this.sortBy (results, 'timestamp');
        const symbol = (market !== undefined) ? market['symbol'] : undefined;
        return this.filterBySymbolSinceLimit (results, symbol, since, limit) as Order[];
    }

    calculateFee (symbol: string, type: string, side: string, amount: number, price: number, takerOrMaker = 'taker', params = {}) {
        if (type === 'market' && takerOrMaker === 'maker') {
            throw new ArgumentsRequired (this.id + ' calculateFee() - you have provided incompatible arguments - "market" type order can not be "maker". Change either the "type" or the "takerOrMaker" argument to calculate the fee.');
        }
        const market = this.markets[symbol];
        const feeSide = this.safeString (market, 'feeSide', 'quote');
        let useQuote = undefined;
        if (feeSide === 'get') {
            // the fee is always in the currency you get
            useQuote = side === 'sell';
        } else if (feeSide === 'give') {
            // the fee is always in the currency you give
            useQuote = side === 'buy';
        } else {
            // the fee is always in feeSide currency
            useQuote = feeSide === 'quote';
        }
        let cost = this.numberToString (amount);
        let key = undefined;
        if (useQuote) {
            const priceString = this.numberToString (price);
            cost = Precise.stringMul (cost, priceString);
            key = 'quote';
        } else {
            key = 'base';
        }
        // for derivatives, the fee is in 'settle' currency
        if (!market['spot']) {
            key = 'settle';
        }
        // even if `takerOrMaker` argument was set to 'maker', for 'market' orders we should forcefully override it to 'taker'
        if (type === 'market') {
            takerOrMaker = 'taker';
        }
        const rate = this.safeString (market, takerOrMaker);
        cost = Precise.stringMul (cost, rate);
        return {
            'cost': this.parseNumber (cost),
            'currency': market[key],
            'rate': this.parseNumber (rate),
            'type': takerOrMaker,
        };
    }

    safeLiquidation (liquidation: object, market: Market = undefined): Liquidation {
        const contracts = this.safeString (liquidation, 'contracts');
        const contractSize = this.safeString (market, 'contractSize');
        const price = this.safeString (liquidation, 'price');
        let baseValue = this.safeString (liquidation, 'baseValue');
        let quoteValue = this.safeString (liquidation, 'quoteValue');
        if ((baseValue === undefined) && (contracts !== undefined) && (contractSize !== undefined) && (price !== undefined)) {
            baseValue = Precise.stringMul (contracts, contractSize);
        }
        if ((quoteValue === undefined) && (baseValue !== undefined) && (price !== undefined)) {
            quoteValue = Precise.stringMul (baseValue, price);
        }
        liquidation['contracts'] = this.parseNumber (contracts);
        liquidation['contractSize'] = this.parseNumber (contractSize);
        liquidation['price'] = this.parseNumber (price);
        liquidation['baseValue'] = this.parseNumber (baseValue);
        liquidation['quoteValue'] = this.parseNumber (quoteValue);
        return liquidation as Liquidation;
    }

    safeTrade (trade: object, market: Market = undefined): Trade {
        const amount = this.safeString (trade, 'amount');
        const price = this.safeString (trade, 'price');
        let cost = this.safeString (trade, 'cost');
        if (cost === undefined) {
            // contract trading
            const contractSize = this.safeString (market, 'contractSize');
            let multiplyPrice = price;
            if (contractSize !== undefined) {
                const inverse = this.safeValue (market, 'inverse', false);
                if (inverse) {
                    multiplyPrice = Precise.stringDiv ('1', price);
                }
                multiplyPrice = Precise.stringMul (multiplyPrice, contractSize);
            }
            cost = Precise.stringMul (multiplyPrice, amount);
        }
        const parseFee = this.safeValue (trade, 'fee') === undefined;
        const parseFees = this.safeValue (trade, 'fees') === undefined;
        const shouldParseFees = parseFee || parseFees;
        const fees = [];
        const fee = this.safeValue (trade, 'fee');
        if (shouldParseFees) {
            const reducedFees = this.reduceFees ? this.reduceFeesByCurrency (fees) : fees;
            const reducedLength = reducedFees.length;
            for (let i = 0; i < reducedLength; i++) {
                reducedFees[i]['cost'] = this.safeNumber (reducedFees[i], 'cost');
                if ('rate' in reducedFees[i]) {
                    reducedFees[i]['rate'] = this.safeNumber (reducedFees[i], 'rate');
                }
            }
            if (!parseFee && (reducedLength === 0)) {
                // copy fee to avoid modification by reference
                const feeCopy = this.deepExtend (fee);
                feeCopy['cost'] = this.safeNumber (feeCopy, 'cost');
                if ('rate' in feeCopy) {
                    feeCopy['rate'] = this.safeNumber (feeCopy, 'rate');
                }
                reducedFees.push (feeCopy);
            }
            if (parseFees) {
                trade['fees'] = reducedFees;
            }
            if (parseFee && (reducedLength === 1)) {
                trade['fee'] = reducedFees[0];
            }
            const tradeFee = this.safeValue (trade, 'fee');
            if (tradeFee !== undefined) {
                tradeFee['cost'] = this.safeNumber (tradeFee, 'cost');
                if ('rate' in tradeFee) {
                    tradeFee['rate'] = this.safeNumber (tradeFee, 'rate');
                }
                trade['fee'] = tradeFee;
            }
        }
        trade['amount'] = this.parseNumber (amount);
        trade['cost'] = this.parseNumber (cost);
        trade['price'] = this.parseNumber (price);
        return trade as Trade;
    }

    invertFlatStringDictionary (dict) {
        const reversed = {};
        const keys = Object.keys (dict);
        for (let i = 0; i < keys.length; i++) {
            const key = keys[i];
            const value = dict[key];
            if (typeof value === 'string') {
                reversed[value] = key;
            }
        }
        return reversed;
    }

    reduceFeesByCurrency (fees) {
        //
        // this function takes a list of fee structures having the following format
        //
        //     string = true
        //
        //     [
        //         { 'currency': 'BTC', 'cost': '0.1' },
        //         { 'currency': 'BTC', 'cost': '0.2'  },
        //         { 'currency': 'BTC', 'cost': '0.2', 'rate': '0.00123' },
        //         { 'currency': 'BTC', 'cost': '0.4', 'rate': '0.00123' },
        //         { 'currency': 'BTC', 'cost': '0.5', 'rate': '0.00456' },
        //         { 'currency': 'USDT', 'cost': '12.3456' },
        //     ]
        //
        //     string = false
        //
        //     [
        //         { 'currency': 'BTC', 'cost': 0.1 },
        //         { 'currency': 'BTC', 'cost': 0.2 },
        //         { 'currency': 'BTC', 'cost': 0.2, 'rate': 0.00123 },
        //         { 'currency': 'BTC', 'cost': 0.4, 'rate': 0.00123 },
        //         { 'currency': 'BTC', 'cost': 0.5, 'rate': 0.00456 },
        //         { 'currency': 'USDT', 'cost': 12.3456 },
        //     ]
        //
        // and returns a reduced fee list, where fees are summed per currency and rate (if any)
        //
        //     string = true
        //
        //     [
        //         { 'currency': 'BTC', 'cost': '0.4'  },
        //         { 'currency': 'BTC', 'cost': '0.6', 'rate': '0.00123' },
        //         { 'currency': 'BTC', 'cost': '0.5', 'rate': '0.00456' },
        //         { 'currency': 'USDT', 'cost': '12.3456' },
        //     ]
        //
        //     string  = false
        //
        //     [
        //         { 'currency': 'BTC', 'cost': 0.3  },
        //         { 'currency': 'BTC', 'cost': 0.6, 'rate': 0.00123 },
        //         { 'currency': 'BTC', 'cost': 0.5, 'rate': 0.00456 },
        //         { 'currency': 'USDT', 'cost': 12.3456 },
        //     ]
        //
        const reduced = {};
        for (let i = 0; i < fees.length; i++) {
            const fee = fees[i];
            const feeCurrencyCode = this.safeString (fee, 'currency');
            if (feeCurrencyCode !== undefined) {
                const rate = this.safeString (fee, 'rate');
                const cost = this.safeValue (fee, 'cost');
                if (Precise.stringEq (cost, '0')) {
                    // omit zero cost fees
                    continue;
                }
                if (!(feeCurrencyCode in reduced)) {
                    reduced[feeCurrencyCode] = {};
                }
                const rateKey = (rate === undefined) ? '' : rate;
                if (rateKey in reduced[feeCurrencyCode]) {
                    reduced[feeCurrencyCode][rateKey]['cost'] = Precise.stringAdd (reduced[feeCurrencyCode][rateKey]['cost'], cost);
                } else {
                    reduced[feeCurrencyCode][rateKey] = {
                        'cost': cost,
                        'currency': feeCurrencyCode,
                    };
                    if (rate !== undefined) {
                        reduced[feeCurrencyCode][rateKey]['rate'] = rate;
                    }
                }
            }
        }
        let result = [];
        const feeValues = Object.values (reduced);
        for (let i = 0; i < feeValues.length; i++) {
            const reducedFeeValues = Object.values (feeValues[i]);
            result = this.arrayConcat (result, reducedFeeValues);
        }
        return result;
    }

    safeTicker (ticker: object, market: Market = undefined): Ticker {
        let open = this.omitZero (this.safeString (ticker, 'open'));
        let close = this.omitZero (this.safeString (ticker, 'close'));
        let last = this.omitZero (this.safeString (ticker, 'last'));
        let change = this.omitZero (this.safeString (ticker, 'change'));
        let percentage = this.omitZero (this.safeString (ticker, 'percentage'));
        let average = this.omitZero (this.safeString (ticker, 'average'));
        let vwap = this.omitZero (this.safeString (ticker, 'vwap'));
        const baseVolume = this.safeString (ticker, 'baseVolume');
        const quoteVolume = this.safeString (ticker, 'quoteVolume');
        if (vwap === undefined) {
            vwap = Precise.stringDiv (this.omitZero (quoteVolume), baseVolume);
        }
        if ((last !== undefined) && (close === undefined)) {
            close = last;
        } else if ((last === undefined) && (close !== undefined)) {
            last = close;
        }
        if ((last !== undefined) && (open !== undefined)) {
            if (change === undefined) {
                change = Precise.stringSub (last, open);
            }
            if (average === undefined) {
                average = Precise.stringDiv (Precise.stringAdd (last, open), '2');
            }
        }
        if ((percentage === undefined) && (change !== undefined) && (open !== undefined) && Precise.stringGt (open, '0')) {
            percentage = Precise.stringMul (Precise.stringDiv (change, open), '100');
        }
        if ((change === undefined) && (percentage !== undefined) && (open !== undefined)) {
            change = Precise.stringDiv (Precise.stringMul (percentage, open), '100');
        }
        if ((open === undefined) && (last !== undefined) && (change !== undefined)) {
            open = Precise.stringSub (last, change);
        }
        // timestamp and symbol operations don't belong in safeTicker
        // they should be done in the derived classes
        return this.extend (ticker, {
            'ask': this.parseNumber (this.omitZero (this.safeNumber (ticker, 'ask'))),
            'askVolume': this.safeNumber (ticker, 'askVolume'),
            'average': this.parseNumber (average),
            'baseVolume': this.parseNumber (baseVolume),
            'bid': this.parseNumber (this.omitZero (this.safeNumber (ticker, 'bid'))),
            'bidVolume': this.safeNumber (ticker, 'bidVolume'),
            'change': this.parseNumber (change),
            'close': this.parseNumber (this.omitZero (this.parseNumber (close))),
            'high': this.parseNumber (this.omitZero (this.safeString (ticker, 'high'))),
            'last': this.parseNumber (this.omitZero (this.parseNumber (last))),
            'low': this.parseNumber (this.omitZero (this.safeNumber (ticker, 'low'))),
            'open': this.parseNumber (this.omitZero (this.parseNumber (open))),
            'percentage': this.parseNumber (percentage),
            'previousClose': this.safeNumber (ticker, 'previousClose'),
            'quoteVolume': this.parseNumber (quoteVolume),
            'vwap': this.parseNumber (vwap),
        });
    }

    async fetchBorrowRate (code: string, amount, params = {}): Promise<any> {
        throw new NotSupported (this.id + ' fetchBorrowRate is deprecated, please use fetchCrossBorrowRate or fetchIsolatedBorrowRate instead');
    }

    async repayCrossMargin (code: string, amount, params = {}): Promise<any> {
        throw new NotSupported (this.id + ' repayCrossMargin is not support yet');
    }

    async repayIsolatedMargin (symbol: string, code: string, amount, params = {}): Promise<any> {
        throw new NotSupported (this.id + ' repayIsolatedMargin is not support yet');
    }

    async borrowCrossMargin (code: string, amount, params = {}): Promise<any> {
        throw new NotSupported (this.id + ' borrowCrossMargin is not support yet');
    }

    async borrowIsolatedMargin (symbol: string, code: string, amount, params = {}): Promise<any> {
        throw new NotSupported (this.id + ' borrowIsolatedMargin is not support yet');
    }

    async borrowMargin (code: string, amount, symbol: Str = undefined, params = {}): Promise<any> {
        throw new NotSupported (this.id + ' borrowMargin is deprecated, please use borrowCrossMargin or borrowIsolatedMargin instead');
    }

    async repayMargin (code: string, amount, symbol: Str = undefined, params = {}): Promise<any> {
        throw new NotSupported (this.id + ' repayMargin is deprecated, please use repayCrossMargin or repayIsolatedMargin instead');
    }

    async fetchOHLCV (symbol: string, timeframe = '1m', since: Int = undefined, limit: Int = undefined, params = {}): Promise<OHLCV[]> {
        let message = '';
        if (this.has['fetchTrades']) {
            message = '. If you want to build OHLCV candles from trade executions data, visit https://github.com/ccxt/ccxt/tree/master/examples/ and see "build-ohlcv-bars" file';
        }
        throw new NotSupported (this.id + ' fetchOHLCV() is not supported yet' + message);
    }

    async watchOHLCV (symbol: string, timeframe = '1m', since: Int = undefined, limit: Int = undefined, params = {}): Promise<OHLCV[]> {
        throw new NotSupported (this.id + ' watchOHLCV() is not supported yet');
    }

    convertTradingViewToOHLCV (ohlcvs, timestamp = 't', open = 'o', high = 'h', low = 'l', close = 'c', volume = 'v', ms = false) {
        const result = [];
        const timestamps = this.safeValue (ohlcvs, timestamp, []);
        const opens = this.safeValue (ohlcvs, open, []);
        const highs = this.safeValue (ohlcvs, high, []);
        const lows = this.safeValue (ohlcvs, low, []);
        const closes = this.safeValue (ohlcvs, close, []);
        const volumes = this.safeValue (ohlcvs, volume, []);
        for (let i = 0; i < timestamps.length; i++) {
            result.push ([
                ms ? this.safeInteger (timestamps, i) : this.safeTimestamp (timestamps, i),
                this.safeValue (opens, i),
                this.safeValue (highs, i),
                this.safeValue (lows, i),
                this.safeValue (closes, i),
                this.safeValue (volumes, i),
            ]);
        }
        return result;
    }

    convertOHLCVToTradingView (ohlcvs, timestamp = 't', open = 'o', high = 'h', low = 'l', close = 'c', volume = 'v', ms = false) {
        const result = {};
        result[close] = [];
        result[high] = [];
        result[low] = [];
        result[open] = [];
        result[timestamp] = [];
        result[volume] = [];
        for (let i = 0; i < ohlcvs.length; i++) {
            const ts = ms ? ohlcvs[i][0] : this.parseToInt (ohlcvs[i][0] / 1000);
            result[timestamp].push (ts);
            result[open].push (ohlcvs[i][1]);
            result[high].push (ohlcvs[i][2]);
            result[low].push (ohlcvs[i][3]);
            result[close].push (ohlcvs[i][4]);
            result[volume].push (ohlcvs[i][5]);
        }
        return result;
    }

    async fetchWebEndpoint (method, endpointMethod, returnAsJson, startRegex = undefined, endRegex = undefined) {
        let errorMessage = '';
        const options = this.safeValue (this.options, method, {});
        const muteOnFailure = this.safeValue (options, 'webApiMuteFailure', true);
        try {
            // if it was not explicitly disabled, then don't fetch
            if (this.safeValue (options, 'webApiEnable', true) !== true) {
                return undefined;
            }
            const maxRetries = this.safeValue (options, 'webApiRetries', 10);
            let response = undefined;
            let retry = 0;
            while (retry < maxRetries) {
                try {
                    response = await this[endpointMethod] ({});
                    break;
                } catch (e) {
                    retry = retry + 1;
                    if (retry === maxRetries) {
                        throw e;
                    }
                }
            }
            let content = response;
            if (startRegex !== undefined) {
                const splitted_by_start = content.split (startRegex);
                content = splitted_by_start[1]; // we need second part after start
            }
            if (endRegex !== undefined) {
                const splitted_by_end = content.split (endRegex);
                content = splitted_by_end[0]; // we need first part after start
            }
            if (returnAsJson && (typeof content === 'string')) {
                const jsoned = this.parseJson (content.trim ()); // content should be trimmed before json parsing
                if (jsoned) {
                    return jsoned; // if parsing was not successfull, exception should be thrown
                } else {
                    throw new BadResponse ('could not parse the response into json');
                }
            } else {
                return content;
            }
        } catch (e) {
            errorMessage = this.id + ' ' + method + '() failed to fetch correct data from website. Probably webpage markup has been changed, breaking the page custom parser.';
        }
        if (muteOnFailure) {
            return undefined;
        } else {
            throw new BadResponse (errorMessage);
        }
    }

    marketIds (symbols) {
        if (symbols === undefined) {
            return symbols;
        }
        const result = [];
        for (let i = 0; i < symbols.length; i++) {
            result.push (this.marketId (symbols[i]));
        }
        return result;
    }

    marketSymbols (symbols, type: string = undefined, allowEmpty = true, sameTypeOnly = false, sameSubTypeOnly = false) {
        if (symbols === undefined) {
            if (!allowEmpty) {
                throw new ArgumentsRequired (this.id + ' empty list of symbols is not supported');
            }
            return symbols;
        }
        const symbolsLength = symbols.length;
        if (symbolsLength === 0) {
            if (!allowEmpty) {
                throw new ArgumentsRequired (this.id + ' empty list of symbols is not supported');
            }
            return symbols;
        }
        const result = [];
        let marketType = undefined;
        let isLinearSubType = undefined;
        for (let i = 0; i < symbols.length; i++) {
            const market = this.market (symbols[i]);
            if (sameTypeOnly && (marketType !== undefined)) {
                if (market['type'] !== marketType) {
                    throw new BadRequest (this.id + ' symbols must be of the same type, either ' + marketType + ' or ' + market['type'] + '.');
                }
            }
            if (sameSubTypeOnly && (isLinearSubType !== undefined)) {
                if (market['linear'] !== isLinearSubType) {
                    throw new BadRequest (this.id + ' symbols must be of the same subType, either linear or inverse.');
                }
            }
            if (type !== undefined && market['type'] !== type) {
                throw new BadRequest (this.id + ' symbols must be of the same type ' + type + '. If the type is incorrect you can change it in options or the params of the request');
            }
            marketType = market['type'];
            if (!market['spot']) {
                isLinearSubType = market['linear'];
            }
            const symbol = this.safeString (market, 'symbol', symbols[i]);
            result.push (symbol);
        }
        return result;
    }

    marketCodes (codes) {
        if (codes === undefined) {
            return codes;
        }
        const result = [];
        for (let i = 0; i < codes.length; i++) {
            result.push (this.commonCurrencyCode (codes[i]));
        }
        return result;
    }

    parseBidsAsks (bidasks, priceKey: IndexType = 0, amountKey: IndexType = 1) {
        bidasks = this.toArray (bidasks);
        const result = [];
        for (let i = 0; i < bidasks.length; i++) {
            result.push (this.parseBidAsk (bidasks[i], priceKey, amountKey));
        }
        return result;
    }

    async fetchL2OrderBook (symbol: string, limit: Int = undefined, params = {}) {
        const orderbook = await this.fetchOrderBook (symbol, limit, params);
        return this.extend (orderbook, {
            'asks': this.sortBy (this.aggregate (orderbook['asks']), 0),
            'bids': this.sortBy (this.aggregate (orderbook['bids']), 0, true),
        });
    }

    filterBySymbol (objects, symbol: string = undefined) {
        if (symbol === undefined) {
            return objects;
        }
        const result = [];
        for (let i = 0; i < objects.length; i++) {
            const objectSymbol = this.safeString (objects[i], 'symbol');
            if (objectSymbol === symbol) {
                result.push (objects[i]);
            }
        }
        return result;
    }

    parseOHLCV (ohlcv, market: Market = undefined) : OHLCV {
        if (Array.isArray (ohlcv)) {
            return [
                this.safeInteger (ohlcv, 0), // timestamp
                this.safeNumber (ohlcv, 1), // open
                this.safeNumber (ohlcv, 2), // high
                this.safeNumber (ohlcv, 3), // low
                this.safeNumber (ohlcv, 4), // close
                this.safeNumber (ohlcv, 5), // volume
            ];
        }
        return ohlcv;
    }

    networkCodeToId (networkCode, currencyCode = undefined) {
        /**
         * @ignore
         * @method
         * @name exchange#networkCodeToId
         * @description tries to convert the provided networkCode (which is expected to be an unified network code) to a network id. In order to achieve this, derived class needs to have 'options->networks' defined.
         * @param {string} networkCode unified network code
         * @param {string} currencyCode unified currency code, but this argument is not required by default, unless there is an exchange (like huobi) that needs an override of the method to be able to pass currencyCode argument additionally
         * @returns {string|undefined} exchange-specific network id
         */
        const networkIdsByCodes = this.safeValue (this.options, 'networks', {});
        let networkId = this.safeString (networkIdsByCodes, networkCode);
        // for example, if 'ETH' is passed for networkCode, but 'ETH' key not defined in `options->networks` object
        if (networkId === undefined) {
            if (currencyCode === undefined) {
                // if currencyCode was not provided, then we just set passed value to networkId
                networkId = networkCode;
            } else {
                // if currencyCode was provided, then we try to find if that currencyCode has a replacement (i.e. ERC20 for ETH)
                const defaultNetworkCodeReplacements = this.safeValue (this.options, 'defaultNetworkCodeReplacements', {});
                if (currencyCode in defaultNetworkCodeReplacements) {
                    // if there is a replacement for the passed networkCode, then we use it to find network-id in `options->networks` object
                    const replacementObject = defaultNetworkCodeReplacements[currencyCode]; // i.e. { 'ERC20': 'ETH' }
                    const keys = Object.keys (replacementObject);
                    for (let i = 0; i < keys.length; i++) {
                        const key = keys[i];
                        const value = replacementObject[key];
                        // if value matches to provided unified networkCode, then we use it's key to find network-id in `options->networks` object
                        if (value === networkCode) {
                            networkId = this.safeString (networkIdsByCodes, key);
                            break;
                        }
                    }
                }
                // if it wasn't found, we just set the provided value to network-id
                if (networkId === undefined) {
                    networkId = networkCode;
                }
            }
        }
        return networkId;
    }

    networkIdToCode (networkId, currencyCode = undefined) {
        /**
         * @ignore
         * @method
         * @name exchange#networkIdToCode
         * @description tries to convert the provided exchange-specific networkId to an unified network Code. In order to achieve this, derived class needs to have "options['networksById']" defined.
         * @param {string} networkId exchange specific network id/title, like: TRON, Trc-20, usdt-erc20, etc
         * @param {string|undefined} currencyCode unified currency code, but this argument is not required by default, unless there is an exchange (like huobi) that needs an override of the method to be able to pass currencyCode argument additionally
         * @returns {string|undefined} unified network code
         */
        const networkCodesByIds = this.safeValue (this.options, 'networksById', {});
        let networkCode = this.safeString (networkCodesByIds, networkId, networkId);
        // replace mainnet network-codes (i.e. ERC20->ETH)
        if (currencyCode !== undefined) {
            const defaultNetworkCodeReplacements = this.safeValue (this.options, 'defaultNetworkCodeReplacements', {});
            if (currencyCode in defaultNetworkCodeReplacements) {
                const replacementObject = this.safeValue (defaultNetworkCodeReplacements, currencyCode, {});
                networkCode = this.safeString (replacementObject, networkCode, networkCode);
            }
        }
        return networkCode;
    }

    handleNetworkCodeAndParams (params) {
        const networkCodeInParams = this.safeString2 (params, 'networkCode', 'network');
        if (networkCodeInParams !== undefined) {
            params = this.omit (params, [ 'networkCode', 'network' ]);
        }
        // if it was not defined by user, we should not set it from 'defaultNetworks', because handleNetworkCodeAndParams is for only request-side and thus we do not fill it with anything. We can only use 'defaultNetworks' after parsing response-side
        return [ networkCodeInParams, params ];
    }

    defaultNetworkCode (currencyCode) {
        let defaultNetworkCode = undefined;
        const defaultNetworks = this.safeValue (this.options, 'defaultNetworks', {});
        if (currencyCode in defaultNetworks) {
            // if currency had set its network in "defaultNetworks", use it
            defaultNetworkCode = defaultNetworks[currencyCode];
        } else {
            // otherwise, try to use the global-scope 'defaultNetwork' value (even if that network is not supported by currency, it doesn't make any problem, this will be just used "at first" if currency supports this network at all)
            const defaultNetwork = this.safeValue (this.options, 'defaultNetwork');
            if (defaultNetwork !== undefined) {
                defaultNetworkCode = defaultNetwork;
            }
        }
        return defaultNetworkCode;
    }

    selectNetworkCodeFromUnifiedNetworks (currencyCode, networkCode, indexedNetworkEntries) {
        return this.selectNetworkKeyFromNetworks (currencyCode, networkCode, indexedNetworkEntries, true);
    }

    selectNetworkIdFromRawNetworks (currencyCode, networkCode, indexedNetworkEntries) {
        return this.selectNetworkKeyFromNetworks (currencyCode, networkCode, indexedNetworkEntries, false);
    }

    selectNetworkKeyFromNetworks (currencyCode, networkCode, indexedNetworkEntries, isIndexedByUnifiedNetworkCode = false) {
        // this method is used against raw & unparse network entries, which are just indexed by network id
        let chosenNetworkId = undefined;
        const availableNetworkIds = Object.keys (indexedNetworkEntries);
        const responseNetworksLength = availableNetworkIds.length;
        if (networkCode !== undefined) {
            if (responseNetworksLength === 0) {
                throw new NotSupported (this.id + ' - ' + networkCode + ' network did not return any result for ' + currencyCode);
            } else {
                // if networkCode was provided by user, we should check it after response, as the referenced exchange doesn't support network-code during request
                const networkId = isIndexedByUnifiedNetworkCode ? networkCode : this.networkCodeToId (networkCode, currencyCode);
                if (networkId in indexedNetworkEntries) {
                    chosenNetworkId = networkId;
                } else {
                    throw new NotSupported (this.id + ' - ' + networkId + ' network was not found for ' + currencyCode + ', use one of ' + availableNetworkIds.join (', '));
                }
            }
        } else {
            if (responseNetworksLength === 0) {
                throw new NotSupported (this.id + ' - no networks were returned for ' + currencyCode);
            } else {
                // if networkCode was not provided by user, then we try to use the default network (if it was defined in "defaultNetworks"), otherwise, we just return the first network entry
                const defaultNetworkCode = this.defaultNetworkCode (currencyCode);
                const defaultNetworkId = isIndexedByUnifiedNetworkCode ? defaultNetworkCode : this.networkCodeToId (defaultNetworkCode, currencyCode);
                chosenNetworkId = (defaultNetworkId in indexedNetworkEntries) ? defaultNetworkId : availableNetworkIds[0];
            }
        }
        return chosenNetworkId;
    }

    safeNumber2 (dictionary, key1, key2, d = undefined) {
        const value = this.safeString2 (dictionary, key1, key2);
        return this.parseNumber (value, d);
    }

    parseOrderBook (orderbook: object, symbol: string, timestamp: Int = undefined, bidsKey = 'bids', asksKey = 'asks', priceKey: IndexType = 0, amountKey: IndexType = 1): OrderBook {
        const bids = this.parseBidsAsks (this.safeValue (orderbook, bidsKey, []), priceKey, amountKey);
        const asks = this.parseBidsAsks (this.safeValue (orderbook, asksKey, []), priceKey, amountKey);
        return {
            'asks': this.sortBy (asks, 0),
            'bids': this.sortBy (bids, 0, true),
            'datetime': this.iso8601 (timestamp),
            'nonce': undefined,
            'symbol': symbol,
            'timestamp': timestamp,
        } as any;
    }

    parseOHLCVs (ohlcvs: object[], market: any = undefined, timeframe: string = '1m', since: Int = undefined, limit: Int = undefined): OHLCV[] {
        const results = [];
        for (let i = 0; i < ohlcvs.length; i++) {
            results.push (this.parseOHLCV (ohlcvs[i], market));
        }
        const sorted = this.sortBy (results, 0);
        return this.filterBySinceLimit (sorted, since, limit, 0) as any;
    }

    parseLeverageTiers (response, symbols: string[] = undefined, marketIdKey = undefined) {
        // marketIdKey should only be undefined when response is a dictionary
        symbols = this.marketSymbols (symbols);
        const tiers = {};
        for (let i = 0; i < response.length; i++) {
            const item = response[i];
            const id = this.safeString (item, marketIdKey);
            const market = this.safeMarket (id, undefined, undefined, this.safeString (this.options, 'defaultType'));
            const symbol = market['symbol'];
            const contract = this.safeValue (market, 'contract', false);
            if (contract && ((symbols === undefined) || this.inArray (symbol, symbols))) {
                tiers[symbol] = this.parseMarketLeverageTiers (item, market);
            }
        }
        return tiers;
    }

    async loadTradingLimits (symbols: string[] = undefined, reload = false, params = {}) {
        if (this.has['fetchTradingLimits']) {
            if (reload || !('limitsLoaded' in this.options)) {
                const response = await this.fetchTradingLimits (symbols);
                for (let i = 0; i < symbols.length; i++) {
                    const symbol = symbols[i];
                    this.markets[symbol] = this.deepExtend (this.markets[symbol], response[symbol]);
                }
                this.options['limitsLoaded'] = this.milliseconds ();
            }
        }
        return this.markets;
    }

    safePosition (position): Position {
        // simplified version of: /pull/12765/
        const unrealizedPnlString = this.safeString (position, 'unrealisedPnl');
        const initialMarginString = this.safeString (position, 'initialMargin');
        //
        // PERCENTAGE
        //
        const percentage = this.safeValue (position, 'percentage');
        if ((percentage === undefined) && (unrealizedPnlString !== undefined) && (initialMarginString !== undefined)) {
            // as it was done in all implementations ( aax, btcex, bybit, deribit, ftx, gate, kucoinfutures, phemex )
            const percentageString = Precise.stringMul (Precise.stringDiv (unrealizedPnlString, initialMarginString, 4), '100');
            position['percentage'] = this.parseNumber (percentageString);
        }
        // if contractSize is undefined get from market
        let contractSize = this.safeNumber (position, 'contractSize');
        const symbol = this.safeString (position, 'symbol');
        let market = undefined;
        if (symbol !== undefined) {
            market = this.safeValue (this.markets, symbol);
        }
        if (contractSize === undefined && market !== undefined) {
            contractSize = this.safeNumber (market, 'contractSize');
            position['contractSize'] = contractSize;
        }
        return position as any;
    }

    parsePositions (positions, symbols: string[] = undefined, params = {}): Position[] {
        symbols = this.marketSymbols (symbols);
        positions = this.toArray (positions);
        const result = [];
        for (let i = 0; i < positions.length; i++) {
            const position = this.extend (this.parsePosition (positions[i], undefined), params);
            result.push (position);
        }
        return this.filterByArrayPositions (result, 'symbol', symbols, false);
    }

    parseAccounts (accounts, params = {}) {
        accounts = this.toArray (accounts);
        const result = [];
        for (let i = 0; i < accounts.length; i++) {
            const account = this.extend (this.parseAccount (accounts[i]), params);
            result.push (account);
        }
        return result;
    }

    parseTrades (trades, market: Market = undefined, since: Int = undefined, limit: Int = undefined, params = {}): Trade[] {
        trades = this.toArray (trades);
        let result = [];
        for (let i = 0; i < trades.length; i++) {
            const trade = this.extend (this.parseTrade (trades[i], market), params);
            result.push (trade);
        }
        result = this.sortBy2 (result, 'timestamp', 'id');
        const symbol = (market !== undefined) ? market['symbol'] : undefined;
        return this.filterBySymbolSinceLimit (result, symbol, since, limit) as Trade[];
    }

    parseTransactions (transactions, currency: Currency = undefined, since: Int = undefined, limit: Int = undefined, params = {}) {
        transactions = this.toArray (transactions);
        let result = [];
        for (let i = 0; i < transactions.length; i++) {
            const transaction = this.extend (this.parseTransaction (transactions[i], currency), params);
            result.push (transaction);
        }
        result = this.sortBy (result, 'timestamp');
        const code = (currency !== undefined) ? currency['code'] : undefined;
        return this.filterByCurrencySinceLimit (result, code, since, limit);
    }

    parseTransfers (transfers, currency: Currency = undefined, since: Int = undefined, limit: Int = undefined, params = {}) {
        transfers = this.toArray (transfers);
        let result = [];
        for (let i = 0; i < transfers.length; i++) {
            const transfer = this.extend (this.parseTransfer (transfers[i], currency), params);
            result.push (transfer);
        }
        result = this.sortBy (result, 'timestamp');
        const code = (currency !== undefined) ? currency['code'] : undefined;
        return this.filterByCurrencySinceLimit (result, code, since, limit);
    }

    parseLedger (data, currency: Currency = undefined, since: Int = undefined, limit: Int = undefined, params = {}) {
        let result = [];
        const arrayData = this.toArray (data);
        for (let i = 0; i < arrayData.length; i++) {
            const itemOrItems = this.parseLedgerEntry (arrayData[i], currency);
            if (Array.isArray (itemOrItems)) {
                for (let j = 0; j < itemOrItems.length; j++) {
                    result.push (this.extend (itemOrItems[j], params));
                }
            } else {
                result.push (this.extend (itemOrItems, params));
            }
        }
        result = this.sortBy (result, 'timestamp');
        const code = (currency !== undefined) ? currency['code'] : undefined;
        return this.filterByCurrencySinceLimit (result, code, since, limit);
    }

    nonce () {
        return this.seconds ();
    }

    setHeaders (headers) {
        return headers;
    }

    marketId (symbol: string): string {
        const market = this.market (symbol);
        if (market !== undefined) {
            return market['id'];
        }
        return symbol;
    }

    symbol (symbol: string): string {
        const market = this.market (symbol);
        return this.safeString (market, 'symbol', symbol);
    }

    resolvePath (path, params) {
        return [
            this.implodeParams (path, params),
            this.omit (params, this.extractParams (path)),
        ];
    }

    filterByArray (objects, key: IndexType, values = undefined, indexed = true) {
        objects = this.toArray (objects);
        // return all of them if no values were passed
        if (values === undefined || !values) {
            return indexed ? this.indexBy (objects, key) : objects;
        }
        const results = [];
        for (let i = 0; i < objects.length; i++) {
            if (this.inArray (objects[i][key], values)) {
                results.push (objects[i]);
            }
        }
        return indexed ? this.indexBy (results, key) : results;
    }

    async fetch2 (path, api: any = 'public', method = 'GET', params = {}, headers: any = undefined, body: any = undefined, config = {}) {
        if (this.enableRateLimit) {
            const cost = this.calculateRateLimiterCost (api, method, path, params, config);
            await this.throttle (cost);
        }
        this.lastRestRequestTimestamp = this.milliseconds ();
        const request = this.sign (path, api, method, params, headers, body);
        this.last_request_headers = request['headers'];
        this.last_request_body = request['body'];
        this.last_request_url = request['url'];
        return await this.fetch (request['url'], request['method'], request['headers'], request['body']);
    }

    async request (path, api: any = 'public', method = 'GET', params = {}, headers: any = undefined, body: any = undefined, config = {}) {
        return await this.fetch2 (path, api, method, params, headers, body, config);
    }

    async loadAccounts (reload = false, params = {}) {
        if (reload) {
            this.accounts = await this.fetchAccounts (params);
        } else {
            if (this.accounts) {
                return this.accounts;
            } else {
                this.accounts = await this.fetchAccounts (params);
            }
        }
        this.accountsById = this.indexBy (this.accounts, 'id') as any;
        return this.accounts;
    }

    buildOHLCVC (trades: Trade[], timeframe: string = '1m', since: number = 0, limit: number = 2147483647): OHLCVC[] {
        // given a sorted arrays of trades (recent last) and a timeframe builds an array of OHLCV candles
        // note, default limit value (2147483647) is max int32 value
        const ms = this.parseTimeframe (timeframe) * 1000;
        const ohlcvs = [];
        const i_timestamp = 0;
        // const open = 1;
        const i_high = 2;
        const i_low = 3;
        const i_close = 4;
        const i_volume = 5;
        const i_count = 6;
        const tradesLength = trades.length;
        const oldest = Math.min (tradesLength, limit);
        for (let i = 0; i < oldest; i++) {
            const trade = trades[i];
            const ts = trade['timestamp'];
            if (ts < since) {
                continue;
            }
            const openingTime = Math.floor (ts / ms) * ms; // shift to the edge of m/h/d (but not M)
            if (openingTime < since) { // we don't need bars, that have opening time earlier than requested
                continue;
            }
            const ohlcv_length = ohlcvs.length;
            const candle = ohlcv_length - 1;
            if ((candle === -1) || (openingTime >= this.sum (ohlcvs[candle][i_timestamp], ms))) {
                // moved to a new timeframe -> create a new candle from opening trade
                ohlcvs.push ([
                    openingTime, // timestamp
                    trade['price'], // O
                    trade['price'], // H
                    trade['price'], // L
                    trade['price'], // C
                    trade['amount'], // V
                    1, // count
                ]);
            } else {
                // still processing the same timeframe -> update opening trade
                ohlcvs[candle][i_high] = Math.max (ohlcvs[candle][i_high], trade['price']);
                ohlcvs[candle][i_low] = Math.min (ohlcvs[candle][i_low], trade['price']);
                ohlcvs[candle][i_close] = trade['price'];
                ohlcvs[candle][i_volume] = this.sum (ohlcvs[candle][i_volume], trade['amount']);
                ohlcvs[candle][i_count] = this.sum (ohlcvs[candle][i_count], 1);
            }
        }
        return ohlcvs;
    }

    parseTradingViewOHLCV (ohlcvs, market = undefined, timeframe = '1m', since: Int = undefined, limit: Int = undefined) {
        const result = this.convertTradingViewToOHLCV (ohlcvs);
        return this.parseOHLCVs (result, market, timeframe, since, limit);
    }

    async editLimitBuyOrder (id, symbol, amount, price = undefined, params = {}) {
        return await this.editLimitOrder (id, symbol, 'buy', amount, price, params);
    }

    async editLimitSellOrder (id, symbol, amount, price = undefined, params = {}) {
        return await this.editLimitOrder (id, symbol, 'sell', amount, price, params);
    }

    async editLimitOrder (id, symbol, side, amount, price = undefined, params = {}) {
        return await this.editOrder (id, symbol, 'limit', side, amount, price, params);
    }

    async editOrder (id: string, symbol, type, side, amount = undefined, price = undefined, params = {}): Promise<Order> {
        await this.cancelOrder (id, symbol);
        return await this.createOrder (symbol, type, side, amount, price, params);
    }

    async editOrderWs (id: string, symbol: string, type: OrderType, side: OrderSide, amount: number, price: number = undefined, params = {}): Promise<Order> {
        await this.cancelOrderWs (id, symbol);
        return await this.createOrderWs (symbol, type, side, amount, price, params);
    }

    async fetchPermissions (params = {}) {
        throw new NotSupported (this.id + ' fetchPermissions() is not supported yet');
    }

    async fetchPosition (symbol: string, params = {}): Promise<Position> {
        throw new NotSupported (this.id + ' fetchPosition() is not supported yet');
    }

    async watchPosition (symbol: string = undefined, params = {}): Promise<Position> {
        throw new NotSupported (this.id + ' watchPosition() is not supported yet');
    }

    async watchPositions (symbols: string[] = undefined, since: Int = undefined, limit: Int = undefined, params = {}): Promise<Position[]> {
        throw new NotSupported (this.id + ' watchPositions() is not supported yet');
    }

    async watchPositionForSymbols (symbols: string[] = undefined, since: Int = undefined, limit: Int = undefined, params = {}): Promise<Position[]> {
        return await this.watchPositions (symbols, since, limit, params);
    }

    async fetchPositionsForSymbol (symbol: string, params = {}): Promise<Position[]> {
        /**
         * @method
         * @name exchange#fetchPositionsForSymbol
         * @description fetches all open positions for specific symbol, unlike fetchPositions (which is designed to work with multiple symbols) so this method might be preffered for one-market position, because of less rate-limit consumption and speed
         * @param {string} symbol unified market symbol
         * @param {object} params extra parameters specific to the endpoint
         * @returns {object[]} a list of [position structure]{@link https://docs.ccxt.com/#/?id=position-structure} with maximum 3 items - possible one position for "one-way" mode, and possible two positions (long & short) for "two-way" (a.k.a. hedge) mode
         */
        throw new NotSupported (this.id + ' fetchPositionsForSymbol() is not supported yet');
    }

    async fetchPositions (symbols: string[] = undefined, params = {}): Promise<Position[]> {
        throw new NotSupported (this.id + ' fetchPositions() is not supported yet');
    }

    async fetchPositionsRisk (symbols: string[] = undefined, params = {}): Promise<Position[]> {
        throw new NotSupported (this.id + ' fetchPositionsRisk() is not supported yet');
    }

    async fetchBidsAsks (symbols: string[] = undefined, params = {}): Promise<Dictionary<Ticker>> {
        throw new NotSupported (this.id + ' fetchBidsAsks() is not supported yet');
    }

    parseBidAsk (bidask, priceKey: IndexType = 0, amountKey: IndexType = 1) {
        const price = this.safeNumber (bidask, priceKey);
        const amount = this.safeNumber (bidask, amountKey);
        return [ price, amount ];
    }

    safeCurrency (currencyId: Str, currency: Currency = undefined): CurrencyInterface {
        if ((currencyId === undefined) && (currency !== undefined)) {
            return currency;
        }
        if ((this.currencies_by_id !== undefined) && (currencyId in this.currencies_by_id) && (this.currencies_by_id[currencyId] !== undefined)) {
            return this.currencies_by_id[currencyId];
        }
        let code = currencyId;
        if (currencyId !== undefined) {
            code = this.commonCurrencyCode (currencyId.toUpperCase ());
        }
        return {
            'id': currencyId,
            'code': code,
            'precision': undefined,
        };
    }

    safeMarket (marketId: Str, market: Market = undefined, delimiter: Str = undefined, marketType: Str = undefined): MarketInterface {
        const result = this.safeMarketStructure ({
            'symbol': marketId,
            'marketId': marketId,
        });
        if (marketId !== undefined) {
            if ((this.markets_by_id !== undefined) && (marketId in this.markets_by_id)) {
                const markets = this.markets_by_id[marketId];
                const numMarkets = markets.length;
                if (numMarkets === 1) {
                    return markets[0];
                } else {
                    if (marketType === undefined) {
                        if (market === undefined) {
                            throw new ArgumentsRequired (this.id + ' safeMarket() requires a fourth argument for ' + marketId + ' to disambiguate between different markets with the same market id');
                        } else {
                            marketType = market['type'];
                        }
                    }
                    for (let i = 0; i < markets.length; i++) {
                        const currentMarket = markets[i];
                        if (currentMarket[marketType]) {
                            return currentMarket;
                        }
                    }
                }
            } else if (delimiter !== undefined) {
                const parts = marketId.split (delimiter);
                const partsLength = parts.length;
                if (partsLength === 2) {
                    result['baseId'] = this.safeString (parts, 0);
                    result['quoteId'] = this.safeString (parts, 1);
                    result['base'] = this.safeCurrencyCode (result['baseId']);
                    result['quote'] = this.safeCurrencyCode (result['quoteId']);
                    result['symbol'] = result['base'] + '/' + result['quote'];
                    return result;
                } else {
                    return result;
                }
            }
        }
        if (market !== undefined) {
            return market;
        }
        return result;
    }

    checkRequiredCredentials (error = true) {
        const keys = Object.keys (this.requiredCredentials);
        for (let i = 0; i < keys.length; i++) {
            const key = keys[i];
            if (this.requiredCredentials[key] && !this[key]) {
                if (error) {
                    throw new AuthenticationError (this.id + ' requires "' + key + '" credential');
                } else {
                    return false;
                }
            }
        }
        return true;
    }

    oath () {
        if (this.twofa !== undefined) {
            return totp (this.twofa);
        } else {
            throw new ExchangeError (this.id + ' exchange.twofa has not been set for 2FA Two-Factor Authentication');
        }
    }

    async fetchBalance (params = {}): Promise<Balances> {
        throw new NotSupported (this.id + ' fetchBalance() is not supported yet');
    }

    async fetchBalanceWs (params = {}): Promise<Balances> {
        throw new NotSupported (this.id + ' fetchBalanceWs() is not supported yet');
    }

    parseBalance (response): Balances {
        throw new NotSupported (this.id + ' parseBalance() is not supported yet');
    }

    async watchBalance (params = {}): Promise<Balances> {
        throw new NotSupported (this.id + ' watchBalance() is not supported yet');
    }

    async fetchPartialBalance (part, params = {}) {
        const balance = await this.fetchBalance (params);
        return balance[part];
    }

    async fetchFreeBalance (params = {}) {
        return await this.fetchPartialBalance ('free', params);
    }

    async fetchUsedBalance (params = {}) {
        return await this.fetchPartialBalance ('used', params);
    }

    async fetchTotalBalance (params = {}) {
        return await this.fetchPartialBalance ('total', params);
    }

    async fetchStatus (params = {}): Promise<any> {
        throw new NotSupported (this.id + ' fetchStatus() is not supported yet');
    }

    async fetchFundingFee (code: string, params = {}) {
        const warnOnFetchFundingFee = this.safeValue (this.options, 'warnOnFetchFundingFee', true);
        if (warnOnFetchFundingFee) {
            throw new NotSupported (this.id + ' fetchFundingFee() method is deprecated, it will be removed in July 2022, please, use fetchTransactionFee() or set exchange.options["warnOnFetchFundingFee"] = false to suppress this warning');
        }
        return await this.fetchTransactionFee (code, params);
    }

    async fetchFundingFees (codes: string[] = undefined, params = {}) {
        const warnOnFetchFundingFees = this.safeValue (this.options, 'warnOnFetchFundingFees', true);
        if (warnOnFetchFundingFees) {
            throw new NotSupported (this.id + ' fetchFundingFees() method is deprecated, it will be removed in July 2022. Please, use fetchTransactionFees() or set exchange.options["warnOnFetchFundingFees"] = false to suppress this warning');
        }
        return await this.fetchTransactionFees (codes, params);
    }

    async fetchTransactionFee (code: string, params = {}) {
        if (!this.has['fetchTransactionFees']) {
            throw new NotSupported (this.id + ' fetchTransactionFee() is not supported yet');
        }
        return await this.fetchTransactionFees ([ code ], params);
    }

    async fetchTransactionFees (codes: string[] = undefined, params = {}): Promise<any> {
        throw new NotSupported (this.id + ' fetchTransactionFees() is not supported yet');
    }

    async fetchDepositWithdrawFees (codes: string[] = undefined, params = {}): Promise<any> {
        throw new NotSupported (this.id + ' fetchDepositWithdrawFees() is not supported yet');
    }

    async fetchDepositWithdrawFee (code: string, params = {}) {
        if (!this.has['fetchDepositWithdrawFees']) {
            throw new NotSupported (this.id + ' fetchDepositWithdrawFee() is not supported yet');
        }
        const fees = await this.fetchDepositWithdrawFees ([ code ], params);
        return this.safeValue (fees, code);
    }

    getSupportedMapping (key, mapping = {}) {
        if (key in mapping) {
            return mapping[key];
        } else {
            throw new NotSupported (this.id + ' ' + key + ' does not have a value in mapping');
        }
    }

    async fetchCrossBorrowRate (code: string, params = {}) {
        await this.loadMarkets ();
        if (!this.has['fetchBorrowRates']) {
            throw new NotSupported (this.id + ' fetchCrossBorrowRate() is not supported yet');
        }
        const borrowRates = await this.fetchCrossBorrowRates (params);
        const rate = this.safeValue (borrowRates, code);
        if (rate === undefined) {
            throw new ExchangeError (this.id + ' fetchCrossBorrowRate() could not find the borrow rate for currency code ' + code);
        }
        return rate;
    }

    async fetchIsolatedBorrowRate (symbol: string, params = {}) {
        await this.loadMarkets ();
        if (!this.has['fetchBorrowRates']) {
            throw new NotSupported (this.id + ' fetchIsolatedBorrowRate() is not supported yet');
        }
        const borrowRates = await this.fetchIsolatedBorrowRates (params);
        const rate = this.safeValue (borrowRates, symbol);
        if (rate === undefined) {
            throw new ExchangeError (this.id + ' fetchIsolatedBorrowRate() could not find the borrow rate for market symbol ' + symbol);
        }
        return rate;
    }

    handleOptionAndParams (params, methodName, optionName, defaultValue = undefined) {
        // This method can be used to obtain method specific properties, i.e: this.handleOptionAndParams (params, 'fetchPosition', 'marginMode', 'isolated')
        const defaultOptionName = 'default' + this.capitalize (optionName); // we also need to check the 'defaultXyzWhatever'
        // check if params contain the key
        let value = this.safeValue2 (params, optionName, defaultOptionName);
        if (value !== undefined) {
            params = this.omit (params, [ optionName, defaultOptionName ]);
        } else {
            // check if exchange has properties for this method
            const exchangeWideMethodOptions = this.safeValue (this.options, methodName);
            if (exchangeWideMethodOptions !== undefined) {
                // check if the option is defined inside this method's props
                value = this.safeValue2 (exchangeWideMethodOptions, optionName, defaultOptionName);
            }
            if (value === undefined) {
                // if it's still undefined, check if global exchange-wide option exists
                value = this.safeValue2 (this.options, optionName, defaultOptionName);
            }
            // if it's still undefined, use the default value
            value = (value !== undefined) ? value : defaultValue;
        }
        return [ value, params ];
    }

    handleOption (methodName, optionName, defaultValue = undefined) {
        // eslint-disable-next-line no-unused-vars
        const [ result, empty ] = this.handleOptionAndParams ({}, methodName, optionName, defaultValue);
        return result;
    }

    handleMarketTypeAndParams (methodName: string, market: Market = undefined, params = {}): any {
        const defaultType = this.safeString2 (this.options, 'defaultType', 'type', 'spot');
        const methodOptions = this.safeValue (this.options, methodName);
        let methodType = defaultType;
        if (methodOptions !== undefined) {
            if (typeof methodOptions === 'string') {
                methodType = methodOptions;
            } else {
                methodType = this.safeString2 (methodOptions, 'defaultType', 'type', methodType);
            }
        }
        const marketType = (market === undefined) ? methodType : market['type'];
        const type = this.safeString2 (params, 'defaultType', 'type', marketType);
        params = this.omit (params, [ 'defaultType', 'type' ]);
        return [ type, params ];
    }

    handleSubTypeAndParams (methodName, market = undefined, params = {}, defaultValue = undefined) {
        let subType = undefined;
        // if set in params, it takes precedence
        const subTypeInParams = this.safeString2 (params, 'subType', 'defaultSubType');
        // avoid omitting if it's not present
        if (subTypeInParams !== undefined) {
            subType = subTypeInParams;
            params = this.omit (params, [ 'subType', 'defaultSubType' ]);
        } else {
            // at first, check from market object
            if (market !== undefined) {
                if (market['linear']) {
                    subType = 'linear';
                } else if (market['inverse']) {
                    subType = 'inverse';
                }
            }
            // if it was not defined in market object
            if (subType === undefined) {
                const values = this.handleOptionAndParams (undefined, methodName, 'subType', defaultValue); // no need to re-test params here
                subType = values[0];
            }
        }
        return [ subType, params ];
    }

    handleMarginModeAndParams (methodName, params = {}, defaultValue = undefined) {
        /**
         * @ignore
         * @method
         * @param {object} [params] extra parameters specific to the exchange API endpoint
         * @returns {Array} the marginMode in lowercase as specified by params["marginMode"], params["defaultMarginMode"] this.options["marginMode"] or this.options["defaultMarginMode"]
         */
        return this.handleOptionAndParams (params, methodName, 'marginMode', defaultValue);
    }

    throwExactlyMatchedException (exact, string, message) {
        if (string in exact) {
            throw new exact[string] (message);
        }
    }

    throwBroadlyMatchedException (broad, string, message) {
        const broadKey = this.findBroadlyMatchedKey (broad, string);
        if (broadKey !== undefined) {
            throw new broad[broadKey] (message);
        }
    }

    findBroadlyMatchedKey (broad, string) {
        // a helper for matching error strings exactly vs broadly
        const keys = Object.keys (broad);
        for (let i = 0; i < keys.length; i++) {
            const key = keys[i];
            if (string !== undefined) { // #issues/12698
                if (string.indexOf (key) >= 0) {
                    return key;
                }
            }
        }
        return undefined;
    }

    handleErrors (statusCode, statusText, url, method, responseHeaders, responseBody, response, requestHeaders, requestBody) {
        // it is a stub method that must be overrided in the derived exchange classes
        // throw new NotSupported (this.id + ' handleErrors() not implemented yet');
        return undefined;
    }

    calculateRateLimiterCost (api, method, path, params, config = {}) {
        return this.safeValue (config, 'cost', 1);
    }

    async fetchTicker (symbol: string, params = {}): Promise<Ticker> {
        if (this.has['fetchTickers']) {
            await this.loadMarkets ();
            const market = this.market (symbol);
            symbol = market['symbol'];
            const tickers = await this.fetchTickers ([ symbol ], params);
            const ticker = this.safeValue (tickers, symbol);
            if (ticker === undefined) {
                throw new NullResponse (this.id + ' fetchTickers() could not find a ticker for ' + symbol);
            } else {
                return ticker;
            }
        } else {
            throw new NotSupported (this.id + ' fetchTicker() is not supported yet');
        }
    }

    async watchTicker (symbol: string, params = {}): Promise<Ticker> {
        throw new NotSupported (this.id + ' watchTicker() is not supported yet');
    }

    async fetchTickers (symbols: string[] = undefined, params = {}): Promise<Tickers> {
        throw new NotSupported (this.id + ' fetchTickers() is not supported yet');
    }

    async fetchOrderBooks (symbols: string[] = undefined, limit: Int = undefined, params = {}): Promise<Dictionary<OrderBook>> {
        throw new NotSupported (this.id + ' fetchOrderBooks() is not supported yet');
    }

    async watchTickers (symbols: string[] = undefined, params = {}): Promise<Dictionary<Ticker>> {
        throw new NotSupported (this.id + ' watchTickers() is not supported yet');
    }

    async fetchOrder (id: string, symbol: string = undefined, params = {}): Promise<Order> {
        throw new NotSupported (this.id + ' fetchOrder() is not supported yet');
    }

    async fetchOrderWs (id: string, symbol: string = undefined, params = {}): Promise<Order> {
        throw new NotSupported (this.id + ' fetchOrderWs() is not supported yet');
    }

    async fetchOrderStatus (id: string, symbol: string = undefined, params = {}): Promise<string> {
        // TODO: TypeScript: change method signature by replacing
        // Promise<string> with Promise<Order['status']>.
        const order = await this.fetchOrder (id, symbol, params);
        return order['status'];
    }

    async fetchUnifiedOrder (order, params = {}): Promise<Order> {
        return await this.fetchOrder (this.safeValue (order, 'id'), this.safeValue (order, 'symbol'), params);
    }

    async createOrder (symbol: string, type: OrderType, side: OrderSide, amount, price = undefined, params = {}): Promise<Order> {
        throw new NotSupported (this.id + ' createOrder() is not supported yet');
    }

    async createMarketOrderWithCost (symbol: string, side: OrderSide, cost, params = {}) {
        /**
         * @method
         * @name createMarketOrderWithCost
         * @description create a market order by providing the symbol, side and cost
         * @param {string} symbol unified symbol of the market to create an order in
         * @param {string} side 'buy' or 'sell'
         * @param {float} cost how much you want to trade in units of the quote currency
         * @param {object} [params] extra parameters specific to the exchange API endpoint
         * @returns {object} an [order structure]{@link https://docs.ccxt.com/#/?id=order-structure}
         */
        if (this.has['createMarketOrderWithCost'] || (this.has['createMarketBuyOrderWithCost'] && this.has['createMarketSellOrderWithCost'])) {
            return await this.createOrder (symbol, 'market', side, cost, 1, params);
        }
        throw new NotSupported (this.id + ' createMarketOrderWithCost() is not supported yet');
    }

    async createMarketBuyOrderWithCost (symbol: string, cost, params = {}): Promise<Order> {
        /**
         * @method
         * @name createMarketBuyOrderWithCost
         * @description create a market buy order by providing the symbol and cost
         * @param {string} symbol unified symbol of the market to create an order in
         * @param {float} cost how much you want to trade in units of the quote currency
         * @param {object} [params] extra parameters specific to the exchange API endpoint
         * @returns {object} an [order structure]{@link https://docs.ccxt.com/#/?id=order-structure}
         */
        if (this.options['createMarketBuyOrderRequiresPrice'] || this.has['createMarketBuyOrderWithCost']) {
            return await this.createOrder (symbol, 'market', 'buy', cost, 1, params);
        }
        throw new NotSupported (this.id + ' createMarketBuyOrderWithCost() is not supported yet');
    }

    async createMarketSellOrderWithCost (symbol: string, cost, params = {}): Promise<Order> {
        /**
         * @method
         * @name createMarketSellOrderWithCost
         * @description create a market sell order by providing the symbol and cost
         * @param {string} symbol unified symbol of the market to create an order in
         * @param {float} cost how much you want to trade in units of the quote currency
         * @param {object} [params] extra parameters specific to the exchange API endpoint
         * @returns {object} an [order structure]{@link https://docs.ccxt.com/#/?id=order-structure}
         */
        if (this.options['createMarketSellOrderRequiresPrice'] || this.options['createMarketSellOrderWithCost']) {
            return await this.createOrder (symbol, 'market', 'sell', cost, 1, params);
        }
        throw new NotSupported (this.id + ' createMarketSellOrderWithCost() is not supported yet');
    }

    async createOrders (orders: OrderRequest[], params = {}): Promise<Order[]> {
        throw new NotSupported (this.id + ' createOrders() is not supported yet');
    }

    async createOrderWs (symbol: string, type: OrderType, side: OrderSide, amount: number, price: number = undefined, params = {}): Promise<Order> {
        throw new NotSupported (this.id + ' createOrderWs() is not supported yet');
    }

    async cancelOrder (id: string, symbol: string = undefined, params = {}): Promise<any> {
        throw new NotSupported (this.id + ' cancelOrder() is not supported yet');
    }

    async cancelOrderWs (id: string, symbol: string = undefined, params = {}): Promise<any> {
        throw new NotSupported (this.id + ' cancelOrderWs() is not supported yet');
    }

    async cancelOrdersWs (ids: string[], symbol: string = undefined, params = {}): Promise<any> {
        throw new NotSupported (this.id + ' cancelOrdersWs() is not supported yet');
    }

    async cancelAllOrders (symbol: string = undefined, params = {}): Promise<any> {
        throw new NotSupported (this.id + ' cancelAllOrders() is not supported yet');
    }

    async cancelAllOrdersWs (symbol: string = undefined, params = {}): Promise<any> {
        throw new NotSupported (this.id + ' cancelAllOrdersWs() is not supported yet');
    }

    async cancelUnifiedOrder (order, params = {}) {
        return this.cancelOrder (this.safeValue (order, 'id'), this.safeValue (order, 'symbol'), params);
    }

    async fetchOrders (symbol: string = undefined, since: Int = undefined, limit: Int = undefined, params = {}): Promise<Order[]> {
        throw new NotSupported (this.id + ' fetchOrders() is not supported yet');
    }

    async fetchOrderTrades (id: string, symbol: string = undefined, since: Int = undefined, limit: Int = undefined, params = {}): Promise<Trade[]> {
        throw new NotSupported (this.id + ' fetchOrderTrades() is not supported yet');
    }

    async watchOrders (symbol: string = undefined, since: Int = undefined, limit: Int = undefined, params = {}): Promise<Order[]> {
        throw new NotSupported (this.id + ' watchOrders() is not supported yet');
    }

    async fetchOpenOrders (symbol: string = undefined, since: Int = undefined, limit: Int = undefined, params = {}): Promise<Order[]> {
        throw new NotSupported (this.id + ' fetchOpenOrders() is not supported yet');
    }

    async fetchOpenOrdersWs (symbol: string = undefined, since: Int = undefined, limit: Int = undefined, params = {}): Promise<Order[]> {
        throw new NotSupported (this.id + ' fetchOpenOrdersWs() is not supported yet');
    }

    async fetchClosedOrders (symbol: string = undefined, since: Int = undefined, limit: Int = undefined, params = {}): Promise<Order[]> {
        throw new NotSupported (this.id + ' fetchClosedOrders() is not supported yet');
    }

    async fetchMyTrades (symbol: string = undefined, since: Int = undefined, limit: Int = undefined, params = {}): Promise<Trade[]> {
        throw new NotSupported (this.id + ' fetchMyTrades() is not supported yet');
    }

    async fetchMyLiquidations (symbol: string = undefined, since: Int = undefined, limit: Int = undefined, params = {}): Promise<Liquidation[]> {
        throw new NotSupported (this.id + ' fetchMyLiquidations() is not supported yet');
    }

    async fetchLiquidations (symbol: string, since: Int = undefined, limit: Int = undefined, params = {}): Promise<Liquidation[]> {
        throw new NotSupported (this.id + ' fetchLiquidations() is not supported yet');
    }

    async fetchMyTradesWs (symbol: string = undefined, since: Int = undefined, limit: Int = undefined, params = {}): Promise<Trade[]> {
        throw new NotSupported (this.id + ' fetchMyTradesWs() is not supported yet');
    }

    async watchMyTrades (symbol: string = undefined, since: Int = undefined, limit: Int = undefined, params = {}): Promise<Trade[]> {
        throw new NotSupported (this.id + ' watchMyTrades() is not supported yet');
    }

    async fetchOHLCVWs (symbol: string, timeframe: string = '1m', since: Int = undefined, limit: Int = undefined, params = {}): Promise<OHLCV[]> {
        throw new NotSupported (this.id + ' fetchOHLCVWs() is not supported yet');
    }

    async fetchGreeks (symbol: string, params = {}): Promise<Greeks> {
        throw new NotSupported (this.id + ' fetchGreeks() is not supported yet');
    }

    async fetchDepositsWithdrawals (code: string = undefined, since: Int = undefined, limit: Int = undefined, params = {}): Promise<any> {
        /**
         * @method
         * @name exchange#fetchDepositsWithdrawals
         * @description fetch history of deposits and withdrawals
         * @param {string} [code] unified currency code for the currency of the deposit/withdrawals, default is undefined
         * @param {int} [since] timestamp in ms of the earliest deposit/withdrawal, default is undefined
         * @param {int} [limit] max number of deposit/withdrawals to return, default is undefined
         * @param {object} [params] extra parameters specific to the exchange API endpoint
         * @returns {object} a list of [transaction structures]{@link https://docs.ccxt.com/#/?id=transaction-structure}
         */
        throw new NotSupported (this.id + ' fetchDepositsWithdrawals() is not supported yet');
    }

    async fetchDeposits (code: string = undefined, since: Int = undefined, limit: Int = undefined, params = {}): Promise<any> {
        throw new NotSupported (this.id + ' fetchDeposits() is not supported yet');
    }

    async fetchWithdrawals (code: string = undefined, since: Int = undefined, limit: Int = undefined, params = {}): Promise<any> {
        throw new NotSupported (this.id + ' fetchWithdrawals() is not supported yet');
    }

    async fetchOpenInterest (symbol: string, params = {}): Promise<OpenInterest> {
        throw new NotSupported (this.id + ' fetchOpenInterest() is not supported yet');
    }

    async fetchFundingRateHistory (symbol: string = undefined, since: Int = undefined, limit: Int = undefined, params = {}): Promise<FundingRateHistory[]> {
        throw new NotSupported (this.id + ' fetchFundingRateHistory() is not supported yet');
    }

    async fetchFundingHistory (symbol: string = undefined, since: Int = undefined, limit: Int = undefined, params = {}): Promise<FundingHistory[]> {
        throw new NotSupported (this.id + ' fetchFundingHistory() is not supported yet');
    }

    async closePosition (symbol: string, side: OrderSide = undefined, params = {}): Promise<Order> {
        throw new NotSupported (this.id + ' closePositions() is not supported yet');
    }

    async closeAllPositions (params = {}): Promise<Position[]> {
        throw new NotSupported (this.id + ' closeAllPositions() is not supported yet');
    }

    async fetchL3OrderBook (symbol: string, limit: Int = undefined, params = {}): Promise<OrderBook> {
        throw new BadRequest (this.id + ' fetchL3OrderBook() is not supported yet');
    }

    parseLastPrice (price, market: Market = undefined): any {
        throw new NotSupported (this.id + ' parseLastPrice() is not supported yet');
    }

    async fetchDepositAddress (code: string, params = {}) {
        if (this.has['fetchDepositAddresses']) {
            const depositAddresses = await this.fetchDepositAddresses ([ code ], params);
            const depositAddress = this.safeValue (depositAddresses, code);
            if (depositAddress === undefined) {
                throw new InvalidAddress (this.id + ' fetchDepositAddress() could not find a deposit address for ' + code + ', make sure you have created a corresponding deposit address in your wallet on the exchange website');
            } else {
                return depositAddress;
            }
        } else {
            throw new NotSupported (this.id + ' fetchDepositAddress() is not supported yet');
        }
    }

    account (): Account {
        return {
            'free': undefined,
            'used': undefined,
            'total': undefined,
        };
    }

    commonCurrencyCode (currency: string) {
        if (!this.substituteCommonCurrencyCodes) {
            return currency;
        }
        return this.safeString (this.commonCurrencies, currency, currency);
    }

    currency (code) {
        if (this.currencies === undefined) {
            throw new ExchangeError (this.id + ' currencies not loaded');
        }
        if (typeof code === 'string') {
            if (code in this.currencies) {
                return this.currencies[code];
            } else if (code in this.currencies_by_id) {
                return this.currencies_by_id[code];
            }
        }
        throw new ExchangeError (this.id + ' does not have currency code ' + code);
    }

    market (symbol: string): MarketInterface {
        if (this.markets === undefined) {
            throw new ExchangeError (this.id + ' markets not loaded');
        }
        if (symbol in this.markets) {
            return this.markets[symbol];
        } else if (symbol in this.markets_by_id) {
            const markets = this.markets_by_id[symbol];
            const defaultType = this.safeString2 (this.options, 'defaultType', 'defaultSubType', 'spot');
            for (let i = 0; i < markets.length; i++) {
                const market = markets[i];
                if (market[defaultType]) {
                    return market;
                }
            }
            return markets[0];
        }
        throw new BadSymbol (this.id + ' does not have market symbol ' + symbol);
    }

    handleWithdrawTagAndParams (tag, params): any {
        if (typeof tag === 'object') {
            params = this.extend (tag, params);
            tag = undefined;
        }
        if (tag === undefined) {
            tag = this.safeString (params, 'tag');
            if (tag !== undefined) {
                params = this.omit (params, 'tag');
            }
        }
        return [ tag, params ];
    }

    async createLimitOrder (symbol: string, side: OrderSide, amount, price, params = {}): Promise<Order> {
        return await this.createOrder (symbol, 'limit', side, amount, price, params);
    }

    async createMarketOrder (symbol: string, side: OrderSide, amount, price = undefined, params = {}): Promise<Order> {
        return await this.createOrder (symbol, 'market', side, amount, price, params);
    }

    async createLimitBuyOrder (symbol: string, amount, price, params = {}): Promise<Order> {
        return await this.createOrder (symbol, 'limit', 'buy', amount, price, params);
    }

    async createLimitSellOrder (symbol: string, amount, price, params = {}): Promise<Order> {
        return await this.createOrder (symbol, 'limit', 'sell', amount, price, params);
    }

    async createMarketBuyOrder (symbol: string, amount, params = {}): Promise<Order> {
        return await this.createOrder (symbol, 'market', 'buy', amount, undefined, params);
    }

    async createMarketSellOrder (symbol: string, amount, params = {}): Promise<Order> {
        return await this.createOrder (symbol, 'market', 'sell', amount, undefined, params);
    }

    costToPrecision (symbol: string, cost) {
        const market = this.market (symbol);
        return this.decimalToPrecision (cost, TRUNCATE, market['precision']['price'], this.precisionMode, this.paddingMode);
    }

    priceToPrecision (symbol: string, price): string {
        const market = this.market (symbol);
        const result = this.decimalToPrecision (price, ROUND, market['precision']['price'], this.precisionMode, this.paddingMode);
        if (result === '0') {
            throw new InvalidOrder (this.id + ' price of ' + market['symbol'] + ' must be greater than minimum price precision of ' + this.numberToString (market['precision']['price']));
        }
        return result;
    }

    amountToPrecision (symbol: string, amount) {
        const market = this.market (symbol);
        const result = this.decimalToPrecision (amount, TRUNCATE, market['precision']['amount'], this.precisionMode, this.paddingMode);
        if (result === '0') {
            throw new InvalidOrder (this.id + ' amount of ' + market['symbol'] + ' must be greater than minimum amount precision of ' + this.numberToString (market['precision']['amount']));
        }
        return result;
    }

    feeToPrecision (symbol: string, fee) {
        const market = this.market (symbol);
        return this.decimalToPrecision (fee, ROUND, market['precision']['price'], this.precisionMode, this.paddingMode);
    }

    currencyToPrecision (code: string, fee, networkCode = undefined) {
        const currency = this.currencies[code];
        let precision = this.safeValue (currency, 'precision');
        if (networkCode !== undefined) {
            const networks = this.safeValue (currency, 'networks', {});
            const networkItem = this.safeValue (networks, networkCode, {});
            precision = this.safeValue (networkItem, 'precision', precision);
        }
        if (precision === undefined) {
            return this.forceString (fee);
        } else {
            return this.decimalToPrecision (fee, ROUND, precision, this.precisionMode, this.paddingMode);
        }
    }

    forceString (value) {
        if (typeof value !== 'string') {
            return this.numberToString (value);
        }
        return value;
    }

    isTickPrecision () {
        return this.precisionMode === TICK_SIZE;
    }

    isDecimalPrecision () {
        return this.precisionMode === DECIMAL_PLACES;
    }

    isSignificantPrecision () {
        return this.precisionMode === SIGNIFICANT_DIGITS;
    }

    safeNumber (obj: object, key: IndexType, defaultNumber: number = undefined): Num {
        const value = this.safeString (obj, key);
        return this.parseNumber (value, defaultNumber);
    }

    safeNumberN (obj: object, arr: IndexType[], defaultNumber: number = undefined): Num {
        const value = this.safeStringN (obj, arr);
        return this.parseNumber (value, defaultNumber);
    }

    parsePrecision (precision?: string) {
        /**
         * @ignore
         * @method
         * @param {string} precision The number of digits to the right of the decimal
         * @returns {string} a string number equal to 1e-precision
         */
        if (precision === undefined) {
            return undefined;
        }
        const precisionNumber = parseInt (precision);
        if (precisionNumber === 0) {
            return '1';
        }
        let parsedPrecision = '0.';
        for (let i = 0; i < precisionNumber - 1; i++) {
            parsedPrecision = parsedPrecision + '0';
        }
        return parsedPrecision + '1';
    }

    async loadTimeDifference (params = {}) {
        const serverTime = await this.fetchTime (params);
        const after = this.milliseconds ();
        this.options['timeDifference'] = after - serverTime;
        return this.options['timeDifference'];
    }

    implodeHostname (url: string) {
        return this.implodeParams (url, { 'hostname': this.hostname });
    }

    async fetchMarketLeverageTiers (symbol: string, params = {}) {
        if (this.has['fetchLeverageTiers']) {
            const market = this.market (symbol);
            if (!market['contract']) {
                throw new BadSymbol (this.id + ' fetchMarketLeverageTiers() supports contract markets only');
            }
            const tiers = await this.fetchLeverageTiers ([ symbol ]);
            return this.safeValue (tiers, symbol);
        } else {
            throw new NotSupported (this.id + ' fetchMarketLeverageTiers() is not supported yet');
        }
    }

    async createPostOnlyOrder (symbol: string, type: OrderType, side: OrderSide, amount, price, params = {}) {
        if (!this.has['createPostOnlyOrder']) {
            throw new NotSupported (this.id + 'createPostOnlyOrder() is not supported yet');
        }
        const query = this.extend (params, { 'postOnly': true });
        return await this.createOrder (symbol, type, side, amount, price, query);
    }

    async createReduceOnlyOrder (symbol: string, type: OrderType, side: OrderSide, amount, price, params = {}) {
        if (!this.has['createReduceOnlyOrder']) {
            throw new NotSupported (this.id + 'createReduceOnlyOrder() is not supported yet');
        }
        const query = this.extend (params, { 'reduceOnly': true });
        return await this.createOrder (symbol, type, side, amount, price, query);
    }

    async createStopOrder (symbol: string, type: OrderType, side: OrderSide, amount, price = undefined, stopPrice = undefined, params = {}) {
        if (!this.has['createStopOrder']) {
            throw new NotSupported (this.id + ' createStopOrder() is not supported yet');
        }
        if (stopPrice === undefined) {
            throw new ArgumentsRequired (this.id + ' create_stop_order() requires a stopPrice argument');
        }
        const query = this.extend (params, { 'stopPrice': stopPrice });
        return await this.createOrder (symbol, type, side, amount, price, query);
    }

    async createStopLimitOrder (symbol: string, side: OrderSide, amount, price, stopPrice, params = {}) {
        if (!this.has['createStopLimitOrder']) {
            throw new NotSupported (this.id + ' createStopLimitOrder() is not supported yet');
        }
        const query = this.extend (params, { 'stopPrice': stopPrice });
        return await this.createOrder (symbol, 'limit', side, amount, price, query);
    }

    async createStopMarketOrder (symbol: string, side: OrderSide, amount, stopPrice, params = {}) {
        if (!this.has['createStopMarketOrder']) {
            throw new NotSupported (this.id + ' createStopMarketOrder() is not supported yet');
        }
        const query = this.extend (params, { 'stopPrice': stopPrice });
        return await this.createOrder (symbol, 'market', side, amount, undefined, query);
    }

    safeCurrencyCode (currencyId: Str, currency: Currency = undefined): string {
        currency = this.safeCurrency (currencyId, currency);
        return currency['code'];
    }

    filterBySymbolSinceLimit (array, symbol: string = undefined, since: Int = undefined, limit: Int = undefined, tail = false) {
        return this.filterByValueSinceLimit (array, 'symbol', symbol, since, limit, 'timestamp', tail);
    }

    filterByCurrencySinceLimit (array, code = undefined, since: Int = undefined, limit: Int = undefined, tail = false) {
        return this.filterByValueSinceLimit (array, 'currency', code, since, limit, 'timestamp', tail);
    }

    filterBySymbolsSinceLimit (array, symbols: string[] = undefined, since: Int = undefined, limit: Int = undefined, tail = false) {
        const result = this.filterByArray (array, 'symbol', symbols, false);
        return this.filterBySinceLimit (result, since, limit, 'timestamp', tail);
    }

    parseLastPrices (pricesData, symbols: string[] = undefined, params = {}) {
        //
        // the value of tickers is either a dict or a list
        //
        // dict
        //
        //     {
        //         'marketId1': { ... },
        //         'marketId2': { ... },
        //         ...
        //     }
        //
        // list
        //
        //     [
        //         { 'market': 'marketId1', ... },
        //         { 'market': 'marketId2', ... },
        //         ...
        //     ]
        //
        const results = [];
        if (Array.isArray (pricesData)) {
            for (let i = 0; i < pricesData.length; i++) {
                const priceData = this.extend (this.parseLastPrice (pricesData[i]), params);
                results.push (priceData);
            }
        } else {
            const marketIds = Object.keys (pricesData);
            for (let i = 0; i < marketIds.length; i++) {
                const marketId = marketIds[i];
                const market = this.safeMarket (marketId);
                const priceData = this.extend (this.parseLastPrice (pricesData[marketId], market), params);
                results.push (priceData);
            }
        }
        symbols = this.marketSymbols (symbols);
        return this.filterByArray (results, 'symbol', symbols);
    }

    parseTickers (tickers, symbols: string[] = undefined, params = {}): Dictionary<Ticker> {
        //
        // the value of tickers is either a dict or a list
        //
        // dict
        //
        //     {
        //         'marketId1': { ... },
        //         'marketId2': { ... },
        //         'marketId3': { ... },
        //         ...
        //     }
        //
        // list
        //
        //     [
        //         { 'market': 'marketId1', ... },
        //         { 'market': 'marketId2', ... },
        //         { 'market': 'marketId3', ... },
        //         ...
        //     ]
        //
        const results = [];
        if (Array.isArray (tickers)) {
            for (let i = 0; i < tickers.length; i++) {
                const ticker = this.extend (this.parseTicker (tickers[i]), params);
                results.push (ticker);
            }
        } else {
            const marketIds = Object.keys (tickers);
            for (let i = 0; i < marketIds.length; i++) {
                const marketId = marketIds[i];
                const market = this.safeMarket (marketId);
                const ticker = this.extend (this.parseTicker (tickers[marketId], market), params);
                results.push (ticker);
            }
        }
        symbols = this.marketSymbols (symbols);
        return this.filterByArray (results, 'symbol', symbols);
    }

    parseDepositAddresses (addresses, codes: string[] = undefined, indexed = true, params = {}) {
        let result = [];
        for (let i = 0; i < addresses.length; i++) {
            const address = this.extend (this.parseDepositAddress (addresses[i]), params);
            result.push (address);
        }
        if (codes !== undefined) {
            result = this.filterByArray (result, 'currency', codes, false);
        }
        if (indexed) {
            return this.indexBy (result, 'currency');
        }
        return result;
    }

    parseBorrowInterests (response, market: Market = undefined) {
        const interests = [];
        for (let i = 0; i < response.length; i++) {
            const row = response[i];
            interests.push (this.parseBorrowInterest (row, market));
        }
        return interests;
    }

    parseFundingRateHistories (response, market = undefined, since: Int = undefined, limit: Int = undefined): FundingRateHistory[] {
        const rates = [];
        for (let i = 0; i < response.length; i++) {
            const entry = response[i];
            rates.push (this.parseFundingRateHistory (entry, market));
        }
        const sorted = this.sortBy (rates, 'timestamp');
        const symbol = (market === undefined) ? undefined : market['symbol'];
        return this.filterBySymbolSinceLimit (sorted, symbol, since, limit) as FundingRateHistory[];
    }

    safeSymbol (marketId: Str, market: Market = undefined, delimiter: Str = undefined, marketType: Str = undefined): string {
        market = this.safeMarket (marketId, market, delimiter, marketType);
        return market['symbol'];
    }

    parseFundingRate (contract: string, market: Market = undefined) {
        throw new NotSupported (this.id + ' parseFundingRate() is not supported yet');
    }

    parseFundingRates (response, market: Market = undefined) {
        const result = {};
        for (let i = 0; i < response.length; i++) {
            const parsed = this.parseFundingRate (response[i], market);
            result[parsed['symbol']] = parsed;
        }
        return result;
    }

    isTriggerOrder (params) {
        const isTrigger = this.safeValue2 (params, 'trigger', 'stop');
        if (isTrigger) {
            params = this.omit (params, [ 'trigger', 'stop' ]);
        }
        return [ isTrigger, params ];
    }

    isPostOnly (isMarketOrder: boolean, exchangeSpecificParam, params = {}) {
        /**
         * @ignore
         * @method
         * @param {string} type Order type
         * @param {boolean} exchangeSpecificParam exchange specific postOnly
         * @param {object} [params] exchange specific params
         * @returns {boolean} true if a post only order, false otherwise
         */
        const timeInForce = this.safeStringUpper (params, 'timeInForce');
        let postOnly = this.safeValue2 (params, 'postOnly', 'post_only', false);
        // we assume timeInForce is uppercase from safeStringUpper (params, 'timeInForce')
        const ioc = timeInForce === 'IOC';
        const fok = timeInForce === 'FOK';
        const timeInForcePostOnly = timeInForce === 'PO';
        postOnly = postOnly || timeInForcePostOnly || exchangeSpecificParam;
        if (postOnly) {
            if (ioc || fok) {
                throw new InvalidOrder (this.id + ' postOnly orders cannot have timeInForce equal to ' + timeInForce);
            } else if (isMarketOrder) {
                throw new InvalidOrder (this.id + ' market orders cannot be postOnly');
            } else {
                return true;
            }
        } else {
            return false;
        }
    }

    handlePostOnly (isMarketOrder: boolean, exchangeSpecificPostOnlyOption: boolean, params: any = {}) {
        /**
         * @ignore
         * @method
         * @param {string} type Order type
         * @param {boolean} exchangeSpecificBoolean exchange specific postOnly
         * @param {object} [params] exchange specific params
         * @returns {Array}
         */
        const timeInForce = this.safeStringUpper (params, 'timeInForce');
        let postOnly = this.safeValue (params, 'postOnly', false);
        const ioc = timeInForce === 'IOC';
        const fok = timeInForce === 'FOK';
        const po = timeInForce === 'PO';
        postOnly = postOnly || po || exchangeSpecificPostOnlyOption;
        if (postOnly) {
            if (ioc || fok) {
                throw new InvalidOrder (this.id + ' postOnly orders cannot have timeInForce equal to ' + timeInForce);
            } else if (isMarketOrder) {
                throw new InvalidOrder (this.id + ' market orders cannot be postOnly');
            } else {
                if (po) {
                    params = this.omit (params, 'timeInForce');
                }
                params = this.omit (params, 'postOnly');
                return [ true, params ];
            }
        }
        return [ false, params ];
    }

    async fetchLastPrices (symbols: string[] = undefined, params = {}) {
        throw new NotSupported (this.id + ' fetchLastPrices() is not supported yet');
    }

    async fetchTradingFees (params = {}): Promise<any> {
        throw new NotSupported (this.id + ' fetchTradingFees() is not supported yet');
    }

    async fetchTradingFee (symbol: string, params = {}) {
        if (!this.has['fetchTradingFees']) {
            throw new NotSupported (this.id + ' fetchTradingFee() is not supported yet');
        }
        return await this.fetchTradingFees (params);
    }

    parseOpenInterest (interest, market: Market = undefined): OpenInterest {
        throw new NotSupported (this.id + ' parseOpenInterest () is not supported yet');
    }

    parseOpenInterests (response, market = undefined, since: Int = undefined, limit: Int = undefined): OpenInterest[] {
        const interests = [];
        for (let i = 0; i < response.length; i++) {
            const entry = response[i];
            const interest = this.parseOpenInterest (entry, market);
            interests.push (interest);
        }
        const sorted = this.sortBy (interests, 'timestamp');
        const symbol = this.safeString (market, 'symbol');
        return this.filterBySymbolSinceLimit (sorted, symbol, since, limit);
    }

    async fetchFundingRate (symbol: string, params = {}) {
        if (this.has['fetchFundingRates']) {
            await this.loadMarkets ();
            const market = this.market (symbol);
            symbol = market['symbol'];
            if (!market['contract']) {
                throw new BadSymbol (this.id + ' fetchFundingRate() supports contract markets only');
            }
            const rates = await this.fetchFundingRates ([ symbol ], params);
            const rate = this.safeValue (rates, symbol);
            if (rate === undefined) {
                throw new NullResponse (this.id + ' fetchFundingRate () returned no data for ' + symbol);
            } else {
                return rate;
            }
        } else {
            throw new NotSupported (this.id + ' fetchFundingRate () is not supported yet');
        }
    }

    async fetchMarkOHLCV (symbol, timeframe = '1m', since: Int = undefined, limit: Int = undefined, params = {}): Promise<OHLCV[]> {
        /**
         * @method
         * @name exchange#fetchMarkOHLCV
         * @description fetches historical mark price candlestick data containing the open, high, low, and close price of a market
         * @param {string} symbol unified symbol of the market to fetch OHLCV data for
         * @param {string} timeframe the length of time each candle represents
         * @param {int} [since] timestamp in ms of the earliest candle to fetch
         * @param {int} [limit] the maximum amount of candles to fetch
         * @param {object} [params] extra parameters specific to the exchange API endpoint
         * @returns {float[][]} A list of candles ordered as timestamp, open, high, low, close, undefined
         */
        if (this.has['fetchMarkOHLCV']) {
            const request = {
                'price': 'mark',
            };
            return await this.fetchOHLCV (symbol, timeframe, since, limit, this.extend (request, params));
        } else {
            throw new NotSupported (this.id + ' fetchMarkOHLCV () is not supported yet');
        }
    }

    async fetchIndexOHLCV (symbol: string, timeframe = '1m', since: Int = undefined, limit: Int = undefined, params = {}): Promise<OHLCV[]> {
        /**
         * @method
         * @name exchange#fetchIndexOHLCV
         * @description fetches historical index price candlestick data containing the open, high, low, and close price of a market
         * @param {string} symbol unified symbol of the market to fetch OHLCV data for
         * @param {string} timeframe the length of time each candle represents
         * @param {int} [since] timestamp in ms of the earliest candle to fetch
         * @param {int} [limit] the maximum amount of candles to fetch
         * @param {object} [params] extra parameters specific to the exchange API endpoint
         * @returns {} A list of candles ordered as timestamp, open, high, low, close, undefined
         */
        if (this.has['fetchIndexOHLCV']) {
            const request = {
                'price': 'index',
            };
            return await this.fetchOHLCV (symbol, timeframe, since, limit, this.extend (request, params));
        } else {
            throw new NotSupported (this.id + ' fetchIndexOHLCV () is not supported yet');
        }
    }

    async fetchPremiumIndexOHLCV (symbol: string, timeframe = '1m', since: Int = undefined, limit: Int = undefined, params = {}): Promise<OHLCV[]> {
        /**
         * @method
         * @name exchange#fetchPremiumIndexOHLCV
         * @description fetches historical premium index price candlestick data containing the open, high, low, and close price of a market
         * @param {string} symbol unified symbol of the market to fetch OHLCV data for
         * @param {string} timeframe the length of time each candle represents
         * @param {int} [since] timestamp in ms of the earliest candle to fetch
         * @param {int} [limit] the maximum amount of candles to fetch
         * @param {object} [params] extra parameters specific to the exchange API endpoint
         * @returns {float[][]} A list of candles ordered as timestamp, open, high, low, close, undefined
         */
        if (this.has['fetchPremiumIndexOHLCV']) {
            const request = {
                'price': 'premiumIndex',
            };
            return await this.fetchOHLCV (symbol, timeframe, since, limit, this.extend (request, params));
        } else {
            throw new NotSupported (this.id + ' fetchPremiumIndexOHLCV () is not supported yet');
        }
    }

    handleTimeInForce (params = {}) {
        /**
         * @ignore
         * @method
         * Must add timeInForce to this.options to use this method
         * @returns {string} returns the exchange specific value for timeInForce
         */
        const timeInForce = this.safeStringUpper (params, 'timeInForce'); // supported values GTC, IOC, PO
        if (timeInForce !== undefined) {
            const exchangeValue = this.safeString (this.options['timeInForce'], timeInForce);
            if (exchangeValue === undefined) {
                throw new ExchangeError (this.id + ' does not support timeInForce "' + timeInForce + '"');
            }
            return exchangeValue;
        }
        return undefined;
    }

    convertTypeToAccount (account) {
        /**
         * @ignore
         * @method
         * Must add accountsByType to this.options to use this method
         * @param {string} account key for account name in this.options['accountsByType']
         * @returns the exchange specific account name or the isolated margin id for transfers
         */
        const accountsByType = this.safeValue (this.options, 'accountsByType', {});
        const lowercaseAccount = account.toLowerCase ();
        if (lowercaseAccount in accountsByType) {
            return accountsByType[lowercaseAccount];
        } else if ((account in this.markets) || (account in this.markets_by_id)) {
            const market = this.market (account);
            return market['id'];
        } else {
            return account;
        }
    }

    checkRequiredArgument (methodName, argument, argumentName, options = []) {
        /**
         * @ignore
         * @method
         * @param {string} methodName the name of the method that the argument is being checked for
         * @param {string} argument the argument's actual value provided
         * @param {string} argumentName the name of the argument being checked (for logging purposes)
         * @param {string[]} options a list of options that the argument can be
         * @returns {undefined}
         */
        const optionsLength = options.length;
        if ((argument === undefined) || ((optionsLength > 0) && (!(this.inArray (argument, options))))) {
            const messageOptions = options.join (', ');
            let message = this.id + ' ' + methodName + '() requires a ' + argumentName + ' argument';
            if (messageOptions !== '') {
                message += ', one of ' + '(' + messageOptions + ')';
            }
            throw new ArgumentsRequired (message);
        }
    }

    checkRequiredMarginArgument (methodName: string, symbol: Str, marginMode: string) {
        /**
         * @ignore
         * @method
         * @param {string} symbol unified symbol of the market
         * @param {string} methodName name of the method that requires a symbol
         * @param {string} marginMode is either 'isolated' or 'cross'
         */
        if ((marginMode === 'isolated') && (symbol === undefined)) {
            throw new ArgumentsRequired (this.id + ' ' + methodName + '() requires a symbol argument for isolated margin');
        } else if ((marginMode === 'cross') && (symbol !== undefined)) {
            throw new ArgumentsRequired (this.id + ' ' + methodName + '() cannot have a symbol argument for cross margin');
        }
    }

    parseDepositWithdrawFees (response, codes: string[] = undefined, currencyIdKey = undefined): any {
        /**
         * @ignore
         * @method
         * @param {object[]|object} response unparsed response from the exchange
         * @param {string[]|undefined} codes the unified currency codes to fetch transactions fees for, returns all currencies when undefined
         * @param {str} currencyIdKey *should only be undefined when response is a dictionary* the object key that corresponds to the currency id
         * @returns {object} objects with withdraw and deposit fees, indexed by currency codes
         */
        const depositWithdrawFees = {};
        codes = this.marketCodes (codes);
        const isArray = Array.isArray (response);
        let responseKeys = response;
        if (!isArray) {
            responseKeys = Object.keys (response);
        }
        for (let i = 0; i < responseKeys.length; i++) {
            const entry = responseKeys[i];
            const dictionary = isArray ? entry : response[entry];
            const currencyId = isArray ? this.safeString (dictionary, currencyIdKey) : entry;
            const currency = this.safeValue (this.currencies_by_id, currencyId);
            const code = this.safeString (currency, 'code', currencyId);
            if ((codes === undefined) || (this.inArray (code, codes))) {
                depositWithdrawFees[code] = this.parseDepositWithdrawFee (dictionary, currency);
            }
        }
        return depositWithdrawFees;
    }

    parseDepositWithdrawFee (fee, currency: Currency = undefined): any {
        throw new NotSupported (this.id + ' parseDepositWithdrawFee() is not supported yet');
    }

    depositWithdrawFee (info): any {
        return {
            'deposit': {
                'fee': undefined,
                'percentage': undefined,
            },
            'info': info,
            'networks': {},
            'withdraw': {
                'fee': undefined,
                'percentage': undefined,
            },
        };
    }

    assignDefaultDepositWithdrawFees (fee, currency = undefined): any {
        /**
         * @ignore
         * @method
         * @description Takes a depositWithdrawFee structure and assigns the default values for withdraw and deposit
         * @param {object} fee A deposit withdraw fee structure
         * @param {object} currency A currency structure, the response from this.currency ()
         * @returns {object} A deposit withdraw fee structure
         */
        const networkKeys = Object.keys (fee['networks']);
        const numNetworks = networkKeys.length;
        if (numNetworks === 1) {
            fee['withdraw'] = fee['networks'][networkKeys[0]]['withdraw'];
            fee['deposit'] = fee['networks'][networkKeys[0]]['deposit'];
            return fee;
        }
        const currencyCode = this.safeString (currency, 'code');
        for (let i = 0; i < numNetworks; i++) {
            const network = networkKeys[i];
            if (network === currencyCode) {
                fee['deposit'] = fee['networks'][networkKeys[i]]['deposit'];
                fee['withdraw'] = fee['networks'][networkKeys[i]]['withdraw'];
            }
        }
        return fee;
    }

    parseIncome (info, market: Market = undefined) {
        throw new NotSupported (this.id + ' parseIncome () is not supported yet');
    }

    parseIncomes (incomes, market = undefined, since: Int = undefined, limit: Int = undefined): FundingHistory[] {
        /**
         * @ignore
         * @method
         * @description parses funding fee info from exchange response
         * @param {object[]} incomes each item describes once instance of currency being received or paid
         * @param {object} market ccxt market
         * @param {int} [since] when defined, the response items are filtered to only include items after this timestamp
         * @param {int} [limit] limits the number of items in the response
         * @returns {object[]} an array of [funding history structures]{@link https://docs.ccxt.com/#/?id=funding-history-structure}
         */
        const result = [];
        for (let i = 0; i < incomes.length; i++) {
            const entry = incomes[i];
            const parsed = this.parseIncome (entry, market);
            result.push (parsed);
        }
        const sorted = this.sortBy (result, 'timestamp');
        return this.filterBySinceLimit (sorted, since, limit);
    }

    getMarketFromSymbols (symbols: string[] = undefined) {
        if (symbols === undefined) {
            return undefined;
        }
        const firstMarket = this.safeString (symbols, 0);
        const market = this.market (firstMarket);
        return market;
    }

    parseWsOHLCVs (ohlcvs: object[], market: any = undefined, timeframe: string = '1m', since: Int = undefined, limit: Int = undefined) {
        const results = [];
        for (let i = 0; i < ohlcvs.length; i++) {
            results.push (this.parseWsOHLCV (ohlcvs[i], market));
        }
        return results;
    }

    async fetchTransactions (code: string = undefined, since: Int = undefined, limit: Int = undefined, params = {}): Promise<any> {
        /**
         * @method
         * @name exchange#fetchTransactions
         * @deprecated
         * @description *DEPRECATED* use fetchDepositsWithdrawals instead
         * @param {string} code unified currency code for the currency of the deposit/withdrawals, default is undefined
         * @param {int} [since] timestamp in ms of the earliest deposit/withdrawal, default is undefined
         * @param {int} [limit] max number of deposit/withdrawals to return, default is undefined
         * @param {object} [params] extra parameters specific to the exchange API endpoint
         * @returns {object} a list of [transaction structures]{@link https://docs.ccxt.com/#/?id=transaction-structure}
         */
        if (this.has['fetchDepositsWithdrawals']) {
            return await this.fetchDepositsWithdrawals (code, since, limit, params);
        } else {
            throw new NotSupported (this.id + ' fetchTransactions () is not supported yet');
        }
    }

    filterByArrayPositions (objects, key: IndexType, values = undefined, indexed = true): Position[] {
        /**
         * @ignore
         * @method
         * @description Typed wrapper for filterByArray that returns a list of positions
         */
        return this.filterByArray (objects, key, values, indexed) as Position[];
    }

    filterByArrayTickers (objects, key: IndexType, values = undefined, indexed = true): Dictionary<Ticker> {
        /**
         * @ignore
         * @method
         * @description Typed wrapper for filterByArray that returns a dictionary of tickers
         */
        return this.filterByArray (objects, key, values, indexed) as Dictionary<Ticker>;
    }

    createOHLCVObject (symbol: string, timeframe: string, data): Dictionary<Dictionary<OHLCV[]>> {
        const res = {};
        res[symbol] = {};
        res[symbol][timeframe] = data;
        return res;
    }

    handleMaxEntriesPerRequestAndParams (method: string, maxEntriesPerRequest: Int = undefined, params = {}): [ Int, any ] {
        let newMaxEntriesPerRequest = undefined;
        [ newMaxEntriesPerRequest, params ] = this.handleOptionAndParams (params, method, 'maxEntriesPerRequest');
        if ((newMaxEntriesPerRequest !== undefined) && (newMaxEntriesPerRequest !== maxEntriesPerRequest)) {
            maxEntriesPerRequest = newMaxEntriesPerRequest;
        }
        if (maxEntriesPerRequest === undefined) {
            maxEntriesPerRequest = 1000; // default to 1000
        }
        return [ maxEntriesPerRequest, params ];
    }

    async fetchPaginatedCallDynamic (method: string, symbol: string = undefined, since: Int = undefined, limit: Int = undefined, params = {}, maxEntriesPerRequest: Int = undefined): Promise<any> {
        let maxCalls = undefined;
        [ maxCalls, params ] = this.handleOptionAndParams (params, method, 'paginationCalls', 10);
        let maxRetries = undefined;
        [ maxRetries, params ] = this.handleOptionAndParams (params, method, 'maxRetries', 3);
        let paginationDirection = undefined;
        [ paginationDirection, params ] = this.handleOptionAndParams (params, method, 'paginationDirection', 'backward');
        let paginationTimestamp = undefined;
        let calls = 0;
        let result = [];
        let errors = 0;
        const until = this.safeInteger2 (params, 'untill', 'till'); // do not omit it from params here
        [ maxEntriesPerRequest, params ] = this.handleMaxEntriesPerRequestAndParams (method, maxEntriesPerRequest, params);
        if ((paginationDirection === 'forward')) {
            if (since === undefined) {
                throw new ArgumentsRequired (this.id + ' pagination requires a since argument when paginationDirection set to forward');
            }
            paginationTimestamp = since;
        }
        while ((calls < maxCalls)) {
            calls += 1;
            try {
                if (paginationDirection === 'backward') {
                    // do it backwards, starting from the last
                    // UNTIL filtering is required in order to work
                    if (paginationTimestamp !== undefined) {
                        params['until'] = paginationTimestamp - 1;
                    }
                    const response = await this[method] (symbol, undefined, maxEntriesPerRequest, params);
                    const responseLength = response.length;
                    if (this.verbose) {
                        this.log ('Dynamic pagination call', calls, 'method', method, 'response length', responseLength, 'timestamp', paginationTimestamp);
                    }
                    if (responseLength === 0) {
                        break;
                    }
                    errors = 0;
                    result = this.arrayConcat (result, response);
                    const firstElement = this.safeValue (response, 0);
                    paginationTimestamp = this.safeInteger2 (firstElement, 'timestamp', 0);
                    if ((since !== undefined) && (paginationTimestamp <= since)) {
                        break;
                    }
                } else {
                    // do it forwards, starting from the since
                    const response = await this[method] (symbol, paginationTimestamp, maxEntriesPerRequest, params);
                    const responseLength = response.length;
                    if (this.verbose) {
                        this.log ('Dynamic pagination call', calls, 'method', method, 'response length', responseLength, 'timestamp', paginationTimestamp);
                    }
                    if (responseLength === 0) {
                        break;
                    }
                    errors = 0;
                    result = this.arrayConcat (result, response);
                    const last = this.safeValue (response, responseLength - 1);
                    paginationTimestamp = this.safeInteger (last, 'timestamp') - 1;
                    if ((until !== undefined) && (paginationTimestamp >= until)) {
                        break;
                    }
                }
            } catch (e) {
                errors += 1;
                if (errors > maxRetries) {
                    throw e;
                }
            }
        }
        const uniqueResults = this.removeRepeatedElementsFromArray (result);
        const key = (method === 'fetchOHLCV') ? 0 : 'timestamp';
        return this.filterBySinceLimit (uniqueResults, since, limit, key);
    }

    async safeDeterministicCall (method: string, symbol: string = undefined, since: Int = undefined, limit: Int = undefined, timeframe: string = undefined, params = {}) {
        let maxRetries = undefined;
        [ maxRetries, params ] = this.handleOptionAndParams (params, method, 'maxRetries', 3);
        let errors = 0;
        try {
            if (timeframe && method !== 'fetchFundingRateHistory') {
                return await this[method] (symbol, timeframe, since, limit, params);
            } else {
                return await this[method] (symbol, since, limit, params);
            }
        } catch (e) {
            if (e instanceof RateLimitExceeded) {
                throw e; // if we are rate limited, we should not retry and fail fast
            }
            errors += 1;
            if (errors > maxRetries) {
                throw e;
            }
        }
    }

    async fetchPaginatedCallDeterministic (method: string, symbol: string = undefined, since: Int = undefined, limit: Int = undefined, timeframe: string = undefined, params = {}, maxEntriesPerRequest = undefined): Promise<any> {
        let maxCalls = undefined;
        [ maxCalls, params ] = this.handleOptionAndParams (params, method, 'paginationCalls', 10);
        [ maxEntriesPerRequest, params ] = this.handleMaxEntriesPerRequestAndParams (method, maxEntriesPerRequest, params);
        const current = this.milliseconds ();
        const tasks = [];
        const time = this.parseTimeframe (timeframe) * 1000;
        const step = time * maxEntriesPerRequest;
        let currentSince = current - (maxCalls * step) - 1;
        if (since !== undefined) {
            currentSince = Math.max (currentSince, since);
        }
        const until = this.safeInteger2 (params, 'until', 'till'); // do not omit it here
        if (until !== undefined) {
            const requiredCalls = Math.ceil ((until - since) / step);
            if (requiredCalls > maxCalls) {
                throw new BadRequest (this.id + ' the number of required calls is greater than the max number of calls allowed, either increase the paginationCalls or decrease the since-until gap. Current paginationCalls limit is ' + maxCalls.toString () + ' required calls is ' + requiredCalls.toString ());
            }
        }
        for (let i = 0; i < maxCalls; i++) {
            if ((until !== undefined) && (currentSince >= until)) {
                break;
            }
            tasks.push (this.safeDeterministicCall (method, symbol, currentSince, maxEntriesPerRequest, timeframe, params));
            currentSince = this.sum (currentSince, step) - 1;
        }
        const results = await Promise.all (tasks);
        let result = [];
        for (let i = 0; i < results.length; i++) {
            result = this.arrayConcat (result, results[i]);
        }
        const uniqueResults = this.removeRepeatedElementsFromArray (result) as any;
        const key = (method === 'fetchOHLCV') ? 0 : 'timestamp';
        return this.filterBySinceLimit (uniqueResults, since, limit, key);
    }

    async fetchPaginatedCallCursor (method: string, symbol: string = undefined, since = undefined, limit = undefined, params = {}, cursorReceived = undefined, cursorSent = undefined, cursorIncrement = undefined, maxEntriesPerRequest = undefined): Promise<any> {
        let maxCalls = undefined;
        [ maxCalls, params ] = this.handleOptionAndParams (params, method, 'paginationCalls', 10);
        let maxRetries = undefined;
        [ maxRetries, params ] = this.handleOptionAndParams (params, method, 'maxRetries', 3);
        [ maxEntriesPerRequest, params ] = this.handleMaxEntriesPerRequestAndParams (method, maxEntriesPerRequest, params);
        let cursorValue = undefined;
        let i = 0;
        let errors = 0;
        let result = [];
        while (i < maxCalls) {
            try {
                if (cursorValue !== undefined) {
                    if (cursorIncrement !== undefined) {
                        cursorValue = this.parseToInt (cursorValue) + cursorIncrement;
                    }
                    params[cursorSent] = cursorValue;
                }
                let response = undefined;
                if (method === 'fetchAccounts') {
                    response = await this[method] (params);
                } else {
                    response = await this[method] (symbol, since, maxEntriesPerRequest, params);
                }
                errors = 0;
                const responseLength = response.length;
                if (this.verbose) {
                    this.log ('Cursor pagination call', i + 1, 'method', method, 'response length', responseLength, 'cursor', cursorValue);
                }
                if (responseLength === 0) {
                    break;
                }
                result = this.arrayConcat (result, response);
                const last = this.safeValue (response, responseLength - 1);
                cursorValue = this.safeValue (last['info'], cursorReceived);
                if (cursorValue === undefined) {
                    break;
                }
                const lastTimestamp = this.safeInteger (last, 'timestamp');
                if (lastTimestamp !== undefined && lastTimestamp < since) {
                    break;
                }
            } catch (e) {
                errors += 1;
                if (errors > maxRetries) {
                    throw e;
                }
            }
            i += 1;
        }
        const sorted = this.sortCursorPaginatedResult (result);
        const key = (method === 'fetchOHLCV') ? 0 : 'timestamp';
        return this.filterBySinceLimit (sorted, since, limit, key);
    }

    async fetchPaginatedCallIncremental (method: string, symbol: string = undefined, since = undefined, limit = undefined, params = {}, pageKey = undefined, maxEntriesPerRequest = undefined): Promise<any> {
        let maxCalls = undefined;
        [ maxCalls, params ] = this.handleOptionAndParams (params, method, 'paginationCalls', 10);
        let maxRetries = undefined;
        [ maxRetries, params ] = this.handleOptionAndParams (params, method, 'maxRetries', 3);
        [ maxEntriesPerRequest, params ] = this.handleMaxEntriesPerRequestAndParams (method, maxEntriesPerRequest, params);
        let i = 0;
        let errors = 0;
        let result = [];
        while (i < maxCalls) {
            try {
                params[pageKey] = i + 1;
                const response = await this[method] (symbol, since, maxEntriesPerRequest, params);
                errors = 0;
                const responseLength = response.length;
                if (this.verbose) {
                    this.log ('Incremental pagination call', i + 1, 'method', method, 'response length', responseLength);
                }
                if (responseLength === 0) {
                    break;
                }
                result = this.arrayConcat (result, response);
            } catch (e) {
                errors += 1;
                if (errors > maxRetries) {
                    throw e;
                }
            }
            i += 1;
        }
        const sorted = this.sortCursorPaginatedResult (result);
        const key = (method === 'fetchOHLCV') ? 0 : 'timestamp';
        return this.filterBySinceLimit (sorted, since, limit, key);
    }

    sortCursorPaginatedResult (result) {
        const first = this.safeValue (result, 0);
        if (first !== undefined) {
            if ('timestamp' in first) {
                return this.sortBy (result, 'timestamp', true);
            }
            if ('id' in first) {
                return this.sortBy (result, 'id', true);
            }
        }
        return result;
    }

    removeRepeatedElementsFromArray (input) {
        const uniqueResult = {};
        for (let i = 0; i < input.length; i++) {
            const entry = input[i];
            const id = this.safeString (entry, 'id');
            if (id !== undefined) {
                if (this.safeString (uniqueResult, id) === undefined) {
                    uniqueResult[id] = entry;
                }
            } else {
                const timestamp = this.safeInteger2 (entry, 'timestamp', 0);
                if (timestamp !== undefined) {
                    if (this.safeString (uniqueResult, timestamp) === undefined) {
                        uniqueResult[timestamp] = entry;
                    }
                }
            }
        }
        const values = Object.values (uniqueResult);
        const valuesLength = values.length;
        if (valuesLength > 0) {
            return values as any;
        }
        return input;
    }

    handleUntilOption (key, request, params, multiplier = 1) {
        const until = this.safeValue2 (params, 'until', 'till');
        if (until !== undefined) {
            request[key] = this.parseToInt (until * multiplier);
            params = this.omit (params, [ 'until', 'till' ]);
        }
        return [ request, params ];
    }

    safeOpenInterest (interest, market: Market = undefined): OpenInterest {
        return this.extend (interest, {
            'baseVolume': this.safeNumber (interest, 'baseVolume'), // deprecated
            'datetime': this.safeString (interest, 'datetime'),
            'info': this.safeValue (interest, 'info'),
            'openInterestAmount': this.safeNumber (interest, 'openInterestAmount'),
            'openInterestValue': this.safeNumber (interest, 'openInterestValue'),
            'quoteVolume': this.safeNumber (interest, 'quoteVolume'), // deprecated
            'symbol': this.safeString (market, 'symbol'),
            'timestamp': this.safeInteger (interest, 'timestamp'),
        });
    }

    parseLiquidation (liquidation, market: Market = undefined): Liquidation {
        throw new NotSupported (this.id + ' parseLiquidation () is not supported yet');
    }

    parseLiquidations (liquidations, market = undefined, since: Int = undefined, limit: Int = undefined): Liquidation[] {
        /**
         * @ignore
         * @method
         * @description parses liquidation info from the exchange response
         * @param {object[]} liquidations each item describes an instance of a liquidation event
         * @param {object} market ccxt market
         * @param {int} [since] when defined, the response items are filtered to only include items after this timestamp
         * @param {int} [limit] limits the number of items in the response
         * @returns {object[]} an array of [liquidation structures]{@link https://docs.ccxt.com/#/?id=liquidation-structure}
         */
        const result = [];
        for (let i = 0; i < liquidations.length; i++) {
            const entry = liquidations[i];
            const parsed = this.parseLiquidation (entry, market);
            result.push (parsed);
        }
        const sorted = this.sortBy (result, 'timestamp');
        const symbol = this.safeString (market, 'symbol');
        return this.filterBySymbolSinceLimit (sorted, symbol, since, limit);
    }

    parseGreeks (greeks, market: Market = undefined): Greeks {
        throw new NotSupported (this.id + ' parseGreeks () is not supported yet');
    }
}

export {
    Exchange,
};<|MERGE_RESOLUTION|>--- conflicted
+++ resolved
@@ -4,7 +4,6 @@
 import * as functions from './functions.js';
 import { inArray as inArrayFunc, keys as keysFunc, values as valuesFunc, vwap as vwapFunc } from './functions.js';
 // import exceptions from "./errors.js"
-<<<<<<< HEAD
 import {
     ArgumentsRequired,
     AuthenticationError,
@@ -19,33 +18,12 @@
     NetworkError,
     NotSupported,
     NullResponse,
+    ProxyError,
     RateLimitExceeded,
     RequestTimeout
 } from "./errors.js";
 
 import { Precise } from './Precise.js';
-=======
-
- import { // eslint-disable-line object-curly-newline
-    ExchangeError
-    , BadSymbol
-    , NullResponse
-    , InvalidAddress
-    , InvalidOrder
-    , NotSupported
-    , BadResponse
-    , AuthenticationError
-    , DDoSProtection
-    , RequestTimeout
-    , NetworkError
-    , ProxyError
-    , ExchangeNotAvailable
-    , ArgumentsRequired
-    , RateLimitExceeded,
-    BadRequest} from "./errors.js"
-
-import { Precise } from './Precise.js'
->>>>>>> 49b1b185
 
 
 //-----------------------------------------------------------------------------
