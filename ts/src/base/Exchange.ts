--- conflicted
+++ resolved
@@ -246,19 +246,7 @@
     token: string; // reserved for HTTP auth in some cases
 
     balance      = {}
-<<<<<<< HEAD
-    liquidations = {}
-    orderbooks   = {}
-    tickers      = {}
-    orders       = undefined
-    triggerOrders = undefined
-    trades: any
-    transactions = {}
-    ohlcvs: any
-    myLiquidations = {}
-    myTrades: any
-    positions: any
-=======
+    liquidations: Dictionary<Liquidation> = {}
     orderbooks: Dictionary<Ob>   = {}
     tickers: Dictionary<Ticker>  = {}
     fundingRates: Dictionary<FundingRate> = {}
@@ -268,9 +256,9 @@
     trades: Dictionary<ArrayCache>
     transactions = {}
     ohlcvs: Dictionary<Dictionary<ArrayCacheByTimestamp>>
+    myLiquidations: Dictionary<Liquidation> = {}
     myTrades: ArrayCache;
     positions: any;
->>>>>>> b39c46d3
     urls: {
         logo?: string;
         api?: string | Dictionary<string>;
@@ -696,19 +684,12 @@
                 'watchTickers': undefined,
                 'watchTrades': undefined,
                 'watchTradesForSymbols': undefined,
-<<<<<<< HEAD
-                'watchOrderBookForSymbols': undefined,
-                'watchOHLCVForSymbols': undefined,
-                'watchBalance': undefined,
                 'watchLiquidations': undefined,
                 'watchLiquidationsForSymbols': undefined,
                 'watchMyLiquidations': undefined,
                 'watchMyLiquidationsForSymbols': undefined,
-                'watchOHLCV': undefined,
-=======
                 'withdraw': undefined,
                 'ws': undefined,
->>>>>>> b39c46d3
             },
             'urls': {
                 'logo': undefined,
