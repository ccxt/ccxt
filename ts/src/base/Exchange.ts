--- conflicted
+++ resolved
@@ -3281,11 +3281,7 @@
          * @description this method is a very deterministic to help users to know what feature is supported by the exchange
          * @param {string} [symbol] unified symbol
          * @param {string} [methodName] view currently supported methods: https://docs.ccxt.com/#/README?id=features
-<<<<<<< HEAD
-         * @param {string} [paramName] unified param value, like: `triggerPrice`, `stopLoss.triggerPrice` (check docs for supported param names),
-=======
          * @param {string} [paramName] unified param value, like: `triggerPrice`, `stopLoss.triggerPrice` (check docs for supported param names)
->>>>>>> 36d88fa1
          * @param {object} [defaultValue] return default value if no result found
          * @returns {object} returns feature value
          */
