--- conflicted
+++ resolved
@@ -1515,13 +1515,6 @@
         return undefined;
     }
 
-<<<<<<< HEAD
-    checkProxySettings (url, method, headers, body) {
-        let proxyUrl = (this.proxyUrl !== undefined) ? this.proxyUrl : this.proxy_url;
-        const proxyUrlCallback = (this.proxyUrlCallback !== undefined) ? this.proxyUrlCallback : this.proxy_url_callback;
-        if (proxyUrlCallback !== undefined) {
-            proxyUrl = this.proxyUrlCallback (url, method, headers, body);
-=======
     checkProxyUrlSettings (url = undefined, method = undefined, headers = undefined, body = undefined) {
         const usedProxies = [];
         let proxyUrl = undefined;
@@ -1540,7 +1533,6 @@
         if (this.proxy_url_callback !== undefined) {
             usedProxies.push ('proxy_url_callback');
             proxyUrl = this.proxy_url_callback (url, method, headers, body);
->>>>>>> 0bff2166
         }
         // backwards-compatibility
         if (this.proxy !== undefined) {
@@ -1551,22 +1543,6 @@
                 proxyUrl = this.proxy;
             }
         }
-<<<<<<< HEAD
-        let httpProxy = (this.httpProxy !== undefined) ? this.httpProxy : this.http_proxy;
-        const httpProxyCallback = (this.httpProxyCallback !== undefined) ? this.httpProxyCallback : this.http_proxy_callback;
-        if (httpProxyCallback !== undefined) {
-            httpProxy = this.httpProxyCallback (url, method, headers, body);
-        }
-        let httpsProxy = (this.httpsProxy !== undefined) ? this.httpsProxy : this.https_proxy;
-        const httpsProxyCallback = (this.httpsProxyCallback !== undefined) ? this.httpsProxyCallback : this.https_proxy_callback;
-        if (this.httpsProxyCallback !== undefined) {
-            httpsProxy = this.httpsProxyCallback (url, method, headers, body);
-        }
-        let socksProxy = (this.socksProxy !== undefined) ? this.socksProxy : this.socks_proxy;
-        const socksProxyCallback = (this.socksProxyCallback !== undefined) ? this.socksProxyCallback : this.socks_proxy_callback;
-        if (socksProxyCallback !== undefined) {
-            socksProxy = this.socksProxyCallback (url, method, headers, body);
-=======
         const length = usedProxies.length;
         if (length > 1) {
             const joinedProxyNames = usedProxies.join (',');
@@ -1596,7 +1572,6 @@
         if (this.http_proxy_callback !== undefined) {
             usedProxies.push ('http_proxy_callback');
             httpProxy = this.http_proxy_callback (url, method, headers, body);
->>>>>>> 0bff2166
         }
         // httpsProxy
         if (this.httpsProxy !== undefined) {
@@ -4788,11 +4763,7 @@
         }
     }
 
-<<<<<<< HEAD
-    checkRequiredMarginArgument (methodName: string, symbol: string, marginMode: string): void {
-=======
     checkRequiredMarginArgument (methodName: string, symbol: Str, marginMode: string) {
->>>>>>> 0bff2166
         /**
          * @ignore
          * @method
