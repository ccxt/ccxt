// ----------------------------------------------------------------------------
/* eslint-disable */

import * as functions from './functions.js';
import {
    inArray as inArrayFunc,
    keys as keysFunc,
    values as valuesFunc,
    vwap as vwapFunc
} from './functions.js';
// import exceptions from "./errors.js"
import {
    ArgumentsRequired,
    AuthenticationError,
    BadRequest,
    BadResponse,
    BadSymbol,
    DDoSProtection,
    ExchangeClosedByUser,
    ExchangeError,
    ExchangeNotAvailable,
    InvalidAddress,
    InvalidOrder,
    InvalidProxySettings,
    NetworkError,
    NotSupported,
    NullResponse,
    OperationFailed,
    RateLimitExceeded,
    RequestTimeout,
    UnsubscribeError
} from "./errors.js";

import { Precise } from './Precise.js';


//-----------------------------------------------------------------------------
import WsClient from './ws/WsClient.js';
import { Future } from './ws/Future.js';
import { CountedOrderBook, IndexedOrderBook, OrderBook as WsOrderBook } from './ws/OrderBook.js';

// ----------------------------------------------------------------------------
//
import { axolotl } from './functions/crypto.js';
// import types
import type {
    Account,
    Balance,
    BalanceAccount,
    Balances,
    Bool,
    BorrowInterest,
    CancellationRequest,
    Conversion,
    CrossBorrowRate,
    CrossBorrowRates,
    Currencies,
    Currency,
    CurrencyInterface,
    DepositAddress,
    DepositAddressResponse,
    DepositWithdrawFeeNetwork,
    Dict,
    Dictionary,
    Fee,
    FundingHistory,
    FundingRate,
    FundingRateHistory,
    FundingRates,
    Greeks,
    IndexType,
    int,
    Int,
    IsolatedBorrowRate,
    IsolatedBorrowRates,
    LastPrice,
    LastPrices,
    LedgerEntry,
    Leverage,
    Leverages,
    LeverageTier,
    LeverageTiers,
    Liquidation,
    LongShortRatio,
    MarginMode,
    MarginModes,
    MarginModification,
    Market,
    MarketInterface,
    MarketType,
    MinMax,
    Num,
    OHLCV,
    OHLCVC,
    OpenInterest,
    OpenInterests,
    Option,
    OptionChain,
    Order,
    OrderBook,
    OrderBooks,
    OrderRequest,
    OrderSide,
    OrderType,
    Position,
    Str,
    Strings,
    Ticker,
    Tickers,
    Trade,
    TradingFeeInterface,
    TradingFees,
    Transaction,
    TransferEntry,
} from './types.js';
// ----------------------------------------------------------------------------
// move this elsewhere.
import {
    ArrayCache,
    ArrayCacheBySymbolById,
    ArrayCacheBySymbolBySide,
    ArrayCacheByTimestamp,
} from './ws/Cache.js'
import {OrderBook as Ob} from './ws/OrderBook.js';

import totp from './functions/totp.js';
import ethers from '../static_dependencies/ethers/index.js';
import { TypedDataEncoder } from '../static_dependencies/ethers/hash/index.js';
import {SecureRandom} from "../static_dependencies/jsencrypt/lib/jsbn/rng.js";
import {getStarkKey, ethSigToPrivate, sign as starknetCurveSign} from '../static_dependencies/scure-starknet/index.js';
import * as Starknet from '../static_dependencies/starknet/index.js';
import Client from './ws/Client.js'

const {
    aggregate,
    arrayConcat,
    base16ToBinary,
    base58ToBinary,
    base64ToBinary,
    base64ToString,
    binaryConcat,
    binaryConcatArray,
    binaryToBase16,
    binaryToBase58,
    binaryToBase64,
    capitalize,
    clone,
    crc32,
    DECIMAL_PLACES,
    decimalToPrecision,
    decode,
    deepExtend,
    ecdsa,
    encode,
    extend,
    extractParams,
    filterBy,
    flatten,
    groupBy,
    hash,
    hmac,
    implodeParams,
    inArray,
    indexBy,
    isEmpty,
    isJsonEncodedObject,
    isNode,
    iso8601,
    json,
    keysort,
    merge,
    microseconds,
    milliseconds,
    NO_PADDING,
    now,
    numberToBE,
    numberToLE,
    numberToString,
    roundTimeframe,
    omit,
    omitZero,
    ordered,
    packb,
    parse8601,
    parseDate,
    parseTimeframe,
    precisionFromString,
    rawencode,
    ROUND,
    safeFloat,
    safeFloat2,
    safeFloatN,
    safeInteger,
    safeInteger2,
    safeIntegerN,
    safeIntegerProduct,
    safeIntegerProduct2,
    safeIntegerProductN,
    safeString,
    safeString2,
    safeStringLower,
    safeStringLower2,
    safeStringLowerN,
    safeStringN,
    safeStringUpper,
    safeStringUpper2,
    safeStringUpperN,
    safeTimestamp,
    safeTimestamp2,
    safeTimestampN,
    safeValue,
    safeValue2,
    safeValueN,
    seconds,
    selfIsDefined,
    SIGNIFICANT_DIGITS,
    sleep,
    sortBy,
    sortBy2,
    stringToBase64,
    strip,
    sum,
    Throttler,
    TICK_SIZE,
    toArray,
    TRUNCATE,
    unCamelCase,
    unique,
    urlencode,
    urlencodeBase64,
    urlencodeNested,
    urlencodeWithArrayRepeat,
    uuid,
    uuid16,
    uuid22,
    uuidv1,
    ymd,
    ymdhms,
    yymmdd,
    yyyymmdd
} = functions;

export type {
    Account,
    Balance,
    BalanceAccount,
    Balances,
    Bool,
    BorrowInterest,
    Conversion,
    CrossBorrowRate,
    Currency,
    CurrencyInterface,
    DepositAddress,
    DepositAddressResponse,
    Dictionary,
    Fee,
    FundingHistory,
    FundingRateHistory,
    Greeks,
    IndexType,
    Int,
    LastPrice,
    LastPrices,
    LedgerEntry,
    Leverage,
    Leverages,
    LeverageTier,
    Liquidation,
    LongShortRatio,
    MarginMode,
    MarginModes,
    Market,
    MarketInterface,
    MarketType,
    MinMax,
    Num,
    OHLCV,
    OHLCVC,
    OpenInterest,
    Option,
    OptionChain,
    Order,
    OrderBook,
    OrderRequest,
    OrderSide,
    OrderType,
    Position,
    Str,
    Strings,
    Ticker,
    Tickers,
    Trade,
    Transaction,
    TransferEntry,
} from './types.js';
// ----------------------------------------------------------------------------
/**
 * @class Exchange
 */
export default class Exchange {
    options: {
        [key: string]: any;
    };

    api = undefined
    certified: boolean = false;
    countries: Str[] = undefined;
    isSandboxModeEnabled: boolean = false;
    pro: boolean = false;
    sleep = sleep;
    throttleProp = undefined

    // PROXY & USER-AGENTS (see "examples/proxy-usage" file for explanation)
    http_proxy: string;
    http_proxy_callback: any;
    httpProxy: string;
    httpProxyCallback: any;
    https_proxy: string;
    https_proxy_callback: any;
    httpsProxy: string;
    httpsProxyCallback: any;
    proxy: any; // maintained for backwards compatibility, no-one should use it from now on
    proxy_url: string;
    proxy_url_callback: any;
    proxyUrl: string;
    proxyUrlCallback: any;
    socks_proxy: string;
    socks_proxy_callback: any;
    socksProxy: string;
    socksProxyCallback: any;
    user_agent: { 'User-Agent': string } | false = undefined;
    userAgent: { 'User-Agent': string } | false = undefined;
    ws_proxy: string;
    ws_socks_proxy: string;
    wsProxy: string;
    wss_proxy: string;
    wsSocksProxy: string;
    wssProxy: string;
    //
    headers: any = {};
    origin = '*'; // CORS origin
    userAgents: any = {
        'chrome': 'Mozilla/5.0 (Windows NT 10.0; Win64; x64) AppleWebKit/537.36 (KHTML, like Gecko) Chrome/62.0.3202.94 Safari/537.36',
        'chrome39': 'Mozilla/5.0 (Windows NT 6.1; WOW64) AppleWebKit/537.36 (KHTML, like Gecko) Chrome/39.0.2171.71 Safari/537.36',
        'chrome100': 'Mozilla/5.0 (Macintosh; Intel Mac OS X 10_15_7) AppleWebKit/537.36 (KHTML, like Gecko) Chrome/100.0.4896.75 Safari/537.36',
    };
<<<<<<< HEAD
=======
    headers: any = {};
    origin = '*' // CORS origin
    MAX_VALUE: Num = Number.MAX_VALUE;
>>>>>>> b9ac1653
    //
    agent = undefined; // maintained for backwards compatibility
    httpAgent = undefined;
    httpsAgent = undefined;
    nodeHttpModuleLoaded: boolean = false;

    handleContentTypeApplicationZip: boolean = false;
    minFundingAddressLength: Int = 1; // used in checkAddress
    number: (numberString: string) => number = Number; // or String (a pointer to a function)
    quoteJsonNumbers: boolean = true; // treat numbers in json as quoted precise strings
    substituteCommonCurrencyCodes: boolean = true;  // reserved

    // whether fees should be summed by currency code
    reduceFees: boolean = true;

    // do not delete this line, it is needed for users to be able to define their own fetchImplementation
    AbortError: any;
    FetchError: any;
    fetchImplementation: any;

    validateClientSsl: boolean = false
    validateServerSsl: boolean = true

    timeout: Int = 10000; // milliseconds
    verbose: boolean = false;
    twofa = undefined; // two-factor authentication (2FA)

    accountId: string;
    apiKey: string;
    login: string;
    password: string;
    privateKey: string;// a "0x"-prefixed hexstring private key for a wallet
    secret: string;
    token: string; // reserved for HTTP auth in some cases
    uid: string;
    walletAddress: string; // a wallet address "0x"-prefixed hexstring

    accounts = undefined;
    accountsById = undefined;
    balance = {};
    baseCurrencies = undefined;
    bidsasks: Dictionary<Ticker> = {};
    codes = undefined;
    commonCurrencies: Dictionary<string> = undefined;
    currencies: Currencies = {};
    currencies_by_id = undefined;
    enableLastHttpResponse: boolean = true;
    enableLastJsonResponse: boolean = false;
    enableLastResponseHeaders: boolean = true;
    enableRateLimit: boolean = undefined;
    exceptions: Dictionary<string> = {};
    features: Dictionary<Dictionary<any>> = undefined;
    fees: {
        trading: {
            tierBased: Bool,
            percentage: Bool,
            taker: Num,
            maker: Num,
        },
        funding: {
            tierBased: Bool,
            percentage: Bool,
            withdraw: {},
            deposit: {},
        },
    };
    fundingRates: Dictionary<FundingRate> = {}
    has: Dictionary<boolean | 'emulated'>;
    hostname: Str = undefined;
    httpExceptions = undefined;
    id: string = 'Exchange';
    ids: string[] = undefined;
    last_http_response = undefined;
    last_json_response = undefined;
    last_request_body     = undefined;
    last_request_headers  = undefined;
    last_request_path     = undefined;
    last_request_url      = undefined;
    last_response_headers = undefined;
    lastRestRequestTimestamp: number;
    limits: {
        amount?: MinMax,
        cost?: MinMax,
        leverage?: MinMax,
        price?: MinMax,
    } = undefined;
    liquidations: Dictionary<Liquidation> = {}
    markets: Dictionary<any> = undefined;
    markets_by_id: Dictionary<any> = undefined;
    marketsByAltname: Dictionary<any> = undefined;
    marketsLoading: Promise<Dictionary<any>> = undefined;
    myLiquidations: Dictionary<Liquidation> = {}
    myTrades: ArrayCache;
    name: Str = undefined;
    ohlcvs: Dictionary<Dictionary<ArrayCacheByTimestamp>>;
    orderbooks: Dictionary<Ob> = {};
    orders: ArrayCache = undefined;
    paddingMode: Num = undefined;
    positions: any;
    precision: {
        amount: Num,
        price: Num,
        cost?: Num,
        base?: Num,
        quote?: Num,
    } = undefined;
    precisionMode: Num = undefined;
    quoteCurrencies = undefined;
    rateLimit: Num = undefined; // milliseconds
    reloadingMarkets: boolean = undefined;
    requiredCredentials: {
        apiKey: Bool,
        login: Bool,
        password: Bool,
        privateKey: Bool, // a "0x"-prefixed hexstring private key for a wallet
        secret: Bool,
        token: Bool, // reserved for HTTP auth in some cases
        twofa: Bool, // 2-factor authentication (one-time password key)
        uid: Bool,
        walletAddress: Bool, // the wallet address "0x"-prefixed hexstring
    };
    requiresEddsa: boolean = false;
    requiresWeb3: boolean = false;
    stablePairs = {};
    status: {
        status: Str,
        updated: Num,
        eta: Num,
        url: Str,
        info: any,
    } = undefined;
    symbols: string[] = undefined;
    targetAccount = undefined;
    throttler = undefined;
    tickers: Dictionary<Ticker> = {};
    timeframes: Dictionary<number | string> = {};
    tokenBucket = undefined;
    trades: Dictionary<ArrayCache>;
    transactions = {};
    triggerOrders: ArrayCache = undefined;
    urls: {
        api?: string | Dictionary<string>;
        api_management?: string;
        doc?: string[];
        fees?: string;
        logo?: string;
        referral?: string;
        test?: string | Dictionary<string>;
        www?: string;
    };
    version: Str = undefined;

    // WS/PRO options
    clients: Dictionary<WsClient> = {}
    newUpdates: boolean = true
    streaming = {}

    aggregate = aggregate
    alias: boolean = false;
    arrayConcat = arrayConcat
    base16ToBinary = base16ToBinary
    base58ToBinary = base58ToBinary
    base64ToBinary = base64ToBinary
    base64ToString = base64ToString
    binaryConcat = binaryConcat
    binaryConcatArray = binaryConcatArray
    binaryToBase16 = binaryToBase16
    binaryToBase58 = binaryToBase58
    binaryToBase64 = binaryToBase64
    capitalize = capitalize
    clone = clone
    crc32 = crc32
    decimalToPrecision = decimalToPrecision
    decode = decode
    deepExtend = deepExtend
    encode = encode
    extend = extend
    extractParams = extractParams
    filterBy = filterBy
    flatten = flatten
    groupBy = groupBy
    hash = hash
    hmac = hmac
    implodeParams = implodeParams
    inArray = inArray
    indexBy = indexBy
    isEmpty = isEmpty
    isJsonEncodedObject = isJsonEncodedObject
    isNode = isNode
    iso8601 = iso8601
    json = json
    keys = keysFunc
    keysort = keysort
    merge = merge
    microseconds = microseconds
    milliseconds = milliseconds
    now = now
    numberToBE = numberToBE
    numberToLE = numberToLE
    numberToString = numberToString
    omit = omit
    omitZero = omitZero
    ordered = ordered
    packb = packb
    parse8601 = parse8601
    parseDate = parseDate
    parseTimeframe = parseTimeframe
    precisionFromString = precisionFromString
    rawencode = rawencode
    roundTimeframe = roundTimeframe
    safeFloat = safeFloat
    safeFloat2 = safeFloat2
    safeFloatN = safeFloatN
    safeInteger = safeInteger
    safeInteger2 = safeInteger2
    safeIntegerN = safeIntegerN
    safeIntegerProduct = safeIntegerProduct
    safeIntegerProduct2 = safeIntegerProduct2
    safeIntegerProductN = safeIntegerProductN
    safeString = safeString
    safeString2 = safeString2
    safeStringLower = safeStringLower
    safeStringLower2 = safeStringLower2
    safeStringLowerN = safeStringLowerN
    safeStringN = safeStringN
    safeStringUpper = safeStringUpper
    safeStringUpper2 = safeStringUpper2
    safeStringUpperN = safeStringUpperN
    safeTimestamp = safeTimestamp
    safeTimestamp2 = safeTimestamp2
    safeTimestampN = safeTimestampN
    safeValue = safeValue
    safeValue2 = safeValue2
    safeValueN = safeValueN
    seconds = seconds
    sortBy = sortBy
    sortBy2 = sortBy2
    stringToBase64 = stringToBase64
    strip = strip
    sum = sum
    toArray = toArray
    unCamelCase = unCamelCase
    unique = unique
    urlencode = urlencode
    urlencodeBase64 = urlencodeBase64
    urlencodeNested = urlencodeNested
    urlencodeWithArrayRepeat = urlencodeWithArrayRepeat
    uuid = uuid
    uuid16 = uuid16
    uuid22 = uuid22
    uuidv1 = uuidv1
    values = valuesFunc
    vwap = vwapFunc
    ymd = ymd
    ymdhms = ymdhms
    yymmdd = yymmdd
    yyyymmdd = yyyymmdd

    constructor (userConfig = {}) {
        Object.assign (this, functions);
        //
        //     if (isNode) {
        //         this.nodeVersion = process.version.match (/\d+\.\d+\.\d+/)[0]
        //         this.userAgent = {
        //             'User-Agent': 'ccxt/' + (Exchange as any).ccxtVersion +
        //                 ' (+https://github.com/ccxt/ccxt)' +
        //                 ' Node.js/' + this.nodeVersion + ' (JavaScript)'
        //         }
        //     }
        //
        this.options = this.getDefaultOptions (); // exchange-specific options if any
        // fetch implementation options (JS only)
        // http properties
        this.headers = {};
        this.origin = '*'; // CORS origin
        // underlying properties
        this.handleContentTypeApplicationZip = false;
        this.minFundingAddressLength = 1; // used in checkAddress
        this.number = Number; // or String (a pointer to a function)
        this.quoteJsonNumbers = true; // treat numbers in json as quoted precise strings
        this.substituteCommonCurrencyCodes = true;  // reserved
        // whether fees should be summed by currency code
        this.reduceFees = true;
        // do not delete this line, it is needed for users to be able to define their own fetchImplementation
        this.fetchImplementation = undefined;
        this.validateClientSsl = false;
        this.validateServerSsl = true;
        // default property values
        this.timeout = 10000; // milliseconds
        this.twofa = undefined; // two-factor authentication (2FA)
        this.verbose = false;
        // default credentials
        this.apiKey = undefined;
        this.login = undefined;
        this.password = undefined;
        this.privateKey = undefined; // a "0x"-prefixed hexstring private key for a wallet
        this.secret = undefined;
        this.token = undefined; // reserved for HTTP auth in some cases
        this.uid = undefined;
        this.walletAddress = undefined; // a wallet address "0x"-prefixed hexstring
        // placeholders for cached data
        this.balance = {};
        this.liquidations = {}
        this.myLiquidations = {}
        this.myTrades = undefined;
        this.ohlcvs = {};
        this.orderbooks = {};
        this.orders = undefined;
        this.positions = {};
        this.tickers = {};
        this.trades = {};
        this.transactions = undefined;
        // web3 and cryptography flags
        this.requiresEddsa = false;
        this.requiresWeb3 = false;
        // response handling flags and properties
        this.enableLastHttpResponse = true;
        this.enableLastJsonResponse = false;
        this.enableLastResponseHeaders = true;
        this.last_http_response = undefined;
        this.last_json_response = undefined;
        this.last_request_body     = undefined;
        this.last_request_headers  = undefined;
        this.last_request_path     = undefined;
        this.last_request_url      = undefined;
        this.last_response_headers = undefined;
        this.lastRestRequestTimestamp = 0;
        // camelCase and snake_notation support
        const unCamelCaseProperties = (obj = this) => {
            if (obj !== null) {
                const ownPropertyNames = Object.getOwnPropertyNames (obj);
                for (let i = 0; i < ownPropertyNames.length; i++) {
                    const k = ownPropertyNames[i];
                    this[unCamelCase (k)] = this[k];
                }
                unCamelCaseProperties (Object.getPrototypeOf (obj));
            }
        };
        unCamelCaseProperties ();
        // merge constructor overrides to this instance
        const configEntries = Object.entries (this.describe ()).concat (Object.entries (userConfig));
        for (let i = 0; i < configEntries.length; i++) {
            const [ property, value ] = configEntries[i];
            if (value && Object.getPrototypeOf (value) === Object.prototype) {
                this[property] = this.deepExtend (this[property], value);
            } else {
                this[property] = value;
            }
        }
        // http client options
        const agentOptions = {
            'keepAlive': true,
        };
        // ssl options
        if (!this.validateServerSsl) {
            agentOptions['rejectUnauthorized'] = false;
        }
        // generate old metainfo interface
        const hasKeys = Object.keys (this.has);
        for (let i = 0; i < hasKeys.length; i++) {
            const k = hasKeys[i];
            this['has' + this.capitalize (k)] = !!this.has[k]; // converts 'emulated' to true
        }
        // generate implicit api
        if (this.api) {
            this.defineRestApi (this.api, 'request');
        }
<<<<<<< HEAD
        // init the request rate limiter
        this.initRestRateLimiter ();
        // init predefined markets if any
        if (this.markets) {
            this.setMarkets (this.markets);
        }
=======
>>>>>>> b9ac1653
        this.newUpdates = ((this.options as any).newUpdates !== undefined) ? (this.options as any).newUpdates : true;

        this.afterConstruct ();
    }

    encodeURIComponent (... args) {
        // @ts-expect-error
        return encodeURIComponent (... args);
    }

    checkRequiredVersion (requiredVersion, error = true) {
        let result = true;
        const [ major1, minor1, patch1 ] = requiredVersion.split ('.')
            , [ major2, minor2, patch2 ] = (Exchange as any).ccxtVersion.split ('.')
            , intMajor1 = this.parseToInt (major1)
            , intMinor1 = this.parseToInt (minor1)
            , intPatch1 = this.parseToInt (patch1)
            , intMajor2 = this.parseToInt (major2)
            , intMinor2 = this.parseToInt (minor2)
            , intPatch2 = this.parseToInt (patch2);
        if (intMajor1 > intMajor2) {
            result = false;
        }
        if (intMajor1 === intMajor2) {
            if (intMinor1 > intMinor2) {
                result = false;
            } else if (intMinor1 === intMinor2 && intPatch1 > intPatch2) {
                result = false;
            }
        }
        if (!result) {
            if (error) {
                throw new NotSupported ('Your current version of CCXT is ' + (Exchange as any).ccxtVersion + ', a newer version ' + requiredVersion + ' is required, please, upgrade your version of CCXT');
            } else {
                return error;
            }
        }
        return result;
    }

    throttle (cost = undefined) {
        return this.throttler.throttle (cost);
    }

    initThrottler () {
        this.throttler = new Throttler (this.tokenBucket);
    }

    defineRestApiEndpoint (methodName, uppercaseMethod, lowercaseMethod, camelcaseMethod, path, paths, config = {}) {
        const splitPath = path.split (/[^a-zA-Z0-9]/);
        const camelcaseSuffix = splitPath.map (this.capitalize).join ('');
        const underscoreSuffix = splitPath.map ((x) => x.trim ().toLowerCase ()).filter ((x) => x.length > 0).join ('_');
        const camelcasePrefix = [ paths[0] ].concat (paths.slice (1).map (this.capitalize)).join ('');
        const underscorePrefix = [ paths[0] ].concat (paths.slice (1).map ((x) => x.trim ()).filter ((x) => x.length > 0)).join ('_');
        const camelcase = camelcasePrefix + camelcaseMethod + this.capitalize (camelcaseSuffix);
        const underscore = underscorePrefix + '_' + lowercaseMethod + '_' + underscoreSuffix;
        const typeArgument = (paths.length > 1) ? paths : paths[0];
        // handle call costs here
        const partial = async (params = {}, context = {}) => this[methodName] (path, typeArgument, uppercaseMethod, params, undefined, undefined, config, context);
        // const partial = async (params) => this[methodName] (path, typeArgument, uppercaseMethod, params || {})
        this[camelcase] = partial;
        this[underscore] = partial;
    }

    defineRestApi (api, methodName, paths = []) {
        const keys = Object.keys (api);
        for (let i = 0; i < keys.length; i++) {
            const key = keys[i];
            const value = api[key];
            const uppercaseMethod = key.toUpperCase ();
            const lowercaseMethod = key.toLowerCase ();
            const camelcaseMethod = this.capitalize (lowercaseMethod);
            if (Array.isArray (value)) {
                for (let k = 0; k < value.length; k++) {
                    const path = value[k].trim ();
                    this.defineRestApiEndpoint (methodName, uppercaseMethod, lowercaseMethod, camelcaseMethod, path, paths);
                }
                // the options HTTP method conflicts with the 'options' API url path
                // } else if (key.match (/^(?:get|post|put|delete|options|head|patch)$/i)) {
            } else if (key.match (/^(?:get|post|put|delete|head|patch)$/i)) {
                const endpoints = Object.keys (value);
                for (let j = 0; j < endpoints.length; j++) {
                    const endpoint = endpoints[j];
                    const path = endpoint.trim ();
                    const config = value[endpoint];
                    if (typeof config === 'object') {
                        this.defineRestApiEndpoint (methodName, uppercaseMethod, lowercaseMethod, camelcaseMethod, path, paths, config);
                    } else if (typeof config === 'number') {
                        this.defineRestApiEndpoint (methodName, uppercaseMethod, lowercaseMethod, camelcaseMethod, path, paths, { cost: config });
                    } else {
                        throw new NotSupported (this.id + ' defineRestApi() API format is not supported, API leafs must strings, objects or numbers');
                    }
                }
            } else {
                this.defineRestApi (value, methodName, paths.concat ([ key ]));
            }
        }
    }

    log (... args) {
        console.log (... args);
    }

    httpProxyAgentModule:any = undefined;
    httpsProxyAgentModule:any = undefined;
    proxiesModulesLoading:Promise<any> = undefined
    proxyDictionaries:any = {};
    socksProxyAgentModule:any = undefined;
    socksProxyAgentModuleChecked:boolean = false;

    async loadProxyModules () {
        // when loading markets, multiple parallel calls are made, so need one promise
        if (this.proxiesModulesLoading === undefined) {
            this.proxiesModulesLoading = (async () => {
                // we have to handle it with below nested way, because of dynamic
                // import issues (https://github.com/ccxt/ccxt/pull/20687)
                try {
                    // todo: possible sync alternatives: https://stackoverflow.com/questions/51069002/convert-import-to-synchronous
                    this.httpProxyAgentModule = await import (/* webpackIgnore: true */ '../static_dependencies/proxies/http-proxy-agent/index.js');
                    this.httpsProxyAgentModule = await import (/* webpackIgnore: true */ '../static_dependencies/proxies/https-proxy-agent/index.js');
                } catch (e) {
                    // if several users are using those frameworks which cause exceptions,
                    // let them to be able to load modules still, by installing them
                    try {
                        // @ts-ignore
                        this.httpProxyAgentModule = await import (/* webpackIgnore: true */ 'http-proxy-agent');
                        // @ts-ignore
                        this.httpsProxyAgentModule = await import (/* webpackIgnore: true */ 'https-proxy-agent');
                    } catch (e) { }
                }
                if (this.socksProxyAgentModuleChecked === false) {
                    try {
                        // @ts-ignore
                        this.socksProxyAgentModule = await import (/* webpackIgnore: true */ 'socks-proxy-agent');
                    } catch (e) {}
                    this.socksProxyAgentModuleChecked = true;
                }
            })();
        }
        return await this.proxiesModulesLoading;
    }

    setProxyAgents (httpProxy, httpsProxy, socksProxy) {
        let chosenAgent = undefined;
        // in browser-side, proxy modules are not supported in 'fetch/ws' methods
        if (!isNode && (httpProxy || httpsProxy || socksProxy)) {
            throw new NotSupported (this.id + ' - proxies in browser-side projects are not supported. You have several choices: [A] Use `exchange.proxyUrl` property to redirect requests through local/remote cors-proxy server (find sample file named "sample-local-proxy-server-with-cors" in https://github.com/ccxt/ccxt/tree/master/examples/ folder, which can be used for REST requests only) [B] override `exchange.fetch` && `exchange.watch` methods to send requests through your custom proxy');
        }
        if (httpProxy) {
            if (this.httpProxyAgentModule === undefined) {
                throw new NotSupported (this.id + ' you need to load JS proxy modules with `.loadProxyModules()` method at first to use proxies');
            }
            if (!(httpProxy in this.proxyDictionaries)) {
                this.proxyDictionaries[httpProxy] = new this.httpProxyAgentModule.HttpProxyAgent(httpProxy);
            }
            chosenAgent = this.proxyDictionaries[httpProxy];
        } else if (httpsProxy) {
            if (this.httpsProxyAgentModule === undefined) {
                throw new NotSupported (this.id + ' you need to load JS proxy modules with `.loadProxyModules()` method at first to use proxies');
            }
            if (!(httpsProxy in this.proxyDictionaries)) {
                this.proxyDictionaries[httpsProxy] = new this.httpsProxyAgentModule.HttpsProxyAgent(httpsProxy);
            }
            chosenAgent = this.proxyDictionaries[httpsProxy];
            chosenAgent.keepAlive = true;
        } else if (socksProxy) {
            if (this.socksProxyAgentModule === undefined) {
                throw new NotSupported (this.id + ' - to use SOCKS proxy with ccxt, at first you need install module "npm i socks-proxy-agent" and then initialize proxies with `.loadProxyModules()` method');
            }
            if (!(socksProxy in this.proxyDictionaries)) {
                this.proxyDictionaries[socksProxy] = new this.socksProxyAgentModule.SocksProxyAgent(socksProxy);
            }
            chosenAgent = this.proxyDictionaries[socksProxy];
        }
        return chosenAgent;
    }

    async loadHttpProxyAgent () {
        // for `http://` protocol proxy-urls, we need to load `http` module only on first call
        if (!this.httpAgent) {
            const httpModule = await import (/* webpackIgnore: true */'node:http')
            this.httpAgent = new httpModule.Agent ();
        }
        return this.httpAgent;
    }

    getHttpAgentIfNeeded (url) {
        if (isNode) {
            // only for non-ssl proxy
            if (url.substring(0, 5) === 'ws://') {
                if (this.httpAgent === undefined) {
                    throw new NotSupported (this.id + ' to use proxy with non-ssl ws:// urls, at first run  `await exchange.loadHttpProxyAgent()` method');
                }
                return this.httpAgent;
            }
        }
        return undefined;
    }


    async fetch (url, method = 'GET', headers: any = undefined, body: any = undefined) {

        // load node-http(s) modules only on first call
        if (isNode) {
            if (!this.nodeHttpModuleLoaded) {
                this.nodeHttpModuleLoaded = true;
                const httpsModule = await import (/* webpackIgnore: true */'node:https')
                this.httpsAgent = new httpsModule.Agent ({ keepAlive: true });
            }
        }

        // ##### PROXY & HEADERS #####
        headers = this.extend (this.headers, headers);
        // proxy-url
        const proxyUrl = this.checkProxyUrlSettings (url, method, headers, body);
        let httpProxyAgent = false;
        if (proxyUrl !== undefined) {
            // part only for node-js
            if (isNode) {
                // in node we need to set header to *
                headers = this.extend ({ 'Origin': this.origin }, headers);
                // only for http proxy
                if (proxyUrl.substring(0, 5) === 'http:') {
                    await this.loadHttpProxyAgent ();
                    httpProxyAgent = this.httpAgent;
                }
            }
            url = proxyUrl + url;
        }
        // proxy agents
        const [ httpProxy, httpsProxy, socksProxy ] = this.checkProxySettings (url, method, headers, body);
        this.checkConflictingProxies (httpProxy || httpsProxy || socksProxy, proxyUrl);
        // skip proxies on the browser
        if (isNode) {
            // this is needed in JS, independently whether proxy properties were set or not, we have to load them because of necessity in WS, which would happen beyond 'fetch' method (WS/etc)
            await this.loadProxyModules ();
        }
        const chosenAgent = this.setProxyAgents (httpProxy, httpsProxy, socksProxy);
        // user-agent
        const userAgent = (this.userAgent !== undefined) ? this.userAgent : this.user_agent;
        if (userAgent && isNode) {
            if (typeof userAgent === 'string') {
                headers = this.extend ({ 'User-Agent': userAgent }, headers);
            } else if ((typeof userAgent === 'object') && ('User-Agent' in userAgent)) {
                headers = this.extend (userAgent, headers);
            }
        }
        // set final headers
        headers = this.setHeaders (headers);
        // log
        if (this.verbose) {
            this.log ("fetch Request:\n", this.id, method, url, "\nRequestHeaders:\n", headers, "\nRequestBody:\n", body, "\n");
        }
        // end of proxies & headers

        if (this.fetchImplementation === undefined) {
            if (isNode) {
                if (this.agent === undefined) {
                    this.agent = this.httpsAgent;
                }
                try {
                    const module = await import (/* webpackIgnore: true */'../static_dependencies/node-fetch/index.js')
                    this.AbortError = module.AbortError
                    this.fetchImplementation = module.default
                    this.FetchError = module.FetchError
                }
                catch (e) {
                    // some users having issues with dynamic imports (https://github.com/ccxt/ccxt/pull/20687)
                    // so let them to fallback to node's native fetch
                    if (typeof fetch === 'function') {
                        this.fetchImplementation = fetch
                        // as it's browser-compatible implementation ( https://nodejs.org/dist/latest-v20.x/docs/api/globals.html#fetch )
                        // it throws same error types
                        this.AbortError = DOMException
                        this.FetchError = TypeError
                    } else {
                        throw new Error ('Seems, "fetch" function is not available in your node-js version, please use latest node-js version');
                    }
                }
            } else {
                this.AbortError = DOMException;
                this.FetchError = TypeError;
                this.fetchImplementation = (selfIsDefined()) ? self.fetch : fetch;
            }
        }
        // fetchImplementation cannot be called on this. in browsers:
        // TypeError Failed to execute 'fetch' on 'Window': Illegal invocation
        const fetchImplementation = this.fetchImplementation;
        const params = { method, headers, body, timeout: this.timeout };
        if (this.agent) {
            params['agent'] = this.agent;
        }
        // override agent, if needed
        if (httpProxyAgent) {
            // if proxyUrl is being used, then specifically in nodejs, we need http module, not https
            params['agent'] = httpProxyAgent;
        } else if (chosenAgent) {
            // if http(s)Proxy is being used
            params['agent'] = chosenAgent;
        }
        const controller = new AbortController ()
        params['signal'] = controller.signal
        const timeout = setTimeout (() => {
            controller.abort ();
        }, this.timeout);
        try {
            const response = await fetchImplementation (url, params);
            clearTimeout (timeout);
            return this.handleRestResponse (response, url, method, headers, body);
        } catch (e) {
            if (e instanceof this.AbortError) {
                throw new RequestTimeout (this.id + ' ' + method + ' ' + url + ' request timed out (' + this.timeout + ' ms)');
            } else if (e instanceof this.FetchError) {
                throw new NetworkError (this.id + ' ' + method + ' ' + url + ' fetch failed');
            }
            throw e;
        }
    }

    parseJson (jsonString) {
        try {
            if (this.isJsonEncodedObject (jsonString)) {
                return JSON.parse (this.onJsonResponse (jsonString));
            }
        } catch (e) {
            // SyntaxError
            return undefined;
        }
    }

    getResponseHeaders (response) {
        const result = {};
        response.headers.forEach ((value, key) => {
            key = key.split ('-').map ((word) => this.capitalize (word)).join ('-');
            result[key] = value;
        });
        return result;
    }

    handleRestResponse (response, url, method = 'GET', requestHeaders = undefined, requestBody = undefined) {
        const responseHeaders = this.getResponseHeaders (response);
        if (this.handleContentTypeApplicationZip && (responseHeaders['Content-Type'] === 'application/zip')) {
            const responseBuffer = response.buffer ();
            if (this.enableLastResponseHeaders) {
                this.last_response_headers = responseHeaders;
            }
            if (this.enableLastHttpResponse) {
                this.last_http_response = responseBuffer;
            }
            if (this.verbose) {
                this.log ("handleRestResponse:\n", this.id, method, url, response.status, response.statusText, "\nResponseHeaders:\n", responseHeaders, "ZIP redacted", "\n");
            }
            // no error handler needed, because it would not be a zip response in case of an error
            return responseBuffer;
        }
        return response.text ().then ((responseBody) => {
            const bodyText = this.onRestResponse (response.status, response.statusText, url, method, responseHeaders, responseBody, requestHeaders, requestBody);
            const json = this.parseJson (bodyText);
            if (this.enableLastResponseHeaders) {
                this.last_response_headers = responseHeaders;
            }
            if (this.enableLastHttpResponse) {
                this.last_http_response = responseBody;
            }
            if (this.enableLastJsonResponse) {
                this.last_json_response = json;
            }
            if (this.verbose) {
                this.log ("handleRestResponse:\n", this.id, method, url, response.status, response.statusText, "\nResponseHeaders:\n", responseHeaders, "\nResponseBody:\n", responseBody, "\n");
            }
            const skipFurtherErrorHandling = this.handleErrors (response.status, response.statusText, url, method, responseHeaders, responseBody, json, requestHeaders, requestBody);
            if (!skipFurtherErrorHandling) {
                this.handleHttpStatusCode (response.status, response.statusText, url, method, responseBody);
            }
            return json || responseBody;
        });
    }

    onRestResponse (statusCode, statusText, url, method, responseHeaders, responseBody, requestHeaders, requestBody) {
        return responseBody.trim ();
    }

    onJsonResponse (responseBody) {
        return this.quoteJsonNumbers ? responseBody.replace (/":([+.0-9eE-]+)([,}])/g, '":"$1"$2') : responseBody;
    }

    async loadMarketsHelper (reload = false, params = {}) {
        if (!reload && this.markets) {
            if (!this.markets_by_id) {
                return this.setMarkets (this.markets);
            }
            return this.markets;
        }
        let currencies = undefined;
        // only call if exchange API provides endpoint (true), thus avoid emulated versions ('emulated')
        if (this.has['fetchCurrencies'] === true) {
            currencies = await this.fetchCurrencies ();
        }
        const markets = await this.fetchMarkets (params);
        return this.setMarkets (markets, currencies);
    }

    async loadMarkets (reload = false, params = {}): Promise<Dictionary<Market>> {
        // this method is async, it returns a promise
        if ((reload && !this.reloadingMarkets) || !this.marketsLoading) {
            this.reloadingMarkets = true;
            this.marketsLoading = this.loadMarketsHelper (reload, params).then ((resolved) => {
                this.reloadingMarkets = false;
                return resolved;
            }, (error) => {
                this.reloadingMarkets = false;
                throw error;
            });
        }
        return this.marketsLoading;
    }

    async fetchCurrencies (params = {}): Promise<Currencies> {
        // markets are returned as a list
        // currencies are returned as a dict
        // this is for historical reasons
        // and may be changed for consistency later
        return new Promise ((resolve, reject) => resolve (this.currencies));
    }

    async fetchCurrenciesWs (params = {}) {
        // markets are returned as a list
        // currencies are returned as a dict
        // this is for historical reasons
        // and may be changed for consistency later
        return new Promise ((resolve, reject) => resolve (this.currencies));
    }

    async fetchMarkets (params = {}): Promise<Market[]> {
        // markets are returned as a list
        // currencies are returned as a dict
        // this is for historical reasons
        // and may be changed for consistency later
        return new Promise ((resolve, reject) => resolve (Object.values (this.markets)));
    }

    async fetchMarketsWs (params = {}): Promise<Market[]> {
        // markets are returned as a list
        // currencies are returned as a dict
        // this is for historical reasons
        // and may be changed for consistency later
        return new Promise ((resolve, reject) => resolve (Object.values (this.markets)))
    }

    checkRequiredDependencies () {
        return;
    }

    parseNumber (value, d: Num = undefined): number {
        if (value === undefined) {
            return d;
        } else {
            try {
                // we should handle scientific notation here
                // so if the exchanges returns 1e-8
                // this function will return 0.00000001
                // check https://github.com/ccxt/ccxt/issues/24135
                const numberNormalized = this.numberToString(value);
                if (numberNormalized.indexOf('e-') > -1) {
                    return this.number(numberToString(parseFloat(numberNormalized)));
                }
                const result = this.number (numberNormalized);
                return isNaN (result) ? d : result;
            } catch (e) {
                return d;
            }
        }
    }

    checkOrderArguments (market, type, side, amount, price, params) {
        if (price === undefined) {
            if (type === 'limit') {
                throw new ArgumentsRequired (this.id + ' createOrder() requires a price argument for a limit order');
            }
        }
        if (amount <= 0) {
            throw new ArgumentsRequired (this.id + ' createOrder() amount should be above 0');
        }
    }

    handleHttpStatusCode (code, reason, url, method, body) {
        const codeAsString = code.toString ();
        if (codeAsString in this.httpExceptions) {
            const ErrorClass = this.httpExceptions[codeAsString];
            throw new ErrorClass (this.id + ' ' + method + ' ' + url + ' ' + codeAsString + ' ' + reason + ' ' + body);
        }
    }

    remove0xPrefix (hexData) {
        if (hexData.slice (0, 2) === '0x') {
            return hexData.slice (2);
        } else {
            return hexData;
        }
    }

    spawn(method, ...args) {
        const future = Future();
        // using setTimeout 0 to force the execution to run after the future is returned
        setTimeout(() => {
            method.apply(this, args).then(future.resolve).catch(future.reject);
        }, 0);
        return future;
    }

    delay (timeout, method, ... args) {
        setTimeout (() => {
            this.spawn (method, ... args);
        }, timeout);
    }

    // -----------------------------------------------------------------------
    // -----------------------------------------------------------------------
    // WS/PRO methods

    orderBook (snapshot = {}, depth = Number.MAX_SAFE_INTEGER) {
        return new WsOrderBook (snapshot, depth);
    }

    indexedOrderBook (snapshot = {}, depth = Number.MAX_SAFE_INTEGER) {
        return new IndexedOrderBook (snapshot, depth);
    }

    countedOrderBook (snapshot = {}, depth = Number.MAX_SAFE_INTEGER) {
        return new CountedOrderBook (snapshot, depth);
    }

    handleMessage (client, message) {
    } // stub to override

    // ping (client: Client) {} // stub to override

    ping (client: Client) {
        return undefined;
    }

    client (url: string): WsClient {
        this.clients = this.clients || {};
        if (!this.clients[url]) {
            const onMessage = this.handleMessage.bind (this);
            const onError = this.onError.bind (this);
            const onClose = this.onClose.bind (this);
            const onConnected = this.onConnected.bind (this);
            // decide client type here: ws / signalr / socketio
            const wsOptions = this.safeValue (this.options, 'ws', {});
            // proxy agents
            const [ httpProxy, httpsProxy, socksProxy ] = this.checkWsProxySettings ();
            const chosenAgent = this.setProxyAgents (httpProxy, httpsProxy, socksProxy);
            // part only for node-js
            const httpProxyAgent = this.getHttpAgentIfNeeded (url);
            const finalAgent = chosenAgent ? chosenAgent : (httpProxyAgent ? httpProxyAgent : this.agent);
            //
            const options = this.deepExtend (this.streaming, {
                'log': this.log ? this.log.bind (this) : this.log,
                'ping': (this as any).ping ? (this as any).ping.bind (this) : (this as any).ping,
                'verbose': this.verbose,
                'throttler': new Throttler (this.tokenBucket),
                // add support for proxies
                'options': {
                    'agent': finalAgent,
                }
            }, wsOptions);
            this.clients[url] = new WsClient (url, onMessage, onError, onClose, onConnected, options);
        }
        return this.clients[url];
    }

    watchMultiple (url: string, messageHashes: string[], message = undefined, subscribeHashes = undefined, subscription = undefined) {
        //
        // Without comments the code of this method is short and easy:
        //
        //     const client = this.client (url)
        //     const backoffDelay = 0
        //     const future = client.future (messageHash)
        //     const connected = client.connect (backoffDelay)
        //     connected.then (() => {
        //         if (message && !client.subscriptions[subscribeHash]) {
        //             client.subscriptions[subscribeHash] = true
        //             client.send (message)
        //         }
        //     }).catch ((error) => {})
        //     return future
        //
        // The following is a longer version of this method with comments
        //
        const client = this.client (url) as WsClient;
        // todo: calculate the backoff using the clients cache
        const backoffDelay = 0;
        //
        //  watchOrderBook ---- future ----+---------------+----→ user
        //                                 |               |
        //                                 ↓               ↑
        //                                 |               |
        //                              connect ......→ resolve
        //                                 |               |
        //                                 ↓               ↑
        //                                 |               |
        //                             subscribe -----→ receive
        //
        const future = Future.race (messageHashes.map (messageHash => client.future (messageHash)))
        // read and write subscription, this is done before connecting the client
        // to avoid race conditions when other parts of the code read or write to the client.subscriptions
        let missingSubscriptions = []
        if (subscribeHashes !== undefined) {
            for (let i = 0; i < subscribeHashes.length; i++) {
                const subscribeHash = subscribeHashes[i];
                if (!client.subscriptions[subscribeHash]) {
                    missingSubscriptions.push (subscribeHash)
                    client.subscriptions[subscribeHash] = subscription || true
                }
            }
        }
        // we intentionally do not use await here to avoid unhandled exceptions
        // the policy is to make sure that 100% of promises are resolved or rejected
        // either with a call to client.resolve or client.reject with
        //  a proper exception class instance
        const connected = client.connect (backoffDelay);
        // the following is executed only if the catch-clause does not
        // catch any connection-level exceptions from the client
        // (connection established successfully)
        if ((subscribeHashes === undefined) || missingSubscriptions.length) {
            connected.then (() => {
                const options = this.safeValue (this.options, 'ws');
                const cost = this.safeValue (options, 'cost', 1);
                if (message) {
                    if (this.enableRateLimit && client.throttle) {
                        // add cost here |
                        //               |
                        //               V
                        client.throttle (cost).then (() => {
                            client.send (message);
                        }).catch ((e) => {
                            for (let i = 0; i < missingSubscriptions.length; i++) {
                                const subscribeHash = missingSubscriptions[i];
                                delete client.subscriptions[subscribeHash]
                            }
                            future.reject (e);
                        });
                    } else {
                        client.send (message)
                        .catch ((e) => {
                            for (let i = 0; i < missingSubscriptions.length; i++) {
                                const subscribeHash = missingSubscriptions[i];
                                delete client.subscriptions[subscribeHash]
                            }
                            future.reject (e);
                        });
                    }
                }
            }).catch ((e)=> {
                for (let i = 0; i < missingSubscriptions.length; i++) {
                    const subscribeHash = missingSubscriptions[i];
                    delete client.subscriptions[subscribeHash]
                }
                future.reject (e);
            });
        }
        return future;
    }

    watch (url: string, messageHash: string, message = undefined, subscribeHash = undefined, subscription = undefined) {
        //
        // Without comments the code of this method is short and easy:
        //
        //     const client = this.client (url)
        //     const backoffDelay = 0
        //     const future = client.future (messageHash)
        //     const connected = client.connect (backoffDelay)
        //     connected.then (() => {
        //         if (message && !client.subscriptions[subscribeHash]) {
        //             client.subscriptions[subscribeHash] = true
        //             client.send (message)
        //         }
        //     }).catch ((error) => {})
        //     return future
        //
        // The following is a longer version of this method with comments
        //
        const client = this.client (url) as WsClient;
        // todo: calculate the backoff using the clients cache
        const backoffDelay = 0;
        //
        //  watchOrderBook ---- future ----+---------------+----→ user
        //                                 |               |
        //                                 ↓               ↑
        //                                 |               |
        //                              connect ......→ resolve
        //                                 |               |
        //                                 ↓               ↑
        //                                 |               |
        //                             subscribe -----→ receive
        //
        if ((subscribeHash === undefined) && (messageHash in client.futures)) {
            return client.futures[messageHash];
        }
        const future = client.future (messageHash);
        // read and write subscription, this is done before connecting the client
        // to avoid race conditions when other parts of the code read or write to the client.subscriptions
        const clientSubscription = client.subscriptions[subscribeHash];
        if (!clientSubscription) {
            client.subscriptions[subscribeHash] = subscription || true;
        }
        // we intentionally do not use await here to avoid unhandled exceptions
        // the policy is to make sure that 100% of promises are resolved or rejected
        // either with a call to client.resolve or client.reject with
        //  a proper exception class instance
        const connected = client.connect (backoffDelay);
        // the following is executed only if the catch-clause does not
        // catch any connection-level exceptions from the client
        // (connection established successfully)
        if (!clientSubscription) {
            connected.then (() => {
                const options = this.safeValue (this.options, 'ws');
                const cost = this.safeValue (options, 'cost', 1);
                if (message) {
                    if (this.enableRateLimit && client.throttle) {
                        // add cost here |
                        //               |
                        //               V
                        client.throttle (cost).then (() => {
                            client.send (message);
                        }).catch ((e) => {
                            client.onError (e);
                        });
                    } else {
                        client.send (message)
                        .catch ((e) => {
                            client.onError (e);
                        });
                    }
                }
            }).catch ((e)=> {
                delete client.subscriptions[subscribeHash];
                future.reject (e);
            });
        }
        return future;
    }

    onConnected (client, message = undefined) {
        // for user hooks
        // console.log ('Connected to', client.url)
    }

    onError (client, error) {
        if ((client.url in this.clients) && (this.clients[client.url].error)) {
            delete this.clients[client.url];
        }
    }

    onClose (client, error) {
        if (client.error) {
            // connection closed due to an error, do nothing
        } else {
            // server disconnected a working connection
            if (this.clients[client.url]) {
                delete this.clients[client.url];
            }
        }
    }

    async close () {
        const clients = Object.values (this.clients || {});
        const closedClients = [];
        for (let i = 0; i < clients.length; i++) {
            const client = clients[i] as WsClient;
            client.error = new ExchangeClosedByUser (this.id + ' closedByUser');
            closedClients.push(client.close ());
        }
        await Promise.all (closedClients);
        for (let i = 0; i < clients.length; i++) {
            const client = clients[i] as WsClient;
            delete this.clients[client.url];
        }
        return;
    }

    async loadOrderBook (client, messageHash: string, symbol: string, limit: Int = undefined, params = {}) {
        if (!(symbol in this.orderbooks)) {
            client.reject (new ExchangeError (this.id + ' loadOrderBook() orderbook is not initiated'), messageHash);
            return;
        }
        const maxRetries = this.handleOption ('watchOrderBook', 'snapshotMaxRetries', 3);
        let tries = 0;
        try {
            const stored = this.orderbooks[symbol];
            while (tries < maxRetries) {
                const cache = stored.cache;
                const orderBook = await this.fetchRestOrderBookSafe (symbol, limit, params);
                const index = this.getCacheIndex (orderBook, cache);
                if (index >= 0) {
                    stored.reset (orderBook);
                    this.handleDeltas (stored, cache.slice (index));
                    stored.cache.length = 0;
                    client.resolve (stored, messageHash);
                    return;
                }
                tries++;
            }
            client.reject (new ExchangeError (this.id + ' nonce is behind the cache after ' + maxRetries.toString () + ' tries.'), messageHash);
            delete this.clients[client.url];
        } catch (e) {
            client.reject (e, messageHash);
            await this.loadOrderBook (client, messageHash, symbol, limit, params);
        }
    }

    convertToBigInt (value: string) {
        return BigInt (value); // used on XT
    }

    stringToCharsArray (value: string) {
        return value.split ('');
    }

    valueIsDefined (value: any) {
        return value !== undefined && value !== null;
    }

    arraySlice (array, first, second = undefined) {
        if (second === undefined) {
            return array.slice (first);
        }
        return array.slice (first, second);
    }

    getProperty (obj, property, defaultValue: any = undefined) {
        return (property in obj ? obj[property] : defaultValue);
    }

    setProperty (obj, property, defaultValue: any = undefined) {
        obj[property] = defaultValue;
    }

    axolotl(payload, hexKey, ed25519) {
        return axolotl(payload, hexKey, ed25519);
    }

    fixStringifiedJsonMembers (content: string) {
        // used for instance in bingx
        // when stringified json has members with their values also stringified, like:
        // '{"code":0, "data":{"order":{"orderId":1742968678528512345,"symbol":"BTC-USDT", "takeProfit":"{\"type\":\"TAKE_PROFIT\",\"stopPrice\":43320.1}","reduceOnly":false}}}'
        // we can fix with below manipulations
        // @ts-ignore
        let modifiedContent = content.replaceAll ('\\', '');
        modifiedContent = modifiedContent.replaceAll ('"{', '{');
        modifiedContent = modifiedContent.replaceAll ('}"', '}');
        return modifiedContent;
    }

    ethAbiEncode (types, args) {
        return this.base16ToBinary (ethers.encode (types, args).slice (2));
    }

    ethEncodeStructuredData (domain, messageTypes, messageData) {
        return this.base16ToBinary (TypedDataEncoder.encode (domain, messageTypes, messageData).slice (-132));
    }

    retrieveStarkAccount (signature, accountClassHash, accountProxyClassHash) {
        const privateKey = ethSigToPrivate (signature);
        const publicKey = getStarkKey (privateKey);
        const callData = Starknet.CallData.compile({
            implementation: accountClassHash,
            selector: Starknet.hash.getSelectorFromName('initialize'),
            calldata: Starknet.CallData.compile({
              signer: publicKey,
              guardian: '0',
            }),
        });

        const address = Starknet.hash.calculateContractAddressFromHash(
            publicKey,
            accountProxyClassHash,
            callData,
            0,
        );
        return {
            privateKey,
            publicKey,
            address
        };
    }

    starknetEncodeStructuredData (domain, messageTypes, messageData, address) {
        const types = Object.keys (messageTypes);
        if (types.length > 1) {
            throw new NotSupported (this.id + ' starknetEncodeStructuredData only support single type');
        }
        const request = {
            'domain': domain,
            'primaryType': types[0],
            'types': this.extend ({
                'StarkNetDomain': [
                    { 'name': "name", 'type': "felt" },
                    { 'name': "chainId", 'type': "felt" },
                    { 'name': "version", 'type': "felt" },
                ],
            }, messageTypes),
            'message': messageData,
        };
        const msgHash = Starknet.typedData.getMessageHash (request, address);
        return msgHash;
    }

    starknetSign (hash, pri) {
        // TODO: unify to ecdsa
        const signature = starknetCurveSign (hash.replace ('0x', ''), pri.slice (-64));
        return this.json ([ signature.r.toString (), signature.s.toString () ]);
    }

    intToBase16(elem): string {
        return elem.toString(16);

    }

    extendExchangeOptions (newOptions: Dict) {
        this.options = this.extend (this.options, newOptions);
    }

    createSafeDictionary () {
        return {};
    }

    randomBytes (length: number) {
        const rng = new SecureRandom();
        const x:number[] = [];
        x.length = length;
        rng.nextBytes(x);
        return Buffer.from (x).toString ('hex');
    }

    randNumber(size: number) {
        let number = '';
        for (let i = 0; i < size; i++) {
            number += Math.floor(Math.random() * 10);
        }
        return parseInt(number, 10);
    }

    /* eslint-enable */
    // ------------------------------------------------------------------------

    // ########################################################################
    // ########################################################################
    // ########################################################################
    // ########################################################################
    // ########                        ########                        ########
    // ########                        ########                        ########
    // ########                        ########                        ########
    // ########                        ########                        ########
    // ########        ########################        ########################
    // ########        ########################        ########################
    // ########        ########################        ########################
    // ########        ########################        ########################
    // ########                        ########                        ########
    // ########                        ########                        ########
    // ########                        ########                        ########
    // ########                        ########                        ########
    // ########################################################################
    // ########################################################################
    // ########################################################################
    // ########################################################################
    // ########        ########        ########                        ########
    // ########        ########        ########                        ########
    // ########        ########        ########                        ########
    // ########        ########        ########                        ########
    // ################        ########################        ################
    // ################        ########################        ################
    // ################        ########################        ################
    // ################        ########################        ################
    // ########        ########        ################        ################
    // ########        ########        ################        ################
    // ########        ########        ################        ################
    // ########        ########        ################        ################
    // ########################################################################
    // ########################################################################
    // ########################################################################
    // ########################################################################

    // ------------------------------------------------------------------------
    // METHODS BELOW THIS LINE ARE TRANSPILED FROM JAVASCRIPT TO PYTHON AND PHP

    describe (): any {
        return {
            'alias': false, // whether this exchange is an alias to another exchange
            'api': undefined,
            'certified': false, // if certified by the CCXT dev team
            'commonCurrencies': {
                'BCC': 'BCH',
                'BCHSV': 'BSV',
                'XBT': 'BTC',
            },
            'countries': undefined,
            'currencies': {}, // to be filled manually or by fetchMarkets
            'dex': false,
            'enableRateLimit': true,
            'exceptions': undefined,
            'fees': {
                'funding': {
                    'deposit': {},
                    'percentage': undefined,
                    'tierBased': undefined,
                    'withdraw': {},
                },
                'trading': {
                    'maker': undefined,
                    'percentage': undefined,
                    'taker': undefined,
                    'tierBased': undefined,
                },
            },
            'has': {
                'addMargin': undefined,
                'borrowCrossMargin': undefined,
                'borrowIsolatedMargin': undefined,
                'borrowMargin': undefined,
                'cancelAllOrders': undefined,
                'cancelAllOrdersWs': undefined,
                'cancelOrder': true,
                'cancelOrders': undefined,
                'cancelOrdersWs': undefined,
                'cancelOrderWs': undefined,
                'closeAllPositions': undefined,
                'closePosition': undefined,
                'CORS': undefined,
                'createDepositAddress': undefined,
                'createLimitBuyOrder': undefined,
                'createLimitBuyOrderWs': undefined,
                'createLimitOrder': true,
                'createLimitOrderWs': undefined,
                'createLimitSellOrder': undefined,
                'createLimitSellOrderWs': undefined,
                'createMarketBuyOrder': undefined,
                'createMarketBuyOrderWithCost': undefined,
                'createMarketBuyOrderWithCostWs': undefined,
                'createMarketBuyOrderWs': undefined,
                'createMarketOrder': true,
                'createMarketOrderWithCost': undefined,
                'createMarketOrderWithCostWs': undefined,
                'createMarketOrderWs': true,
                'createMarketSellOrder': undefined,
                'createMarketSellOrderWithCost': undefined,
                'createMarketSellOrderWithCostWs': undefined,
                'createMarketSellOrderWs': undefined,
                'createOrder': true,
                'createOrders': undefined,
                'createOrderWithTakeProfitAndStopLoss': undefined,
                'createOrderWithTakeProfitAndStopLossWs': undefined,
                'createOrderWs': undefined,
                'createPostOnlyOrder': undefined,
                'createPostOnlyOrderWs': undefined,
                'createReduceOnlyOrder': undefined,
                'createReduceOnlyOrderWs': undefined,
                'createStopLimitOrder': undefined,
                'createStopLimitOrderWs': undefined,
                'createStopLossOrder': undefined,
                'createStopLossOrderWs': undefined,
                'createStopMarketOrder': undefined,
                'createStopMarketOrderWs': undefined,
                'createStopOrder': undefined,
                'createStopOrderWs': undefined,
                'createTakeProfitOrder': undefined,
                'createTakeProfitOrderWs': undefined,
                'createTrailingAmountOrder': undefined,
                'createTrailingAmountOrderWs': undefined,
                'createTrailingPercentOrder': undefined,
                'createTrailingPercentOrderWs': undefined,
                'createTriggerOrder': undefined,
                'createTriggerOrderWs': undefined,
                'deposit': undefined,
                'editOrder': 'emulated',
                'editOrders': undefined,
                'editOrderWs': undefined,
                'fetchAccounts': undefined,
                'fetchBalance': true,
                'fetchBalanceWs': undefined,
                'fetchBidsAsks': undefined,
                'fetchBorrowInterest': undefined,
                'fetchBorrowRate': undefined,
                'fetchBorrowRateHistories': undefined,
                'fetchBorrowRateHistory': undefined,
                'fetchBorrowRates': undefined,
                'fetchBorrowRatesPerSymbol': undefined,
                'fetchCanceledAndClosedOrders': undefined,
                'fetchCanceledOrders': undefined,
                'fetchClosedOrder': undefined,
                'fetchClosedOrders': undefined,
                'fetchClosedOrdersWs': undefined,
                'fetchConvertCurrencies': undefined,
                'fetchConvertQuote': undefined,
                'fetchConvertTrade': undefined,
                'fetchConvertTradeHistory': undefined,
                'fetchCrossBorrowRate': undefined,
                'fetchCrossBorrowRates': undefined,
                'fetchCurrencies': 'emulated',
                'fetchCurrenciesWs': 'emulated',
                'fetchDeposit': undefined,
                'fetchDepositAddress': undefined,
                'fetchDepositAddresses': undefined,
                'fetchDepositAddressesByNetwork': undefined,
                'fetchDeposits': undefined,
                'fetchDepositsWithdrawals': undefined,
                'fetchDepositsWs': undefined,
                'fetchDepositWithdrawFee': undefined,
                'fetchDepositWithdrawFees': undefined,
                'fetchFundingHistory': undefined,
                'fetchFundingRate': undefined,
                'fetchFundingRateHistory': undefined,
                'fetchFundingInterval': undefined,
                'fetchFundingIntervals': undefined,
                'fetchFundingRates': undefined,
                'fetchGreeks': undefined,
                'fetchIndexOHLCV': undefined,
                'fetchIsolatedBorrowRate': undefined,
                'fetchIsolatedBorrowRates': undefined,
                'fetchIsolatedPositions': undefined,
                'fetchL2OrderBook': true,
                'fetchL3OrderBook': undefined,
                'fetchLastPrices': undefined,
                'fetchLedger': undefined,
                'fetchLedgerEntry': undefined,
                'fetchLeverage': undefined,
                'fetchLeverages': undefined,
                'fetchLeverageTiers': undefined,
                'fetchLiquidations': undefined,
                'fetchLongShortRatio': undefined,
                'fetchLongShortRatioHistory': undefined,
                'fetchMarginAdjustmentHistory': undefined,
                'fetchMarginMode': undefined,
                'fetchMarginModes': undefined,
                'fetchMarketLeverageTiers': undefined,
                'fetchMarkets': true,
                'fetchMarketsWs': undefined,
                'fetchMarkOHLCV': undefined,
                'fetchMyLiquidations': undefined,
                'fetchMySettlementHistory': undefined,
                'fetchMyTrades': undefined,
                'fetchMyTradesWs': undefined,
                'fetchOHLCV': undefined,
                'fetchOHLCVWs': undefined,
                'fetchOpenInterest': undefined,
                'fetchOpenInterests': undefined,
                'fetchOpenInterestHistory': undefined,
                'fetchOpenOrder': undefined,
                'fetchOpenOrders': undefined,
                'fetchOpenOrdersWs': undefined,
                'fetchOption': undefined,
                'fetchOptionChain': undefined,
                'fetchOrder': undefined,
                'fetchOrderBook': true,
                'fetchOrderBooks': undefined,
                'fetchOrderBookWs': undefined,
                'fetchOrders': undefined,
                'fetchOrdersByStatus': undefined,
                'fetchOrdersWs': undefined,
                'fetchOrderTrades': undefined,
                'fetchOrderWs': undefined,
                'fetchPosition': undefined,
                'fetchPositionHistory': undefined,
                'fetchPositionMode': undefined,
                'fetchPositions': undefined,
                'fetchPositionsForSymbol': undefined,
                'fetchPositionsForSymbolWs': undefined,
                'fetchPositionsHistory': undefined,
                'fetchPositionsRisk': undefined,
                'fetchPositionsWs': undefined,
                'fetchPositionWs': undefined,
                'fetchPremiumIndexOHLCV': undefined,
                'fetchSettlementHistory': undefined,
                'fetchStatus': undefined,
                'fetchTicker': true,
                'fetchTickers': undefined,
                'fetchMarkPrices': undefined,
                'fetchTickersWs': undefined,
                'fetchTickerWs': undefined,
                'fetchTime': undefined,
                'fetchTrades': true,
                'fetchTradesWs': undefined,
                'fetchTradingFee': undefined,
                'fetchTradingFees': undefined,
                'fetchTradingFeesWs': undefined,
                'fetchTradingLimits': undefined,
                'fetchTransactionFee': undefined,
                'fetchTransactionFees': undefined,
                'fetchTransactions': undefined,
                'fetchTransfer': undefined,
                'fetchTransfers': undefined,
                'fetchUnderlyingAssets': undefined,
                'fetchVolatilityHistory': undefined,
                'fetchWithdrawAddresses': undefined,
                'fetchWithdrawal': undefined,
                'fetchWithdrawals': undefined,
                'fetchWithdrawalsWs': undefined,
                'fetchWithdrawalWhitelist': undefined,
                'future': undefined,
                'margin': undefined,
                'option': undefined,
                'privateAPI': true,
                'publicAPI': true,
                'reduceMargin': undefined,
                'repayCrossMargin': undefined,
                'repayIsolatedMargin': undefined,
                'sandbox': undefined,
                'setLeverage': undefined,
                'setMargin': undefined,
                'setMarginMode': undefined,
                'setPositionMode': undefined,
                'signIn': undefined,
                'spot': undefined,
                'swap': undefined,
                'transfer': undefined,
                'watchBalance': undefined,
                'watchLiquidations': undefined,
                'watchLiquidationsForSymbols': undefined,
                'watchMyLiquidations': undefined,
                'watchMyLiquidationsForSymbols': undefined,
                'watchMyTrades': undefined,
                'watchOHLCV': undefined,
                'watchOHLCVForSymbols': undefined,
                'watchOrderBook': undefined,
                'watchOrderBookForSymbols': undefined,
                'watchOrders': undefined,
                'watchOrdersForSymbols': undefined,
                'watchPosition': undefined,
                'watchPositions': undefined,
                'watchStatus': undefined,
                'watchTicker': undefined,
                'watchTickers': undefined,
                'watchTrades': undefined,
                'watchTradesForSymbols': undefined,
                'withdraw': undefined,
                'ws': undefined,
            },
            'httpExceptions': {
                '400': ExchangeNotAvailable,
                '401': AuthenticationError,
                '403': ExchangeNotAvailable,
                '404': ExchangeNotAvailable,
                '405': ExchangeNotAvailable,
                '407': AuthenticationError,
                '408': RequestTimeout,
                '409': ExchangeNotAvailable,
                '410': ExchangeNotAvailable,
                '418': DDoSProtection,
                '422': ExchangeError,
                '429': RateLimitExceeded,
                '451': ExchangeNotAvailable,
                '500': ExchangeNotAvailable,
                '501': ExchangeNotAvailable,
                '502': ExchangeNotAvailable,
                '503': ExchangeNotAvailable,
                '504': RequestTimeout,
                '511': AuthenticationError,
                '520': ExchangeNotAvailable,
                '521': ExchangeNotAvailable,
                '522': ExchangeNotAvailable,
                '525': ExchangeNotAvailable,
                '526': ExchangeNotAvailable,
                '530': ExchangeNotAvailable,
            },
            'id': undefined,
            'limits': {
                'amount': { 'min': undefined, 'max': undefined },
                'cost': { 'min': undefined, 'max': undefined },
                'leverage': { 'min': undefined, 'max': undefined },
                'price': { 'min': undefined, 'max': undefined },
            },
            'markets': undefined, // to be filled manually or by fetchMarkets
            'name': undefined,
            'paddingMode': NO_PADDING,
            'precisionMode': TICK_SIZE,
            'pro': false, // if it is integrated with CCXT Pro for WebSocket support
            'rateLimit': 2000, // milliseconds = seconds * 1000
            'requiredCredentials': {
                'accountId': false,
                'apiKey': true,
                'login': false,
                'password': false,
                'privateKey': false, // a "0x"-prefixed hexstring private key for a wallet
                'secret': true,
                'token': false, // reserved for HTTP auth in some cases
                'twofa': false, // 2-factor authentication (one-time password key)
                'uid': false,
                'walletAddress': false, // the wallet address "0x"-prefixed hexstring
            },
            'status': {
                'eta': undefined,
                'status': 'ok',
                'updated': undefined,
                'url': undefined,
            },
            'timeframes': undefined, // redefine if the exchange has.fetchOHLCV
            'timeout': this.timeout, // milliseconds = seconds * 1000
            'urls': {
                'api': undefined,
                'doc': undefined,
                'fees': undefined,
                'logo': undefined,
                'www': undefined,
            },
        };
    }

    safeBoolN (dictionaryOrList, keys: IndexType[], defaultValue: boolean = undefined): boolean | undefined {
        /**
         * @ignore
         * @method
         * @description safely extract boolean value from dictionary or list
         * @returns {bool | undefined}
         */
        const value = this.safeValueN (dictionaryOrList, keys, defaultValue);
        if (typeof value === 'boolean') {
            return value;
        }
        return defaultValue;
    }

    safeBool2 (dictionary, key1: IndexType, key2: IndexType, defaultValue: boolean = undefined): boolean | undefined {
        /**
         * @ignore
         * @method
         * @description safely extract boolean value from dictionary or list
         * @returns {bool | undefined}
         */
        return this.safeBoolN (dictionary, [ key1, key2 ], defaultValue);
    }

    safeBool (dictionary, key: IndexType, defaultValue: boolean = undefined): boolean | undefined {
        /**
         * @ignore
         * @method
         * @description safely extract boolean value from dictionary or list
         * @returns {bool | undefined}
         */
        return this.safeBoolN (dictionary, [ key ], defaultValue);
    }

    safeDictN (dictionaryOrList, keys: IndexType[], defaultValue: Dictionary<any> = undefined): Dictionary<any> | undefined {
        /**
         * @ignore
         * @method
         * @description safely extract a dictionary from dictionary or list
         * @returns {object | undefined}
         */
        const value = this.safeValueN (dictionaryOrList, keys, defaultValue);
        if (value === undefined) {
            return defaultValue;
        }
        if ((typeof value === 'object')) {
            if (!Array.isArray (value)) {
                return value;
            }
        }
        return defaultValue;
    }

    safeDict (dictionary, key: IndexType, defaultValue: Dictionary<any> = undefined): Dictionary<any> | undefined {
        /**
         * @ignore
         * @method
         * @description safely extract a dictionary from dictionary or list
         * @returns {object | undefined}
         */
        return this.safeDictN (dictionary, [ key ], defaultValue);
    }

    safeDict2 (dictionary, key1: IndexType, key2: string, defaultValue: Dictionary<any> = undefined): Dictionary<any> | undefined {
        /**
         * @ignore
         * @method
         * @description safely extract a dictionary from dictionary or list
         * @returns {object | undefined}
         */
        return this.safeDictN (dictionary, [ key1, key2 ], defaultValue);
    }

    safeListN (dictionaryOrList, keys: IndexType[], defaultValue: any[] = undefined): any[] | undefined {
        /**
         * @ignore
         * @method
         * @description safely extract an Array from dictionary or list
         * @returns {Array | undefined}
         */
        const value = this.safeValueN (dictionaryOrList, keys, defaultValue);
        if (value === undefined) {
            return defaultValue;
        }
        if (Array.isArray (value)) {
            return value;
        }
        return defaultValue;
    }

    safeList2 (dictionaryOrList, key1: IndexType, key2: string, defaultValue: any[] = undefined): any[] | undefined {
        /**
         * @ignore
         * @method
         * @description safely extract an Array from dictionary or list
         * @returns {Array | undefined}
         */
        return this.safeListN (dictionaryOrList, [ key1, key2 ], defaultValue);
    }

    safeList (dictionaryOrList, key: IndexType, defaultValue: any[] = undefined): any[] | undefined {
        /**
         * @ignore
         * @method
         * @description safely extract an Array from dictionary or list
         * @returns {Array | undefined}
         */
        return this.safeListN (dictionaryOrList, [ key ], defaultValue);
    }

    handleDeltas (orderbook, deltas) {
        for (let i = 0; i < deltas.length; i++) {
            this.handleDelta (orderbook, deltas[i]);
        }
    }

    handleDelta (bookside, delta) {
        throw new NotSupported (this.id + ' handleDelta not supported yet');
    }

    handleDeltasWithKeys (bookSide: any, deltas, priceKey: IndexType = 0, amountKey: IndexType = 1, countOrIdKey: IndexType = 2) {
        for (let i = 0; i < deltas.length; i++) {
            const bidAsk = this.parseBidAsk (deltas[i], priceKey, amountKey, countOrIdKey);
            bookSide.storeArray (bidAsk);
        }
    }

    getCacheIndex (orderbook, deltas) {
        // return the first index of the cache that can be applied to the orderbook or -1 if not possible
        return -1;
    }

    findTimeframe (timeframe, timeframes = undefined) {
        if (timeframes === undefined) {
            timeframes = this.timeframes;
        }
        const keys = Object.keys (timeframes);
        for (let i = 0; i < keys.length; i++) {
            const key = keys[i];
            if (timeframes[key] === timeframe) {
                return key;
            }
        }
        return undefined;
    }

    checkProxyUrlSettings (url: Str = undefined, method: Str = undefined, headers = undefined, body = undefined) {
        const usedProxies = [];
        let proxyUrl = undefined;
        if (this.proxyUrl !== undefined) {
            usedProxies.push ('proxyUrl');
            proxyUrl = this.proxyUrl;
        }
        if (this.proxy_url !== undefined) {
            usedProxies.push ('proxy_url');
            proxyUrl = this.proxy_url;
        }
        if (this.proxyUrlCallback !== undefined) {
            usedProxies.push ('proxyUrlCallback');
            proxyUrl = this.proxyUrlCallback (url, method, headers, body);
        }
        if (this.proxy_url_callback !== undefined) {
            usedProxies.push ('proxy_url_callback');
            proxyUrl = this.proxy_url_callback (url, method, headers, body);
        }
        // backwards-compatibility
        if (this.proxy !== undefined) {
            usedProxies.push ('proxy');
            if (typeof this.proxy === 'function') {
                proxyUrl = this.proxy (url, method, headers, body);
            } else {
                proxyUrl = this.proxy;
            }
        }
        const length = usedProxies.length;
        if (length > 1) {
            const joinedProxyNames = usedProxies.join (',');
            throw new InvalidProxySettings (this.id + ' you have multiple conflicting proxy settings (' + joinedProxyNames + '), please use only one from : proxyUrl, proxy_url, proxyUrlCallback, proxy_url_callback');
        }
        return proxyUrl;
    }

    checkProxySettings (url: Str = undefined, method: Str = undefined, headers = undefined, body = undefined) {
        const usedProxies = [];
        let httpProxy = undefined;
        let httpsProxy = undefined;
        let socksProxy = undefined;
        // httpProxy
        const isHttpProxyDefined = this.valueIsDefined (this.httpProxy);
        const isHttp_proxy_defined = this.valueIsDefined (this.http_proxy);
        if (isHttpProxyDefined || isHttp_proxy_defined) {
            usedProxies.push ('httpProxy');
            httpProxy = isHttpProxyDefined ? this.httpProxy : this.http_proxy;
        }
        const ishttpProxyCallbackDefined = this.valueIsDefined (this.httpProxyCallback);
        const ishttp_proxy_callback_defined = this.valueIsDefined (this.http_proxy_callback);
        if (ishttpProxyCallbackDefined || ishttp_proxy_callback_defined) {
            usedProxies.push ('httpProxyCallback');
            httpProxy = ishttpProxyCallbackDefined ? this.httpProxyCallback (url, method, headers, body) : this.http_proxy_callback (url, method, headers, body);
        }
        // httpsProxy
        const isHttpsProxyDefined = this.valueIsDefined (this.httpsProxy);
        const isHttps_proxy_defined = this.valueIsDefined (this.https_proxy);
        if (isHttpsProxyDefined || isHttps_proxy_defined) {
            usedProxies.push ('httpsProxy');
            httpsProxy = isHttpsProxyDefined ? this.httpsProxy : this.https_proxy;
        }
        const ishttpsProxyCallbackDefined = this.valueIsDefined (this.httpsProxyCallback);
        const ishttps_proxy_callback_defined = this.valueIsDefined (this.https_proxy_callback);
        if (ishttpsProxyCallbackDefined || ishttps_proxy_callback_defined) {
            usedProxies.push ('httpsProxyCallback');
            httpsProxy = ishttpsProxyCallbackDefined ? this.httpsProxyCallback (url, method, headers, body) : this.https_proxy_callback (url, method, headers, body);
        }
        // socksProxy
        const isSocksProxyDefined = this.valueIsDefined (this.socksProxy);
        const isSocks_proxy_defined = this.valueIsDefined (this.socks_proxy);
        if (isSocksProxyDefined || isSocks_proxy_defined) {
            usedProxies.push ('socksProxy');
            socksProxy = isSocksProxyDefined ? this.socksProxy : this.socks_proxy;
        }
        const issocksProxyCallbackDefined = this.valueIsDefined (this.socksProxyCallback);
        const issocks_proxy_callback_defined = this.valueIsDefined (this.socks_proxy_callback);
        if (issocksProxyCallbackDefined || issocks_proxy_callback_defined) {
            usedProxies.push ('socksProxyCallback');
            socksProxy = issocksProxyCallbackDefined ? this.socksProxyCallback (url, method, headers, body) : this.socks_proxy_callback (url, method, headers, body);
        }
        // check
        const length = usedProxies.length;
        if (length > 1) {
            const joinedProxyNames = usedProxies.join (',');
            throw new InvalidProxySettings (this.id + ' you have multiple conflicting proxy settings (' + joinedProxyNames + '), please use only one from: httpProxy, httpsProxy, httpProxyCallback, httpsProxyCallback, socksProxy, socksProxyCallback');
        }
        return [ httpProxy, httpsProxy, socksProxy ];
    }

    checkWsProxySettings () {
        const usedProxies = [];
        let wsProxy = undefined;
        let wssProxy = undefined;
        let wsSocksProxy = undefined;
        // ws proxy
        const isWsProxyDefined = this.valueIsDefined (this.wsProxy);
        const is_ws_proxy_defined = this.valueIsDefined (this.ws_proxy);
        if (isWsProxyDefined || is_ws_proxy_defined) {
            usedProxies.push ('wsProxy');
            wsProxy = (isWsProxyDefined) ? this.wsProxy : this.ws_proxy;
        }
        // wss proxy
        const isWssProxyDefined = this.valueIsDefined (this.wssProxy);
        const is_wss_proxy_defined = this.valueIsDefined (this.wss_proxy);
        if (isWssProxyDefined || is_wss_proxy_defined) {
            usedProxies.push ('wssProxy');
            wssProxy = (isWssProxyDefined) ? this.wssProxy : this.wss_proxy;
        }
        // ws socks proxy
        const isWsSocksProxyDefined = this.valueIsDefined (this.wsSocksProxy);
        const is_ws_socks_proxy_defined = this.valueIsDefined (this.ws_socks_proxy);
        if (isWsSocksProxyDefined || is_ws_socks_proxy_defined) {
            usedProxies.push ('wsSocksProxy');
            wsSocksProxy = (isWsSocksProxyDefined) ? this.wsSocksProxy : this.ws_socks_proxy;
        }
        // check
        const length = usedProxies.length;
        if (length > 1) {
            const joinedProxyNames = usedProxies.join (',');
            throw new InvalidProxySettings (this.id + ' you have multiple conflicting proxy settings (' + joinedProxyNames + '), please use only one from: wsProxy, wssProxy, wsSocksProxy');
        }
        return [ wsProxy, wssProxy, wsSocksProxy ];
    }

    checkConflictingProxies (proxyAgentSet, proxyUrlSet) {
        if (proxyAgentSet && proxyUrlSet) {
            throw new InvalidProxySettings (this.id + ' you have multiple conflicting proxy settings, please use only one from : proxyUrl, httpProxy, httpsProxy, socksProxy');
        }
    }

    checkAddress (address: Str = undefined): Str {
        if (address === undefined) {
            throw new InvalidAddress (this.id + ' address is undefined');
        }
        // check the address is not the same letter like 'aaaaa' nor too short nor has a space
        const uniqChars = (this.unique (this.stringToCharsArray (address)));
        const length = uniqChars.length; // py transpiler trick
        if (length === 1 || address.length < this.minFundingAddressLength || address.indexOf (' ') > -1) {
            throw new InvalidAddress (this.id + ' address is invalid or has less than ' + this.minFundingAddressLength.toString () + ' characters: "' + address.toString () + '"');
        }
        return address;
    }

    findMessageHashes (client, element: string): string[] {
        const result = [];
        const messageHashes = Object.keys (client.futures);
        for (let i = 0; i < messageHashes.length; i++) {
            const messageHash = messageHashes[i];
            if (messageHash.indexOf (element) >= 0) {
                result.push (messageHash);
            }
        }
        return result;
    }

    filterByLimit (array: object[], limit: Int = undefined, key: IndexType = 'timestamp', fromStart: boolean = false): any {
        if (this.valueIsDefined (limit)) {
            const arrayLength = array.length;
            if (arrayLength > 0) {
                let ascending = true;
                if ((key in array[0])) {
                    const first = array[0][key];
                    const last = array[arrayLength - 1][key];
                    if (first !== undefined && last !== undefined) {
                        ascending = first <= last;  // true if array is sorted in ascending order based on 'timestamp'
                    }
                }
                if (fromStart) {
                    if (limit > arrayLength) {
                        limit = arrayLength;
                    }
                    // array = ascending ? this.arraySlice (array, 0, limit) : this.arraySlice (array, -limit);
                    if (ascending) {
                        array = this.arraySlice (array, 0, limit);
                    } else {
                        array = this.arraySlice (array, -limit);
                    }
                } else {
                    // array = ascending ? this.arraySlice (array, -limit) : this.arraySlice (array, 0, limit);
                    if (ascending) {
                        array = this.arraySlice (array, -limit);
                    } else {
                        array = this.arraySlice (array, 0, limit);
                    }
                }
            }
        }
        return array;
    }

    filterBySinceLimit (array: object[], since: Int = undefined, limit: Int = undefined, key: IndexType = 'timestamp', tail = false): any {
        const sinceIsDefined = this.valueIsDefined (since);
        const parsedArray = this.toArray (array) as any;
        let result = parsedArray;
        if (sinceIsDefined) {
            result = [];
            for (let i = 0; i < parsedArray.length; i++) {
                const entry = parsedArray[i];
                const value = this.safeValue (entry, key);
                if (value && (value >= since)) {
                    result.push (entry);
                }
            }
        }
        if (tail && limit !== undefined) {
            return this.arraySlice (result, -limit);
        }
        // if the user provided a 'since' argument
        // we want to limit the result starting from the 'since'
        const shouldFilterFromStart = !tail && sinceIsDefined;
        return this.filterByLimit (result, limit, key, shouldFilterFromStart);
    }

    filterByValueSinceLimit (array: object[], field: IndexType, value = undefined, since: Int = undefined, limit: Int = undefined, key = 'timestamp', tail = false): any {
        const valueIsDefined = this.valueIsDefined (value);
        const sinceIsDefined = this.valueIsDefined (since);
        const parsedArray = this.toArray (array) as any;
        let result = parsedArray;
        // single-pass filter for both symbol and since
        if (valueIsDefined || sinceIsDefined) {
            result = [];
            for (let i = 0; i < parsedArray.length; i++) {
                const entry = parsedArray[i];
                const entryFiledEqualValue = entry[field] === value;
                const firstCondition = valueIsDefined ? entryFiledEqualValue : true;
                const entryKeyValue = this.safeValue (entry, key);
                const entryKeyGESince = (entryKeyValue) && (since !== undefined) && (entryKeyValue >= since);
                const secondCondition = sinceIsDefined ? entryKeyGESince : true;
                if (firstCondition && secondCondition) {
                    result.push (entry);
                }
            }
        }
        if (tail && limit !== undefined) {
            return this.arraySlice (result, -limit);
        }
        return this.filterByLimit (result, limit, key, sinceIsDefined);
    }

    /**
     * @method
     * @name Exchange#setSandboxMode
     * @description set the sandbox mode for the exchange
     * @param {boolean} enabled true to enable sandbox mode, false to disable it
     */
    setSandboxMode (enabled: boolean) {
        if (enabled) {
            if ('test' in this.urls) {
                if (typeof this.urls['api'] === 'string') {
                    this.urls['apiBackup'] = this.urls['api'];
                    this.urls['api'] = this.urls['test'];
                } else {
                    this.urls['apiBackup'] = this.clone (this.urls['api']);
                    this.urls['api'] = this.clone (this.urls['test']);
                }
            } else {
                throw new NotSupported (this.id + ' does not have a sandbox URL');
            }
            // set flag
            this.isSandboxModeEnabled = true;
        } else if ('apiBackup' in this.urls) {
            if (typeof this.urls['api'] === 'string') {
                this.urls['api'] = this.urls['apiBackup'] as any;
            } else {
                this.urls['api'] = this.clone (this.urls['apiBackup']);
            }
            const newUrls = this.omit (this.urls, 'apiBackup');
            this.urls = newUrls;
            // set flag
            this.isSandboxModeEnabled = false;
        }
    }

    sign (path, api: any = 'public', method = 'GET', params = {}, headers: any = undefined, body: any = undefined) {
        return {};
    }

    async fetchAccounts (params = {}): Promise<Account[]> {
        throw new NotSupported (this.id + ' fetchAccounts() is not supported yet');
    }

    async fetchTrades (symbol: string, since: Int = undefined, limit: Int = undefined, params = {}): Promise<Trade[]> {
        throw new NotSupported (this.id + ' fetchTrades() is not supported yet');
    }

    async fetchTradesWs (symbol: string, since: Int = undefined, limit: Int = undefined, params = {}): Promise<Trade[]> {
        throw new NotSupported (this.id + ' fetchTradesWs() is not supported yet');
    }

    async watchLiquidations (symbol: string, since: Int = undefined, limit: Int = undefined, params = {}): Promise<Liquidation[]> {
        if (this.has['watchLiquidationsForSymbols']) {
            return await this.watchLiquidationsForSymbols ([ symbol ], since, limit, params);
        }
        throw new NotSupported (this.id + ' watchLiquidations() is not supported yet');
    }

    async watchLiquidationsForSymbols (symbols: string[], since: Int = undefined, limit: Int = undefined, params = {}): Promise<Liquidation[]> {
        throw new NotSupported (this.id + ' watchLiquidationsForSymbols() is not supported yet');
    }

    async watchMyLiquidations (symbol: string, since: Int = undefined, limit: Int = undefined, params = {}): Promise<Liquidation[]> {
        if (this.has['watchMyLiquidationsForSymbols']) {
            return this.watchMyLiquidationsForSymbols ([ symbol ], since, limit, params);
        }
        throw new NotSupported (this.id + ' watchMyLiquidations() is not supported yet');
    }

    async watchMyLiquidationsForSymbols (symbols: string[], since: Int = undefined, limit: Int = undefined, params = {}): Promise<Liquidation[]> {
        throw new NotSupported (this.id + ' watchMyLiquidationsForSymbols() is not supported yet');
    }

    async watchTrades (symbol: string, since: Int = undefined, limit: Int = undefined, params = {}): Promise<Trade[]> {
        throw new NotSupported (this.id + ' watchTrades() is not supported yet');
    }

    async unWatchTrades (symbol: string, params = {}): Promise<any> {
        throw new NotSupported (this.id + ' unWatchTrades() is not supported yet');
    }

    async watchTradesForSymbols (symbols: string[], since: Int = undefined, limit: Int = undefined, params = {}): Promise<Trade[]> {
        throw new NotSupported (this.id + ' watchTradesForSymbols() is not supported yet');
    }

    async unWatchTradesForSymbols (symbols: string[], params = {}): Promise<any> {
        throw new NotSupported (this.id + ' unWatchTradesForSymbols() is not supported yet');
    }

    async watchMyTradesForSymbols (symbols: string[], since: Int = undefined, limit: Int = undefined, params = {}): Promise<Trade[]> {
        throw new NotSupported (this.id + ' watchMyTradesForSymbols() is not supported yet');
    }

    async watchOrdersForSymbols (symbols: string[], since: Int = undefined, limit: Int = undefined, params = {}): Promise<Order[]> {
        throw new NotSupported (this.id + ' watchOrdersForSymbols() is not supported yet');
    }

    async watchOHLCVForSymbols (symbolsAndTimeframes: string[][], since: Int = undefined, limit: Int = undefined, params = {}): Promise<Dictionary<Dictionary<OHLCV[]>>> {
        throw new NotSupported (this.id + ' watchOHLCVForSymbols() is not supported yet');
    }

    async unWatchOHLCVForSymbols (symbolsAndTimeframes: string[][], params = {}): Promise<any> {
        throw new NotSupported (this.id + ' unWatchOHLCVForSymbols() is not supported yet');
    }

    async watchOrderBookForSymbols (symbols: string[], limit: Int = undefined, params = {}): Promise<OrderBook> {
        throw new NotSupported (this.id + ' watchOrderBookForSymbols() is not supported yet');
    }

    async unWatchOrderBookForSymbols (symbols: string[], params = {}): Promise<any> {
        throw new NotSupported (this.id + ' unWatchOrderBookForSymbols() is not supported yet');
    }

    async fetchDepositAddresses (codes: Strings = undefined, params = {}): Promise<DepositAddress[]> {
        throw new NotSupported (this.id + ' fetchDepositAddresses() is not supported yet');
    }

    async fetchOrderBook (symbol: string, limit: Int = undefined, params = {}): Promise<OrderBook> {
        throw new NotSupported (this.id + ' fetchOrderBook() is not supported yet');
    }

    async fetchOrderBookWs (symbol: string, limit: Int = undefined, params = {}): Promise<OrderBook> {
        throw new NotSupported (this.id + ' fetchOrderBookWs() is not supported yet');
    }

    async fetchMarginMode (symbol: string, params = {}): Promise<MarginMode> {
        if (this.has['fetchMarginModes']) {
            const marginModes = await this.fetchMarginModes ([ symbol ], params);
            return this.safeDict (marginModes, symbol) as MarginMode;
        } else {
            throw new NotSupported (this.id + ' fetchMarginMode() is not supported yet');
        }
    }

    async fetchMarginModes (symbols: Strings = undefined, params = {}): Promise<MarginModes> {
        throw new NotSupported (this.id + ' fetchMarginModes () is not supported yet');
    }

    async fetchRestOrderBookSafe (symbol, limit = undefined, params = {}) {
        const fetchSnapshotMaxRetries = this.handleOption ('watchOrderBook', 'maxRetries', 3);
        for (let i = 0; i < fetchSnapshotMaxRetries; i++) {
            try {
                const orderBook = await this.fetchOrderBook (symbol, limit, params);
                return orderBook;
            } catch (e) {
                if ((i + 1) === fetchSnapshotMaxRetries) {
                    throw e;
                }
            }
        }
        return undefined;
    }

    async watchOrderBook (symbol: string, limit: Int = undefined, params = {}): Promise<OrderBook> {
        throw new NotSupported (this.id + ' watchOrderBook() is not supported yet');
    }

    async unWatchOrderBook (symbol: string, params = {}): Promise<any> {
        throw new NotSupported (this.id + ' unWatchOrderBook() is not supported yet');
    }

    async fetchTime (params = {}): Promise<Int> {
        throw new NotSupported (this.id + ' fetchTime() is not supported yet');
    }

    async fetchTradingLimits (symbols: Strings = undefined, params = {}): Promise<{}> {
        throw new NotSupported (this.id + ' fetchTradingLimits() is not supported yet');
    }

    parseCurrency (rawCurrency: Dict): Currency {
        throw new NotSupported (this.id + ' parseCurrency() is not supported yet');
    }

    parseCurrencies (rawCurrencies): Currencies {
        const result = {};
        const arr = this.toArray (rawCurrencies);
        for (let i = 0; i < arr.length; i++) {
            const parsed = this.parseCurrency (arr[i]);
            const code = parsed['code'];
            result[code] = parsed;
        }
        return result;
    }

    parseMarket (market: Dict): Market {
        throw new NotSupported (this.id + ' parseMarket() is not supported yet');
    }

    parseMarkets (markets): Market[] {
        const result = [];
        for (let i = 0; i < markets.length; i++) {
            result.push (this.parseMarket (markets[i]));
        }
        return result;
    }

    parseTicker (ticker: Dict, market: Market = undefined): Ticker {
        throw new NotSupported (this.id + ' parseTicker() is not supported yet');
    }

    parseDepositAddress (depositAddress, currency: Currency = undefined): DepositAddress {
        throw new NotSupported (this.id + ' parseDepositAddress() is not supported yet');
    }

    parseTrade (trade: Dict, market: Market = undefined): Trade {
        throw new NotSupported (this.id + ' parseTrade() is not supported yet');
    }

    parseTransaction (transaction: Dict, currency: Currency = undefined): Transaction {
        throw new NotSupported (this.id + ' parseTransaction() is not supported yet');
    }

    parseTransfer (transfer: Dict, currency: Currency = undefined): TransferEntry {
        throw new NotSupported (this.id + ' parseTransfer() is not supported yet');
    }

    parseAccount (account: Dict): Account {
        throw new NotSupported (this.id + ' parseAccount() is not supported yet');
    }

    parseLedgerEntry (item: Dict, currency: Currency = undefined): LedgerEntry {
        throw new NotSupported (this.id + ' parseLedgerEntry() is not supported yet');
    }

    parseOrder (order: Dict, market: Market = undefined): Order {
        throw new NotSupported (this.id + ' parseOrder() is not supported yet');
    }

    async fetchCrossBorrowRates (params = {}): Promise<CrossBorrowRates> {
        throw new NotSupported (this.id + ' fetchCrossBorrowRates() is not supported yet');
    }

    async fetchIsolatedBorrowRates (params = {}): Promise<IsolatedBorrowRates> {
        throw new NotSupported (this.id + ' fetchIsolatedBorrowRates() is not supported yet');
    }

    parseMarketLeverageTiers (info, market: Market = undefined): LeverageTier[] {
        throw new NotSupported (this.id + ' parseMarketLeverageTiers() is not supported yet');
    }

    async fetchLeverageTiers (symbols: Strings = undefined, params = {}): Promise<LeverageTiers> {
        throw new NotSupported (this.id + ' fetchLeverageTiers() is not supported yet');
    }

    parsePosition (position: Dict, market: Market = undefined): Position {
        throw new NotSupported (this.id + ' parsePosition() is not supported yet');
    }

    parseFundingRateHistory (info, market: Market = undefined): FundingRateHistory {
        throw new NotSupported (this.id + ' parseFundingRateHistory() is not supported yet');
    }

    parseBorrowInterest (info: Dict, market: Market = undefined): BorrowInterest {
        throw new NotSupported (this.id + ' parseBorrowInterest() is not supported yet');
    }

    parseIsolatedBorrowRate (info: Dict, market: Market = undefined): IsolatedBorrowRate {
        throw new NotSupported (this.id + ' parseIsolatedBorrowRate() is not supported yet');
    }

    parseWsTrade (trade: Dict, market: Market = undefined): Trade {
        throw new NotSupported (this.id + ' parseWsTrade() is not supported yet');
    }

    parseWsOrder (order: Dict, market: Market = undefined): Order {
        throw new NotSupported (this.id + ' parseWsOrder() is not supported yet');
    }

    parseWsOrderTrade (trade: Dict, market: Market = undefined): Trade {
        throw new NotSupported (this.id + ' parseWsOrderTrade() is not supported yet');
    }

    parseWsOHLCV (ohlcv, market: Market = undefined): OHLCV {
        return this.parseOHLCV (ohlcv, market);
    }

    async fetchFundingRates (symbols: Strings = undefined, params = {}): Promise<FundingRates> {
        throw new NotSupported (this.id + ' fetchFundingRates() is not supported yet');
    }

    async fetchFundingIntervals (symbols: Strings = undefined, params = {}): Promise<FundingRates> {
        throw new NotSupported (this.id + ' fetchFundingIntervals() is not supported yet');
    }

    async watchFundingRate (symbol: string, params = {}): Promise<FundingRate> {
        throw new NotSupported (this.id + ' watchFundingRate() is not supported yet');
    }

    async watchFundingRates (symbols: string[], params = {}): Promise<FundingRates> {
        throw new NotSupported (this.id + ' watchFundingRates() is not supported yet');
    }

    async watchFundingRatesForSymbols (symbols: string[], params = {}): Promise<{}> {
        return await this.watchFundingRates (symbols, params);
    }

    async transfer (code: string, amount: number, fromAccount: string, toAccount: string, params = {}): Promise<TransferEntry> {
        throw new NotSupported (this.id + ' transfer() is not supported yet');
    }

    async withdraw (code: string, amount: number, address: string, tag = undefined, params = {}): Promise<Transaction> {
        throw new NotSupported (this.id + ' withdraw() is not supported yet');
    }

    async createDepositAddress (code: string, params = {}): Promise<DepositAddressResponse> {
        throw new NotSupported (this.id + ' createDepositAddress() is not supported yet');
    }

    async setLeverage (leverage: Int, symbol: Str = undefined, params = {}): Promise<{}> {
        throw new NotSupported (this.id + ' setLeverage() is not supported yet');
    }

    async fetchLeverage (symbol: string, params = {}): Promise<Leverage> {
        if (this.has['fetchLeverages']) {
            const leverages = await this.fetchLeverages ([ symbol ], params);
            return this.safeDict (leverages, symbol) as Leverage;
        } else {
            throw new NotSupported (this.id + ' fetchLeverage() is not supported yet');
        }
    }

    async fetchLeverages (symbols: Strings = undefined, params = {}): Promise<Leverages> {
        throw new NotSupported (this.id + ' fetchLeverages() is not supported yet');
    }

    async setPositionMode (hedged: boolean, symbol: Str = undefined, params = {}): Promise<{}> {
        throw new NotSupported (this.id + ' setPositionMode() is not supported yet');
    }

    async addMargin (symbol: string, amount: number, params = {}): Promise<MarginModification> {
        throw new NotSupported (this.id + ' addMargin() is not supported yet');
    }

    async reduceMargin (symbol: string, amount: number, params = {}): Promise<MarginModification> {
        throw new NotSupported (this.id + ' reduceMargin() is not supported yet');
    }

    async setMargin (symbol: string, amount: number, params = {}): Promise<{}> {
        throw new NotSupported (this.id + ' setMargin() is not supported yet');
    }

    async fetchLongShortRatio (symbol: string, timeframe: Str = undefined, params = {}): Promise<LongShortRatio> {
        throw new NotSupported (this.id + ' fetchLongShortRatio() is not supported yet');
    }

    async fetchLongShortRatioHistory (symbol: Str = undefined, timeframe: Str = undefined, since: Int = undefined, limit: Int = undefined, params = {}): Promise<LongShortRatio[]> {
        throw new NotSupported (this.id + ' fetchLongShortRatioHistory() is not supported yet');
    }

    async fetchMarginAdjustmentHistory (symbol: Str = undefined, type: Str = undefined, since: Num = undefined, limit: Num = undefined, params = {}): Promise<MarginModification[]> {
        /**
         * @method
         * @name exchange#fetchMarginAdjustmentHistory
         * @description fetches the history of margin added or reduced from contract isolated positions
         * @param {string} [symbol] unified market symbol
         * @param {string} [type] "add" or "reduce"
         * @param {int} [since] timestamp in ms of the earliest change to fetch
         * @param {int} [limit] the maximum amount of changes to fetch
         * @param {object} params extra parameters specific to the exchange api endpoint
         * @returns {object[]} a list of [margin structures]{@link https://docs.ccxt.com/#/?id=margin-loan-structure}
         */
        throw new NotSupported (this.id + ' fetchMarginAdjustmentHistory() is not supported yet');
    }

    async setMarginMode (marginMode: string, symbol: Str = undefined, params = {}): Promise<{}> {
        throw new NotSupported (this.id + ' setMarginMode() is not supported yet');
    }

    async fetchDepositAddressesByNetwork (code: string, params = {}): Promise<DepositAddress[]> {
        throw new NotSupported (this.id + ' fetchDepositAddressesByNetwork() is not supported yet');
    }

    async fetchOpenInterestHistory (symbol: string, timeframe = '1h', since: Int = undefined, limit: Int = undefined, params = {}): Promise<OpenInterest[]> {
        throw new NotSupported (this.id + ' fetchOpenInterestHistory() is not supported yet');
    }

    async fetchOpenInterest (symbol: string, params = {}): Promise<OpenInterest> {
        throw new NotSupported (this.id + ' fetchOpenInterest() is not supported yet');
    }

    async fetchOpenInterests (symbols: Strings = undefined, params = {}): Promise<OpenInterests> {
        throw new NotSupported (this.id + ' fetchOpenInterests() is not supported yet');
    }

    async signIn (params = {}): Promise<{}> {
        throw new NotSupported (this.id + ' signIn() is not supported yet');
    }

    async fetchPaymentMethods (params = {}): Promise<{}> {
        throw new NotSupported (this.id + ' fetchPaymentMethods() is not supported yet');
    }

    parseToInt (number) {
        // Solve Common parseInt misuse ex: parseInt ((since / 1000).toString ())
        // using a number as parameter which is not valid in ts
        const stringifiedNumber = this.numberToString (number);
        const convertedNumber = parseFloat (stringifiedNumber) as any;
        return parseInt (convertedNumber);
    }

    parseToNumeric (number) {
        const stringVersion = this.numberToString (number); // this will convert 1.0 and 1 to "1" and 1.1 to "1.1"
        // keep this in mind:
        // in JS: 1 == 1.0 is true;  1 === 1.0 is true
        // in Python: 1 == 1.0 is true
        // in PHP 1 == 1.0 is true, but 1 === 1.0 is false
        if (stringVersion.indexOf ('.') >= 0) {
            return parseFloat (stringVersion);
        }
        return parseInt (stringVersion);
    }

    isRoundNumber (value: number) {
        // this method is similar to isInteger, but this is more loyal and does not check for types.
        // i.e. isRoundNumber(1.000) returns true, while isInteger(1.000) returns false
        const res = this.parseToNumeric ((value % 1));
        return res === 0;
    }

    safeNumberOmitZero (obj: object, key: IndexType, defaultValue: Num = undefined): Num {
        const value = this.safeString (obj, key);
        const final = this.parseNumber (this.omitZero (value));
        return (final === undefined) ? defaultValue : final;
    }

    safeIntegerOmitZero (obj: object, key: IndexType, defaultValue: Int = undefined): Int {
        const timestamp = this.safeInteger (obj, key, defaultValue);
        if (timestamp === undefined || timestamp === 0) {
            return undefined;
        }
        return timestamp;
    }

    afterConstruct () {
        // networks
        this.createNetworksByIdObject ();
        this.featuresGenerator ();
        // init predefined markets if any
        if (this.markets) {
            this.setMarkets (this.markets);
        }
        // init the request rate limiter
        this.initRestRateLimiter ();
        // sanbox mode
        const isSandbox = this.safeBool2 (this.options, 'sandbox', 'testnet', false);
        if (isSandbox) {
            this.setSandboxMode (isSandbox);
        }
    }

    initRestRateLimiter () {
        if (this.rateLimit === undefined || (this.id !== undefined && this.rateLimit === -1)) {
            throw new ExchangeError (this.id + '.rateLimit property is not configured');
        }
        let refillRate = this.MAX_VALUE;
        if (this.rateLimit > 0) {
            refillRate = 1 / this.rateLimit;
        }
        const defaultBucket = {
            'delay': 0.001,
            'capacity': 1,
            'cost': 1,
            'maxCapacity': 1000,
            'refillRate': refillRate,
        };
        const existingBucket = (this.tokenBucket === undefined) ? {} : this.tokenBucket;
        this.tokenBucket = this.extend (defaultBucket, existingBucket);
        this.initThrottler ();
    }

    featuresGenerator () {
        //
        // in the exchange-specific features can be something like this, where we support 'string' aliases too:
        //
        //     {
        //         'my' : {
        //             'createOrder' : {...},
        //         },
        //         'swap': {
        //             'linear': {
        //                 'extends': my',
        //             },
        //         },
        //     }
        //
        if (this.features === undefined) {
            return;
        }
        // reconstruct
        const initialFeatures = this.features;
        this.features = {};
        const unifiedMarketTypes = [ 'spot', 'swap', 'future', 'option' ];
        const subTypes = [ 'linear', 'inverse' ];
        // atm only support basic methods, eg: 'createOrder', 'fetchOrder', 'fetchOrders', 'fetchMyTrades'
        for (let i = 0; i < unifiedMarketTypes.length; i++) {
            const marketType = unifiedMarketTypes[i];
            // if marketType is not filled for this exchange, don't add that in `features`
            if (!(marketType in initialFeatures)) {
                this.features[marketType] = undefined;
            } else {
                if (marketType === 'spot') {
                    this.features[marketType] = this.featuresMapper (initialFeatures, marketType, undefined);
                } else {
                    this.features[marketType] = {};
                    for (let j = 0; j < subTypes.length; j++) {
                        const subType = subTypes[j];
                        this.features[marketType][subType] = this.featuresMapper (initialFeatures, marketType, subType);
                    }
                }
            }
        }
    }

    featuresMapper (initialFeatures: any, marketType: Str, subType: Str = undefined) {
        let featuresObj = (subType !== undefined) ? initialFeatures[marketType][subType] : initialFeatures[marketType];
        // if exchange does not have that market-type (eg. future>inverse)
        if (featuresObj === undefined) {
            return undefined;
        }
        const extendsStr: Str = this.safeString (featuresObj, 'extends');
        if (extendsStr !== undefined) {
            featuresObj = this.omit (featuresObj, 'extends');
            const extendObj = this.featuresMapper (initialFeatures, extendsStr);
            featuresObj = this.deepExtend (extendObj, featuresObj);
        }
        //
        // ### corrections ###
        //
        // createOrder
        if ('createOrder' in featuresObj) {
            const value = this.safeDict (featuresObj['createOrder'], 'attachedStopLossTakeProfit');
            featuresObj['createOrder']['stopLoss'] = value;
            featuresObj['createOrder']['takeProfit'] = value;
            if (marketType === 'spot') {
                // default 'hedged': false
                featuresObj['createOrder']['hedged'] = false;
                // default 'leverage': false
                if (!('leverage' in featuresObj['createOrder'])) {
                    featuresObj['createOrder']['leverage'] = false;
                }
            }
            // default 'GTC' to true
            if (this.safeBool (featuresObj['createOrder']['timeInForce'], 'GTC') === undefined) {
                featuresObj['createOrder']['timeInForce']['GTC'] = true;
            }
        }
        // other methods
        const keys = Object.keys (featuresObj);
        for (let i = 0; i < keys.length; i++) {
            const key = keys[i];
            const featureBlock = featuresObj[key];
            if (!this.inArray (key, [ 'sandbox' ]) && featureBlock !== undefined) {
                // default "symbolRequired" to false to all methods (except `createOrder`)
                if (!('symbolRequired' in featureBlock)) {
                    featureBlock['symbolRequired'] = this.inArray (key, [ 'createOrder', 'createOrders', 'fetchOHLCV' ]);
                }
            }
        }
        return featuresObj;
    }

    orderbookChecksumMessage (symbol:Str) {
        return symbol + ' : ' + 'orderbook data checksum validation failed. You can reconnect by calling watchOrderBook again or you can mute the error by setting exchange.options["watchOrderBook"]["checksum"] = false';
    }

    createNetworksByIdObject () {
        // automatically generate network-id-to-code mappings
        const networkIdsToCodesGenerated = this.invertFlatStringDictionary (this.safeValue (this.options, 'networks', {})); // invert defined networks dictionary
        this.options['networksById'] = this.extend (networkIdsToCodesGenerated, this.safeValue (this.options, 'networksById', {})); // support manually overriden "networksById" dictionary too
    }

    getDefaultOptions () {
        return {
            'defaultNetworkCodeReplacements': {
                'BRC20': { 'BRC20': 'BTC' },
                'CRO': { 'CRC20': 'CRONOS' },
                'ETH': { 'ERC20': 'ETH' },
                'TRX': { 'TRC20': 'TRX' },
            },
        };
    }

    safeLedgerEntry (entry: object, currency: Currency = undefined) {
        currency = this.safeCurrency (undefined, currency);
        let direction = this.safeString (entry, 'direction');
        let before = this.safeString (entry, 'before');
        let after = this.safeString (entry, 'after');
        const amount = this.safeString (entry, 'amount');
        if (amount !== undefined) {
            if (before === undefined && after !== undefined) {
                before = Precise.stringSub (after, amount);
            } else if (before !== undefined && after === undefined) {
                after = Precise.stringAdd (before, amount);
            }
        }
        if (before !== undefined && after !== undefined) {
            if (direction === undefined) {
                if (Precise.stringGt (before, after)) {
                    direction = 'out';
                }
                if (Precise.stringGt (after, before)) {
                    direction = 'in';
                }
            }
        }
        const fee = this.safeValue (entry, 'fee');
        if (fee !== undefined) {
            fee['cost'] = this.safeNumber (fee, 'cost');
        }
        const timestamp = this.safeInteger (entry, 'timestamp');
        const info = this.safeDict (entry, 'info', {});
        return {
            'account': this.safeString (entry, 'account'),
            'after': this.parseNumber (after),
            'amount': this.parseNumber (amount),
            'before': this.parseNumber (before),
            'currency': currency['code'],
            'datetime': this.iso8601 (timestamp),
            'direction': direction,
            'fee': fee,
            'id': this.safeString (entry, 'id'),
            'info': info,
            'referenceAccount': this.safeString (entry, 'referenceAccount'),
            'referenceId': this.safeString (entry, 'referenceId'),
            'status': this.safeString (entry, 'status'),
            'timestamp': timestamp,
            'type': this.safeString (entry, 'type'),
        };
    }

    safeCurrencyStructure (currency: object): CurrencyInterface {
        // derive data from networks: deposit, withdraw, active, fee, limits, precision
        const networks = this.safeDict (currency, 'networks', {});
        const keys = Object.keys (networks);
        const length = keys.length;
        if (length !== 0) {
            for (let i = 0; i < length; i++) {
                const network = networks[keys[i]];
                const deposit = this.safeBool (network, 'deposit');
                if (currency['deposit'] === undefined || deposit) {
                    currency['deposit'] = deposit;
                }
                const withdraw = this.safeBool (network, 'withdraw');
                if (currency['withdraw'] === undefined || withdraw) {
                    currency['withdraw'] = withdraw;
                }
                const active = this.safeBool (network, 'active');
                if (currency['active'] === undefined || active) {
                    currency['active'] = active;
                }
                // find lowest fee (which is more desired)
                const fee = this.safeString (network, 'fee');
                const feeMain = this.safeString (currency, 'fee');
                if (feeMain === undefined || Precise.stringLt (fee, feeMain)) {
                    currency['fee'] = this.parseNumber (fee);
                }
                // find lowest precision (which is more desired)
                const precision = this.safeString (network, 'precision');
                const precisionMain = this.safeString (currency, 'precision');
                if (precisionMain === undefined || Precise.stringLt (precision, precisionMain)) {
                    currency['precision'] = this.parseNumber (precision);
                }
                // limits
                const limits = this.safeDict (network, 'limits');
                const limitsMain = this.safeDict (currency, 'limits');
                if (limitsMain === undefined) {
                    currency['limits'] = {};
                }
                // deposits
                const limitsDeposit = this.safeDict (limits, 'deposit');
                const limitsDepositMain = this.safeDict (limitsMain, 'deposit');
                if (limitsDepositMain === undefined) {
                    currency['limits']['deposit'] = {};
                }
                const limitsDepositMin = this.safeString (limitsDeposit, 'min');
                const limitsDepositMax = this.safeString (limitsDeposit, 'max');
                const limitsDepositMinMain = this.safeString (limitsDepositMain, 'min');
                const limitsDepositMaxMain = this.safeString (limitsDepositMain, 'max');
                // find min
                if (limitsDepositMinMain === undefined || Precise.stringLt (limitsDepositMin, limitsDepositMinMain)) {
                    currency['limits']['deposit']['min'] = this.parseNumber (limitsDepositMin);
                }
                // find max
                if (limitsDepositMaxMain === undefined || Precise.stringGt (limitsDepositMax, limitsDepositMaxMain)) {
                    currency['limits']['deposit']['max'] = this.parseNumber (limitsDepositMax);
                }
                // withdrawals
                const limitsWithdraw = this.safeDict (limits, 'withdraw');
                const limitsWithdrawMain = this.safeDict (limitsMain, 'withdraw');
                if (limitsWithdrawMain === undefined) {
                    currency['limits']['withdraw'] = {};
                }
                const limitsWithdrawMin = this.safeString (limitsWithdraw, 'min');
                const limitsWithdrawMax = this.safeString (limitsWithdraw, 'max');
                const limitsWithdrawMinMain = this.safeString (limitsWithdrawMain, 'min');
                const limitsWithdrawMaxMain = this.safeString (limitsWithdrawMain, 'max');
                // find min
                if (limitsWithdrawMinMain === undefined || Precise.stringLt (limitsWithdrawMin, limitsWithdrawMinMain)) {
                    currency['limits']['withdraw']['min'] = this.parseNumber (limitsWithdrawMin);
                }
                // find max
                if (limitsWithdrawMaxMain === undefined || Precise.stringGt (limitsWithdrawMax, limitsWithdrawMaxMain)) {
                    currency['limits']['withdraw']['max'] = this.parseNumber (limitsWithdrawMax);
                }
            }
        }
        return this.extend ({
            'active': undefined,
            'code': undefined,
            'deposit': undefined,
            'fee': undefined,
            'fees': {},
            'id': undefined,
            'info': undefined,
            'limits': {
                'deposit': {
                    'max': undefined,
                    'min': undefined,
                },
                'withdraw': {
                    'max': undefined,
                    'min': undefined,
                },
            },
            'name': undefined,
            'networks': {},
            'numericId': undefined,
            'precision': undefined,
            'type': undefined,
            'withdraw': undefined,
        }, currency);
    }

    safeMarketStructure (market: Dict = undefined): MarketInterface {
        const cleanStructure = {
            'active': undefined,
            'base': undefined,
            'baseId': undefined,
            'contract': undefined,
            'contractSize': undefined,
            'created': undefined,
            'expiry': undefined,
            'expiryDatetime': undefined,
            'future': undefined,
            'id': undefined,
            'index': undefined,
            'info': undefined,
            'inverse': undefined,
            'limits': {
                'amount': {
                    'max': undefined,
                    'min': undefined,
                },
                'cost': {
                    'max': undefined,
                    'min': undefined,
                },
                'leverage': {
                    'max': undefined,
                    'min': undefined,
                },
                'price': {
                    'max': undefined,
                    'min': undefined,
                },
            },
            'linear': undefined,
            'lowercaseId': undefined,
            'maker': undefined,
            'margin': undefined,
            'marginModes': {
                'cross': undefined,
                'isolated': undefined,
            },
            'option': undefined,
            'optionType': undefined,
            'precision': {
                'amount': undefined,
                'base': undefined,
                'cost': undefined,
                'price': undefined,
                'quote': undefined,
            },
            'quote': undefined,
            'quoteId': undefined,
            'settle': undefined,
            'settleId': undefined,
            'spot': undefined,
            'strike': undefined,
            'subType': undefined,
            'swap': undefined,
            'symbol': undefined,
            'taker': undefined,
            'type': undefined,
        };
        if (market !== undefined) {
            const result = this.extend (cleanStructure, market);
            // set undefined swap/future/etc
            if (result['spot']) {
                if (result['contract'] === undefined) {
                    result['contract'] = false;
                }
                if (result['swap'] === undefined) {
                    result['swap'] = false;
                }
                if (result['future'] === undefined) {
                    result['future'] = false;
                }
                if (result['option'] === undefined) {
                    result['option'] = false;
                }
                if (result['index'] === undefined) {
                    result['index'] = false;
                }
            }
            return result;
        }
        return cleanStructure;
    }

    setMarkets (markets, currencies = undefined) {
        const values = [];
        this.markets_by_id = {};
        // handle marketId conflicts
        // we insert spot markets first
        const marketValues = this.sortBy (this.toArray (markets), 'spot', true, true);
        for (let i = 0; i < marketValues.length; i++) {
            const value = marketValues[i];
            if (value['id'] in this.markets_by_id) {
                const marketsByIdArray = (this.markets_by_id[value['id']] as any);
                marketsByIdArray.push (value);
                this.markets_by_id[value['id']] = marketsByIdArray;
            } else {
                this.markets_by_id[value['id']] = [ value ] as any;
            }
            const market = this.deepExtend (this.safeMarketStructure (), {
                'precision': this.precision,
                'limits': this.limits,
            }, this.fees['trading'], value);
            if (market['linear']) {
                market['subType'] = 'linear';
            } else if (market['inverse']) {
                market['subType'] = 'inverse';
            } else {
                market['subType'] = undefined;
            }
            values.push (market);
        }
        this.markets = this.indexBy (values, 'symbol') as any;
        const marketsSortedBySymbol = this.keysort (this.markets);
        const marketsSortedById = this.keysort (this.markets_by_id);
        this.symbols = Object.keys (marketsSortedBySymbol);
        this.ids = Object.keys (marketsSortedById);
        if (currencies !== undefined) {
            // currencies is always undefined when called in constructor but not when called from loadMarkets
            this.currencies = this.deepExtend (this.currencies, currencies);
        } else {
            let baseCurrencies = [];
            let quoteCurrencies = [];
            for (let i = 0; i < values.length; i++) {
                const market = values[i];
                const defaultCurrencyPrecision = (this.precisionMode === DECIMAL_PLACES) ? 8 : this.parseNumber ('1e-8');
                const marketPrecision = this.safeDict (market, 'precision', {});
                if ('base' in market) {
                    const currency = this.safeCurrencyStructure ({
                        'id': this.safeString2 (market, 'baseId', 'base'),
                        'numericId': this.safeInteger (market, 'baseNumericId'),
                        'code': this.safeString (market, 'base'),
                        'precision': this.safeValue2 (marketPrecision, 'base', 'amount', defaultCurrencyPrecision),
                    });
                    baseCurrencies.push (currency);
                }
                if ('quote' in market) {
                    const currency = this.safeCurrencyStructure ({
                        'id': this.safeString2 (market, 'quoteId', 'quote'),
                        'numericId': this.safeInteger (market, 'quoteNumericId'),
                        'code': this.safeString (market, 'quote'),
                        'precision': this.safeValue2 (marketPrecision, 'quote', 'price', defaultCurrencyPrecision),
                    });
                    quoteCurrencies.push (currency);
                }
            }
            baseCurrencies = this.sortBy (baseCurrencies, 'code', false, '');
            quoteCurrencies = this.sortBy (quoteCurrencies, 'code', false, '');
            this.baseCurrencies = this.indexBy (baseCurrencies, 'code');
            this.quoteCurrencies = this.indexBy (quoteCurrencies, 'code');
            const allCurrencies = this.arrayConcat (baseCurrencies, quoteCurrencies);
            const groupedCurrencies = this.groupBy (allCurrencies, 'code');
            const codes = Object.keys (groupedCurrencies);
            const resultingCurrencies = [];
            for (let i = 0; i < codes.length; i++) {
                const code = codes[i];
                const groupedCurrenciesCode = this.safeList (groupedCurrencies, code, []);
                let highestPrecisionCurrency = this.safeValue (groupedCurrenciesCode, 0);
                for (let j = 1; j < groupedCurrenciesCode.length; j++) {
                    const currentCurrency = groupedCurrenciesCode[j];
                    if (this.precisionMode === TICK_SIZE) {
                        highestPrecisionCurrency = (currentCurrency['precision'] < highestPrecisionCurrency['precision']) ? currentCurrency : highestPrecisionCurrency;
                    } else {
                        highestPrecisionCurrency = (currentCurrency['precision'] > highestPrecisionCurrency['precision']) ? currentCurrency : highestPrecisionCurrency;
                    }
                }
                resultingCurrencies.push (highestPrecisionCurrency);
            }
            const sortedCurrencies = this.sortBy (resultingCurrencies, 'code');
            this.currencies = this.deepExtend (this.currencies, this.indexBy (sortedCurrencies, 'code'));
        }
        this.currencies_by_id = this.indexBy (this.currencies, 'id');
        const currenciesSortedByCode = this.keysort (this.currencies);
        this.codes = Object.keys (currenciesSortedByCode);
        return this.markets;
    }

    getDescribeForExtendedWsExchange (currentRestInstance: any, parentRestInstance: any, wsBaseDescribe: Dictionary<any>) {
        const extendedRestDescribe = this.deepExtend (parentRestInstance.describe (), currentRestInstance.describe ());
        const superWithRestDescribe = this.deepExtend (extendedRestDescribe, wsBaseDescribe);
        return superWithRestDescribe;
    }

    safeBalance (balance: Dict): Balances {
        const balances = this.omit (balance, [ 'info', 'timestamp', 'datetime', 'free', 'used', 'total' ]);
        const codes = Object.keys (balances);
        balance['free'] = {};
        balance['used'] = {};
        balance['total'] = {};
        const debtBalance = {};
        for (let i = 0; i < codes.length; i++) {
            const code = codes[i];
            let total = this.safeString (balance[code], 'total');
            let free = this.safeString (balance[code], 'free');
            let used = this.safeString (balance[code], 'used');
            const debt = this.safeString (balance[code], 'debt');
            if ((total === undefined) && (free !== undefined) && (used !== undefined)) {
                total = Precise.stringAdd (free, used);
            }
            if ((free === undefined) && (total !== undefined) && (used !== undefined)) {
                free = Precise.stringSub (total, used);
            }
            if ((used === undefined) && (total !== undefined) && (free !== undefined)) {
                used = Precise.stringSub (total, free);
            }
            balance[code]['free'] = this.parseNumber (free);
            balance[code]['used'] = this.parseNumber (used);
            balance[code]['total'] = this.parseNumber (total);
            balance['free'][code] = balance[code]['free'];
            balance['used'][code] = balance[code]['used'];
            balance['total'][code] = balance[code]['total'];
            if (debt !== undefined) {
                balance[code]['debt'] = this.parseNumber (debt);
                debtBalance[code] = balance[code]['debt'];
            }
        }
        const debtBalanceArray = Object.keys (debtBalance);
        const length = debtBalanceArray.length;
        if (length) {
            balance['debt'] = debtBalance;
        }
        return balance as any;
    }

    safeOrder (order: Dict, market: Market = undefined): Order {
        // parses numbers as strings
        // * it is important pass the trades as unparsed rawTrades
        let amount = this.omitZero (this.safeString (order, 'amount'));
        let remaining = this.safeString (order, 'remaining');
        let filled = this.safeString (order, 'filled');
        let cost = this.safeString (order, 'cost');
        let average = this.omitZero (this.safeString (order, 'average'));
        let price = this.omitZero (this.safeString (order, 'price'));
        let lastTradeTimeTimestamp = this.safeInteger (order, 'lastTradeTimestamp');
        let symbol = this.safeString (order, 'symbol');
        let side = this.safeString (order, 'side');
        const status = this.safeString (order, 'status');
        const parseFilled = (filled === undefined);
        const parseCost = (cost === undefined);
        const parseLastTradeTimeTimestamp = (lastTradeTimeTimestamp === undefined);
        const fee = this.safeValue (order, 'fee');
        const parseFee = (fee === undefined);
        const parseFees = this.safeValue (order, 'fees') === undefined;
        const parseSymbol = symbol === undefined;
        const parseSide = side === undefined;
        const shouldParseFees = parseFee || parseFees;
        const fees = this.safeList (order, 'fees', []);
        let trades = [];
        const isTriggerOrSLTpOrder = ((this.safeString (order, 'triggerPrice') !== undefined || (this.safeString (order, 'stopLossPrice') !== undefined)) || (this.safeString (order, 'takeProfitPrice') !== undefined));
        if (parseFilled || parseCost || shouldParseFees) {
            const rawTrades = this.safeValue (order, 'trades', trades);
            // const oldNumber = this.number;
            // we parse trades as strings here!
            // i don't think this is needed anymore
            // (this as any).number = String;
            const firstTrade = this.safeValue (rawTrades, 0);
            // parse trades if they haven't already been parsed
            const tradesAreParsed = ((firstTrade !== undefined) && ('info' in firstTrade) && ('id' in firstTrade));
            if (!tradesAreParsed) {
                trades = this.parseTrades (rawTrades, market);
            } else {
                trades = rawTrades;
            }
            // this.number = oldNumber; why parse trades as strings if you read the value using `safeString` ?
            let tradesLength = 0;
            const isArray = Array.isArray (trades);
            if (isArray) {
                tradesLength = trades.length;
            }
            if (isArray && (tradesLength > 0)) {
                // move properties that are defined in trades up into the order
                if (order['symbol'] === undefined) {
                    order['symbol'] = trades[0]['symbol'];
                }
                if (order['side'] === undefined) {
                    order['side'] = trades[0]['side'];
                }
                if (order['type'] === undefined) {
                    order['type'] = trades[0]['type'];
                }
                if (order['id'] === undefined) {
                    order['id'] = trades[0]['order'];
                }
                if (parseFilled) {
                    filled = '0';
                }
                if (parseCost) {
                    cost = '0';
                }
                for (let i = 0; i < trades.length; i++) {
                    const trade = trades[i];
                    const tradeAmount = this.safeString (trade, 'amount');
                    if (parseFilled && (tradeAmount !== undefined)) {
                        filled = Precise.stringAdd (filled, tradeAmount);
                    }
                    const tradeCost = this.safeString (trade, 'cost');
                    if (parseCost && (tradeCost !== undefined)) {
                        cost = Precise.stringAdd (cost, tradeCost);
                    }
                    if (parseSymbol) {
                        symbol = this.safeString (trade, 'symbol');
                    }
                    if (parseSide) {
                        side = this.safeString (trade, 'side');
                    }
                    const tradeTimestamp = this.safeValue (trade, 'timestamp');
                    if (parseLastTradeTimeTimestamp && (tradeTimestamp !== undefined)) {
                        if (lastTradeTimeTimestamp === undefined) {
                            lastTradeTimeTimestamp = tradeTimestamp;
                        } else {
                            lastTradeTimeTimestamp = Math.max (lastTradeTimeTimestamp, tradeTimestamp);
                        }
                    }
                    if (shouldParseFees) {
                        const tradeFees = this.safeValue (trade, 'fees');
                        if (tradeFees !== undefined) {
                            for (let j = 0; j < tradeFees.length; j++) {
                                const tradeFee = tradeFees[j];
                                fees.push (this.extend ({}, tradeFee));
                            }
                        } else {
                            const tradeFee = this.safeValue (trade, 'fee');
                            if (tradeFee !== undefined) {
                                fees.push (this.extend ({}, tradeFee));
                            }
                        }
                    }
                }
            }
        }
        if (shouldParseFees) {
            const reducedFees = this.reduceFees ? this.reduceFeesByCurrency (fees) : fees;
            const reducedLength = reducedFees.length;
            for (let i = 0; i < reducedLength; i++) {
                reducedFees[i]['cost'] = this.safeNumber (reducedFees[i], 'cost');
                if ('rate' in reducedFees[i]) {
                    reducedFees[i]['rate'] = this.safeNumber (reducedFees[i], 'rate');
                }
            }
            if (!parseFee && (reducedLength === 0)) {
                // copy fee to avoid modification by reference
                const feeCopy = this.deepExtend (fee);
                feeCopy['cost'] = this.safeNumber (feeCopy, 'cost');
                if ('rate' in feeCopy) {
                    feeCopy['rate'] = this.safeNumber (feeCopy, 'rate');
                }
                reducedFees.push (feeCopy);
            }
            order['fees'] = reducedFees;
            if (parseFee && (reducedLength === 1)) {
                order['fee'] = reducedFees[0];
            }
        }
        if (amount === undefined) {
            // ensure amount = filled + remaining
            if (filled !== undefined && remaining !== undefined) {
                amount = Precise.stringAdd (filled, remaining);
            } else if (status === 'closed') {
                amount = filled;
            }
        }
        if (filled === undefined) {
            if (amount !== undefined && remaining !== undefined) {
                filled = Precise.stringSub (amount, remaining);
            } else if (status === 'closed' && amount !== undefined) {
                filled = amount;
            }
        }
        if (remaining === undefined) {
            if (amount !== undefined && filled !== undefined) {
                remaining = Precise.stringSub (amount, filled);
            } else if (status === 'closed') {
                remaining = '0';
            }
        }
        // ensure that the average field is calculated correctly
        const inverse = this.safeBool (market, 'inverse', false);
        const contractSize = this.numberToString (this.safeValue (market, 'contractSize', 1));
        // inverse
        // price = filled * contract size / cost
        //
        // linear
        // price = cost / (filled * contract size)
        if (average === undefined) {
            if ((filled !== undefined) && (cost !== undefined) && Precise.stringGt (filled, '0')) {
                const filledTimesContractSize = Precise.stringMul (filled, contractSize);
                if (inverse) {
                    average = Precise.stringDiv (filledTimesContractSize, cost);
                } else {
                    average = Precise.stringDiv (cost, filledTimesContractSize);
                }
            }
        }
        // similarly
        // inverse
        // cost = filled * contract size / price
        //
        // linear
        // cost = filled * contract size * price
        const costPriceExists = (average !== undefined) || (price !== undefined);
        if (parseCost && (filled !== undefined) && costPriceExists) {
            let multiplyPrice = undefined;
            if (average === undefined) {
                multiplyPrice = price;
            } else {
                multiplyPrice = average;
            }
            // contract trading
            const filledTimesContractSize = Precise.stringMul (filled, contractSize);
            if (inverse) {
                cost = Precise.stringDiv (filledTimesContractSize, multiplyPrice);
            } else {
                cost = Precise.stringMul (filledTimesContractSize, multiplyPrice);
            }
        }
        // support for market orders
        const orderType = this.safeValue (order, 'type');
        const emptyPrice = (price === undefined) || Precise.stringEquals (price, '0');
        if (emptyPrice && (orderType === 'market')) {
            price = average;
        }
        // we have trades with string values at this point so we will mutate them
        for (let i = 0; i < trades.length; i++) {
            const entry = trades[i];
            entry['amount'] = this.safeNumber (entry, 'amount');
            entry['price'] = this.safeNumber (entry, 'price');
            entry['cost'] = this.safeNumber (entry, 'cost');
            const tradeFee = this.safeDict (entry, 'fee', {});
            tradeFee['cost'] = this.safeNumber (tradeFee, 'cost');
            if ('rate' in tradeFee) {
                tradeFee['rate'] = this.safeNumber (tradeFee, 'rate');
            }
            const entryFees = this.safeList (entry, 'fees', []);
            for (let j = 0; j < entryFees.length; j++) {
                entryFees[j]['cost'] = this.safeNumber (entryFees[j], 'cost');
            }
            entry['fees'] = entryFees;
            entry['fee'] = tradeFee;
        }
        let timeInForce = this.safeString (order, 'timeInForce');
        let postOnly = this.safeValue (order, 'postOnly');
        // timeInForceHandling
        if (timeInForce === undefined) {
            if (!isTriggerOrSLTpOrder && (this.safeString (order, 'type') === 'market')) {
                timeInForce = 'IOC';
            }
            // allow postOnly override
            if (postOnly) {
                timeInForce = 'PO';
            }
        } else if (postOnly === undefined) {
            // timeInForce is not undefined here
            postOnly = timeInForce === 'PO';
        }
        const timestamp = this.safeInteger (order, 'timestamp');
        const lastUpdateTimestamp = this.safeInteger (order, 'lastUpdateTimestamp');
        let datetime = this.safeString (order, 'datetime');
        if (datetime === undefined) {
            datetime = this.iso8601 (timestamp);
        }
        const triggerPrice = this.parseNumber (this.safeString2 (order, 'triggerPrice', 'stopPrice'));
        const takeProfitPrice = this.parseNumber (this.safeString (order, 'takeProfitPrice'));
        const stopLossPrice = this.parseNumber (this.safeString (order, 'stopLossPrice'));
        return this.extend (order, {
            'amount': this.parseNumber (amount),
            'average': this.parseNumber (average),
            'clientOrderId': this.safeString (order, 'clientOrderId'),
            'cost': this.parseNumber (cost),
            'datetime': datetime,
            'fee': this.safeValue (order, 'fee'),
            'filled': this.parseNumber (filled),
            'id': this.safeString (order, 'id'),
            'lastTradeTimestamp': lastTradeTimeTimestamp,
            'lastUpdateTimestamp': lastUpdateTimestamp,
            'postOnly': postOnly,
            'price': this.parseNumber (price),
            'reduceOnly': this.safeValue (order, 'reduceOnly'),
            'remaining': this.parseNumber (remaining),
            'side': side,
            'status': status,
            'stopLossPrice': stopLossPrice,
            'stopPrice': triggerPrice, // ! deprecated, use triggerPrice instead
            'symbol': symbol,
            'takeProfitPrice': takeProfitPrice,
            'timeInForce': timeInForce,
            'timestamp': timestamp,
            'trades': trades,
            'triggerPrice': triggerPrice,
            'type': this.safeString (order, 'type'),
        });
    }

    parseOrders (orders: object, market: Market = undefined, since: Int = undefined, limit: Int = undefined, params = {}): Order[] {
        //
        // the value of orders is either a dict or a list
        //
        // dict
        //
        //     {
        //         'id1': { ... },
        //         'id2': { ... },
        //         'id3': { ... },
        //         ...
        //     }
        //
        // list
        //
        //     [
        //         { 'id': 'id1', ... },
        //         { 'id': 'id2', ... },
        //         { 'id': 'id3', ... },
        //         ...
        //     ]
        //
        let results = [];
        if (Array.isArray (orders)) {
            for (let i = 0; i < orders.length; i++) {
                const parsed = this.parseOrder (orders[i], market); // don't inline this call
                const order = this.extend (parsed, params);
                results.push (order);
            }
        } else {
            const ids = Object.keys (orders);
            for (let i = 0; i < ids.length; i++) {
                const id = ids[i];
                const idExtended = this.extend ({ 'id': id }, orders[id]);
                const parsedOrder = this.parseOrder (idExtended, market); // don't  inline these calls
                const order = this.extend (parsedOrder, params);
                results.push (order);
            }
        }
        results = this.sortBy (results, 'timestamp');
        const symbol = (market !== undefined) ? market['symbol'] : undefined;
        return this.filterBySymbolSinceLimit (results, symbol, since, limit) as Order[];
    }

    calculateFee (symbol: string, type: string, side: string, amount: number, price: number, takerOrMaker = 'taker', params = {}) {
        /**
         * @method
         * @description calculates the presumptive fee that would be charged for an order
         * @param {string} symbol unified market symbol
         * @param {string} type 'market' or 'limit'
         * @param {string} side 'buy' or 'sell'
         * @param {float} amount how much you want to trade, in units of the base currency on most exchanges, or number of contracts
         * @param {float} price the price for the order to be filled at, in units of the quote currency
         * @param {string} takerOrMaker 'taker' or 'maker'
         * @param {object} params
         * @returns {object} contains the rate, the percentage multiplied to the order amount to obtain the fee amount, and cost, the total value of the fee in units of the quote currency, for the order
         */
        if (type === 'market' && takerOrMaker === 'maker') {
            throw new ArgumentsRequired (this.id + ' calculateFee() - you have provided incompatible arguments - "market" type order can not be "maker". Change either the "type" or the "takerOrMaker" argument to calculate the fee.');
        }
        const market = this.markets[symbol];
        const feeSide = this.safeString (market, 'feeSide', 'quote');
        let useQuote = undefined;
        if (feeSide === 'get') {
            // the fee is always in the currency you get
            useQuote = side === 'sell';
        } else if (feeSide === 'give') {
            // the fee is always in the currency you give
            useQuote = side === 'buy';
        } else {
            // the fee is always in feeSide currency
            useQuote = feeSide === 'quote';
        }
        let cost = this.numberToString (amount);
        let key = undefined;
        if (useQuote) {
            const priceString = this.numberToString (price);
            cost = Precise.stringMul (cost, priceString);
            key = 'quote';
        } else {
            key = 'base';
        }
        // for derivatives, the fee is in 'settle' currency
        if (!market['spot']) {
            key = 'settle';
        }
        // even if `takerOrMaker` argument was set to 'maker', for 'market' orders we should forcefully override it to 'taker'
        if (type === 'market') {
            takerOrMaker = 'taker';
        }
        const rate = this.safeString (market, takerOrMaker);
        cost = Precise.stringMul (cost, rate);
        return {
            'cost': this.parseNumber (cost),
            'currency': market[key],
            'rate': this.parseNumber (rate),
            'type': takerOrMaker,
        };
    }

    safeLiquidation (liquidation: Dict, market: Market = undefined): Liquidation {
        const contracts = this.safeString (liquidation, 'contracts');
        const contractSize = this.safeString (market, 'contractSize');
        const price = this.safeString (liquidation, 'price');
        let baseValue = this.safeString (liquidation, 'baseValue');
        let quoteValue = this.safeString (liquidation, 'quoteValue');
        if ((baseValue === undefined) && (contracts !== undefined) && (contractSize !== undefined) && (price !== undefined)) {
            baseValue = Precise.stringMul (contracts, contractSize);
        }
        if ((quoteValue === undefined) && (baseValue !== undefined) && (price !== undefined)) {
            quoteValue = Precise.stringMul (baseValue, price);
        }
        liquidation['contracts'] = this.parseNumber (contracts);
        liquidation['contractSize'] = this.parseNumber (contractSize);
        liquidation['price'] = this.parseNumber (price);
        liquidation['baseValue'] = this.parseNumber (baseValue);
        liquidation['quoteValue'] = this.parseNumber (quoteValue);
        return liquidation as Liquidation;
    }

    safeTrade (trade: Dict, market: Market = undefined): Trade {
        const amount = this.safeString (trade, 'amount');
        const price = this.safeString (trade, 'price');
        let cost = this.safeString (trade, 'cost');
        if (cost === undefined) {
            // contract trading
            const contractSize = this.safeString (market, 'contractSize');
            let multiplyPrice = price;
            if (contractSize !== undefined) {
                const inverse = this.safeBool (market, 'inverse', false);
                if (inverse) {
                    multiplyPrice = Precise.stringDiv ('1', price);
                }
                multiplyPrice = Precise.stringMul (multiplyPrice, contractSize);
            }
            cost = Precise.stringMul (multiplyPrice, amount);
        }
        const [ resultFee, resultFees ] = this.parsedFeeAndFees (trade);
        trade['fee'] = resultFee;
        trade['fees'] = resultFees;
        trade['amount'] = this.parseNumber (amount);
        trade['cost'] = this.parseNumber (cost);
        trade['price'] = this.parseNumber (price);
        return trade as Trade;
    }

    parsedFeeAndFees (container:any) {
        let fee = this.safeDict (container, 'fee');
        let fees = this.safeList (container, 'fees');
        const feeDefined = fee !== undefined;
        const feesDefined = fees !== undefined;
        // parsing only if at least one of them is defined
        const shouldParseFees = (feeDefined || feesDefined);
        if (shouldParseFees) {
            if (feeDefined) {
                fee = this.parseFeeNumeric (fee);
            }
            if (!feesDefined) {
                // just set it directly, no further processing needed
                fees = [ fee ];
            }
            // 'fees' were set, so reparse them
            const reducedFees = this.reduceFees ? this.reduceFeesByCurrency (fees) : fees;
            const reducedLength = reducedFees.length;
            for (let i = 0; i < reducedLength; i++) {
                reducedFees[i] = this.parseFeeNumeric (reducedFees[i]);
            }
            fees = reducedFees;
            if (reducedLength === 1) {
                fee = reducedFees[0];
            } else if (reducedLength === 0) {
                fee = undefined;
            }
        }
        // in case `fee & fees` are undefined, set `fees` as empty array
        if (fee === undefined) {
            fee = {
                'cost': undefined,
                'currency': undefined,
            };
        }
        if (fees === undefined) {
            fees = [];
        }
        return [ fee, fees ];
    }

    parseFeeNumeric (fee: any) {
        fee['cost'] = this.safeNumber (fee, 'cost'); // ensure numeric
        if ('rate' in fee) {
            fee['rate'] = this.safeNumber (fee, 'rate');
        }
        return fee;
    }

    findNearestCeiling (arr: number[], providedValue: number) {
        //  i.e. findNearestCeiling ([ 10, 30, 50],  23) returns 30
        const length = arr.length;
        for (let i = 0; i < length; i++) {
            const current = arr[i];
            if (providedValue <= current) {
                return current;
            }
        }
        return arr[length - 1];
    }

    invertFlatStringDictionary (dict) {
        const reversed = {};
        const keys = Object.keys (dict);
        for (let i = 0; i < keys.length; i++) {
            const key = keys[i];
            const value = dict[key];
            if (typeof value === 'string') {
                reversed[value] = key;
            }
        }
        return reversed;
    }

    reduceFeesByCurrency (fees) {
        //
        // this function takes a list of fee structures having the following format
        //
        //     string = true
        //
        //     [
        //         { 'currency': 'BTC', 'cost': '0.1' },
        //         { 'currency': 'BTC', 'cost': '0.2'  },
        //         { 'currency': 'BTC', 'cost': '0.2', 'rate': '0.00123' },
        //         { 'currency': 'BTC', 'cost': '0.4', 'rate': '0.00123' },
        //         { 'currency': 'BTC', 'cost': '0.5', 'rate': '0.00456' },
        //         { 'currency': 'USDT', 'cost': '12.3456' },
        //     ]
        //
        //     string = false
        //
        //     [
        //         { 'currency': 'BTC', 'cost': 0.1 },
        //         { 'currency': 'BTC', 'cost': 0.2 },
        //         { 'currency': 'BTC', 'cost': 0.2, 'rate': 0.00123 },
        //         { 'currency': 'BTC', 'cost': 0.4, 'rate': 0.00123 },
        //         { 'currency': 'BTC', 'cost': 0.5, 'rate': 0.00456 },
        //         { 'currency': 'USDT', 'cost': 12.3456 },
        //     ]
        //
        // and returns a reduced fee list, where fees are summed per currency and rate (if any)
        //
        //     string = true
        //
        //     [
        //         { 'currency': 'BTC', 'cost': '0.4'  },
        //         { 'currency': 'BTC', 'cost': '0.6', 'rate': '0.00123' },
        //         { 'currency': 'BTC', 'cost': '0.5', 'rate': '0.00456' },
        //         { 'currency': 'USDT', 'cost': '12.3456' },
        //     ]
        //
        //     string  = false
        //
        //     [
        //         { 'currency': 'BTC', 'cost': 0.3  },
        //         { 'currency': 'BTC', 'cost': 0.6, 'rate': 0.00123 },
        //         { 'currency': 'BTC', 'cost': 0.5, 'rate': 0.00456 },
        //         { 'currency': 'USDT', 'cost': 12.3456 },
        //     ]
        //
        const reduced = {};
        for (let i = 0; i < fees.length; i++) {
            const fee = fees[i];
            const code = this.safeString (fee, 'currency');
            const feeCurrencyCode = code !== undefined ? code : i.toString ();
            if (feeCurrencyCode !== undefined) {
                const rate = this.safeString (fee, 'rate');
                const cost = this.safeString (fee, 'cost');
                if (cost === undefined) {
                    // omit undefined cost, as it does not make sense, however, don't omit '0' costs, as they still make sense
                    continue;
                }
                if (!(feeCurrencyCode in reduced)) {
                    reduced[feeCurrencyCode] = {};
                }
                const rateKey = (rate === undefined) ? '' : rate;
                if (rateKey in reduced[feeCurrencyCode]) {
                    reduced[feeCurrencyCode][rateKey]['cost'] = Precise.stringAdd (reduced[feeCurrencyCode][rateKey]['cost'], cost);
                } else {
                    reduced[feeCurrencyCode][rateKey] = {
                        'cost': cost,
                        'currency': code,
                    };
                    if (rate !== undefined) {
                        reduced[feeCurrencyCode][rateKey]['rate'] = rate;
                    }
                }
            }
        }
        let result = [];
        const feeValues = Object.values (reduced);
        for (let i = 0; i < feeValues.length; i++) {
            const reducedFeeValues = Object.values (feeValues[i]);
            result = this.arrayConcat (result, reducedFeeValues);
        }
        return result;
    }

    safeTicker (ticker: Dict, market: Market = undefined): Ticker {
        let open = this.omitZero (this.safeString (ticker, 'open'));
        let close = this.omitZero (this.safeString (ticker, 'close'));
        let last = this.omitZero (this.safeString (ticker, 'last'));
        let change = this.omitZero (this.safeString (ticker, 'change'));
        let percentage = this.omitZero (this.safeString (ticker, 'percentage'));
        let average = this.omitZero (this.safeString (ticker, 'average'));
        let vwap = this.safeString (ticker, 'vwap');
        const baseVolume = this.safeString (ticker, 'baseVolume');
        const quoteVolume = this.safeString (ticker, 'quoteVolume');
        if (vwap === undefined) {
            vwap = Precise.stringDiv (this.omitZero (quoteVolume), baseVolume);
        }
        if ((last !== undefined) && (close === undefined)) {
            close = last;
        } else if ((last === undefined) && (close !== undefined)) {
            last = close;
        }
        if ((last !== undefined) && (open !== undefined)) {
            if (change === undefined) {
                change = Precise.stringSub (last, open);
            }
            if (average === undefined) {
                let precision = 18;
                if (market !== undefined && this.isTickPrecision ()) {
                    const marketPrecision = this.safeDict (market, 'precision');
                    const precisionPrice = this.safeString (marketPrecision, 'price');
                    if (precisionPrice !== undefined) {
                        precision = this.precisionFromString (precisionPrice);
                    }
                }
                average = Precise.stringDiv (Precise.stringAdd (last, open), '2', precision);
            }
        }
        if ((percentage === undefined) && (change !== undefined) && (open !== undefined) && Precise.stringGt (open, '0')) {
            percentage = Precise.stringMul (Precise.stringDiv (change, open), '100');
        }
        if ((change === undefined) && (percentage !== undefined) && (open !== undefined)) {
            change = Precise.stringDiv (Precise.stringMul (percentage, open), '100');
        }
        if ((open === undefined) && (last !== undefined) && (change !== undefined)) {
            open = Precise.stringSub (last, change);
        }
        // timestamp and symbol operations don't belong in safeTicker
        // they should be done in the derived classes
        return this.extend (ticker, {
            'ask': this.parseNumber (this.omitZero (this.safeString (ticker, 'ask'))),
            'askVolume': this.safeNumber (ticker, 'askVolume'),
            'average': this.parseNumber (average),
            'baseVolume': this.parseNumber (baseVolume),
            'bid': this.parseNumber (this.omitZero (this.safeString (ticker, 'bid'))),
            'bidVolume': this.safeNumber (ticker, 'bidVolume'),
            'change': this.parseNumber (change),
            'close': this.parseNumber (this.omitZero (close)),
            'high': this.parseNumber (this.omitZero (this.safeString (ticker, 'high'))),
            'indexPrice': this.safeNumber (ticker, 'indexPrice'),
            'last': this.parseNumber (this.omitZero (last)),
            'low': this.parseNumber (this.omitZero (this.safeString (ticker, 'low'))),
            'markPrice': this.safeNumber (ticker, 'markPrice'),
            'open': this.parseNumber (this.omitZero (open)),
            'percentage': this.parseNumber (percentage),
            'previousClose': this.safeNumber (ticker, 'previousClose'),
            'quoteVolume': this.parseNumber (quoteVolume),
            'vwap': this.parseNumber (vwap),
        });
    }

    async fetchBorrowRate (code: string, amount: number, params = {}): Promise<{}> {
        throw new NotSupported (this.id + ' fetchBorrowRate is deprecated, please use fetchCrossBorrowRate or fetchIsolatedBorrowRate instead');
    }

    async repayCrossMargin (code: string, amount: number, params = {}): Promise<{}> {
        throw new NotSupported (this.id + ' repayCrossMargin is not support yet');
    }

    async repayIsolatedMargin (symbol: string, code: string, amount: number, params = {}): Promise<{}> {
        throw new NotSupported (this.id + ' repayIsolatedMargin is not support yet');
    }

    async borrowCrossMargin (code: string, amount: number, params = {}): Promise<{}> {
        throw new NotSupported (this.id + ' borrowCrossMargin is not support yet');
    }

    async borrowIsolatedMargin (symbol: string, code: string, amount: number, params = {}): Promise<{}> {
        throw new NotSupported (this.id + ' borrowIsolatedMargin is not support yet');
    }

    async borrowMargin (code: string, amount: number, symbol: Str = undefined, params = {}): Promise<{}> {
        throw new NotSupported (this.id + ' borrowMargin is deprecated, please use borrowCrossMargin or borrowIsolatedMargin instead');
    }

    async repayMargin (code: string, amount: number, symbol: Str = undefined, params = {}): Promise<{}> {
        throw new NotSupported (this.id + ' repayMargin is deprecated, please use repayCrossMargin or repayIsolatedMargin instead');
    }

    async fetchOHLCV (symbol: string, timeframe = '1m', since: Int = undefined, limit: Int = undefined, params = {}): Promise<OHLCV[]> {
        let message = '';
        if (this.has['fetchTrades']) {
            message = '. If you want to build OHLCV candles from trade executions data, visit https://github.com/ccxt/ccxt/tree/master/examples/ and see "build-ohlcv-bars" file';
        }
        throw new NotSupported (this.id + ' fetchOHLCV() is not supported yet' + message);
    }

    async fetchOHLCVWs (symbol: string, timeframe = '1m', since: Int = undefined, limit: Int = undefined, params = {}): Promise<OHLCV[]> {
        let message = '';
        if (this.has['fetchTradesWs']) {
            message = '. If you want to build OHLCV candles from trade executions data, visit https://github.com/ccxt/ccxt/tree/master/examples/ and see "build-ohlcv-bars" file';
        }
        throw new NotSupported (this.id + ' fetchOHLCVWs() is not supported yet. Try using fetchOHLCV instead.' + message);
    }

    async watchOHLCV (symbol: string, timeframe = '1m', since: Int = undefined, limit: Int = undefined, params = {}): Promise<OHLCV[]> {
        throw new NotSupported (this.id + ' watchOHLCV() is not supported yet');
    }

    convertTradingViewToOHLCV (ohlcvs: number[][], timestamp = 't', open = 'o', high = 'h', low = 'l', close = 'c', volume = 'v', ms = false) {
        const result = [];
        const timestamps = this.safeList (ohlcvs, timestamp, []);
        const opens = this.safeList (ohlcvs, open, []);
        const highs = this.safeList (ohlcvs, high, []);
        const lows = this.safeList (ohlcvs, low, []);
        const closes = this.safeList (ohlcvs, close, []);
        const volumes = this.safeList (ohlcvs, volume, []);
        for (let i = 0; i < timestamps.length; i++) {
            result.push ([
                ms ? this.safeInteger (timestamps, i) : this.safeTimestamp (timestamps, i),
                this.safeValue (opens, i),
                this.safeValue (highs, i),
                this.safeValue (lows, i),
                this.safeValue (closes, i),
                this.safeValue (volumes, i),
            ]);
        }
        return result;
    }

    convertOHLCVToTradingView (ohlcvs: number[][], timestamp = 't', open = 'o', high = 'h', low = 'l', close = 'c', volume = 'v', ms = false) {
        const result = {};
        result[close] = [];
        result[high] = [];
        result[low] = [];
        result[open] = [];
        result[timestamp] = [];
        result[volume] = [];
        for (let i = 0; i < ohlcvs.length; i++) {
            const ts = ms ? ohlcvs[i][0] : this.parseToInt (ohlcvs[i][0] / 1000);
            const resultTimestamp = result[timestamp];
            resultTimestamp.push (ts);
            const resultOpen = result[open];
            resultOpen.push (ohlcvs[i][1]);
            const resultHigh = result[high];
            resultHigh.push (ohlcvs[i][2]);
            const resultLow = result[low];
            resultLow.push (ohlcvs[i][3]);
            const resultClose = result[close];
            resultClose.push (ohlcvs[i][4]);
            const resultVolume = result[volume];
            resultVolume.push (ohlcvs[i][5]);
        }
        return result;
    }

    async fetchWebEndpoint (method, endpointMethod, returnAsJson, startRegex = undefined, endRegex = undefined) {
        let errorMessage = '';
        const options = this.safeValue (this.options, method, {});
        const muteOnFailure = this.safeBool (options, 'webApiMuteFailure', true);
        try {
            // if it was not explicitly disabled, then don't fetch
            if (this.safeBool (options, 'webApiEnable', true) !== true) {
                return undefined;
            }
            const maxRetries = this.safeValue (options, 'webApiRetries', 10);
            let response = undefined;
            let retry = 0;
            let shouldBreak = false;
            while (retry < maxRetries) {
                try {
                    response = await this[endpointMethod] ({});
                    shouldBreak = true;
                    break;
                } catch (e) {
                    retry = retry + 1;
                    if (retry === maxRetries) {
                        throw e;
                    }
                }
                if (shouldBreak) {
                    break; // this is needed because of GO
                }
            }
            let content = response;
            if (startRegex !== undefined) {
                const splitted_by_start = content.split (startRegex);
                content = splitted_by_start[1]; // we need second part after start
            }
            if (endRegex !== undefined) {
                const splitted_by_end = content.split (endRegex);
                content = splitted_by_end[0]; // we need first part after start
            }
            if (returnAsJson && (typeof content === 'string')) {
                const jsoned = this.parseJson (content.trim ()); // content should be trimmed before json parsing
                if (jsoned) {
                    return jsoned; // if parsing was not successfull, exception should be thrown
                } else {
                    throw new BadResponse ('could not parse the response into json');
                }
            } else {
                return content;
            }
        } catch (e) {
            errorMessage = this.id + ' ' + method + '() failed to fetch correct data from website. Probably webpage markup has been changed, breaking the page custom parser.';
        }
        if (muteOnFailure) {
            return undefined;
        } else {
            throw new BadResponse (errorMessage);
        }
    }

    marketIds (symbols: Strings = undefined) {
        if (symbols === undefined) {
            return symbols;
        }
        const result = [];
        for (let i = 0; i < symbols.length; i++) {
            result.push (this.marketId (symbols[i]));
        }
        return result;
    }

    currencyIds (codes: Strings = undefined) {
        if (codes === undefined) {
            return codes;
        }
        const result = [];
        for (let i = 0; i < codes.length; i++) {
            result.push (this.currencyId (codes[i]));
        }
        return result;
    }

    marketsForSymbols (symbols: Strings = undefined) {
        if (symbols === undefined) {
            return symbols;
        }
        const result = [];
        for (let i = 0; i < symbols.length; i++) {
            result.push (this.market (symbols[i]));
        }
        return result;
    }

    marketSymbols (symbols: Strings = undefined, type: Str = undefined, allowEmpty = true, sameTypeOnly = false, sameSubTypeOnly = false) {
        if (symbols === undefined) {
            if (!allowEmpty) {
                throw new ArgumentsRequired (this.id + ' empty list of symbols is not supported');
            }
            return symbols;
        }
        const symbolsLength = symbols.length;
        if (symbolsLength === 0) {
            if (!allowEmpty) {
                throw new ArgumentsRequired (this.id + ' empty list of symbols is not supported');
            }
            return symbols;
        }
        const result = [];
        let marketType = undefined;
        let isLinearSubType = undefined;
        for (let i = 0; i < symbols.length; i++) {
            const market = this.market (symbols[i]);
            if (sameTypeOnly && (marketType !== undefined)) {
                if (market['type'] !== marketType) {
                    throw new BadRequest (this.id + ' symbols must be of the same type, either ' + marketType + ' or ' + market['type'] + '.');
                }
            }
            if (sameSubTypeOnly && (isLinearSubType !== undefined)) {
                if (market['linear'] !== isLinearSubType) {
                    throw new BadRequest (this.id + ' symbols must be of the same subType, either linear or inverse.');
                }
            }
            if (type !== undefined && market['type'] !== type) {
                throw new BadRequest (this.id + ' symbols must be of the same type ' + type + '. If the type is incorrect you can change it in options or the params of the request');
            }
            marketType = market['type'];
            if (!market['spot']) {
                isLinearSubType = market['linear'];
            }
            const symbol = this.safeString (market, 'symbol', symbols[i]);
            result.push (symbol);
        }
        return result;
    }

    marketCodes (codes: Strings = undefined) {
        if (codes === undefined) {
            return codes;
        }
        const result = [];
        for (let i = 0; i < codes.length; i++) {
            result.push (this.commonCurrencyCode (codes[i]));
        }
        return result;
    }

    parseBidsAsks (bidasks, priceKey: IndexType = 0, amountKey: IndexType = 1, countOrIdKey: IndexType = 2) {
        bidasks = this.toArray (bidasks);
        const result = [];
        for (let i = 0; i < bidasks.length; i++) {
            result.push (this.parseBidAsk (bidasks[i], priceKey, amountKey, countOrIdKey));
        }
        return result;
    }

    async fetchL2OrderBook (symbol: string, limit: Int = undefined, params = {}) {
        const orderbook = await this.fetchOrderBook (symbol, limit, params);
        return this.extend (orderbook, {
            'asks': this.sortBy (this.aggregate (orderbook['asks']), 0),
            'bids': this.sortBy (this.aggregate (orderbook['bids']), 0, true),
        });
    }

    filterBySymbol (objects, symbol: Str = undefined) {
        if (symbol === undefined) {
            return objects;
        }
        const result = [];
        for (let i = 0; i < objects.length; i++) {
            const objectSymbol = this.safeString (objects[i], 'symbol');
            if (objectSymbol === symbol) {
                result.push (objects[i]);
            }
        }
        return result;
    }

    parseOHLCV (ohlcv, market: Market = undefined) : OHLCV {
        if (Array.isArray (ohlcv)) {
            return [
                this.safeInteger (ohlcv, 0), // timestamp
                this.safeNumber (ohlcv, 1), // open
                this.safeNumber (ohlcv, 2), // high
                this.safeNumber (ohlcv, 3), // low
                this.safeNumber (ohlcv, 4), // close
                this.safeNumber (ohlcv, 5), // volume
            ];
        }
        return ohlcv;
    }

    networkCodeToId (networkCode: string, currencyCode: Str = undefined): string {
        /**
         * @ignore
         * @method
         * @name exchange#networkCodeToId
         * @description tries to convert the provided networkCode (which is expected to be an unified network code) to a network id. In order to achieve this, derived class needs to have 'options->networks' defined.
         * @param {string} networkCode unified network code
         * @param {string} currencyCode unified currency code, but this argument is not required by default, unless there is an exchange (like huobi) that needs an override of the method to be able to pass currencyCode argument additionally
         * @returns {string|undefined} exchange-specific network id
         */
        if (networkCode === undefined) {
            return undefined;
        }
        const networkIdsByCodes = this.safeValue (this.options, 'networks', {});
        let networkId = this.safeString (networkIdsByCodes, networkCode);
        // for example, if 'ETH' is passed for networkCode, but 'ETH' key not defined in `options->networks` object
        if (networkId === undefined) {
            if (currencyCode === undefined) {
                const currencies = Object.values (this.currencies);
                for (let i = 0; i < currencies.length; i++) {
                    const currency = currencies[i];
                    const networks = this.safeDict (currency, 'networks');
                    const network = this.safeDict (networks, networkCode);
                    networkId = this.safeString (network, 'id');
                    if (networkId !== undefined) {
                        break;
                    }
                }
            } else {
                // if currencyCode was provided, then we try to find if that currencyCode has a replacement (i.e. ERC20 for ETH) or is in the currency
                const defaultNetworkCodeReplacements = this.safeValue (this.options, 'defaultNetworkCodeReplacements', {});
                if (currencyCode in defaultNetworkCodeReplacements) {
                    // if there is a replacement for the passed networkCode, then we use it to find network-id in `options->networks` object
                    const replacementObject = defaultNetworkCodeReplacements[currencyCode]; // i.e. { 'ERC20': 'ETH' }
                    const keys = Object.keys (replacementObject);
                    for (let i = 0; i < keys.length; i++) {
                        const key = keys[i];
                        const value = replacementObject[key];
                        // if value matches to provided unified networkCode, then we use it's key to find network-id in `options->networks` object
                        if (value === networkCode) {
                            networkId = this.safeString (networkIdsByCodes, key);
                            break;
                        }
                    }
                } else {
                    // serach for network inside currency
                    const currency = this.safeDict (this.currencies, currencyCode);
                    const networks = this.safeDict (currency, 'networks');
                    const network = this.safeDict (networks, networkCode);
                    networkId = this.safeString (network, 'id');
                }
            }
            // if it wasn't found, we just set the provided value to network-id
            if (networkId === undefined) {
                networkId = networkCode;
            }
        }
        return networkId;
    }

    networkIdToCode (networkId: Str = undefined, currencyCode: Str = undefined): string {
        /**
         * @ignore
         * @method
         * @name exchange#networkIdToCode
         * @description tries to convert the provided exchange-specific networkId to an unified network Code. In order to achieve this, derived class needs to have "options['networksById']" defined.
         * @param {string} networkId exchange specific network id/title, like: TRON, Trc-20, usdt-erc20, etc
         * @param {string|undefined} currencyCode unified currency code, but this argument is not required by default, unless there is an exchange (like huobi) that needs an override of the method to be able to pass currencyCode argument additionally
         * @returns {string|undefined} unified network code
         */
        if (networkId === undefined) {
            return undefined;
        }
        const networkCodesByIds = this.safeDict (this.options, 'networksById', {});
        let networkCode = this.safeString (networkCodesByIds, networkId, networkId);
        // replace mainnet network-codes (i.e. ERC20->ETH)
        if (currencyCode !== undefined) {
            const defaultNetworkCodeReplacements = this.safeDict (this.options, 'defaultNetworkCodeReplacements', {});
            if (currencyCode in defaultNetworkCodeReplacements) {
                const replacementObject = this.safeDict (defaultNetworkCodeReplacements, currencyCode, {});
                networkCode = this.safeString (replacementObject, networkCode, networkCode);
            }
        }
        return networkCode;
    }

    handleNetworkCodeAndParams (params) {
        const networkCodeInParams = this.safeString2 (params, 'networkCode', 'network');
        if (networkCodeInParams !== undefined) {
            params = this.omit (params, [ 'networkCode', 'network' ]);
        }
        // if it was not defined by user, we should not set it from 'defaultNetworks', because handleNetworkCodeAndParams is for only request-side and thus we do not fill it with anything. We can only use 'defaultNetworks' after parsing response-side
        return [ networkCodeInParams, params ];
    }

    defaultNetworkCode (currencyCode: string) {
        let defaultNetworkCode = undefined;
        const defaultNetworks = this.safeDict (this.options, 'defaultNetworks', {});
        if (currencyCode in defaultNetworks) {
            // if currency had set its network in "defaultNetworks", use it
            defaultNetworkCode = defaultNetworks[currencyCode];
        } else {
            // otherwise, try to use the global-scope 'defaultNetwork' value (even if that network is not supported by currency, it doesn't make any problem, this will be just used "at first" if currency supports this network at all)
            const defaultNetwork = this.safeString (this.options, 'defaultNetwork');
            if (defaultNetwork !== undefined) {
                defaultNetworkCode = defaultNetwork;
            }
        }
        return defaultNetworkCode;
    }

    selectNetworkCodeFromUnifiedNetworks (currencyCode, networkCode, indexedNetworkEntries) {
        return this.selectNetworkKeyFromNetworks (currencyCode, networkCode, indexedNetworkEntries, true);
    }

    selectNetworkIdFromRawNetworks (currencyCode, networkCode, indexedNetworkEntries) {
        return this.selectNetworkKeyFromNetworks (currencyCode, networkCode, indexedNetworkEntries, false);
    }

    selectNetworkKeyFromNetworks (currencyCode, networkCode, indexedNetworkEntries, isIndexedByUnifiedNetworkCode = false) {
        // this method is used against raw & unparse network entries, which are just indexed by network id
        let chosenNetworkId = undefined;
        const availableNetworkIds = Object.keys (indexedNetworkEntries);
        const responseNetworksLength = availableNetworkIds.length;
        if (networkCode !== undefined) {
            if (responseNetworksLength === 0) {
                throw new NotSupported (this.id + ' - ' + networkCode + ' network did not return any result for ' + currencyCode);
            } else {
                // if networkCode was provided by user, we should check it after response, as the referenced exchange doesn't support network-code during request
                const networkId = isIndexedByUnifiedNetworkCode ? networkCode : this.networkCodeToId (networkCode, currencyCode);
                if (networkId in indexedNetworkEntries) {
                    chosenNetworkId = networkId;
                } else {
                    throw new NotSupported (this.id + ' - ' + networkId + ' network was not found for ' + currencyCode + ', use one of ' + availableNetworkIds.join (', '));
                }
            }
        } else {
            if (responseNetworksLength === 0) {
                throw new NotSupported (this.id + ' - no networks were returned for ' + currencyCode);
            } else {
                // if networkCode was not provided by user, then we try to use the default network (if it was defined in "defaultNetworks"), otherwise, we just return the first network entry
                const defaultNetworkCode = this.defaultNetworkCode (currencyCode);
                const defaultNetworkId = isIndexedByUnifiedNetworkCode ? defaultNetworkCode : this.networkCodeToId (defaultNetworkCode, currencyCode);
                chosenNetworkId = (defaultNetworkId in indexedNetworkEntries) ? defaultNetworkId : availableNetworkIds[0];
            }
        }
        return chosenNetworkId;
    }

    safeNumber2 (dictionary: object, key1: IndexType, key2: IndexType, d = undefined) {
        const value = this.safeString2 (dictionary, key1, key2);
        return this.parseNumber (value, d);
    }

    parseOrderBook (orderbook: object, symbol: string, timestamp: Int = undefined, bidsKey = 'bids', asksKey = 'asks', priceKey: IndexType = 0, amountKey: IndexType = 1, countOrIdKey: IndexType = 2): OrderBook {
        const bids = this.parseBidsAsks (this.safeValue (orderbook, bidsKey, []), priceKey, amountKey, countOrIdKey);
        const asks = this.parseBidsAsks (this.safeValue (orderbook, asksKey, []), priceKey, amountKey, countOrIdKey);
        return {
            'asks': this.sortBy (asks, 0),
            'bids': this.sortBy (bids, 0, true),
            'datetime': this.iso8601 (timestamp),
            'nonce': undefined,
            'symbol': symbol,
            'timestamp': timestamp,
        } as any;
    }

    parseOHLCVs (ohlcvs: object[], market: any = undefined, timeframe: string = '1m', since: Int = undefined, limit: Int = undefined, tail: Bool = false): OHLCV[] {
        const results = [];
        for (let i = 0; i < ohlcvs.length; i++) {
            results.push (this.parseOHLCV (ohlcvs[i], market));
        }
        const sorted = this.sortBy (results, 0);
        return this.filterBySinceLimit (sorted, since, limit, 0, tail) as any;
    }

    parseLeverageTiers (response: any, symbols: string[] = undefined, marketIdKey = undefined): LeverageTiers {
        // marketIdKey should only be undefined when response is a dictionary
        symbols = this.marketSymbols (symbols);
        const tiers = {};
        let symbolsLength = 0;
        if (symbols !== undefined) {
            symbolsLength = symbols.length;
        }
        const noSymbols = (symbols === undefined) || (symbolsLength === 0);
        if (Array.isArray (response)) {
            for (let i = 0; i < response.length; i++) {
                const item = response[i];
                const id = this.safeString (item, marketIdKey);
                const market = this.safeMarket (id, undefined, undefined, 'swap');
                const symbol = market['symbol'];
                const contract = this.safeBool (market, 'contract', false);
                if (contract && (noSymbols || this.inArray (symbol, symbols))) {
                    tiers[symbol] = this.parseMarketLeverageTiers (item, market);
                }
            }
        } else {
            const keys = Object.keys (response);
            for (let i = 0; i < keys.length; i++) {
                const marketId = keys[i];
                const item = response[marketId];
                const market = this.safeMarket (marketId, undefined, undefined, 'swap');
                const symbol = market['symbol'];
                const contract = this.safeBool (market, 'contract', false);
                if (contract && (noSymbols || this.inArray (symbol, symbols))) {
                    tiers[symbol] = this.parseMarketLeverageTiers (item, market);
                }
            }
        }
        return tiers;
    }

    async loadTradingLimits (symbols: Strings = undefined, reload = false, params = {}) {
        if (this.has['fetchTradingLimits']) {
            if (reload || !('limitsLoaded' in this.options)) {
                const response = await this.fetchTradingLimits (symbols);
                for (let i = 0; i < symbols.length; i++) {
                    const symbol = symbols[i];
                    this.markets[symbol] = this.deepExtend (this.markets[symbol], response[symbol]);
                }
                this.options['limitsLoaded'] = this.milliseconds ();
            }
        }
        return this.markets;
    }

    safePosition (position: Dict): Position {
        // simplified version of: /pull/12765/
        const unrealizedPnlString = this.safeString (position, 'unrealisedPnl');
        const initialMarginString = this.safeString (position, 'initialMargin');
        //
        // PERCENTAGE
        //
        const percentage = this.safeValue (position, 'percentage');
        if ((percentage === undefined) && (unrealizedPnlString !== undefined) && (initialMarginString !== undefined)) {
            // as it was done in all implementations ( aax, btcex, bybit, deribit, ftx, gate, kucoinfutures, phemex )
            const percentageString = Precise.stringMul (Precise.stringDiv (unrealizedPnlString, initialMarginString, 4), '100');
            position['percentage'] = this.parseNumber (percentageString);
        }
        // if contractSize is undefined get from market
        let contractSize = this.safeNumber (position, 'contractSize');
        const symbol = this.safeString (position, 'symbol');
        let market = undefined;
        if (symbol !== undefined) {
            market = this.safeValue (this.markets, symbol);
        }
        if (contractSize === undefined && market !== undefined) {
            contractSize = this.safeNumber (market, 'contractSize');
            position['contractSize'] = contractSize;
        }
        return position as Position;
    }

    parsePositions (positions: any[], symbols: string[] = undefined, params = {}): Position[] {
        symbols = this.marketSymbols (symbols);
        positions = this.toArray (positions);
        const result = [];
        for (let i = 0; i < positions.length; i++) {
            const position = this.extend (this.parsePosition (positions[i], undefined), params);
            result.push (position);
        }
        return this.filterByArrayPositions (result, 'symbol', symbols, false);
    }

    parseAccounts (accounts: any[], params = {}): Account[] {
        accounts = this.toArray (accounts);
        const result = [];
        for (let i = 0; i < accounts.length; i++) {
            const account = this.extend (this.parseAccount (accounts[i]), params);
            result.push (account);
        }
        return result;
    }

    parseTrades (trades: any[], market: Market = undefined, since: Int = undefined, limit: Int = undefined, params = {}): Trade[] {
        trades = this.toArray (trades);
        let result = [];
        for (let i = 0; i < trades.length; i++) {
            const trade = this.extend (this.parseTrade (trades[i], market), params);
            result.push (trade);
        }
        result = this.sortBy2 (result, 'timestamp', 'id');
        const symbol = (market !== undefined) ? market['symbol'] : undefined;
        return this.filterBySymbolSinceLimit (result, symbol, since, limit) as Trade[];
    }

    parseTransactions (transactions: any[], currency: Currency = undefined, since: Int = undefined, limit: Int = undefined, params = {}): Transaction[] {
        transactions = this.toArray (transactions);
        let result = [];
        for (let i = 0; i < transactions.length; i++) {
            const transaction = this.extend (this.parseTransaction (transactions[i], currency), params);
            result.push (transaction);
        }
        result = this.sortBy (result, 'timestamp');
        const code = (currency !== undefined) ? currency['code'] : undefined;
        return this.filterByCurrencySinceLimit (result, code, since, limit);
    }

    parseTransfers (transfers: any[], currency: Currency = undefined, since: Int = undefined, limit: Int = undefined, params = {}): TransferEntry[] {
        transfers = this.toArray (transfers);
        let result = [];
        for (let i = 0; i < transfers.length; i++) {
            const transfer = this.extend (this.parseTransfer (transfers[i], currency), params);
            result.push (transfer);
        }
        result = this.sortBy (result, 'timestamp');
        const code = (currency !== undefined) ? currency['code'] : undefined;
        return this.filterByCurrencySinceLimit (result, code, since, limit);
    }

    parseLedger (data, currency: Currency = undefined, since: Int = undefined, limit: Int = undefined, params = {}): LedgerEntry[] {
        let result = [];
        const arrayData = this.toArray (data);
        for (let i = 0; i < arrayData.length; i++) {
            const itemOrItems = this.parseLedgerEntry (arrayData[i], currency);
            if (Array.isArray (itemOrItems)) {
                for (let j = 0; j < itemOrItems.length; j++) {
                    result.push (this.extend (itemOrItems[j], params));
                }
            } else {
                result.push (this.extend (itemOrItems, params));
            }
        }
        result = this.sortBy (result, 'timestamp');
        const code = (currency !== undefined) ? currency['code'] : undefined;
        return this.filterByCurrencySinceLimit (result, code, since, limit);
    }

    nonce () {
        return this.seconds ();
    }

    setHeaders (headers) {
        return headers;
    }

    currencyId (code: string): string {
        let currency = this.safeDict (this.currencies, code);
        if (currency === undefined) {
            currency = this.safeCurrency (code);
        }
        if (currency !== undefined) {
            return currency['id'];
        }
        return code;
    }

    marketId (symbol: string): string {
        const market = this.market (symbol);
        if (market !== undefined) {
            return market['id'];
        }
        return symbol;
    }

    symbol (symbol: string): string {
        const market = this.market (symbol);
        return this.safeString (market, 'symbol', symbol);
    }

    handleParamString (params: object, paramName: string, defaultValue: Str = undefined): [string, object] {
        const value = this.safeString (params, paramName, defaultValue);
        if (value !== undefined) {
            params = this.omit (params, paramName);
        }
        return [ value, params ];
    }

    handleParamString2 (params: object, paramName1: string, paramName2: string, defaultValue: Str = undefined): [string, object] {
        const value = this.safeString2 (params, paramName1, paramName2, defaultValue);
        if (value !== undefined) {
            params = this.omit (params, [ paramName1, paramName2 ]);
        }
        return [ value, params ];
    }

    handleParamInteger (params: object, paramName: string, defaultValue: Int = undefined): [Int, object] {
        const value = this.safeInteger (params, paramName, defaultValue);
        if (value !== undefined) {
            params = this.omit (params, paramName);
        }
        return [ value, params ];
    }

    handleParamInteger2 (params: object, paramName1: string, paramName2: string, defaultValue: Int = undefined): [Int, object] {
        const value = this.safeInteger2 (params, paramName1, paramName2, defaultValue);
        if (value !== undefined) {
            params = this.omit (params, [ paramName1, paramName2 ]);
        }
        return [ value, params ];
    }

    handleParamBool (params: object, paramName: string, defaultValue: Bool = undefined): [Bool, object] {
        const value = this.safeBool (params, paramName, defaultValue);
        if (value !== undefined) {
            params = this.omit (params, paramName);
        }
        return [ value, params ];
    }

    handleParamBool2 (params: object, paramName1: string, paramName2: string, defaultValue: Bool = undefined): [Bool, object] {
        const value = this.safeBool2 (params, paramName1, paramName2, defaultValue);
        if (value !== undefined) {
            params = this.omit (params, [ paramName1, paramName2 ]);
        }
        return [ value, params ];
    }

    resolvePath (path, params) {
        return [
            this.implodeParams (path, params),
            this.omit (params, this.extractParams (path)),
        ];
    }

    getListFromObjectValues (objects, key: IndexType) {
        let newArray = objects;
        if (!Array.isArray (objects)) {
            newArray = this.toArray (objects);
        }
        const results = [];
        for (let i = 0; i < newArray.length; i++) {
            results.push (newArray[i][key]);
        }
        return results;
    }

    getSymbolsForMarketType (marketType: Str = undefined, subType: Str = undefined, symbolWithActiveStatus: boolean = true, symbolWithUnknownStatus: boolean = true) {
        let filteredMarkets = this.markets;
        if (marketType !== undefined) {
            filteredMarkets = this.filterBy (filteredMarkets, 'type', marketType);
        }
        if (subType !== undefined) {
            this.checkRequiredArgument ('getSymbolsForMarketType', subType, 'subType', [ 'linear', 'inverse', 'quanto' ]);
            filteredMarkets = this.filterBy (filteredMarkets, 'subType', subType);
        }
        const activeStatuses = [];
        if (symbolWithActiveStatus) {
            activeStatuses.push (true);
        }
        if (symbolWithUnknownStatus) {
            activeStatuses.push (undefined);
        }
        filteredMarkets = this.filterByArray (filteredMarkets, 'active', activeStatuses, false);
        return this.getListFromObjectValues (filteredMarkets, 'symbol');
    }

    filterByArray (objects, key: IndexType, values = undefined, indexed = true) {
        objects = this.toArray (objects);
        // return all of them if no values were passed
        if (values === undefined || !values) {
            // return indexed ? this.indexBy (objects, key) : objects;
            if (indexed) {
                return this.indexBy (objects, key);
            } else {
                return objects;
            }
        }
        const results = [];
        for (let i = 0; i < objects.length; i++) {
            if (this.inArray (objects[i][key], values)) {
                results.push (objects[i]);
            }
        }
        // return indexed ? this.indexBy (results, key) : results;
        if (indexed) {
            return this.indexBy (results, key);
        }
        return results;
    }

    async fetch2 (path, api: any = 'public', method = 'GET', params = {}, headers: any = undefined, body: any = undefined, config = {}) {
        if (this.enableRateLimit) {
            const cost = this.calculateRateLimiterCost (api, method, path, params, config);
            await this.throttle (cost);
        }
        this.lastRestRequestTimestamp = this.milliseconds ();
        const request = this.sign (path, api, method, params, headers, body);
        this.last_request_headers = request['headers'];
        this.last_request_body = request['body'];
        this.last_request_url = request['url'];
        let retries = undefined;
        [ retries, params ] = this.handleOptionAndParams (params, path, 'maxRetriesOnFailure', 0);
        let retryDelay = undefined;
        [ retryDelay, params ] = this.handleOptionAndParams (params, path, 'maxRetriesOnFailureDelay', 0);
        for (let i = 0; i < retries + 1; i++) {
            try {
                return await this.fetch (request['url'], request['method'], request['headers'], request['body']);
            } catch (e) {
                if (e instanceof NetworkError) {
                    if (i < retries) {
                        if (this.verbose) {
                            this.log ('Request failed with the error: ' + e.toString () + ', retrying ' + (i + 1).toString () + ' of ' + retries.toString () + '...');
                        }
                        if ((retryDelay !== undefined) && (retryDelay !== 0)) {
                            await this.sleep (retryDelay);
                        }
                        // continue; //check this
                    }
                }
                if (i >= retries) {
                    throw e;
                }
            }
        }
        return undefined; // this line is never reached, but exists for c# value return requirement
    }

    async request (path, api: any = 'public', method = 'GET', params = {}, headers: any = undefined, body: any = undefined, config = {}) {
        return await this.fetch2 (path, api, method, params, headers, body, config);
    }

    async loadAccounts (reload = false, params = {}) {
        if (reload) {
            this.accounts = await this.fetchAccounts (params);
        } else {
            if (this.accounts) {
                return this.accounts;
            } else {
                this.accounts = await this.fetchAccounts (params);
            }
        }
        this.accountsById = this.indexBy (this.accounts, 'id') as any;
        return this.accounts;
    }

    buildOHLCVC (trades: Trade[], timeframe: string = '1m', since: number = 0, limit: number = 2147483647): OHLCVC[] {
        // given a sorted arrays of trades (recent last) and a timeframe builds an array of OHLCV candles
        // note, default limit value (2147483647) is max int32 value
        const ms = this.parseTimeframe (timeframe) * 1000;
        const ohlcvs = [];
        const i_timestamp = 0;
        // const open = 1;
        const i_high = 2;
        const i_low = 3;
        const i_close = 4;
        const i_volume = 5;
        const i_count = 6;
        const tradesLength = trades.length;
        const oldest = Math.min (tradesLength, limit);
        for (let i = 0; i < oldest; i++) {
            const trade = trades[i];
            const ts = trade['timestamp'];
            if (ts < since) {
                continue;
            }
            const openingTime = Math.floor (ts / ms) * ms; // shift to the edge of m/h/d (but not M)
            if (openingTime < since) { // we don't need bars, that have opening time earlier than requested
                continue;
            }
            const ohlcv_length = ohlcvs.length;
            const candle = ohlcv_length - 1;
            if ((candle === -1) || (openingTime >= this.sum (ohlcvs[candle][i_timestamp], ms))) {
                // moved to a new timeframe -> create a new candle from opening trade
                ohlcvs.push ([
                    openingTime, // timestamp
                    trade['price'], // O
                    trade['price'], // H
                    trade['price'], // L
                    trade['price'], // C
                    trade['amount'], // V
                    1, // count
                ]);
            } else {
                // still processing the same timeframe -> update opening trade
                ohlcvs[candle][i_high] = Math.max (ohlcvs[candle][i_high], trade['price']);
                ohlcvs[candle][i_low] = Math.min (ohlcvs[candle][i_low], trade['price']);
                ohlcvs[candle][i_close] = trade['price'];
                ohlcvs[candle][i_volume] = this.sum (ohlcvs[candle][i_volume], trade['amount']);
                ohlcvs[candle][i_count] = this.sum (ohlcvs[candle][i_count], 1);
            }
        }
        return ohlcvs;
    }

    parseTradingViewOHLCV (ohlcvs, market = undefined, timeframe = '1m', since: Int = undefined, limit: Int = undefined) {
        const result = this.convertTradingViewToOHLCV (ohlcvs);
        return this.parseOHLCVs (result, market, timeframe, since, limit);
    }

    async editLimitBuyOrder (id: string, symbol: string, amount: number, price: Num = undefined, params = {}) {
        return await this.editLimitOrder (id, symbol, 'buy', amount, price, params);
    }

    async editLimitSellOrder (id: string, symbol: string, amount: number, price: Num = undefined, params = {}) {
        return await this.editLimitOrder (id, symbol, 'sell', amount, price, params);
    }

    async editLimitOrder (id: string, symbol: string, side: OrderSide, amount: number, price: Num = undefined, params = {}) {
        return await this.editOrder (id, symbol, 'limit', side, amount, price, params);
    }

    async editOrder (id: string, symbol: string, type: OrderType, side: OrderSide, amount: Num = undefined, price: Num = undefined, params = {}): Promise<Order> {
        await this.cancelOrder (id, symbol);
        return await this.createOrder (symbol, type, side, amount, price, params);
    }

    async editOrderWs (id: string, symbol: string, type: OrderType, side: OrderSide, amount: Num = undefined, price: Num = undefined, params = {}): Promise<Order> {
        await this.cancelOrderWs (id, symbol);
        return await this.createOrderWs (symbol, type, side, amount, price, params);
    }

    async fetchPosition (symbol: string, params = {}): Promise<Position> {
        throw new NotSupported (this.id + ' fetchPosition() is not supported yet');
    }

    async fetchPositionWs (symbol: string, params = {}): Promise<Position[]> {
        throw new NotSupported (this.id + ' fetchPositionWs() is not supported yet');
    }

    async watchPosition (symbol: Str = undefined, params = {}): Promise<Position> {
        throw new NotSupported (this.id + ' watchPosition() is not supported yet');
    }

    async watchPositions (symbols: Strings = undefined, since: Int = undefined, limit: Int = undefined, params = {}): Promise<Position[]> {
        throw new NotSupported (this.id + ' watchPositions() is not supported yet');
    }

    async watchPositionForSymbols (symbols: Strings = undefined, since: Int = undefined, limit: Int = undefined, params = {}): Promise<Position[]> {
        return await this.watchPositions (symbols, since, limit, params);
    }

    async fetchPositionsForSymbol (symbol: string, params = {}): Promise<Position[]> {
        /**
         * @method
         * @name exchange#fetchPositionsForSymbol
         * @description fetches all open positions for specific symbol, unlike fetchPositions (which is designed to work with multiple symbols) so this method might be preffered for one-market position, because of less rate-limit consumption and speed
         * @param {string} symbol unified market symbol
         * @param {object} params extra parameters specific to the endpoint
         * @returns {object[]} a list of [position structure]{@link https://docs.ccxt.com/#/?id=position-structure} with maximum 3 items - possible one position for "one-way" mode, and possible two positions (long & short) for "two-way" (a.k.a. hedge) mode
         */
        throw new NotSupported (this.id + ' fetchPositionsForSymbol() is not supported yet');
    }

    async fetchPositionsForSymbolWs (symbol: string, params = {}): Promise<Position[]> {
        /**
         * @method
         * @name exchange#fetchPositionsForSymbol
         * @description fetches all open positions for specific symbol, unlike fetchPositions (which is designed to work with multiple symbols) so this method might be preffered for one-market position, because of less rate-limit consumption and speed
         * @param {string} symbol unified market symbol
         * @param {object} params extra parameters specific to the endpoint
         * @returns {object[]} a list of [position structure]{@link https://docs.ccxt.com/#/?id=position-structure} with maximum 3 items - possible one position for "one-way" mode, and possible two positions (long & short) for "two-way" (a.k.a. hedge) mode
         */
        throw new NotSupported (this.id + ' fetchPositionsForSymbol() is not supported yet');
    }

    async fetchPositions (symbols: Strings = undefined, params = {}): Promise<Position[]> {
        throw new NotSupported (this.id + ' fetchPositions() is not supported yet');
    }

    async fetchPositionsWs (symbols: Strings = undefined, params = {}): Promise<Position[]> {
        throw new NotSupported (this.id + ' fetchPositions() is not supported yet');
    }

    async fetchPositionsRisk (symbols: Strings = undefined, params = {}): Promise<Position[]> {
        throw new NotSupported (this.id + ' fetchPositionsRisk() is not supported yet');
    }

    async fetchBidsAsks (symbols: Strings = undefined, params = {}): Promise<Tickers> {
        throw new NotSupported (this.id + ' fetchBidsAsks() is not supported yet');
    }

    async fetchBorrowInterest (code: Str = undefined, symbol: Str = undefined, since: Int = undefined, limit: Int = undefined, params = {}): Promise<BorrowInterest[]> {
        throw new NotSupported (this.id + ' fetchBorrowInterest() is not supported yet');
    }

    async fetchLedger (code: Str = undefined, since: Int = undefined, limit: Int = undefined, params = {}): Promise<LedgerEntry[]> {
        throw new NotSupported (this.id + ' fetchLedger() is not supported yet');
    }

    async fetchLedgerEntry (id: string, code: Str = undefined, params = {}): Promise<LedgerEntry> {
        throw new NotSupported (this.id + ' fetchLedgerEntry() is not supported yet');
    }

    parseBidAsk (bidask, priceKey: IndexType = 0, amountKey: IndexType = 1, countOrIdKey: IndexType = 2) {
        const price = this.safeNumber (bidask, priceKey);
        const amount = this.safeNumber (bidask, amountKey);
        const countOrId = this.safeInteger (bidask, countOrIdKey);
        const bidAsk = [ price, amount ];
        if (countOrId !== undefined) {
            bidAsk.push (countOrId);
        }
        return bidAsk;
    }

    safeCurrency (currencyId: Str, currency: Currency = undefined): CurrencyInterface {
        if ((currencyId === undefined) && (currency !== undefined)) {
            return currency;
        }
        if ((this.currencies_by_id !== undefined) && (currencyId in this.currencies_by_id) && (this.currencies_by_id[currencyId] !== undefined)) {
            return this.currencies_by_id[currencyId];
        }
        let code = currencyId;
        if (currencyId !== undefined) {
            code = this.commonCurrencyCode (currencyId.toUpperCase ());
        }
        return this.safeCurrencyStructure ({
            'id': currencyId,
            'code': code,
            'precision': undefined,
        });
    }

    safeMarket (marketId: Str = undefined, market: Market = undefined, delimiter: Str = undefined, marketType: Str = undefined): MarketInterface {
        const result = this.safeMarketStructure ({
            'symbol': marketId,
            'marketId': marketId,
        });
        if (marketId !== undefined) {
            if ((this.markets_by_id !== undefined) && (marketId in this.markets_by_id)) {
                const markets = this.markets_by_id[marketId];
                const numMarkets = markets.length;
                if (numMarkets === 1) {
                    return markets[0];
                } else {
                    if (marketType === undefined) {
                        if (market === undefined) {
                            throw new ArgumentsRequired (this.id + ' safeMarket() requires a fourth argument for ' + marketId + ' to disambiguate between different markets with the same market id');
                        } else {
                            marketType = market['type'];
                        }
                    }
                    for (let i = 0; i < markets.length; i++) {
                        const currentMarket = markets[i];
                        if (currentMarket[marketType]) {
                            return currentMarket;
                        }
                    }
                }
            } else if (delimiter !== undefined && delimiter !== '') {
                const parts = marketId.split (delimiter);
                const partsLength = parts.length;
                if (partsLength === 2) {
                    result['baseId'] = this.safeString (parts, 0);
                    result['quoteId'] = this.safeString (parts, 1);
                    result['base'] = this.safeCurrencyCode (result['baseId']);
                    result['quote'] = this.safeCurrencyCode (result['quoteId']);
                    result['symbol'] = result['base'] + '/' + result['quote'];
                    return result;
                } else {
                    return result;
                }
            }
        }
        if (market !== undefined) {
            return market;
        }
        return result;
    }

    checkRequiredCredentials (error = true) {
        /**
         * @ignore
         * @method
         * @param {boolean} error throw an error that a credential is required if true
         * @returns {boolean} true if all required credentials have been set, otherwise false or an error is thrown is param error=true
         */
        const keys = Object.keys (this.requiredCredentials);
        for (let i = 0; i < keys.length; i++) {
            const key = keys[i];
            if (this.requiredCredentials[key] && !this[key]) {
                if (error) {
                    throw new AuthenticationError (this.id + ' requires "' + key + '" credential');
                } else {
                    return false;
                }
            }
        }
        return true;
    }

    oath () {
        if (this.twofa !== undefined) {
            return totp (this.twofa);
        } else {
            throw new ExchangeError (this.id + ' exchange.twofa has not been set for 2FA Two-Factor Authentication');
        }
    }

    async fetchBalance (params = {}): Promise<Balances> {
        throw new NotSupported (this.id + ' fetchBalance() is not supported yet');
    }

    async fetchBalanceWs (params = {}): Promise<Balances> {
        throw new NotSupported (this.id + ' fetchBalanceWs() is not supported yet');
    }

    parseBalance (response): Balances {
        throw new NotSupported (this.id + ' parseBalance() is not supported yet');
    }

    async watchBalance (params = {}): Promise<Balances> {
        throw new NotSupported (this.id + ' watchBalance() is not supported yet');
    }

    async fetchPartialBalance (part, params = {}) {
        const balance = await this.fetchBalance (params);
        return balance[part];
    }

    async fetchFreeBalance (params = {}) {
        return await this.fetchPartialBalance ('free', params);
    }

    async fetchUsedBalance (params = {}) {
        return await this.fetchPartialBalance ('used', params);
    }

    async fetchTotalBalance (params = {}) {
        return await this.fetchPartialBalance ('total', params);
    }

    async fetchStatus (params = {}): Promise<any> {
        throw new NotSupported (this.id + ' fetchStatus() is not supported yet');
    }

    async fetchTransactionFee (code: string, params = {}) {
        if (!this.has['fetchTransactionFees']) {
            throw new NotSupported (this.id + ' fetchTransactionFee() is not supported yet');
        }
        return await this.fetchTransactionFees ([ code ], params);
    }

    async fetchTransactionFees (codes: Strings = undefined, params = {}): Promise<{}> {
        throw new NotSupported (this.id + ' fetchTransactionFees() is not supported yet');
    }

    async fetchDepositWithdrawFees (codes: Strings = undefined, params = {}): Promise<Dictionary<DepositWithdrawFeeNetwork>> {
        throw new NotSupported (this.id + ' fetchDepositWithdrawFees() is not supported yet');
    }

    async fetchDepositWithdrawFee (code: string, params = {}): Promise<DepositWithdrawFeeNetwork> {
        if (!this.has['fetchDepositWithdrawFees']) {
            throw new NotSupported (this.id + ' fetchDepositWithdrawFee() is not supported yet');
        }
        const fees = await this.fetchDepositWithdrawFees ([ code ], params);
        return this.safeValue (fees, code);
    }

    getSupportedMapping (key, mapping = {}) {
        if (key in mapping) {
            return mapping[key];
        } else {
            throw new NotSupported (this.id + ' ' + key + ' does not have a value in mapping');
        }
    }

    async fetchCrossBorrowRate (code: string, params = {}): Promise<CrossBorrowRate> {
        await this.loadMarkets ();
        if (!this.has['fetchBorrowRates']) {
            throw new NotSupported (this.id + ' fetchCrossBorrowRate() is not supported yet');
        }
        const borrowRates = await this.fetchCrossBorrowRates (params);
        const rate = this.safeValue (borrowRates, code);
        if (rate === undefined) {
            throw new ExchangeError (this.id + ' fetchCrossBorrowRate() could not find the borrow rate for currency code ' + code);
        }
        return rate;
    }

    async fetchIsolatedBorrowRate (symbol: string, params = {}): Promise<IsolatedBorrowRate> {
        await this.loadMarkets ();
        if (!this.has['fetchBorrowRates']) {
            throw new NotSupported (this.id + ' fetchIsolatedBorrowRate() is not supported yet');
        }
        const borrowRates = await this.fetchIsolatedBorrowRates (params);
        const rate = this.safeDict (borrowRates, symbol) as IsolatedBorrowRate;
        if (rate === undefined) {
            throw new ExchangeError (this.id + ' fetchIsolatedBorrowRate() could not find the borrow rate for market symbol ' + symbol);
        }
        return rate;
    }

    handleOptionAndParams (params: object, methodName: string, optionName: string, defaultValue = undefined) {
        // This method can be used to obtain method specific properties, i.e: this.handleOptionAndParams (params, 'fetchPosition', 'marginMode', 'isolated')
        const defaultOptionName = 'default' + this.capitalize (optionName); // we also need to check the 'defaultXyzWhatever'
        // check if params contain the key
        let value = this.safeValue2 (params, optionName, defaultOptionName);
        if (value !== undefined) {
            params = this.omit (params, [ optionName, defaultOptionName ]);
        } else {
            // handle routed methods like "watchTrades > watchTradesForSymbols" (or "watchTicker > watchTickers")
            [ methodName, params ] = this.handleParamString (params, 'callerMethodName', methodName);
            // check if exchange has properties for this method
            const exchangeWideMethodOptions = this.safeValue (this.options, methodName);
            if (exchangeWideMethodOptions !== undefined) {
                // check if the option is defined inside this method's props
                value = this.safeValue2 (exchangeWideMethodOptions, optionName, defaultOptionName);
            }
            if (value === undefined) {
                // if it's still undefined, check if global exchange-wide option exists
                value = this.safeValue2 (this.options, optionName, defaultOptionName);
            }
            // if it's still undefined, use the default value
            value = (value !== undefined) ? value : defaultValue;
        }
        return [ value, params ];
    }

    handleOptionAndParams2 (params: object, methodName1: string, optionName1: string, optionName2: string, defaultValue = undefined) {
        let value = undefined;
        [ value, params ] = this.handleOptionAndParams (params, methodName1, optionName1);
        if (value !== undefined) {
            // omit optionName2 too from params
            params = this.omit (params, optionName2);
            return [ value, params ];
        }
        // if still undefined, try optionName2
        let value2 = undefined;
        [ value2, params ] = this.handleOptionAndParams (params, methodName1, optionName2, defaultValue);
        return [ value2, params ];
    }

    handleOption (methodName: string, optionName: string, defaultValue = undefined) {
        const res = this.handleOptionAndParams ({}, methodName, optionName, defaultValue);
        return this.safeValue (res, 0);
    }

    handleMarketTypeAndParams (methodName: string, market: Market = undefined, params = {}, defaultValue = undefined): any {
        /**
         * @ignore
         * @method
         * @name exchange#handleMarketTypeAndParams
         * @param methodName the method calling handleMarketTypeAndParams
         * @param {Market} market
         * @param {object} params
         * @param {string} [params.type] type assigned by user
         * @param {string} [params.defaultType] same as params.type
         * @param {string} [defaultValue] assigned programatically in the method calling handleMarketTypeAndParams
         * @returns {[string, object]} the market type and params with type and defaultType omitted
         */
        const defaultType = this.safeString2 (this.options, 'defaultType', 'type', 'spot');
        if (defaultValue === undefined) {  // defaultValue takes precendence over exchange wide defaultType
            defaultValue = defaultType;
        }
        const methodOptions = this.safeDict (this.options, methodName);
        let methodType = defaultValue;
        if (methodOptions !== undefined) {  // user defined methodType takes precedence over defaultValue
            if (typeof methodOptions === 'string') {
                methodType = methodOptions;
            } else {
                methodType = this.safeString2 (methodOptions, 'defaultType', 'type', methodType);
            }
        }
        const marketType = (market === undefined) ? methodType : market['type'];
        const type = this.safeString2 (params, 'defaultType', 'type', marketType);
        params = this.omit (params, [ 'defaultType', 'type' ]);
        return [ type, params ];
    }

    handleSubTypeAndParams (methodName: string, market = undefined, params = {}, defaultValue = undefined) {
        let subType = undefined;
        // if set in params, it takes precedence
        const subTypeInParams = this.safeString2 (params, 'subType', 'defaultSubType');
        // avoid omitting if it's not present
        if (subTypeInParams !== undefined) {
            subType = subTypeInParams;
            params = this.omit (params, [ 'subType', 'defaultSubType' ]);
        } else {
            // at first, check from market object
            if (market !== undefined) {
                if (market['linear']) {
                    subType = 'linear';
                } else if (market['inverse']) {
                    subType = 'inverse';
                }
            }
            // if it was not defined in market object
            if (subType === undefined) {
                const values = this.handleOptionAndParams ({}, methodName, 'subType', defaultValue); // no need to re-test params here
                subType = values[0];
            }
        }
        return [ subType, params ];
    }

    handleMarginModeAndParams (methodName: string, params = {}, defaultValue = undefined) {
        /**
         * @ignore
         * @method
         * @param {object} [params] extra parameters specific to the exchange API endpoint
         * @returns {Array} the marginMode in lowercase as specified by params["marginMode"], params["defaultMarginMode"] this.options["marginMode"] or this.options["defaultMarginMode"]
         */
        return this.handleOptionAndParams (params, methodName, 'marginMode', defaultValue);
    }

    throwExactlyMatchedException (exact, string, message) {
        if (string === undefined) {
            return;
        }
        if (string in exact) {
            throw new exact[string] (message);
        }
    }

    throwBroadlyMatchedException (broad, string, message) {
        const broadKey = this.findBroadlyMatchedKey (broad, string);
        if (broadKey !== undefined) {
            throw new broad[broadKey] (message);
        }
    }

    findBroadlyMatchedKey (broad, string) {
        // a helper for matching error strings exactly vs broadly
        const keys = Object.keys (broad);
        for (let i = 0; i < keys.length; i++) {
            const key = keys[i];
            if (string !== undefined) { // #issues/12698
                if (string.indexOf (key) >= 0) {
                    return key;
                }
            }
        }
        return undefined;
    }

    handleErrors (statusCode: int, statusText: string, url: string, method: string, responseHeaders: Dict, responseBody: string, response, requestHeaders, requestBody) {
        // it is a stub method that must be overrided in the derived exchange classes
        // throw new NotSupported (this.id + ' handleErrors() not implemented yet');
        return undefined;
    }

    calculateRateLimiterCost (api, method, path, params, config = {}) {
        return this.safeValue (config, 'cost', 1);
    }

    async fetchTicker (symbol: string, params = {}): Promise<Ticker> {
        if (this.has['fetchTickers']) {
            await this.loadMarkets ();
            const market = this.market (symbol);
            symbol = market['symbol'];
            const tickers = await this.fetchTickers ([ symbol ], params);
            const ticker = this.safeDict (tickers, symbol);
            if (ticker === undefined) {
                throw new NullResponse (this.id + ' fetchTickers() could not find a ticker for ' + symbol);
            } else {
                return ticker as Ticker;
            }
        } else {
            throw new NotSupported (this.id + ' fetchTicker() is not supported yet');
        }
    }

    async fetchMarkPrice (symbol: string, params = {}): Promise<Ticker> {
        if (this.has['fetchMarkPrices']) {
            await this.loadMarkets ();
            const market = this.market (symbol);
            symbol = market['symbol'];
            const tickers = await this.fetchMarkPrices ([ symbol ], params);
            const ticker = this.safeDict (tickers, symbol);
            if (ticker === undefined) {
                throw new NullResponse (this.id + ' fetchMarkPrices() could not find a ticker for ' + symbol);
            } else {
                return ticker as Ticker;
            }
        } else {
            throw new NotSupported (this.id + ' fetchMarkPrices() is not supported yet');
        }
    }

    async fetchTickerWs (symbol: string, params = {}): Promise<Ticker> {
        if (this.has['fetchTickersWs']) {
            await this.loadMarkets ();
            const market = this.market (symbol);
            symbol = market['symbol'];
            const tickers = await this.fetchTickersWs ([ symbol ], params);
            const ticker = this.safeDict (tickers, symbol);
            if (ticker === undefined) {
                throw new NullResponse (this.id + ' fetchTickerWs() could not find a ticker for ' + symbol);
            } else {
                return ticker as Ticker;
            }
        } else {
            throw new NotSupported (this.id + ' fetchTickerWs() is not supported yet');
        }
    }

    async watchTicker (symbol: string, params = {}): Promise<Ticker> {
        throw new NotSupported (this.id + ' watchTicker() is not supported yet');
    }

    async fetchTickers (symbols: Strings = undefined, params = {}): Promise<Tickers> {
        throw new NotSupported (this.id + ' fetchTickers() is not supported yet');
    }

    async fetchMarkPrices (symbols: Strings = undefined, params = {}): Promise<Tickers> {
        throw new NotSupported (this.id + ' fetchMarkPrices() is not supported yet');
    }

    async fetchTickersWs (symbols: Strings = undefined, params = {}): Promise<Tickers> {
        throw new NotSupported (this.id + ' fetchTickers() is not supported yet');
    }

    async fetchOrderBooks (symbols: Strings = undefined, limit: Int = undefined, params = {}): Promise<OrderBooks> {
        throw new NotSupported (this.id + ' fetchOrderBooks() is not supported yet');
    }

    async watchBidsAsks (symbols: Strings = undefined, params = {}): Promise<Tickers> {
        throw new NotSupported (this.id + ' watchBidsAsks() is not supported yet');
    }

    async watchTickers (symbols: Strings = undefined, params = {}): Promise<Tickers> {
        throw new NotSupported (this.id + ' watchTickers() is not supported yet');
    }

    async unWatchTickers (symbols: Strings = undefined, params = {}): Promise<any> {
        throw new NotSupported (this.id + ' unWatchTickers() is not supported yet');
    }

    async fetchOrder (id: string, symbol: Str = undefined, params = {}): Promise<Order> {
        throw new NotSupported (this.id + ' fetchOrder() is not supported yet');
    }

    async fetchOrderWs (id: string, symbol: Str = undefined, params = {}): Promise<Order> {
        throw new NotSupported (this.id + ' fetchOrderWs() is not supported yet');
    }

    async fetchOrderStatus (id: string, symbol: Str = undefined, params = {}): Promise<string> {
        // TODO: TypeScript: change method signature by replacing
        // Promise<string> with Promise<Order['status']>.
        const order = await this.fetchOrder (id, symbol, params);
        return order['status'];
    }

    async fetchUnifiedOrder (order, params = {}): Promise<Order> {
        return await this.fetchOrder (this.safeString (order, 'id'), this.safeString (order, 'symbol'), params);
    }

    async createOrder (symbol: string, type: OrderType, side: OrderSide, amount: number, price: Num = undefined, params = {}): Promise<Order> {
        throw new NotSupported (this.id + ' createOrder() is not supported yet');
    }

    async createConvertTrade (id: string, fromCode: string, toCode: string, amount: Num = undefined, params = {}): Promise<Conversion> {
        throw new NotSupported (this.id + ' createConvertTrade() is not supported yet');
    }

    async fetchConvertTrade (id: string, code: Str = undefined, params = {}): Promise<Conversion> {
        throw new NotSupported (this.id + ' fetchConvertTrade() is not supported yet');
    }

    async fetchConvertTradeHistory (code: Str = undefined, since: Int = undefined, limit: Int = undefined, params = {}): Promise<Conversion[]> {
        throw new NotSupported (this.id + ' fetchConvertTradeHistory() is not supported yet');
    }

    async fetchPositionMode (symbol: Str = undefined, params = {}): Promise<{}> {
        throw new NotSupported (this.id + ' fetchPositionMode() is not supported yet');
    }

    async createTrailingAmountOrder (symbol: string, type: OrderType, side: OrderSide, amount: number, price: Num = undefined, trailingAmount = undefined, trailingTriggerPrice = undefined, params = {}): Promise<Order> {
        /**
         * @method
         * @name createTrailingAmountOrder
         * @description create a trailing order by providing the symbol, type, side, amount, price and trailingAmount
         * @param {string} symbol unified symbol of the market to create an order in
         * @param {string} type 'market' or 'limit'
         * @param {string} side 'buy' or 'sell'
         * @param {float} amount how much you want to trade in units of the base currency, or number of contracts
         * @param {float} [price] the price for the order to be filled at, in units of the quote currency, ignored in market orders
         * @param {float} trailingAmount the quote amount to trail away from the current market price
         * @param {float} [trailingTriggerPrice] the price to activate a trailing order, default uses the price argument
         * @param {object} [params] extra parameters specific to the exchange API endpoint
         * @returns {object} an [order structure]{@link https://docs.ccxt.com/#/?id=order-structure}
         */
        if (trailingAmount === undefined) {
            throw new ArgumentsRequired (this.id + ' createTrailingAmountOrder() requires a trailingAmount argument');
        }
        params['trailingAmount'] = trailingAmount;
        if (trailingTriggerPrice !== undefined) {
            params['trailingTriggerPrice'] = trailingTriggerPrice;
        }
        if (this.has['createTrailingAmountOrder']) {
            return await this.createOrder (symbol, type, side, amount, price, params);
        }
        throw new NotSupported (this.id + ' createTrailingAmountOrder() is not supported yet');
    }

    async createTrailingAmountOrderWs (symbol: string, type: OrderType, side: OrderSide, amount: number, price: Num = undefined, trailingAmount = undefined, trailingTriggerPrice = undefined, params = {}): Promise<Order> {
        /**
         * @method
         * @name createTrailingAmountOrderWs
         * @description create a trailing order by providing the symbol, type, side, amount, price and trailingAmount
         * @param {string} symbol unified symbol of the market to create an order in
         * @param {string} type 'market' or 'limit'
         * @param {string} side 'buy' or 'sell'
         * @param {float} amount how much you want to trade in units of the base currency, or number of contracts
         * @param {float} [price] the price for the order to be filled at, in units of the quote currency, ignored in market orders
         * @param {float} trailingAmount the quote amount to trail away from the current market price
         * @param {float} [trailingTriggerPrice] the price to activate a trailing order, default uses the price argument
         * @param {object} [params] extra parameters specific to the exchange API endpoint
         * @returns {object} an [order structure]{@link https://docs.ccxt.com/#/?id=order-structure}
         */
        if (trailingAmount === undefined) {
            throw new ArgumentsRequired (this.id + ' createTrailingAmountOrderWs() requires a trailingAmount argument');
        }
        params['trailingAmount'] = trailingAmount;
        if (trailingTriggerPrice !== undefined) {
            params['trailingTriggerPrice'] = trailingTriggerPrice;
        }
        if (this.has['createTrailingAmountOrderWs']) {
            return await this.createOrderWs (symbol, type, side, amount, price, params);
        }
        throw new NotSupported (this.id + ' createTrailingAmountOrderWs() is not supported yet');
    }

    async createTrailingPercentOrder (symbol: string, type: OrderType, side: OrderSide, amount: number, price: Num = undefined, trailingPercent = undefined, trailingTriggerPrice = undefined, params = {}): Promise<Order> {
        /**
         * @method
         * @name createTrailingPercentOrder
         * @description create a trailing order by providing the symbol, type, side, amount, price and trailingPercent
         * @param {string} symbol unified symbol of the market to create an order in
         * @param {string} type 'market' or 'limit'
         * @param {string} side 'buy' or 'sell'
         * @param {float} amount how much you want to trade in units of the base currency, or number of contracts
         * @param {float} [price] the price for the order to be filled at, in units of the quote currency, ignored in market orders
         * @param {float} trailingPercent the percent to trail away from the current market price
         * @param {float} [trailingTriggerPrice] the price to activate a trailing order, default uses the price argument
         * @param {object} [params] extra parameters specific to the exchange API endpoint
         * @returns {object} an [order structure]{@link https://docs.ccxt.com/#/?id=order-structure}
         */
        if (trailingPercent === undefined) {
            throw new ArgumentsRequired (this.id + ' createTrailingPercentOrder() requires a trailingPercent argument');
        }
        params['trailingPercent'] = trailingPercent;
        if (trailingTriggerPrice !== undefined) {
            params['trailingTriggerPrice'] = trailingTriggerPrice;
        }
        if (this.has['createTrailingPercentOrder']) {
            return await this.createOrder (symbol, type, side, amount, price, params);
        }
        throw new NotSupported (this.id + ' createTrailingPercentOrder() is not supported yet');
    }

    async createTrailingPercentOrderWs (symbol: string, type: OrderType, side: OrderSide, amount: number, price: Num = undefined, trailingPercent = undefined, trailingTriggerPrice = undefined, params = {}): Promise<Order> {
        /**
         * @method
         * @name createTrailingPercentOrderWs
         * @description create a trailing order by providing the symbol, type, side, amount, price and trailingPercent
         * @param {string} symbol unified symbol of the market to create an order in
         * @param {string} type 'market' or 'limit'
         * @param {string} side 'buy' or 'sell'
         * @param {float} amount how much you want to trade in units of the base currency, or number of contracts
         * @param {float} [price] the price for the order to be filled at, in units of the quote currency, ignored in market orders
         * @param {float} trailingPercent the percent to trail away from the current market price
         * @param {float} [trailingTriggerPrice] the price to activate a trailing order, default uses the price argument
         * @param {object} [params] extra parameters specific to the exchange API endpoint
         * @returns {object} an [order structure]{@link https://docs.ccxt.com/#/?id=order-structure}
         */
        if (trailingPercent === undefined) {
            throw new ArgumentsRequired (this.id + ' createTrailingPercentOrderWs() requires a trailingPercent argument');
        }
        params['trailingPercent'] = trailingPercent;
        if (trailingTriggerPrice !== undefined) {
            params['trailingTriggerPrice'] = trailingTriggerPrice;
        }
        if (this.has['createTrailingPercentOrderWs']) {
            return await this.createOrderWs (symbol, type, side, amount, price, params);
        }
        throw new NotSupported (this.id + ' createTrailingPercentOrderWs() is not supported yet');
    }

    async createMarketOrderWithCost (symbol: string, side: OrderSide, cost: number, params = {}) {
        /**
         * @method
         * @name createMarketOrderWithCost
         * @description create a market order by providing the symbol, side and cost
         * @param {string} symbol unified symbol of the market to create an order in
         * @param {string} side 'buy' or 'sell'
         * @param {float} cost how much you want to trade in units of the quote currency
         * @param {object} [params] extra parameters specific to the exchange API endpoint
         * @returns {object} an [order structure]{@link https://docs.ccxt.com/#/?id=order-structure}
         */
        if (this.has['createMarketOrderWithCost'] || (this.has['createMarketBuyOrderWithCost'] && this.has['createMarketSellOrderWithCost'])) {
            return await this.createOrder (symbol, 'market', side, cost, 1, params);
        }
        throw new NotSupported (this.id + ' createMarketOrderWithCost() is not supported yet');
    }

    async createMarketBuyOrderWithCost (symbol: string, cost: number, params = {}): Promise<Order> {
        /**
         * @method
         * @name createMarketBuyOrderWithCost
         * @description create a market buy order by providing the symbol and cost
         * @param {string} symbol unified symbol of the market to create an order in
         * @param {float} cost how much you want to trade in units of the quote currency
         * @param {object} [params] extra parameters specific to the exchange API endpoint
         * @returns {object} an [order structure]{@link https://docs.ccxt.com/#/?id=order-structure}
         */
        if (this.options['createMarketBuyOrderRequiresPrice'] || this.has['createMarketBuyOrderWithCost']) {
            return await this.createOrder (symbol, 'market', 'buy', cost, 1, params);
        }
        throw new NotSupported (this.id + ' createMarketBuyOrderWithCost() is not supported yet');
    }

    async createMarketSellOrderWithCost (symbol: string, cost: number, params = {}): Promise<Order> {
        /**
         * @method
         * @name createMarketSellOrderWithCost
         * @description create a market sell order by providing the symbol and cost
         * @param {string} symbol unified symbol of the market to create an order in
         * @param {float} cost how much you want to trade in units of the quote currency
         * @param {object} [params] extra parameters specific to the exchange API endpoint
         * @returns {object} an [order structure]{@link https://docs.ccxt.com/#/?id=order-structure}
         */
        if (this.options['createMarketSellOrderRequiresPrice'] || this.has['createMarketSellOrderWithCost']) {
            return await this.createOrder (symbol, 'market', 'sell', cost, 1, params);
        }
        throw new NotSupported (this.id + ' createMarketSellOrderWithCost() is not supported yet');
    }

    async createMarketOrderWithCostWs (symbol: string, side: OrderSide, cost: number, params = {}) {
        /**
         * @method
         * @name createMarketOrderWithCostWs
         * @description create a market order by providing the symbol, side and cost
         * @param {string} symbol unified symbol of the market to create an order in
         * @param {string} side 'buy' or 'sell'
         * @param {float} cost how much you want to trade in units of the quote currency
         * @param {object} [params] extra parameters specific to the exchange API endpoint
         * @returns {object} an [order structure]{@link https://docs.ccxt.com/#/?id=order-structure}
         */
        if (this.has['createMarketOrderWithCostWs'] || (this.has['createMarketBuyOrderWithCostWs'] && this.has['createMarketSellOrderWithCostWs'])) {
            return await this.createOrderWs (symbol, 'market', side, cost, 1, params);
        }
        throw new NotSupported (this.id + ' createMarketOrderWithCostWs() is not supported yet');
    }

    async createTriggerOrder (symbol: string, type: OrderType, side: OrderSide, amount: number, price: Num = undefined, triggerPrice: Num = undefined, params = {}): Promise<Order> {
        /**
         * @method
         * @name createTriggerOrder
         * @description create a trigger stop order (type 1)
         * @param {string} symbol unified symbol of the market to create an order in
         * @param {string} type 'market' or 'limit'
         * @param {string} side 'buy' or 'sell'
         * @param {float} amount how much you want to trade in units of the base currency or the number of contracts
         * @param {float} [price] the price to fulfill the order, in units of the quote currency, ignored in market orders
         * @param {float} triggerPrice the price to trigger the stop order, in units of the quote currency
         * @param {object} [params] extra parameters specific to the exchange API endpoint
         * @returns {object} an [order structure]{@link https://docs.ccxt.com/#/?id=order-structure}
         */
        if (triggerPrice === undefined) {
            throw new ArgumentsRequired (this.id + ' createTriggerOrder() requires a triggerPrice argument');
        }
        params['triggerPrice'] = triggerPrice;
        if (this.has['createTriggerOrder']) {
            return await this.createOrder (symbol, type, side, amount, price, params);
        }
        throw new NotSupported (this.id + ' createTriggerOrder() is not supported yet');
    }

    async createTriggerOrderWs (symbol: string, type: OrderType, side: OrderSide, amount: number, price: Num = undefined, triggerPrice: Num = undefined, params = {}): Promise<Order> {
        /**
         * @method
         * @name createTriggerOrderWs
         * @description create a trigger stop order (type 1)
         * @param {string} symbol unified symbol of the market to create an order in
         * @param {string} type 'market' or 'limit'
         * @param {string} side 'buy' or 'sell'
         * @param {float} amount how much you want to trade in units of the base currency or the number of contracts
         * @param {float} [price] the price to fulfill the order, in units of the quote currency, ignored in market orders
         * @param {float} triggerPrice the price to trigger the stop order, in units of the quote currency
         * @param {object} [params] extra parameters specific to the exchange API endpoint
         * @returns {object} an [order structure]{@link https://docs.ccxt.com/#/?id=order-structure}
         */
        if (triggerPrice === undefined) {
            throw new ArgumentsRequired (this.id + ' createTriggerOrderWs() requires a triggerPrice argument');
        }
        params['triggerPrice'] = triggerPrice;
        if (this.has['createTriggerOrderWs']) {
            return await this.createOrderWs (symbol, type, side, amount, price, params);
        }
        throw new NotSupported (this.id + ' createTriggerOrderWs() is not supported yet');
    }

    async createStopLossOrder (symbol: string, type: OrderType, side: OrderSide, amount: number, price: Num = undefined, stopLossPrice: Num = undefined, params = {}): Promise<Order> {
        /**
         * @method
         * @name createStopLossOrder
         * @description create a trigger stop loss order (type 2)
         * @param {string} symbol unified symbol of the market to create an order in
         * @param {string} type 'market' or 'limit'
         * @param {string} side 'buy' or 'sell'
         * @param {float} amount how much you want to trade in units of the base currency or the number of contracts
         * @param {float} [price] the price to fulfill the order, in units of the quote currency, ignored in market orders
         * @param {float} stopLossPrice the price to trigger the stop loss order, in units of the quote currency
         * @param {object} [params] extra parameters specific to the exchange API endpoint
         * @returns {object} an [order structure]{@link https://docs.ccxt.com/#/?id=order-structure}
         */
        if (stopLossPrice === undefined) {
            throw new ArgumentsRequired (this.id + ' createStopLossOrder() requires a stopLossPrice argument');
        }
        params['stopLossPrice'] = stopLossPrice;
        if (this.has['createStopLossOrder']) {
            return await this.createOrder (symbol, type, side, amount, price, params);
        }
        throw new NotSupported (this.id + ' createStopLossOrder() is not supported yet');
    }

    async createStopLossOrderWs (symbol: string, type: OrderType, side: OrderSide, amount: number, price: Num = undefined, stopLossPrice: Num = undefined, params = {}): Promise<Order> {
        /**
         * @method
         * @name createStopLossOrderWs
         * @description create a trigger stop loss order (type 2)
         * @param {string} symbol unified symbol of the market to create an order in
         * @param {string} type 'market' or 'limit'
         * @param {string} side 'buy' or 'sell'
         * @param {float} amount how much you want to trade in units of the base currency or the number of contracts
         * @param {float} [price] the price to fulfill the order, in units of the quote currency, ignored in market orders
         * @param {float} stopLossPrice the price to trigger the stop loss order, in units of the quote currency
         * @param {object} [params] extra parameters specific to the exchange API endpoint
         * @returns {object} an [order structure]{@link https://docs.ccxt.com/#/?id=order-structure}
         */
        if (stopLossPrice === undefined) {
            throw new ArgumentsRequired (this.id + ' createStopLossOrderWs() requires a stopLossPrice argument');
        }
        params['stopLossPrice'] = stopLossPrice;
        if (this.has['createStopLossOrderWs']) {
            return await this.createOrderWs (symbol, type, side, amount, price, params);
        }
        throw new NotSupported (this.id + ' createStopLossOrderWs() is not supported yet');
    }

    async createTakeProfitOrder (symbol: string, type: OrderType, side: OrderSide, amount: number, price: Num = undefined, takeProfitPrice: Num = undefined, params = {}): Promise<Order> {
        /**
         * @method
         * @name createTakeProfitOrder
         * @description create a trigger take profit order (type 2)
         * @param {string} symbol unified symbol of the market to create an order in
         * @param {string} type 'market' or 'limit'
         * @param {string} side 'buy' or 'sell'
         * @param {float} amount how much you want to trade in units of the base currency or the number of contracts
         * @param {float} [price] the price to fulfill the order, in units of the quote currency, ignored in market orders
         * @param {float} takeProfitPrice the price to trigger the take profit order, in units of the quote currency
         * @param {object} [params] extra parameters specific to the exchange API endpoint
         * @returns {object} an [order structure]{@link https://docs.ccxt.com/#/?id=order-structure}
         */
        if (takeProfitPrice === undefined) {
            throw new ArgumentsRequired (this.id + ' createTakeProfitOrder() requires a takeProfitPrice argument');
        }
        params['takeProfitPrice'] = takeProfitPrice;
        if (this.has['createTakeProfitOrder']) {
            return await this.createOrder (symbol, type, side, amount, price, params);
        }
        throw new NotSupported (this.id + ' createTakeProfitOrder() is not supported yet');
    }

    async createTakeProfitOrderWs (symbol: string, type: OrderType, side: OrderSide, amount: number, price: Num = undefined, takeProfitPrice: Num = undefined, params = {}): Promise<Order> {
        /**
         * @method
         * @name createTakeProfitOrderWs
         * @description create a trigger take profit order (type 2)
         * @param {string} symbol unified symbol of the market to create an order in
         * @param {string} type 'market' or 'limit'
         * @param {string} side 'buy' or 'sell'
         * @param {float} amount how much you want to trade in units of the base currency or the number of contracts
         * @param {float} [price] the price to fulfill the order, in units of the quote currency, ignored in market orders
         * @param {float} takeProfitPrice the price to trigger the take profit order, in units of the quote currency
         * @param {object} [params] extra parameters specific to the exchange API endpoint
         * @returns {object} an [order structure]{@link https://docs.ccxt.com/#/?id=order-structure}
         */
        if (takeProfitPrice === undefined) {
            throw new ArgumentsRequired (this.id + ' createTakeProfitOrderWs() requires a takeProfitPrice argument');
        }
        params['takeProfitPrice'] = takeProfitPrice;
        if (this.has['createTakeProfitOrderWs']) {
            return await this.createOrderWs (symbol, type, side, amount, price, params);
        }
        throw new NotSupported (this.id + ' createTakeProfitOrderWs() is not supported yet');
    }

    async createOrderWithTakeProfitAndStopLoss (symbol: string, type: OrderType, side: OrderSide, amount: number, price: Num = undefined, takeProfit: Num = undefined, stopLoss: Num = undefined, params = {}): Promise<Order> {
        /**
         * @method
         * @name createOrderWithTakeProfitAndStopLoss
         * @description create an order with a stop loss or take profit attached (type 3)
         * @param {string} symbol unified symbol of the market to create an order in
         * @param {string} type 'market' or 'limit'
         * @param {string} side 'buy' or 'sell'
         * @param {float} amount how much you want to trade in units of the base currency or the number of contracts
         * @param {float} [price] the price to fulfill the order, in units of the quote currency, ignored in market orders
         * @param {float} [takeProfit] the take profit price, in units of the quote currency
         * @param {float} [stopLoss] the stop loss price, in units of the quote currency
         * @param {object} [params] extra parameters specific to the exchange API endpoint
         * @param {string} [params.takeProfitType] *not available on all exchanges* 'limit' or 'market'
         * @param {string} [params.stopLossType] *not available on all exchanges* 'limit' or 'market'
         * @param {string} [params.takeProfitPriceType] *not available on all exchanges* 'last', 'mark' or 'index'
         * @param {string} [params.stopLossPriceType] *not available on all exchanges* 'last', 'mark' or 'index'
         * @param {float} [params.takeProfitLimitPrice] *not available on all exchanges* limit price for a limit take profit order
         * @param {float} [params.stopLossLimitPrice] *not available on all exchanges* stop loss for a limit stop loss order
         * @param {float} [params.takeProfitAmount] *not available on all exchanges* the amount for a take profit
         * @param {float} [params.stopLossAmount] *not available on all exchanges* the amount for a stop loss
         * @returns {object} an [order structure]{@link https://docs.ccxt.com/#/?id=order-structure}
         */
        params = this.setTakeProfitAndStopLossParams (symbol, type, side, amount, price, takeProfit, stopLoss, params);
        if (this.has['createOrderWithTakeProfitAndStopLoss']) {
            return await this.createOrder (symbol, type, side, amount, price, params);
        }
        throw new NotSupported (this.id + ' createOrderWithTakeProfitAndStopLoss() is not supported yet');
    }

    setTakeProfitAndStopLossParams (symbol: string, type: OrderType, side: OrderSide, amount: number, price: Num = undefined, takeProfit: Num = undefined, stopLoss: Num = undefined, params = {}) {
        if ((takeProfit === undefined) && (stopLoss === undefined)) {
            throw new ArgumentsRequired (this.id + ' createOrderWithTakeProfitAndStopLoss() requires either a takeProfit or stopLoss argument');
        }
        if (takeProfit !== undefined) {
            params['takeProfit'] = {
                'triggerPrice': takeProfit,
            };
        }
        if (stopLoss !== undefined) {
            params['stopLoss'] = {
                'triggerPrice': stopLoss,
            };
        }
        const takeProfitType = this.safeString (params, 'takeProfitType');
        const takeProfitPriceType = this.safeString (params, 'takeProfitPriceType');
        const takeProfitLimitPrice = this.safeString (params, 'takeProfitLimitPrice');
        const takeProfitAmount = this.safeString (params, 'takeProfitAmount');
        const stopLossType = this.safeString (params, 'stopLossType');
        const stopLossPriceType = this.safeString (params, 'stopLossPriceType');
        const stopLossLimitPrice = this.safeString (params, 'stopLossLimitPrice');
        const stopLossAmount = this.safeString (params, 'stopLossAmount');
        if (takeProfitType !== undefined) {
            params['takeProfit']['type'] = takeProfitType;
        }
        if (takeProfitPriceType !== undefined) {
            params['takeProfit']['priceType'] = takeProfitPriceType;
        }
        if (takeProfitLimitPrice !== undefined) {
            params['takeProfit']['price'] = this.parseToNumeric (takeProfitLimitPrice);
        }
        if (takeProfitAmount !== undefined) {
            params['takeProfit']['amount'] = this.parseToNumeric (takeProfitAmount);
        }
        if (stopLossType !== undefined) {
            params['stopLoss']['type'] = stopLossType;
        }
        if (stopLossPriceType !== undefined) {
            params['stopLoss']['priceType'] = stopLossPriceType;
        }
        if (stopLossLimitPrice !== undefined) {
            params['stopLoss']['price'] = this.parseToNumeric (stopLossLimitPrice);
        }
        if (stopLossAmount !== undefined) {
            params['stopLoss']['amount'] = this.parseToNumeric (stopLossAmount);
        }
        params = this.omit (params, [ 'takeProfitType', 'takeProfitPriceType', 'takeProfitLimitPrice', 'takeProfitAmount', 'stopLossType', 'stopLossPriceType', 'stopLossLimitPrice', 'stopLossAmount' ]);
        return params;
    }

    async createOrderWithTakeProfitAndStopLossWs (symbol: string, type: OrderType, side: OrderSide, amount: number, price: Num = undefined, takeProfit: Num = undefined, stopLoss: Num = undefined, params = {}): Promise<Order> {
        /**
         * @method
         * @name createOrderWithTakeProfitAndStopLossWs
         * @description create an order with a stop loss or take profit attached (type 3)
         * @param {string} symbol unified symbol of the market to create an order in
         * @param {string} type 'market' or 'limit'
         * @param {string} side 'buy' or 'sell'
         * @param {float} amount how much you want to trade in units of the base currency or the number of contracts
         * @param {float} [price] the price to fulfill the order, in units of the quote currency, ignored in market orders
         * @param {float} [takeProfit] the take profit price, in units of the quote currency
         * @param {float} [stopLoss] the stop loss price, in units of the quote currency
         * @param {object} [params] extra parameters specific to the exchange API endpoint
         * @param {string} [params.takeProfitType] *not available on all exchanges* 'limit' or 'market'
         * @param {string} [params.stopLossType] *not available on all exchanges* 'limit' or 'market'
         * @param {string} [params.takeProfitPriceType] *not available on all exchanges* 'last', 'mark' or 'index'
         * @param {string} [params.stopLossPriceType] *not available on all exchanges* 'last', 'mark' or 'index'
         * @param {float} [params.takeProfitLimitPrice] *not available on all exchanges* limit price for a limit take profit order
         * @param {float} [params.stopLossLimitPrice] *not available on all exchanges* stop loss for a limit stop loss order
         * @param {float} [params.takeProfitAmount] *not available on all exchanges* the amount for a take profit
         * @param {float} [params.stopLossAmount] *not available on all exchanges* the amount for a stop loss
         * @returns {object} an [order structure]{@link https://docs.ccxt.com/#/?id=order-structure}
         */
        params = this.setTakeProfitAndStopLossParams (symbol, type, side, amount, price, takeProfit, stopLoss, params);
        if (this.has['createOrderWithTakeProfitAndStopLossWs']) {
            return await this.createOrderWs (symbol, type, side, amount, price, params);
        }
        throw new NotSupported (this.id + ' createOrderWithTakeProfitAndStopLossWs() is not supported yet');
    }

    async createOrders (orders: OrderRequest[], params = {}): Promise<Order[]> {
        throw new NotSupported (this.id + ' createOrders() is not supported yet');
    }

    async editOrders (orders: OrderRequest[], params = {}): Promise<Order[]> {
        throw new NotSupported (this.id + ' editOrders() is not supported yet');
    }

    async createOrderWs (symbol: string, type: OrderType, side: OrderSide, amount: number, price: Num = undefined, params = {}): Promise<Order> {
        throw new NotSupported (this.id + ' createOrderWs() is not supported yet');
    }

    async cancelOrder (id: string, symbol: Str = undefined, params = {}): Promise<{}> {
        throw new NotSupported (this.id + ' cancelOrder() is not supported yet');
    }

    async cancelOrderWs (id: string, symbol: Str = undefined, params = {}): Promise<{}> {
        throw new NotSupported (this.id + ' cancelOrderWs() is not supported yet');
    }

    async cancelOrdersWs (ids: string[], symbol: Str = undefined, params = {}): Promise<{}> {
        throw new NotSupported (this.id + ' cancelOrdersWs() is not supported yet');
    }

    async cancelAllOrders (symbol: Str = undefined, params = {}): Promise<{}> {
        throw new NotSupported (this.id + ' cancelAllOrders() is not supported yet');
    }

    async cancelAllOrdersAfter (timeout: Int, params = {}): Promise<{}> {
        throw new NotSupported (this.id + ' cancelAllOrdersAfter() is not supported yet');
    }

    async cancelOrdersForSymbols (orders: CancellationRequest[], params = {}): Promise<{}> {
        throw new NotSupported (this.id + ' cancelOrdersForSymbols() is not supported yet');
    }

    async cancelAllOrdersWs (symbol: Str = undefined, params = {}): Promise<{}> {
        throw new NotSupported (this.id + ' cancelAllOrdersWs() is not supported yet');
    }

    async cancelUnifiedOrder (order, params = {}): Promise<{}> {
        return this.cancelOrder (this.safeString (order, 'id'), this.safeString (order, 'symbol'), params);
    }

    async fetchOrders (symbol: Str = undefined, since: Int = undefined, limit: Int = undefined, params = {}): Promise<Order[]> {
        if (this.has['fetchOpenOrders'] && this.has['fetchClosedOrders']) {
            throw new NotSupported (this.id + ' fetchOrders() is not supported yet, consider using fetchOpenOrders() and fetchClosedOrders() instead');
        }
        throw new NotSupported (this.id + ' fetchOrders() is not supported yet');
    }

    async fetchOrdersWs (symbol: Str = undefined, since: Int = undefined, limit: Int = undefined, params = {}): Promise<Order[]> {
        throw new NotSupported (this.id + ' fetchOrdersWs() is not supported yet');
    }

    async fetchOrderTrades (id: string, symbol: Str = undefined, since: Int = undefined, limit: Int = undefined, params = {}): Promise<Trade[]> {
        throw new NotSupported (this.id + ' fetchOrderTrades() is not supported yet');
    }

    async watchOrders (symbol: Str = undefined, since: Int = undefined, limit: Int = undefined, params = {}): Promise<Order[]> {
        throw new NotSupported (this.id + ' watchOrders() is not supported yet');
    }

    async fetchOpenOrders (symbol: Str = undefined, since: Int = undefined, limit: Int = undefined, params = {}): Promise<Order[]> {
        if (this.has['fetchOrders']) {
            const orders = await this.fetchOrders (symbol, since, limit, params);
            return this.filterBy (orders, 'status', 'open') as Order[];
        }
        throw new NotSupported (this.id + ' fetchOpenOrders() is not supported yet');
    }

    async fetchOpenOrdersWs (symbol: Str = undefined, since: Int = undefined, limit: Int = undefined, params = {}): Promise<Order[]> {
        if (this.has['fetchOrdersWs']) {
            const orders = await this.fetchOrdersWs (symbol, since, limit, params);
            return this.filterBy (orders, 'status', 'open') as Order[];
        }
        throw new NotSupported (this.id + ' fetchOpenOrdersWs() is not supported yet');
    }

    async fetchClosedOrders (symbol: Str = undefined, since: Int = undefined, limit: Int = undefined, params = {}): Promise<Order[]> {
        if (this.has['fetchOrders']) {
            const orders = await this.fetchOrders (symbol, since, limit, params);
            return this.filterBy (orders, 'status', 'closed') as Order[];
        }
        throw new NotSupported (this.id + ' fetchClosedOrders() is not supported yet');
    }

    async fetchCanceledAndClosedOrders (symbol: Str = undefined, since: Int = undefined, limit: Int = undefined, params = {}): Promise<Order[]> {
        throw new NotSupported (this.id + ' fetchCanceledAndClosedOrders() is not supported yet');
    }

    async fetchClosedOrdersWs (symbol: Str = undefined, since: Int = undefined, limit: Int = undefined, params = {}): Promise<Order[]> {
        if (this.has['fetchOrdersWs']) {
            const orders = await this.fetchOrdersWs (symbol, since, limit, params);
            return this.filterBy (orders, 'status', 'closed') as Order[];
        }
        throw new NotSupported (this.id + ' fetchClosedOrdersWs() is not supported yet');
    }

    async fetchMyTrades (symbol: Str = undefined, since: Int = undefined, limit: Int = undefined, params = {}): Promise<Trade[]> {
        throw new NotSupported (this.id + ' fetchMyTrades() is not supported yet');
    }

    async fetchMyLiquidations (symbol: Str = undefined, since: Int = undefined, limit: Int = undefined, params = {}): Promise<Liquidation[]> {
        throw new NotSupported (this.id + ' fetchMyLiquidations() is not supported yet');
    }

    async fetchLiquidations (symbol: string, since: Int = undefined, limit: Int = undefined, params = {}): Promise<Liquidation[]> {
        throw new NotSupported (this.id + ' fetchLiquidations() is not supported yet');
    }

    async fetchMyTradesWs (symbol: Str = undefined, since: Int = undefined, limit: Int = undefined, params = {}): Promise<Trade[]> {
        throw new NotSupported (this.id + ' fetchMyTradesWs() is not supported yet');
    }

    async watchMyTrades (symbol: Str = undefined, since: Int = undefined, limit: Int = undefined, params = {}): Promise<Trade[]> {
        throw new NotSupported (this.id + ' watchMyTrades() is not supported yet');
    }

    async fetchGreeks (symbol: string, params = {}): Promise<Greeks> {
        throw new NotSupported (this.id + ' fetchGreeks() is not supported yet');
    }

    async fetchOptionChain (code: string, params = {}): Promise<OptionChain> {
        throw new NotSupported (this.id + ' fetchOptionChain() is not supported yet');
    }

    async fetchOption (symbol: string, params = {}): Promise<Option> {
        throw new NotSupported (this.id + ' fetchOption() is not supported yet');
    }

    async fetchConvertQuote (fromCode: string, toCode: string, amount: Num = undefined, params = {}): Promise<Conversion> {
        throw new NotSupported (this.id + ' fetchConvertQuote() is not supported yet');
    }

    async fetchDepositsWithdrawals (code: Str = undefined, since: Int = undefined, limit: Int = undefined, params = {}): Promise<Transaction[]> {
        /**
         * @method
         * @name exchange#fetchDepositsWithdrawals
         * @description fetch history of deposits and withdrawals
         * @param {string} [code] unified currency code for the currency of the deposit/withdrawals, default is undefined
         * @param {int} [since] timestamp in ms of the earliest deposit/withdrawal, default is undefined
         * @param {int} [limit] max number of deposit/withdrawals to return, default is undefined
         * @param {object} [params] extra parameters specific to the exchange API endpoint
         * @returns {object} a list of [transaction structures]{@link https://docs.ccxt.com/#/?id=transaction-structure}
         */
        throw new NotSupported (this.id + ' fetchDepositsWithdrawals() is not supported yet');
    }

    async fetchDeposits (symbol: Str = undefined, since: Int = undefined, limit: Int = undefined, params = {}): Promise<Transaction[]> {
        throw new NotSupported (this.id + ' fetchDeposits() is not supported yet');
    }

    async fetchWithdrawals (symbol: Str = undefined, since: Int = undefined, limit: Int = undefined, params = {}): Promise<Transaction[]> {
        throw new NotSupported (this.id + ' fetchWithdrawals() is not supported yet');
    }

    async fetchDepositsWs (code: Str = undefined, since: Int = undefined, limit: Int = undefined, params = {}): Promise<{}> {
        throw new NotSupported (this.id + ' fetchDepositsWs() is not supported yet');
    }

    async fetchWithdrawalsWs (code: Str = undefined, since: Int = undefined, limit: Int = undefined, params = {}): Promise<{}> {
        throw new NotSupported (this.id + ' fetchWithdrawalsWs() is not supported yet');
    }

    async fetchFundingRateHistory (symbol: Str = undefined, since: Int = undefined, limit: Int = undefined, params = {}): Promise<FundingRateHistory[]> {
        throw new NotSupported (this.id + ' fetchFundingRateHistory() is not supported yet');
    }

    async fetchFundingHistory (symbol: Str = undefined, since: Int = undefined, limit: Int = undefined, params = {}): Promise<FundingHistory[]> {
        throw new NotSupported (this.id + ' fetchFundingHistory() is not supported yet');
    }

    async closePosition (symbol: string, side: OrderSide = undefined, params = {}): Promise<Order> {
        throw new NotSupported (this.id + ' closePosition() is not supported yet');
    }

    async closeAllPositions (params = {}): Promise<Position[]> {
        throw new NotSupported (this.id + ' closeAllPositions() is not supported yet');
    }

    async fetchL3OrderBook (symbol: string, limit: Int = undefined, params = {}): Promise<OrderBook> {
        throw new BadRequest (this.id + ' fetchL3OrderBook() is not supported yet');
    }

    parseLastPrice (price, market: Market = undefined): LastPrice {
        throw new NotSupported (this.id + ' parseLastPrice() is not supported yet');
    }

    async fetchDepositAddress (code: string, params = {}): Promise<DepositAddress> {
        if (this.has['fetchDepositAddresses']) {
            const depositAddresses = await this.fetchDepositAddresses ([ code ], params);
            const depositAddress = this.safeValue (depositAddresses, code);
            if (depositAddress === undefined) {
                throw new InvalidAddress (this.id + ' fetchDepositAddress() could not find a deposit address for ' + code + ', make sure you have created a corresponding deposit address in your wallet on the exchange website');
            } else {
                return depositAddress;
            }
        } else if (this.has['fetchDepositAddressesByNetwork']) {
            const network = this.safeString (params, 'network');
            params = this.omit (params, 'network');
            const addressStructures = await this.fetchDepositAddressesByNetwork (code, params);
            if (network !== undefined) {
                return this.safeDict (addressStructures, network) as DepositAddress;
            } else {
                const keys = Object.keys (addressStructures);
                const key = this.safeString (keys, 0);
                return this.safeDict (addressStructures, key) as DepositAddress;
            }
        } else {
            throw new NotSupported (this.id + ' fetchDepositAddress() is not supported yet');
        }
    }

    account (): BalanceAccount {
        return {
            'free': undefined,
            'used': undefined,
            'total': undefined,
        };
    }

    commonCurrencyCode (code: string) {
        if (!this.substituteCommonCurrencyCodes) {
            return code;
        }
        return this.safeString (this.commonCurrencies, code, code);
    }

    currency (code: string) {
        if (this.currencies === undefined) {
            throw new ExchangeError (this.id + ' currencies not loaded');
        }
        if (typeof code === 'string') {
            if (code in this.currencies) {
                return this.currencies[code];
            } else if (code in this.currencies_by_id) {
                return this.currencies_by_id[code];
            }
        }
        throw new ExchangeError (this.id + ' does not have currency code ' + code);
    }

    market (symbol: string): MarketInterface {
        if (this.markets === undefined) {
            throw new ExchangeError (this.id + ' markets not loaded');
        }
        if (symbol in this.markets) {
            return this.markets[symbol];
        } else if (symbol in this.markets_by_id) {
            const markets = this.markets_by_id[symbol];
            const defaultType = this.safeString2 (this.options, 'defaultType', 'defaultSubType', 'spot');
            for (let i = 0; i < markets.length; i++) {
                const market = markets[i];
                if (market[defaultType]) {
                    return market;
                }
            }
            return markets[0];
        } else if ((symbol.endsWith ('-C')) || (symbol.endsWith ('-P')) || (symbol.startsWith ('C-')) || (symbol.startsWith ('P-'))) {
            return this.createExpiredOptionMarket (symbol);
        }
        throw new BadSymbol (this.id + ' does not have market symbol ' + symbol);
    }

    createExpiredOptionMarket (symbol: string): MarketInterface {
        throw new NotSupported (this.id + ' createExpiredOptionMarket () is not supported yet');
    }

    handleWithdrawTagAndParams (tag, params): any {
        if ((tag !== undefined) && (typeof tag === 'object')) {
            params = this.extend (tag, params);
            tag = undefined;
        }
        if (tag === undefined) {
            tag = this.safeString (params, 'tag');
            if (tag !== undefined) {
                params = this.omit (params, 'tag');
            }
        }
        return [ tag, params ];
    }

    async createLimitOrder (symbol: string, side: OrderSide, amount: number, price: number, params = {}): Promise<Order> {
        return await this.createOrder (symbol, 'limit', side, amount, price, params);
    }

    async createLimitOrderWs (symbol: string, side: OrderSide, amount: number, price: number, params = {}): Promise<Order> {
        return await this.createOrderWs (symbol, 'limit', side, amount, price, params);
    }

    async createMarketOrder (symbol: string, side: OrderSide, amount: number, price: Num = undefined, params = {}): Promise<Order> {
        return await this.createOrder (symbol, 'market', side, amount, price, params);
    }

    async createMarketOrderWs (symbol: string, side: OrderSide, amount: number, price: Num = undefined, params = {}): Promise<Order> {
        return await this.createOrderWs (symbol, 'market', side, amount, price, params);
    }

    async createLimitBuyOrder (symbol: string, amount: number, price: number, params = {}): Promise<Order> {
        return await this.createOrder (symbol, 'limit', 'buy', amount, price, params);
    }

    async createLimitBuyOrderWs (symbol: string, amount: number, price: number, params = {}): Promise<Order> {
        return await this.createOrderWs (symbol, 'limit', 'buy', amount, price, params);
    }

    async createLimitSellOrder (symbol: string, amount: number, price: number, params = {}): Promise<Order> {
        return await this.createOrder (symbol, 'limit', 'sell', amount, price, params);
    }

    async createLimitSellOrderWs (symbol: string, amount: number, price: number, params = {}): Promise<Order> {
        return await this.createOrderWs (symbol, 'limit', 'sell', amount, price, params);
    }

    async createMarketBuyOrder (symbol: string, amount: number, params = {}): Promise<Order> {
        return await this.createOrder (symbol, 'market', 'buy', amount, undefined, params);
    }

    async createMarketBuyOrderWs (symbol: string, amount: number, params = {}): Promise<Order> {
        return await this.createOrderWs (symbol, 'market', 'buy', amount, undefined, params);
    }

    async createMarketSellOrder (symbol: string, amount: number, params = {}): Promise<Order> {
        return await this.createOrder (symbol, 'market', 'sell', amount, undefined, params);
    }

    async createMarketSellOrderWs (symbol: string, amount: number, params = {}): Promise<Order> {
        return await this.createOrderWs (symbol, 'market', 'sell', amount, undefined, params);
    }

    costToPrecision (symbol: string, cost) {
        if (cost === undefined) {
            return undefined;
        }
        const market = this.market (symbol);
        return this.decimalToPrecision (cost, TRUNCATE, market['precision']['price'], this.precisionMode, this.paddingMode);
    }

    priceToPrecision (symbol: string, price): string {
        if (price === undefined) {
            return undefined;
        }
        const market = this.market (symbol);
        const result = this.decimalToPrecision (price, ROUND, market['precision']['price'], this.precisionMode, this.paddingMode);
        if (result === '0') {
            throw new InvalidOrder (this.id + ' price of ' + market['symbol'] + ' must be greater than minimum price precision of ' + this.numberToString (market['precision']['price']));
        }
        return result;
    }

    amountToPrecision (symbol: string, amount) {
        if (amount === undefined) {
            return undefined;
        }
        const market = this.market (symbol);
        const result = this.decimalToPrecision (amount, TRUNCATE, market['precision']['amount'], this.precisionMode, this.paddingMode);
        if (result === '0') {
            throw new InvalidOrder (this.id + ' amount of ' + market['symbol'] + ' must be greater than minimum amount precision of ' + this.numberToString (market['precision']['amount']));
        }
        return result;
    }

    feeToPrecision (symbol: string, fee) {
        if (fee === undefined) {
            return undefined;
        }
        const market = this.market (symbol);
        return this.decimalToPrecision (fee, ROUND, market['precision']['price'], this.precisionMode, this.paddingMode);
    }

    currencyToPrecision (code: string, fee, networkCode = undefined) {
        const currency = this.currencies[code];
        let precision = this.safeValue (currency, 'precision');
        if (networkCode !== undefined) {
            const networks = this.safeDict (currency, 'networks', {});
            const networkItem = this.safeDict (networks, networkCode, {});
            precision = this.safeValue (networkItem, 'precision', precision);
        }
        if (precision === undefined) {
            return this.forceString (fee);
        } else {
            const roundingMode = this.safeInteger (this.options, 'currencyToPrecisionRoundingMode', ROUND);
            return this.decimalToPrecision (fee, roundingMode, precision, this.precisionMode, this.paddingMode);
        }
    }

    forceString (value) {
        if (typeof value !== 'string') {
            return this.numberToString (value);
        }
        return value;
    }

    isTickPrecision () {
        return this.precisionMode === TICK_SIZE;
    }

    isDecimalPrecision () {
        return this.precisionMode === DECIMAL_PLACES;
    }

    isSignificantPrecision () {
        return this.precisionMode === SIGNIFICANT_DIGITS;
    }

    safeNumber (obj, key: IndexType, defaultNumber: Num = undefined): Num {
        const value = this.safeString (obj, key);
        return this.parseNumber (value, defaultNumber);
    }

    safeNumberN (obj: object, arr: IndexType[], defaultNumber: Num = undefined): Num {
        const value = this.safeStringN (obj, arr);
        return this.parseNumber (value, defaultNumber);
    }

    parsePrecision (precision?: string) {
        /**
         * @ignore
         * @method
         * @param {string} precision The number of digits to the right of the decimal
         * @returns {string} a string number equal to 1e-precision
         */
        if (precision === undefined) {
            return undefined;
        }
        const precisionNumber = parseInt (precision);
        if (precisionNumber === 0) {
            return '1';
        }
        let parsedPrecision = '0.';
        for (let i = 0; i < precisionNumber - 1; i++) {
            parsedPrecision = parsedPrecision + '0';
        }
        return parsedPrecision + '1';
    }

    integerPrecisionToAmount (precision: Str) {
        /**
         * @ignore
         * @method
         * @description handles positive & negative numbers too. parsePrecision() does not handle negative numbers, but this method handles
         * @param {string} precision The number of digits to the right of the decimal
         * @returns {string} a string number equal to 1e-precision
         */
        if (precision === undefined) {
            return undefined;
        }
        if (Precise.stringGe (precision, '0')) {
            return this.parsePrecision (precision);
        } else {
            const positivePrecisionString = Precise.stringAbs (precision);
            const positivePrecision = parseInt (positivePrecisionString);
            let parsedPrecision = '1';
            for (let i = 0; i < positivePrecision - 1; i++) {
                parsedPrecision = parsedPrecision + '0';
            }
            return parsedPrecision + '0';
        }
    }

    async loadTimeDifference (params = {}) {
        const serverTime = await this.fetchTime (params);
        const after = this.milliseconds ();
        this.options['timeDifference'] = after - serverTime;
        return this.options['timeDifference'];
    }

    implodeHostname (url: string) {
        return this.implodeParams (url, { 'hostname': this.hostname });
    }

    async fetchMarketLeverageTiers (symbol: string, params = {}): Promise<LeverageTier[]> {
        if (this.has['fetchLeverageTiers']) {
            const market = this.market (symbol);
            if (!market['contract']) {
                throw new BadSymbol (this.id + ' fetchMarketLeverageTiers() supports contract markets only');
            }
            const tiers = await this.fetchLeverageTiers ([ symbol ]);
            return this.safeValue (tiers, symbol);
        } else {
            throw new NotSupported (this.id + ' fetchMarketLeverageTiers() is not supported yet');
        }
    }

    async createPostOnlyOrder (symbol: string, type: OrderType, side: OrderSide, amount: number, price: Num = undefined, params = {}) {
        if (!this.has['createPostOnlyOrder']) {
            throw new NotSupported (this.id + ' createPostOnlyOrder() is not supported yet');
        }
        const query = this.extend (params, { 'postOnly': true });
        return await this.createOrder (symbol, type, side, amount, price, query);
    }

    async createPostOnlyOrderWs (symbol: string, type: OrderType, side: OrderSide, amount: number, price: Num = undefined, params = {}) {
        if (!this.has['createPostOnlyOrderWs']) {
            throw new NotSupported (this.id + ' createPostOnlyOrderWs() is not supported yet');
        }
        const query = this.extend (params, { 'postOnly': true });
        return await this.createOrderWs (symbol, type, side, amount, price, query);
    }

    async createReduceOnlyOrder (symbol: string, type: OrderType, side: OrderSide, amount: number, price: Num = undefined, params = {}) {
        if (!this.has['createReduceOnlyOrder']) {
            throw new NotSupported (this.id + ' createReduceOnlyOrder() is not supported yet');
        }
        const query = this.extend (params, { 'reduceOnly': true });
        return await this.createOrder (symbol, type, side, amount, price, query);
    }

    async createReduceOnlyOrderWs (symbol: string, type: OrderType, side: OrderSide, amount: number, price: Num = undefined, params = {}) {
        if (!this.has['createReduceOnlyOrderWs']) {
            throw new NotSupported (this.id + ' createReduceOnlyOrderWs() is not supported yet');
        }
        const query = this.extend (params, { 'reduceOnly': true });
        return await this.createOrderWs (symbol, type, side, amount, price, query);
    }

    async createStopOrder (symbol: string, type: OrderType, side: OrderSide, amount: number, price: Num = undefined, triggerPrice: Num = undefined, params = {}) {
        if (!this.has['createStopOrder']) {
            throw new NotSupported (this.id + ' createStopOrder() is not supported yet');
        }
        if (triggerPrice === undefined) {
            throw new ArgumentsRequired (this.id + ' create_stop_order() requires a stopPrice argument');
        }
        const query = this.extend (params, { 'stopPrice': triggerPrice });
        return await this.createOrder (symbol, type, side, amount, price, query);
    }

    async createStopOrderWs (symbol: string, type: OrderType, side: OrderSide, amount: number, price: Num = undefined, triggerPrice: Num = undefined, params = {}) {
        if (!this.has['createStopOrderWs']) {
            throw new NotSupported (this.id + ' createStopOrderWs() is not supported yet');
        }
        if (triggerPrice === undefined) {
            throw new ArgumentsRequired (this.id + ' createStopOrderWs() requires a stopPrice argument');
        }
        const query = this.extend (params, { 'stopPrice': triggerPrice });
        return await this.createOrderWs (symbol, type, side, amount, price, query);
    }

    async createStopLimitOrder (symbol: string, side: OrderSide, amount: number, price: number, triggerPrice: number, params = {}) {
        if (!this.has['createStopLimitOrder']) {
            throw new NotSupported (this.id + ' createStopLimitOrder() is not supported yet');
        }
        const query = this.extend (params, { 'stopPrice': triggerPrice });
        return await this.createOrder (symbol, 'limit', side, amount, price, query);
    }

    async createStopLimitOrderWs (symbol: string, side: OrderSide, amount: number, price: number, triggerPrice: number, params = {}) {
        if (!this.has['createStopLimitOrderWs']) {
            throw new NotSupported (this.id + ' createStopLimitOrderWs() is not supported yet');
        }
        const query = this.extend (params, { 'stopPrice': triggerPrice });
        return await this.createOrderWs (symbol, 'limit', side, amount, price, query);
    }

    async createStopMarketOrder (symbol: string, side: OrderSide, amount: number, triggerPrice: number, params = {}) {
        if (!this.has['createStopMarketOrder']) {
            throw new NotSupported (this.id + ' createStopMarketOrder() is not supported yet');
        }
        const query = this.extend (params, { 'stopPrice': triggerPrice });
        return await this.createOrder (symbol, 'market', side, amount, undefined, query);
    }

    async createStopMarketOrderWs (symbol: string, side: OrderSide, amount: number, triggerPrice: number, params = {}) {
        if (!this.has['createStopMarketOrderWs']) {
            throw new NotSupported (this.id + ' createStopMarketOrderWs() is not supported yet');
        }
        const query = this.extend (params, { 'stopPrice': triggerPrice });
        return await this.createOrderWs (symbol, 'market', side, amount, undefined, query);
    }

    safeCurrencyCode (currencyId: Str, currency: Currency = undefined): string {
        currency = this.safeCurrency (currencyId, currency);
        return currency['code'];
    }

    filterBySymbolSinceLimit (array, symbol: Str = undefined, since: Int = undefined, limit: Int = undefined, tail = false) {
        return this.filterByValueSinceLimit (array, 'symbol', symbol, since, limit, 'timestamp', tail);
    }

    filterByCurrencySinceLimit (array, code = undefined, since: Int = undefined, limit: Int = undefined, tail = false) {
        return this.filterByValueSinceLimit (array, 'currency', code, since, limit, 'timestamp', tail);
    }

    filterBySymbolsSinceLimit (array, symbols: string[] = undefined, since: Int = undefined, limit: Int = undefined, tail = false) {
        const result = this.filterByArray (array, 'symbol', symbols, false);
        return this.filterBySinceLimit (result, since, limit, 'timestamp', tail);
    }

    parseLastPrices (pricesData, symbols: string[] = undefined, params = {}): LastPrices {
        //
        // the value of tickers is either a dict or a list
        //
        // dict
        //
        //     {
        //         'marketId1': { ... },
        //         'marketId2': { ... },
        //         ...
        //     }
        //
        // list
        //
        //     [
        //         { 'market': 'marketId1', ... },
        //         { 'market': 'marketId2', ... },
        //         ...
        //     ]
        //
        const results = [];
        if (Array.isArray (pricesData)) {
            for (let i = 0; i < pricesData.length; i++) {
                const priceData = this.extend (this.parseLastPrice (pricesData[i]), params);
                results.push (priceData);
            }
        } else {
            const marketIds = Object.keys (pricesData);
            for (let i = 0; i < marketIds.length; i++) {
                const marketId = marketIds[i];
                const market = this.safeMarket (marketId);
                const priceData = this.extend (this.parseLastPrice (pricesData[marketId], market), params);
                results.push (priceData);
            }
        }
        symbols = this.marketSymbols (symbols);
        return this.filterByArray (results, 'symbol', symbols);
    }

    parseTickers (tickers, symbols: Strings = undefined, params = {}): Tickers {
        //
        // the value of tickers is either a dict or a list
        //
        //
        // dict
        //
        //     {
        //         'marketId1': { ... },
        //         'marketId2': { ... },
        //         'marketId3': { ... },
        //         ...
        //     }
        //
        // list
        //
        //     [
        //         { 'market': 'marketId1', ... },
        //         { 'market': 'marketId2', ... },
        //         { 'market': 'marketId3', ... },
        //         ...
        //     ]
        //
        const results = [];
        if (Array.isArray (tickers)) {
            for (let i = 0; i < tickers.length; i++) {
                const parsedTicker = this.parseTicker (tickers[i]);
                const ticker = this.extend (parsedTicker, params);
                results.push (ticker);
            }
        } else {
            const marketIds = Object.keys (tickers);
            for (let i = 0; i < marketIds.length; i++) {
                const marketId = marketIds[i];
                const market = this.safeMarket (marketId);
                const parsed = this.parseTicker (tickers[marketId], market);
                const ticker = this.extend (parsed, params);
                results.push (ticker);
            }
        }
        symbols = this.marketSymbols (symbols);
        return this.filterByArray (results, 'symbol', symbols);
    }

    parseDepositAddresses (addresses, codes: Strings = undefined, indexed = true, params = {}): DepositAddress[] {
        let result = [];
        for (let i = 0; i < addresses.length; i++) {
            const address = this.extend (this.parseDepositAddress (addresses[i]), params);
            result.push (address);
        }
        if (codes !== undefined) {
            result = this.filterByArray (result, 'currency', codes, false);
        }
        if (indexed) {
            result = this.filterByArray (result, 'currency', undefined, indexed);
        }
        return result as DepositAddress[];
    }

    parseBorrowInterests (response, market: Market = undefined): BorrowInterest[] {
        const interests = [];
        for (let i = 0; i < response.length; i++) {
            const row = response[i];
            interests.push (this.parseBorrowInterest (row, market));
        }
        return interests as BorrowInterest[];
    }

    parseBorrowRate (info, currency: Currency = undefined): Dict {
        throw new NotSupported (this.id + ' parseBorrowRate() is not supported yet');
    }

    parseBorrowRateHistory (response, code: Str, since: Int, limit: Int) {
        const result = [];
        for (let i = 0; i < response.length; i++) {
            const item = response[i];
            const borrowRate = this.parseBorrowRate (item);
            result.push (borrowRate);
        }
        const sorted = this.sortBy (result, 'timestamp');
        return this.filterByCurrencySinceLimit (sorted, code, since, limit);
    }

    parseIsolatedBorrowRates (info: any): IsolatedBorrowRates {
        const result = {};
        for (let i = 0; i < info.length; i++) {
            const item = info[i];
            const borrowRate = this.parseIsolatedBorrowRate (item);
            const symbol = this.safeString (borrowRate, 'symbol');
            result[symbol] = borrowRate;
        }
        return result as any;
    }

    parseFundingRateHistories (response, market = undefined, since: Int = undefined, limit: Int = undefined): FundingRateHistory[] {
        const rates = [];
        for (let i = 0; i < response.length; i++) {
            const entry = response[i];
            rates.push (this.parseFundingRateHistory (entry, market));
        }
        const sorted = this.sortBy (rates, 'timestamp');
        const symbol = (market === undefined) ? undefined : market['symbol'];
        return this.filterBySymbolSinceLimit (sorted, symbol, since, limit) as FundingRateHistory[];
    }

    safeSymbol (marketId: Str, market: Market = undefined, delimiter: Str = undefined, marketType: Str = undefined): string {
        market = this.safeMarket (marketId, market, delimiter, marketType);
        return market['symbol'];
    }

    parseFundingRate (contract: string, market: Market = undefined): FundingRate {
        throw new NotSupported (this.id + ' parseFundingRate() is not supported yet');
    }

    parseFundingRates (response, symbols: Strings = undefined): FundingRates {
        const fundingRates = {};
        for (let i = 0; i < response.length; i++) {
            const entry = response[i];
            const parsed = this.parseFundingRate (entry);
            fundingRates[parsed['symbol']] = parsed;
        }
        return this.filterByArray (fundingRates, 'symbol', symbols);
    }

    parseLongShortRatio (info: Dict, market: Market = undefined): LongShortRatio {
        throw new NotSupported (this.id + ' parseLongShortRatio() is not supported yet');
    }

    parseLongShortRatioHistory (response, market = undefined, since: Int = undefined, limit: Int = undefined): LongShortRatio[] {
        const rates = [];
        for (let i = 0; i < response.length; i++) {
            const entry = response[i];
            rates.push (this.parseLongShortRatio (entry, market));
        }
        const sorted = this.sortBy (rates, 'timestamp');
        const symbol = (market === undefined) ? undefined : market['symbol'];
        return this.filterBySymbolSinceLimit (sorted, symbol, since, limit) as LongShortRatio[];
    }

    handleTriggerDirectionAndParams (params, exchangeSpecificKey: Str = undefined, allowEmpty: Bool = false) {
        /**
         * @ignore
         * @method
         * @returns {[string, object]} the trigger-direction value and omited params
         */
        let triggerDirection = this.safeString (params, 'triggerDirection');
        const exchangeSpecificDefined = (exchangeSpecificKey !== undefined) && (exchangeSpecificKey in params);
        if (triggerDirection !== undefined) {
            params = this.omit (params, 'triggerDirection');
        }
        // throw exception if:
        // A) if provided value is not unified (support old "up/down" strings too)
        // B) if exchange specific "trigger direction key" (eg. "stopPriceSide") was not provided
        if (!this.inArray (triggerDirection, [ 'ascending', 'descending', 'up', 'down', 'above', 'below' ]) && !exchangeSpecificDefined && !allowEmpty) {
            throw new ArgumentsRequired (this.id + ' createOrder() : trigger orders require params["triggerDirection"] to be either "ascending" or "descending"');
        }
        // if old format was provided, overwrite to new
        if (triggerDirection === 'up' || triggerDirection === 'above') {
            triggerDirection = 'ascending';
        } else if (triggerDirection === 'down' || triggerDirection === 'below') {
            triggerDirection = 'descending';
        }
        return [ triggerDirection, params ];
    }

    handleTriggerAndParams (params) {
        const isTrigger = this.safeBool2 (params, 'trigger', 'stop');
        if (isTrigger) {
            params = this.omit (params, [ 'trigger', 'stop' ]);
        }
        return [ isTrigger, params ];
    }

    isTriggerOrder (params) {
        // for backwards compatibility
        return this.handleTriggerAndParams (params);
    }

    isPostOnly (isMarketOrder: boolean, exchangeSpecificParam, params = {}) {
        /**
         * @ignore
         * @method
         * @param {string} type Order type
         * @param {boolean} exchangeSpecificParam exchange specific postOnly
         * @param {object} [params] exchange specific params
         * @returns {boolean} true if a post only order, false otherwise
         */
        const timeInForce = this.safeStringUpper (params, 'timeInForce');
        let postOnly = this.safeBool2 (params, 'postOnly', 'post_only', false);
        // we assume timeInForce is uppercase from safeStringUpper (params, 'timeInForce')
        const ioc = timeInForce === 'IOC';
        const fok = timeInForce === 'FOK';
        const timeInForcePostOnly = timeInForce === 'PO';
        postOnly = postOnly || timeInForcePostOnly || exchangeSpecificParam;
        if (postOnly) {
            if (ioc || fok) {
                throw new InvalidOrder (this.id + ' postOnly orders cannot have timeInForce equal to ' + timeInForce);
            } else if (isMarketOrder) {
                throw new InvalidOrder (this.id + ' market orders cannot be postOnly');
            } else {
                return true;
            }
        } else {
            return false;
        }
    }

    handlePostOnly (isMarketOrder: boolean, exchangeSpecificPostOnlyOption: boolean, params: any = {}) {
        /**
         * @ignore
         * @method
         * @param {string} type Order type
         * @param {boolean} exchangeSpecificBoolean exchange specific postOnly
         * @param {object} [params] exchange specific params
         * @returns {Array}
         */
        const timeInForce = this.safeStringUpper (params, 'timeInForce');
        let postOnly = this.safeBool (params, 'postOnly', false);
        const ioc = timeInForce === 'IOC';
        const fok = timeInForce === 'FOK';
        const po = timeInForce === 'PO';
        postOnly = postOnly || po || exchangeSpecificPostOnlyOption;
        if (postOnly) {
            if (ioc || fok) {
                throw new InvalidOrder (this.id + ' postOnly orders cannot have timeInForce equal to ' + timeInForce);
            } else if (isMarketOrder) {
                throw new InvalidOrder (this.id + ' market orders cannot be postOnly');
            } else {
                if (po) {
                    params = this.omit (params, 'timeInForce');
                }
                params = this.omit (params, 'postOnly');
                return [ true, params ];
            }
        }
        return [ false, params ];
    }

    async fetchLastPrices (symbols: Strings = undefined, params = {}): Promise<LastPrices> {
        throw new NotSupported (this.id + ' fetchLastPrices() is not supported yet');
    }

    async fetchTradingFees (params = {}): Promise<TradingFees> {
        throw new NotSupported (this.id + ' fetchTradingFees() is not supported yet');
    }

    async fetchTradingFeesWs (params = {}): Promise<TradingFees> {
        throw new NotSupported (this.id + ' fetchTradingFeesWs() is not supported yet');
    }

    async fetchTradingFee (symbol: string, params = {}): Promise<TradingFeeInterface> {
        if (!this.has['fetchTradingFees']) {
            throw new NotSupported (this.id + ' fetchTradingFee() is not supported yet');
        }
        const fees = await this.fetchTradingFees (params);
        return this.safeDict (fees, symbol) as TradingFeeInterface;
    }

    async fetchConvertCurrencies (params = {}): Promise<Currencies> {
        throw new NotSupported (this.id + ' fetchConvertCurrencies() is not supported yet');
    }

    parseOpenInterest (interest, market: Market = undefined): OpenInterest {
        throw new NotSupported (this.id + ' parseOpenInterest () is not supported yet');
    }

    parseOpenInterests (response, symbols: Strings = undefined): OpenInterests {
        const result = {};
        for (let i = 0; i < response.length; i++) {
            const entry = response[i];
            const parsed = this.parseOpenInterest (entry);
            result[parsed['symbol']] = parsed;
        }
        return this.filterByArray (result, 'symbol', symbols);
    }

    parseOpenInterestsHistory (response, market = undefined, since: Int = undefined, limit: Int = undefined): OpenInterest[] {
        const interests = [];
        for (let i = 0; i < response.length; i++) {
            const entry = response[i];
            const interest = this.parseOpenInterest (entry, market);
            interests.push (interest);
        }
        const sorted = this.sortBy (interests, 'timestamp');
        const symbol = this.safeString (market, 'symbol');
        return this.filterBySymbolSinceLimit (sorted, symbol, since, limit);
    }

    async fetchFundingRate (symbol: string, params = {}): Promise<FundingRate> {
        if (this.has['fetchFundingRates']) {
            await this.loadMarkets ();
            const market = this.market (symbol);
            symbol = market['symbol'];
            if (!market['contract']) {
                throw new BadSymbol (this.id + ' fetchFundingRate() supports contract markets only');
            }
            const rates = await this.fetchFundingRates ([ symbol ], params);
            const rate = this.safeValue (rates, symbol);
            if (rate === undefined) {
                throw new NullResponse (this.id + ' fetchFundingRate () returned no data for ' + symbol);
            } else {
                return rate;
            }
        } else {
            throw new NotSupported (this.id + ' fetchFundingRate () is not supported yet');
        }
    }

    async fetchFundingInterval (symbol: string, params = {}): Promise<FundingRate> {
        if (this.has['fetchFundingIntervals']) {
            await this.loadMarkets ();
            const market = this.market (symbol);
            symbol = market['symbol'];
            if (!market['contract']) {
                throw new BadSymbol (this.id + ' fetchFundingInterval() supports contract markets only');
            }
            const rates = await this.fetchFundingIntervals ([ symbol ], params);
            const rate = this.safeValue (rates, symbol);
            if (rate === undefined) {
                throw new NullResponse (this.id + ' fetchFundingInterval() returned no data for ' + symbol);
            } else {
                return rate;
            }
        } else {
            throw new NotSupported (this.id + ' fetchFundingInterval() is not supported yet');
        }
    }

    async fetchMarkOHLCV (symbol, timeframe = '1m', since: Int = undefined, limit: Int = undefined, params = {}): Promise<OHLCV[]> {
        /**
         * @method
         * @name exchange#fetchMarkOHLCV
         * @description fetches historical mark price candlestick data containing the open, high, low, and close price of a market
         * @param {string} symbol unified symbol of the market to fetch OHLCV data for
         * @param {string} timeframe the length of time each candle represents
         * @param {int} [since] timestamp in ms of the earliest candle to fetch
         * @param {int} [limit] the maximum amount of candles to fetch
         * @param {object} [params] extra parameters specific to the exchange API endpoint
         * @returns {float[][]} A list of candles ordered as timestamp, open, high, low, close, undefined
         */
        if (this.has['fetchMarkOHLCV']) {
            const request: Dict = {
                'price': 'mark',
            };
            return await this.fetchOHLCV (symbol, timeframe, since, limit, this.extend (request, params));
        } else {
            throw new NotSupported (this.id + ' fetchMarkOHLCV () is not supported yet');
        }
    }

    async fetchIndexOHLCV (symbol: string, timeframe = '1m', since: Int = undefined, limit: Int = undefined, params = {}): Promise<OHLCV[]> {
        /**
         * @method
         * @name exchange#fetchIndexOHLCV
         * @description fetches historical index price candlestick data containing the open, high, low, and close price of a market
         * @param {string} symbol unified symbol of the market to fetch OHLCV data for
         * @param {string} timeframe the length of time each candle represents
         * @param {int} [since] timestamp in ms of the earliest candle to fetch
         * @param {int} [limit] the maximum amount of candles to fetch
         * @param {object} [params] extra parameters specific to the exchange API endpoint
         * @returns {} A list of candles ordered as timestamp, open, high, low, close, undefined
         */
        if (this.has['fetchIndexOHLCV']) {
            const request: Dict = {
                'price': 'index',
            };
            return await this.fetchOHLCV (symbol, timeframe, since, limit, this.extend (request, params));
        } else {
            throw new NotSupported (this.id + ' fetchIndexOHLCV () is not supported yet');
        }
    }

    async fetchPremiumIndexOHLCV (symbol: string, timeframe = '1m', since: Int = undefined, limit: Int = undefined, params = {}): Promise<OHLCV[]> {
        /**
         * @method
         * @name exchange#fetchPremiumIndexOHLCV
         * @description fetches historical premium index price candlestick data containing the open, high, low, and close price of a market
         * @param {string} symbol unified symbol of the market to fetch OHLCV data for
         * @param {string} timeframe the length of time each candle represents
         * @param {int} [since] timestamp in ms of the earliest candle to fetch
         * @param {int} [limit] the maximum amount of candles to fetch
         * @param {object} [params] extra parameters specific to the exchange API endpoint
         * @returns {float[][]} A list of candles ordered as timestamp, open, high, low, close, undefined
         */
        if (this.has['fetchPremiumIndexOHLCV']) {
            const request: Dict = {
                'price': 'premiumIndex',
            };
            return await this.fetchOHLCV (symbol, timeframe, since, limit, this.extend (request, params));
        } else {
            throw new NotSupported (this.id + ' fetchPremiumIndexOHLCV () is not supported yet');
        }
    }

    handleTimeInForce (params = {}) {
        /**
         * @ignore
         * @method
         * Must add timeInForce to this.options to use this method
         * @returns {string} returns the exchange specific value for timeInForce
         */
        const timeInForce = this.safeStringUpper (params, 'timeInForce'); // supported values GTC, IOC, PO
        if (timeInForce !== undefined) {
            const exchangeValue = this.safeString (this.options['timeInForce'], timeInForce);
            if (exchangeValue === undefined) {
                throw new ExchangeError (this.id + ' does not support timeInForce "' + timeInForce + '"');
            }
            return exchangeValue;
        }
        return undefined;
    }

    convertTypeToAccount (account) {
        /**
         * @ignore
         * @method
         * Must add accountsByType to this.options to use this method
         * @param {string} account key for account name in this.options['accountsByType']
         * @returns the exchange specific account name or the isolated margin id for transfers
         */
        const accountsByType = this.safeDict (this.options, 'accountsByType', {});
        const lowercaseAccount = account.toLowerCase ();
        if (lowercaseAccount in accountsByType) {
            return accountsByType[lowercaseAccount];
        } else if ((account in this.markets) || (account in this.markets_by_id)) {
            const market = this.market (account);
            return market['id'];
        } else {
            return account;
        }
    }

    checkRequiredArgument (methodName: string, argument, argumentName, options = []) {
        /**
         * @ignore
         * @method
         * @param {string} methodName the name of the method that the argument is being checked for
         * @param {string} argument the argument's actual value provided
         * @param {string} argumentName the name of the argument being checked (for logging purposes)
         * @param {string[]} options a list of options that the argument can be
         * @returns {undefined}
         */
        const optionsLength = options.length;
        if ((argument === undefined) || ((optionsLength > 0) && (!(this.inArray (argument, options))))) {
            const messageOptions = options.join (', ');
            let message = this.id + ' ' + methodName + '() requires a ' + argumentName + ' argument';
            if (messageOptions !== '') {
                message += ', one of ' + '(' + messageOptions + ')';
            }
            throw new ArgumentsRequired (message);
        }
    }

    checkRequiredMarginArgument (methodName: string, symbol: Str, marginMode: string) {
        /**
         * @ignore
         * @method
         * @param {string} symbol unified symbol of the market
         * @param {string} methodName name of the method that requires a symbol
         * @param {string} marginMode is either 'isolated' or 'cross'
         */
        if ((marginMode === 'isolated') && (symbol === undefined)) {
            throw new ArgumentsRequired (this.id + ' ' + methodName + '() requires a symbol argument for isolated margin');
        } else if ((marginMode === 'cross') && (symbol !== undefined)) {
            throw new ArgumentsRequired (this.id + ' ' + methodName + '() cannot have a symbol argument for cross margin');
        }
    }

    parseDepositWithdrawFees (response, codes: Strings = undefined, currencyIdKey = undefined): any {
        /**
         * @ignore
         * @method
         * @param {object[]|object} response unparsed response from the exchange
         * @param {string[]|undefined} codes the unified currency codes to fetch transactions fees for, returns all currencies when undefined
         * @param {str} currencyIdKey *should only be undefined when response is a dictionary* the object key that corresponds to the currency id
         * @returns {object} objects with withdraw and deposit fees, indexed by currency codes
         */
        const depositWithdrawFees = {};
        const isArray = Array.isArray (response);
        let responseKeys = response;
        if (!isArray) {
            responseKeys = Object.keys (response);
        }
        for (let i = 0; i < responseKeys.length; i++) {
            const entry = responseKeys[i];
            const dictionary = isArray ? entry : response[entry];
            const currencyId = isArray ? this.safeString (dictionary, currencyIdKey) : entry;
            const currency = this.safeCurrency (currencyId);
            const code = this.safeString (currency, 'code');
            if ((codes === undefined) || (this.inArray (code, codes))) {
                depositWithdrawFees[code] = this.parseDepositWithdrawFee (dictionary, currency);
            }
        }
        return depositWithdrawFees;
    }

    parseDepositWithdrawFee (fee, currency: Currency = undefined): any {
        throw new NotSupported (this.id + ' parseDepositWithdrawFee() is not supported yet');
    }

    depositWithdrawFee (info): any {
        return {
            'deposit': {
                'fee': undefined,
                'percentage': undefined,
            },
            'info': info,
            'networks': {},
            'withdraw': {
                'fee': undefined,
                'percentage': undefined,
            },
        };
    }

    assignDefaultDepositWithdrawFees (fee, currency = undefined): any {
        /**
         * @ignore
         * @method
         * @description Takes a depositWithdrawFee structure and assigns the default values for withdraw and deposit
         * @param {object} fee A deposit withdraw fee structure
         * @param {object} currency A currency structure, the response from this.currency ()
         * @returns {object} A deposit withdraw fee structure
         */
        const networkKeys = Object.keys (fee['networks']);
        const numNetworks = networkKeys.length;
        if (numNetworks === 1) {
            fee['withdraw'] = fee['networks'][networkKeys[0]]['withdraw'];
            fee['deposit'] = fee['networks'][networkKeys[0]]['deposit'];
            return fee;
        }
        const currencyCode = this.safeString (currency, 'code');
        for (let i = 0; i < numNetworks; i++) {
            const network = networkKeys[i];
            if (network === currencyCode) {
                fee['deposit'] = fee['networks'][networkKeys[i]]['deposit'];
                fee['withdraw'] = fee['networks'][networkKeys[i]]['withdraw'];
            }
        }
        return fee;
    }

    parseIncome (info, market: Market = undefined): object {
        throw new NotSupported (this.id + ' parseIncome () is not supported yet');
    }

    parseIncomes (incomes, market = undefined, since: Int = undefined, limit: Int = undefined): FundingHistory[] {
        /**
         * @ignore
         * @method
         * @description parses funding fee info from exchange response
         * @param {object[]} incomes each item describes once instance of currency being received or paid
         * @param {object} market ccxt market
         * @param {int} [since] when defined, the response items are filtered to only include items after this timestamp
         * @param {int} [limit] limits the number of items in the response
         * @returns {object[]} an array of [funding history structures]{@link https://docs.ccxt.com/#/?id=funding-history-structure}
         */
        const result = [];
        for (let i = 0; i < incomes.length; i++) {
            const entry = incomes[i];
            const parsed = this.parseIncome (entry, market);
            result.push (parsed);
        }
        const sorted = this.sortBy (result, 'timestamp');
        const symbol = this.safeString (market, 'symbol');
        return this.filterBySymbolSinceLimit (sorted, symbol, since, limit);
    }

    getMarketFromSymbols (symbols: Strings = undefined) {
        if (symbols === undefined) {
            return undefined;
        }
        const firstMarket = this.safeString (symbols, 0);
        const market = this.market (firstMarket);
        return market;
    }

    parseWsOHLCVs (ohlcvs: object[], market: any = undefined, timeframe: string = '1m', since: Int = undefined, limit: Int = undefined) {
        const results = [];
        for (let i = 0; i < ohlcvs.length; i++) {
            results.push (this.parseWsOHLCV (ohlcvs[i], market));
        }
        return results;
    }

    async fetchTransactions (code: Str = undefined, since: Int = undefined, limit: Int = undefined, params = {}): Promise<Transaction[]> {
        /**
         * @method
         * @name exchange#fetchTransactions
         * @deprecated
         * @description *DEPRECATED* use fetchDepositsWithdrawals instead
         * @param {string} code unified currency code for the currency of the deposit/withdrawals, default is undefined
         * @param {int} [since] timestamp in ms of the earliest deposit/withdrawal, default is undefined
         * @param {int} [limit] max number of deposit/withdrawals to return, default is undefined
         * @param {object} [params] extra parameters specific to the exchange API endpoint
         * @returns {object} a list of [transaction structures]{@link https://docs.ccxt.com/#/?id=transaction-structure}
         */
        if (this.has['fetchDepositsWithdrawals']) {
            return await this.fetchDepositsWithdrawals (code, since, limit, params);
        } else {
            throw new NotSupported (this.id + ' fetchTransactions () is not supported yet');
        }
    }

    filterByArrayPositions (objects, key: IndexType, values = undefined, indexed = true): Position[] {
        /**
         * @ignore
         * @method
         * @description Typed wrapper for filterByArray that returns a list of positions
         */
        return this.filterByArray (objects, key, values, indexed) as Position[];
    }

    filterByArrayTickers (objects, key: IndexType, values = undefined, indexed = true): Dictionary<Ticker> {
        /**
         * @ignore
         * @method
         * @description Typed wrapper for filterByArray that returns a dictionary of tickers
         */
        return this.filterByArray (objects, key, values, indexed) as Dictionary<Ticker>;
    }

    createOHLCVObject (symbol: string, timeframe: string, data): Dictionary<Dictionary<OHLCV[]>> {
        const res = {};
        res[symbol] = {};
        res[symbol][timeframe] = data;
        return res;
    }

    handleMaxEntriesPerRequestAndParams (method: string, maxEntriesPerRequest: Int = undefined, params = {}): [ Int, any ] {
        let newMaxEntriesPerRequest = undefined;
        [ newMaxEntriesPerRequest, params ] = this.handleOptionAndParams (params, method, 'maxEntriesPerRequest');
        if ((newMaxEntriesPerRequest !== undefined) && (newMaxEntriesPerRequest !== maxEntriesPerRequest)) {
            maxEntriesPerRequest = newMaxEntriesPerRequest;
        }
        if (maxEntriesPerRequest === undefined) {
            maxEntriesPerRequest = 1000; // default to 1000
        }
        return [ maxEntriesPerRequest, params ];
    }

    async fetchPaginatedCallDynamic (method: string, symbol: Str = undefined, since: Int = undefined, limit: Int = undefined, params = {}, maxEntriesPerRequest: Int = undefined, removeRepeated = true): Promise<any> {
        let maxCalls = undefined;
        [ maxCalls, params ] = this.handleOptionAndParams (params, method, 'paginationCalls', 10);
        let maxRetries = undefined;
        [ maxRetries, params ] = this.handleOptionAndParams (params, method, 'maxRetries', 3);
        let paginationDirection = undefined;
        [ paginationDirection, params ] = this.handleOptionAndParams (params, method, 'paginationDirection', 'backward');
        let paginationTimestamp = undefined;
        let removeRepeatedOption = removeRepeated;
        [ removeRepeatedOption, params ] = this.handleOptionAndParams (params, method, 'removeRepeated', removeRepeated);
        let calls = 0;
        let result = [];
        let errors = 0;
        const until = this.safeInteger2 (params, 'untill', 'till'); // do not omit it from params here
        [ maxEntriesPerRequest, params ] = this.handleMaxEntriesPerRequestAndParams (method, maxEntriesPerRequest, params);
        if ((paginationDirection === 'forward')) {
            if (since === undefined) {
                throw new ArgumentsRequired (this.id + ' pagination requires a since argument when paginationDirection set to forward');
            }
            paginationTimestamp = since;
        }
        while ((calls < maxCalls)) {
            calls += 1;
            try {
                if (paginationDirection === 'backward') {
                    // do it backwards, starting from the last
                    // UNTIL filtering is required in order to work
                    if (paginationTimestamp !== undefined) {
                        params['until'] = paginationTimestamp - 1;
                    }
                    const response = await this[method] (symbol, undefined, maxEntriesPerRequest, params);
                    const responseLength = response.length;
                    if (this.verbose) {
                        let backwardMessage = 'Dynamic pagination call ' + this.numberToString (calls) + ' method ' + method + ' response length ' + this.numberToString (responseLength);
                        if (paginationTimestamp !== undefined) {
                            backwardMessage += ' timestamp ' + this.numberToString (paginationTimestamp);
                        }
                        this.log (backwardMessage);
                    }
                    if (responseLength === 0) {
                        break;
                    }
                    errors = 0;
                    result = this.arrayConcat (result, response);
                    const firstElement = this.safeValue (response, 0);
                    paginationTimestamp = this.safeInteger2 (firstElement, 'timestamp', 0);
                    if ((since !== undefined) && (paginationTimestamp <= since)) {
                        break;
                    }
                } else {
                    // do it forwards, starting from the since
                    const response = await this[method] (symbol, paginationTimestamp, maxEntriesPerRequest, params);
                    const responseLength = response.length;
                    if (this.verbose) {
                        let forwardMessage = 'Dynamic pagination call ' + this.numberToString (calls) + ' method ' + method + ' response length ' + this.numberToString (responseLength);
                        if (paginationTimestamp !== undefined) {
                            forwardMessage += ' timestamp ' + this.numberToString (paginationTimestamp);
                        }
                        this.log (forwardMessage);
                    }
                    if (responseLength === 0) {
                        break;
                    }
                    errors = 0;
                    result = this.arrayConcat (result, response);
                    const last = this.safeValue (response, responseLength - 1);
                    paginationTimestamp = this.safeInteger (last, 'timestamp') + 1;
                    if ((until !== undefined) && (paginationTimestamp >= until)) {
                        break;
                    }
                }
            } catch (e) {
                errors += 1;
                if (errors > maxRetries) {
                    throw e;
                }
            }
        }
        let uniqueResults = result;
        if (removeRepeatedOption) {
            uniqueResults = this.removeRepeatedElementsFromArray (result);
        }
        const key = (method === 'fetchOHLCV') ? 0 : 'timestamp';
        return this.filterBySinceLimit (uniqueResults, since, limit, key);
    }

    async safeDeterministicCall (method: string, symbol: Str = undefined, since: Int = undefined, limit: Int = undefined, timeframe: Str = undefined, params = {}) {
        let maxRetries = undefined;
        [ maxRetries, params ] = this.handleOptionAndParams (params, method, 'maxRetries', 3);
        let errors = 0;
        while (errors <= maxRetries) {
            try {
                if (timeframe && method !== 'fetchFundingRateHistory') {
                    return await this[method] (symbol, timeframe, since, limit, params);
                } else {
                    return await this[method] (symbol, since, limit, params);
                }
            } catch (e) {
                if (e instanceof RateLimitExceeded) {
                    throw e; // if we are rate limited, we should not retry and fail fast
                }
                errors += 1;
                if (errors > maxRetries) {
                    throw e;
                }
            }
        }
        return [];
    }

    async fetchPaginatedCallDeterministic (method: string, symbol: Str = undefined, since: Int = undefined, limit: Int = undefined, timeframe: Str = undefined, params = {}, maxEntriesPerRequest = undefined): Promise<any> {
        let maxCalls = undefined;
        [ maxCalls, params ] = this.handleOptionAndParams (params, method, 'paginationCalls', 10);
        [ maxEntriesPerRequest, params ] = this.handleMaxEntriesPerRequestAndParams (method, maxEntriesPerRequest, params);
        const current = this.milliseconds ();
        const tasks = [];
        const time = this.parseTimeframe (timeframe) * 1000;
        const step = time * maxEntriesPerRequest;
        let currentSince = current - (maxCalls * step) - 1;
        if (since !== undefined) {
            currentSince = Math.max (currentSince, since);
        } else {
            currentSince = Math.max (currentSince, 1241440531000); // avoid timestamps older than 2009
        }
        const until = this.safeInteger2 (params, 'until', 'till'); // do not omit it here
        if (until !== undefined) {
            const requiredCalls = Math.ceil ((until - since) / step);
            if (requiredCalls > maxCalls) {
                throw new BadRequest (this.id + ' the number of required calls is greater than the max number of calls allowed, either increase the paginationCalls or decrease the since-until gap. Current paginationCalls limit is ' + maxCalls.toString () + ' required calls is ' + requiredCalls.toString ());
            }
        }
        for (let i = 0; i < maxCalls; i++) {
            if ((until !== undefined) && (currentSince >= until)) {
                break;
            }
            if (currentSince >= current) {
                break;
            }
            tasks.push (this.safeDeterministicCall (method, symbol, currentSince, maxEntriesPerRequest, timeframe, params));
            currentSince = this.sum (currentSince, step) - 1;
        }
        const results = await Promise.all (tasks);
        let result = [];
        for (let i = 0; i < results.length; i++) {
            result = this.arrayConcat (result, results[i]);
        }
        const uniqueResults = this.removeRepeatedElementsFromArray (result) as any;
        const key = (method === 'fetchOHLCV') ? 0 : 'timestamp';
        return this.filterBySinceLimit (uniqueResults, since, limit, key);
    }

    async fetchPaginatedCallCursor (method: string, symbol: Str = undefined, since = undefined, limit = undefined, params = {}, cursorReceived = undefined, cursorSent = undefined, cursorIncrement = undefined, maxEntriesPerRequest = undefined): Promise<any> {
        let maxCalls = undefined;
        [ maxCalls, params ] = this.handleOptionAndParams (params, method, 'paginationCalls', 10);
        let maxRetries = undefined;
        [ maxRetries, params ] = this.handleOptionAndParams (params, method, 'maxRetries', 3);
        [ maxEntriesPerRequest, params ] = this.handleMaxEntriesPerRequestAndParams (method, maxEntriesPerRequest, params);
        let cursorValue = undefined;
        let i = 0;
        let errors = 0;
        let result = [];
        const timeframe = this.safeString (params, 'timeframe');
        params = this.omit (params, 'timeframe'); // reading the timeframe from the method arguments to avoid changing the signature
        while (i < maxCalls) {
            try {
                if (cursorValue !== undefined) {
                    if (cursorIncrement !== undefined) {
                        cursorValue = this.parseToInt (cursorValue) + cursorIncrement;
                    }
                    params[cursorSent] = cursorValue;
                }
                let response = undefined;
                if (method === 'fetchAccounts') {
                    response = await this[method] (params);
                } else if (method === 'getLeverageTiersPaginated' || method === 'fetchPositions') {
                    response = await this[method] (symbol, params);
                } else if (method === 'fetchOpenInterestHistory') {
                    response = await this[method] (symbol, timeframe, since, maxEntriesPerRequest, params);
                } else {
                    response = await this[method] (symbol, since, maxEntriesPerRequest, params);
                }
                errors = 0;
                const responseLength = response.length;
                if (this.verbose) {
                    const cursorString = (cursorValue === undefined) ? '' : cursorValue;
                    const iteration = (i + 1);
                    const cursorMessage = 'Cursor pagination call ' + iteration.toString () + ' method ' + method + ' response length ' + responseLength.toString () + ' cursor ' + cursorString;
                    this.log (cursorMessage);
                }
                if (responseLength === 0) {
                    break;
                }
                result = this.arrayConcat (result, response);
                const last = this.safeDict (response, responseLength - 1);
                // cursorValue = this.safeValue (last['info'], cursorReceived);
                cursorValue = undefined; // search for the cursor
                for (let j = 0; j < responseLength; j++) {
                    const index = responseLength - j - 1;
                    const entry = this.safeDict (response, index);
                    const info = this.safeDict (entry, 'info');
                    const cursor = this.safeValue (info, cursorReceived);
                    if (cursor !== undefined) {
                        cursorValue = cursor;
                        break;
                    }
                }
                if (cursorValue === undefined) {
                    break;
                }
                const lastTimestamp = this.safeInteger (last, 'timestamp');
                if (lastTimestamp !== undefined && lastTimestamp < since) {
                    break;
                }
            } catch (e) {
                errors += 1;
                if (errors > maxRetries) {
                    throw e;
                }
            }
            i += 1;
        }
        const sorted = this.sortCursorPaginatedResult (result);
        const key = (method === 'fetchOHLCV') ? 0 : 'timestamp';
        return this.filterBySinceLimit (sorted, since, limit, key);
    }

    async fetchPaginatedCallIncremental (method: string, symbol: Str = undefined, since = undefined, limit = undefined, params = {}, pageKey = undefined, maxEntriesPerRequest = undefined): Promise<any> {
        let maxCalls = undefined;
        [ maxCalls, params ] = this.handleOptionAndParams (params, method, 'paginationCalls', 10);
        let maxRetries = undefined;
        [ maxRetries, params ] = this.handleOptionAndParams (params, method, 'maxRetries', 3);
        [ maxEntriesPerRequest, params ] = this.handleMaxEntriesPerRequestAndParams (method, maxEntriesPerRequest, params);
        let i = 0;
        let errors = 0;
        let result = [];
        while (i < maxCalls) {
            try {
                params[pageKey] = i + 1;
                const response = await this[method] (symbol, since, maxEntriesPerRequest, params);
                errors = 0;
                const responseLength = response.length;
                if (this.verbose) {
                    const iteration = (i + 1).toString ();
                    const incrementalMessage = 'Incremental pagination call ' + iteration + ' method ' + method + ' response length ' + responseLength.toString ();
                    this.log (incrementalMessage);
                }
                if (responseLength === 0) {
                    break;
                }
                result = this.arrayConcat (result, response);
            } catch (e) {
                errors += 1;
                if (errors > maxRetries) {
                    throw e;
                }
            }
            i += 1;
        }
        const sorted = this.sortCursorPaginatedResult (result);
        const key = (method === 'fetchOHLCV') ? 0 : 'timestamp';
        return this.filterBySinceLimit (sorted, since, limit, key);
    }

    sortCursorPaginatedResult (result) {
        const first = this.safeValue (result, 0);
        if (first !== undefined) {
            if ('timestamp' in first) {
                return this.sortBy (result, 'timestamp', true);
            }
            if ('id' in first) {
                return this.sortBy (result, 'id', true);
            }
        }
        return result;
    }

    removeRepeatedElementsFromArray (input) {
        const uniqueResult = {};
        for (let i = 0; i < input.length; i++) {
            const entry = input[i];
            const id = this.safeString (entry, 'id');
            if (id !== undefined) {
                if (this.safeString (uniqueResult, id) === undefined) {
                    uniqueResult[id] = entry;
                }
            } else {
                const timestamp = this.safeInteger2 (entry, 'timestamp', 0);
                if (timestamp !== undefined) {
                    if (this.safeString (uniqueResult, timestamp) === undefined) {
                        uniqueResult[timestamp] = entry;
                    }
                }
            }
        }
        const values = Object.values (uniqueResult);
        const valuesLength = values.length;
        if (valuesLength > 0) {
            return values as any;
        }
        return input;
    }

    handleUntilOption (key: string, request, params, multiplier = 1) {
        const until = this.safeInteger2 (params, 'until', 'till');
        if (until !== undefined) {
            request[key] = this.parseToInt (until * multiplier);
            params = this.omit (params, [ 'until', 'till' ]);
        }
        return [ request, params ];
    }

    safeOpenInterest (interest: Dict, market: Market = undefined): OpenInterest {
        let symbol = this.safeString (interest, 'symbol');
        if (symbol === undefined) {
            symbol = this.safeString (market, 'symbol');
        }
        return this.extend (interest, {
            'baseVolume': this.safeNumber (interest, 'baseVolume'), // deprecated
            'datetime': this.safeString (interest, 'datetime'),
            'info': this.safeValue (interest, 'info'),
            'openInterestAmount': this.safeNumber (interest, 'openInterestAmount'),
            'openInterestValue': this.safeNumber (interest, 'openInterestValue'),
            'quoteVolume': this.safeNumber (interest, 'quoteVolume'), // deprecated
            'symbol': symbol,
            'timestamp': this.safeInteger (interest, 'timestamp'),
        });
    }

    parseLiquidation (liquidation, market: Market = undefined): Liquidation {
        throw new NotSupported (this.id + ' parseLiquidation () is not supported yet');
    }

    parseLiquidations (liquidations: Dict[], market: Market = undefined, since: Int = undefined, limit: Int = undefined): Liquidation[] {
        /**
         * @ignore
         * @method
         * @description parses liquidation info from the exchange response
         * @param {object[]} liquidations each item describes an instance of a liquidation event
         * @param {object} market ccxt market
         * @param {int} [since] when defined, the response items are filtered to only include items after this timestamp
         * @param {int} [limit] limits the number of items in the response
         * @returns {object[]} an array of [liquidation structures]{@link https://docs.ccxt.com/#/?id=liquidation-structure}
         */
        const result = [];
        for (let i = 0; i < liquidations.length; i++) {
            const entry = liquidations[i];
            const parsed = this.parseLiquidation (entry, market);
            result.push (parsed);
        }
        const sorted = this.sortBy (result, 'timestamp');
        const symbol = this.safeString (market, 'symbol');
        return this.filterBySymbolSinceLimit (sorted, symbol, since, limit);
    }

    parseGreeks (greeks: Dict, market: Market = undefined): Greeks {
        throw new NotSupported (this.id + ' parseGreeks () is not supported yet');
    }

    parseOption (chain: Dict, currency: Currency = undefined, market: Market = undefined): Option {
        throw new NotSupported (this.id + ' parseOption () is not supported yet');
    }

    parseOptionChain (response: object[], currencyKey: Str = undefined, symbolKey: Str = undefined): OptionChain {
        const optionStructures = {};
        for (let i = 0; i < response.length; i++) {
            const info = response[i];
            const currencyId = this.safeString (info, currencyKey);
            const currency = this.safeCurrency (currencyId);
            const marketId = this.safeString (info, symbolKey);
            const market = this.safeMarket (marketId, undefined, undefined, 'option');
            optionStructures[market['symbol']] = this.parseOption (info, currency, market);
        }
        return optionStructures;
    }

    parseMarginModes (response: object[], symbols: string[] = undefined, symbolKey: Str = undefined, marketType: MarketType = undefined): MarginModes {
        const marginModeStructures = {};
        if (marketType === undefined) {
            marketType = 'swap'; // default to swap
        }
        for (let i = 0; i < response.length; i++) {
            const info = response[i];
            const marketId = this.safeString (info, symbolKey);
            const market = this.safeMarket (marketId, undefined, undefined, marketType);
            if ((symbols === undefined) || this.inArray (market['symbol'], symbols)) {
                marginModeStructures[market['symbol']] = this.parseMarginMode (info, market);
            }
        }
        return marginModeStructures;
    }

    parseMarginMode (marginMode: Dict, market: Market = undefined): MarginMode {
        throw new NotSupported (this.id + ' parseMarginMode () is not supported yet');
    }

    parseLeverages (response: object[], symbols: string[] = undefined, symbolKey: Str = undefined, marketType: MarketType = undefined): Leverages {
        const leverageStructures = {};
        if (marketType === undefined) {
            marketType = 'swap'; // default to swap
        }
        for (let i = 0; i < response.length; i++) {
            const info = response[i];
            const marketId = this.safeString (info, symbolKey);
            const market = this.safeMarket (marketId, undefined, undefined, marketType);
            if ((symbols === undefined) || this.inArray (market['symbol'], symbols)) {
                leverageStructures[market['symbol']] = this.parseLeverage (info, market);
            }
        }
        return leverageStructures;
    }

    parseLeverage (leverage: Dict, market: Market = undefined): Leverage {
        throw new NotSupported (this.id + ' parseLeverage () is not supported yet');
    }

    parseConversions (conversions: any[], code: Str = undefined, fromCurrencyKey: Str = undefined, toCurrencyKey: Str = undefined, since: Int = undefined, limit: Int = undefined, params = {}): Conversion[] {
        conversions = this.toArray (conversions);
        const result = [];
        let fromCurrency = undefined;
        let toCurrency = undefined;
        for (let i = 0; i < conversions.length; i++) {
            const entry = conversions[i];
            const fromId = this.safeString (entry, fromCurrencyKey);
            const toId = this.safeString (entry, toCurrencyKey);
            if (fromId !== undefined) {
                fromCurrency = this.safeCurrency (fromId);
            }
            if (toId !== undefined) {
                toCurrency = this.safeCurrency (toId);
            }
            const conversion = this.extend (this.parseConversion (entry, fromCurrency, toCurrency), params);
            result.push (conversion);
        }
        const sorted = this.sortBy (result, 'timestamp');
        let currency = undefined;
        if (code !== undefined) {
            currency = this.safeCurrency (code);
            code = currency['code'];
        }
        if (code === undefined) {
            return this.filterBySinceLimit (sorted, since, limit);
        }
        const fromConversion = this.filterBy (sorted, 'fromCurrency', code);
        const toConversion = this.filterBy (sorted, 'toCurrency', code);
        const both = this.arrayConcat (fromConversion, toConversion);
        return this.filterBySinceLimit (both, since, limit);
    }

    parseConversion (conversion: Dict, fromCurrency: Currency = undefined, toCurrency: Currency = undefined): Conversion {
        throw new NotSupported (this.id + ' parseConversion () is not supported yet');
    }

    convertExpireDate (date: string): string {
        // parse YYMMDD to datetime string
        const year = date.slice (0, 2);
        const month = date.slice (2, 4);
        const day = date.slice (4, 6);
        const reconstructedDate = '20' + year + '-' + month + '-' + day + 'T00:00:00Z';
        return reconstructedDate;
    }

    convertExpireDateToMarketIdDate (date: string): string {
        // parse 240119 to 19JAN24
        const year = date.slice (0, 2);
        const monthRaw = date.slice (2, 4);
        let month = undefined;
        const day = date.slice (4, 6);
        if (monthRaw === '01') {
            month = 'JAN';
        } else if (monthRaw === '02') {
            month = 'FEB';
        } else if (monthRaw === '03') {
            month = 'MAR';
        } else if (monthRaw === '04') {
            month = 'APR';
        } else if (monthRaw === '05') {
            month = 'MAY';
        } else if (monthRaw === '06') {
            month = 'JUN';
        } else if (monthRaw === '07') {
            month = 'JUL';
        } else if (monthRaw === '08') {
            month = 'AUG';
        } else if (monthRaw === '09') {
            month = 'SEP';
        } else if (monthRaw === '10') {
            month = 'OCT';
        } else if (monthRaw === '11') {
            month = 'NOV';
        } else if (monthRaw === '12') {
            month = 'DEC';
        }
        const reconstructedDate = day + month + year;
        return reconstructedDate;
    }

    convertMarketIdExpireDate (date: string): string {
        // parse 03JAN24 to 240103
        const monthMappping = {
            'JAN': '01',
            'FEB': '02',
            'MAR': '03',
            'APR': '04',
            'MAY': '05',
            'JUN': '06',
            'JUL': '07',
            'AUG': '08',
            'SEP': '09',
            'OCT': '10',
            'NOV': '11',
            'DEC': '12',
        };
        // if exchange omits first zero and provides i.e. '3JAN24' instead of '03JAN24'
        if (date.length === 6) {
            date = '0' + date;
        }
        const year = date.slice (0, 2);
        const monthName = date.slice (2, 5);
        const month = this.safeString (monthMappping, monthName);
        const day = date.slice (5, 7);
        const reconstructedDate = day + month + year;
        return reconstructedDate;
    }

    async fetchPositionHistory (symbol: string, since: Int = undefined, limit: Int = undefined, params = {}): Promise<Position[]> {
        /**
         * @method
         * @name exchange#fetchPositionHistory
         * @description fetches the history of margin added or reduced from contract isolated positions
         * @param {string} [symbol] unified market symbol
         * @param {int} [since] timestamp in ms of the position
         * @param {int} [limit] the maximum amount of candles to fetch, default=1000
         * @param {object} params extra parameters specific to the exchange api endpoint
         * @returns {object[]} a list of [position structures]{@link https://docs.ccxt.com/#/?id=position-structure}
         */
        if (this.has['fetchPositionsHistory']) {
            const positions = await this.fetchPositionsHistory ([ symbol ], since, limit, params);
            return positions as Position[];
        } else {
            throw new NotSupported (this.id + ' fetchPositionHistory () is not supported yet');
        }
    }

    async fetchPositionsHistory (symbols: Strings = undefined, since: Int = undefined, limit: Int = undefined, params = {}): Promise<Position[]> {
        /**
         * @method
         * @name exchange#fetchPositionsHistory
         * @description fetches the history of margin added or reduced from contract isolated positions
         * @param {string} [symbol] unified market symbol
         * @param {int} [since] timestamp in ms of the position
         * @param {int} [limit] the maximum amount of candles to fetch, default=1000
         * @param {object} params extra parameters specific to the exchange api endpoint
         * @returns {object[]} a list of [position structures]{@link https://docs.ccxt.com/#/?id=position-structure}
         */
        throw new NotSupported (this.id + ' fetchPositionsHistory () is not supported yet');
    }

    parseMarginModification (data: Dict, market: Market = undefined): MarginModification {
        throw new NotSupported (this.id + ' parseMarginModification() is not supported yet');
    }

    parseMarginModifications (response: object[], symbols: Strings = undefined, symbolKey: Str = undefined, marketType: MarketType = undefined): MarginModification[] {
        const marginModifications = [];
        for (let i = 0; i < response.length; i++) {
            const info = response[i];
            const marketId = this.safeString (info, symbolKey);
            const market = this.safeMarket (marketId, undefined, undefined, marketType);
            if ((symbols === undefined) || this.inArray (market['symbol'], symbols)) {
                marginModifications.push (this.parseMarginModification (info, market));
            }
        }
        return marginModifications;
    }

    async fetchTransfer (id: string, code: Str = undefined, params = {}): Promise<TransferEntry> {
        /**
         * @method
         * @name exchange#fetchTransfer
         * @description fetches a transfer
         * @param {string} id transfer id
         * @param {[string]} code unified currency code
         * @param {object} params extra parameters specific to the exchange api endpoint
         * @returns {object} a [transfer structure]{@link https://docs.ccxt.com/#/?id=transfer-structure}
         */
        throw new NotSupported (this.id + ' fetchTransfer () is not supported yet');
    }

    async fetchTransfers (code: Str = undefined, since: Int = undefined, limit: Int = undefined, params = {}): Promise<TransferEntry[]> {
        /**
         * @method
         * @name exchange#fetchTransfer
         * @description fetches a transfer
         * @param {string} id transfer id
         * @param {int} [since] timestamp in ms of the earliest transfer to fetch
         * @param {int} [limit] the maximum amount of transfers to fetch
         * @param {object} params extra parameters specific to the exchange api endpoint
         * @returns {object} a [transfer structure]{@link https://docs.ccxt.com/#/?id=transfer-structure}
         */
        throw new NotSupported (this.id + ' fetchTransfers () is not supported yet');
    }

    cleanUnsubscription (client, subHash: string, unsubHash: string) {
        if (unsubHash in client.subscriptions) {
            delete client.subscriptions[unsubHash];
        }
        if (subHash in client.subscriptions) {
            delete client.subscriptions[subHash];
        }
        if (subHash in client.futures) {
            const error = new UnsubscribeError (this.id + ' ' + subHash);
            client.reject (error, subHash);
        }
        client.resolve (true, unsubHash);
    }

    cleanCache (subscription: Dict) {
        const topic = this.safeString (subscription, 'topic');
        const symbols = this.safeList (subscription, 'symbols', []);
        const symbolsLength = symbols.length;
        if (topic === 'ohlcv') {
            const symbolsAndTimeFrames = this.safeList (subscription, 'symbolsAndTimeframes', []);
            for (let i = 0; i < symbolsAndTimeFrames.length; i++) {
                const symbolAndTimeFrame = symbolsAndTimeFrames[i];
                const symbol = this.safeString (symbolAndTimeFrame, 0);
                const timeframe = this.safeString (symbolAndTimeFrame, 1);
                if (symbol in this.ohlcvs) {
                    if (timeframe in this.ohlcvs[symbol]) {
                        delete this.ohlcvs[symbol][timeframe];
                    }
                }
            }
        } else if (symbolsLength > 0) {
            for (let i = 0; i < symbols.length; i++) {
                const symbol = symbols[i];
                if (topic === 'trades') {
                    if (symbol in this.trades) {
                        delete this.trades[symbol];
                    }
                } else if (topic === 'orderbook') {
                    if (symbol in this.orderbooks) {
                        delete this.orderbooks[symbol];
                    }
                } else if (topic === 'ticker') {
                    if (symbol in this.tickers) {
                        delete this.tickers[symbol];
                    }
                }
            }
        } else {
            if (topic === 'myTrades') {
                // don't reset this.myTrades directly here
                // because in c# we need to use a different object (thread-safe dict)
                const keys = Object.keys (this.myTrades);
                for (let i = 0; i < keys.length; i++) {
                    const key = keys[i];
                    if (key in this.myTrades) {
                        delete this.myTrades[key];
                    }
                }
            } else if (topic === 'orders') {
                const orderSymbols = Object.keys (this.orders);
                for (let i = 0; i < orderSymbols.length; i++) {
                    const orderSymbol = orderSymbols[i];
                    if (orderSymbol in this.orders) {
                        delete this.orders[orderSymbol];
                    }
                }
            } else if (topic === 'ticker') {
                const tickerSymbols = Object.keys (this.tickers);
                for (let i = 0; i < tickerSymbols.length; i++) {
                    const tickerSymbol = tickerSymbols[i];
                    if (tickerSymbol in this.tickers) {
                        delete this.tickers[tickerSymbol];
                    }
                }
            }
        }
    }
}

export {
    Exchange,
};<|MERGE_RESOLUTION|>--- conflicted
+++ resolved
@@ -339,18 +339,13 @@
     wssProxy: string;
     //
     headers: any = {};
+    MAX_VALUE: Num = Number.MAX_VALUE;
     origin = '*'; // CORS origin
     userAgents: any = {
         'chrome': 'Mozilla/5.0 (Windows NT 10.0; Win64; x64) AppleWebKit/537.36 (KHTML, like Gecko) Chrome/62.0.3202.94 Safari/537.36',
         'chrome39': 'Mozilla/5.0 (Windows NT 6.1; WOW64) AppleWebKit/537.36 (KHTML, like Gecko) Chrome/39.0.2171.71 Safari/537.36',
         'chrome100': 'Mozilla/5.0 (Macintosh; Intel Mac OS X 10_15_7) AppleWebKit/537.36 (KHTML, like Gecko) Chrome/100.0.4896.75 Safari/537.36',
     };
-<<<<<<< HEAD
-=======
-    headers: any = {};
-    origin = '*' // CORS origin
-    MAX_VALUE: Num = Number.MAX_VALUE;
->>>>>>> b9ac1653
     //
     agent = undefined; // maintained for backwards compatibility
     httpAgent = undefined;
@@ -718,15 +713,12 @@
         if (this.api) {
             this.defineRestApi (this.api, 'request');
         }
-<<<<<<< HEAD
         // init the request rate limiter
         this.initRestRateLimiter ();
         // init predefined markets if any
         if (this.markets) {
             this.setMarkets (this.markets);
         }
-=======
->>>>>>> b9ac1653
         this.newUpdates = ((this.options as any).newUpdates !== undefined) ? (this.options as any).newUpdates : true;
 
         this.afterConstruct ();
