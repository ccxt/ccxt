// ----------------------------------------------------------------------------

import * as functions from './functions.js';
import {
    keys as keysFunc,
    values as valuesFunc,
    // inArray as inArrayFunc,
    vwap as vwapFunc,
} from './functions.js';
// import exceptions from "./errors.js"
import { // eslint-disable-line object-curly-newline
    ExchangeError,
    BadSymbol,
    NullResponse,
    InvalidAddress,
    InvalidOrder,
    NotSupported,
    OperationFailed,
    BadResponse,
    AuthenticationError,
    DDoSProtection,
    RequestTimeout,
    NetworkError,
    InvalidProxySettings,
    ExchangeNotAvailable,
    ArgumentsRequired,
    RateLimitExceeded,
    BadRequest,
    UnsubscribeError,
    ExchangeClosedByUser,
} from './errors.js';
import { Precise } from './Precise.js';
//-----------------------------------------------------------------------------
import WsClient from './ws/WsClient.js';
import { Future } from './ws/Future.js';
import { OrderBook as WsOrderBook, IndexedOrderBook, CountedOrderBook, OrderBook as Ob } from './ws/OrderBook.js';
// ----------------------------------------------------------------------------
//
import { axolotl } from './functions/crypto.js';
// import types
import type { Market, Trade, Ticker, OHLCV, OHLCVC, Order, OrderBook, Balance, Balances, Dictionary, Transaction, Currency, MinMax, IndexType, Int, OrderType, OrderSide, Position, FundingRate, DepositWithdrawFee, LedgerEntry, BorrowInterest, OpenInterest, LeverageTier, TransferEntry, FundingRateHistory, Liquidation, FundingHistory, OrderRequest, MarginMode, Tickers, Greeks, Option, OptionChain, Str, Num, MarketInterface, CurrencyInterface, BalanceAccount, MarginModes, MarketType, Leverage, Leverages, LastPrice, LastPrices, Account, Strings, MarginModification, TradingFeeInterface, Currencies, TradingFees, Conversion, CancellationRequest, IsolatedBorrowRate, IsolatedBorrowRates, CrossBorrowRates, CrossBorrowRate, Dict, FundingRates, LeverageTiers, Bool, int, DepositAddress, LongShortRatio, OrderBooks, OpenInterests, ConstructorArgs } from './types.js';
// ----------------------------------------------------------------------------
// move this elsewhere.
import { ArrayCache, ArrayCacheByTimestamp } from './ws/Cache.js';
import totp from './functions/totp.js';
import ethers from '../static_dependencies/ethers/index.js';
import { TypedDataEncoder } from '../static_dependencies/ethers/hash/index.js';
import { SecureRandom } from '../static_dependencies/jsencrypt/lib/jsbn/rng.js';
import { getStarkKey, ethSigToPrivate, sign as starknetCurveSign } from '../static_dependencies/scure-starknet/index.js';
import init, * as zklink from '../static_dependencies/zklink/zklink-sdk-web.js';
import * as Starknet from '../static_dependencies/starknet/index.js';
import Client from './ws/Client.js';
import { sha256 } from '../static_dependencies/noble-hashes/sha256.js';

const {
    isNode,
    selfIsDefined,
    deepExtend,
    extend,
    clone,
    flatten,
    unique,
    indexBy,
    sortBy,
    sortBy2,
    safeFloat2,
    groupBy,
    aggregate,
    uuid,
    unCamelCase,
    precisionFromString,
    Throttler,
    capitalize,
    now,
    decimalToPrecision,
    safeValue,
    safeValue2,
    safeString,
    safeString2,
    seconds,
    milliseconds,
    binaryToBase16,
    numberToBE,
    base16ToBinary,
    iso8601,
    omit,
    isJsonEncodedObject,
    safeInteger,
    sum,
    omitZero,
    implodeParams,
    extractParams,
    json,
    merge,
    binaryConcat,
    hash,
    // ecdsa,
    arrayConcat,
    encode,
    urlencode,
    hmac,
    numberToString,
    roundTimeframe,
    parseTimeframe,
    safeInteger2,
    safeStringLower,
    parse8601,
    yyyymmdd,
    safeStringUpper,
    safeTimestamp,
    binaryConcatArray,
    uuidv1,
    numberToLE,
    ymdhms,
    stringToBase64,
    decode,
    uuid22,
    safeIntegerProduct2,
    safeIntegerProduct,
    safeStringLower2,
    yymmdd,
    base58ToBinary,
    binaryToBase58,
    safeTimestamp2,
    rawencode,
    keysort,
    sort,
    inArray,
    isEmpty,
    ordered,
    filterBy,
    uuid16,
    safeFloat,
    base64ToBinary,
    safeStringUpper2,
    urlencodeWithArrayRepeat,
    microseconds,
    binaryToBase64,
    strip,
    toArray,
    safeFloatN,
    safeIntegerN,
    safeIntegerProductN,
    safeTimestampN,
    safeValueN,
    safeStringN,
    safeStringLowerN,
    safeStringUpperN,
    urlencodeNested,
    urlencodeBase64,
    parseDate,
    ymd,
    base64ToString,
    crc32,
    packb,
    TRUNCATE,
    ROUND,
    DECIMAL_PLACES,
    NO_PADDING,
    TICK_SIZE,
    SIGNIFICANT_DIGITS,
    sleep,
} = functions;

// export {Market, Trade, Fee, Ticker, OHLCV, OHLCVC, Order, OrderBook, Balance, Balances, Dictionary, Transaction, Currency, MinMax, IndexType, Int, OrderType, OrderSide, Position, FundingRateHistory, Liquidation, FundingHistory} from './types.js'
// import { Market, Trade, Fee, Ticker, OHLCV, OHLCVC, Order, OrderBook, Balance, Balances, Dictionary, Transaction, Currency, MinMax, IndexType, Int, OrderType, OrderSide, Position, FundingRateHistory, OpenInterest, Liquidation, OrderRequest, FundingHistory, MarginMode, Tickers, Greeks, Str, Num, MarketInterface, CurrencyInterface, Account } from './types.js';
export type { Market, Trade, Fee, Ticker, OHLCV, OHLCVC, Order, OrderBook, Balance, Balances, Dictionary, Transaction, Currency, MinMax, IndexType, Int, Bool, OrderType, OrderSide, Position, LedgerEntry, BorrowInterest, OpenInterest, LeverageTier, TransferEntry, CrossBorrowRate, FundingRateHistory, Liquidation, FundingHistory, OrderRequest, MarginMode, Tickers, Greeks, Option, OptionChain, Str, Num, MarketInterface, CurrencyInterface, BalanceAccount, MarginModes, MarketType, Leverage, Leverages, LastPrice, LastPrices, Account, Strings, Conversion, DepositAddress, LongShortRatio } from './types.js';
// ----------------------------------------------------------------------------
let protobufMexc = undefined;
(async () => {
    try {
        protobufMexc = await import ('../protobuf/mexc/compiled.cjs');
    } catch {
        // TODO: handle error
    }
}) ();

// -----------------------------------------------------------------------------
/**
 * @class Exchange
 */
export default class Exchange {
    options: {
        [key: string]: any;
    };
<<<<<<< HEAD

    isSandboxModeEnabled: boolean = false;

    throttleProp = undefined;
    sleep = sleep;
    api = undefined;
=======

    isSandboxModeEnabled: boolean = false;

    api: Dictionary<any> = undefined;
>>>>>>> ebf4e194
    certified: boolean = false;
    pro: boolean = false;
    countries: Str[] = undefined;

    // PROXY & USER-AGENTS (see "examples/proxy-usage" file for explanation)
    proxy: any;  // maintained for backwards compatibility, no-one should use it from now on
    proxyUrl: string;
    proxy_url: string;
    proxyUrlCallback: any;
    proxy_url_callback: any;
    httpProxy: string;
    http_proxy: string;
    httpProxyCallback: any;
    http_proxy_callback: any;
    httpsProxy: string;
    https_proxy: string;
    httpsProxyCallback: any;
    https_proxy_callback: any;
    socksProxy: string;
    socks_proxy: string;
    socksProxyCallback: any;
    socks_proxy_callback: any;
    userAgent: { 'User-Agent': string } | false = undefined;
    user_agent: { 'User-Agent': string } | false = undefined;
    wsProxy: string;
    ws_proxy: string;
    wssProxy: string;
    wss_proxy: string;
    wsSocksProxy: string;
    ws_socks_proxy: string;
    //
    userAgents: Dictionary<string> = {
        'chrome': 'Mozilla/5.0 (Windows NT 10.0; Win64; x64) AppleWebKit/537.36 (KHTML, like Gecko) Chrome/62.0.3202.94 Safari/537.36',
        'chrome39': 'Mozilla/5.0 (Windows NT 6.1; WOW64) AppleWebKit/537.36 (KHTML, like Gecko) Chrome/39.0.2171.71 Safari/537.36',
        'chrome100': 'Mozilla/5.0 (Macintosh; Intel Mac OS X 10_15_7) AppleWebKit/537.36 (KHTML, like Gecko) Chrome/100.0.4896.75 Safari/537.36',
    };

<<<<<<< HEAD
    headers: any = {};
    returnResponseHeaders: boolean = false;
    origin = '*';  // CORS origin
    MAX_VALUE: Num = Number.MAX_VALUE;
    //
    agent = undefined;  // maintained for backwards compatibility
=======
    headers: Dictionary<string> = {};
    returnResponseHeaders: boolean = false;
    origin: string = '*';  // CORS origin
    MAX_VALUE: Num = Number.MAX_VALUE;
    //
    agent: any = undefined;  // maintained for backwards compatibility
>>>>>>> ebf4e194
    nodeHttpModuleLoaded: boolean = false;
    httpAgent: any = undefined;
    httpsAgent: any = undefined;

    minFundingAddressLength: Int = 1;  // used in checkAddress
    substituteCommonCurrencyCodes: boolean = true;  // reserved
    quoteJsonNumbers: boolean = true;  // treat numbers in json as quoted precise strings
    // eslint-disable-next-line no-unused-vars
    number: (numberString: string) => number = Number;  // or String (a pointer to a function)
    handleContentTypeApplicationZip: boolean = false;

    // whether fees should be summed by currency code
    reduceFees: boolean = true;

    // do not delete this line, it is needed for users to be able to define their own fetchImplementation
    fetchImplementation: any;
    AbortError: any;
    FetchError: any;

    validateServerSsl: boolean = true;
    validateClientSsl: boolean = false;

    timeout: Int = 10000;  // milliseconds
    verbose: boolean = false;
<<<<<<< HEAD
    twofa = undefined;  // two-factor authentication (2-FA)
=======
    twofa: string = undefined;  // two-factor authentication (2-FA)
>>>>>>> ebf4e194

    apiKey: string;
    secret: string;
    uid: string;
    accountId: string;
    login: string;
    password: string;
    privateKey: string;  // a "0x"-prefixed hexstring private key for a wallet
    walletAddress: string;  // a wallet address "0x"-prefixed hexstring
    token: string;  // reserved for HTTP auth in some cases

<<<<<<< HEAD
    balance = {};
=======
    balance: any = {};
>>>>>>> ebf4e194
    liquidations: Dictionary<Liquidation> = {};
    orderbooks: Dictionary<Ob> = {};
    tickers: Dictionary<Ticker> = {};
    fundingRates: Dictionary<FundingRate> = {};
    bidsasks: Dictionary<Ticker> = {};
    orders: ArrayCache = undefined;
    triggerOrders: ArrayCache = undefined;
    trades: Dictionary<ArrayCache>;
<<<<<<< HEAD
    transactions = {};
=======
    transactions: Dictionary<Transaction> = {};
>>>>>>> ebf4e194
    ohlcvs: Dictionary<Dictionary<ArrayCacheByTimestamp>>;
    myLiquidations: Dictionary<Liquidation> = {};
    myTrades: ArrayCache;
    positions: any;
    urls: {
        logo?: string;
        api?: string | Dictionary<string>;
        test?: string | Dictionary<string>;
        www?: string;
        doc?: string[];
        api_management?: string;
        fees?: string;
        referral?: string;
    };

    requiresWeb3: boolean = false;
    requiresEddsa: boolean = false;
    precision: {
        amount: Num,
        price: Num,
        cost?: Num,
        base?: Num,
        quote?: Num,
    } = undefined;

    enableLastJsonResponse: boolean = false;
    enableLastHttpResponse: boolean = true;
    enableLastResponseHeaders: boolean = true;
<<<<<<< HEAD
    last_http_response = undefined;
    last_json_response = undefined;
    last_response_headers = undefined;
    last_request_headers = undefined;
    last_request_body = undefined;
    last_request_url = undefined;
    last_request_path = undefined;
=======
    last_http_response: string = undefined;
    last_json_response: any = undefined;
    last_response_headers: Dictionary<string> = undefined;
    last_request_headers: Dictionary<string> = undefined;
    last_request_body: any = undefined;
    last_request_url: string = undefined;
    last_request_path: string = undefined;
>>>>>>> ebf4e194

    id: string = 'Exchange';

    markets: Dictionary<any> = undefined;
<<<<<<< HEAD
    has: Dictionary<boolean | 'emulated'>;
=======
    has: Dictionary<boolean | 'emulated' | undefined>;
>>>>>>> ebf4e194
    features: Dictionary<Dictionary<any>> = undefined;
    status: {
        status: Str,
        updated: Num,
        eta: Num,
        url: Str,
        info: any,
    } = undefined;

    requiredCredentials: {
        apiKey: Bool,
        secret: Bool,
        uid: Bool,
        login: Bool,
        password: Bool,
        twofa: Bool,  // 2-factor authentication (one-time password key)
        privateKey: Bool,  // a "0x"-prefixed hexstring private key for a wallet
        walletAddress: Bool,  // the wallet address "0x"-prefixed hexstring
        token: Bool,  // reserved for HTTP auth in some cases
    };

<<<<<<< HEAD
    rateLimit: Num = undefined;  // milliseconds
    tokenBucket = undefined;
    throttler = undefined;
    enableRateLimit: boolean = undefined;

    httpExceptions = undefined;
=======
    rateLimit: Num = undefined; // milliseconds
    tokenBucket: Dictionary<number> = undefined;
    throttler: any = undefined;
    enableRateLimit: boolean = undefined;

    httpExceptions: Dictionary<any> = undefined;
>>>>>>> ebf4e194

    limits: {
        amount?: MinMax,
        cost?: MinMax,
        leverage?: MinMax,
        price?: MinMax,
    } = undefined;

    fees: {
        trading: {
            tierBased: Bool,
            percentage: Bool,
            taker: Num,
            maker: Num,
        },
        funding: {
            tierBased: Bool,
            percentage: Bool,
            withdraw: {},
            deposit: {},
        },
    };

    markets_by_id: Dictionary<any> = undefined;
    symbols: string[] = undefined;
    ids: string[] = undefined;
    currencies: Currencies = {};

<<<<<<< HEAD
    baseCurrencies = undefined;
    quoteCurrencies = undefined;
    currencies_by_id = undefined;
    codes = undefined;

    reloadingMarkets: boolean = undefined;
    marketsLoading: Promise<Dictionary<any>> = undefined;

    accounts = undefined;
    accountsById = undefined;
=======
    baseCurrencies: Dictionary<CurrencyInterface> = undefined;
    quoteCurrencies: Dictionary<CurrencyInterface> = undefined;
    currencies_by_id: Dictionary<CurrencyInterface> = undefined;
    codes: string[] = undefined;

    reloadingMarkets: boolean = undefined;
    marketsLoading: Promise<Dictionary<Market>> = undefined;

    accounts: Account[] = undefined;
    accountsById: Dictionary<Account> = undefined;
>>>>>>> ebf4e194

    commonCurrencies: Dictionary<string> = undefined;

    hostname: Str = undefined;

    precisionMode: Num = undefined;
    paddingMode: Num = undefined;

    exceptions: Dictionary<string> = {};
    timeframes: Dictionary<number | string> = {};

    version: Str = undefined;

<<<<<<< HEAD
    marketsByAltname: Dictionary<any> = undefined;

    name:Str = undefined;
=======
    marketsByAltname: Dictionary<Market> = undefined;
>>>>>>> ebf4e194

    name: Str = undefined;

<<<<<<< HEAD
    targetAccount = undefined;

    stablePairs = {};

    httpProxyAgentModule: any = undefined;
    httpsProxyAgentModule: any = undefined;
    socksProxyAgentModule: any = undefined;
    socksProxyAgentModuleChecked: boolean = false;
    proxyDictionaries: any = {};
    proxiesModulesLoading: Promise<any> = undefined;

    // WS/PRO options
    clients: Dictionary<WsClient> = {};
    newUpdates: boolean = true;
    streaming = {};
=======
    lastRestRequestTimestamp: number;

    targetAccount: string = undefined;

    stablePairs: Dictionary<boolean> = {};
>>>>>>> ebf4e194

    httpProxyAgentModule: any = undefined;
    httpsProxyAgentModule: any = undefined;
    socksProxyAgentModule: any = undefined;
    socksProxyAgentModuleChecked: boolean = false;
    proxyDictionaries: Dictionary<any> = {};
    proxiesModulesLoading: Promise<any> = undefined;
    alias: boolean = false;

<<<<<<< HEAD
=======
    // WS/PRO options
    clients: Dictionary<WsClient> = {};
    newUpdates: boolean = true;
    streaming: Dictionary<any> = {};

    // INTERNAL METHODS
    sleep = sleep;
>>>>>>> ebf4e194
    deepExtend = deepExtend;
    deepExtendSafe = deepExtend;
    isNode = isNode;
    keys = keysFunc;
    values = valuesFunc;
    extend = extend;
    clone = clone;
    flatten = flatten;
    unique = unique;
    indexBy = indexBy;
    indexBySafe = indexBy;
    roundTimeframe = roundTimeframe;
    sortBy = sortBy;
    sortBy2 = sortBy2;
    groupBy = groupBy;
    aggregate = aggregate;
    uuid = uuid;
    unCamelCase = unCamelCase;
    precisionFromString = precisionFromString;
    capitalize = capitalize;
    now = now;
    decimalToPrecision = decimalToPrecision;
    safeValue = safeValue;
    safeValue2 = safeValue2;
    safeString = safeString;
    safeString2 = safeString2;
    safeFloat = safeFloat;
    safeFloat2 = safeFloat2;
    seconds = seconds;
    milliseconds = milliseconds;
    binaryToBase16 = binaryToBase16;
    numberToBE = numberToBE;
    base16ToBinary = base16ToBinary;
    iso8601 = iso8601;
    omit = omit;
    isJsonEncodedObject = isJsonEncodedObject;
    safeInteger = safeInteger;
    sum = sum;
    omitZero = omitZero;
    implodeParams = implodeParams;
    extractParams = extractParams;
    json = json;
    vwap = vwapFunc;
    merge = merge;
    binaryConcat = binaryConcat;
    hash = hash;
    arrayConcat = arrayConcat;
    encode = encode;
    urlencode = urlencode;
    hmac = hmac;
    numberToString = numberToString;
    parseTimeframe = parseTimeframe;
    safeInteger2 = safeInteger2;
    safeStringLower = safeStringLower;
    parse8601 = parse8601;
    yyyymmdd = yyyymmdd;
    safeStringUpper = safeStringUpper;
    safeTimestamp = safeTimestamp;
    binaryConcatArray = binaryConcatArray;
    uuidv1 = uuidv1;
    numberToLE = numberToLE;
    ymdhms = ymdhms;
    yymmdd = yymmdd;
    stringToBase64 = stringToBase64;
    decode = decode;
    uuid22 = uuid22;
    safeIntegerProduct2 = safeIntegerProduct2;
    safeIntegerProduct = safeIntegerProduct;
    binaryToBase58 = binaryToBase58;
    base58ToBinary = base58ToBinary;
    base64ToBinary = base64ToBinary;
    safeTimestamp2 = safeTimestamp2;
    rawencode = rawencode;
    keysort = keysort;
    sort = sort;
    inArray = inArray;
    safeStringLower2 = safeStringLower2;
    safeStringUpper2 = safeStringUpper2;
    isEmpty = isEmpty;
    ordered = ordered;
    filterBy = filterBy;
    uuid16 = uuid16;
    urlencodeWithArrayRepeat = urlencodeWithArrayRepeat;
    microseconds = microseconds;
    binaryToBase64 = binaryToBase64;
    strip = strip;
    toArray = toArray;
    safeFloatN = safeFloatN;
    safeIntegerN = safeIntegerN;
    safeIntegerProductN = safeIntegerProductN;
    safeTimestampN = safeTimestampN;
    safeValueN = safeValueN;
    safeStringN = safeStringN;
    safeStringLowerN = safeStringLowerN;
    safeStringUpperN = safeStringUpperN;
    urlencodeNested = urlencodeNested;
    parseDate = parseDate;
    ymd = ymd;
    base64ToString = base64ToString;
    crc32 = crc32;
    packb = packb;
    urlencodeBase64 = urlencodeBase64;

    constructor (userConfig: ConstructorArgs = {}) {
        Object.assign (this, functions);
        //
        //     if (isNode) {
        //         this.nodeVersion = process.version.match (/\d+\.\d+\.\d+/)[0]
        //         this.userAgent = {
        //             'User-Agent': 'ccxt/' + (Exchange as any).ccxtVersion +
        //                 ' (+https://github.com/ccxt/ccxt)' +
        //                 ' Node.js/' + this.nodeVersion + ' (JavaScript)'
        //         }
        //     }
        //
        this.options = this.getDefaultOptions (); // exchange-specific options if any
        // fetch implementation options (JS only)
        // http properties
        this.headers = {};
        this.origin = '*'; // CORS origin
        // underlying properties
        this.minFundingAddressLength = 1; // used in checkAddress
        this.substituteCommonCurrencyCodes = true;  // reserved
        this.quoteJsonNumbers = true; // treat numbers in json as quoted precise strings
        this.number = Number; // or String (a pointer to a function)
        this.handleContentTypeApplicationZip = false;
        // whether fees should be summed by currency code
        this.reduceFees = true;
        // do not delete this line, it is needed for users to be able to define their own fetchImplementation
        this.fetchImplementation = undefined;
        this.validateServerSsl = true;
        this.validateClientSsl = false;
        // default property values
        this.timeout = 10000; // milliseconds
        this.verbose = false;
        this.twofa = undefined; // two-factor authentication (2FA)
        // default credentials
        this.apiKey = undefined;
        this.secret = undefined;
        this.uid = undefined;
        this.login = undefined;
        this.password = undefined;
        this.privateKey = undefined; // a "0x"-prefixed hexstring private key for a wallet
        this.walletAddress = undefined; // a wallet address "0x"-prefixed hexstring
        this.token = undefined; // reserved for HTTP auth in some cases
        // placeholders for cached data
        this.balance = {};
        this.orderbooks = {};
        this.tickers = {};
        this.liquidations = {};
        this.orders = undefined;
        this.trades = {};
        this.transactions = {};
        this.ohlcvs = {};
        this.myLiquidations = {};
        this.myTrades = undefined;
        this.positions = undefined;
        // web3 and cryptography flags
        this.requiresWeb3 = false;
        this.requiresEddsa = false;
        // response handling flags and properties
        this.lastRestRequestTimestamp = 0;
        this.enableLastJsonResponse = false;
        this.enableLastHttpResponse = true;
        this.enableLastResponseHeaders = true;
        this.last_http_response = undefined;
        this.last_json_response = undefined;
        this.last_response_headers = undefined;
        this.last_request_headers = undefined;
        this.last_request_body = undefined;
        this.last_request_url = undefined;
        this.last_request_path = undefined;
        // camelCase and snake_notation support
        const unCamelCaseProperties = (obj = this) => {
            if (obj !== null) {
                const ownPropertyNames = Object.getOwnPropertyNames (obj);
                for (let i = 0; i < ownPropertyNames.length; i++) {
                    const k = ownPropertyNames[i];
                    this[unCamelCase (k)] = this[k];
                }
                unCamelCaseProperties (Object.getPrototypeOf (obj));
            }
        };
        unCamelCaseProperties ();
        // merge constructor overrides to this instance
        const configEntries = Object.entries (this.describe ()).concat (Object.entries (userConfig));
        for (let i = 0; i < configEntries.length; i++) {
            const [ property, value ] = configEntries[i];
            if (value && Object.getPrototypeOf (value) === Object.prototype) {
                this[property] = this.deepExtend (this[property], value);
            } else {
                this[property] = value;
            }
        }
        // http client options
        const agentOptions = {
            'keepAlive': true,
        };
        // ssl options
        if (!this.validateServerSsl) {
            agentOptions['rejectUnauthorized'] = false;
        }
        // generate old metainfo interface
        const hasKeys = Object.keys (this.has);
        for (let i = 0; i < hasKeys.length; i++) {
            const k = hasKeys[i];
            this['has' + this.capitalize (k)] = !!this.has[k]; // converts 'emulated' to true
        }
        // generate implicit api
        if (this.api) {
            this.defineRestApi (this.api, 'request');
        }
        this.newUpdates = ((this.options as any).newUpdates !== undefined) ? (this.options as any).newUpdates : true;
        this.afterConstruct ();
        if (this.safeBool (userConfig, 'sandbox') || this.safeBool (userConfig, 'testnet')) {
            this.setSandboxMode (true);
        }
    }

    encodeURIComponent (...args) {
        // @ts-expect-error
        return encodeURIComponent (...args);
    }

    checkRequiredVersion (requiredVersion, error = true) {
        let result = true;
        const [ major1, minor1, patch1 ] = requiredVersion.split ('.');
        const [ major2, minor2, patch2 ] = (Exchange as any).ccxtVersion.split ('.');
        const intMajor1 = this.parseToInt (major1);
        const intMinor1 = this.parseToInt (minor1);
        const intPatch1 = this.parseToInt (patch1);
        const intMajor2 = this.parseToInt (major2);
        const intMinor2 = this.parseToInt (minor2);
        const intPatch2 = this.parseToInt (patch2);
        if (intMajor1 > intMajor2) {
            result = false;
        }
        if (intMajor1 === intMajor2) {
            if (intMinor1 > intMinor2) {
                result = false;
            } else if (intMinor1 === intMinor2 && intPatch1 > intPatch2) {
                result = false;
            }
        }
        if (!result) {
            if (error) {
                throw new NotSupported ('Your current version of CCXT is ' + (Exchange as any).ccxtVersion + ', a newer version ' + requiredVersion + ' is required, please, upgrade your version of CCXT');
            } else {
                return error;
            }
        }
        return result;
    }

    throttle (cost = undefined) {
        return this.throttler.throttle (cost);
    }

    initThrottler () {
        this.throttler = new Throttler (this.tokenBucket);
    }

    defineRestApiEndpoint (methodName, uppercaseMethod, lowercaseMethod, camelcaseMethod, path, paths, config = {}) {
        const splitPath = path.split (/[^a-zA-Z0-9]/);
        const camelcaseSuffix = splitPath.map (this.capitalize).join ('');
        const underscoreSuffix = splitPath.map ((x) => x.trim ().toLowerCase ()).filter ((x) => x.length > 0).join ('_');
        const camelcasePrefix = [ paths[0] ].concat (paths.slice (1).map (this.capitalize)).join ('');
        const underscorePrefix = [ paths[0] ].concat (paths.slice (1).map ((x) => x.trim ()).filter ((x) => x.length > 0)).join ('_');
        const camelcase = camelcasePrefix + camelcaseMethod + this.capitalize (camelcaseSuffix);
        const underscore = underscorePrefix + '_' + lowercaseMethod + '_' + underscoreSuffix;
        const typeArgument = (paths.length > 1) ? paths : paths[0];
        // handle call costs here
        const partial = async (params = {}, context = {}) => this[methodName] (path, typeArgument, uppercaseMethod, params, undefined, undefined, config, context);
        // const partial = async (params) => this[methodName] (path, typeArgument, uppercaseMethod, params || {})
        this[camelcase] = partial;
        this[underscore] = partial;
    }

    defineRestApi (api, methodName, paths = []) {
        const keys = Object.keys (api);
        for (let i = 0; i < keys.length; i++) {
            const key = keys[i];
            const value = api[key];
            const uppercaseMethod = key.toUpperCase ();
            const lowercaseMethod = key.toLowerCase ();
            const camelcaseMethod = this.capitalize (lowercaseMethod);
            if (Array.isArray (value)) {
                for (let k = 0; k < value.length; k++) {
                    const path = value[k].trim ();
                    this.defineRestApiEndpoint (methodName, uppercaseMethod, lowercaseMethod, camelcaseMethod, path, paths);
                }
            // the options HTTP method conflicts with the 'options' API url path
            // } else if (key.match (/^(?:get|post|put|delete|options|head|patch)$/i)) {
            } else if (key.match (/^(?:get|post|put|delete|head|patch)$/i)) {
                const endpoints = Object.keys (value);
                for (let j = 0; j < endpoints.length; j++) {
                    const endpoint = endpoints[j];
                    const path = endpoint.trim ();
                    const config = value[endpoint];
                    if (typeof config === 'object') {
                        this.defineRestApiEndpoint (methodName, uppercaseMethod, lowercaseMethod, camelcaseMethod, path, paths, config);
                    } else if (typeof config === 'number') {
                        this.defineRestApiEndpoint (methodName, uppercaseMethod, lowercaseMethod, camelcaseMethod, path, paths, { 'cost': config });
                    } else {
                        throw new NotSupported (this.id + ' defineRestApi() API format is not supported, API leafs must strings, objects or numbers');
                    }
                }
            } else {
                this.defineRestApi (value, methodName, paths.concat ([ key ]));
            }
        }
    }

    log (...args) {
        // eslint-disable-next-line no-console
        console.log (...args);
    }

    async loadProxyModules () {
        // when loading markets, multiple parallel calls are made, so need one promise
        if (this.proxiesModulesLoading === undefined) {
            this.proxiesModulesLoading = (async () => {
                // we have to handle it with below nested way, because of dynamic
                // import issues (https://github.com/ccxt/ccxt/pull/20687)
                try {
                    // todo: possible sync alternatives: https://stackoverflow.com/questions/51069002/convert-import-to-synchronous
                    this.httpProxyAgentModule = await import (/* webpackIgnore: true */ '../static_dependencies/proxies/http-proxy-agent/index.js');
                    this.httpsProxyAgentModule = await import (/* webpackIgnore: true */ '../static_dependencies/proxies/https-proxy-agent/index.js');
                } catch (e) {
                    // if several users are using those frameworks which cause exceptions,
                    // let them to be able to load modules still, by installing them
                    try {
                        // @ts-ignore
                        this.httpProxyAgentModule = await import (/* webpackIgnore: true */ 'http-proxy-agent');
                        // @ts-ignore
<<<<<<< HEAD
                        this.httpsProxyAgentModule = await import (/* webpackIgnore: true */ 'https-proxy-agent');
=======
                        this.httpsProxyAgentModule = await import (/* webpackIgnore: true */ 'https-proxy-agent'); // eslint-disable-line
>>>>>>> ebf4e194
                    } catch (err) {
                        // TODO: handle error
                    }
                }
                if (this.socksProxyAgentModuleChecked === false) {
                    try {
                        // @ts-ignore
                        this.socksProxyAgentModule = await import (/* webpackIgnore: true */ 'socks-proxy-agent');
                    } catch (e) {
                        // TODO: handle error
                    }
                    this.socksProxyAgentModuleChecked = true;
                }
            }) ();
        }
        return await this.proxiesModulesLoading;
    }

    setProxyAgents (httpProxy: string, httpsProxy: string, socksProxy: string) {
        let chosenAgent = undefined;
        // in browser-side, proxy modules are not supported in 'fetch/ws' methods
        if (!isNode && (httpProxy || httpsProxy || socksProxy)) {
            throw new NotSupported (this.id + ' - proxies in browser-side projects are not supported. You have several choices: [A] Use `exchange.proxyUrl` property to redirect requests through local/remote cors-proxy server (find sample file named "sample-local-proxy-server-with-cors" in https://github.com/ccxt/ccxt/tree/master/examples/ folder, which can be used for REST requests only) [B] override `exchange.fetch` && `exchange.watch` methods to send requests through your custom proxy');
        }
        if (httpProxy) {
            if (this.httpProxyAgentModule === undefined) {
                throw new NotSupported (this.id + ' you need to load JS proxy modules with `await instance.loadProxyModules()` method at first to use proxies');
            }
            if (!(httpProxy in this.proxyDictionaries)) {
                this.proxyDictionaries[httpProxy] = new this.httpProxyAgentModule.HttpProxyAgent (httpProxy);
            }
            chosenAgent = this.proxyDictionaries[httpProxy];
        } else if (httpsProxy) {
            if (this.httpsProxyAgentModule === undefined) {
                throw new NotSupported (this.id + ' you need to load JS proxy modules with `await instance.loadProxyModules()` method at first to use proxies');
            }
            if (!(httpsProxy in this.proxyDictionaries)) {
                this.proxyDictionaries[httpsProxy] = new this.httpsProxyAgentModule.HttpsProxyAgent (httpsProxy);
            }
            chosenAgent = this.proxyDictionaries[httpsProxy];
            chosenAgent.keepAlive = true;
        } else if (socksProxy) {
            if (this.socksProxyAgentModule === undefined) {
                throw new NotSupported (this.id + ' - to use SOCKS proxy with ccxt, at first you need install module "npm i socks-proxy-agent" and then initialize proxies with `await instance.loadProxyModules()` method');
            }
            if (!(socksProxy in this.proxyDictionaries)) {
                this.proxyDictionaries[socksProxy] = new this.socksProxyAgentModule.SocksProxyAgent (socksProxy);
            }
            chosenAgent = this.proxyDictionaries[socksProxy];
        }
        return chosenAgent;
    }

    async loadHttpProxyAgent (): Promise<any> {
        // for `http://` protocol proxy-urls, we need to load `http` module only on first call
        if (!this.httpAgent) {
            const httpModule = await import (/* webpackIgnore: true */'node:http');
            this.httpAgent = new httpModule.Agent ();
        }
        return this.httpAgent;
    }

    getHttpAgentIfNeeded (url: string) {
        if (isNode) {
            // only for non-ssl proxy
            if (url.substring (0, 5) === 'ws://') {
                if (this.httpAgent === undefined) {
                    throw new NotSupported (this.id + ' to use proxy with non-ssl ws:// urls, at first run  `await exchange.loadHttpProxyAgent()` method');
                }
                return this.httpAgent;
            }
        }
        return undefined;
    }

    isBinaryMessage (msg) {
        return msg instanceof Uint8Array;
    }

    decodeProtoMsg (data) {
        if (!protobufMexc) {
            throw new NotSupported (this.id + ' requires protobuf to decode messages, please install it with `npm install protobufjs`');
        }
        if (data instanceof Uint8Array) {
            const decoded = (protobufMexc.default as any).PushDataV3ApiWrapper.decode (data);
            const dict = decoded.toJSON ();
            //  {
            //    "channel":"spot@public.kline.v3.api.pb@BTCUSDT@Min1",
            //    "symbol":"BTCUSDT",
            //    "symbolId":"2fb942154ef44a4ab2ef98c8afb6a4a7",
            //    "createTime":"1754737941062",
            //    "publicSpotKline":{
            //       "interval":"Min1",
            //       "windowStart":"1754737920",
            //       "openingPrice":"117317.31",
            //       "closingPrice":"117325.26",
            //       "highestPrice":"117341",
            //       "lowestPrice":"117317.3",
            //       "volume":"3.12599854",
            //       "amount":"366804.43",
            //       "windowEnd":"1754737980"
            //    }
            // }
            return dict;
        }
        return data;
    }

<<<<<<< HEAD
    async fetch (url: string, method: string = 'GET', headers: any = undefined, body: any = undefined): Promise<any> {
=======
    async fetch (url, method = 'GET', headers: any = undefined, body: any = undefined) {
>>>>>>> ebf4e194
        // load node-http(s) modules only on first call
        if (isNode) {
            if (!this.nodeHttpModuleLoaded) {
                this.nodeHttpModuleLoaded = true;
                const httpsModule = await import (/* webpackIgnore: true */'node:https');
                this.httpsAgent = new httpsModule.Agent ({ 'keepAlive': true });
            }
        }
        // ##### PROXY & HEADERS #####
        headers = this.extend (this.headers, headers);
        // proxy-url
        const proxyUrl = this.checkProxyUrlSettings (url, method, headers, body);
        let httpProxyAgent = false;
        if (proxyUrl !== undefined) {
            // part only for node-js
            if (isNode) {
                // in node-js we need to set header to *
                headers = this.extend ({ 'Origin': this.origin }, headers);
                // only for http proxy
                if (proxyUrl.substring (0, 5) === 'http:') {
                    await this.loadHttpProxyAgent ();
                    httpProxyAgent = this.httpAgent;
                }
            }
            url = proxyUrl + this.urlEncoderForProxyUrl (url);
        }
        // proxy agents
        const [ httpProxy, httpsProxy, socksProxy ] = this.checkProxySettings (url, method, headers, body);
        this.checkConflictingProxies (httpProxy || httpsProxy || socksProxy, proxyUrl);
        // skip proxies on the browser
        if (isNode) {
            // this is needed in JS, independently whether proxy properties were set or not, we have to load them because of necessity in WS, which would happen beyond 'fetch' method (WS/etc)
            await this.loadProxyModules ();
        }
        const chosenAgent = this.setProxyAgents (httpProxy, httpsProxy, socksProxy);
        // user-agent
        const userAgent = (this.userAgent !== undefined) ? this.userAgent : this.user_agent;
        if (userAgent && isNode) {
            if (typeof userAgent === 'string') {
                headers = this.extend ({ 'User-Agent': userAgent }, headers);
            } else if ((typeof userAgent === 'object') && ('User-Agent' in userAgent)) {
                headers = this.extend (userAgent, headers);
            }
        }
        // set final headers
        headers = this.setHeaders (headers);
        // log
        if (this.verbose) {
            this.log ('fetch Request:\n', this.id, method, url, '\nRequestHeaders:\n', headers, '\nRequestBody:\n', body, '\n');
        }
        // end of proxies & headers
        if (this.fetchImplementation === undefined) {
            if (isNode) {
                if (this.agent === undefined) {
                    this.agent = this.httpsAgent;
                }
                try {
                    const nodeFetchModule = await import (/* webpackIgnore: true */'../static_dependencies/node-fetch/index.js');
                    this.AbortError = nodeFetchModule.AbortError;
                    this.fetchImplementation = nodeFetchModule.default;
                    this.FetchError = nodeFetchModule.FetchError;
                } catch (e) {
                    // some users having issues with dynamic imports (https://github.com/ccxt/ccxt/pull/20687)
                    // so let them to fallback to node's native fetch
                    if (typeof fetch === 'function') {
<<<<<<< HEAD
                        this.fetchImplementation = fetch;
=======
                        this.fetchImplementation = fetch; // eslint-disable-line
>>>>>>> ebf4e194
                        // as it's browser-compatible implementation ( https://nodejs.org/dist/latest-v20.x/docs/api/globals.html#fetch )
                        // it throws same error types
                        this.AbortError = DOMException;
                        this.FetchError = TypeError;
                    } else {
                        throw new Error ('Seems, "fetch" function is not available in your node-js version, please use latest node-js version');
                    }
                }
            } else {
                // eslint-disable-next-line
                this.fetchImplementation = (selfIsDefined ()) ? self.fetch : fetch;
                this.AbortError = DOMException;
                this.FetchError = TypeError;
            }
        }
        // fetchImplementation cannot be called on this. in browsers:
        // TypeError Failed to execute 'fetch' on 'Window': Illegal invocation
        const fetchImplementation = this.fetchImplementation;
        const params = { method, headers, body, 'timeout': this.timeout };
        if (this.agent) {
            params['agent'] = this.agent;
        }
        // override agent, if needed
        if (httpProxyAgent) {
            // if proxyUrl is being used, then specifically in nodejs, we need http module, not https
            params['agent'] = httpProxyAgent;
        } else if (chosenAgent) {
            // if http(s)Proxy is being used
            params['agent'] = chosenAgent;
        }
        const controller = new AbortController ();
        params['signal'] = controller.signal;
        const timeout = setTimeout (() => {
            controller.abort ();
        }, this.timeout);
        try {
            const response = await fetchImplementation (url, params);
            clearTimeout (timeout);
            return this.handleRestResponse (response, url, method, headers, body);
        } catch (e) {
            if (e instanceof this.AbortError) {
                throw new RequestTimeout (this.id + ' ' + method + ' ' + url + ' request timed out (' + this.timeout + ' ms)');
            } else if (e instanceof this.FetchError) {
                throw new NetworkError (this.id + ' ' + method + ' ' + url + ' fetch failed');
            }
            throw e;
        }
    }

    parseJson (jsonString) {
        try {
            if (this.isJsonEncodedObject (jsonString)) {
                return JSON.parse (this.onJsonResponse (jsonString));
            }
        } catch (e) {
            // SyntaxError
            return undefined;
        }
    }

    getResponseHeaders (response) {
        const result = {};
        response.headers.forEach ((value, key) => {
            key = key.split ('-').map ((word) => this.capitalize (word)).join ('-');
            result[key] = value;
        });
        return result;
    }

    handleRestResponse (response, url, method = 'GET', requestHeaders = undefined, requestBody = undefined) {
        const responseHeaders = this.getResponseHeaders (response);
        if (this.handleContentTypeApplicationZip && (responseHeaders['Content-Type'] === 'application/zip')) {
            const responseBuffer = response.buffer ();
            if (this.enableLastResponseHeaders) {
                this.last_response_headers = responseHeaders;
            }
            if (this.enableLastHttpResponse) {
                this.last_http_response = responseBuffer;
            }
            if (this.verbose) {
                this.log ('handleRestResponse:\n', this.id, method, url, response.status, response.statusText, '\nResponseHeaders:\n', responseHeaders, 'ZIP redacted', '\n');
            }
            // no error handler needed, because it would not be a zip response in case of an error
            return responseBuffer;
        }
        return response.text ().then ((responseBody) => {
            const bodyText = this.onRestResponse (response.status, response.statusText, url, method, responseHeaders, responseBody, requestHeaders, requestBody);
            const parsedBody = this.parseJson (bodyText);
            if (this.enableLastResponseHeaders) {
                this.last_response_headers = responseHeaders;
            }
            if (this.enableLastHttpResponse) {
                this.last_http_response = responseBody;
            }
            if (this.enableLastJsonResponse) {
                this.last_json_response = parsedBody;
            }
            if (this.verbose) {
                this.log ('handleRestResponse:\n', this.id, method, url, response.status, response.statusText, '\nResponseHeaders:\n', responseHeaders, '\nResponseBody:\n', responseBody, '\n');
            }
            const skipFurtherErrorHandling = this.handleErrors (response.status, response.statusText, url, method, responseHeaders, responseBody, parsedBody, requestHeaders, requestBody);
            if (!skipFurtherErrorHandling) {
                this.handleHttpStatusCode (response.status, response.statusText, url, method, responseBody);
            }
            if (parsedBody && !Array.isArray (parsedBody) && this.returnResponseHeaders) {
                parsedBody['responseHeaders'] = responseHeaders;
            }
            return parsedBody || responseBody;
        });
    }

    onRestResponse (statusCode, statusText, url, method, responseHeaders, responseBody, requestHeaders, requestBody) {
        return responseBody.trim ();
    }

    onJsonResponse (responseBody) {
        return this.quoteJsonNumbers ? responseBody.replace (/":([+.0-9eE-]+)([,}])/g, '":"$1"$2') : responseBody;
    }

    async loadMarketsHelper (reload: boolean = false, params = {}): Promise<Dictionary<any>> {
        if (!reload && this.markets) {
            if (!this.markets_by_id) {
                return this.setMarkets (this.markets);
            }
            return this.markets;
        }
        let currencies = undefined;
        // only call if exchange API provides endpoint (true), thus avoid emulated versions ('emulated')
        if (this.has['fetchCurrencies'] === true) {
            currencies = await this.fetchCurrencies ();
            this.options['cachedCurrencies'] = currencies;
        }
        const markets = await this.fetchMarkets (params);
        if ('cachedCurrencies' in this.options) {
            delete this.options['cachedCurrencies'];
        }
        return this.setMarkets (markets, currencies);
    }

    /**
     * @method
     * @name Exchange#loadMarkets
     * @description Loads and prepares the markets for trading.
     * @param {boolean} reload - If true, the markets will be reloaded from the exchange.
     * @param {object} params - Additional exchange-specific parameters for the request.
     * @returns A promise that resolves to a dictionary of markets.
     * @throws An error if the markets cannot be loaded or prepared.
     * @remarks This method is asynchronous and returns a promise.
     *          It ensures that the markets are only loaded once, even if the method is called multiple times.
     *          If the markets are already loaded and not reloading, the method returns the existing markets.
     *          If the markets are being reloaded, the method waits for the reload to complete before returning the markets.
     *          If an error occurs during the loading or preparation of the markets, the promise is rejected with the error.
     */
    async loadMarkets (reload: boolean = false, params: object = {}): Promise<Dictionary<Market>> {
        if ((reload && !this.reloadingMarkets) || !this.marketsLoading) {
            this.reloadingMarkets = true;
            this.marketsLoading = this.loadMarketsHelper (reload, params).then ((resolved) => {
                this.reloadingMarkets = false;
                return resolved;
            }, (error) => {
                this.reloadingMarkets = false;
                throw error;
            });
        }
        return this.marketsLoading;
    }

    async fetchCurrencies (params = {}): Promise<Currencies> {
        // markets are returned as a list
        // currencies are returned as a dict
        // this is for historical reasons
        // and may be changed for consistency later
        return new Promise ((resolve, reject) => {
            resolve (this.currencies);
        });
    }

    async fetchCurrenciesWs (params = {}): Promise<Currencies> {
        // markets are returned as a list
        // currencies are returned as a dict
        // this is for historical reasons
        // and may be changed for consistency later
        return new Promise ((resolve, reject) => {
            resolve (this.currencies);
        });
    }

    async fetchMarkets (params = {}): Promise<Market[]> {
        // markets are returned as a list
        // currencies are returned as a dict
        // this is for historical reasons
        // and may be changed for consistency later
        return new Promise ((resolve, reject) => {
            resolve (Object.values (this.markets));
        });
    }

    async fetchMarketsWs (params = {}): Promise<Market[]> {
        // markets are returned as a list
        // currencies are returned as a dict
        // this is for historical reasons
        // and may be changed for consistency later
        return new Promise ((resolve, reject) => {
            resolve (Object.values (this.markets));
        });
    }

    checkRequiredDependencies () {

    }

    parseNumber (value, d: Num = undefined): number {
        if (value === undefined) {
            return d;
        } else {
            try {
                // we should handle scientific notation here
                // so if the exchanges returns 1e-8
                // this function will return 0.00000001
                // check https://github.com/ccxt/ccxt/issues/24135
                const numberNormalized = this.numberToString (value);
                if (numberNormalized.indexOf ('e-') > -1) {
                    return this.number (numberToString (parseFloat (numberNormalized)));
                }
                const result = this.number (numberNormalized);
                return Number.isNaN (result) ? d : result;
            } catch (e) {
                return d;
            }
        }
    }

    checkOrderArguments (market, type, side, amount, price, params) {
        if (price === undefined) {
            if (type === 'limit') {
                throw new ArgumentsRequired (this.id + ' createOrder() requires a price argument for a limit order');
            }
        }
        if (amount <= 0) {
            throw new ArgumentsRequired (this.id + ' createOrder() amount should be above 0');
        }
    }

    handleHttpStatusCode (code, reason, url, method, body) {
        const codeAsString = code.toString ();
        if (codeAsString in this.httpExceptions) {
            const ErrorClass = this.httpExceptions[codeAsString];
            throw new ErrorClass (this.id + ' ' + method + ' ' + url + ' ' + codeAsString + ' ' + reason + ' ' + body);
        }
    }

    remove0xPrefix (hexData) {
        if (hexData.slice (0, 2) === '0x') {
            return hexData.slice (2);
        } else {
            return hexData;
        }
    }

    mapToSafeMap (dict) {
        return dict; // wrapper for go
    }

    safeMapToMap (dict) {
        return dict; // wrapper for go
    }

    spawn (method, ...args) {
        const future = Future ();
        // using setTimeout 0 to force the execution to run after the future is returned
        setTimeout (() => {
            method.apply (this, args).then (future.resolve).catch (future.reject);
        }, 0);
        return future;
    }

    delay (timeout, method, ...args) {
        setTimeout (() => {
            this.spawn (method, ...args);
        }, timeout);
    }

    // -----------------------------------------------------------------------
    // -----------------------------------------------------------------------
    // WS/PRO methods

    orderBook (snapshot = {}, depth = Number.MAX_SAFE_INTEGER) {
        return new WsOrderBook (snapshot, depth);
    }

    indexedOrderBook (snapshot = {}, depth = Number.MAX_SAFE_INTEGER) {
        return new IndexedOrderBook (snapshot, depth);
    }

    countedOrderBook (snapshot = {}, depth = Number.MAX_SAFE_INTEGER) {
        return new CountedOrderBook (snapshot, depth);
    }

    handleMessage (client, message) {} // stub to override

    // ping (client: Client) {} // stub to override

    ping (client: Client) {
        return undefined;
    }

    client (url: string): WsClient {
        this.clients = this.clients || {};
        if (!this.clients[url]) {
            const onMessage = this.handleMessage.bind (this);
            const onError = this.onError.bind (this);
            const onClose = this.onClose.bind (this);
            const onConnected = this.onConnected.bind (this);
            // decide client type here: ws / signalr / socketio
            const wsOptions = this.safeValue (this.options, 'ws', {});
            // proxy agents
            const [ httpProxy, httpsProxy, socksProxy ] = this.checkWsProxySettings ();
            const chosenAgent = this.setProxyAgents (httpProxy, httpsProxy, socksProxy);
            // part only for node-js
            const httpProxyAgent = this.getHttpAgentIfNeeded (url);
            // eslint-disable-next-line no-nested-ternary
            const finalAgent = chosenAgent ? chosenAgent : (httpProxyAgent ? httpProxyAgent : this.agent);
            //
            const options = this.deepExtend (this.streaming, {
                'log': this.log ? this.log.bind (this) : this.log,
                'ping': (this as any).ping ? (this as any).ping.bind (this) : (this as any).ping,
                'verbose': this.verbose,
                'throttler': new Throttler (this.tokenBucket),
                // add support for proxies
                'options': {
                    'agent': finalAgent,
                },
                'decompressBinary': this.safeBool (this.options, 'decompressBinary', true),
            }, wsOptions);
            this.clients[url] = new WsClient (url, onMessage, onError, onClose, onConnected, options);
        }
        return this.clients[url];
    }

    watchMultiple (url: string, messageHashes: string[], message = undefined, subscribeHashes = undefined, subscription = undefined) {
        //
        // Without comments the code of this method is short and easy:
        //
        //     const client = this.client (url)
        //     const backoffDelay = 0
        //     const future = client.future (messageHash)
        //     const connected = client.connect (backoffDelay)
        //     connected.then (() => {
        //         if (message && !client.subscriptions[subscribeHash]) {
        //             client.subscriptions[subscribeHash] = true
        //             client.send (message)
        //         }
        //     }).catch ((error) => {})
        //     return future
        //
        // The following is a longer version of this method with comments
        //
        const client = this.client (url) as WsClient;
        // todo: calculate the backoff using the clients cache
        const backoffDelay = 0;
        //
        //  watchOrderBook ---- future ----+---------------+----→ user
        //                                 |               |
        //                                 ↓               ↑
        //                                 |               |
        //                              connect ......→ resolve
        //                                 |               |
        //                                 ↓               ↑
        //                                 |               |
        //                             subscribe -----→ receive
        //
        const future = Future.race (messageHashes.map ((messageHash) => client.future (messageHash)));
        // read and write subscription, this is done before connecting the client
        // to avoid race conditions when other parts of the code read or write to the client.subscriptions
        const missingSubscriptions = [];
        if (subscribeHashes !== undefined) {
            for (let i = 0; i < subscribeHashes.length; i++) {
                const subscribeHash = subscribeHashes[i];
                if (!client.subscriptions[subscribeHash]) {
                    missingSubscriptions.push (subscribeHash);
                    client.subscriptions[subscribeHash] = subscription || true;
                }
            }
        }
        // we intentionally do not use await here to avoid unhandled exceptions
        // the policy is to make sure that 100% of promises are resolved or rejected
        // either with a call to client.resolve or client.reject with
        //  a proper exception class instance
        const connected = client.connect (backoffDelay);
        // the following is executed only if the catch-clause does not
        // catch any connection-level exceptions from the client
        // (connection established successfully)
        if ((subscribeHashes === undefined) || missingSubscriptions.length) {
            connected.then (() => {
                const options = this.safeValue (this.options, 'ws');
                const cost = this.safeValue (options, 'cost', 1);
                if (message) {
                    if (this.enableRateLimit && client.throttle) {
                        // add cost here |
                        //               |
                        //               V
                        client.throttle (cost).then (() => {
                            client.send (message);
                        }).catch ((e) => {
                            for (let i = 0; i < missingSubscriptions.length; i++) {
                                const subscribeHash = missingSubscriptions[i];
                                delete client.subscriptions[subscribeHash];
                            }
                            future.reject (e);
                        });
                    } else {
                        client.send (message)
                            .catch ((e) => {
                                for (let i = 0; i < missingSubscriptions.length; i++) {
                                    const subscribeHash = missingSubscriptions[i];
                                    delete client.subscriptions[subscribeHash];
                                }
                                future.reject (e);
                            });
                    }
                }
            }).catch ((e) => {
                for (let i = 0; i < missingSubscriptions.length; i++) {
                    const subscribeHash = missingSubscriptions[i];
                    delete client.subscriptions[subscribeHash];
                }
                future.reject (e);
            });
        }
        return future;
    }

    watch (url: string, messageHash: string, message = undefined, subscribeHash = undefined, subscription = undefined) {
        //
        // Without comments the code of this method is short and easy:
        //
        //     const client = this.client (url)
        //     const backoffDelay = 0
        //     const future = client.future (messageHash)
        //     const connected = client.connect (backoffDelay)
        //     connected.then (() => {
        //         if (message && !client.subscriptions[subscribeHash]) {
        //             client.subscriptions[subscribeHash] = true
        //             client.send (message)
        //         }
        //     }).catch ((error) => {})
        //     return future
        //
        // The following is a longer version of this method with comments
        //
        const client = this.client (url) as WsClient;
        // todo: calculate the backoff using the clients cache
        const backoffDelay = 0;
        //
        //  watchOrderBook ---- future ----+---------------+----→ user
        //                                 |               |
        //                                 ↓               ↑
        //                                 |               |
        //                              connect ......→ resolve
        //                                 |               |
        //                                 ↓               ↑
        //                                 |               |
        //                             subscribe -----→ receive
        //
        if ((subscribeHash === undefined) && (messageHash in client.futures)) {
            return client.futures[messageHash];
        }
        const future = client.future (messageHash);
        // read and write subscription, this is done before connecting the client
        // to avoid race conditions when other parts of the code read or write to the client.subscriptions
        const clientSubscription = client.subscriptions[subscribeHash];
        if (!clientSubscription) {
            client.subscriptions[subscribeHash] = subscription || true;
        }
        // we intentionally do not use await here to avoid unhandled exceptions
        // the policy is to make sure that 100% of promises are resolved or rejected
        // either with a call to client.resolve or client.reject with
        //  a proper exception class instance
        const connected = client.connect (backoffDelay);
        // the following is executed only if the catch-clause does not
        // catch any connection-level exceptions from the client
        // (connection established successfully)
        if (!clientSubscription) {
            connected.then (() => {
                const options = this.safeValue (this.options, 'ws');
                const cost = this.safeValue (options, 'cost', 1);
                if (message) {
                    if (this.enableRateLimit && client.throttle) {
                        // add cost here |
                        //               |
                        //               V
                        client.throttle (cost).then (() => {
                            client.send (message);
                        }).catch ((e) => {
                            client.onError (e);
                        });
                    } else {
                        client.send (message)
                            .catch ((e) => {
                                client.onError (e);
                            });
                    }
                }
            }).catch ((e) => {
                delete client.subscriptions[subscribeHash];
                future.reject (e);
            });
        }
        return future;
    }

    onConnected (client: Client, message: Dict = undefined) {
        // for user hooks
        // console.log ('Connected to', client.url)
    }

    onError (client: Client, error: Dict) {
        if ((client.url in this.clients) && (this.clients[client.url].error)) {
            delete this.clients[client.url];
        }
    }

    onClose (client: Client, error: Dict) {
        if (client.error) {
            // connection closed due to an error, do nothing
        } else {
            // server disconnected a working connection
            if (this.clients[client.url]) {
                delete this.clients[client.url];
            }
        }
    }

    async close (): Promise<any> {
        // test by running ts/src/pro/test/base/test.close.ts
        await this.sleep (0); // allow other futures to run
        const clients = Object.values (this.clients || {});
        const closedClients = [];
        for (let i = 0; i < clients.length; i++) {
            const client = clients[i] as WsClient;
            client.error = new ExchangeClosedByUser (this.id + ' closedByUser');
            closedClients.push (client.close ());
        }
        for (let i = 0; i < clients.length; i++) {
            const client = clients[i] as WsClient;
            delete this.clients[client.url];
            closedClients.push (client.close ());
        }
        return Promise.all (closedClients);
    }

    async loadOrderBook (client: Client, messageHash: string, symbol: string, limit: Int = undefined, params = {}): Promise<any> {  // TODO: Promsie<Orderbook | undefined>
        if (!(symbol in this.orderbooks)) {
            client.reject (new ExchangeError (this.id + ' loadOrderBook() orderbook is not initiated'), messageHash);
            return;
        }
        const maxRetries = this.handleOption ('watchOrderBook', 'snapshotMaxRetries', 3);
        let tries = 0;
        try {
            const stored = this.orderbooks[symbol];
            while (tries < maxRetries) {
                const cache = stored.cache;
                const orderBook = await this.fetchRestOrderBookSafe (symbol, limit, params);
                const index = this.getCacheIndex (orderBook, cache);
                if (index >= 0) {
                    stored.reset (orderBook);
                    this.handleDeltas (stored, cache.slice (index));
                    stored.cache.length = 0;
                    client.resolve (stored, messageHash);
                    return;
                }
                tries++;
            }
            client.reject (new ExchangeError (this.id + ' nonce is behind the cache after ' + maxRetries.toString () + ' tries.'), messageHash);
            delete this.clients[client.url];
            this.orderbooks[symbol] = this.orderBook (); // clear the orderbook and its cache - issue https://github.com/ccxt/ccxt/issues/26753
        } catch (e) {
            client.reject (e, messageHash);
            await this.loadOrderBook (client, messageHash, symbol, limit, params);
        }
    }

    convertToBigInt (value: string) {
        return BigInt (value); // used on XT
    }

    stringToCharsArray (value: string) {
        return value.split ('');
    }

    valueIsDefined (value: any) {
        return value !== undefined && value !== null;
    }

    arraySlice (array, first, second = undefined) {
        if (second === undefined) {
            return array.slice (first);
        }
        return array.slice (first, second);
    }

    getProperty (obj, property, defaultValue: any = undefined) {
        return (property in obj ? obj[property] : defaultValue);
    }

    setProperty (obj, property, defaultValue: any = undefined) {
        obj[property] = defaultValue;
    }

    axolotl (payload, hexKey, ed25519) {
        return axolotl (payload, hexKey, ed25519);
    }

    fixStringifiedJsonMembers (content: string) {
        // used for instance in bingx
        // when stringified json has members with their values also stringified, like:
        // '{"code":0, "data":{"order":{"orderId":1742968678528512345,"symbol":"BTC-USDT", "takeProfit":"{\"type\":\"TAKE_PROFIT\",\"stopPrice\":43320.1}","reduceOnly":false}}}'
        // we can fix with below manipulations
        // @ts-ignore
        let modifiedContent = content.replaceAll ('\\', '');
        modifiedContent = modifiedContent.replaceAll ('"{', '{');
        modifiedContent = modifiedContent.replaceAll ('}"', '}');
        return modifiedContent;
    }

    ethAbiEncode (types, args) {
        return this.base16ToBinary (ethers.encode (types, args).slice (2));
    }

    ethEncodeStructuredData (domain, messageTypes, messageData) {
        return this.base16ToBinary (TypedDataEncoder.encode (domain, messageTypes, messageData).slice (-132));
    }

    retrieveStarkAccount (signature, accountClassHash, accountProxyClassHash) {
        const privateKey = ethSigToPrivate (signature);
        const publicKey = getStarkKey (privateKey);
        const callData = Starknet.CallData.compile ({
            'implementation': accountClassHash,
            'selector': Starknet.hash.getSelectorFromName ('initialize'),
            'calldata': Starknet.CallData.compile ({
                'signer': publicKey,
                'guardian': '0',
            }),
        });
        const address = Starknet.hash.calculateContractAddressFromHash (
            publicKey,
            accountProxyClassHash,
            callData,
            0
        );
        return {
            privateKey,
            publicKey,
            address,
        };
    }

    starknetEncodeStructuredData (domain, messageTypes, messageData, address) {
        const types = Object.keys (messageTypes);
        if (types.length > 1) {
            throw new NotSupported (this.id + ' starknetEncodeStructuredData only support single type');
        }
        const request = {
            'domain': domain,
            'primaryType': types[0],
            'types': this.extend ({
                'StarkNetDomain': [
                    { 'name': 'name', 'type': 'felt' },
                    { 'name': 'chainId', 'type': 'felt' },
                    { 'name': 'version', 'type': 'felt' },
                ],
            }, messageTypes),
            'message': messageData,
        };
        const msgHash = Starknet.typedData.getMessageHash (request, address);
        return msgHash;
    }

    starknetSign (msgHash, pri) {
        // TODO: unify to ecdsa
        const signature = starknetCurveSign (msgHash.replace ('0x', ''), pri.slice (-64));
        return this.json ([ signature.r.toString (), signature.s.toString () ]);
    }

<<<<<<< HEAD
    async getZKContractSignatureObj (seed: Str, params = {}): Promise<string> {
=======
    async getZKContractSignatureObj (seed, params = {}) {
>>>>>>> ebf4e194
        const formattedSlotId = BigInt ('0x' + this.remove0xPrefix (this.hash (this.encode (this.safeString (params, 'slotId')), sha256, 'hex'))).toString ();
        const formattedNonce = BigInt ('0x' + this.remove0xPrefix (this.hash (this.encode (this.safeString (params, 'nonce')), sha256, 'hex'))).toString ();
        const formattedUint64 = '18446744073709551615';
        const formattedUint32 = '4294967295';
        const accountId = parseInt (Precise.stringMod (this.safeString (params, 'accountId'), formattedUint32), 10);
        const slotId = parseInt (Precise.stringDiv (Precise.stringMod (formattedSlotId, formattedUint64), formattedUint32), 10);
        const nonce = parseInt (Precise.stringMod (formattedNonce, formattedUint32), 10);
        await init ();
        const _signer = zklink.newRpcSignerWithProvider ({});
        await _signer.initZklinkSigner (seed);
        const tx_builder = new zklink.ContractBuilder (
            accountId,
            0,
            slotId,
            nonce,
            this.safeInteger (params, 'pairId'),
            Precise.stringMul (this.safeString (params, 'size'), '1e18'),
            Precise.stringMul (this.safeString (params, 'price'), '1e18'),
            this.safeString (params, 'direction') === 'BUY',
            parseInt (Precise.stringMul (this.safeString (params, 'makerFeeRate'), '10000')),
            parseInt (Precise.stringMul (this.safeString (params, 'takerFeeRate'), '10000')),
            false
        );
        const contractor = zklink.newContract (tx_builder);
        // const signer = ZkLinkSigner.ethSig(seed);
        // const signer = new Signer(seed);
        contractor?.sign (_signer?.getZkLinkSigner ());
        const tx = contractor.jsValue ();
        const zkSign = tx?.signature?.signature;
        return zkSign;
    }

    async getZKTransferSignatureObj (seed: Str, params = {}): Promise<string> {
        await init ();
        const _signer = zklink.newRpcSignerWithProvider ({});
        await _signer.initZklinkSigner (seed);
        let nonce = this.safeString (params, 'nonce', '0');
        if (this.safeBool (params, 'isContract') === true) {
            const formattedUint32 = '4294967295';
            const formattedNonce = BigInt ('0x' + this.remove0xPrefix (this.hash (this.encode (nonce), sha256, 'hex'))).toString ();
            nonce = Precise.stringMod (formattedNonce, formattedUint32);
        }
        const tx_builder = new zklink.TransferBuilder (
            this.safeNumber (params, 'zkAccountId', 0),
            this.safeString (params, 'receiverAddress'),
            this.safeNumber (params, 'subAccountId', 0),
            this.safeNumber (params, 'receiverSubAccountId', 0),
            this.safeNumber (params, 'tokenId', 0),
            this.safeString (params, 'fee', '0'),
            this.safeString (params, 'amount', '0'),
            this.parseToInt (nonce),
            this.safeNumber (params, 'timestampSeconds', 0)
        );
        const contractor = zklink.newTransfer (tx_builder);
        // const signer = ZkLinkSigner.ethSig(seed);
        // const signer = new Signer(seed);
        contractor?.sign (_signer?.getZkLinkSigner ());
        const tx = contractor.jsValue ();
        const zkSign = tx?.signature?.signature;
        return zkSign;
    }

    intToBase16 (elem): string {
        return elem.toString (16);
    }

    extendExchangeOptions (newOptions: Dict) {
        this.options = this.extend (this.options, newOptions);
    }

    createSafeDictionary () {
        return {};
    }

    convertToSafeDictionary (dict) {
        return dict;
    }

    randomBytes (length: number) {
        const rng = new SecureRandom ();
        const x:number[] = [];
        x.length = length;
        rng.nextBytes (x);
        return Buffer.from (x).toString ('hex');
    }

    randNumber (size: number) {
        let number = '';
        for (let i = 0; i < size; i++) {
            number += Math.floor (Math.random () * 10);
        }
        return parseInt (number, 10);
    }

    binaryLength (binary: Uint8Array) {
        return binary.length;
    }

    /* eslint-enable */
    // ------------------------------------------------------------------------

    // ########################################################################
    // ########################################################################
    // ########################################################################
    // ########################################################################
    // ########                        ########                        ########
    // ########                        ########                        ########
    // ########                        ########                        ########
    // ########                        ########                        ########
    // ########        ########################        ########################
    // ########        ########################        ########################
    // ########        ########################        ########################
    // ########        ########################        ########################
    // ########                        ########                        ########
    // ########                        ########                        ########
    // ########                        ########                        ########
    // ########                        ########                        ########
    // ########################################################################
    // ########################################################################
    // ########################################################################
    // ########################################################################
    // ########        ########        ########                        ########
    // ########        ########        ########                        ########
    // ########        ########        ########                        ########
    // ########        ########        ########                        ########
    // ################        ########################        ################
    // ################        ########################        ################
    // ################        ########################        ################
    // ################        ########################        ################
    // ########        ########        ################        ################
    // ########        ########        ################        ################
    // ########        ########        ################        ################
    // ########        ########        ################        ################
    // ########################################################################
    // ########################################################################
    // ########################################################################
    // ########################################################################

    // ------------------------------------------------------------------------
    // METHODS BELOW THIS LINE ARE TRANSPILED FROM JAVASCRIPT TO PYTHON AND PHP

    describe (): any {
        return {
            'id': undefined,
            'name': undefined,
            'countries': undefined,
            'enableRateLimit': true,
            'rateLimit': 2000, // milliseconds = seconds * 1000
            'timeout': this.timeout, // milliseconds = seconds * 1000
            'certified': false, // if certified by the CCXT dev team
            'pro': false, // if it is integrated with CCXT Pro for WebSocket support
            'alias': false, // whether this exchange is an alias to another exchange
            'dex': false,
            'has': {
                'publicAPI': true,
                'privateAPI': true,
                'CORS': undefined,
                'sandbox': undefined,
                'spot': undefined,
                'margin': undefined,
                'swap': undefined,
                'future': undefined,
                'option': undefined,
                'addMargin': undefined,
                'borrowCrossMargin': undefined,
                'borrowIsolatedMargin': undefined,
                'borrowMargin': undefined,
                'cancelAllOrders': undefined,
                'cancelAllOrdersWs': undefined,
                'cancelOrder': true,
                'cancelOrderWs': undefined,
                'cancelOrders': undefined,
                'cancelOrdersWs': undefined,
                'closeAllPositions': undefined,
                'closePosition': undefined,
                'createDepositAddress': undefined,
                'createLimitBuyOrder': undefined,
                'createLimitBuyOrderWs': undefined,
                'createLimitOrder': true,
                'createLimitOrderWs': undefined,
                'createLimitSellOrder': undefined,
                'createLimitSellOrderWs': undefined,
                'createMarketBuyOrder': undefined,
                'createMarketBuyOrderWs': undefined,
                'createMarketBuyOrderWithCost': undefined,
                'createMarketBuyOrderWithCostWs': undefined,
                'createMarketOrder': true,
                'createMarketOrderWs': true,
                'createMarketOrderWithCost': undefined,
                'createMarketOrderWithCostWs': undefined,
                'createMarketSellOrder': undefined,
                'createMarketSellOrderWs': undefined,
                'createMarketSellOrderWithCost': undefined,
                'createMarketSellOrderWithCostWs': undefined,
                'createOrder': true,
                'createOrderWs': undefined,
                'createOrders': undefined,
                'createOrderWithTakeProfitAndStopLoss': undefined,
                'createOrderWithTakeProfitAndStopLossWs': undefined,
                'createPostOnlyOrder': undefined,
                'createPostOnlyOrderWs': undefined,
                'createReduceOnlyOrder': undefined,
                'createReduceOnlyOrderWs': undefined,
                'createStopLimitOrder': undefined,
                'createStopLimitOrderWs': undefined,
                'createStopLossOrder': undefined,
                'createStopLossOrderWs': undefined,
                'createStopMarketOrder': undefined,
                'createStopMarketOrderWs': undefined,
                'createStopOrder': undefined,
                'createStopOrderWs': undefined,
                'createTakeProfitOrder': undefined,
                'createTakeProfitOrderWs': undefined,
                'createTrailingAmountOrder': undefined,
                'createTrailingAmountOrderWs': undefined,
                'createTrailingPercentOrder': undefined,
                'createTrailingPercentOrderWs': undefined,
                'createTriggerOrder': undefined,
                'createTriggerOrderWs': undefined,
                'deposit': undefined,
                'editOrder': 'emulated',
                'editOrders': undefined,
                'editOrderWs': undefined,
                'fetchAccounts': undefined,
                'fetchBalance': true,
                'fetchBalanceWs': undefined,
                'fetchBidsAsks': undefined,
                'fetchBorrowInterest': undefined,
                'fetchBorrowRate': undefined,
                'fetchBorrowRateHistories': undefined,
                'fetchBorrowRateHistory': undefined,
                'fetchBorrowRates': undefined,
                'fetchBorrowRatesPerSymbol': undefined,
                'fetchCanceledAndClosedOrders': undefined,
                'fetchCanceledOrders': undefined,
                'fetchClosedOrder': undefined,
                'fetchClosedOrders': undefined,
                'fetchClosedOrdersWs': undefined,
                'fetchConvertCurrencies': undefined,
                'fetchConvertQuote': undefined,
                'fetchConvertTrade': undefined,
                'fetchConvertTradeHistory': undefined,
                'fetchCrossBorrowRate': undefined,
                'fetchCrossBorrowRates': undefined,
                'fetchCurrencies': 'emulated',
                'fetchCurrenciesWs': 'emulated',
                'fetchDeposit': undefined,
                'fetchDepositAddress': undefined,
                'fetchDepositAddresses': undefined,
                'fetchDepositAddressesByNetwork': undefined,
                'fetchDeposits': undefined,
                'fetchDepositsWithdrawals': undefined,
                'fetchDepositsWs': undefined,
                'fetchDepositWithdrawFee': undefined,
                'fetchDepositWithdrawFees': undefined,
                'fetchFundingHistory': undefined,
                'fetchFundingRate': undefined,
                'fetchFundingRateHistory': undefined,
                'fetchFundingInterval': undefined,
                'fetchFundingIntervals': undefined,
                'fetchFundingRates': undefined,
                'fetchGreeks': undefined,
                'fetchIndexOHLCV': undefined,
                'fetchIsolatedBorrowRate': undefined,
                'fetchIsolatedBorrowRates': undefined,
                'fetchMarginAdjustmentHistory': undefined,
                'fetchIsolatedPositions': undefined,
                'fetchL2OrderBook': true,
                'fetchL3OrderBook': undefined,
                'fetchLastPrices': undefined,
                'fetchLedger': undefined,
                'fetchLedgerEntry': undefined,
                'fetchLeverage': undefined,
                'fetchLeverages': undefined,
                'fetchLeverageTiers': undefined,
                'fetchLiquidations': undefined,
                'fetchLongShortRatio': undefined,
                'fetchLongShortRatioHistory': undefined,
                'fetchMarginMode': undefined,
                'fetchMarginModes': undefined,
                'fetchMarketLeverageTiers': undefined,
                'fetchMarkets': true,
                'fetchMarketsWs': undefined,
                'fetchMarkOHLCV': undefined,
                'fetchMyLiquidations': undefined,
                'fetchMySettlementHistory': undefined,
                'fetchMyTrades': undefined,
                'fetchMyTradesWs': undefined,
                'fetchOHLCV': undefined,
                'fetchOHLCVWs': undefined,
                'fetchOpenInterest': undefined,
                'fetchOpenInterests': undefined,
                'fetchOpenInterestHistory': undefined,
                'fetchOpenOrder': undefined,
                'fetchOpenOrders': undefined,
                'fetchOpenOrdersWs': undefined,
                'fetchOption': undefined,
                'fetchOptionChain': undefined,
                'fetchOrder': undefined,
                'fetchOrderBook': true,
                'fetchOrderBooks': undefined,
                'fetchOrderBookWs': undefined,
                'fetchOrders': undefined,
                'fetchOrdersByStatus': undefined,
                'fetchOrdersWs': undefined,
                'fetchOrderTrades': undefined,
                'fetchOrderWs': undefined,
                'fetchPosition': undefined,
                'fetchPositionHistory': undefined,
                'fetchPositionsHistory': undefined,
                'fetchPositionWs': undefined,
                'fetchPositionMode': undefined,
                'fetchPositions': undefined,
                'fetchPositionsWs': undefined,
                'fetchPositionsForSymbol': undefined,
                'fetchPositionsForSymbolWs': undefined,
                'fetchPositionsRisk': undefined,
                'fetchPremiumIndexOHLCV': undefined,
                'fetchSettlementHistory': undefined,
                'fetchStatus': undefined,
                'fetchTicker': true,
                'fetchTickerWs': undefined,
                'fetchTickers': undefined,
                'fetchMarkPrices': undefined,
                'fetchTickersWs': undefined,
                'fetchTime': undefined,
                'fetchTrades': true,
                'fetchTradesWs': undefined,
                'fetchTradingFee': undefined,
                'fetchTradingFees': undefined,
                'fetchTradingFeesWs': undefined,
                'fetchTradingLimits': undefined,
                'fetchTransactionFee': undefined,
                'fetchTransactionFees': undefined,
                'fetchTransactions': undefined,
                'fetchTransfer': undefined,
                'fetchTransfers': undefined,
                'fetchUnderlyingAssets': undefined,
                'fetchVolatilityHistory': undefined,
                'fetchWithdrawAddresses': undefined,
                'fetchWithdrawal': undefined,
                'fetchWithdrawals': undefined,
                'fetchWithdrawalsWs': undefined,
                'fetchWithdrawalWhitelist': undefined,
                'reduceMargin': undefined,
                'repayCrossMargin': undefined,
                'repayIsolatedMargin': undefined,
                'setLeverage': undefined,
                'setMargin': undefined,
                'setMarginMode': undefined,
                'setPositionMode': undefined,
                'signIn': undefined,
                'transfer': undefined,
                'watchBalance': undefined,
                'watchMyTrades': undefined,
                'watchOHLCV': undefined,
                'watchOHLCVForSymbols': undefined,
                'watchOrderBook': undefined,
                'watchBidsAsks': undefined,
                'watchOrderBookForSymbols': undefined,
                'watchOrders': undefined,
                'watchOrdersForSymbols': undefined,
                'watchPosition': undefined,
                'watchPositions': undefined,
                'watchStatus': undefined,
                'watchTicker': undefined,
                'watchTickers': undefined,
                'watchTrades': undefined,
                'watchTradesForSymbols': undefined,
                'watchLiquidations': undefined,
                'watchLiquidationsForSymbols': undefined,
                'watchMyLiquidations': undefined,
                'unWatchOrders': undefined,
                'unWatchTrades': undefined,
                'unWatchTradesForSymbols': undefined,
                'unWatchOHLCVForSymbols': undefined,
                'unWatchOrderBookForSymbols': undefined,
                'unWatchPositions': undefined,
                'unWatchOrderBook': undefined,
                'unWatchTickers': undefined,
                'unWatchMyTrades': undefined,
                'unWatchTicker': undefined,
                'unWatchOHLCV': undefined,
                'watchMyLiquidationsForSymbols': undefined,
                'withdraw': undefined,
                'ws': undefined,
            },
            'urls': {
                'logo': undefined,
                'api': undefined,
                'www': undefined,
                'doc': undefined,
                'fees': undefined,
            },
            'api': undefined,
            'requiredCredentials': {
                'apiKey': true,
                'secret': true,
                'uid': false,
                'accountId': false,
                'login': false,
                'password': false,
                'twofa': false, // 2-factor authentication (one-time password key)
                'privateKey': false, // a "0x"-prefixed hexstring private key for a wallet
                'walletAddress': false, // the wallet address "0x"-prefixed hexstring
                'token': false, // reserved for HTTP auth in some cases
            },
            'markets': undefined, // to be filled manually or by fetchMarkets
            'currencies': {}, // to be filled manually or by fetchMarkets
            'timeframes': undefined, // redefine if the exchange has.fetchOHLCV
            'fees': {
                'trading': {
                    'tierBased': undefined,
                    'percentage': undefined,
                    'taker': undefined,
                    'maker': undefined,
                },
                'funding': {
                    'tierBased': undefined,
                    'percentage': undefined,
                    'withdraw': {},
                    'deposit': {},
                },
            },
            'status': {
                'status': 'ok',
                'updated': undefined,
                'eta': undefined,
                'url': undefined,
            },
            'exceptions': undefined,
            'httpExceptions': {
                '422': ExchangeError,
                '418': DDoSProtection,
                '429': RateLimitExceeded,
                '404': ExchangeNotAvailable,
                '409': ExchangeNotAvailable,
                '410': ExchangeNotAvailable,
                '451': ExchangeNotAvailable,
                '500': ExchangeNotAvailable,
                '501': ExchangeNotAvailable,
                '502': ExchangeNotAvailable,
                '520': ExchangeNotAvailable,
                '521': ExchangeNotAvailable,
                '522': ExchangeNotAvailable,
                '525': ExchangeNotAvailable,
                '526': ExchangeNotAvailable,
                '400': ExchangeNotAvailable,
                '403': ExchangeNotAvailable,
                '405': ExchangeNotAvailable,
                '503': ExchangeNotAvailable,
                '530': ExchangeNotAvailable,
                '408': RequestTimeout,
                '504': RequestTimeout,
                '401': AuthenticationError,
                '407': AuthenticationError,
                '511': AuthenticationError,
            },
            'commonCurrencies': {
                'XBT': 'BTC',
                'BCHSV': 'BSV',
            },
            'precisionMode': TICK_SIZE,
            'paddingMode': NO_PADDING,
            'limits': {
                'leverage': { 'min': undefined, 'max': undefined },
                'amount': { 'min': undefined, 'max': undefined },
                'price': { 'min': undefined, 'max': undefined },
                'cost': { 'min': undefined, 'max': undefined },
            },
        };
    }

    safeBoolN (dictionaryOrList, keys: IndexType[], defaultValue: boolean = undefined): boolean | undefined {
        /**
         * @ignore
         * @method
         * @description safely extract boolean value from dictionary or list
         * @returns {bool | undefined}
         */
        const value = this.safeValueN (dictionaryOrList, keys, defaultValue);
        if (typeof value === 'boolean') {
            return value;
        }
        return defaultValue;
    }

    safeBool2 (dictionary, key1: IndexType, key2: IndexType, defaultValue: boolean = undefined): boolean | undefined {
        /**
         * @ignore
         * @method
         * @description safely extract boolean value from dictionary or list
         * @returns {bool | undefined}
         */
        return this.safeBoolN (dictionary, [ key1, key2 ], defaultValue);
    }

    safeBool (dictionary, key: IndexType, defaultValue: boolean = undefined): boolean | undefined {
        /**
         * @ignore
         * @method
         * @description safely extract boolean value from dictionary or list
         * @returns {bool | undefined}
         */
        return this.safeBoolN (dictionary, [ key ], defaultValue);
    }

    safeDictN (dictionaryOrList, keys: IndexType[], defaultValue: Dictionary<any> = undefined): Dictionary<any> | undefined {
        /**
         * @ignore
         * @method
         * @description safely extract a dictionary from dictionary or list
         * @returns {object | undefined}
         */
        const value = this.safeValueN (dictionaryOrList, keys, defaultValue);
        if (value === undefined) {
            return defaultValue;
        }
        if ((typeof value === 'object')) {
            if (!Array.isArray (value)) {
                return value;
            }
        }
        return defaultValue;
    }

    safeDict (dictionary, key: IndexType, defaultValue: Dictionary<any> = undefined): Dictionary<any> | undefined {
        /**
         * @ignore
         * @method
         * @description safely extract a dictionary from dictionary or list
         * @returns {object | undefined}
         */
        return this.safeDictN (dictionary, [ key ], defaultValue);
    }

    safeDict2 (dictionary, key1: IndexType, key2: string, defaultValue: Dictionary<any> = undefined): Dictionary<any> | undefined {
        /**
         * @ignore
         * @method
         * @description safely extract a dictionary from dictionary or list
         * @returns {object | undefined}
         */
        return this.safeDictN (dictionary, [ key1, key2 ], defaultValue);
    }

    safeListN (dictionaryOrList, keys: IndexType[], defaultValue: any[] = undefined): any[] | undefined {
        /**
         * @ignore
         * @method
         * @description safely extract an Array from dictionary or list
         * @returns {Array | undefined}
         */
        const value = this.safeValueN (dictionaryOrList, keys, defaultValue);
        if (value === undefined) {
            return defaultValue;
        }
        if (Array.isArray (value)) {
            return value;
        }
        return defaultValue;
    }

    safeList2 (dictionaryOrList, key1: IndexType, key2: string, defaultValue: any[] = undefined): any[] | undefined {
        /**
         * @ignore
         * @method
         * @description safely extract an Array from dictionary or list
         * @returns {Array | undefined}
         */
        return this.safeListN (dictionaryOrList, [ key1, key2 ], defaultValue);
    }

    safeList (dictionaryOrList, key: IndexType, defaultValue: any[] = undefined): any[] | undefined {
        /**
         * @ignore
         * @method
         * @description safely extract an Array from dictionary or list
         * @returns {Array | undefined}
         */
        return this.safeListN (dictionaryOrList, [ key ], defaultValue);
    }

    handleDeltas (orderbook, deltas) {
        for (let i = 0; i < deltas.length; i++) {
            this.handleDelta (orderbook, deltas[i]);
        }
    }

    handleDelta (bookside, delta) {
        throw new NotSupported (this.id + ' handleDelta not supported yet');
    }

    handleDeltasWithKeys (bookSide: any, deltas, priceKey: IndexType = 0, amountKey: IndexType = 1, countOrIdKey: IndexType = 2) {
        for (let i = 0; i < deltas.length; i++) {
            const bidAsk = this.parseBidAsk (deltas[i], priceKey, amountKey, countOrIdKey);
            bookSide.storeArray (bidAsk);
        }
    }

    getCacheIndex (orderbook, deltas) {
        // return the first index of the cache that can be applied to the orderbook or -1 if not possible
        return -1;
    }

    arraysConcat (arraysOfArrays: any[]) {
        let result = [];
        for (let i = 0; i < arraysOfArrays.length; i++) {
            result = this.arrayConcat (result, arraysOfArrays[i]);
        }
        return result;
    }

    findTimeframe (timeframe, timeframes = undefined) {
        if (timeframes === undefined) {
            timeframes = this.timeframes;
        }
        const keys = Object.keys (timeframes);
        for (let i = 0; i < keys.length; i++) {
            const key = keys[i];
            if (timeframes[key] === timeframe) {
                return key;
            }
        }
        return undefined;
    }

    checkProxyUrlSettings (url: Str = undefined, method: Str = undefined, headers: Dict = undefined, body: Dict = undefined) {
        const usedProxies = [];
        let proxyUrl = undefined;
        if (this.proxyUrl !== undefined) {
            usedProxies.push ('proxyUrl');
            proxyUrl = this.proxyUrl;
        }
        if (this.proxy_url !== undefined) {
            usedProxies.push ('proxy_url');
            proxyUrl = this.proxy_url;
        }
        if (this.proxyUrlCallback !== undefined) {
            usedProxies.push ('proxyUrlCallback');
            proxyUrl = this.proxyUrlCallback (url, method, headers, body);
        }
        if (this.proxy_url_callback !== undefined) {
            usedProxies.push ('proxy_url_callback');
            proxyUrl = this.proxy_url_callback (url, method, headers, body);
        }
        // backwards-compatibility
        if (this.proxy !== undefined) {
            usedProxies.push ('proxy');
            if (typeof this.proxy === 'function') {
                proxyUrl = this.proxy (url, method, headers, body);
            } else {
                proxyUrl = this.proxy;
            }
        }
        const length = usedProxies.length;
        if (length > 1) {
            const joinedProxyNames = usedProxies.join (',');
            throw new InvalidProxySettings (this.id + ' you have multiple conflicting proxy settings (' + joinedProxyNames + '), please use only one from : proxyUrl, proxy_url, proxyUrlCallback, proxy_url_callback');
        }
        return proxyUrl;
    }

    urlEncoderForProxyUrl (targetUrl: string) {
        // to be overriden
        const includesQuery = targetUrl.indexOf ('?') >= 0;
        const finalUrl = includesQuery ? this.encodeURIComponent (targetUrl) : targetUrl;
        return finalUrl;
    }

    checkProxySettings (url: Str = undefined, method: Str = undefined, headers: Dict = undefined, body: Dict = undefined) {
        const usedProxies = [];
        let httpProxy = undefined;
        let httpsProxy = undefined;
        let socksProxy = undefined;
        // httpProxy
        const isHttpProxyDefined = this.valueIsDefined (this.httpProxy);
        const isHttp_proxy_defined = this.valueIsDefined (this.http_proxy);
        if (isHttpProxyDefined || isHttp_proxy_defined) {
            usedProxies.push ('httpProxy');
            httpProxy = isHttpProxyDefined ? this.httpProxy : this.http_proxy;
        }
        const ishttpProxyCallbackDefined = this.valueIsDefined (this.httpProxyCallback);
        const ishttp_proxy_callback_defined = this.valueIsDefined (this.http_proxy_callback);
        if (ishttpProxyCallbackDefined || ishttp_proxy_callback_defined) {
            usedProxies.push ('httpProxyCallback');
            httpProxy = ishttpProxyCallbackDefined ? this.httpProxyCallback (url, method, headers, body) : this.http_proxy_callback (url, method, headers, body);
        }
        // httpsProxy
        const isHttpsProxyDefined = this.valueIsDefined (this.httpsProxy);
        const isHttps_proxy_defined = this.valueIsDefined (this.https_proxy);
        if (isHttpsProxyDefined || isHttps_proxy_defined) {
            usedProxies.push ('httpsProxy');
            httpsProxy = isHttpsProxyDefined ? this.httpsProxy : this.https_proxy;
        }
        const ishttpsProxyCallbackDefined = this.valueIsDefined (this.httpsProxyCallback);
        const ishttps_proxy_callback_defined = this.valueIsDefined (this.https_proxy_callback);
        if (ishttpsProxyCallbackDefined || ishttps_proxy_callback_defined) {
            usedProxies.push ('httpsProxyCallback');
            httpsProxy = ishttpsProxyCallbackDefined ? this.httpsProxyCallback (url, method, headers, body) : this.https_proxy_callback (url, method, headers, body);
        }
        // socksProxy
        const isSocksProxyDefined = this.valueIsDefined (this.socksProxy);
        const isSocks_proxy_defined = this.valueIsDefined (this.socks_proxy);
        if (isSocksProxyDefined || isSocks_proxy_defined) {
            usedProxies.push ('socksProxy');
            socksProxy = isSocksProxyDefined ? this.socksProxy : this.socks_proxy;
        }
        const issocksProxyCallbackDefined = this.valueIsDefined (this.socksProxyCallback);
        const issocks_proxy_callback_defined = this.valueIsDefined (this.socks_proxy_callback);
        if (issocksProxyCallbackDefined || issocks_proxy_callback_defined) {
            usedProxies.push ('socksProxyCallback');
            socksProxy = issocksProxyCallbackDefined ? this.socksProxyCallback (url, method, headers, body) : this.socks_proxy_callback (url, method, headers, body);
        }
        // check
        const length = usedProxies.length;
        if (length > 1) {
            const joinedProxyNames = usedProxies.join (',');
            throw new InvalidProxySettings (this.id + ' you have multiple conflicting proxy settings (' + joinedProxyNames + '), please use only one from: httpProxy, httpsProxy, httpProxyCallback, httpsProxyCallback, socksProxy, socksProxyCallback');
        }
        return [ httpProxy, httpsProxy, socksProxy ];
    }

    checkWsProxySettings () {
        const usedProxies = [];
        let wsProxy = undefined;
        let wssProxy = undefined;
        let wsSocksProxy = undefined;
        // ws proxy
        const isWsProxyDefined = this.valueIsDefined (this.wsProxy);
        const is_ws_proxy_defined = this.valueIsDefined (this.ws_proxy);
        if (isWsProxyDefined || is_ws_proxy_defined) {
            usedProxies.push ('wsProxy');
            wsProxy = (isWsProxyDefined) ? this.wsProxy : this.ws_proxy;
        }
        // wss proxy
        const isWssProxyDefined = this.valueIsDefined (this.wssProxy);
        const is_wss_proxy_defined = this.valueIsDefined (this.wss_proxy);
        if (isWssProxyDefined || is_wss_proxy_defined) {
            usedProxies.push ('wssProxy');
            wssProxy = (isWssProxyDefined) ? this.wssProxy : this.wss_proxy;
        }
        // ws socks proxy
        const isWsSocksProxyDefined = this.valueIsDefined (this.wsSocksProxy);
        const is_ws_socks_proxy_defined = this.valueIsDefined (this.ws_socks_proxy);
        if (isWsSocksProxyDefined || is_ws_socks_proxy_defined) {
            usedProxies.push ('wsSocksProxy');
            wsSocksProxy = (isWsSocksProxyDefined) ? this.wsSocksProxy : this.ws_socks_proxy;
        }
        // check
        const length = usedProxies.length;
        if (length > 1) {
            const joinedProxyNames = usedProxies.join (',');
            throw new InvalidProxySettings (this.id + ' you have multiple conflicting proxy settings (' + joinedProxyNames + '), please use only one from: wsProxy, wssProxy, wsSocksProxy');
        }
        return [ wsProxy, wssProxy, wsSocksProxy ];
    }

    checkConflictingProxies (proxyAgentSet, proxyUrlSet) {
        if (proxyAgentSet && proxyUrlSet) {
            throw new InvalidProxySettings (this.id + ' you have multiple conflicting proxy settings, please use only one from : proxyUrl, httpProxy, httpsProxy, socksProxy');
        }
    }

    checkAddress (address: Str = undefined): Str {
        if (address === undefined) {
            throw new InvalidAddress (this.id + ' address is undefined');
        }
        // check the address is not the same letter like 'aaaaa' nor too short nor has a space
        const uniqChars = (this.unique (this.stringToCharsArray (address)));
        const length = uniqChars.length; // py transpiler trick
        if (length === 1 || address.length < this.minFundingAddressLength || address.indexOf (' ') > -1) {
            throw new InvalidAddress (this.id + ' address is invalid or has less than ' + this.minFundingAddressLength.toString () + ' characters: "' + address.toString () + '"');
        }
        return address;
    }

    findMessageHashes (client: Client, element: string): string[] {
        const result = [];
        const messageHashes = Object.keys (client.futures);
        for (let i = 0; i < messageHashes.length; i++) {
            const messageHash = messageHashes[i];
            if (messageHash.indexOf (element) >= 0) {
                result.push (messageHash);
            }
        }
        return result;
    }

    filterByLimit (array: object[], limit: Int = undefined, key: IndexType = 'timestamp', fromStart: boolean = false): any {
        if (this.valueIsDefined (limit)) {
            const arrayLength = array.length;
            if (arrayLength > 0) {
                let ascending = true;
                if ((key in array[0])) {
                    const first = array[0][key];
                    const last = array[arrayLength - 1][key];
                    if (first !== undefined && last !== undefined) {
                        ascending = first <= last;  // true if array is sorted in ascending order based on 'timestamp'
                    }
                }
                if (fromStart) {
                    if (limit > arrayLength) {
                        limit = arrayLength;
                    }
                    // array = ascending ? this.arraySlice (array, 0, limit) : this.arraySlice (array, -limit);
                    if (ascending) {
                        array = this.arraySlice (array, 0, limit);
                    } else {
                        array = this.arraySlice (array, -limit);
                    }
                } else {
                    // array = ascending ? this.arraySlice (array, -limit) : this.arraySlice (array, 0, limit);
                    if (ascending) {
                        array = this.arraySlice (array, -limit);
                    } else {
                        array = this.arraySlice (array, 0, limit);
                    }
                }
            }
        }
        return array;
    }

    filterBySinceLimit (array: object[], since: Int = undefined, limit: Int = undefined, key: IndexType = 'timestamp', tail = false): any {
        const sinceIsDefined = this.valueIsDefined (since);
        const parsedArray = this.toArray (array) as any;
        let result = parsedArray;
        if (sinceIsDefined) {
            result = [ ];
            for (let i = 0; i < parsedArray.length; i++) {
                const entry = parsedArray[i];
                const value = this.safeValue (entry, key);
                if (value && (value >= since)) {
                    result.push (entry);
                }
            }
        }
        if (tail && limit !== undefined) {
            return this.arraySlice (result, -limit);
        }
        // if the user provided a 'since' argument
        // we want to limit the result starting from the 'since'
        const shouldFilterFromStart = !tail && sinceIsDefined;
        return this.filterByLimit (result, limit, key, shouldFilterFromStart);
    }

    filterByValueSinceLimit (array: object[], field: IndexType, value = undefined, since: Int = undefined, limit: Int = undefined, key = 'timestamp', tail = false): any {
        const valueIsDefined = this.valueIsDefined (value);
        const sinceIsDefined = this.valueIsDefined (since);
        const parsedArray = this.toArray (array) as any;
        let result = parsedArray;
        // single-pass filter for both symbol and since
        if (valueIsDefined || sinceIsDefined) {
            result = [ ];
            for (let i = 0; i < parsedArray.length; i++) {
                const entry = parsedArray[i];
                const entryFiledEqualValue = entry[field] === value;
                const firstCondition = valueIsDefined ? entryFiledEqualValue : true;
                const entryKeyValue = this.safeValue (entry, key);
                const entryKeyGESince = (entryKeyValue) && (since !== undefined) && (entryKeyValue >= since);
                const secondCondition = sinceIsDefined ? entryKeyGESince : true;
                if (firstCondition && secondCondition) {
                    result.push (entry);
                }
            }
        }
        if (tail && limit !== undefined) {
            return this.arraySlice (result, -limit);
        }
        return this.filterByLimit (result, limit, key, sinceIsDefined);
    }

    /**
     * @method
     * @name Exchange#setSandboxMode
     * @description set the sandbox mode for the exchange
     * @param {boolean} enabled true to enable sandbox mode, false to disable it
     */
    setSandboxMode (enabled: boolean) {
        if (enabled) {
            if ('test' in this.urls) {
                if (typeof this.urls['api'] === 'string') {
                    this.urls['apiBackup'] = this.urls['api'];
                    this.urls['api'] = this.urls['test'];
                } else {
                    this.urls['apiBackup'] = this.clone (this.urls['api']);
                    this.urls['api'] = this.clone (this.urls['test']);
                }
            } else {
                throw new NotSupported (this.id + ' does not have a sandbox URL');
            }
            // set flag
            this.isSandboxModeEnabled = true;
        } else if ('apiBackup' in this.urls) {
            if (typeof this.urls['api'] === 'string') {
                this.urls['api'] = this.urls['apiBackup'] as any;
            } else {
                this.urls['api'] = this.clone (this.urls['apiBackup']);
            }
            const newUrls = this.omit (this.urls, 'apiBackup');
            this.urls = newUrls;
            // set flag
            this.isSandboxModeEnabled = false;
        }
    }

    sign (path, api: any = 'public', method = 'GET', params = {}, headers: any = undefined, body: any = undefined) {
        return {};
    }

    async fetchAccounts (params = {}): Promise<Account[]> {
        throw new NotSupported (this.id + ' fetchAccounts() is not supported yet');
    }

    async fetchTrades (symbol: string, since: Int = undefined, limit: Int = undefined, params = {}): Promise<Trade[]> {
        throw new NotSupported (this.id + ' fetchTrades() is not supported yet');
    }

    async fetchTradesWs (symbol: string, since: Int = undefined, limit: Int = undefined, params = {}): Promise<Trade[]> {
        throw new NotSupported (this.id + ' fetchTradesWs() is not supported yet');
    }

    async watchLiquidations (symbol: string, since: Int = undefined, limit: Int = undefined, params = {}): Promise<Liquidation[]> {
        if (this.has['watchLiquidationsForSymbols']) {
            return await this.watchLiquidationsForSymbols ([ symbol ], since, limit, params);
        }
        throw new NotSupported (this.id + ' watchLiquidations() is not supported yet');
    }

    async watchLiquidationsForSymbols (symbols: string[], since: Int = undefined, limit: Int = undefined, params = {}): Promise<Liquidation[]> {
        throw new NotSupported (this.id + ' watchLiquidationsForSymbols() is not supported yet');
    }

    async watchMyLiquidations (symbol: string, since: Int = undefined, limit: Int = undefined, params = {}): Promise<Liquidation[]> {
        if (this.has['watchMyLiquidationsForSymbols']) {
            return this.watchMyLiquidationsForSymbols ([ symbol ], since, limit, params);
        }
        throw new NotSupported (this.id + ' watchMyLiquidations() is not supported yet');
    }

    async watchMyLiquidationsForSymbols (symbols: string[], since: Int = undefined, limit: Int = undefined, params = {}): Promise<Liquidation[]> {
        throw new NotSupported (this.id + ' watchMyLiquidationsForSymbols() is not supported yet');
    }

    async watchTrades (symbol: string, since: Int = undefined, limit: Int = undefined, params = {}): Promise<Trade[]> {
        throw new NotSupported (this.id + ' watchTrades() is not supported yet');
    }

    async unWatchOrders (symbol: Str = undefined, params = {}): Promise<any> {
        throw new NotSupported (this.id + ' unWatchOrders() is not supported yet');
    }

    async unWatchTrades (symbol: string, params = {}): Promise<any> {
        throw new NotSupported (this.id + ' unWatchTrades() is not supported yet');
    }

    async watchTradesForSymbols (symbols: string[], since: Int = undefined, limit: Int = undefined, params = {}): Promise<Trade[]> {
        throw new NotSupported (this.id + ' watchTradesForSymbols() is not supported yet');
    }

    async unWatchTradesForSymbols (symbols: string[], params = {}): Promise<any> {
        throw new NotSupported (this.id + ' unWatchTradesForSymbols() is not supported yet');
    }

    async watchMyTradesForSymbols (symbols: string[], since: Int = undefined, limit: Int = undefined, params = {}): Promise<Trade[]> {
        throw new NotSupported (this.id + ' watchMyTradesForSymbols() is not supported yet');
    }

    async watchOrdersForSymbols (symbols: string[], since: Int = undefined, limit: Int = undefined, params = {}): Promise<Order[]> {
        throw new NotSupported (this.id + ' watchOrdersForSymbols() is not supported yet');
    }

    async watchOHLCVForSymbols (symbolsAndTimeframes: string[][], since: Int = undefined, limit: Int = undefined, params = {}): Promise<Dictionary<Dictionary<OHLCV[]>>> {
        throw new NotSupported (this.id + ' watchOHLCVForSymbols() is not supported yet');
    }

    async unWatchOHLCVForSymbols (symbolsAndTimeframes: string[][], params = {}): Promise<any> {
        throw new NotSupported (this.id + ' unWatchOHLCVForSymbols() is not supported yet');
    }

    async watchOrderBookForSymbols (symbols: string[], limit: Int = undefined, params = {}): Promise<OrderBook> {
        throw new NotSupported (this.id + ' watchOrderBookForSymbols() is not supported yet');
    }

    async unWatchOrderBookForSymbols (symbols: string[], params = {}): Promise<any> {
        throw new NotSupported (this.id + ' unWatchOrderBookForSymbols() is not supported yet');
    }

    async unWatchPositions (symbols: Strings = undefined, params = {}): Promise<any> {
        throw new NotSupported (this.id + ' unWatchPositions() is not supported yet');
    }

    async unWatchTicker (symbol: string, params = {}): Promise<any> {
        throw new NotSupported (this.id + ' unWatchTicker() is not supported yet');
    }

    async fetchDepositAddresses (codes: Strings = undefined, params = {}): Promise<DepositAddress[]> {
        throw new NotSupported (this.id + ' fetchDepositAddresses() is not supported yet');
    }

    async fetchOrderBook (symbol: string, limit: Int = undefined, params = {}): Promise<OrderBook> {
        throw new NotSupported (this.id + ' fetchOrderBook() is not supported yet');
    }

    async fetchOrderBookWs (symbol: string, limit: Int = undefined, params = {}): Promise<OrderBook> {
        throw new NotSupported (this.id + ' fetchOrderBookWs() is not supported yet');
    }

    async fetchMarginMode (symbol: string, params = {}): Promise<MarginMode> {
        if (this.has['fetchMarginModes']) {
            const marginModes = await this.fetchMarginModes ([ symbol ], params);
            return this.safeDict (marginModes, symbol) as MarginMode;
        } else {
            throw new NotSupported (this.id + ' fetchMarginMode() is not supported yet');
        }
    }

    async fetchMarginModes (symbols: Strings = undefined, params = {}): Promise<MarginModes> {
        throw new NotSupported (this.id + ' fetchMarginModes () is not supported yet');
    }

    async fetchRestOrderBookSafe (symbol: string, limit: Int = undefined, params = {}): Promise<any> {  // TODO: Promise<Orderbook | undefined>
        const fetchSnapshotMaxRetries = this.handleOption ('watchOrderBook', 'maxRetries', 3);
        for (let i = 0; i < fetchSnapshotMaxRetries; i++) {
            try {
                const orderBook = await this.fetchOrderBook (symbol, limit, params);
                return orderBook;
            } catch (e) {
                if ((i + 1) === fetchSnapshotMaxRetries) {
                    throw e;
                }
            }
        }
        return undefined;
    }

    async watchOrderBook (symbol: string, limit: Int = undefined, params = {}): Promise<OrderBook> {
        throw new NotSupported (this.id + ' watchOrderBook() is not supported yet');
    }

    async unWatchOrderBook (symbol: string, params = {}): Promise<any> {
        throw new NotSupported (this.id + ' unWatchOrderBook() is not supported yet');
    }

    async fetchTime (params = {}): Promise<Int> {
        throw new NotSupported (this.id + ' fetchTime() is not supported yet');
    }

    async fetchTradingLimits (symbols: Strings = undefined, params = {}): Promise<{}> {
        throw new NotSupported (this.id + ' fetchTradingLimits() is not supported yet');
    }

    parseCurrency (rawCurrency: Dict): Currency {
        throw new NotSupported (this.id + ' parseCurrency() is not supported yet');
    }

    parseCurrencies (rawCurrencies): Currencies {
        const result = {};
        const arr = this.toArray (rawCurrencies);
        for (let i = 0; i < arr.length; i++) {
            const parsed = this.parseCurrency (arr[i]);
            const code = parsed['code'];
            result[code] = parsed;
        }
        return result;
    }

    parseMarket (market: Dict): Market {
        throw new NotSupported (this.id + ' parseMarket() is not supported yet');
    }

    parseMarkets (markets): Market[] {
        const result = [];
        for (let i = 0; i < markets.length; i++) {
            result.push (this.parseMarket (markets[i]));
        }
        return result;
    }

    parseTicker (ticker: Dict, market: Market = undefined): Ticker {
        throw new NotSupported (this.id + ' parseTicker() is not supported yet');
    }

    parseDepositAddress (depositAddress, currency: Currency = undefined): DepositAddress {
        throw new NotSupported (this.id + ' parseDepositAddress() is not supported yet');
    }

    parseTrade (trade: Dict, market: Market = undefined): Trade {
        throw new NotSupported (this.id + ' parseTrade() is not supported yet');
    }

    parseTransaction (transaction: Dict, currency: Currency = undefined): Transaction {
        throw new NotSupported (this.id + ' parseTransaction() is not supported yet');
    }

    parseTransfer (transfer: Dict, currency: Currency = undefined): TransferEntry {
        throw new NotSupported (this.id + ' parseTransfer() is not supported yet');
    }

    parseAccount (account: Dict): Account {
        throw new NotSupported (this.id + ' parseAccount() is not supported yet');
    }

    parseLedgerEntry (item: Dict, currency: Currency = undefined): LedgerEntry {
        throw new NotSupported (this.id + ' parseLedgerEntry() is not supported yet');
    }

    parseOrder (order: Dict, market: Market = undefined): Order {
        throw new NotSupported (this.id + ' parseOrder() is not supported yet');
    }

    async fetchCrossBorrowRates (params = {}): Promise<CrossBorrowRates> {
        throw new NotSupported (this.id + ' fetchCrossBorrowRates() is not supported yet');
    }

    async fetchIsolatedBorrowRates (params = {}): Promise<IsolatedBorrowRates> {
        throw new NotSupported (this.id + ' fetchIsolatedBorrowRates() is not supported yet');
    }

    parseMarketLeverageTiers (info, market: Market = undefined): LeverageTier[] {
        throw new NotSupported (this.id + ' parseMarketLeverageTiers() is not supported yet');
    }

    async fetchLeverageTiers (symbols: Strings = undefined, params = {}): Promise<LeverageTiers> {
        throw new NotSupported (this.id + ' fetchLeverageTiers() is not supported yet');
    }

    parsePosition (position: Dict, market: Market = undefined): Position {
        throw new NotSupported (this.id + ' parsePosition() is not supported yet');
    }

    parseFundingRateHistory (info, market: Market = undefined): FundingRateHistory {
        throw new NotSupported (this.id + ' parseFundingRateHistory() is not supported yet');
    }

    parseBorrowInterest (info: Dict, market: Market = undefined): BorrowInterest {
        throw new NotSupported (this.id + ' parseBorrowInterest() is not supported yet');
    }

    parseIsolatedBorrowRate (info: Dict, market: Market = undefined): IsolatedBorrowRate {
        throw new NotSupported (this.id + ' parseIsolatedBorrowRate() is not supported yet');
    }

    parseWsTrade (trade: Dict, market: Market = undefined): Trade {
        throw new NotSupported (this.id + ' parseWsTrade() is not supported yet');
    }

    parseWsOrder (order: Dict, market: Market = undefined): Order {
        throw new NotSupported (this.id + ' parseWsOrder() is not supported yet');
    }

    parseWsOrderTrade (trade: Dict, market: Market = undefined): Trade {
        throw new NotSupported (this.id + ' parseWsOrderTrade() is not supported yet');
    }

    parseWsOHLCV (ohlcv, market: Market = undefined): OHLCV {
        return this.parseOHLCV (ohlcv, market);
    }

    async fetchFundingRates (symbols: Strings = undefined, params = {}): Promise<FundingRates> {
        throw new NotSupported (this.id + ' fetchFundingRates() is not supported yet');
    }

    async fetchFundingIntervals (symbols: Strings = undefined, params = {}): Promise<FundingRates> {
        throw new NotSupported (this.id + ' fetchFundingIntervals() is not supported yet');
    }

    async watchFundingRate (symbol: string, params = {}): Promise<FundingRate> {
        throw new NotSupported (this.id + ' watchFundingRate() is not supported yet');
    }

    async watchFundingRates (symbols: string[], params = {}): Promise<FundingRates> {
        throw new NotSupported (this.id + ' watchFundingRates() is not supported yet');
    }

    async watchFundingRatesForSymbols (symbols: string[], params = {}): Promise<{}> {
        return await this.watchFundingRates (symbols, params);
    }

    async transfer (code: string, amount: number, fromAccount: string, toAccount: string, params = {}): Promise<TransferEntry> {
        throw new NotSupported (this.id + ' transfer() is not supported yet');
    }

    async withdraw (code: string, amount: number, address: string, tag: Str = undefined, params = {}): Promise<Transaction> {
        throw new NotSupported (this.id + ' withdraw() is not supported yet');
    }

    async createDepositAddress (code: string, params = {}): Promise<DepositAddress> {
        throw new NotSupported (this.id + ' createDepositAddress() is not supported yet');
    }

    async setLeverage (leverage: int, symbol: Str = undefined, params = {}): Promise<{}> {
        throw new NotSupported (this.id + ' setLeverage() is not supported yet');
    }

    async fetchLeverage (symbol: string, params = {}): Promise<Leverage> {
        if (this.has['fetchLeverages']) {
            const leverages = await this.fetchLeverages ([ symbol ], params);
            return this.safeDict (leverages, symbol) as Leverage;
        } else {
            throw new NotSupported (this.id + ' fetchLeverage() is not supported yet');
        }
    }

    async fetchLeverages (symbols: Strings = undefined, params = {}): Promise<Leverages> {
        throw new NotSupported (this.id + ' fetchLeverages() is not supported yet');
    }

    async setPositionMode (hedged: boolean, symbol: Str = undefined, params = {}): Promise<{}> {
        throw new NotSupported (this.id + ' setPositionMode() is not supported yet');
    }

    async addMargin (symbol: string, amount: number, params = {}): Promise<MarginModification> {
        throw new NotSupported (this.id + ' addMargin() is not supported yet');
    }

    async reduceMargin (symbol: string, amount: number, params = {}): Promise<MarginModification> {
        throw new NotSupported (this.id + ' reduceMargin() is not supported yet');
    }

    async setMargin (symbol: string, amount: number, params = {}): Promise<MarginModification> {
        throw new NotSupported (this.id + ' setMargin() is not supported yet');
    }

    async fetchLongShortRatio (symbol: string, timeframe: Str = undefined, params = {}): Promise<LongShortRatio> {
        throw new NotSupported (this.id + ' fetchLongShortRatio() is not supported yet');
    }

    async fetchLongShortRatioHistory (symbol: Str = undefined, timeframe: Str = undefined, since: Int = undefined, limit: Int = undefined, params = {}): Promise<LongShortRatio[]> {
        throw new NotSupported (this.id + ' fetchLongShortRatioHistory() is not supported yet');
    }

    async fetchMarginAdjustmentHistory (symbol: Str = undefined, type: Str = undefined, since: Num = undefined, limit: Num = undefined, params = {}): Promise<MarginModification[]> {
        /**
         * @method
         * @name exchange#fetchMarginAdjustmentHistory
         * @description fetches the history of margin added or reduced from contract isolated positions
         * @param {string} [symbol] unified market symbol
         * @param {string} [type] "add" or "reduce"
         * @param {int} [since] timestamp in ms of the earliest change to fetch
         * @param {int} [limit] the maximum amount of changes to fetch
         * @param {object} params extra parameters specific to the exchange api endpoint
         * @returns {object[]} a list of [margin structures]{@link https://docs.ccxt.com/#/?id=margin-loan-structure}
         */
        throw new NotSupported (this.id + ' fetchMarginAdjustmentHistory() is not supported yet');
    }

    async setMarginMode (marginMode: string, symbol: Str = undefined, params = {}): Promise<{}> {
        throw new NotSupported (this.id + ' setMarginMode() is not supported yet');
    }

    async fetchDepositAddressesByNetwork (code: string, params = {}): Promise<DepositAddress[]> {
        throw new NotSupported (this.id + ' fetchDepositAddressesByNetwork() is not supported yet');
    }

    async fetchOpenInterestHistory (symbol: string, timeframe: string = '1h', since: Int = undefined, limit: Int = undefined, params = {}): Promise<OpenInterest[]> {
        throw new NotSupported (this.id + ' fetchOpenInterestHistory() is not supported yet');
    }

    async fetchOpenInterest (symbol: string, params = {}): Promise<OpenInterest> {
        throw new NotSupported (this.id + ' fetchOpenInterest() is not supported yet');
    }

    async fetchOpenInterests (symbols: Strings = undefined, params = {}): Promise<OpenInterests> {
        throw new NotSupported (this.id + ' fetchOpenInterests() is not supported yet');
    }

    async signIn (params = {}): Promise<{}> {
        throw new NotSupported (this.id + ' signIn() is not supported yet');
    }

    async fetchPaymentMethods (params = {}): Promise<{}> {
        throw new NotSupported (this.id + ' fetchPaymentMethods() is not supported yet');
    }

    parseToInt (number) {
        // Solve Common parseInt misuse ex: parseInt ((since / 1000).toString ())
        // using a number as parameter which is not valid in ts
        const stringifiedNumber = this.numberToString (number);
        const convertedNumber = parseFloat (stringifiedNumber) as any;
        return parseInt (convertedNumber);
    }

    parseToNumeric (number) {
        const stringVersion = this.numberToString (number); // this will convert 1.0 and 1 to "1" and 1.1 to "1.1"
        // keep this in mind:
        // in JS:     1 === 1.0 is true
        // in Python: 1 == 1.0 is true
        // in PHP:    1 == 1.0 is true, but 1 === 1.0 is false.
        if (stringVersion.indexOf ('.') >= 0) {
            return parseFloat (stringVersion);
        }
        return parseInt (stringVersion);
    }

    isRoundNumber (value: number) {
        // this method is similar to isInteger, but this is more loyal and does not check for types.
        // i.e. isRoundNumber(1.000) returns true, while isInteger(1.000) returns false
        const res = this.parseToNumeric ((value % 1));
        return res === 0;
    }

    safeNumberOmitZero (obj: object, key: IndexType, defaultValue: Num = undefined): Num {
        const value = this.safeString (obj, key);
        const final = this.parseNumber (this.omitZero (value));
        return (final === undefined) ? defaultValue : final;
    }

    safeIntegerOmitZero (obj: object, key: IndexType, defaultValue: Int = undefined): Int {
        const timestamp = this.safeInteger (obj, key, defaultValue);
        if (timestamp === undefined || timestamp === 0) {
            return undefined;
        }
        return timestamp;
    }

    afterConstruct () {
        // networks
        this.createNetworksByIdObject ();
        this.featuresGenerator ();
        // init predefined markets if any
        if (this.markets) {
            this.setMarkets (this.markets);
        }
        // init the request rate limiter
        this.initRestRateLimiter ();
        // sanbox mode
        const isSandbox = this.safeBool2 (this.options, 'sandbox', 'testnet', false);
        if (isSandbox) {
            this.setSandboxMode (isSandbox);
        }
    }

    initRestRateLimiter () {
        if (this.rateLimit === undefined || (this.id !== undefined && this.rateLimit === -1)) {
            throw new ExchangeError (this.id + '.rateLimit property is not configured');
        }
        let refillRate = this.MAX_VALUE;
        if (this.rateLimit > 0) {
            refillRate = 1 / this.rateLimit;
        }
        const defaultBucket = {
            'delay': 0.001,
            'capacity': 1,
            'cost': 1,
            'maxCapacity': 1000,
            'refillRate': refillRate,
        };
        const existingBucket = (this.tokenBucket === undefined) ? {} : this.tokenBucket;
        this.tokenBucket = this.extend (defaultBucket, existingBucket);
        this.initThrottler ();
    }

    featuresGenerator () {
        //
        // in the exchange-specific features can be something like this, where we support 'string' aliases too:
        //
        //     {
        //         'my' : {
        //             'createOrder' : {...},
        //         },
        //         'swap': {
        //             'linear': {
        //                 'extends': my',
        //             },
        //         },
        //     }
        //
        if (this.features === undefined) {
            return;
        }
        // reconstruct
        const initialFeatures = this.features;
        this.features = {};
        const unifiedMarketTypes = [ 'spot', 'swap', 'future', 'option' ];
        const subTypes = [ 'linear', 'inverse' ];
        // atm only support basic methods, eg: 'createOrder', 'fetchOrder', 'fetchOrders', 'fetchMyTrades'
        for (let i = 0; i < unifiedMarketTypes.length; i++) {
            const marketType = unifiedMarketTypes[i];
            // if marketType is not filled for this exchange, don't add that in `features`
            if (!(marketType in initialFeatures)) {
                this.features[marketType] = undefined;
            } else {
                if (marketType === 'spot') {
                    this.features[marketType] = this.featuresMapper (initialFeatures, marketType, undefined);
                } else {
                    this.features[marketType] = {};
                    for (let j = 0; j < subTypes.length; j++) {
                        const subType = subTypes[j];
                        this.features[marketType][subType] = this.featuresMapper (initialFeatures, marketType, subType);
                    }
                }
            }
        }
    }

    featuresMapper (initialFeatures: any, marketType: Str, subType: Str = undefined) {
        let featuresObj = (subType !== undefined) ? initialFeatures[marketType][subType] : initialFeatures[marketType];
        // if exchange does not have that market-type (eg. future>inverse)
        if (featuresObj === undefined) {
            return undefined;
        }
        const extendsStr: Str = this.safeString (featuresObj, 'extends');
        if (extendsStr !== undefined) {
            featuresObj = this.omit (featuresObj, 'extends');
            const extendObj = this.featuresMapper (initialFeatures, extendsStr);
            featuresObj = this.deepExtend (extendObj, featuresObj);
        }
        //
        // ### corrections ###
        //
        // createOrder
        if ('createOrder' in featuresObj) {
            const value = this.safeDict (featuresObj['createOrder'], 'attachedStopLossTakeProfit');
            featuresObj['createOrder']['stopLoss'] = value;
            featuresObj['createOrder']['takeProfit'] = value;
            if (marketType === 'spot') {
                // default 'hedged': false
                featuresObj['createOrder']['hedged'] = false;
                // default 'leverage': false
                if (!('leverage' in featuresObj['createOrder'])) {
                    featuresObj['createOrder']['leverage'] = false;
                }
            }
            // default 'GTC' to true
            if (this.safeBool (featuresObj['createOrder']['timeInForce'], 'GTC') === undefined) {
                featuresObj['createOrder']['timeInForce']['GTC'] = true;
            }
        }
        // other methods
        const keys = Object.keys (featuresObj);
        for (let i = 0; i < keys.length; i++) {
            const key = keys[i];
            const featureBlock = featuresObj[key];
            if (!this.inArray (key, [ 'sandbox' ]) && featureBlock !== undefined) {
                // default "symbolRequired" to false to all methods (except `createOrder`)
                if (!('symbolRequired' in featureBlock)) {
                    featureBlock['symbolRequired'] = this.inArray (key, [ 'createOrder', 'createOrders', 'fetchOHLCV' ]);
                }
            }
        }
        return featuresObj;
    }

    orderbookChecksumMessage (symbol:Str) {
        return symbol + ' : ' + 'orderbook data checksum validation failed. You can reconnect by calling watchOrderBook again or you can mute the error by setting exchange.options["watchOrderBook"]["checksum"] = false';
    }

    createNetworksByIdObject () {
        // automatically generate network-id-to-code mappings
        const networkIdsToCodesGenerated = this.invertFlatStringDictionary (this.safeValue (this.options, 'networks', {})); // invert defined networks dictionary
        this.options['networksById'] = this.extend (networkIdsToCodesGenerated, this.safeValue (this.options, 'networksById', {})); // support manually overriden "networksById" dictionary too
    }

    getDefaultOptions () {
        return {
            'defaultNetworkCodeReplacements': {
                'ETH': { 'ERC20': 'ETH' },
                'TRX': { 'TRC20': 'TRX' },
                'CRO': { 'CRC20': 'CRONOS' },
                'BRC20': { 'BRC20': 'BTC' },
            },
        };
    }

    safeLedgerEntry (entry: object, currency: Currency = undefined) {
        currency = this.safeCurrency (undefined, currency);
        let direction = this.safeString (entry, 'direction');
        let before = this.safeString (entry, 'before');
        let after = this.safeString (entry, 'after');
        const amount = this.safeString (entry, 'amount');
        if (amount !== undefined) {
            if (before === undefined && after !== undefined) {
                before = Precise.stringSub (after, amount);
            } else if (before !== undefined && after === undefined) {
                after = Precise.stringAdd (before, amount);
            }
        }
        if (before !== undefined && after !== undefined) {
            if (direction === undefined) {
                if (Precise.stringGt (before, after)) {
                    direction = 'out';
                }
                if (Precise.stringGt (after, before)) {
                    direction = 'in';
                }
            }
        }
        const fee = this.safeValue (entry, 'fee');
        if (fee !== undefined) {
            fee['cost'] = this.safeNumber (fee, 'cost');
        }
        const timestamp = this.safeInteger (entry, 'timestamp');
        const info = this.safeDict (entry, 'info', {});
        return {
            'id': this.safeString (entry, 'id'),
            'timestamp': timestamp,
            'datetime': this.iso8601 (timestamp),
            'direction': direction,
            'account': this.safeString (entry, 'account'),
            'referenceId': this.safeString (entry, 'referenceId'),
            'referenceAccount': this.safeString (entry, 'referenceAccount'),
            'type': this.safeString (entry, 'type'),
            'currency': currency['code'],
            'amount': this.parseNumber (amount),
            'before': this.parseNumber (before),
            'after': this.parseNumber (after),
            'status': this.safeString (entry, 'status'),
            'fee': fee,
            'info': info,
        };
    }

    safeCurrencyStructure (currency: object): CurrencyInterface {
        // derive data from networks: deposit, withdraw, active, fee, limits, precision
        const networks = this.safeDict (currency, 'networks', {});
        const keys = Object.keys (networks);
        const length = keys.length;
        if (length !== 0) {
            for (let i = 0; i < length; i++) {
                const key = keys[i];
                const network = networks[key];
                const deposit = this.safeBool (network, 'deposit');
                const currencyDeposit = this.safeBool (currency, 'deposit');
                if (currencyDeposit === undefined || deposit) {
                    currency['deposit'] = deposit;
                }
                const withdraw = this.safeBool (network, 'withdraw');
                const currencyWithdraw = this.safeBool (currency, 'withdraw');
                if (currencyWithdraw === undefined || withdraw) {
                    currency['withdraw'] = withdraw;
                }
                // set network 'active' to false if D or W is disabled
                let active = this.safeBool (network, 'active');
                if (active === undefined) {
                    if (deposit && withdraw) {
                        currency['networks'][key]['active'] = true;
                    } else if (deposit !== undefined && withdraw !== undefined) {
                        currency['networks'][key]['active'] = false;
                    }
                }
                active = this.safeBool (currency['networks'][key], 'active'); // dict might have been updated on above lines, so access directly instead of `network` variable
                const currencyActive = this.safeBool (currency, 'active');
                if (currencyActive === undefined || active) {
                    currency['active'] = active;
                }
                // find lowest fee (which is more desired)
                const fee = this.safeString (network, 'fee');
                const feeMain = this.safeString (currency, 'fee');
                if (feeMain === undefined || Precise.stringLt (fee, feeMain)) {
                    currency['fee'] = this.parseNumber (fee);
                }
                // find lowest precision (which is more desired)
                const precision = this.safeString (network, 'precision');
                const precisionMain = this.safeString (currency, 'precision');
                if (precisionMain === undefined || Precise.stringGt (precision, precisionMain)) {
                    currency['precision'] = this.parseNumber (precision);
                }
                // limits
                const limits = this.safeDict (network, 'limits');
                const limitsMain = this.safeDict (currency, 'limits');
                if (limitsMain === undefined) {
                    currency['limits'] = {};
                }
                // deposits
                const limitsDeposit = this.safeDict (limits, 'deposit');
                const limitsDepositMain = this.safeDict (limitsMain, 'deposit');
                if (limitsDepositMain === undefined) {
                    currency['limits']['deposit'] = {};
                }
                const limitsDepositMin = this.safeString (limitsDeposit, 'min');
                const limitsDepositMax = this.safeString (limitsDeposit, 'max');
                const limitsDepositMinMain = this.safeString (limitsDepositMain, 'min');
                const limitsDepositMaxMain = this.safeString (limitsDepositMain, 'max');
                // find min
                if (limitsDepositMinMain === undefined || Precise.stringLt (limitsDepositMin, limitsDepositMinMain)) {
                    currency['limits']['deposit']['min'] = this.parseNumber (limitsDepositMin);
                }
                // find max
                if (limitsDepositMaxMain === undefined || Precise.stringGt (limitsDepositMax, limitsDepositMaxMain)) {
                    currency['limits']['deposit']['max'] = this.parseNumber (limitsDepositMax);
                }
                // withdrawals
                const limitsWithdraw = this.safeDict (limits, 'withdraw');
                const limitsWithdrawMain = this.safeDict (limitsMain, 'withdraw');
                if (limitsWithdrawMain === undefined) {
                    currency['limits']['withdraw'] = {};
                }
                const limitsWithdrawMin = this.safeString (limitsWithdraw, 'min');
                const limitsWithdrawMax = this.safeString (limitsWithdraw, 'max');
                const limitsWithdrawMinMain = this.safeString (limitsWithdrawMain, 'min');
                const limitsWithdrawMaxMain = this.safeString (limitsWithdrawMain, 'max');
                // find min
                if (limitsWithdrawMinMain === undefined || Precise.stringLt (limitsWithdrawMin, limitsWithdrawMinMain)) {
                    currency['limits']['withdraw']['min'] = this.parseNumber (limitsWithdrawMin);
                }
                // find max
                if (limitsWithdrawMaxMain === undefined || Precise.stringGt (limitsWithdrawMax, limitsWithdrawMaxMain)) {
                    currency['limits']['withdraw']['max'] = this.parseNumber (limitsWithdrawMax);
                }
            }
        }
        return this.extend ({
            'info': undefined,
            'id': undefined,
            'numericId': undefined,
            'code': undefined,
            'precision': undefined,
            'type': undefined,
            'name': undefined,
            'active': undefined,
            'deposit': undefined,
            'withdraw': undefined,
            'fee': undefined,
            'fees': {},
            'networks': {},
            'limits': {
                'deposit': {
                    'min': undefined,
                    'max': undefined,
                },
                'withdraw': {
                    'min': undefined,
                    'max': undefined,
                },
            },
        }, currency);
    }

    safeMarketStructure (market: Dict = undefined): MarketInterface {
        const cleanStructure = {
            'id': undefined,
            'lowercaseId': undefined,
            'symbol': undefined,
            'base': undefined,
            'quote': undefined,
            'settle': undefined,
            'baseId': undefined,
            'quoteId': undefined,
            'settleId': undefined,
            'type': undefined,
            'spot': undefined,
            'margin': undefined,
            'swap': undefined,
            'future': undefined,
            'option': undefined,
            'index': undefined,
            'active': undefined,
            'contract': undefined,
            'linear': undefined,
            'inverse': undefined,
            'subType': undefined,
            'taker': undefined,
            'maker': undefined,
            'contractSize': undefined,
            'expiry': undefined,
            'expiryDatetime': undefined,
            'strike': undefined,
            'optionType': undefined,
            'precision': {
                'amount': undefined,
                'price': undefined,
                'cost': undefined,
                'base': undefined,
                'quote': undefined,
            },
            'limits': {
                'leverage': {
                    'min': undefined,
                    'max': undefined,
                },
                'amount': {
                    'min': undefined,
                    'max': undefined,
                },
                'price': {
                    'min': undefined,
                    'max': undefined,
                },
                'cost': {
                    'min': undefined,
                    'max': undefined,
                },
            },
            'marginModes': {
                'cross': undefined,
                'isolated': undefined,
            },
            'created': undefined,
            'info': undefined,
        };
        if (market !== undefined) {
            const result = this.extend (cleanStructure, market);
            // set undefined swap/future/etc
            if (result['spot']) {
                if (result['contract'] === undefined) {
                    result['contract'] = false;
                }
                if (result['swap'] === undefined) {
                    result['swap'] = false;
                }
                if (result['future'] === undefined) {
                    result['future'] = false;
                }
                if (result['option'] === undefined) {
                    result['option'] = false;
                }
                if (result['index'] === undefined) {
                    result['index'] = false;
                }
            }
            return result;
        }
        return cleanStructure;
    }

    setMarkets (markets, currencies = undefined) {
        const values = [];
        this.markets_by_id = this.createSafeDictionary ();
        // handle marketId conflicts
        // we insert spot markets first
        const marketValues = this.sortBy (this.toArray (markets), 'spot', true, true);
        for (let i = 0; i < marketValues.length; i++) {
            const value = marketValues[i];
            if (value['id'] in this.markets_by_id) {
                const marketsByIdArray = (this.markets_by_id[value['id']] as any);
                marketsByIdArray.push (value);
                this.markets_by_id[value['id']] = marketsByIdArray;
            } else {
                this.markets_by_id[value['id']] = [ value ] as any;
            }
            const market = this.deepExtend (this.safeMarketStructure (), {
                'precision': this.precision,
                'limits': this.limits,
            }, this.fees['trading'], value);
            if (market['linear']) {
                market['subType'] = 'linear';
            } else if (market['inverse']) {
                market['subType'] = 'inverse';
            } else {
                market['subType'] = undefined;
            }
            values.push (market);
        }
        this.markets = this.mapToSafeMap (this.indexBy (values, 'symbol') as any);
        const marketsSortedBySymbol = this.keysort (this.markets);
        const marketsSortedById = this.keysort (this.markets_by_id);
        this.symbols = Object.keys (marketsSortedBySymbol);
        this.ids = Object.keys (marketsSortedById);
        if (currencies !== undefined) {
            // currencies is always undefined when called in constructor but not when called from loadMarkets
            this.currencies = this.mapToSafeMap (this.deepExtend (this.currencies, currencies));
        } else {
            let baseCurrencies = [];
            let quoteCurrencies = [];
            for (let i = 0; i < values.length; i++) {
                const market = values[i];
                const defaultCurrencyPrecision = (this.precisionMode === DECIMAL_PLACES) ? 8 : this.parseNumber ('1e-8');
                const marketPrecision = this.safeDict (market, 'precision', {});
                if ('base' in market) {
                    const currency = this.safeCurrencyStructure ({
                        'id': this.safeString2 (market, 'baseId', 'base'),
                        'numericId': this.safeInteger (market, 'baseNumericId'),
                        'code': this.safeString (market, 'base'),
                        'precision': this.safeValue2 (marketPrecision, 'base', 'amount', defaultCurrencyPrecision),
                    });
                    baseCurrencies.push (currency);
                }
                if ('quote' in market) {
                    const currency = this.safeCurrencyStructure ({
                        'id': this.safeString2 (market, 'quoteId', 'quote'),
                        'numericId': this.safeInteger (market, 'quoteNumericId'),
                        'code': this.safeString (market, 'quote'),
                        'precision': this.safeValue2 (marketPrecision, 'quote', 'price', defaultCurrencyPrecision),
                    });
                    quoteCurrencies.push (currency);
                }
            }
            baseCurrencies = this.sortBy (baseCurrencies, 'code', false, '');
            quoteCurrencies = this.sortBy (quoteCurrencies, 'code', false, '');
            this.baseCurrencies = this.mapToSafeMap (this.indexBy (baseCurrencies, 'code'));
            this.quoteCurrencies = this.mapToSafeMap (this.indexBy (quoteCurrencies, 'code'));
            const allCurrencies = this.arrayConcat (baseCurrencies, quoteCurrencies);
            const groupedCurrencies = this.groupBy (allCurrencies, 'code');
            const codes = Object.keys (groupedCurrencies);
            const resultingCurrencies = [];
            for (let i = 0; i < codes.length; i++) {
                const code = codes[i];
                const groupedCurrenciesCode = this.safeList (groupedCurrencies, code, []);
                let highestPrecisionCurrency = this.safeValue (groupedCurrenciesCode, 0);
                for (let j = 1; j < groupedCurrenciesCode.length; j++) {
                    const currentCurrency = groupedCurrenciesCode[j];
                    if (this.precisionMode === TICK_SIZE) {
                        highestPrecisionCurrency = (currentCurrency['precision'] < highestPrecisionCurrency['precision']) ? currentCurrency : highestPrecisionCurrency;
                    } else {
                        highestPrecisionCurrency = (currentCurrency['precision'] > highestPrecisionCurrency['precision']) ? currentCurrency : highestPrecisionCurrency;
                    }
                }
                resultingCurrencies.push (highestPrecisionCurrency);
            }
            const sortedCurrencies = this.sortBy (resultingCurrencies, 'code');
            this.currencies = this.mapToSafeMap (this.deepExtend (this.currencies, this.indexBy (sortedCurrencies, 'code')));
        }
        this.currencies_by_id = this.indexBySafe (this.currencies, 'id');
        const currenciesSortedByCode = this.keysort (this.currencies);
        this.codes = Object.keys (currenciesSortedByCode);
        return this.markets;
    }

    setMarketsFromExchange (sourceExchange) {
        // Validate that both exchanges are of the same type
        if (this.id !== sourceExchange.id) {
            throw new ArgumentsRequired (this.id + ' shareMarkets() can only share markets with exchanges of the same type (got ' + sourceExchange['id'] + ')');
        }
        // Validate that source exchange has loaded markets
        if (!sourceExchange.markets) {
            throw new ExchangeError ('setMarketsFromExchange() source exchange must have loaded markets first. Can call by using loadMarkets function');
        }
        // Set all market-related data
        this.markets = sourceExchange.markets;
        this.markets_by_id = sourceExchange.markets_by_id;
        this.symbols = sourceExchange.symbols;
        this.ids = sourceExchange.ids;
        this.currencies = sourceExchange.currencies;
        this.baseCurrencies = sourceExchange.baseCurrencies;
        this.quoteCurrencies = sourceExchange.quoteCurrencies;
        this.codes = sourceExchange.codes;
        return this;
    }

    getDescribeForExtendedWsExchange (currentRestInstance: any, parentRestInstance: any, wsBaseDescribe: Dictionary<any>) {
        const extendedRestDescribe = this.deepExtend (parentRestInstance.describe (), currentRestInstance.describe ());
        const superWithRestDescribe = this.deepExtend (extendedRestDescribe, wsBaseDescribe);
        return superWithRestDescribe;
    }

    safeBalance (balance: Dict): Balances {
        const balances = this.omit (balance, [ 'info', 'timestamp', 'datetime', 'free', 'used', 'total' ]);
        const codes = Object.keys (balances);
        balance['free'] = {};
        balance['used'] = {};
        balance['total'] = {};
        const debtBalance = {};
        for (let i = 0; i < codes.length; i++) {
            const code = codes[i];
            let total = this.safeString (balance[code], 'total');
            let free = this.safeString (balance[code], 'free');
            let used = this.safeString (balance[code], 'used');
            const debt = this.safeString (balance[code], 'debt');
            if ((total === undefined) && (free !== undefined) && (used !== undefined)) {
                total = Precise.stringAdd (free, used);
            }
            if ((free === undefined) && (total !== undefined) && (used !== undefined)) {
                free = Precise.stringSub (total, used);
            }
            if ((used === undefined) && (total !== undefined) && (free !== undefined)) {
                used = Precise.stringSub (total, free);
            }
            balance[code]['free'] = this.parseNumber (free);
            balance[code]['used'] = this.parseNumber (used);
            balance[code]['total'] = this.parseNumber (total);
            balance['free'][code] = balance[code]['free'];
            balance['used'][code] = balance[code]['used'];
            balance['total'][code] = balance[code]['total'];
            if (debt !== undefined) {
                balance[code]['debt'] = this.parseNumber (debt);
                debtBalance[code] = balance[code]['debt'];
            }
        }
        const debtBalanceArray = Object.keys (debtBalance);
        const length = debtBalanceArray.length;
        if (length) {
            balance['debt'] = debtBalance;
        }
        return balance as any;
    }

    safeOrder (order: Dict, market: Market = undefined): Order {
        // parses numbers as strings
        // * it is important pass the trades as unparsed rawTrades
        let amount = this.omitZero (this.safeString (order, 'amount'));
        let remaining = this.safeString (order, 'remaining');
        let filled = this.safeString (order, 'filled');
        let cost = this.safeString (order, 'cost');
        let average = this.omitZero (this.safeString (order, 'average'));
        let price = this.omitZero (this.safeString (order, 'price'));
        let lastTradeTimeTimestamp = this.safeInteger (order, 'lastTradeTimestamp');
        let symbol = this.safeString (order, 'symbol');
        let side = this.safeString (order, 'side');
        const status = this.safeString (order, 'status');
        const parseFilled = (filled === undefined);
        const parseCost = (cost === undefined);
        const parseLastTradeTimeTimestamp = (lastTradeTimeTimestamp === undefined);
        const fee = this.safeValue (order, 'fee');
        const parseFee = (fee === undefined);
        const parseFees = this.safeValue (order, 'fees') === undefined;
        const parseSymbol = symbol === undefined;
        const parseSide = side === undefined;
        const shouldParseFees = parseFee || parseFees;
        const fees = this.safeList (order, 'fees', []);
        let trades = [];
        const isTriggerOrSLTpOrder = ((this.safeString (order, 'triggerPrice') !== undefined || (this.safeString (order, 'stopLossPrice') !== undefined)) || (this.safeString (order, 'takeProfitPrice') !== undefined));
        if (parseFilled || parseCost || shouldParseFees) {
            const rawTrades = this.safeValue (order, 'trades', trades);
            // const oldNumber = this.number;
            // we parse trades as strings here!
            // i don't think this is needed anymore
            // (this as any).number = String;
            const firstTrade = this.safeValue (rawTrades, 0);
            // parse trades if they haven't already been parsed
            const tradesAreParsed = ((firstTrade !== undefined) && ('info' in firstTrade) && ('id' in firstTrade));
            if (!tradesAreParsed) {
                trades = this.parseTrades (rawTrades, market);
            } else {
                trades = rawTrades;
            }
            // this.number = oldNumber; why parse trades as strings if you read the value using `safeString` ?
            let tradesLength = 0;
            const isArray = Array.isArray (trades);
            if (isArray) {
                tradesLength = trades.length;
            }
            if (isArray && (tradesLength > 0)) {
                // move properties that are defined in trades up into the order
                if (order['symbol'] === undefined) {
                    order['symbol'] = trades[0]['symbol'];
                }
                if (order['side'] === undefined) {
                    order['side'] = trades[0]['side'];
                }
                if (order['type'] === undefined) {
                    order['type'] = trades[0]['type'];
                }
                if (order['id'] === undefined) {
                    order['id'] = trades[0]['order'];
                }
                if (parseFilled) {
                    filled = '0';
                }
                if (parseCost) {
                    cost = '0';
                }
                for (let i = 0; i < trades.length; i++) {
                    const trade = trades[i];
                    const tradeAmount = this.safeString (trade, 'amount');
                    if (parseFilled && (tradeAmount !== undefined)) {
                        filled = Precise.stringAdd (filled, tradeAmount);
                    }
                    const tradeCost = this.safeString (trade, 'cost');
                    if (parseCost && (tradeCost !== undefined)) {
                        cost = Precise.stringAdd (cost, tradeCost);
                    }
                    if (parseSymbol) {
                        symbol = this.safeString (trade, 'symbol');
                    }
                    if (parseSide) {
                        side = this.safeString (trade, 'side');
                    }
                    const tradeTimestamp = this.safeValue (trade, 'timestamp');
                    if (parseLastTradeTimeTimestamp && (tradeTimestamp !== undefined)) {
                        if (lastTradeTimeTimestamp === undefined) {
                            lastTradeTimeTimestamp = tradeTimestamp;
                        } else {
                            lastTradeTimeTimestamp = Math.max (lastTradeTimeTimestamp, tradeTimestamp);
                        }
                    }
                    if (shouldParseFees) {
                        const tradeFees = this.safeValue (trade, 'fees');
                        if (tradeFees !== undefined) {
                            for (let j = 0; j < tradeFees.length; j++) {
                                const tradeFee = tradeFees[j];
                                fees.push (this.extend ({}, tradeFee));
                            }
                        } else {
                            const tradeFee = this.safeValue (trade, 'fee');
                            if (tradeFee !== undefined) {
                                fees.push (this.extend ({}, tradeFee));
                            }
                        }
                    }
                }
            }
        }
        if (shouldParseFees) {
            const reducedFees = this.reduceFees ? this.reduceFeesByCurrency (fees) : fees;
            const reducedLength = reducedFees.length;
            for (let i = 0; i < reducedLength; i++) {
                reducedFees[i]['cost'] = this.safeNumber (reducedFees[i], 'cost');
                if ('rate' in reducedFees[i]) {
                    reducedFees[i]['rate'] = this.safeNumber (reducedFees[i], 'rate');
                }
            }
            if (!parseFee && (reducedLength === 0)) {
                // copy fee to avoid modification by reference
                const feeCopy = this.deepExtend (fee);
                feeCopy['cost'] = this.safeNumber (feeCopy, 'cost');
                if ('rate' in feeCopy) {
                    feeCopy['rate'] = this.safeNumber (feeCopy, 'rate');
                }
                reducedFees.push (feeCopy);
            }
            order['fees'] = reducedFees;
            if (parseFee && (reducedLength === 1)) {
                order['fee'] = reducedFees[0];
            }
        }
        if (amount === undefined) {
            // ensure amount = filled + remaining
            if (filled !== undefined && remaining !== undefined) {
                amount = Precise.stringAdd (filled, remaining);
            } else if (status === 'closed') {
                amount = filled;
            }
        }
        if (filled === undefined) {
            if (amount !== undefined && remaining !== undefined) {
                filled = Precise.stringSub (amount, remaining);
            } else if (status === 'closed' && amount !== undefined) {
                filled = amount;
            }
        }
        if (remaining === undefined) {
            if (amount !== undefined && filled !== undefined) {
                remaining = Precise.stringSub (amount, filled);
            } else if (status === 'closed') {
                remaining = '0';
            }
        }
        // ensure that the average field is calculated correctly
        const inverse = this.safeBool (market, 'inverse', false);
        const contractSize = this.numberToString (this.safeValue (market, 'contractSize', 1));
        // inverse
        // price = filled * contract size / cost
        //
        // linear
        // price = cost / (filled * contract size)
        if (average === undefined) {
            if ((filled !== undefined) && (cost !== undefined) && Precise.stringGt (filled, '0')) {
                const filledTimesContractSize = Precise.stringMul (filled, contractSize);
                if (inverse) {
                    average = Precise.stringDiv (filledTimesContractSize, cost);
                } else {
                    average = Precise.stringDiv (cost, filledTimesContractSize);
                }
            }
        }
        // similarly
        // inverse
        // cost = filled * contract size / price
        //
        // linear
        // cost = filled * contract size * price
        const costPriceExists = (average !== undefined) || (price !== undefined);
        if (parseCost && (filled !== undefined) && costPriceExists) {
            let multiplyPrice = undefined;
            if (average === undefined) {
                multiplyPrice = price;
            } else {
                multiplyPrice = average;
            }
            // contract trading
            const filledTimesContractSize = Precise.stringMul (filled, contractSize);
            if (inverse) {
                cost = Precise.stringDiv (filledTimesContractSize, multiplyPrice);
            } else {
                cost = Precise.stringMul (filledTimesContractSize, multiplyPrice);
            }
        }
        // support for market orders
        const orderType = this.safeValue (order, 'type');
        const emptyPrice = (price === undefined) || Precise.stringEquals (price, '0');
        if (emptyPrice && (orderType === 'market')) {
            price = average;
        }
        // we have trades with string values at this point so we will mutate them
        for (let i = 0; i < trades.length; i++) {
            const entry = trades[i];
            entry['amount'] = this.safeNumber (entry, 'amount');
            entry['price'] = this.safeNumber (entry, 'price');
            entry['cost'] = this.safeNumber (entry, 'cost');
            const tradeFee = this.safeDict (entry, 'fee', {});
            tradeFee['cost'] = this.safeNumber (tradeFee, 'cost');
            if ('rate' in tradeFee) {
                tradeFee['rate'] = this.safeNumber (tradeFee, 'rate');
            }
            const entryFees = this.safeList (entry, 'fees', []);
            for (let j = 0; j < entryFees.length; j++) {
                entryFees[j]['cost'] = this.safeNumber (entryFees[j], 'cost');
            }
            entry['fees'] = entryFees;
            entry['fee'] = tradeFee;
        }
        let timeInForce = this.safeString (order, 'timeInForce');
        let postOnly = this.safeValue (order, 'postOnly');
        // timeInForceHandling
        if (timeInForce === undefined) {
            if (!isTriggerOrSLTpOrder && (this.safeString (order, 'type') === 'market')) {
                timeInForce = 'IOC';
            }
            // allow postOnly override
            if (postOnly) {
                timeInForce = 'PO';
            }
        } else if (postOnly === undefined) {
            // timeInForce is not undefined here
            postOnly = timeInForce === 'PO';
        }
        const timestamp = this.safeInteger (order, 'timestamp');
        const lastUpdateTimestamp = this.safeInteger (order, 'lastUpdateTimestamp');
        let datetime = this.safeString (order, 'datetime');
        if (datetime === undefined) {
            datetime = this.iso8601 (timestamp);
        }
        const triggerPrice = this.parseNumber (this.safeString2 (order, 'triggerPrice', 'stopPrice'));
        const takeProfitPrice = this.parseNumber (this.safeString (order, 'takeProfitPrice'));
        const stopLossPrice = this.parseNumber (this.safeString (order, 'stopLossPrice'));
        return this.extend (order, {
            'id': this.safeString (order, 'id'),
            'clientOrderId': this.safeString (order, 'clientOrderId'),
            'timestamp': timestamp,
            'datetime': datetime,
            'symbol': symbol,
            'type': this.safeString (order, 'type'),
            'side': side,
            'lastTradeTimestamp': lastTradeTimeTimestamp,
            'lastUpdateTimestamp': lastUpdateTimestamp,
            'price': this.parseNumber (price),
            'amount': this.parseNumber (amount),
            'cost': this.parseNumber (cost),
            'average': this.parseNumber (average),
            'filled': this.parseNumber (filled),
            'remaining': this.parseNumber (remaining),
            'timeInForce': timeInForce,
            'postOnly': postOnly,
            'trades': trades,
            'reduceOnly': this.safeValue (order, 'reduceOnly'),
            'stopPrice': triggerPrice,  // ! deprecated, use triggerPrice instead
            'triggerPrice': triggerPrice,
            'takeProfitPrice': takeProfitPrice,
            'stopLossPrice': stopLossPrice,
            'status': status,
            'fee': this.safeValue (order, 'fee'),
        });
    }

    parseOrders (orders: object, market: Market = undefined, since: Int = undefined, limit: Int = undefined, params = {}): Order[] {
        //
        // the value of orders is either a dict or a list
        //
        // dict
        //
        //     {
        //         'id1': { ... },
        //         'id2': { ... },
        //         'id3': { ... },
        //         ...
        //     }
        //
        // list
        //
        //     [
        //         { 'id': 'id1', ... },
        //         { 'id': 'id2', ... },
        //         { 'id': 'id3', ... },
        //         ...
        //     ]
        //
        let results = [];
        if (Array.isArray (orders)) {
            for (let i = 0; i < orders.length; i++) {
                const parsed = this.parseOrder (orders[i], market); // don't inline this call
                const order = this.extend (parsed, params);
                results.push (order);
            }
        } else {
            const ids = Object.keys (orders);
            for (let i = 0; i < ids.length; i++) {
                const id = ids[i];
                const idExtended = this.extend ({ 'id': id }, orders[id]);
                const parsedOrder = this.parseOrder (idExtended, market); // don't  inline these calls
                const order = this.extend (parsedOrder, params);
                results.push (order);
            }
        }
        results = this.sortBy (results, 'timestamp');
        const symbol = (market !== undefined) ? market['symbol'] : undefined;
        return this.filterBySymbolSinceLimit (results, symbol, since, limit) as Order[];
    }

    calculateFeeWithRate (symbol: string, type: string, side: string, amount: number, price: number, takerOrMaker = 'taker', feeRate: Num = undefined, params = {}) {
        if (type === 'market' && takerOrMaker === 'maker') {
            throw new ArgumentsRequired (this.id + ' calculateFee() - you have provided incompatible arguments - "market" type order can not be "maker". Change either the "type" or the "takerOrMaker" argument to calculate the fee.');
        }
        const market = this.markets[symbol];
        const feeSide = this.safeString (market, 'feeSide', 'quote');
        let useQuote = undefined;
        if (feeSide === 'get') {
            // the fee is always in the currency you get
            useQuote = side === 'sell';
        } else if (feeSide === 'give') {
            // the fee is always in the currency you give
            useQuote = side === 'buy';
        } else {
            // the fee is always in feeSide currency
            useQuote = feeSide === 'quote';
        }
        let cost = this.numberToString (amount);
        let key = undefined;
        if (useQuote) {
            const priceString = this.numberToString (price);
            cost = Precise.stringMul (cost, priceString);
            key = 'quote';
        } else {
            key = 'base';
        }
        // for derivatives, the fee is in 'settle' currency
        if (!market['spot']) {
            key = 'settle';
        }
        // even if `takerOrMaker` argument was set to 'maker', for 'market' orders we should forcefully override it to 'taker'
        if (type === 'market') {
            takerOrMaker = 'taker';
        }
        const rate = (feeRate !== undefined) ? this.numberToString (feeRate) : this.safeString (market, takerOrMaker);
        cost = Precise.stringMul (cost, rate);
        return {
            'type': takerOrMaker,
            'currency': market[key],
            'rate': this.parseNumber (rate),
            'cost': this.parseNumber (cost),
        };
    }

    calculateFee (symbol: string, type: string, side: string, amount: number, price: number, takerOrMaker = 'taker', params = {}) {
        /**
         * @method
         * @description calculates the presumptive fee that would be charged for an order
         * @param {string} symbol unified market symbol
         * @param {string} type 'market' or 'limit'
         * @param {string} side 'buy' or 'sell'
         * @param {float} amount how much you want to trade, in units of the base currency on most exchanges, or number of contracts
         * @param {float} price the price for the order to be filled at, in units of the quote currency
         * @param {string} takerOrMaker 'taker' or 'maker'
         * @param {object} params
         * @returns {object} contains the rate, the percentage multiplied to the order amount to obtain the fee amount, and cost, the total value of the fee in units of the quote currency, for the order
         */
        return this.calculateFeeWithRate (symbol, type, side, amount, price, takerOrMaker, undefined, params);
    }

    safeLiquidation (liquidation: Dict, market: Market = undefined): Liquidation {
        const contracts = this.safeString (liquidation, 'contracts');
        const contractSize = this.safeString (market, 'contractSize');
        const price = this.safeString (liquidation, 'price');
        let baseValue = this.safeString (liquidation, 'baseValue');
        let quoteValue = this.safeString (liquidation, 'quoteValue');
        if ((baseValue === undefined) && (contracts !== undefined) && (contractSize !== undefined) && (price !== undefined)) {
            baseValue = Precise.stringMul (contracts, contractSize);
        }
        if ((quoteValue === undefined) && (baseValue !== undefined) && (price !== undefined)) {
            quoteValue = Precise.stringMul (baseValue, price);
        }
        liquidation['contracts'] = this.parseNumber (contracts);
        liquidation['contractSize'] = this.parseNumber (contractSize);
        liquidation['price'] = this.parseNumber (price);
        liquidation['baseValue'] = this.parseNumber (baseValue);
        liquidation['quoteValue'] = this.parseNumber (quoteValue);
        return liquidation as Liquidation;
    }

    safeTrade (trade: Dict, market: Market = undefined): Trade {
        const amount = this.safeString (trade, 'amount');
        const price = this.safeString (trade, 'price');
        let cost = this.safeString (trade, 'cost');
        if (cost === undefined) {
            // contract trading
            const contractSize = this.safeString (market, 'contractSize');
            let multiplyPrice = price;
            if (contractSize !== undefined) {
                const inverse = this.safeBool (market, 'inverse', false);
                if (inverse) {
                    multiplyPrice = Precise.stringDiv ('1', price);
                }
                multiplyPrice = Precise.stringMul (multiplyPrice, contractSize);
            }
            cost = Precise.stringMul (multiplyPrice, amount);
        }
        const [ resultFee, resultFees ] = this.parsedFeeAndFees (trade);
        trade['fee'] = resultFee;
        trade['fees'] = resultFees;
        trade['amount'] = this.parseNumber (amount);
        trade['price'] = this.parseNumber (price);
        trade['cost'] = this.parseNumber (cost);
        return trade as Trade;
    }

    createCcxtTradeId (timestamp = undefined, side = undefined, amount = undefined, price = undefined, takerOrMaker = undefined) {
        // this approach is being used by multiple exchanges (mexc, woo, coinsbit, dydx, ...)
        let id = undefined;
        if (timestamp !== undefined) {
            id = this.numberToString (timestamp);
            if (side !== undefined) {
                id += '-' + side;
            }
            if (amount !== undefined) {
                id += '-' + this.numberToString (amount);
            }
            if (price !== undefined) {
                id += '-' + this.numberToString (price);
            }
            if (takerOrMaker !== undefined) {
                id += '-' + takerOrMaker;
            }
        }
        return id;
    }

    parsedFeeAndFees (container:any) {
        let fee = this.safeDict (container, 'fee');
        let fees = this.safeList (container, 'fees');
        const feeDefined = fee !== undefined;
        const feesDefined = fees !== undefined;
        // parsing only if at least one of them is defined
        const shouldParseFees = (feeDefined || feesDefined);
        if (shouldParseFees) {
            if (feeDefined) {
                fee = this.parseFeeNumeric (fee);
            }
            if (!feesDefined) {
                // just set it directly, no further processing needed
                fees = [ fee ];
            }
            // 'fees' were set, so reparse them
            const reducedFees = this.reduceFees ? this.reduceFeesByCurrency (fees) : fees;
            const reducedLength = reducedFees.length;
            for (let i = 0; i < reducedLength; i++) {
                reducedFees[i] = this.parseFeeNumeric (reducedFees[i]);
            }
            fees = reducedFees;
            if (reducedLength === 1) {
                fee = reducedFees[0];
            } else if (reducedLength === 0) {
                fee = undefined;
            }
        }
        // in case `fee & fees` are undefined, set `fees` as empty array
        if (fee === undefined) {
            fee = {
                'cost': undefined,
                'currency': undefined,
            };
        }
        if (fees === undefined) {
            fees = [];
        }
        return [ fee, fees ];
    }

    parseFeeNumeric (fee: any) {
        fee['cost'] = this.safeNumber (fee, 'cost'); // ensure numeric
        if ('rate' in fee) {
            fee['rate'] = this.safeNumber (fee, 'rate');
        }
        return fee;
    }

    findNearestCeiling (arr: number[], providedValue: number) {
        //  i.e. findNearestCeiling ([ 10, 30, 50],  23) returns 30
        const length = arr.length;
        for (let i = 0; i < length; i++) {
            const current = arr[i];
            if (providedValue <= current) {
                return current;
            }
        }
        return arr[length - 1];
    }

    invertFlatStringDictionary (dict) {
        const reversed = {};
        const keys = Object.keys (dict);
        for (let i = 0; i < keys.length; i++) {
            const key = keys[i];
            const value = dict[key];
            if (typeof value === 'string') {
                reversed[value] = key;
            }
        }
        return reversed;
    }

    reduceFeesByCurrency (fees) {
        //
        // this function takes a list of fee structures having the following format
        //
        //     string = true
        //
        //     [
        //         { 'currency': 'BTC', 'cost': '0.1' },
        //         { 'currency': 'BTC', 'cost': '0.2'  },
        //         { 'currency': 'BTC', 'cost': '0.2', 'rate': '0.00123' },
        //         { 'currency': 'BTC', 'cost': '0.4', 'rate': '0.00123' },
        //         { 'currency': 'BTC', 'cost': '0.5', 'rate': '0.00456' },
        //         { 'currency': 'USDT', 'cost': '12.3456' },
        //     ]
        //
        //     string = false
        //
        //     [
        //         { 'currency': 'BTC', 'cost': 0.1 },
        //         { 'currency': 'BTC', 'cost': 0.2 },
        //         { 'currency': 'BTC', 'cost': 0.2, 'rate': 0.00123 },
        //         { 'currency': 'BTC', 'cost': 0.4, 'rate': 0.00123 },
        //         { 'currency': 'BTC', 'cost': 0.5, 'rate': 0.00456 },
        //         { 'currency': 'USDT', 'cost': 12.3456 },
        //     ]
        //
        // and returns a reduced fee list, where fees are summed per currency and rate (if any)
        //
        //     string = true
        //
        //     [
        //         { 'currency': 'BTC', 'cost': '0.4'  },
        //         { 'currency': 'BTC', 'cost': '0.6', 'rate': '0.00123' },
        //         { 'currency': 'BTC', 'cost': '0.5', 'rate': '0.00456' },
        //         { 'currency': 'USDT', 'cost': '12.3456' },
        //     ]
        //
        //     string  = false
        //
        //     [
        //         { 'currency': 'BTC', 'cost': 0.3  },
        //         { 'currency': 'BTC', 'cost': 0.6, 'rate': 0.00123 },
        //         { 'currency': 'BTC', 'cost': 0.5, 'rate': 0.00456 },
        //         { 'currency': 'USDT', 'cost': 12.3456 },
        //     ]
        //
        const reduced = {};
        for (let i = 0; i < fees.length; i++) {
            const fee = fees[i];
            const code = this.safeString (fee, 'currency');
            const feeCurrencyCode = (code !== undefined) ? code : i.toString ();
            if (feeCurrencyCode !== undefined) {
                const rate = this.safeString (fee, 'rate');
                const cost = this.safeString (fee, 'cost');
                if (cost === undefined) {
                    // omit undefined cost, as it does not make sense, however, don't omit '0' costs, as they still make sense
                    continue;
                }
                if (!(feeCurrencyCode in reduced)) {
                    reduced[feeCurrencyCode] = {};
                }
                const rateKey = (rate === undefined) ? '' : rate;
                if (rateKey in reduced[feeCurrencyCode]) {
                    reduced[feeCurrencyCode][rateKey]['cost'] = Precise.stringAdd (reduced[feeCurrencyCode][rateKey]['cost'], cost);
                } else {
                    reduced[feeCurrencyCode][rateKey] = {
                        'currency': code,
                        'cost': cost,
                    };
                    if (rate !== undefined) {
                        reduced[feeCurrencyCode][rateKey]['rate'] = rate;
                    }
                }
            }
        }
        let result = [];
        const feeValues = Object.values (reduced);
        for (let i = 0; i < feeValues.length; i++) {
            const reducedFeeValues = Object.values (feeValues[i]);
            result = this.arrayConcat (result, reducedFeeValues);
        }
        return result;
    }

    safeTicker (ticker: Dict, market: Market = undefined): Ticker {
        let open = this.omitZero (this.safeString (ticker, 'open'));
        let close = this.omitZero (this.safeString2 (ticker, 'close', 'last'));
        let change = this.omitZero (this.safeString (ticker, 'change'));
        let percentage = this.omitZero (this.safeString (ticker, 'percentage'));
        let average = this.omitZero (this.safeString (ticker, 'average'));
        let vwap = this.safeString (ticker, 'vwap');
        const baseVolume = this.safeString (ticker, 'baseVolume');
        const quoteVolume = this.safeString (ticker, 'quoteVolume');
        if (vwap === undefined) {
            vwap = Precise.stringDiv (this.omitZero (quoteVolume), baseVolume);
        }
        // calculate open
        if (change !== undefined) {
            if (close === undefined && average !== undefined) {
                close = Precise.stringAdd (average, Precise.stringDiv (change, '2'));
            }
            if (open === undefined && close !== undefined) {
                open = Precise.stringSub (close, change);
            }
        } else if (percentage !== undefined) {
            if (close === undefined && average !== undefined) {
                const openAddClose = Precise.stringMul (average, '2');
                // openAddClose = open * (1 + (100 + percentage)/100)
                const denominator = Precise.stringAdd ('2', Precise.stringDiv (percentage, '100'));
                const calcOpen = (open !== undefined) ? open : Precise.stringDiv (openAddClose, denominator);
                close = Precise.stringMul (calcOpen, Precise.stringAdd ('1', Precise.stringDiv (percentage, '100')));
            }
            if (open === undefined && close !== undefined) {
                open = Precise.stringDiv (close, Precise.stringAdd ('1', Precise.stringDiv (percentage, '100')));
            }
        }
        // change
        if (change === undefined) {
            if (close !== undefined && open !== undefined) {
                change = Precise.stringSub (close, open);
            } else if (close !== undefined && percentage !== undefined) {
                change = Precise.stringMul (Precise.stringDiv (percentage, '100'), Precise.stringDiv (close, '100'));
            } else if (open !== undefined && percentage !== undefined) {
                change = Precise.stringMul (open, Precise.stringDiv (percentage, '100'));
            }
        }
        // calculate things according to "open" (similar can be done with "close")
        if (open !== undefined) {
            // percentage (using change)
            if (percentage === undefined && change !== undefined) {
                percentage = Precise.stringMul (Precise.stringDiv (change, open), '100');
            }
            // close (using change)
            if (close === undefined && change !== undefined) {
                close = Precise.stringAdd (open, change);
            }
            // close (using average)
            if (close === undefined && average !== undefined) {
                close = Precise.stringMul (average, '2');
            }
            // average
            if (average === undefined && close !== undefined) {
                let precision = 18;
                if (market !== undefined && this.isTickPrecision ()) {
                    const marketPrecision = this.safeDict (market, 'precision');
                    const precisionPrice = this.safeString (marketPrecision, 'price');
                    if (precisionPrice !== undefined) {
                        precision = this.precisionFromString (precisionPrice);
                    }
                }
                average = Precise.stringDiv (Precise.stringAdd (open, close), '2', precision);
            }
        }
        // timestamp and symbol operations don't belong in safeTicker
        // they should be done in the derived classes
        const closeParsed = this.parseNumber (this.omitZero (close));
        return this.extend (ticker, {
            'bid': this.parseNumber (this.omitZero (this.safeString (ticker, 'bid'))),
            'bidVolume': this.safeNumber (ticker, 'bidVolume'),
            'ask': this.parseNumber (this.omitZero (this.safeString (ticker, 'ask'))),
            'askVolume': this.safeNumber (ticker, 'askVolume'),
            'high': this.parseNumber (this.omitZero (this.safeString (ticker, 'high'))),
            'low': this.parseNumber (this.omitZero (this.safeString (ticker, 'low'))),
            'open': this.parseNumber (this.omitZero (open)),
            'close': closeParsed,
            'last': closeParsed,
            'change': this.parseNumber (change),
            'percentage': this.parseNumber (percentage),
            'average': this.parseNumber (average),
            'vwap': this.parseNumber (vwap),
            'baseVolume': this.parseNumber (baseVolume),
            'quoteVolume': this.parseNumber (quoteVolume),
            'previousClose': this.safeNumber (ticker, 'previousClose'),
            'indexPrice': this.safeNumber (ticker, 'indexPrice'),
            'markPrice': this.safeNumber (ticker, 'markPrice'),
        });
    }

    async fetchBorrowRate (code: string, amount: number, params = {}): Promise<{}> {
        throw new NotSupported (this.id + ' fetchBorrowRate is deprecated, please use fetchCrossBorrowRate or fetchIsolatedBorrowRate instead');
    }

    async repayCrossMargin (code: string, amount: number, params = {}): Promise<{}> {
        throw new NotSupported (this.id + ' repayCrossMargin is not support yet');
    }

    async repayIsolatedMargin (symbol: string, code: string, amount: number, params = {}): Promise<{}> {
        throw new NotSupported (this.id + ' repayIsolatedMargin is not support yet');
    }

    async borrowCrossMargin (code: string, amount: number, params = {}): Promise<{}> {
        throw new NotSupported (this.id + ' borrowCrossMargin is not support yet');
    }

    async borrowIsolatedMargin (symbol: string, code: string, amount: number, params = {}): Promise<{}> {
        throw new NotSupported (this.id + ' borrowIsolatedMargin is not support yet');
    }

    async borrowMargin (code: string, amount: number, symbol: Str = undefined, params = {}): Promise<{}> {
        throw new NotSupported (this.id + ' borrowMargin is deprecated, please use borrowCrossMargin or borrowIsolatedMargin instead');
    }

    async repayMargin (code: string, amount: number, symbol: Str = undefined, params = {}): Promise<{}> {
        throw new NotSupported (this.id + ' repayMargin is deprecated, please use repayCrossMargin or repayIsolatedMargin instead');
    }

    async fetchOHLCV (symbol: string, timeframe: string = '1m', since: Int = undefined, limit: Int = undefined, params = {}): Promise<OHLCV[]> {
        let message = '';
        if (this.has['fetchTrades']) {
            message = '. If you want to build OHLCV candles from trade executions data, visit https://github.com/ccxt/ccxt/tree/master/examples/ and see "build-ohlcv-bars" file';
        }
        throw new NotSupported (this.id + ' fetchOHLCV() is not supported yet' + message);
    }

    async fetchOHLCVWs (symbol: string, timeframe: string = '1m', since: Int = undefined, limit: Int = undefined, params = {}): Promise<OHLCV[]> {
        let message = '';
        if (this.has['fetchTradesWs']) {
            message = '. If you want to build OHLCV candles from trade executions data, visit https://github.com/ccxt/ccxt/tree/master/examples/ and see "build-ohlcv-bars" file';
        }
        throw new NotSupported (this.id + ' fetchOHLCVWs() is not supported yet. Try using fetchOHLCV instead.' + message);
    }

    async watchOHLCV (symbol: string, timeframe: string = '1m', since: Int = undefined, limit: Int = undefined, params = {}): Promise<OHLCV[]> {
        throw new NotSupported (this.id + ' watchOHLCV() is not supported yet');
    }

    convertTradingViewToOHLCV (ohlcvs: number[][], timestamp = 't', open = 'o', high = 'h', low = 'l', close = 'c', volume = 'v', ms = false) {
        const result = [];
        const timestamps = this.safeList (ohlcvs, timestamp, []);
        const opens = this.safeList (ohlcvs, open, []);
        const highs = this.safeList (ohlcvs, high, []);
        const lows = this.safeList (ohlcvs, low, []);
        const closes = this.safeList (ohlcvs, close, []);
        const volumes = this.safeList (ohlcvs, volume, []);
        for (let i = 0; i < timestamps.length; i++) {
            result.push ([
                ms ? this.safeInteger (timestamps, i) : this.safeTimestamp (timestamps, i),
                this.safeValue (opens, i),
                this.safeValue (highs, i),
                this.safeValue (lows, i),
                this.safeValue (closes, i),
                this.safeValue (volumes, i),
            ]);
        }
        return result;
    }

    convertOHLCVToTradingView (ohlcvs: number[][], timestamp = 't', open = 'o', high = 'h', low = 'l', close = 'c', volume = 'v', ms = false) {
        const result = {};
        result[timestamp] = [];
        result[open] = [];
        result[high] = [];
        result[low] = [];
        result[close] = [];
        result[volume] = [];
        for (let i = 0; i < ohlcvs.length; i++) {
            const ts = ms ? ohlcvs[i][0] : this.parseToInt (ohlcvs[i][0] / 1000);
            const resultTimestamp = result[timestamp];
            resultTimestamp.push (ts);
            const resultOpen = result[open];
            resultOpen.push (ohlcvs[i][1]);
            const resultHigh = result[high];
            resultHigh.push (ohlcvs[i][2]);
            const resultLow = result[low];
            resultLow.push (ohlcvs[i][3]);
            const resultClose = result[close];
            resultClose.push (ohlcvs[i][4]);
            const resultVolume = result[volume];
            resultVolume.push (ohlcvs[i][5]);
        }
        return result;
    }

    async fetchWebEndpoint (method: string, endpointMethod: string, returnAsJson: boolean, startRegex: Str = undefined, endRegex: Str = undefined): Promise<any> {
        let errorMessage = '';
        const options = this.safeValue (this.options, method, {});
        const muteOnFailure = this.safeBool (options, 'webApiMuteFailure', true);
        try {
            // if it was not explicitly disabled, then don't fetch
            if (this.safeBool (options, 'webApiEnable', true) !== true) {
                return undefined;
            }
            const maxRetries = this.safeValue (options, 'webApiRetries', 10);
            let response = undefined;
            let retry = 0;
            let shouldBreak = false;
            while (retry < maxRetries) {
                try {
                    response = await this[endpointMethod] ({});
                    shouldBreak = true;
                    break;
                } catch (e) {
                    retry = retry + 1;
                    if (retry === maxRetries) {
                        throw e;
                    }
                }
                if (shouldBreak) {
                    break; // this is needed because of GO
                }
            }
            let content = response;
            if (startRegex !== undefined) {
                const splitted_by_start = content.split (startRegex);
                content = splitted_by_start[1]; // we need second part after start
            }
            if (endRegex !== undefined) {
                const splitted_by_end = content.split (endRegex);
                content = splitted_by_end[0]; // we need first part after start
            }
            if (returnAsJson && (typeof content === 'string')) {
                const jsoned = this.parseJson (content.trim ()); // content should be trimmed before json parsing
                if (jsoned) {
                    return jsoned; // if parsing was not successfull, exception should be thrown
                } else {
                    throw new BadResponse ('could not parse the response into json');
                }
            } else {
                return content;
            }
        } catch (e) {
            errorMessage = this.id + ' ' + method + '() failed to fetch correct data from website. Probably webpage markup has been changed, breaking the page custom parser.';
        }
        if (muteOnFailure) {
            return undefined;
        } else {
            throw new BadResponse (errorMessage);
        }
    }

    marketIds (symbols: Strings = undefined) {
        if (symbols === undefined) {
            return symbols;
        }
        const result = [];
        for (let i = 0; i < symbols.length; i++) {
            result.push (this.marketId (symbols[i]));
        }
        return result;
    }

    currencyIds (codes: Strings = undefined) {
        if (codes === undefined) {
            return codes;
        }
        const result = [];
        for (let i = 0; i < codes.length; i++) {
            result.push (this.currencyId (codes[i]));
        }
        return result;
    }

    marketsForSymbols (symbols: Strings = undefined) {
        if (symbols === undefined) {
            return symbols;
        }
        const result = [];
        for (let i = 0; i < symbols.length; i++) {
            result.push (this.market (symbols[i]));
        }
        return result;
    }

    marketSymbols (symbols: Strings = undefined, type: Str = undefined, allowEmpty = true, sameTypeOnly = false, sameSubTypeOnly = false) {
        if (symbols === undefined) {
            if (!allowEmpty) {
                throw new ArgumentsRequired (this.id + ' empty list of symbols is not supported');
            }
            return symbols;
        }
        const symbolsLength = symbols.length;
        if (symbolsLength === 0) {
            if (!allowEmpty) {
                throw new ArgumentsRequired (this.id + ' empty list of symbols is not supported');
            }
            return symbols;
        }
        const result = [];
        let marketType = undefined;
        let isLinearSubType = undefined;
        for (let i = 0; i < symbols.length; i++) {
            const market = this.market (symbols[i]);
            if (sameTypeOnly && (marketType !== undefined)) {
                if (market['type'] !== marketType) {
                    throw new BadRequest (this.id + ' symbols must be of the same type, either ' + marketType + ' or ' + market['type'] + '.');
                }
            }
            if (sameSubTypeOnly && (isLinearSubType !== undefined)) {
                if (market['linear'] !== isLinearSubType) {
                    throw new BadRequest (this.id + ' symbols must be of the same subType, either linear or inverse.');
                }
            }
            if (type !== undefined && market['type'] !== type) {
                throw new BadRequest (this.id + ' symbols must be of the same type ' + type + '. If the type is incorrect you can change it in options or the params of the request');
            }
            marketType = market['type'];
            if (!market['spot']) {
                isLinearSubType = market['linear'];
            }
            const symbol = this.safeString (market, 'symbol', symbols[i]);
            result.push (symbol);
        }
        return result;
    }

    marketCodes (codes: Strings = undefined) {
        if (codes === undefined) {
            return codes;
        }
        const result = [];
        for (let i = 0; i < codes.length; i++) {
            result.push (this.commonCurrencyCode (codes[i]));
        }
        return result;
    }

    parseBidsAsks (bidasks, priceKey: IndexType = 0, amountKey: IndexType = 1, countOrIdKey: IndexType = 2) {
        bidasks = this.toArray (bidasks);
        const result = [];
        for (let i = 0; i < bidasks.length; i++) {
            result.push (this.parseBidAsk (bidasks[i], priceKey, amountKey, countOrIdKey));
        }
        return result;
    }

    async fetchL2OrderBook (symbol: string, limit: Int = undefined, params = {}): Promise<OrderBook> {
        const orderbook = await this.fetchOrderBook (symbol, limit, params);
        return this.extend (orderbook, {
            'asks': this.sortBy (this.aggregate (orderbook['asks']), 0),
            'bids': this.sortBy (this.aggregate (orderbook['bids']), 0, true),
        });
    }

    filterBySymbol (objects, symbol: Str = undefined) {
        if (symbol === undefined) {
            return objects;
        }
        const result = [];
        for (let i = 0; i < objects.length; i++) {
            const objectSymbol = this.safeString (objects[i], 'symbol');
            if (objectSymbol === symbol) {
                result.push (objects[i]);
            }
        }
        return result;
    }

    parseOHLCV (ohlcv, market: Market = undefined) : OHLCV {
        if (Array.isArray (ohlcv)) {
            return [
                this.safeInteger (ohlcv, 0), // timestamp
                this.safeNumber (ohlcv, 1), // open
                this.safeNumber (ohlcv, 2), // high
                this.safeNumber (ohlcv, 3), // low
                this.safeNumber (ohlcv, 4), // close
                this.safeNumber (ohlcv, 5), // volume
            ];
        }
        return ohlcv;
    }

    networkCodeToId (networkCode: string, currencyCode: Str = undefined): string {
        /**
         * @ignore
         * @method
         * @name exchange#networkCodeToId
         * @description tries to convert the provided networkCode (which is expected to be an unified network code) to a network id. In order to achieve this, derived class needs to have 'options->networks' defined.
         * @param {string} networkCode unified network code
         * @param {string} currencyCode unified currency code, but this argument is not required by default, unless there is an exchange (like huobi) that needs an override of the method to be able to pass currencyCode argument additionally
         * @returns {string|undefined} exchange-specific network id
         */
        if (networkCode === undefined) {
            return undefined;
        }
        const networkIdsByCodes = this.safeValue (this.options, 'networks', {});
        let networkId = this.safeString (networkIdsByCodes, networkCode);
        // for example, if 'ETH' is passed for networkCode, but 'ETH' key not defined in `options->networks` object
        if (networkId === undefined) {
            if (currencyCode === undefined) {
                const currencies = Object.values (this.currencies);
                for (let i = 0; i < currencies.length; i++) {
                    const currency = currencies[i];
                    const networks = this.safeDict (currency, 'networks');
                    const network = this.safeDict (networks, networkCode);
                    networkId = this.safeString (network, 'id');
                    if (networkId !== undefined) {
                        break;
                    }
                }
            } else {
                // if currencyCode was provided, then we try to find if that currencyCode has a replacement (i.e. ERC20 for ETH) or is in the currency
                const defaultNetworkCodeReplacements = this.safeValue (this.options, 'defaultNetworkCodeReplacements', {});
                if (currencyCode in defaultNetworkCodeReplacements) {
                    // if there is a replacement for the passed networkCode, then we use it to find network-id in `options->networks` object
                    const replacementObject = defaultNetworkCodeReplacements[currencyCode]; // i.e. { 'ERC20': 'ETH' }
                    const keys = Object.keys (replacementObject);
                    for (let i = 0; i < keys.length; i++) {
                        const key = keys[i];
                        const value = replacementObject[key];
                        // if value matches to provided unified networkCode, then we use it's key to find network-id in `options->networks` object
                        if (value === networkCode) {
                            networkId = this.safeString (networkIdsByCodes, key);
                            break;
                        }
                    }
                } else {
                    // serach for network inside currency
                    const currency = this.safeDict (this.currencies, currencyCode);
                    const networks = this.safeDict (currency, 'networks');
                    const network = this.safeDict (networks, networkCode);
                    networkId = this.safeString (network, 'id');
                }
            }
            // if it wasn't found, we just set the provided value to network-id
            if (networkId === undefined) {
                networkId = networkCode;
            }
        }
        return networkId;
    }

    networkIdToCode (networkId: Str = undefined, currencyCode: Str = undefined): string {
        /**
         * @ignore
         * @method
         * @name exchange#networkIdToCode
         * @description tries to convert the provided exchange-specific networkId to an unified network Code. In order to achieve this, derived class needs to have "options['networksById']" defined.
         * @param {string} networkId exchange specific network id/title, like: TRON, Trc-20, usdt-erc20, etc
         * @param {string|undefined} currencyCode unified currency code, but this argument is not required by default, unless there is an exchange (like huobi) that needs an override of the method to be able to pass currencyCode argument additionally
         * @returns {string|undefined} unified network code
         */
        if (networkId === undefined) {
            return undefined;
        }
        const networkCodesByIds = this.safeDict (this.options, 'networksById', {});
        let networkCode = this.safeString (networkCodesByIds, networkId, networkId);
        // replace mainnet network-codes (i.e. ERC20->ETH)
        if (currencyCode !== undefined) {
            const defaultNetworkCodeReplacements = this.safeDict (this.options, 'defaultNetworkCodeReplacements', {});
            if (currencyCode in defaultNetworkCodeReplacements) {
                const replacementObject = this.safeDict (defaultNetworkCodeReplacements, currencyCode, {});
                networkCode = this.safeString (replacementObject, networkCode, networkCode);
            }
        }
        return networkCode;
    }

    handleNetworkCodeAndParams (params) {
        const networkCodeInParams = this.safeString2 (params, 'networkCode', 'network');
        if (networkCodeInParams !== undefined) {
            params = this.omit (params, [ 'networkCode', 'network' ]);
        }
        // if it was not defined by user, we should not set it from 'defaultNetworks', because handleNetworkCodeAndParams is for only request-side and thus we do not fill it with anything. We can only use 'defaultNetworks' after parsing response-side
        return [ networkCodeInParams, params ];
    }

    defaultNetworkCode (currencyCode: string) {
        let defaultNetworkCode = undefined;
        const defaultNetworks = this.safeDict (this.options, 'defaultNetworks', {});
        if (currencyCode in defaultNetworks) {
            // if currency had set its network in "defaultNetworks", use it
            defaultNetworkCode = defaultNetworks[currencyCode];
        } else {
            // otherwise, try to use the global-scope 'defaultNetwork' value (even if that network is not supported by currency, it doesn't make any problem, this will be just used "at first" if currency supports this network at all)
            const defaultNetwork = this.safeString (this.options, 'defaultNetwork');
            if (defaultNetwork !== undefined) {
                defaultNetworkCode = defaultNetwork;
            }
        }
        return defaultNetworkCode;
    }

    selectNetworkCodeFromUnifiedNetworks (currencyCode, networkCode, indexedNetworkEntries) {
        return this.selectNetworkKeyFromNetworks (currencyCode, networkCode, indexedNetworkEntries, true);
    }

    selectNetworkIdFromRawNetworks (currencyCode, networkCode, indexedNetworkEntries) {
        return this.selectNetworkKeyFromNetworks (currencyCode, networkCode, indexedNetworkEntries, false);
    }

    selectNetworkKeyFromNetworks (currencyCode, networkCode, indexedNetworkEntries, isIndexedByUnifiedNetworkCode = false) {
        // this method is used against raw & unparse network entries, which are just indexed by network id
        let chosenNetworkId = undefined;
        const availableNetworkIds = Object.keys (indexedNetworkEntries);
        const responseNetworksLength = availableNetworkIds.length;
        if (networkCode !== undefined) {
            if (responseNetworksLength === 0) {
                throw new NotSupported (this.id + ' - ' + networkCode + ' network did not return any result for ' + currencyCode);
            } else {
                // if networkCode was provided by user, we should check it after response, as the referenced exchange doesn't support network-code during request
                const networkIdOrCode = isIndexedByUnifiedNetworkCode ? networkCode : this.networkCodeToId (networkCode, currencyCode);
                if (networkIdOrCode in indexedNetworkEntries) {
                    chosenNetworkId = networkIdOrCode;
                } else {
                    throw new NotSupported (this.id + ' - ' + networkIdOrCode + ' network was not found for ' + currencyCode + ', use one of ' + availableNetworkIds.join (', '));
                }
            }
        } else {
            if (responseNetworksLength === 0) {
                throw new NotSupported (this.id + ' - no networks were returned for ' + currencyCode);
            } else {
                // if networkCode was not provided by user, then we try to use the default network (if it was defined in "defaultNetworks"), otherwise, we just return the first network entry
                const defaultNetworkCode = this.defaultNetworkCode (currencyCode);
                const defaultNetworkId = isIndexedByUnifiedNetworkCode ? defaultNetworkCode : this.networkCodeToId (defaultNetworkCode, currencyCode);
                if (defaultNetworkId in indexedNetworkEntries) {
                    return defaultNetworkId;
                }
                throw new NotSupported (this.id + ' - can not determine the default network, please pass param["network"] one from : ' + availableNetworkIds.join (', '));
            }
        }
        return chosenNetworkId;
    }

    safeNumber2 (dictionary: object, key1: IndexType, key2: IndexType, d = undefined) {
        const value = this.safeString2 (dictionary, key1, key2);
        return this.parseNumber (value, d);
    }

    parseOrderBook (orderbook: object, symbol: string, timestamp: Int = undefined, bidsKey = 'bids', asksKey = 'asks', priceKey: IndexType = 0, amountKey: IndexType = 1, countOrIdKey: IndexType = 2): OrderBook {
        const bids = this.parseBidsAsks (this.safeValue (orderbook, bidsKey, []), priceKey, amountKey, countOrIdKey);
        const asks = this.parseBidsAsks (this.safeValue (orderbook, asksKey, []), priceKey, amountKey, countOrIdKey);
        return {
            'symbol': symbol,
            'bids': this.sortBy (bids, 0, true),
            'asks': this.sortBy (asks, 0),
            'timestamp': timestamp,
            'datetime': this.iso8601 (timestamp),
            'nonce': undefined,
        } as any;
    }

    parseOHLCVs (ohlcvs: object[], market: any = undefined, timeframe: string = '1m', since: Int = undefined, limit: Int = undefined, tail: Bool = false): OHLCV[] {
        const results = [];
        for (let i = 0; i < ohlcvs.length; i++) {
            results.push (this.parseOHLCV (ohlcvs[i], market));
        }
        const sorted = this.sortBy (results, 0);
        return this.filterBySinceLimit (sorted, since, limit, 0, tail) as any;
    }

    parseLeverageTiers (response: any, symbols: Strings = undefined, marketIdKey = undefined): LeverageTiers {
        // marketIdKey should only be undefined when response is a dictionary.
        symbols = this.marketSymbols (symbols);
        const tiers = {};
        let symbolsLength = 0;
        if (symbols !== undefined) {
            symbolsLength = symbols.length;
        }
        const noSymbols = (symbols === undefined) || (symbolsLength === 0);
        if (Array.isArray (response)) {
            for (let i = 0; i < response.length; i++) {
                const item = response[i];
                const id = this.safeString (item, marketIdKey);
                const market = this.safeMarket (id, undefined, undefined, 'swap');
                const symbol = market['symbol'];
                const contract = this.safeBool (market, 'contract', false);
                if (contract && (noSymbols || this.inArray (symbol, symbols))) {
                    tiers[symbol] = this.parseMarketLeverageTiers (item, market);
                }
            }
        } else {
            const keys = Object.keys (response);
            for (let i = 0; i < keys.length; i++) {
                const marketId = keys[i];
                const item = response[marketId];
                const market = this.safeMarket (marketId, undefined, undefined, 'swap');
                const symbol = market['symbol'];
                const contract = this.safeBool (market, 'contract', false);
                if (contract && (noSymbols || this.inArray (symbol, symbols))) {
                    tiers[symbol] = this.parseMarketLeverageTiers (item, market);
                }
            }
        }
        return tiers;
    }

    async loadTradingLimits (symbols: Strings = undefined, reload: boolean = false, params = {}): Promise<Dictionary<any>> {
        if (this.has['fetchTradingLimits']) {
            if (reload || !('limitsLoaded' in this.options)) {
                const response = await this.fetchTradingLimits (symbols);
                for (let i = 0; i < symbols.length; i++) {
                    const symbol = symbols[i];
                    this.markets[symbol] = this.deepExtend (this.markets[symbol], response[symbol]);
                }
                this.options['limitsLoaded'] = this.milliseconds ();
            }
        }
        return this.markets;
    }

    safePosition (position: Dict): Position {
        // simplified version of: /pull/12765/
        const unrealizedPnlString = this.safeString (position, 'unrealisedPnl');
        const initialMarginString = this.safeString (position, 'initialMargin');
        //
        // PERCENTAGE
        //
        const percentage = this.safeValue (position, 'percentage');
        if ((percentage === undefined) && (unrealizedPnlString !== undefined) && (initialMarginString !== undefined)) {
            // as it was done in all implementations ( aax, btcex, bybit, deribit, ftx, gate, kucoinfutures, phemex )
            const percentageString = Precise.stringMul (Precise.stringDiv (unrealizedPnlString, initialMarginString, 4), '100');
            position['percentage'] = this.parseNumber (percentageString);
        }
        // if contractSize is undefined get from market
        let contractSize = this.safeNumber (position, 'contractSize');
        const symbol = this.safeString (position, 'symbol');
        let market = undefined;
        if (symbol !== undefined) {
            market = this.safeValue (this.markets, symbol);
        }
        if (contractSize === undefined && market !== undefined) {
            contractSize = this.safeNumber (market, 'contractSize');
            position['contractSize'] = contractSize;
        }
        return position as Position;
    }

    parsePositions (positions: any[], symbols: Strings = undefined, params = {}): Position[] {
        symbols = this.marketSymbols (symbols);
        positions = this.toArray (positions);
        const result = [];
        for (let i = 0; i < positions.length; i++) {
            const position = this.extend (this.parsePosition (positions[i], undefined), params);
            result.push (position);
        }
        return this.filterByArrayPositions (result, 'symbol', symbols, false);
    }

    parseAccounts (accounts: any[], params = {}): Account[] {
        accounts = this.toArray (accounts);
        const result = [];
        for (let i = 0; i < accounts.length; i++) {
            const account = this.extend (this.parseAccount (accounts[i]), params);
            result.push (account);
        }
        return result;
    }

    parseTradesHelper (isWs: boolean, trades: any[], market: Market = undefined, since: Int = undefined, limit: Int = undefined, params = {}): Trade[] {
        trades = this.toArray (trades);
        let result = [];
        for (let i = 0; i < trades.length; i++) {
            let parsed = undefined;
            if (isWs) {
                parsed = this.parseWsTrade (trades[i], market);
            } else {
                parsed = this.parseTrade (trades[i], market);
            }
            const trade = this.extend (parsed, params);
            result.push (trade);
        }
        result = this.sortBy2 (result, 'timestamp', 'id');
        const symbol = (market !== undefined) ? market['symbol'] : undefined;
        return this.filterBySymbolSinceLimit (result, symbol, since, limit) as Trade[];
    }

    parseTrades (trades: any[], market: Market = undefined, since: Int = undefined, limit: Int = undefined, params = {}): Trade[] {
        return this.parseTradesHelper (false, trades, market, since, limit, params);
    }

    parseWsTrades (trades: any[], market: Market = undefined, since: Int = undefined, limit: Int = undefined, params = {}): Trade[] {
        return this.parseTradesHelper (true, trades, market, since, limit, params);
    }

    parseTransactions (transactions: any[], currency: Currency = undefined, since: Int = undefined, limit: Int = undefined, params = {}): Transaction[] {
        transactions = this.toArray (transactions);
        let result = [];
        for (let i = 0; i < transactions.length; i++) {
            const transaction = this.extend (this.parseTransaction (transactions[i], currency), params);
            result.push (transaction);
        }
        result = this.sortBy (result, 'timestamp');
        const code = (currency !== undefined) ? currency['code'] : undefined;
        return this.filterByCurrencySinceLimit (result, code, since, limit);
    }

    parseTransfers (transfers: any[], currency: Currency = undefined, since: Int = undefined, limit: Int = undefined, params = {}): TransferEntry[] {
        transfers = this.toArray (transfers);
        let result = [];
        for (let i = 0; i < transfers.length; i++) {
            const transfer = this.extend (this.parseTransfer (transfers[i], currency), params);
            result.push (transfer);
        }
        result = this.sortBy (result, 'timestamp');
        const code = (currency !== undefined) ? currency['code'] : undefined;
        return this.filterByCurrencySinceLimit (result, code, since, limit);
    }

    parseLedger (data, currency: Currency = undefined, since: Int = undefined, limit: Int = undefined, params = {}): LedgerEntry[] {
        let result = [];
        const arrayData = this.toArray (data);
        for (let i = 0; i < arrayData.length; i++) {
            const itemOrItems = this.parseLedgerEntry (arrayData[i], currency);
            if (Array.isArray (itemOrItems)) {
                for (let j = 0; j < itemOrItems.length; j++) {
                    result.push (this.extend (itemOrItems[j], params));
                }
            } else {
                result.push (this.extend (itemOrItems, params));
            }
        }
        result = this.sortBy (result, 'timestamp');
        const code = (currency !== undefined) ? currency['code'] : undefined;
        return this.filterByCurrencySinceLimit (result, code, since, limit);
    }

    nonce () {
        return this.seconds ();
    }

    setHeaders (headers) {
        return headers;
    }

    currencyId (code: string): string {
        let currency = this.safeDict (this.currencies, code);
        if (currency === undefined) {
            currency = this.safeCurrency (code);
        }
        if (currency !== undefined) {
            return currency['id'];
        }
        return code;
    }

    marketId (symbol: string): string {
        const market = this.market (symbol);
        if (market !== undefined) {
            return market['id'];
        }
        return symbol;
    }

    symbol (symbol: string): string {
        const market = this.market (symbol);
        return this.safeString (market, 'symbol', symbol);
    }

    handleParamString (params: object, paramName: string, defaultValue: Str = undefined): [string, object] {
        const value = this.safeString (params, paramName, defaultValue);
        if (value !== undefined) {
            params = this.omit (params, paramName);
        }
        return [ value, params ];
    }

    handleParamString2 (params: object, paramName1: string, paramName2: string, defaultValue: Str = undefined): [string, object] {
        const value = this.safeString2 (params, paramName1, paramName2, defaultValue);
        if (value !== undefined) {
            params = this.omit (params, [ paramName1, paramName2 ]);
        }
        return [ value, params ];
    }

    handleParamInteger (params: object, paramName: string, defaultValue: Int = undefined): [Int, object] {
        const value = this.safeInteger (params, paramName, defaultValue);
        if (value !== undefined) {
            params = this.omit (params, paramName);
        }
        return [ value, params ];
    }

    handleParamInteger2 (params: object, paramName1: string, paramName2: string, defaultValue: Int = undefined): [Int, object] {
        const value = this.safeInteger2 (params, paramName1, paramName2, defaultValue);
        if (value !== undefined) {
            params = this.omit (params, [ paramName1, paramName2 ]);
        }
        return [ value, params ];
    }

    handleParamBool (params: object, paramName: string, defaultValue: Bool = undefined): [Bool, object] {
        const value = this.safeBool (params, paramName, defaultValue);
        if (value !== undefined) {
            params = this.omit (params, paramName);
        }
        return [ value, params ];
    }

    handleParamBool2 (params: object, paramName1: string, paramName2: string, defaultValue: Bool = undefined): [Bool, object] {
        const value = this.safeBool2 (params, paramName1, paramName2, defaultValue);
        if (value !== undefined) {
            params = this.omit (params, [ paramName1, paramName2 ]);
        }
        return [ value, params ];
    }

    /**
     * @param {object} params - extra parameters
     * @param {object} request - existing dictionary of request
     * @param {string} exchangeSpecificKey - the key for chain id to be set in request
     * @param {object} currencyCode - (optional) existing dictionary of request
     * @param {boolean} isRequired - (optional) whether that param is required to be present
     * @returns {object[]} - returns [request, params] where request is the modified request object and params is the modified params object
     */
    handleRequestNetwork (params: Dict, request: Dict, exchangeSpecificKey: string, currencyCode: Str = undefined, isRequired: boolean = false) {
        let networkCode = undefined;
        [ networkCode, params ] = this.handleNetworkCodeAndParams (params);
        if (networkCode !== undefined) {
            request[exchangeSpecificKey] = this.networkCodeToId (networkCode, currencyCode);
        } else if (isRequired) {
            throw new ArgumentsRequired (this.id + ' - "network" param is required for this request');
        }
        return [ request, params ];
    }

    resolvePath (path, params) {
        return [
            this.implodeParams (path, params),
            this.omit (params, this.extractParams (path)),
        ];
    }

    getListFromObjectValues (objects, key: IndexType) {
        let newArray = objects;
        if (!Array.isArray (objects)) {
            newArray = this.toArray (objects);
        }
        const results = [];
        for (let i = 0; i < newArray.length; i++) {
            results.push (newArray[i][key]);
        }
        return results;
    }

    getSymbolsForMarketType (marketType: Str = undefined, subType: Str = undefined, symbolWithActiveStatus: boolean = true, symbolWithUnknownStatus: boolean = true) {
        let filteredMarkets = this.markets;
        if (marketType !== undefined) {
            filteredMarkets = this.filterBy (filteredMarkets, 'type', marketType);
        }
        if (subType !== undefined) {
            this.checkRequiredArgument ('getSymbolsForMarketType', subType, 'subType', [ 'linear', 'inverse', 'quanto' ]);
            filteredMarkets = this.filterBy (filteredMarkets, 'subType', subType);
        }
        const activeStatuses = [];
        if (symbolWithActiveStatus) {
            activeStatuses.push (true);
        }
        if (symbolWithUnknownStatus) {
            activeStatuses.push (undefined);
        }
        filteredMarkets = this.filterByArray (filteredMarkets, 'active', activeStatuses, false);
        return this.getListFromObjectValues (filteredMarkets, 'symbol');
    }

    filterByArray (objects, key: IndexType, values = undefined, indexed = true) {
        objects = this.toArray (objects);
        // return all of them if no values were passed
        if (values === undefined || !values) {
            // return indexed ? this.indexBy (objects, key) : objects;
            if (indexed) {
                return this.indexBy (objects, key);
            } else {
                return objects;
            }
        }
        const results = [];
        for (let i = 0; i < objects.length; i++) {
            if (this.inArray (objects[i][key], values)) {
                results.push (objects[i]);
            }
        }
        // return indexed ? this.indexBy (results, key) : results;
        if (indexed) {
            return this.indexBy (results, key);
        }
        return results;
    }

    async fetch2 (path: string, api: any = 'public', method: string = 'GET', params = {}, headers: any = undefined, body: any = undefined, config = {}): Promise<any> {
        if (this.enableRateLimit) {
            const cost = this.calculateRateLimiterCost (api, method, path, params, config);
            await this.throttle (cost);
        }
        let retries = undefined;
        [ retries, params ] = this.handleOptionAndParams (params, path, 'maxRetriesOnFailure', 0);
        let retryDelay = undefined;
        [ retryDelay, params ] = this.handleOptionAndParams (params, path, 'maxRetriesOnFailureDelay', 0);
        this.lastRestRequestTimestamp = this.milliseconds ();
        const request = this.sign (path, api, method, params, headers, body);
        this.last_request_headers = request['headers'];
        this.last_request_body = request['body'];
        this.last_request_url = request['url'];
        for (let i = 0; i < retries + 1; i++) {
            try {
                return await this.fetch (request['url'], request['method'], request['headers'], request['body']);
            } catch (e) {
                if (e instanceof OperationFailed) {
                    if (i < retries) {
                        if (this.verbose) {
                            this.log ('Request failed with the error: ' + e.toString () + ', retrying ' + (i + 1).toString () + ' of ' + retries.toString () + '...');
                        }
                        if ((retryDelay !== undefined) && (retryDelay !== 0)) {
                            await this.sleep (retryDelay);
                        }
                    } else {
                        throw e;
                    }
                } else {
                    throw e;
                }
            }
        }
        return undefined; // this line is never reached, but exists for c# value return requirement
    }

    async request (path: string, api: any = 'public', method: string = 'GET', params = {}, headers: any = undefined, body: any = undefined, config = {}): Promise<any> {
        return await this.fetch2 (path, api, method, params, headers, body, config);
    }

    async loadAccounts (reload: boolean = false, params = {}): Promise<Account[]> {
        if (reload) {
            this.accounts = await this.fetchAccounts (params);
        } else {
            if (this.accounts) {
                return this.accounts;
            } else {
                this.accounts = await this.fetchAccounts (params);
            }
        }
        this.accountsById = this.indexBy (this.accounts, 'id') as any;
        return this.accounts;
    }

    buildOHLCVC (trades: Trade[], timeframe: string = '1m', since: number = 0, limit: number = 2147483647): OHLCVC[] {
        // given a sorted arrays of trades (recent last) and a timeframe builds an array of OHLCV candles
        // note, default limit value (2147483647) is max int32 value
        const ms = this.parseTimeframe (timeframe) * 1000;
        const ohlcvs = [];
        const i_timestamp = 0;
        // const open = 1;
        const i_high = 2;
        const i_low = 3;
        const i_close = 4;
        const i_volume = 5;
        const i_count = 6;
        const tradesLength = trades.length;
        const oldest = Math.min (tradesLength, limit);
        for (let i = 0; i < oldest; i++) {
            const trade = trades[i];
            const ts = trade['timestamp'];
            if (ts < since) {
                continue;
            }
            const openingTime = Math.floor (ts / ms) * ms; // shift to the edge of m/h/d (but not M)
            if (openingTime < since) { // we don't need bars, that have opening time earlier than requested
                continue;
            }
            const ohlcv_length = ohlcvs.length;
            const candle = ohlcv_length - 1;
            if ((candle === -1) || (openingTime >= this.sum (ohlcvs[candle][i_timestamp], ms))) {
                // moved to a new timeframe -> create a new candle from opening trade
                ohlcvs.push ([
                    openingTime, // timestamp
                    trade['price'], // O
                    trade['price'], // H
                    trade['price'], // L
                    trade['price'], // C
                    trade['amount'], // V
                    1, // count
                ]);
            } else {
                // still processing the same timeframe -> update opening trade
                ohlcvs[candle][i_high] = Math.max (ohlcvs[candle][i_high], trade['price']);
                ohlcvs[candle][i_low] = Math.min (ohlcvs[candle][i_low], trade['price']);
                ohlcvs[candle][i_close] = trade['price'];
                ohlcvs[candle][i_volume] = this.sum (ohlcvs[candle][i_volume], trade['amount']);
                ohlcvs[candle][i_count] = this.sum (ohlcvs[candle][i_count], 1);
            }
        }
        return ohlcvs;
    }

    parseTradingViewOHLCV (ohlcvs, market = undefined, timeframe: string = '1m', since: Int = undefined, limit: Int = undefined) {
        const result = this.convertTradingViewToOHLCV (ohlcvs);
        return this.parseOHLCVs (result, market, timeframe, since, limit);
    }

    async editLimitBuyOrder (id: string, symbol: string, amount: number, price: Num = undefined, params = {}): Promise<Order> {
        return await this.editLimitOrder (id, symbol, 'buy', amount, price, params);
    }

    async editLimitSellOrder (id: string, symbol: string, amount: number, price: Num = undefined, params = {}): Promise<Order> {
        return await this.editLimitOrder (id, symbol, 'sell', amount, price, params);
    }

    async editLimitOrder (id: string, symbol: string, side: OrderSide, amount: number, price: Num = undefined, params = {}): Promise<Order> {
        return await this.editOrder (id, symbol, 'limit', side, amount, price, params);
    }

    async editOrder (id: string, symbol: string, type: OrderType, side: OrderSide, amount: Num = undefined, price: Num = undefined, params = {}): Promise<Order> {
        await this.cancelOrder (id, symbol);
        return await this.createOrder (symbol, type, side, amount, price, params);
    }

    async editOrderWs (id: string, symbol: string, type: OrderType, side: OrderSide, amount: Num = undefined, price: Num = undefined, params = {}): Promise<Order> {
        await this.cancelOrderWs (id, symbol);
        return await this.createOrderWs (symbol, type, side, amount, price, params);
    }

    async fetchPosition (symbol: string, params = {}): Promise<Position> {
        throw new NotSupported (this.id + ' fetchPosition() is not supported yet');
    }

    async fetchPositionWs (symbol: string, params = {}): Promise<Position[]> {
        throw new NotSupported (this.id + ' fetchPositionWs() is not supported yet');
    }

    async watchPosition (symbol: Str = undefined, params = {}): Promise<Position> {
        throw new NotSupported (this.id + ' watchPosition() is not supported yet');
    }

    async watchPositions (symbols: Strings = undefined, since: Int = undefined, limit: Int = undefined, params = {}): Promise<Position[]> {
        throw new NotSupported (this.id + ' watchPositions() is not supported yet');
    }

    async watchPositionForSymbols (symbols: Strings = undefined, since: Int = undefined, limit: Int = undefined, params = {}): Promise<Position[]> {
        return await this.watchPositions (symbols, since, limit, params);
    }

    async fetchPositionsForSymbol (symbol: string, params = {}): Promise<Position[]> {
        /**
         * @method
         * @name exchange#fetchPositionsForSymbol
         * @description fetches all open positions for specific symbol, unlike fetchPositions (which is designed to work with multiple symbols) so this method might be preffered for one-market position, because of less rate-limit consumption and speed
         * @param {string} symbol unified market symbol
         * @param {object} params extra parameters specific to the endpoint
         * @returns {object[]} a list of [position structure]{@link https://docs.ccxt.com/#/?id=position-structure} with maximum 3 items - possible one position for "one-way" mode, and possible two positions (long & short) for "two-way" (a.k.a. hedge) mode
         */
        throw new NotSupported (this.id + ' fetchPositionsForSymbol() is not supported yet');
    }

    async fetchPositionsForSymbolWs (symbol: string, params = {}): Promise<Position[]> {
        /**
         * @method
         * @name exchange#fetchPositionsForSymbol
         * @description fetches all open positions for specific symbol, unlike fetchPositions (which is designed to work with multiple symbols) so this method might be preffered for one-market position, because of less rate-limit consumption and speed
         * @param {string} symbol unified market symbol
         * @param {object} params extra parameters specific to the endpoint
         * @returns {object[]} a list of [position structure]{@link https://docs.ccxt.com/#/?id=position-structure} with maximum 3 items - possible one position for "one-way" mode, and possible two positions (long & short) for "two-way" (a.k.a. hedge) mode
         */
        throw new NotSupported (this.id + ' fetchPositionsForSymbol() is not supported yet');
    }

    async fetchPositions (symbols: Strings = undefined, params = {}): Promise<Position[]> {
        throw new NotSupported (this.id + ' fetchPositions() is not supported yet');
    }

    async fetchPositionsWs (symbols: Strings = undefined, params = {}): Promise<Position[]> {
        throw new NotSupported (this.id + ' fetchPositions() is not supported yet');
    }

    async fetchPositionsRisk (symbols: Strings = undefined, params = {}): Promise<Position[]> {
        throw new NotSupported (this.id + ' fetchPositionsRisk() is not supported yet');
    }

    async fetchBidsAsks (symbols: Strings = undefined, params = {}): Promise<Tickers> {
        throw new NotSupported (this.id + ' fetchBidsAsks() is not supported yet');
    }

    async fetchBorrowInterest (code: Str = undefined, symbol: Str = undefined, since: Int = undefined, limit: Int = undefined, params = {}): Promise<BorrowInterest[]> {
        throw new NotSupported (this.id + ' fetchBorrowInterest() is not supported yet');
    }

    async fetchLedger (code: Str = undefined, since: Int = undefined, limit: Int = undefined, params = {}): Promise<LedgerEntry[]> {
        throw new NotSupported (this.id + ' fetchLedger() is not supported yet');
    }

    async fetchLedgerEntry (id: string, code: Str = undefined, params = {}): Promise<LedgerEntry> {
        throw new NotSupported (this.id + ' fetchLedgerEntry() is not supported yet');
    }

    parseBidAsk (bidask, priceKey: IndexType = 0, amountKey: IndexType = 1, countOrIdKey: IndexType = 2) {
        const price = this.safeNumber (bidask, priceKey);
        const amount = this.safeNumber (bidask, amountKey);
        const countOrId = this.safeInteger (bidask, countOrIdKey);
        const bidAsk = [ price, amount ];
        if (countOrId !== undefined) {
            bidAsk.push (countOrId);
        }
        return bidAsk;
    }

    safeCurrency (currencyId: Str, currency: Currency = undefined): CurrencyInterface {
        if ((currencyId === undefined) && (currency !== undefined)) {
            return currency;
        }
        if ((this.currencies_by_id !== undefined) && (currencyId in this.currencies_by_id) && (this.currencies_by_id[currencyId] !== undefined)) {
            return this.currencies_by_id[currencyId];
        }
        let code = currencyId;
        if (currencyId !== undefined) {
            code = this.commonCurrencyCode (currencyId.toUpperCase ());
        }
        return this.safeCurrencyStructure ({
            'id': currencyId,
            'code': code,
            'precision': undefined,
        });
    }

    safeMarket (marketId: Str = undefined, market: Market = undefined, delimiter: Str = undefined, marketType: Str = undefined): MarketInterface {
        const result = this.safeMarketStructure ({
            'symbol': marketId,
            'marketId': marketId,
        });
        if (marketId !== undefined) {
            if ((this.markets_by_id !== undefined) && (marketId in this.markets_by_id)) {
                const markets = this.markets_by_id[marketId];
                const numMarkets = markets.length;
                if (numMarkets === 1) {
                    return markets[0];
                } else {
                    if (marketType === undefined) {
                        if (market === undefined) {
                            throw new ArgumentsRequired (this.id + ' safeMarket() requires a fourth argument for ' + marketId + ' to disambiguate between different markets with the same market id');
                        } else {
                            marketType = market['type'];
                        }
                    }
                    for (let i = 0; i < markets.length; i++) {
                        const currentMarket = markets[i];
                        if (currentMarket[marketType]) {
                            return currentMarket;
                        }
                    }
                }
            } else if (delimiter !== undefined && delimiter !== '') {
                const parts = marketId.split (delimiter);
                const partsLength = parts.length;
                if (partsLength === 2) {
                    result['baseId'] = this.safeString (parts, 0);
                    result['quoteId'] = this.safeString (parts, 1);
                    result['base'] = this.safeCurrencyCode (result['baseId']);
                    result['quote'] = this.safeCurrencyCode (result['quoteId']);
                    result['symbol'] = result['base'] + '/' + result['quote'];
                    return result;
                } else {
                    return result;
                }
            }
        }
        if (market !== undefined) {
            return market;
        }
        return result;
    }

    marketOrNull (symbol: string): MarketInterface {
        if (symbol === undefined) {
            return undefined;
        }
        return this.market (symbol);
    }

    checkRequiredCredentials (error = true) {
        /**
         * @ignore
         * @method
         * @param {boolean} error throw an error that a credential is required if true
         * @returns {boolean} true if all required credentials have been set, otherwise false or an error is thrown is param error=true
         */
        const keys = Object.keys (this.requiredCredentials);
        for (let i = 0; i < keys.length; i++) {
            const key = keys[i];
            if (this.requiredCredentials[key] && !this[key]) {
                if (error) {
                    throw new AuthenticationError (this.id + ' requires "' + key + '" credential');
                } else {
                    return false;
                }
            }
        }
        return true;
    }

    oath () {
        if (this.twofa !== undefined) {
            return totp (this.twofa);
        } else {
            throw new ExchangeError (this.id + ' exchange.twofa has not been set for 2FA Two-Factor Authentication');
        }
    }

    async fetchBalance (params = {}): Promise<Balances> {
        throw new NotSupported (this.id + ' fetchBalance() is not supported yet');
    }

    async fetchBalanceWs (params = {}): Promise<Balances> {
        throw new NotSupported (this.id + ' fetchBalanceWs() is not supported yet');
    }

    parseBalance (response): Balances {
        throw new NotSupported (this.id + ' parseBalance() is not supported yet');
    }

    async watchBalance (params = {}): Promise<Balances> {
        throw new NotSupported (this.id + ' watchBalance() is not supported yet');
    }

    async fetchPartialBalance (part: string, params = {}): Promise<Balance> {
        const balance = await this.fetchBalance (params);
        return balance[part];
    }

    async fetchFreeBalance (params = {}): Promise<Balance> {
        return await this.fetchPartialBalance ('free', params);
    }

    async fetchUsedBalance (params = {}): Promise<Balance> {
        return await this.fetchPartialBalance ('used', params);
    }

    async fetchTotalBalance (params = {}): Promise<Balance> {
        return await this.fetchPartialBalance ('total', params);
    }

    async fetchStatus (params = {}): Promise<any> {
        throw new NotSupported (this.id + ' fetchStatus() is not supported yet');
    }

    async fetchTransactionFee (code: string, params = {}): Promise<{}> {
        if (!this.has['fetchTransactionFees']) {
            throw new NotSupported (this.id + ' fetchTransactionFee() is not supported yet');
        }
        return await this.fetchTransactionFees ([ code ], params);
    }

    async fetchTransactionFees (codes: Strings = undefined, params = {}): Promise<{}> {
        throw new NotSupported (this.id + ' fetchTransactionFees() is not supported yet');
    }

    async fetchDepositWithdrawFees (codes: Strings = undefined, params = {}): Promise<Dictionary<DepositWithdrawFee>> {
        throw new NotSupported (this.id + ' fetchDepositWithdrawFees() is not supported yet');
    }

    async fetchDepositWithdrawFee (code: string, params = {}): Promise<DepositWithdrawFee> {
        if (!this.has['fetchDepositWithdrawFees']) {
            throw new NotSupported (this.id + ' fetchDepositWithdrawFee() is not supported yet');
        }
        const fees = await this.fetchDepositWithdrawFees ([ code ], params);
        return this.safeValue (fees, code);
    }

    getSupportedMapping (key, mapping = {}) {
        if (key in mapping) {
            return mapping[key];
        } else {
            throw new NotSupported (this.id + ' ' + key + ' does not have a value in mapping');
        }
    }

    async fetchCrossBorrowRate (code: string, params = {}): Promise<CrossBorrowRate> {
        await this.loadMarkets ();
        if (!this.has['fetchBorrowRates']) {
            throw new NotSupported (this.id + ' fetchCrossBorrowRate() is not supported yet');
        }
        const borrowRates = await this.fetchCrossBorrowRates (params);
        const rate = this.safeValue (borrowRates, code);
        if (rate === undefined) {
            throw new ExchangeError (this.id + ' fetchCrossBorrowRate() could not find the borrow rate for currency code ' + code);
        }
        return rate;
    }

    async fetchIsolatedBorrowRate (symbol: string, params = {}): Promise<IsolatedBorrowRate> {
        await this.loadMarkets ();
        if (!this.has['fetchBorrowRates']) {
            throw new NotSupported (this.id + ' fetchIsolatedBorrowRate() is not supported yet');
        }
        const borrowRates = await this.fetchIsolatedBorrowRates (params);
        const rate = this.safeDict (borrowRates, symbol) as IsolatedBorrowRate;
        if (rate === undefined) {
            throw new ExchangeError (this.id + ' fetchIsolatedBorrowRate() could not find the borrow rate for market symbol ' + symbol);
        }
        return rate;
    }

    handleOptionAndParams (params: object, methodName: string, optionName: string, defaultValue = undefined) {
        // This method can be used to obtain method specific properties, i.e: this.handleOptionAndParams (params, 'fetchPosition', 'marginMode', 'isolated')
        const defaultOptionName = 'default' + this.capitalize (optionName); // we also need to check the 'defaultXyzWhatever'
        // check if params contain the key
        let value = this.safeValue2 (params, optionName, defaultOptionName);
        if (value !== undefined) {
            params = this.omit (params, [ optionName, defaultOptionName ]);
        } else {
            // handle routed methods like "watchTrades > watchTradesForSymbols" (or "watchTicker > watchTickers")
            [ methodName, params ] = this.handleParamString (params, 'callerMethodName', methodName);
            // check if exchange has properties for this method
            const exchangeWideMethodOptions = this.safeValue (this.options, methodName);
            if (exchangeWideMethodOptions !== undefined) {
                // check if the option is defined inside this method's props
                value = this.safeValue2 (exchangeWideMethodOptions, optionName, defaultOptionName);
            }
            if (value === undefined) {
                // if it's still undefined, check if global exchange-wide option exists
                value = this.safeValue2 (this.options, optionName, defaultOptionName);
            }
            // if it's still undefined, use the default value
            value = (value !== undefined) ? value : defaultValue;
        }
        return [ value, params ];
    }

    handleOptionAndParams2 (params: object, methodName1: string, optionName1: string, optionName2: string, defaultValue = undefined) {
        let value = undefined;
        [ value, params ] = this.handleOptionAndParams (params, methodName1, optionName1);
        if (value !== undefined) {
            // omit optionName2 too from params
            params = this.omit (params, optionName2);
            return [ value, params ];
        }
        // if still undefined, try optionName2
        let value2 = undefined;
        [ value2, params ] = this.handleOptionAndParams (params, methodName1, optionName2, defaultValue);
        return [ value2, params ];
    }

    handleOption (methodName: string, optionName: string, defaultValue = undefined) {
        const res = this.handleOptionAndParams ({}, methodName, optionName, defaultValue);
        return this.safeValue (res, 0);
    }

    handleMarketTypeAndParams (methodName: string, market: Market = undefined, params = {}, defaultValue = undefined): any {
        /**
         * @ignore
         * @method
         * @name exchange#handleMarketTypeAndParams
         * @param methodName the method calling handleMarketTypeAndParams
         * @param {Market} market
         * @param {object} params
         * @param {string} [params.type] type assigned by user
         * @param {string} [params.defaultType] same as params.type
         * @param {string} [defaultValue] assigned programatically in the method calling handleMarketTypeAndParams
         * @returns {[string, object]} the market type and params with type and defaultType omitted
         */
        // type from param
        const type = this.safeString2 (params, 'defaultType', 'type');
        if (type !== undefined) {
            params = this.omit (params, [ 'defaultType', 'type' ]);
            return [ type, params ];
        }
        // type from market
        if (market !== undefined) {
            return [ market['type'], params ];
        }
        // type from default-argument
        if (defaultValue !== undefined) {
            return [ defaultValue, params ];
        }
        const methodOptions = this.safeDict (this.options, methodName);
        if (methodOptions !== undefined) {
            if (typeof methodOptions === 'string') {
                return [ methodOptions, params ];
            } else {
                const typeFromMethod = this.safeString2 (methodOptions, 'defaultType', 'type');
                if (typeFromMethod !== undefined) {
                    return [ typeFromMethod, params ];
                }
            }
        }
        const defaultType = this.safeString2 (this.options, 'defaultType', 'type', 'spot');
        return [ defaultType, params ];
    }

    handleSubTypeAndParams (methodName: string, market = undefined, params = {}, defaultValue = undefined) {
        let subType = undefined;
        // if set in params, it takes precedence
        const subTypeInParams = this.safeString2 (params, 'subType', 'defaultSubType');
        // avoid omitting if it's not present
        if (subTypeInParams !== undefined) {
            subType = subTypeInParams;
            params = this.omit (params, [ 'subType', 'defaultSubType' ]);
        } else {
            // at first, check from market object
            if (market !== undefined) {
                if (market['linear']) {
                    subType = 'linear';
                } else if (market['inverse']) {
                    subType = 'inverse';
                }
            }
            // if it was not defined in market object
            if (subType === undefined) {
                const values = this.handleOptionAndParams ({}, methodName, 'subType', defaultValue); // no need to re-test params here
                subType = values[0];
            }
        }
        return [ subType, params ];
    }

    handleMarginModeAndParams (methodName: string, params = {}, defaultValue = undefined) {
        /**
         * @ignore
         * @method
         * @param {object} [params] extra parameters specific to the exchange API endpoint
         * @returns {Array} the marginMode in lowercase as specified by params["marginMode"], params["defaultMarginMode"] this.options["marginMode"] or this.options["defaultMarginMode"]
         */
        return this.handleOptionAndParams (params, methodName, 'marginMode', defaultValue);
    }

    throwExactlyMatchedException (exact, string, message) {
        if (string === undefined) {
            return;
        }
        if (string in exact) {
            throw new exact[string] (message);
        }
    }

    throwBroadlyMatchedException (broad, string, message) {
        const broadKey = this.findBroadlyMatchedKey (broad, string);
        if (broadKey !== undefined) {
            throw new broad[broadKey] (message);
        }
    }

    findBroadlyMatchedKey (broad, string) {
        // a helper for matching error strings exactly vs broadly
        const keys = Object.keys (broad);
        for (let i = 0; i < keys.length; i++) {
            const key = keys[i];
            if (string !== undefined) { // #issues/12698
                if (string.indexOf (key) >= 0) {
                    return key;
                }
            }
        }
        return undefined;
    }

    handleErrors (statusCode: int, statusText: string, url: string, method: string, responseHeaders: Dict, responseBody: string, response, requestHeaders, requestBody) {
        // it is a stub method that must be overrided in the derived exchange classes
        // throw new NotSupported (this.id + ' handleErrors() not implemented yet');
        return undefined;
    }

    calculateRateLimiterCost (api, method, path, params, config = {}) {
        return this.safeValue (config, 'cost', 1);
    }

    async fetchTicker (symbol: string, params = {}): Promise<Ticker> {
        if (this.has['fetchTickers']) {
            await this.loadMarkets ();
            const market = this.market (symbol);
            symbol = market['symbol'];
            const tickers = await this.fetchTickers ([ symbol ], params);
            const ticker = this.safeDict (tickers, symbol);
            if (ticker === undefined) {
                throw new NullResponse (this.id + ' fetchTickers() could not find a ticker for ' + symbol);
            } else {
                return ticker as Ticker;
            }
        } else {
            throw new NotSupported (this.id + ' fetchTicker() is not supported yet');
        }
    }

    async fetchMarkPrice (symbol: string, params = {}): Promise<Ticker> {
        if (this.has['fetchMarkPrices']) {
            await this.loadMarkets ();
            const market = this.market (symbol);
            symbol = market['symbol'];
            const tickers = await this.fetchMarkPrices ([ symbol ], params);
            const ticker = this.safeDict (tickers, symbol);
            if (ticker === undefined) {
                throw new NullResponse (this.id + ' fetchMarkPrices() could not find a ticker for ' + symbol);
            } else {
                return ticker as Ticker;
            }
        } else {
            throw new NotSupported (this.id + ' fetchMarkPrices() is not supported yet');
        }
    }

    async fetchTickerWs (symbol: string, params = {}): Promise<Ticker> {
        if (this.has['fetchTickersWs']) {
            await this.loadMarkets ();
            const market = this.market (symbol);
            symbol = market['symbol'];
            const tickers = await this.fetchTickersWs ([ symbol ], params);
            const ticker = this.safeDict (tickers, symbol);
            if (ticker === undefined) {
                throw new NullResponse (this.id + ' fetchTickerWs() could not find a ticker for ' + symbol);
            } else {
                return ticker as Ticker;
            }
        } else {
            throw new NotSupported (this.id + ' fetchTickerWs() is not supported yet');
        }
    }

    async watchTicker (symbol: string, params = {}): Promise<Ticker> {
        throw new NotSupported (this.id + ' watchTicker() is not supported yet');
    }

    async fetchTickers (symbols: Strings = undefined, params = {}): Promise<Tickers> {
        throw new NotSupported (this.id + ' fetchTickers() is not supported yet');
    }

    async fetchMarkPrices (symbols: Strings = undefined, params = {}): Promise<Tickers> {
        throw new NotSupported (this.id + ' fetchMarkPrices() is not supported yet');
    }

    async fetchTickersWs (symbols: Strings = undefined, params = {}): Promise<Tickers> {
        throw new NotSupported (this.id + ' fetchTickers() is not supported yet');
    }

    async fetchOrderBooks (symbols: Strings = undefined, limit: Int = undefined, params = {}): Promise<OrderBooks> {
        throw new NotSupported (this.id + ' fetchOrderBooks() is not supported yet');
    }

    async watchBidsAsks (symbols: Strings = undefined, params = {}): Promise<Tickers> {
        throw new NotSupported (this.id + ' watchBidsAsks() is not supported yet');
    }

    async watchTickers (symbols: Strings = undefined, params = {}): Promise<Tickers> {
        throw new NotSupported (this.id + ' watchTickers() is not supported yet');
    }

    async unWatchTickers (symbols: Strings = undefined, params = {}): Promise<any> {
        throw new NotSupported (this.id + ' unWatchTickers() is not supported yet');
    }

    async fetchOrder (id: string, symbol: Str = undefined, params = {}): Promise<Order> {
        throw new NotSupported (this.id + ' fetchOrder() is not supported yet');
    }

    async fetchOrderWs (id: string, symbol: Str = undefined, params = {}): Promise<Order> {
        throw new NotSupported (this.id + ' fetchOrderWs() is not supported yet');
    }

    async fetchOrderStatus (id: string, symbol: Str = undefined, params = {}): Promise<string> {
        // TODO: TypeScript: change method signature by replacing
        // Promise<string> with Promise<Order['status']>.
        const order = await this.fetchOrder (id, symbol, params);
        return order['status'];
    }

    async fetchUnifiedOrder (order: Order, params = {}): Promise<Order> {
        return await this.fetchOrder (this.safeString (order, 'id'), this.safeString (order, 'symbol'), params);
    }

    async createOrder (symbol: string, type: OrderType, side: OrderSide, amount: number, price: Num = undefined, params = {}): Promise<Order> {
        throw new NotSupported (this.id + ' createOrder() is not supported yet');
    }

    async createConvertTrade (id: string, fromCode: string, toCode: string, amount: Num = undefined, params = {}): Promise<Conversion> {
        throw new NotSupported (this.id + ' createConvertTrade() is not supported yet');
    }

    async fetchConvertTrade (id: string, code: Str = undefined, params = {}): Promise<Conversion> {
        throw new NotSupported (this.id + ' fetchConvertTrade() is not supported yet');
    }

    async fetchConvertTradeHistory (code: Str = undefined, since: Int = undefined, limit: Int = undefined, params = {}): Promise<Conversion[]> {
        throw new NotSupported (this.id + ' fetchConvertTradeHistory() is not supported yet');
    }

    async fetchPositionMode (symbol: Str = undefined, params = {}): Promise<{}> {
        throw new NotSupported (this.id + ' fetchPositionMode() is not supported yet');
    }

    async createTrailingAmountOrder (symbol: string, type: OrderType, side: OrderSide, amount: number, price: Num = undefined, trailingAmount: Num = undefined, trailingTriggerPrice: Num = undefined, params = {}): Promise<Order> {
        /**
         * @method
         * @name createTrailingAmountOrder
         * @description create a trailing order by providing the symbol, type, side, amount, price and trailingAmount
         * @param {string} symbol unified symbol of the market to create an order in
         * @param {string} type 'market' or 'limit'
         * @param {string} side 'buy' or 'sell'
         * @param {float} amount how much you want to trade in units of the base currency, or number of contracts
         * @param {float} [price] the price for the order to be filled at, in units of the quote currency, ignored in market orders
         * @param {float} trailingAmount the quote amount to trail away from the current market price
         * @param {float} [trailingTriggerPrice] the price to activate a trailing order, default uses the price argument
         * @param {object} [params] extra parameters specific to the exchange API endpoint
         * @returns {object} an [order structure]{@link https://docs.ccxt.com/#/?id=order-structure}
         */
        if (trailingAmount === undefined) {
            throw new ArgumentsRequired (this.id + ' createTrailingAmountOrder() requires a trailingAmount argument');
        }
        params['trailingAmount'] = trailingAmount;
        if (trailingTriggerPrice !== undefined) {
            params['trailingTriggerPrice'] = trailingTriggerPrice;
        }
        if (this.has['createTrailingAmountOrder']) {
            return await this.createOrder (symbol, type, side, amount, price, params);
        }
        throw new NotSupported (this.id + ' createTrailingAmountOrder() is not supported yet');
    }

    async createTrailingAmountOrderWs (symbol: string, type: OrderType, side: OrderSide, amount: number, price: Num = undefined, trailingAmount: Num = undefined, trailingTriggerPrice: Num = undefined, params = {}): Promise<Order> {
        /**
         * @method
         * @name createTrailingAmountOrderWs
         * @description create a trailing order by providing the symbol, type, side, amount, price and trailingAmount
         * @param {string} symbol unified symbol of the market to create an order in
         * @param {string} type 'market' or 'limit'
         * @param {string} side 'buy' or 'sell'
         * @param {float} amount how much you want to trade in units of the base currency, or number of contracts
         * @param {float} [price] the price for the order to be filled at, in units of the quote currency, ignored in market orders
         * @param {float} trailingAmount the quote amount to trail away from the current market price
         * @param {float} [trailingTriggerPrice] the price to activate a trailing order, default uses the price argument
         * @param {object} [params] extra parameters specific to the exchange API endpoint
         * @returns {object} an [order structure]{@link https://docs.ccxt.com/#/?id=order-structure}
         */
        if (trailingAmount === undefined) {
            throw new ArgumentsRequired (this.id + ' createTrailingAmountOrderWs() requires a trailingAmount argument');
        }
        params['trailingAmount'] = trailingAmount;
        if (trailingTriggerPrice !== undefined) {
            params['trailingTriggerPrice'] = trailingTriggerPrice;
        }
        if (this.has['createTrailingAmountOrderWs']) {
            return await this.createOrderWs (symbol, type, side, amount, price, params);
        }
        throw new NotSupported (this.id + ' createTrailingAmountOrderWs() is not supported yet');
    }

    async createTrailingPercentOrder (symbol: string, type: OrderType, side: OrderSide, amount: number, price: Num = undefined, trailingPercent: Num = undefined, trailingTriggerPrice: Num = undefined, params = {}): Promise<Order> {
        /**
         * @method
         * @name createTrailingPercentOrder
         * @description create a trailing order by providing the symbol, type, side, amount, price and trailingPercent
         * @param {string} symbol unified symbol of the market to create an order in
         * @param {string} type 'market' or 'limit'
         * @param {string} side 'buy' or 'sell'
         * @param {float} amount how much you want to trade in units of the base currency, or number of contracts
         * @param {float} [price] the price for the order to be filled at, in units of the quote currency, ignored in market orders
         * @param {float} trailingPercent the percent to trail away from the current market price
         * @param {float} [trailingTriggerPrice] the price to activate a trailing order, default uses the price argument
         * @param {object} [params] extra parameters specific to the exchange API endpoint
         * @returns {object} an [order structure]{@link https://docs.ccxt.com/#/?id=order-structure}
         */
        if (trailingPercent === undefined) {
            throw new ArgumentsRequired (this.id + ' createTrailingPercentOrder() requires a trailingPercent argument');
        }
        params['trailingPercent'] = trailingPercent;
        if (trailingTriggerPrice !== undefined) {
            params['trailingTriggerPrice'] = trailingTriggerPrice;
        }
        if (this.has['createTrailingPercentOrder']) {
            return await this.createOrder (symbol, type, side, amount, price, params);
        }
        throw new NotSupported (this.id + ' createTrailingPercentOrder() is not supported yet');
    }

    async createTrailingPercentOrderWs (symbol: string, type: OrderType, side: OrderSide, amount: number, price: Num = undefined, trailingPercent: Num = undefined, trailingTriggerPrice: Num = undefined, params = {}): Promise<Order> {
        /**
         * @method
         * @name createTrailingPercentOrderWs
         * @description create a trailing order by providing the symbol, type, side, amount, price and trailingPercent
         * @param {string} symbol unified symbol of the market to create an order in
         * @param {string} type 'market' or 'limit'
         * @param {string} side 'buy' or 'sell'
         * @param {float} amount how much you want to trade in units of the base currency, or number of contracts
         * @param {float} [price] the price for the order to be filled at, in units of the quote currency, ignored in market orders
         * @param {float} trailingPercent the percent to trail away from the current market price
         * @param {float} [trailingTriggerPrice] the price to activate a trailing order, default uses the price argument
         * @param {object} [params] extra parameters specific to the exchange API endpoint
         * @returns {object} an [order structure]{@link https://docs.ccxt.com/#/?id=order-structure}
         */
        if (trailingPercent === undefined) {
            throw new ArgumentsRequired (this.id + ' createTrailingPercentOrderWs() requires a trailingPercent argument');
        }
        params['trailingPercent'] = trailingPercent;
        if (trailingTriggerPrice !== undefined) {
            params['trailingTriggerPrice'] = trailingTriggerPrice;
        }
        if (this.has['createTrailingPercentOrderWs']) {
            return await this.createOrderWs (symbol, type, side, amount, price, params);
        }
        throw new NotSupported (this.id + ' createTrailingPercentOrderWs() is not supported yet');
    }

    async createMarketOrderWithCost (symbol: string, side: OrderSide, cost: number, params = {}): Promise<Order> {
        /**
         * @method
         * @name createMarketOrderWithCost
         * @description create a market order by providing the symbol, side and cost
         * @param {string} symbol unified symbol of the market to create an order in
         * @param {string} side 'buy' or 'sell'
         * @param {float} cost how much you want to trade in units of the quote currency
         * @param {object} [params] extra parameters specific to the exchange API endpoint
         * @returns {object} an [order structure]{@link https://docs.ccxt.com/#/?id=order-structure}
         */
        if (this.has['createMarketOrderWithCost'] || (this.has['createMarketBuyOrderWithCost'] && this.has['createMarketSellOrderWithCost'])) {
            return await this.createOrder (symbol, 'market', side, cost, 1, params);
        }
        throw new NotSupported (this.id + ' createMarketOrderWithCost() is not supported yet');
    }

    async createMarketBuyOrderWithCost (symbol: string, cost: number, params = {}): Promise<Order> {
        /**
         * @method
         * @name createMarketBuyOrderWithCost
         * @description create a market buy order by providing the symbol and cost
         * @param {string} symbol unified symbol of the market to create an order in
         * @param {float} cost how much you want to trade in units of the quote currency
         * @param {object} [params] extra parameters specific to the exchange API endpoint
         * @returns {object} an [order structure]{@link https://docs.ccxt.com/#/?id=order-structure}
         */
        if (this.options['createMarketBuyOrderRequiresPrice'] || this.has['createMarketBuyOrderWithCost']) {
            return await this.createOrder (symbol, 'market', 'buy', cost, 1, params);
        }
        throw new NotSupported (this.id + ' createMarketBuyOrderWithCost() is not supported yet');
    }

    async createMarketSellOrderWithCost (symbol: string, cost: number, params = {}): Promise<Order> {
        /**
         * @method
         * @name createMarketSellOrderWithCost
         * @description create a market sell order by providing the symbol and cost
         * @param {string} symbol unified symbol of the market to create an order in
         * @param {float} cost how much you want to trade in units of the quote currency
         * @param {object} [params] extra parameters specific to the exchange API endpoint
         * @returns {object} an [order structure]{@link https://docs.ccxt.com/#/?id=order-structure}
         */
        if (this.options['createMarketSellOrderRequiresPrice'] || this.has['createMarketSellOrderWithCost']) {
            return await this.createOrder (symbol, 'market', 'sell', cost, 1, params);
        }
        throw new NotSupported (this.id + ' createMarketSellOrderWithCost() is not supported yet');
    }

    async createMarketOrderWithCostWs (symbol: string, side: OrderSide, cost: number, params = {}): Promise<Order> {
        /**
         * @method
         * @name createMarketOrderWithCostWs
         * @description create a market order by providing the symbol, side and cost
         * @param {string} symbol unified symbol of the market to create an order in
         * @param {string} side 'buy' or 'sell'
         * @param {float} cost how much you want to trade in units of the quote currency
         * @param {object} [params] extra parameters specific to the exchange API endpoint
         * @returns {object} an [order structure]{@link https://docs.ccxt.com/#/?id=order-structure}
         */
        if (this.has['createMarketOrderWithCostWs'] || (this.has['createMarketBuyOrderWithCostWs'] && this.has['createMarketSellOrderWithCostWs'])) {
            return await this.createOrderWs (symbol, 'market', side, cost, 1, params);
        }
        throw new NotSupported (this.id + ' createMarketOrderWithCostWs() is not supported yet');
    }

    async createTriggerOrder (symbol: string, type: OrderType, side: OrderSide, amount: number, price: Num = undefined, triggerPrice: Num = undefined, params = {}): Promise<Order> {
        /**
         * @method
         * @name createTriggerOrder
         * @description create a trigger stop order (type 1)
         * @param {string} symbol unified symbol of the market to create an order in
         * @param {string} type 'market' or 'limit'
         * @param {string} side 'buy' or 'sell'
         * @param {float} amount how much you want to trade in units of the base currency or the number of contracts
         * @param {float} [price] the price to fulfill the order, in units of the quote currency, ignored in market orders
         * @param {float} triggerPrice the price to trigger the stop order, in units of the quote currency
         * @param {object} [params] extra parameters specific to the exchange API endpoint
         * @returns {object} an [order structure]{@link https://docs.ccxt.com/#/?id=order-structure}
         */
        if (triggerPrice === undefined) {
            throw new ArgumentsRequired (this.id + ' createTriggerOrder() requires a triggerPrice argument');
        }
        params['triggerPrice'] = triggerPrice;
        if (this.has['createTriggerOrder']) {
            return await this.createOrder (symbol, type, side, amount, price, params);
        }
        throw new NotSupported (this.id + ' createTriggerOrder() is not supported yet');
    }

    async createTriggerOrderWs (symbol: string, type: OrderType, side: OrderSide, amount: number, price: Num = undefined, triggerPrice: Num = undefined, params = {}): Promise<Order> {
        /**
         * @method
         * @name createTriggerOrderWs
         * @description create a trigger stop order (type 1)
         * @param {string} symbol unified symbol of the market to create an order in
         * @param {string} type 'market' or 'limit'
         * @param {string} side 'buy' or 'sell'
         * @param {float} amount how much you want to trade in units of the base currency or the number of contracts
         * @param {float} [price] the price to fulfill the order, in units of the quote currency, ignored in market orders
         * @param {float} triggerPrice the price to trigger the stop order, in units of the quote currency
         * @param {object} [params] extra parameters specific to the exchange API endpoint
         * @returns {object} an [order structure]{@link https://docs.ccxt.com/#/?id=order-structure}
         */
        if (triggerPrice === undefined) {
            throw new ArgumentsRequired (this.id + ' createTriggerOrderWs() requires a triggerPrice argument');
        }
        params['triggerPrice'] = triggerPrice;
        if (this.has['createTriggerOrderWs']) {
            return await this.createOrderWs (symbol, type, side, amount, price, params);
        }
        throw new NotSupported (this.id + ' createTriggerOrderWs() is not supported yet');
    }

    async createStopLossOrder (symbol: string, type: OrderType, side: OrderSide, amount: number, price: Num = undefined, stopLossPrice: Num = undefined, params = {}): Promise<Order> {
        /**
         * @method
         * @name createStopLossOrder
         * @description create a trigger stop loss order (type 2)
         * @param {string} symbol unified symbol of the market to create an order in
         * @param {string} type 'market' or 'limit'
         * @param {string} side 'buy' or 'sell'
         * @param {float} amount how much you want to trade in units of the base currency or the number of contracts
         * @param {float} [price] the price to fulfill the order, in units of the quote currency, ignored in market orders
         * @param {float} stopLossPrice the price to trigger the stop loss order, in units of the quote currency
         * @param {object} [params] extra parameters specific to the exchange API endpoint
         * @returns {object} an [order structure]{@link https://docs.ccxt.com/#/?id=order-structure}
         */
        if (stopLossPrice === undefined) {
            throw new ArgumentsRequired (this.id + ' createStopLossOrder() requires a stopLossPrice argument');
        }
        params['stopLossPrice'] = stopLossPrice;
        if (this.has['createStopLossOrder']) {
            return await this.createOrder (symbol, type, side, amount, price, params);
        }
        throw new NotSupported (this.id + ' createStopLossOrder() is not supported yet');
    }

    async createStopLossOrderWs (symbol: string, type: OrderType, side: OrderSide, amount: number, price: Num = undefined, stopLossPrice: Num = undefined, params = {}): Promise<Order> {
        /**
         * @method
         * @name createStopLossOrderWs
         * @description create a trigger stop loss order (type 2)
         * @param {string} symbol unified symbol of the market to create an order in
         * @param {string} type 'market' or 'limit'
         * @param {string} side 'buy' or 'sell'
         * @param {float} amount how much you want to trade in units of the base currency or the number of contracts
         * @param {float} [price] the price to fulfill the order, in units of the quote currency, ignored in market orders
         * @param {float} stopLossPrice the price to trigger the stop loss order, in units of the quote currency
         * @param {object} [params] extra parameters specific to the exchange API endpoint
         * @returns {object} an [order structure]{@link https://docs.ccxt.com/#/?id=order-structure}
         */
        if (stopLossPrice === undefined) {
            throw new ArgumentsRequired (this.id + ' createStopLossOrderWs() requires a stopLossPrice argument');
        }
        params['stopLossPrice'] = stopLossPrice;
        if (this.has['createStopLossOrderWs']) {
            return await this.createOrderWs (symbol, type, side, amount, price, params);
        }
        throw new NotSupported (this.id + ' createStopLossOrderWs() is not supported yet');
    }

    async createTakeProfitOrder (symbol: string, type: OrderType, side: OrderSide, amount: number, price: Num = undefined, takeProfitPrice: Num = undefined, params = {}): Promise<Order> {
        /**
         * @method
         * @name createTakeProfitOrder
         * @description create a trigger take profit order (type 2)
         * @param {string} symbol unified symbol of the market to create an order in
         * @param {string} type 'market' or 'limit'
         * @param {string} side 'buy' or 'sell'
         * @param {float} amount how much you want to trade in units of the base currency or the number of contracts
         * @param {float} [price] the price to fulfill the order, in units of the quote currency, ignored in market orders
         * @param {float} takeProfitPrice the price to trigger the take profit order, in units of the quote currency
         * @param {object} [params] extra parameters specific to the exchange API endpoint
         * @returns {object} an [order structure]{@link https://docs.ccxt.com/#/?id=order-structure}
         */
        if (takeProfitPrice === undefined) {
            throw new ArgumentsRequired (this.id + ' createTakeProfitOrder() requires a takeProfitPrice argument');
        }
        params['takeProfitPrice'] = takeProfitPrice;
        if (this.has['createTakeProfitOrder']) {
            return await this.createOrder (symbol, type, side, amount, price, params);
        }
        throw new NotSupported (this.id + ' createTakeProfitOrder() is not supported yet');
    }

    async createTakeProfitOrderWs (symbol: string, type: OrderType, side: OrderSide, amount: number, price: Num = undefined, takeProfitPrice: Num = undefined, params = {}): Promise<Order> {
        /**
         * @method
         * @name createTakeProfitOrderWs
         * @description create a trigger take profit order (type 2)
         * @param {string} symbol unified symbol of the market to create an order in
         * @param {string} type 'market' or 'limit'
         * @param {string} side 'buy' or 'sell'
         * @param {float} amount how much you want to trade in units of the base currency or the number of contracts
         * @param {float} [price] the price to fulfill the order, in units of the quote currency, ignored in market orders
         * @param {float} takeProfitPrice the price to trigger the take profit order, in units of the quote currency
         * @param {object} [params] extra parameters specific to the exchange API endpoint
         * @returns {object} an [order structure]{@link https://docs.ccxt.com/#/?id=order-structure}
         */
        if (takeProfitPrice === undefined) {
            throw new ArgumentsRequired (this.id + ' createTakeProfitOrderWs() requires a takeProfitPrice argument');
        }
        params['takeProfitPrice'] = takeProfitPrice;
        if (this.has['createTakeProfitOrderWs']) {
            return await this.createOrderWs (symbol, type, side, amount, price, params);
        }
        throw new NotSupported (this.id + ' createTakeProfitOrderWs() is not supported yet');
    }

    async createOrderWithTakeProfitAndStopLoss (symbol: string, type: OrderType, side: OrderSide, amount: number, price: Num = undefined, takeProfit: Num = undefined, stopLoss: Num = undefined, params = {}): Promise<Order> {
        /**
         * @method
         * @name createOrderWithTakeProfitAndStopLoss
         * @description create an order with a stop loss or take profit attached (type 3)
         * @param {string} symbol unified symbol of the market to create an order in
         * @param {string} type 'market' or 'limit'
         * @param {string} side 'buy' or 'sell'
         * @param {float} amount how much you want to trade in units of the base currency or the number of contracts
         * @param {float} [price] the price to fulfill the order, in units of the quote currency, ignored in market orders
         * @param {float} [takeProfit] the take profit price, in units of the quote currency
         * @param {float} [stopLoss] the stop loss price, in units of the quote currency
         * @param {object} [params] extra parameters specific to the exchange API endpoint
         * @param {string} [params.takeProfitType] *not available on all exchanges* 'limit' or 'market'
         * @param {string} [params.stopLossType] *not available on all exchanges* 'limit' or 'market'
         * @param {string} [params.takeProfitPriceType] *not available on all exchanges* 'last', 'mark' or 'index'
         * @param {string} [params.stopLossPriceType] *not available on all exchanges* 'last', 'mark' or 'index'
         * @param {float} [params.takeProfitLimitPrice] *not available on all exchanges* limit price for a limit take profit order
         * @param {float} [params.stopLossLimitPrice] *not available on all exchanges* stop loss for a limit stop loss order
         * @param {float} [params.takeProfitAmount] *not available on all exchanges* the amount for a take profit
         * @param {float} [params.stopLossAmount] *not available on all exchanges* the amount for a stop loss
         * @returns {object} an [order structure]{@link https://docs.ccxt.com/#/?id=order-structure}
         */
        params = this.setTakeProfitAndStopLossParams (symbol, type, side, amount, price, takeProfit, stopLoss, params);
        if (this.has['createOrderWithTakeProfitAndStopLoss']) {
            return await this.createOrder (symbol, type, side, amount, price, params);
        }
        throw new NotSupported (this.id + ' createOrderWithTakeProfitAndStopLoss() is not supported yet');
    }

    setTakeProfitAndStopLossParams (symbol: string, type: OrderType, side: OrderSide, amount: number, price: Num = undefined, takeProfit: Num = undefined, stopLoss: Num = undefined, params = {}) {
        if ((takeProfit === undefined) && (stopLoss === undefined)) {
            throw new ArgumentsRequired (this.id + ' createOrderWithTakeProfitAndStopLoss() requires either a takeProfit or stopLoss argument');
        }
        if (takeProfit !== undefined) {
            params['takeProfit'] = {
                'triggerPrice': takeProfit,
            };
        }
        if (stopLoss !== undefined) {
            params['stopLoss'] = {
                'triggerPrice': stopLoss,
            };
        }
        const takeProfitType = this.safeString (params, 'takeProfitType');
        const takeProfitPriceType = this.safeString (params, 'takeProfitPriceType');
        const takeProfitLimitPrice = this.safeString (params, 'takeProfitLimitPrice');
        const takeProfitAmount = this.safeString (params, 'takeProfitAmount');
        const stopLossType = this.safeString (params, 'stopLossType');
        const stopLossPriceType = this.safeString (params, 'stopLossPriceType');
        const stopLossLimitPrice = this.safeString (params, 'stopLossLimitPrice');
        const stopLossAmount = this.safeString (params, 'stopLossAmount');
        if (takeProfitType !== undefined) {
            params['takeProfit']['type'] = takeProfitType;
        }
        if (takeProfitPriceType !== undefined) {
            params['takeProfit']['priceType'] = takeProfitPriceType;
        }
        if (takeProfitLimitPrice !== undefined) {
            params['takeProfit']['price'] = this.parseToNumeric (takeProfitLimitPrice);
        }
        if (takeProfitAmount !== undefined) {
            params['takeProfit']['amount'] = this.parseToNumeric (takeProfitAmount);
        }
        if (stopLossType !== undefined) {
            params['stopLoss']['type'] = stopLossType;
        }
        if (stopLossPriceType !== undefined) {
            params['stopLoss']['priceType'] = stopLossPriceType;
        }
        if (stopLossLimitPrice !== undefined) {
            params['stopLoss']['price'] = this.parseToNumeric (stopLossLimitPrice);
        }
        if (stopLossAmount !== undefined) {
            params['stopLoss']['amount'] = this.parseToNumeric (stopLossAmount);
        }
        params = this.omit (params, [ 'takeProfitType', 'takeProfitPriceType', 'takeProfitLimitPrice', 'takeProfitAmount', 'stopLossType', 'stopLossPriceType', 'stopLossLimitPrice', 'stopLossAmount' ]);
        return params;
    }

    async createOrderWithTakeProfitAndStopLossWs (symbol: string, type: OrderType, side: OrderSide, amount: number, price: Num = undefined, takeProfit: Num = undefined, stopLoss: Num = undefined, params = {}): Promise<Order> {
        /**
         * @method
         * @name createOrderWithTakeProfitAndStopLossWs
         * @description create an order with a stop loss or take profit attached (type 3)
         * @param {string} symbol unified symbol of the market to create an order in
         * @param {string} type 'market' or 'limit'
         * @param {string} side 'buy' or 'sell'
         * @param {float} amount how much you want to trade in units of the base currency or the number of contracts
         * @param {float} [price] the price to fulfill the order, in units of the quote currency, ignored in market orders
         * @param {float} [takeProfit] the take profit price, in units of the quote currency
         * @param {float} [stopLoss] the stop loss price, in units of the quote currency
         * @param {object} [params] extra parameters specific to the exchange API endpoint
         * @param {string} [params.takeProfitType] *not available on all exchanges* 'limit' or 'market'
         * @param {string} [params.stopLossType] *not available on all exchanges* 'limit' or 'market'
         * @param {string} [params.takeProfitPriceType] *not available on all exchanges* 'last', 'mark' or 'index'
         * @param {string} [params.stopLossPriceType] *not available on all exchanges* 'last', 'mark' or 'index'
         * @param {float} [params.takeProfitLimitPrice] *not available on all exchanges* limit price for a limit take profit order
         * @param {float} [params.stopLossLimitPrice] *not available on all exchanges* stop loss for a limit stop loss order
         * @param {float} [params.takeProfitAmount] *not available on all exchanges* the amount for a take profit
         * @param {float} [params.stopLossAmount] *not available on all exchanges* the amount for a stop loss
         * @returns {object} an [order structure]{@link https://docs.ccxt.com/#/?id=order-structure}
         */
        params = this.setTakeProfitAndStopLossParams (symbol, type, side, amount, price, takeProfit, stopLoss, params);
        if (this.has['createOrderWithTakeProfitAndStopLossWs']) {
            return await this.createOrderWs (symbol, type, side, amount, price, params);
        }
        throw new NotSupported (this.id + ' createOrderWithTakeProfitAndStopLossWs() is not supported yet');
    }

    async createOrders (orders: OrderRequest[], params = {}): Promise<Order[]> {
        throw new NotSupported (this.id + ' createOrders() is not supported yet');
    }

    async editOrders (orders: OrderRequest[], params = {}): Promise<Order[]> {
        throw new NotSupported (this.id + ' editOrders() is not supported yet');
    }

    async createOrderWs (symbol: string, type: OrderType, side: OrderSide, amount: number, price: Num = undefined, params = {}): Promise<Order> {
        throw new NotSupported (this.id + ' createOrderWs() is not supported yet');
    }

    async cancelOrder (id: string, symbol: Str = undefined, params = {}): Promise<Order> {
        throw new NotSupported (this.id + ' cancelOrder() is not supported yet');
    }

    async cancelOrderWs (id: string, symbol: Str = undefined, params = {}): Promise<{}> {
        throw new NotSupported (this.id + ' cancelOrderWs() is not supported yet');
    }

    async cancelOrdersWs (ids: string[], symbol: Str = undefined, params = {}): Promise<{}> {
        throw new NotSupported (this.id + ' cancelOrdersWs() is not supported yet');
    }

    async cancelAllOrders (symbol: Str = undefined, params = {}): Promise<Order[]> {
        throw new NotSupported (this.id + ' cancelAllOrders() is not supported yet');
    }

    async cancelAllOrdersAfter (timeout: Int, params = {}): Promise<{}> {
        throw new NotSupported (this.id + ' cancelAllOrdersAfter() is not supported yet');
    }

    async cancelOrdersForSymbols (orders: CancellationRequest[], params = {}): Promise<Order[]> {
        throw new NotSupported (this.id + ' cancelOrdersForSymbols() is not supported yet');
    }

    async cancelAllOrdersWs (symbol: Str = undefined, params = {}): Promise<{}> {
        throw new NotSupported (this.id + ' cancelAllOrdersWs() is not supported yet');
    }

    async cancelUnifiedOrder (order: Order, params = {}): Promise<{}> {
        return this.cancelOrder (this.safeString (order, 'id'), this.safeString (order, 'symbol'), params);
    }

    async fetchOrders (symbol: Str = undefined, since: Int = undefined, limit: Int = undefined, params = {}): Promise<Order[]> {
        if (this.has['fetchOpenOrders'] && this.has['fetchClosedOrders']) {
            throw new NotSupported (this.id + ' fetchOrders() is not supported yet, consider using fetchOpenOrders() and fetchClosedOrders() instead');
        }
        throw new NotSupported (this.id + ' fetchOrders() is not supported yet');
    }

    async fetchOrdersWs (symbol: Str = undefined, since: Int = undefined, limit: Int = undefined, params = {}): Promise<Order[]> {
        throw new NotSupported (this.id + ' fetchOrdersWs() is not supported yet');
    }

    async fetchOrderTrades (id: string, symbol: Str = undefined, since: Int = undefined, limit: Int = undefined, params = {}): Promise<Trade[]> {
        throw new NotSupported (this.id + ' fetchOrderTrades() is not supported yet');
    }

    async watchOrders (symbol: Str = undefined, since: Int = undefined, limit: Int = undefined, params = {}): Promise<Order[]> {
        throw new NotSupported (this.id + ' watchOrders() is not supported yet');
    }

    async fetchOpenOrders (symbol: Str = undefined, since: Int = undefined, limit: Int = undefined, params = {}): Promise<Order[]> {
        if (this.has['fetchOrders']) {
            const orders = await this.fetchOrders (symbol, since, limit, params);
            return this.filterBy (orders, 'status', 'open') as Order[];
        }
        throw new NotSupported (this.id + ' fetchOpenOrders() is not supported yet');
    }

    async fetchOpenOrdersWs (symbol: Str = undefined, since: Int = undefined, limit: Int = undefined, params = {}): Promise<Order[]> {
        if (this.has['fetchOrdersWs']) {
            const orders = await this.fetchOrdersWs (symbol, since, limit, params);
            return this.filterBy (orders, 'status', 'open') as Order[];
        }
        throw new NotSupported (this.id + ' fetchOpenOrdersWs() is not supported yet');
    }

    async fetchClosedOrders (symbol: Str = undefined, since: Int = undefined, limit: Int = undefined, params = {}): Promise<Order[]> {
        if (this.has['fetchOrders']) {
            const orders = await this.fetchOrders (symbol, since, limit, params);
            return this.filterBy (orders, 'status', 'closed') as Order[];
        }
        throw new NotSupported (this.id + ' fetchClosedOrders() is not supported yet');
    }

    async fetchCanceledAndClosedOrders (symbol: Str = undefined, since: Int = undefined, limit: Int = undefined, params = {}): Promise<Order[]> {
        throw new NotSupported (this.id + ' fetchCanceledAndClosedOrders() is not supported yet');
    }

    async fetchClosedOrdersWs (symbol: Str = undefined, since: Int = undefined, limit: Int = undefined, params = {}): Promise<Order[]> {
        if (this.has['fetchOrdersWs']) {
            const orders = await this.fetchOrdersWs (symbol, since, limit, params);
            return this.filterBy (orders, 'status', 'closed') as Order[];
        }
        throw new NotSupported (this.id + ' fetchClosedOrdersWs() is not supported yet');
    }

    async fetchMyTrades (symbol: Str = undefined, since: Int = undefined, limit: Int = undefined, params = {}): Promise<Trade[]> {
        throw new NotSupported (this.id + ' fetchMyTrades() is not supported yet');
    }

    async fetchMyLiquidations (symbol: Str = undefined, since: Int = undefined, limit: Int = undefined, params = {}): Promise<Liquidation[]> {
        throw new NotSupported (this.id + ' fetchMyLiquidations() is not supported yet');
    }

    async fetchLiquidations (symbol: string, since: Int = undefined, limit: Int = undefined, params = {}): Promise<Liquidation[]> {
        throw new NotSupported (this.id + ' fetchLiquidations() is not supported yet');
    }

    async fetchMyTradesWs (symbol: Str = undefined, since: Int = undefined, limit: Int = undefined, params = {}): Promise<Trade[]> {
        throw new NotSupported (this.id + ' fetchMyTradesWs() is not supported yet');
    }

    async watchMyTrades (symbol: Str = undefined, since: Int = undefined, limit: Int = undefined, params = {}): Promise<Trade[]> {
        throw new NotSupported (this.id + ' watchMyTrades() is not supported yet');
    }

    async fetchGreeks (symbol: string, params = {}): Promise<Greeks> {
        throw new NotSupported (this.id + ' fetchGreeks() is not supported yet');
    }

    async fetchAllGreeks (symbols: Strings = undefined, params = {}): Promise<Greeks[]> {
        throw new NotSupported (this.id + ' fetchAllGreeks() is not supported yet');
    }

    async fetchOptionChain (code: string, params = {}): Promise<OptionChain> {
        throw new NotSupported (this.id + ' fetchOptionChain() is not supported yet');
    }

    async fetchOption (symbol: string, params = {}): Promise<Option> {
        throw new NotSupported (this.id + ' fetchOption() is not supported yet');
    }

    async fetchConvertQuote (fromCode: string, toCode: string, amount: Num = undefined, params = {}): Promise<Conversion> {
        throw new NotSupported (this.id + ' fetchConvertQuote() is not supported yet');
    }

    async fetchDepositsWithdrawals (code: Str = undefined, since: Int = undefined, limit: Int = undefined, params = {}): Promise<Transaction[]> {
        /**
         * @method
         * @name exchange#fetchDepositsWithdrawals
         * @description fetch history of deposits and withdrawals
         * @param {string} [code] unified currency code for the currency of the deposit/withdrawals, default is undefined
         * @param {int} [since] timestamp in ms of the earliest deposit/withdrawal, default is undefined
         * @param {int} [limit] max number of deposit/withdrawals to return, default is undefined
         * @param {object} [params] extra parameters specific to the exchange API endpoint
         * @returns {object} a list of [transaction structures]{@link https://docs.ccxt.com/#/?id=transaction-structure}
         */
        throw new NotSupported (this.id + ' fetchDepositsWithdrawals() is not supported yet');
    }

    async fetchDeposits (code: Str = undefined, since: Int = undefined, limit: Int = undefined, params = {}): Promise<Transaction[]> {
        throw new NotSupported (this.id + ' fetchDeposits() is not supported yet');
    }

    async fetchWithdrawals (code: Str = undefined, since: Int = undefined, limit: Int = undefined, params = {}): Promise<Transaction[]> {
        throw new NotSupported (this.id + ' fetchWithdrawals() is not supported yet');
    }

    async fetchDepositsWs (code: Str = undefined, since: Int = undefined, limit: Int = undefined, params = {}): Promise<{}> {
        throw new NotSupported (this.id + ' fetchDepositsWs() is not supported yet');
    }

    async fetchWithdrawalsWs (code: Str = undefined, since: Int = undefined, limit: Int = undefined, params = {}): Promise<{}> {
        throw new NotSupported (this.id + ' fetchWithdrawalsWs() is not supported yet');
    }

    async fetchFundingRateHistory (symbol: Str = undefined, since: Int = undefined, limit: Int = undefined, params = {}): Promise<FundingRateHistory[]> {
        throw new NotSupported (this.id + ' fetchFundingRateHistory() is not supported yet');
    }

    async fetchFundingHistory (symbol: Str = undefined, since: Int = undefined, limit: Int = undefined, params = {}): Promise<FundingHistory[]> {
        throw new NotSupported (this.id + ' fetchFundingHistory() is not supported yet');
    }

    async closePosition (symbol: string, side: OrderSide = undefined, params = {}): Promise<Order> {
        throw new NotSupported (this.id + ' closePosition() is not supported yet');
    }

    async closeAllPositions (params = {}): Promise<Position[]> {
        throw new NotSupported (this.id + ' closeAllPositions() is not supported yet');
    }

    async fetchL3OrderBook (symbol: string, limit: Int = undefined, params = {}): Promise<OrderBook> {
        throw new BadRequest (this.id + ' fetchL3OrderBook() is not supported yet');
    }

    parseLastPrice (price, market: Market = undefined): LastPrice {
        throw new NotSupported (this.id + ' parseLastPrice() is not supported yet');
    }

    async fetchDepositAddress (code: string, params = {}): Promise<DepositAddress> {
        if (this.has['fetchDepositAddresses']) {
            const depositAddresses = await this.fetchDepositAddresses ([ code ], params);
            const depositAddress = this.safeValue (depositAddresses, code);
            if (depositAddress === undefined) {
                throw new InvalidAddress (this.id + ' fetchDepositAddress() could not find a deposit address for ' + code + ', make sure you have created a corresponding deposit address in your wallet on the exchange website');
            } else {
                return depositAddress;
            }
        } else if (this.has['fetchDepositAddressesByNetwork']) {
            const network = this.safeString (params, 'network');
            params = this.omit (params, 'network');
            const addressStructures = await this.fetchDepositAddressesByNetwork (code, params);
            if (network !== undefined) {
                return this.safeDict (addressStructures, network) as DepositAddress;
            } else {
                const keys = Object.keys (addressStructures);
                const key = this.safeString (keys, 0);
                return this.safeDict (addressStructures, key) as DepositAddress;
            }
        } else {
            throw new NotSupported (this.id + ' fetchDepositAddress() is not supported yet');
        }
    }

    account (): BalanceAccount {
        return {
            'free': undefined,
            'used': undefined,
            'total': undefined,
        };
    }

    commonCurrencyCode (code: string) {
        if (!this.substituteCommonCurrencyCodes) {
            return code;
        }
        return this.safeString (this.commonCurrencies, code, code);
    }

    currency (code: string) {
        if (this.currencies === undefined) {
            throw new ExchangeError (this.id + ' currencies not loaded');
        }
        if (typeof code === 'string') {
            if (code in this.currencies) {
                return this.currencies[code];
            } else if (code in this.currencies_by_id) {
                return this.currencies_by_id[code];
            }
        }
        throw new ExchangeError (this.id + ' does not have currency code ' + code);
    }

    market (symbol: string): MarketInterface {
        if (this.markets === undefined) {
            throw new ExchangeError (this.id + ' markets not loaded');
        }
        if (symbol in this.markets) {
            return this.markets[symbol];
        } else if (symbol in this.markets_by_id) {
            const markets = this.markets_by_id[symbol];
            const defaultType = this.safeString2 (this.options, 'defaultType', 'defaultSubType', 'spot');
            for (let i = 0; i < markets.length; i++) {
                const market = markets[i];
                if (market[defaultType]) {
                    return market;
                }
            }
            return markets[0];
        } else if ((symbol.endsWith ('-C')) || (symbol.endsWith ('-P')) || (symbol.startsWith ('C-')) || (symbol.startsWith ('P-'))) {
            return this.createExpiredOptionMarket (symbol);
        }
        throw new BadSymbol (this.id + ' does not have market symbol ' + symbol);
    }

    createExpiredOptionMarket (symbol: string): MarketInterface {
        throw new NotSupported (this.id + ' createExpiredOptionMarket () is not supported yet');
    }

    isLeveragedCurrency (currencyCode, checkBaseCoin: Bool = false, existingCurrencies: Dict = undefined): boolean {
        const leverageSuffixes = [
            '2L', '2S', '3L', '3S', '4L', '4S', '5L', '5S', // Leveraged Tokens (LT)
            'UP', 'DOWN', // exchange-specific (e.g. BLVT)
            'BULL', 'BEAR', // similar
        ];
        for (let i = 0; i < leverageSuffixes.length; i++) {
            const leverageSuffix = leverageSuffixes[i];
            if (currencyCode.endsWith (leverageSuffix)) {
                if (!checkBaseCoin) {
                    return true;
                } else {
                    // check if base currency is inside dict
                    const baseCurrencyCode = currencyCode.replace (leverageSuffix, '');
                    if (baseCurrencyCode in existingCurrencies) {
                        return true;
                    }
                }
            }
        }
        return false;
    }

    handleWithdrawTagAndParams (tag, params): any {
        if ((tag !== undefined) && (typeof tag === 'object')) {
            params = this.extend (tag, params);
            tag = undefined;
        }
        if (tag === undefined) {
            tag = this.safeString (params, 'tag');
            if (tag !== undefined) {
                params = this.omit (params, 'tag');
            }
        }
        return [ tag, params ];
    }

    async createLimitOrder (symbol: string, side: OrderSide, amount: number, price: number, params = {}): Promise<Order> {
        return await this.createOrder (symbol, 'limit', side, amount, price, params);
    }

    async createLimitOrderWs (symbol: string, side: OrderSide, amount: number, price: number, params = {}): Promise<Order> {
        return await this.createOrderWs (symbol, 'limit', side, amount, price, params);
    }

    async createMarketOrder (symbol: string, side: OrderSide, amount: number, price: Num = undefined, params = {}): Promise<Order> {
        return await this.createOrder (symbol, 'market', side, amount, price, params);
    }

    async createMarketOrderWs (symbol: string, side: OrderSide, amount: number, price: Num = undefined, params = {}): Promise<Order> {
        return await this.createOrderWs (symbol, 'market', side, amount, price, params);
    }

    async createLimitBuyOrder (symbol: string, amount: number, price: number, params = {}): Promise<Order> {
        return await this.createOrder (symbol, 'limit', 'buy', amount, price, params);
    }

    async createLimitBuyOrderWs (symbol: string, amount: number, price: number, params = {}): Promise<Order> {
        return await this.createOrderWs (symbol, 'limit', 'buy', amount, price, params);
    }

    async createLimitSellOrder (symbol: string, amount: number, price: number, params = {}): Promise<Order> {
        return await this.createOrder (symbol, 'limit', 'sell', amount, price, params);
    }

    async createLimitSellOrderWs (symbol: string, amount: number, price: number, params = {}): Promise<Order> {
        return await this.createOrderWs (symbol, 'limit', 'sell', amount, price, params);
    }

    async createMarketBuyOrder (symbol: string, amount: number, params = {}): Promise<Order> {
        return await this.createOrder (symbol, 'market', 'buy', amount, undefined, params);
    }

    async createMarketBuyOrderWs (symbol: string, amount: number, params = {}): Promise<Order> {
        return await this.createOrderWs (symbol, 'market', 'buy', amount, undefined, params);
    }

    async createMarketSellOrder (symbol: string, amount: number, params = {}): Promise<Order> {
        return await this.createOrder (symbol, 'market', 'sell', amount, undefined, params);
    }

    async createMarketSellOrderWs (symbol: string, amount: number, params = {}): Promise<Order> {
        return await this.createOrderWs (symbol, 'market', 'sell', amount, undefined, params);
    }

    costToPrecision (symbol: string, cost) {
        if (cost === undefined) {
            return undefined;
        }
        const market = this.market (symbol);
        return this.decimalToPrecision (cost, TRUNCATE, market['precision']['price'], this.precisionMode, this.paddingMode);
    }

    priceToPrecision (symbol: string, price): string {
        if (price === undefined) {
            return undefined;
        }
        const market = this.market (symbol);
        const result = this.decimalToPrecision (price, ROUND, market['precision']['price'], this.precisionMode, this.paddingMode);
        if (result === '0') {
            throw new InvalidOrder (this.id + ' price of ' + market['symbol'] + ' must be greater than minimum price precision of ' + this.numberToString (market['precision']['price']));
        }
        return result;
    }

    amountToPrecision (symbol: string, amount) {
        if (amount === undefined) {
            return undefined;
        }
        const market = this.market (symbol);
        const result = this.decimalToPrecision (amount, TRUNCATE, market['precision']['amount'], this.precisionMode, this.paddingMode);
        if (result === '0') {
            throw new InvalidOrder (this.id + ' amount of ' + market['symbol'] + ' must be greater than minimum amount precision of ' + this.numberToString (market['precision']['amount']));
        }
        return result;
    }

    feeToPrecision (symbol: string, fee) {
        if (fee === undefined) {
            return undefined;
        }
        const market = this.market (symbol);
        return this.decimalToPrecision (fee, ROUND, market['precision']['price'], this.precisionMode, this.paddingMode);
    }

    currencyToPrecision (code: string, fee, networkCode = undefined) {
        const currency = this.currencies[code];
        let precision = this.safeValue (currency, 'precision');
        if (networkCode !== undefined) {
            const networks = this.safeDict (currency, 'networks', {});
            const networkItem = this.safeDict (networks, networkCode, {});
            precision = this.safeValue (networkItem, 'precision', precision);
        }
        if (precision === undefined) {
            return this.forceString (fee);
        } else {
            const roundingMode = this.safeInteger (this.options, 'currencyToPrecisionRoundingMode', ROUND);
            return this.decimalToPrecision (fee, roundingMode, precision, this.precisionMode, this.paddingMode);
        }
    }

    forceString (value) {
        if (typeof value !== 'string') {
            return this.numberToString (value);
        }
        return value;
    }

    isTickPrecision () {
        return this.precisionMode === TICK_SIZE;
    }

    isDecimalPrecision () {
        return this.precisionMode === DECIMAL_PLACES;
    }

    isSignificantPrecision () {
        return this.precisionMode === SIGNIFICANT_DIGITS;
    }

    safeNumber (obj, key: IndexType, defaultNumber: Num = undefined): Num {
        const value = this.safeString (obj, key);
        return this.parseNumber (value, defaultNumber);
    }

    safeNumberN (obj: object, arr: IndexType[], defaultNumber: Num = undefined): Num {
        const value = this.safeStringN (obj, arr);
        return this.parseNumber (value, defaultNumber);
    }

    parsePrecision (precision?: string) {
        /**
         * @ignore
         * @method
         * @param {string} precision The number of digits to the right of the decimal
         * @returns {string} a string number equal to 1e-precision
         */
        if (precision === undefined) {
            return undefined;
        }
        const precisionNumber = parseInt (precision);
        if (precisionNumber === 0) {
            return '1';
        }
        if (precisionNumber > 0) {
            let parsedPrecision = '0.';
            for (let i = 0; i < precisionNumber - 1; i++) {
                parsedPrecision = parsedPrecision + '0';
            }
            return parsedPrecision + '1';
        } else {
            let parsedPrecision = '1';
            for (let i = 0; i < precisionNumber * -1 - 1; i++) {
                parsedPrecision = parsedPrecision + '0';
            }
            return parsedPrecision + '0';
        }
    }

    integerPrecisionToAmount (precision: Str) {
        /**
         * @ignore
         * @method
         * @description handles positive & negative numbers too. parsePrecision() does not handle negative numbers, but this method handles
         * @param {string} precision The number of digits to the right of the decimal
         * @returns {string} a string number equal to 1e-precision
         */
        if (precision === undefined) {
            return undefined;
        }
        if (Precise.stringGe (precision, '0')) {
            return this.parsePrecision (precision);
        } else {
            const positivePrecisionString = Precise.stringAbs (precision);
            const positivePrecision = parseInt (positivePrecisionString);
            let parsedPrecision = '1';
            for (let i = 0; i < positivePrecision - 1; i++) {
                parsedPrecision = parsedPrecision + '0';
            }
            return parsedPrecision + '0';
        }
    }

    async loadTimeDifference (params = {}): Promise<number> {
        const serverTime = await this.fetchTime (params);
        const after = this.milliseconds ();
        this.options['timeDifference'] = after - serverTime;
        return this.options['timeDifference'];
    }

    implodeHostname (url: string) {
        return this.implodeParams (url, { 'hostname': this.hostname });
    }

    async fetchMarketLeverageTiers (symbol: string, params = {}): Promise<LeverageTier[]> {
        if (this.has['fetchLeverageTiers']) {
            const market = this.market (symbol);
            if (!market['contract']) {
                throw new BadSymbol (this.id + ' fetchMarketLeverageTiers() supports contract markets only');
            }
            const tiers = await this.fetchLeverageTiers ([ symbol ]);
            return this.safeValue (tiers, symbol);
        } else {
            throw new NotSupported (this.id + ' fetchMarketLeverageTiers() is not supported yet');
        }
    }

    async createPostOnlyOrder (symbol: string, type: OrderType, side: OrderSide, amount: number, price: Num = undefined, params = {}): Promise<Order> {
        if (!this.has['createPostOnlyOrder']) {
            throw new NotSupported (this.id + ' createPostOnlyOrder() is not supported yet');
        }
        const query = this.extend (params, { 'postOnly': true });
        return await this.createOrder (symbol, type, side, amount, price, query);
    }

    async createPostOnlyOrderWs (symbol: string, type: OrderType, side: OrderSide, amount: number, price: Num = undefined, params = {}): Promise<Order> {
        if (!this.has['createPostOnlyOrderWs']) {
            throw new NotSupported (this.id + ' createPostOnlyOrderWs() is not supported yet');
        }
        const query = this.extend (params, { 'postOnly': true });
        return await this.createOrderWs (symbol, type, side, amount, price, query);
    }

    async createReduceOnlyOrder (symbol: string, type: OrderType, side: OrderSide, amount: number, price: Num = undefined, params = {}): Promise<Order> {
        if (!this.has['createReduceOnlyOrder']) {
            throw new NotSupported (this.id + ' createReduceOnlyOrder() is not supported yet');
        }
        const query = this.extend (params, { 'reduceOnly': true });
        return await this.createOrder (symbol, type, side, amount, price, query);
    }

    async createReduceOnlyOrderWs (symbol: string, type: OrderType, side: OrderSide, amount: number, price: Num = undefined, params = {}): Promise<Order> {
        if (!this.has['createReduceOnlyOrderWs']) {
            throw new NotSupported (this.id + ' createReduceOnlyOrderWs() is not supported yet');
        }
        const query = this.extend (params, { 'reduceOnly': true });
        return await this.createOrderWs (symbol, type, side, amount, price, query);
    }

    async createStopOrder (symbol: string, type: OrderType, side: OrderSide, amount: number, price: Num = undefined, triggerPrice: Num = undefined, params = {}): Promise<Order> {
        if (!this.has['createStopOrder']) {
            throw new NotSupported (this.id + ' createStopOrder() is not supported yet');
        }
        if (triggerPrice === undefined) {
            throw new ArgumentsRequired (this.id + ' create_stop_order() requires a stopPrice argument');
        }
        const query = this.extend (params, { 'stopPrice': triggerPrice });
        return await this.createOrder (symbol, type, side, amount, price, query);
    }

    async createStopOrderWs (symbol: string, type: OrderType, side: OrderSide, amount: number, price: Num = undefined, triggerPrice: Num = undefined, params = {}): Promise<Order> {
        if (!this.has['createStopOrderWs']) {
            throw new NotSupported (this.id + ' createStopOrderWs() is not supported yet');
        }
        if (triggerPrice === undefined) {
            throw new ArgumentsRequired (this.id + ' createStopOrderWs() requires a stopPrice argument');
        }
        const query = this.extend (params, { 'stopPrice': triggerPrice });
        return await this.createOrderWs (symbol, type, side, amount, price, query);
    }

    async createStopLimitOrder (symbol: string, side: OrderSide, amount: number, price: number, triggerPrice: number, params = {}): Promise<Order> {
        if (!this.has['createStopLimitOrder']) {
            throw new NotSupported (this.id + ' createStopLimitOrder() is not supported yet');
        }
        const query = this.extend (params, { 'stopPrice': triggerPrice });
        return await this.createOrder (symbol, 'limit', side, amount, price, query);
    }

    async createStopLimitOrderWs (symbol: string, side: OrderSide, amount: number, price: number, triggerPrice: number, params = {}): Promise<Order> {
        if (!this.has['createStopLimitOrderWs']) {
            throw new NotSupported (this.id + ' createStopLimitOrderWs() is not supported yet');
        }
        const query = this.extend (params, { 'stopPrice': triggerPrice });
        return await this.createOrderWs (symbol, 'limit', side, amount, price, query);
    }

    async createStopMarketOrder (symbol: string, side: OrderSide, amount: number, triggerPrice: number, params = {}): Promise<Order> {
        if (!this.has['createStopMarketOrder']) {
            throw new NotSupported (this.id + ' createStopMarketOrder() is not supported yet');
        }
        const query = this.extend (params, { 'stopPrice': triggerPrice });
        return await this.createOrder (symbol, 'market', side, amount, undefined, query);
    }

    async createStopMarketOrderWs (symbol: string, side: OrderSide, amount: number, triggerPrice: number, params = {}): Promise<Order> {
        if (!this.has['createStopMarketOrderWs']) {
            throw new NotSupported (this.id + ' createStopMarketOrderWs() is not supported yet');
        }
        const query = this.extend (params, { 'stopPrice': triggerPrice });
        return await this.createOrderWs (symbol, 'market', side, amount, undefined, query);
    }

    safeCurrencyCode (currencyId: Str, currency: Currency = undefined): Str {
        currency = this.safeCurrency (currencyId, currency);
        return currency['code'];
    }

    filterBySymbolSinceLimit (array, symbol: Str = undefined, since: Int = undefined, limit: Int = undefined, tail = false) {
        return this.filterByValueSinceLimit (array, 'symbol', symbol, since, limit, 'timestamp', tail);
    }

    filterByCurrencySinceLimit (array, code = undefined, since: Int = undefined, limit: Int = undefined, tail = false) {
        return this.filterByValueSinceLimit (array, 'currency', code, since, limit, 'timestamp', tail);
    }

    filterBySymbolsSinceLimit (array, symbols: Strings = undefined, since: Int = undefined, limit: Int = undefined, tail = false) {
        const result = this.filterByArray (array, 'symbol', symbols, false);
        return this.filterBySinceLimit (result, since, limit, 'timestamp', tail);
    }

    parseLastPrices (pricesData, symbols: Strings = undefined, params = {}): LastPrices {
        //
        // the value of tickers is either a dict or a list
        //
        // dict
        //
        //     {
        //         'marketId1': { ... },
        //         'marketId2': { ... },
        //         ...
        //     }
        //
        // list
        //
        //     [
        //         { 'market': 'marketId1', ... },
        //         { 'market': 'marketId2', ... },
        //         ...
        //     ]
        //
        const results = [];
        if (Array.isArray (pricesData)) {
            for (let i = 0; i < pricesData.length; i++) {
                const priceData = this.extend (this.parseLastPrice (pricesData[i]), params);
                results.push (priceData);
            }
        } else {
            const marketIds = Object.keys (pricesData);
            for (let i = 0; i < marketIds.length; i++) {
                const marketId = marketIds[i];
                const market = this.safeMarket (marketId);
                const priceData = this.extend (this.parseLastPrice (pricesData[marketId], market), params);
                results.push (priceData);
            }
        }
        symbols = this.marketSymbols (symbols);
        return this.filterByArray (results, 'symbol', symbols);
    }

    parseTickers (tickers, symbols: Strings = undefined, params = {}): Tickers {
        //
        // the value of tickers is either a dict or a list
        //
        //
        // dict
        //
        //     {
        //         'marketId1': { ... },
        //         'marketId2': { ... },
        //         'marketId3': { ... },
        //         ...
        //     }
        //
        // list
        //
        //     [
        //         { 'market': 'marketId1', ... },
        //         { 'market': 'marketId2', ... },
        //         { 'market': 'marketId3', ... },
        //         ...
        //     ]
        //
        const results = [];
        if (Array.isArray (tickers)) {
            for (let i = 0; i < tickers.length; i++) {
                const parsedTicker = this.parseTicker (tickers[i]);
                const ticker = this.extend (parsedTicker, params);
                results.push (ticker);
            }
        } else {
            const marketIds = Object.keys (tickers);
            for (let i = 0; i < marketIds.length; i++) {
                const marketId = marketIds[i];
                const market = this.safeMarket (marketId);
                const parsed = this.parseTicker (tickers[marketId], market);
                const ticker = this.extend (parsed, params);
                results.push (ticker);
            }
        }
        symbols = this.marketSymbols (symbols);
        return this.filterByArray (results, 'symbol', symbols);
    }

    parseDepositAddresses (addresses, codes: Strings = undefined, indexed = true, params = {}): DepositAddress[] {
        let result = [];
        for (let i = 0; i < addresses.length; i++) {
            const address = this.extend (this.parseDepositAddress (addresses[i]), params);
            result.push (address);
        }
        if (codes !== undefined) {
            result = this.filterByArray (result, 'currency', codes, false);
        }
        if (indexed) {
            result = this.filterByArray (result, 'currency', undefined, indexed);
        }
        return result as DepositAddress[];
    }

    parseBorrowInterests (response, market: Market = undefined): BorrowInterest[] {
        const interests = [];
        for (let i = 0; i < response.length; i++) {
            const row = response[i];
            interests.push (this.parseBorrowInterest (row, market));
        }
        return interests as BorrowInterest[];
    }

    parseBorrowRate (info, currency: Currency = undefined): Dict {
        throw new NotSupported (this.id + ' parseBorrowRate() is not supported yet');
    }

    parseBorrowRateHistory (response, code: Str, since: Int, limit: Int) {
        const result = [];
        for (let i = 0; i < response.length; i++) {
            const item = response[i];
            const borrowRate = this.parseBorrowRate (item);
            result.push (borrowRate);
        }
        const sorted = this.sortBy (result, 'timestamp');
        return this.filterByCurrencySinceLimit (sorted, code, since, limit);
    }

    parseIsolatedBorrowRates (info: any): IsolatedBorrowRates {
        const result = {};
        for (let i = 0; i < info.length; i++) {
            const item = info[i];
            const borrowRate = this.parseIsolatedBorrowRate (item);
            const symbol = this.safeString (borrowRate, 'symbol');
            result[symbol] = borrowRate;
        }
        return result as any;
    }

    parseFundingRateHistories (response, market = undefined, since: Int = undefined, limit: Int = undefined): FundingRateHistory[] {
        const rates = [];
        for (let i = 0; i < response.length; i++) {
            const entry = response[i];
            rates.push (this.parseFundingRateHistory (entry, market));
        }
        const sorted = this.sortBy (rates, 'timestamp');
        const symbol = (market === undefined) ? undefined : market['symbol'];
        return this.filterBySymbolSinceLimit (sorted, symbol, since, limit) as FundingRateHistory[];
    }

    safeSymbol (marketId: Str, market: Market = undefined, delimiter: Str = undefined, marketType: Str = undefined): string {
        market = this.safeMarket (marketId, market, delimiter, marketType);
        return market['symbol'];
    }

    parseFundingRate (contract: string, market: Market = undefined): FundingRate {
        throw new NotSupported (this.id + ' parseFundingRate() is not supported yet');
    }

    parseFundingRates (response, symbols: Strings = undefined): FundingRates {
        const fundingRates = {};
        for (let i = 0; i < response.length; i++) {
            const entry = response[i];
            const parsed = this.parseFundingRate (entry);
            fundingRates[parsed['symbol']] = parsed;
        }
        return this.filterByArray (fundingRates, 'symbol', symbols);
    }

    parseLongShortRatio (info: Dict, market: Market = undefined): LongShortRatio {
        throw new NotSupported (this.id + ' parseLongShortRatio() is not supported yet');
    }

    parseLongShortRatioHistory (response, market = undefined, since: Int = undefined, limit: Int = undefined): LongShortRatio[] {
        const rates = [];
        for (let i = 0; i < response.length; i++) {
            const entry = response[i];
            rates.push (this.parseLongShortRatio (entry, market));
        }
        const sorted = this.sortBy (rates, 'timestamp');
        const symbol = (market === undefined) ? undefined : market['symbol'];
        return this.filterBySymbolSinceLimit (sorted, symbol, since, limit) as LongShortRatio[];
    }

    handleTriggerPricesAndParams (symbol, params, omitParams = true) {
        //
        const triggerPrice = this.safeString2 (params, 'triggerPrice', 'stopPrice');
        let triggerPriceStr: Str = undefined;
        const stopLossPrice = this.safeString (params, 'stopLossPrice');
        let stopLossPriceStr: Str = undefined;
        const takeProfitPrice = this.safeString (params, 'takeProfitPrice');
        let takeProfitPriceStr: Str = undefined;
        //
        if (triggerPrice !== undefined) {
            if (omitParams) {
                params = this.omit (params, [ 'triggerPrice', 'stopPrice' ]);
            }
            triggerPriceStr = this.priceToPrecision (symbol, parseFloat (triggerPrice));
        }
        if (stopLossPrice !== undefined) {
            if (omitParams) {
                params = this.omit (params, 'stopLossPrice');
            }
            stopLossPriceStr = this.priceToPrecision (symbol, parseFloat (stopLossPrice));
        }
        if (takeProfitPrice !== undefined) {
            if (omitParams) {
                params = this.omit (params, 'takeProfitPrice');
            }
            takeProfitPriceStr = this.priceToPrecision (symbol, parseFloat (takeProfitPrice));
        }
        return [ triggerPriceStr, stopLossPriceStr, takeProfitPriceStr, params ];
    }

    handleTriggerDirectionAndParams (params, exchangeSpecificKey: Str = undefined, allowEmpty: Bool = false) {
        /**
         * @ignore
         * @method
         * @returns {[string, object]} the trigger-direction value and omited params
         */
        let triggerDirection = this.safeString (params, 'triggerDirection');
        const exchangeSpecificDefined = (exchangeSpecificKey !== undefined) && (exchangeSpecificKey in params);
        if (triggerDirection !== undefined) {
            params = this.omit (params, 'triggerDirection');
        }
        // throw exception if:
        // A) if provided value is not unified (support old "up/down" strings too)
        // B) if exchange specific "trigger direction key" (eg. "stopPriceSide") was not provided
        if (!this.inArray (triggerDirection, [ 'ascending', 'descending', 'up', 'down', 'above', 'below' ]) && !exchangeSpecificDefined && !allowEmpty) {
            throw new ArgumentsRequired (this.id + ' createOrder() : trigger orders require params["triggerDirection"] to be either "ascending" or "descending"');
        }
        // if old format was provided, overwrite to new
        if (triggerDirection === 'up' || triggerDirection === 'above') {
            triggerDirection = 'ascending';
        } else if (triggerDirection === 'down' || triggerDirection === 'below') {
            triggerDirection = 'descending';
        }
        return [ triggerDirection, params ];
    }

    handleTriggerAndParams (params) {
        const isTrigger = this.safeBool2 (params, 'trigger', 'stop');
        if (isTrigger) {
            params = this.omit (params, [ 'trigger', 'stop' ]);
        }
        return [ isTrigger, params ];
    }

    isTriggerOrder (params) {
        // for backwards compatibility
        return this.handleTriggerAndParams (params);
    }

    isPostOnly (isMarketOrder: boolean, exchangeSpecificParam, params = {}) {
        /**
         * @ignore
         * @method
         * @param {string} type Order type
         * @param {boolean} exchangeSpecificParam exchange specific postOnly
         * @param {object} [params] exchange specific params
         * @returns {boolean} true if a post only order, false otherwise
         */
        const timeInForce = this.safeStringUpper (params, 'timeInForce');
        let postOnly = this.safeBool2 (params, 'postOnly', 'post_only', false);
        // we assume timeInForce is uppercase from safeStringUpper (params, 'timeInForce')
        const ioc = timeInForce === 'IOC';
        const fok = timeInForce === 'FOK';
        const timeInForcePostOnly = timeInForce === 'PO';
        postOnly = postOnly || timeInForcePostOnly || exchangeSpecificParam;
        if (postOnly) {
            if (ioc || fok) {
                throw new InvalidOrder (this.id + ' postOnly orders cannot have timeInForce equal to ' + timeInForce);
            } else if (isMarketOrder) {
                throw new InvalidOrder (this.id + ' market orders cannot be postOnly');
            } else {
                return true;
            }
        } else {
            return false;
        }
    }

    handlePostOnly (isMarketOrder: boolean, exchangeSpecificPostOnlyOption: boolean, params: any = {}) {
        /**
         * @ignore
         * @method
         * @param {string} type Order type
         * @param {boolean} exchangeSpecificBoolean exchange specific postOnly
         * @param {object} [params] exchange specific params
         * @returns {Array}
         */
        const timeInForce = this.safeStringUpper (params, 'timeInForce');
        let postOnly = this.safeBool (params, 'postOnly', false);
        const ioc = timeInForce === 'IOC';
        const fok = timeInForce === 'FOK';
        const po = timeInForce === 'PO';
        postOnly = postOnly || po || exchangeSpecificPostOnlyOption;
        if (postOnly) {
            if (ioc || fok) {
                throw new InvalidOrder (this.id + ' postOnly orders cannot have timeInForce equal to ' + timeInForce);
            } else if (isMarketOrder) {
                throw new InvalidOrder (this.id + ' market orders cannot be postOnly');
            } else {
                if (po) {
                    params = this.omit (params, 'timeInForce');
                }
                params = this.omit (params, 'postOnly');
                return [ true, params ];
            }
        }
        return [ false, params ];
    }

    async fetchLastPrices (symbols: Strings = undefined, params = {}): Promise<LastPrices> {
        throw new NotSupported (this.id + ' fetchLastPrices() is not supported yet');
    }

    async fetchTradingFees (params = {}): Promise<TradingFees> {
        throw new NotSupported (this.id + ' fetchTradingFees() is not supported yet');
    }

    async fetchTradingFeesWs (params = {}): Promise<TradingFees> {
        throw new NotSupported (this.id + ' fetchTradingFeesWs() is not supported yet');
    }

    async fetchTradingFee (symbol: string, params = {}): Promise<TradingFeeInterface> {
        if (!this.has['fetchTradingFees']) {
            throw new NotSupported (this.id + ' fetchTradingFee() is not supported yet');
        }
        const fees = await this.fetchTradingFees (params);
        return this.safeDict (fees, symbol) as TradingFeeInterface;
    }

    async fetchConvertCurrencies (params = {}): Promise<Currencies> {
        throw new NotSupported (this.id + ' fetchConvertCurrencies() is not supported yet');
    }

    parseOpenInterest (interest, market: Market = undefined): OpenInterest {
        throw new NotSupported (this.id + ' parseOpenInterest () is not supported yet');
    }

    parseOpenInterests (response, symbols: Strings = undefined): OpenInterests {
        const result = {};
        for (let i = 0; i < response.length; i++) {
            const entry = response[i];
            const parsed = this.parseOpenInterest (entry);
            result[parsed['symbol']] = parsed;
        }
        return this.filterByArray (result, 'symbol', symbols);
    }

    parseOpenInterestsHistory (response, market = undefined, since: Int = undefined, limit: Int = undefined): OpenInterest[] {
        const interests = [];
        for (let i = 0; i < response.length; i++) {
            const entry = response[i];
            const interest = this.parseOpenInterest (entry, market);
            interests.push (interest);
        }
        const sorted = this.sortBy (interests, 'timestamp');
        const symbol = this.safeString (market, 'symbol');
        return this.filterBySymbolSinceLimit (sorted, symbol, since, limit);
    }

    async fetchFundingRate (symbol: string, params = {}): Promise<FundingRate> {
        if (this.has['fetchFundingRates']) {
            await this.loadMarkets ();
            const market = this.market (symbol);
            symbol = market['symbol'];
            if (!market['contract']) {
                throw new BadSymbol (this.id + ' fetchFundingRate() supports contract markets only');
            }
            const rates = await this.fetchFundingRates ([ symbol ], params);
            const rate = this.safeValue (rates, symbol);
            if (rate === undefined) {
                throw new NullResponse (this.id + ' fetchFundingRate () returned no data for ' + symbol);
            } else {
                return rate;
            }
        } else {
            throw new NotSupported (this.id + ' fetchFundingRate () is not supported yet');
        }
    }

    async fetchFundingInterval (symbol: string, params = {}): Promise<FundingRate> {
        if (this.has['fetchFundingIntervals']) {
            await this.loadMarkets ();
            const market = this.market (symbol);
            symbol = market['symbol'];
            if (!market['contract']) {
                throw new BadSymbol (this.id + ' fetchFundingInterval() supports contract markets only');
            }
            const rates = await this.fetchFundingIntervals ([ symbol ], params);
            const rate = this.safeValue (rates, symbol);
            if (rate === undefined) {
                throw new NullResponse (this.id + ' fetchFundingInterval() returned no data for ' + symbol);
            } else {
                return rate;
            }
        } else {
            throw new NotSupported (this.id + ' fetchFundingInterval() is not supported yet');
        }
    }

    async fetchMarkOHLCV (symbol: string, timeframe: string = '1m', since: Int = undefined, limit: Int = undefined, params = {}): Promise<OHLCV[]> {
        /**
         * @method
         * @name exchange#fetchMarkOHLCV
         * @description fetches historical mark price candlestick data containing the open, high, low, and close price of a market
         * @param {string} symbol unified symbol of the market to fetch OHLCV data for
         * @param {string} timeframe the length of time each candle represents
         * @param {int} [since] timestamp in ms of the earliest candle to fetch
         * @param {int} [limit] the maximum amount of candles to fetch
         * @param {object} [params] extra parameters specific to the exchange API endpoint
         * @returns {float[][]} A list of candles ordered as timestamp, open, high, low, close, undefined
         */
        if (this.has['fetchMarkOHLCV']) {
            const request: Dict = {
                'price': 'mark',
            };
            return await this.fetchOHLCV (symbol, timeframe, since, limit, this.extend (request, params));
        } else {
            throw new NotSupported (this.id + ' fetchMarkOHLCV () is not supported yet');
        }
    }

    async fetchIndexOHLCV (symbol: string, timeframe: string = '1m', since: Int = undefined, limit: Int = undefined, params = {}): Promise<OHLCV[]> {
        /**
         * @method
         * @name exchange#fetchIndexOHLCV
         * @description fetches historical index price candlestick data containing the open, high, low, and close price of a market
         * @param {string} symbol unified symbol of the market to fetch OHLCV data for
         * @param {string} timeframe the length of time each candle represents
         * @param {int} [since] timestamp in ms of the earliest candle to fetch
         * @param {int} [limit] the maximum amount of candles to fetch
         * @param {object} [params] extra parameters specific to the exchange API endpoint
         * @returns {} A list of candles ordered as timestamp, open, high, low, close, undefined
         */
        if (this.has['fetchIndexOHLCV']) {
            const request: Dict = {
                'price': 'index',
            };
            return await this.fetchOHLCV (symbol, timeframe, since, limit, this.extend (request, params));
        } else {
            throw new NotSupported (this.id + ' fetchIndexOHLCV () is not supported yet');
        }
    }

    async fetchPremiumIndexOHLCV (symbol: string, timeframe: string = '1m', since: Int = undefined, limit: Int = undefined, params = {}): Promise<OHLCV[]> {
        /**
         * @method
         * @name exchange#fetchPremiumIndexOHLCV
         * @description fetches historical premium index price candlestick data containing the open, high, low, and close price of a market
         * @param {string} symbol unified symbol of the market to fetch OHLCV data for
         * @param {string} timeframe the length of time each candle represents
         * @param {int} [since] timestamp in ms of the earliest candle to fetch
         * @param {int} [limit] the maximum amount of candles to fetch
         * @param {object} [params] extra parameters specific to the exchange API endpoint
         * @returns {float[][]} A list of candles ordered as timestamp, open, high, low, close, undefined
         */
        if (this.has['fetchPremiumIndexOHLCV']) {
            const request: Dict = {
                'price': 'premiumIndex',
            };
            return await this.fetchOHLCV (symbol, timeframe, since, limit, this.extend (request, params));
        } else {
            throw new NotSupported (this.id + ' fetchPremiumIndexOHLCV () is not supported yet');
        }
    }

    handleTimeInForce (params = {}) {
        /**
         * @ignore
         * @method
         * Must add timeInForce to this.options to use this method
         * @returns {string} returns the exchange specific value for timeInForce
         */
        const timeInForce = this.safeStringUpper (params, 'timeInForce'); // supported values GTC, IOC, PO
        if (timeInForce !== undefined) {
            const exchangeValue = this.safeString (this.options['timeInForce'], timeInForce);
            if (exchangeValue === undefined) {
                throw new ExchangeError (this.id + ' does not support timeInForce "' + timeInForce + '"');
            }
            return exchangeValue;
        }
        return undefined;
    }

    convertTypeToAccount (account) {
        /**
         * @ignore
         * @method
         * Must add accountsByType to this.options to use this method
         * @param {string} account key for account name in this.options['accountsByType']
         * @returns the exchange specific account name or the isolated margin id for transfers
         */
        const accountsByType = this.safeDict (this.options, 'accountsByType', {});
        const lowercaseAccount = account.toLowerCase ();
        if (lowercaseAccount in accountsByType) {
            return accountsByType[lowercaseAccount];
        } else if ((account in this.markets) || (account in this.markets_by_id)) {
            const market = this.market (account);
            return market['id'];
        } else {
            return account;
        }
    }

    checkRequiredArgument (methodName: string, argument, argumentName, options = []) {
        /**
         * @ignore
         * @method
         * @param {string} methodName the name of the method that the argument is being checked for
         * @param {string} argument the argument's actual value provided
         * @param {string} argumentName the name of the argument being checked (for logging purposes)
         * @param {string[]} options a list of options that the argument can be
         * @returns {undefined}
         */
        const optionsLength = options.length;
        if ((argument === undefined) || ((optionsLength > 0) && (!(this.inArray (argument, options))))) {
            const messageOptions = options.join (', ');
            let message = this.id + ' ' + methodName + '() requires a ' + argumentName + ' argument';
            if (messageOptions !== '') {
                message += ', one of ' + '(' + messageOptions + ')';
            }
            throw new ArgumentsRequired (message);
        }
    }

    checkRequiredMarginArgument (methodName: string, symbol: Str, marginMode: string) {
        /**
         * @ignore
         * @method
         * @param {string} symbol unified symbol of the market
         * @param {string} methodName name of the method that requires a symbol
         * @param {string} marginMode is either 'isolated' or 'cross'
         */
        if ((marginMode === 'isolated') && (symbol === undefined)) {
            throw new ArgumentsRequired (this.id + ' ' + methodName + '() requires a symbol argument for isolated margin');
        } else if ((marginMode === 'cross') && (symbol !== undefined)) {
            throw new ArgumentsRequired (this.id + ' ' + methodName + '() cannot have a symbol argument for cross margin');
        }
    }

    parseDepositWithdrawFees (response, codes: Strings = undefined, currencyIdKey = undefined): any {
        /**
         * @ignore
         * @method
         * @param {object[]|object} response unparsed response from the exchange
         * @param {string[]|undefined} codes the unified currency codes to fetch transactions fees for, returns all currencies when undefined
         * @param {str} currencyIdKey *should only be undefined when response is a dictionary* the object key that corresponds to the currency id
         * @returns {object} objects with withdraw and deposit fees, indexed by currency codes
         */
        const depositWithdrawFees = {};
        const isArray = Array.isArray (response);
        let responseKeys = response;
        if (!isArray) {
            responseKeys = Object.keys (response);
        }
        for (let i = 0; i < responseKeys.length; i++) {
            const entry = responseKeys[i];
            const dictionary = isArray ? entry : response[entry];
            const currencyId = isArray ? this.safeString (dictionary, currencyIdKey) : entry;
            const currency = this.safeCurrency (currencyId);
            const code = this.safeString (currency, 'code');
            if ((codes === undefined) || (this.inArray (code, codes))) {
                depositWithdrawFees[code] = this.parseDepositWithdrawFee (dictionary, currency);
            }
        }
        return depositWithdrawFees;
    }

    parseDepositWithdrawFee (fee, currency: Currency = undefined): any {
        throw new NotSupported (this.id + ' parseDepositWithdrawFee() is not supported yet');
    }

    depositWithdrawFee (info): any {
        return {
            'info': info,
            'withdraw': {
                'fee': undefined,
                'percentage': undefined,
            },
            'deposit': {
                'fee': undefined,
                'percentage': undefined,
            },
            'networks': {},
        };
    }

    assignDefaultDepositWithdrawFees (fee, currency = undefined): any {
        /**
         * @ignore
         * @method
         * @description Takes a depositWithdrawFee structure and assigns the default values for withdraw and deposit
         * @param {object} fee A deposit withdraw fee structure
         * @param {object} currency A currency structure, the response from this.currency ()
         * @returns {object} A deposit withdraw fee structure
         */
        const networkKeys = Object.keys (fee['networks']);
        const numNetworks = networkKeys.length;
        if (numNetworks === 1) {
            fee['withdraw'] = fee['networks'][networkKeys[0]]['withdraw'];
            fee['deposit'] = fee['networks'][networkKeys[0]]['deposit'];
            return fee;
        }
        const currencyCode = this.safeString (currency, 'code');
        for (let i = 0; i < numNetworks; i++) {
            const network = networkKeys[i];
            if (network === currencyCode) {
                fee['withdraw'] = fee['networks'][networkKeys[i]]['withdraw'];
                fee['deposit'] = fee['networks'][networkKeys[i]]['deposit'];
            }
        }
        return fee;
    }

    parseIncome (info, market: Market = undefined): object {
        throw new NotSupported (this.id + ' parseIncome () is not supported yet');
    }

    parseIncomes (incomes, market = undefined, since: Int = undefined, limit: Int = undefined): FundingHistory[] {
        /**
         * @ignore
         * @method
         * @description parses funding fee info from exchange response
         * @param {object[]} incomes each item describes once instance of currency being received or paid
         * @param {object} market ccxt market
         * @param {int} [since] when defined, the response items are filtered to only include items after this timestamp
         * @param {int} [limit] limits the number of items in the response
         * @returns {object[]} an array of [funding history structures]{@link https://docs.ccxt.com/#/?id=funding-history-structure}
         */
        const result = [];
        for (let i = 0; i < incomes.length; i++) {
            const entry = incomes[i];
            const parsed = this.parseIncome (entry, market);
            result.push (parsed);
        }
        const sorted = this.sortBy (result, 'timestamp');
        const symbol = this.safeString (market, 'symbol');
        return this.filterBySymbolSinceLimit (sorted, symbol, since, limit);
    }

    getMarketFromSymbols (symbols: Strings = undefined) {
        if (symbols === undefined) {
            return undefined;
        }
        const firstMarket = this.safeString (symbols, 0);
        const market = this.market (firstMarket);
        return market;
    }

    parseWsOHLCVs (ohlcvs: object[], market: any = undefined, timeframe: string = '1m', since: Int = undefined, limit: Int = undefined) {
        const results = [];
        for (let i = 0; i < ohlcvs.length; i++) {
            results.push (this.parseWsOHLCV (ohlcvs[i], market));
        }
        return results;
    }

    async fetchTransactions (code: Str = undefined, since: Int = undefined, limit: Int = undefined, params = {}): Promise<Transaction[]> {
        /**
         * @method
         * @name exchange#fetchTransactions
         * @deprecated
         * @description *DEPRECATED* use fetchDepositsWithdrawals instead
         * @param {string} code unified currency code for the currency of the deposit/withdrawals, default is undefined
         * @param {int} [since] timestamp in ms of the earliest deposit/withdrawal, default is undefined
         * @param {int} [limit] max number of deposit/withdrawals to return, default is undefined
         * @param {object} [params] extra parameters specific to the exchange API endpoint
         * @returns {object} a list of [transaction structures]{@link https://docs.ccxt.com/#/?id=transaction-structure}
         */
        if (this.has['fetchDepositsWithdrawals']) {
            return await this.fetchDepositsWithdrawals (code, since, limit, params);
        } else {
            throw new NotSupported (this.id + ' fetchTransactions () is not supported yet');
        }
    }

    filterByArrayPositions (objects, key: IndexType, values = undefined, indexed = true): Position[] {
        /**
         * @ignore
         * @method
         * @description Typed wrapper for filterByArray that returns a list of positions
         */
        return this.filterByArray (objects, key, values, indexed) as Position[];
    }

    filterByArrayTickers (objects, key: IndexType, values = undefined, indexed = true): Dictionary<Ticker> {
        /**
         * @ignore
         * @method
         * @description Typed wrapper for filterByArray that returns a dictionary of tickers
         */
        return this.filterByArray (objects, key, values, indexed) as Dictionary<Ticker>;
    }

    createOHLCVObject (symbol: string, timeframe: string, data): Dictionary<Dictionary<OHLCV[]>> {
        const res = {};
        res[symbol] = {};
        res[symbol][timeframe] = data;
        return res;
    }

    handleMaxEntriesPerRequestAndParams (method: string, maxEntriesPerRequest: Int = undefined, params = {}): [Int, any] {
        let newMaxEntriesPerRequest = undefined;
        [ newMaxEntriesPerRequest, params ] = this.handleOptionAndParams (params, method, 'maxEntriesPerRequest');
        if ((newMaxEntriesPerRequest !== undefined) && (newMaxEntriesPerRequest !== maxEntriesPerRequest)) {
            maxEntriesPerRequest = newMaxEntriesPerRequest;
        }
        if (maxEntriesPerRequest === undefined) {
            maxEntriesPerRequest = 1000; // default to 1000
        }
        return [ maxEntriesPerRequest, params ];
    }

    async fetchPaginatedCallDynamic (method: string, symbol: Str = undefined, since: Int = undefined, limit: Int = undefined, params = {}, maxEntriesPerRequest: Int = undefined, removeRepeated: boolean = true): Promise<any> {
        let maxCalls = undefined;
        [ maxCalls, params ] = this.handleOptionAndParams (params, method, 'paginationCalls', 10);
        let maxRetries = undefined;
        [ maxRetries, params ] = this.handleOptionAndParams (params, method, 'maxRetries', 3);
        let paginationDirection = undefined;
        [ paginationDirection, params ] = this.handleOptionAndParams (params, method, 'paginationDirection', 'backward');
        let paginationTimestamp = undefined;
        let removeRepeatedOption = removeRepeated;
        [ removeRepeatedOption, params ] = this.handleOptionAndParams (params, method, 'removeRepeated', removeRepeated);
        let calls = 0;
        let result = [];
        let errors = 0;
        const until = this.safeIntegerN (params, [ 'until', 'untill', 'till' ]); // do not omit it from params here
        [ maxEntriesPerRequest, params ] = this.handleMaxEntriesPerRequestAndParams (method, maxEntriesPerRequest, params);
        if ((paginationDirection === 'forward')) {
            if (since === undefined) {
                throw new ArgumentsRequired (this.id + ' pagination requires a since argument when paginationDirection set to forward');
            }
            paginationTimestamp = since;
        }
        while ((calls < maxCalls)) {
            calls += 1;
            try {
                if (paginationDirection === 'backward') {
                    // do it backwards, starting from the last
                    // UNTIL filtering is required in order to work
                    if (paginationTimestamp !== undefined) {
                        params['until'] = paginationTimestamp - 1;
                    }
                    const response = await this[method] (symbol, undefined, maxEntriesPerRequest, params);
                    const responseLength = response.length;
                    if (this.verbose) {
                        let backwardMessage = 'Dynamic pagination call ' + this.numberToString (calls) + ' method ' + method + ' response length ' + this.numberToString (responseLength);
                        if (paginationTimestamp !== undefined) {
                            backwardMessage += ' timestamp ' + this.numberToString (paginationTimestamp);
                        }
                        this.log (backwardMessage);
                    }
                    if (responseLength === 0) {
                        break;
                    }
                    errors = 0;
                    result = this.arrayConcat (result, response);
                    const firstElement = this.safeValue (response, 0);
                    paginationTimestamp = this.safeInteger2 (firstElement, 'timestamp', 0);
                    if ((since !== undefined) && (paginationTimestamp <= since)) {
                        break;
                    }
                } else {
                    // do it forwards, starting from the since
                    const response = await this[method] (symbol, paginationTimestamp, maxEntriesPerRequest, params);
                    const responseLength = response.length;
                    if (this.verbose) {
                        let forwardMessage = 'Dynamic pagination call ' + this.numberToString (calls) + ' method ' + method + ' response length ' + this.numberToString (responseLength);
                        if (paginationTimestamp !== undefined) {
                            forwardMessage += ' timestamp ' + this.numberToString (paginationTimestamp);
                        }
                        this.log (forwardMessage);
                    }
                    if (responseLength === 0) {
                        break;
                    }
                    errors = 0;
                    result = this.arrayConcat (result, response);
                    const last = this.safeValue (response, responseLength - 1);
                    paginationTimestamp = this.safeInteger (last, 'timestamp') + 1;
                    if ((until !== undefined) && (paginationTimestamp >= until)) {
                        break;
                    }
                }
            } catch (e) {
                errors += 1;
                if (errors > maxRetries) {
                    throw e;
                }
            }
        }
        let uniqueResults = result;
        if (removeRepeatedOption) {
            uniqueResults = this.removeRepeatedElementsFromArray (result);
        }
        const key = (method === 'fetchOHLCV') ? 0 : 'timestamp';
        return this.filterBySinceLimit (uniqueResults, since, limit, key);
    }

    async safeDeterministicCall (method: string, symbol: Str = undefined, since: Int = undefined, limit: Int = undefined, timeframe: Str = undefined, params = {}): Promise<any> {
        let maxRetries = undefined;
        [ maxRetries, params ] = this.handleOptionAndParams (params, method, 'maxRetries', 3);
        let errors = 0;
        while (errors <= maxRetries) {
            try {
                if (timeframe && method !== 'fetchFundingRateHistory') {
                    return await this[method] (symbol, timeframe, since, limit, params);
                } else {
                    return await this[method] (symbol, since, limit, params);
                }
            } catch (e) {
                if (e instanceof RateLimitExceeded) {
                    throw e; // if we are rate limited, we should not retry and fail fast
                }
                errors += 1;
                if (errors > maxRetries) {
                    throw e;
                }
            }
        }
        return [];
    }

    async fetchPaginatedCallDeterministic (method: string, symbol: Str = undefined, since: Int = undefined, limit: Int = undefined, timeframe: Str = undefined, params = {}, maxEntriesPerRequest: Int = undefined): Promise<any> {
        let maxCalls = undefined;
        [ maxCalls, params ] = this.handleOptionAndParams (params, method, 'paginationCalls', 10);
        [ maxEntriesPerRequest, params ] = this.handleMaxEntriesPerRequestAndParams (method, maxEntriesPerRequest, params);
        const current = this.milliseconds ();
        const tasks = [];
        const time = this.parseTimeframe (timeframe) * 1000;
        const step = time * maxEntriesPerRequest;
        let currentSince = current - (maxCalls * step) - 1;
        if (since !== undefined) {
            currentSince = Math.max (currentSince, since);
        } else {
            currentSince = Math.max (currentSince, 1241440531000); // avoid timestamps older than 2009
        }
        const until = this.safeInteger2 (params, 'until', 'till'); // do not omit it here
        if (until !== undefined) {
            const requiredCalls = Math.ceil ((until - since) / step);
            if (requiredCalls > maxCalls) {
                throw new BadRequest (this.id + ' the number of required calls is greater than the max number of calls allowed, either increase the paginationCalls or decrease the since-until gap. Current paginationCalls limit is ' + maxCalls.toString () + ' required calls is ' + requiredCalls.toString ());
            }
        }
        for (let i = 0; i < maxCalls; i++) {
            if ((until !== undefined) && (currentSince >= until)) {
                break;
            }
            if (currentSince >= current) {
                break;
            }
            tasks.push (this.safeDeterministicCall (method, symbol, currentSince, maxEntriesPerRequest, timeframe, params));
            currentSince = this.sum (currentSince, step) - 1;
        }
        const results = await Promise.all (tasks);
        let result = [];
        for (let i = 0; i < results.length; i++) {
            result = this.arrayConcat (result, results[i]);
        }
        const uniqueResults = this.removeRepeatedElementsFromArray (result) as any;
        const key = (method === 'fetchOHLCV') ? 0 : 'timestamp';
        return this.filterBySinceLimit (uniqueResults, since, limit, key);
    }

    async fetchPaginatedCallCursor (method: string, symbol: Str = undefined, since: Int = undefined, limit: Int = undefined, params = {}, cursorReceived: any = undefined, cursorSent: any = undefined, cursorIncrement: Int = undefined, maxEntriesPerRequest: Int = undefined): Promise<any> {  // TODO: cursorSent/cursorReceived should be IndexType but cant transpile to go
        let maxCalls = undefined;
        [ maxCalls, params ] = this.handleOptionAndParams (params, method, 'paginationCalls', 10);
        let maxRetries = undefined;
        [ maxRetries, params ] = this.handleOptionAndParams (params, method, 'maxRetries', 3);
        [ maxEntriesPerRequest, params ] = this.handleMaxEntriesPerRequestAndParams (method, maxEntriesPerRequest, params);
        let cursorValue = undefined;
        let i = 0;
        let errors = 0;
        let result = [];
        const timeframe = this.safeString (params, 'timeframe');
        params = this.omit (params, 'timeframe'); // reading the timeframe from the method arguments to avoid changing the signature
        while (i < maxCalls) {
            try {
                if (cursorValue !== undefined) {
                    if (cursorIncrement !== undefined) {
                        cursorValue = this.parseToInt (cursorValue) + cursorIncrement;
                    }
                    params[cursorSent] = cursorValue;
                }
                let response = undefined;
                if (method === 'fetchAccounts') {
                    response = await this[method] (params);
                } else if (method === 'getLeverageTiersPaginated' || method === 'fetchPositions') {
                    response = await this[method] (symbol, params);
                } else if (method === 'fetchOpenInterestHistory') {
                    response = await this[method] (symbol, timeframe, since, maxEntriesPerRequest, params);
                } else {
                    response = await this[method] (symbol, since, maxEntriesPerRequest, params);
                }
                errors = 0;
                const responseLength = response.length;
                if (this.verbose) {
                    const cursorString = (cursorValue === undefined) ? '' : cursorValue;
                    const iteration = (i + 1);
                    const cursorMessage = 'Cursor pagination call ' + iteration.toString () + ' method ' + method + ' response length ' + responseLength.toString () + ' cursor ' + cursorString;
                    this.log (cursorMessage);
                }
                if (responseLength === 0) {
                    break;
                }
                result = this.arrayConcat (result, response);
                const last = this.safeDict (response, responseLength - 1);
                // cursorValue = this.safeValue (last['info'], cursorReceived);
                cursorValue = undefined; // search for the cursor
                for (let j = 0; j < responseLength; j++) {
                    const index = responseLength - j - 1;
                    const entry = this.safeDict (response, index);
                    const info = this.safeDict (entry, 'info');
                    const cursor = this.safeValue (info, cursorReceived);
                    if (cursor !== undefined) {
                        cursorValue = cursor;
                        break;
                    }
                }
                if (cursorValue === undefined) {
                    break;
                }
                const lastTimestamp = this.safeInteger (last, 'timestamp');
                if (lastTimestamp !== undefined && lastTimestamp < since) {
                    break;
                }
            } catch (e) {
                errors += 1;
                if (errors > maxRetries) {
                    throw e;
                }
            }
            i += 1;
        }
        const sorted = this.sortCursorPaginatedResult (result);
        const key = (method === 'fetchOHLCV') ? 0 : 'timestamp';
        return this.filterBySinceLimit (sorted, since, limit, key);
    }

    async fetchPaginatedCallIncremental (method: string, symbol: Str = undefined, since: Int = undefined, limit: Int = undefined, params = {}, pageKey: any = undefined, maxEntriesPerRequest: Int = undefined): Promise<any> {  // TODO: cursorSent/cursorReceived should be IndexType but cant transpile to go
        let maxCalls = undefined;
        [ maxCalls, params ] = this.handleOptionAndParams (params, method, 'paginationCalls', 10);
        let maxRetries = undefined;
        [ maxRetries, params ] = this.handleOptionAndParams (params, method, 'maxRetries', 3);
        [ maxEntriesPerRequest, params ] = this.handleMaxEntriesPerRequestAndParams (method, maxEntriesPerRequest, params);
        let i = 0;
        let errors = 0;
        let result = [];
        while (i < maxCalls) {
            try {
                params[pageKey] = i + 1;
                const response = await this[method] (symbol, since, maxEntriesPerRequest, params);
                errors = 0;
                const responseLength = response.length;
                if (this.verbose) {
                    const iteration = (i + 1).toString ();
                    const incrementalMessage = 'Incremental pagination call ' + iteration + ' method ' + method + ' response length ' + responseLength.toString ();
                    this.log (incrementalMessage);
                }
                if (responseLength === 0) {
                    break;
                }
                result = this.arrayConcat (result, response);
            } catch (e) {
                errors += 1;
                if (errors > maxRetries) {
                    throw e;
                }
            }
            i += 1;
        }
        const sorted = this.sortCursorPaginatedResult (result);
        const key = (method === 'fetchOHLCV') ? 0 : 'timestamp';
        return this.filterBySinceLimit (sorted, since, limit, key);
    }

    sortCursorPaginatedResult (result) {
        const first = this.safeValue (result, 0);
        if (first !== undefined) {
            if ('timestamp' in first) {
                return this.sortBy (result, 'timestamp', true);
            }
            if ('id' in first) {
                return this.sortBy (result, 'id', true);
            }
        }
        return result;
    }

    removeRepeatedElementsFromArray (input, fallbackToTimestamp: boolean = true) {
        const uniqueDic = {};
        const uniqueResult = [];
        for (let i = 0; i < input.length; i++) {
            const entry = input[i];
            const uniqValue = fallbackToTimestamp ? this.safeStringN (entry, [ 'id', 'timestamp', 0 ]) : this.safeString (entry, 'id');
            if (uniqValue !== undefined && !(uniqValue in uniqueDic)) {
                uniqueDic[uniqValue] = 1;
                uniqueResult.push (entry);
            }
        }
        const valuesLength = uniqueResult.length;
        if (valuesLength > 0) {
            return uniqueResult as any;
        }
        return input;
    }

    removeRepeatedTradesFromArray (input) {
        const uniqueResult = {};
        for (let i = 0; i < input.length; i++) {
            const entry = input[i];
            let id = this.safeString (entry, 'id');
            if (id === undefined) {
                const price = this.safeString (entry, 'price');
                const amount = this.safeString (entry, 'amount');
                const timestamp = this.safeString (entry, 'timestamp');
                const side = this.safeString (entry, 'side');
                // unique trade identifier
                id = 't_' + timestamp.toString () + '_' + side + '_' + price + '_' + amount;
            }
            if (id !== undefined && !(id in uniqueResult)) {
                uniqueResult[id] = entry;
            }
        }
        const values = Object.values (uniqueResult);
        return values as any;
    }

    handleUntilOption (key: string, request, params, multiplier = 1) {
        const until = this.safeInteger2 (params, 'until', 'till');
        if (until !== undefined) {
            request[key] = this.parseToInt (until * multiplier);
            params = this.omit (params, [ 'until', 'till' ]);
        }
        return [ request, params ];
    }

    safeOpenInterest (interest: Dict, market: Market = undefined): OpenInterest {
        let symbol = this.safeString (interest, 'symbol');
        if (symbol === undefined) {
            symbol = this.safeString (market, 'symbol');
        }
        return this.extend (interest, {
            'symbol': symbol,
            'baseVolume': this.safeNumber (interest, 'baseVolume'), // deprecated
            'quoteVolume': this.safeNumber (interest, 'quoteVolume'), // deprecated
            'openInterestAmount': this.safeNumber (interest, 'openInterestAmount'),
            'openInterestValue': this.safeNumber (interest, 'openInterestValue'),
            'timestamp': this.safeInteger (interest, 'timestamp'),
            'datetime': this.safeString (interest, 'datetime'),
            'info': this.safeValue (interest, 'info'),
        });
    }

    parseLiquidation (liquidation, market: Market = undefined): Liquidation {
        throw new NotSupported (this.id + ' parseLiquidation () is not supported yet');
    }

    parseLiquidations (liquidations: Dict[], market: Market = undefined, since: Int = undefined, limit: Int = undefined): Liquidation[] {
        /**
         * @ignore
         * @method
         * @description parses liquidation info from the exchange response
         * @param {object[]} liquidations each item describes an instance of a liquidation event
         * @param {object} market ccxt market
         * @param {int} [since] when defined, the response items are filtered to only include items after this timestamp
         * @param {int} [limit] limits the number of items in the response
         * @returns {object[]} an array of [liquidation structures]{@link https://docs.ccxt.com/#/?id=liquidation-structure}
         */
        const result = [];
        for (let i = 0; i < liquidations.length; i++) {
            const entry = liquidations[i];
            const parsed = this.parseLiquidation (entry, market);
            result.push (parsed);
        }
        const sorted = this.sortBy (result, 'timestamp');
        const symbol = this.safeString (market, 'symbol');
        return this.filterBySymbolSinceLimit (sorted, symbol, since, limit);
    }

    parseGreeks (greeks: Dict, market: Market = undefined): Greeks {
        throw new NotSupported (this.id + ' parseGreeks () is not supported yet');
    }

    parseAllGreeks (greeks, symbols: Strings = undefined, params = {}): Greeks[] {
        //
        // the value of greeks is either a dict or a list
        //
        const results = [];
        if (Array.isArray (greeks)) {
            for (let i = 0; i < greeks.length; i++) {
                const parsedTicker = this.parseGreeks (greeks[i]);
                const greek = this.extend (parsedTicker, params);
                results.push (greek);
            }
        } else {
            const marketIds = Object.keys (greeks);
            for (let i = 0; i < marketIds.length; i++) {
                const marketId = marketIds[i];
                const market = this.safeMarket (marketId);
                const parsed = this.parseGreeks (greeks[marketId], market);
                const greek = this.extend (parsed, params);
                results.push (greek);
            }
        }
        symbols = this.marketSymbols (symbols);
        return this.filterByArray (results, 'symbol', symbols);
    }

    parseOption (chain: Dict, currency: Currency = undefined, market: Market = undefined): Option {
        throw new NotSupported (this.id + ' parseOption () is not supported yet');
    }

    parseOptionChain (response: object[], currencyKey: Str = undefined, symbolKey: Str = undefined): OptionChain {
        const optionStructures = {};
        for (let i = 0; i < response.length; i++) {
            const info = response[i];
            const currencyId = this.safeString (info, currencyKey);
            const currency = this.safeCurrency (currencyId);
            const marketId = this.safeString (info, symbolKey);
            const market = this.safeMarket (marketId, undefined, undefined, 'option');
            optionStructures[market['symbol']] = this.parseOption (info, currency, market);
        }
        return optionStructures;
    }

    parseMarginModes (response: object[], symbols: Strings = undefined, symbolKey: Str = undefined, marketType: MarketType = undefined): MarginModes {
        const marginModeStructures = {};
        if (marketType === undefined) {
            marketType = 'swap'; // default to swap
        }
        for (let i = 0; i < response.length; i++) {
            const info = response[i];
            const marketId = this.safeString (info, symbolKey);
            const market = this.safeMarket (marketId, undefined, undefined, marketType);
            if ((symbols === undefined) || this.inArray (market['symbol'], symbols)) {
                marginModeStructures[market['symbol']] = this.parseMarginMode (info, market);
            }
        }
        return marginModeStructures;
    }

    parseMarginMode (marginMode: Dict, market: Market = undefined): MarginMode {
        throw new NotSupported (this.id + ' parseMarginMode () is not supported yet');
    }

    parseLeverages (response: object[], symbols: Strings = undefined, symbolKey: Str = undefined, marketType: MarketType = undefined): Leverages {
        const leverageStructures = {};
        if (marketType === undefined) {
            marketType = 'swap'; // default to swap
        }
        for (let i = 0; i < response.length; i++) {
            const info = response[i];
            const marketId = this.safeString (info, symbolKey);
            const market = this.safeMarket (marketId, undefined, undefined, marketType);
            if ((symbols === undefined) || this.inArray (market['symbol'], symbols)) {
                leverageStructures[market['symbol']] = this.parseLeverage (info, market);
            }
        }
        return leverageStructures;
    }

    parseLeverage (leverage: Dict, market: Market = undefined): Leverage {
        throw new NotSupported (this.id + ' parseLeverage () is not supported yet');
    }

    parseConversions (conversions: any[], code: Str = undefined, fromCurrencyKey: Str = undefined, toCurrencyKey: Str = undefined, since: Int = undefined, limit: Int = undefined, params = {}): Conversion[] {
        conversions = this.toArray (conversions);
        const result = [];
        let fromCurrency = undefined;
        let toCurrency = undefined;
        for (let i = 0; i < conversions.length; i++) {
            const entry = conversions[i];
            const fromId = this.safeString (entry, fromCurrencyKey);
            const toId = this.safeString (entry, toCurrencyKey);
            if (fromId !== undefined) {
                fromCurrency = this.safeCurrency (fromId);
            }
            if (toId !== undefined) {
                toCurrency = this.safeCurrency (toId);
            }
            const conversion = this.extend (this.parseConversion (entry, fromCurrency, toCurrency), params);
            result.push (conversion);
        }
        const sorted = this.sortBy (result, 'timestamp');
        let currency = undefined;
        if (code !== undefined) {
            currency = this.safeCurrency (code);
            code = currency['code'];
        }
        if (code === undefined) {
            return this.filterBySinceLimit (sorted, since, limit);
        }
        const fromConversion = this.filterBy (sorted, 'fromCurrency', code);
        const toConversion = this.filterBy (sorted, 'toCurrency', code);
        const both = this.arrayConcat (fromConversion, toConversion);
        return this.filterBySinceLimit (both, since, limit);
    }

    parseConversion (conversion: Dict, fromCurrency: Currency = undefined, toCurrency: Currency = undefined): Conversion {
        throw new NotSupported (this.id + ' parseConversion () is not supported yet');
    }

    convertExpireDate (date: string): string {
        // parse YYMMDD to datetime string
        const year = date.slice (0, 2);
        const month = date.slice (2, 4);
        const day = date.slice (4, 6);
        const reconstructedDate = '20' + year + '-' + month + '-' + day + 'T00:00:00Z';
        return reconstructedDate;
    }

    convertExpireDateToMarketIdDate (date: string): string {
        // parse 240119 to 19JAN24
        const year = date.slice (0, 2);
        const monthRaw = date.slice (2, 4);
        let month = undefined;
        const day = date.slice (4, 6);
        if (monthRaw === '01') {
            month = 'JAN';
        } else if (monthRaw === '02') {
            month = 'FEB';
        } else if (monthRaw === '03') {
            month = 'MAR';
        } else if (monthRaw === '04') {
            month = 'APR';
        } else if (monthRaw === '05') {
            month = 'MAY';
        } else if (monthRaw === '06') {
            month = 'JUN';
        } else if (monthRaw === '07') {
            month = 'JUL';
        } else if (monthRaw === '08') {
            month = 'AUG';
        } else if (monthRaw === '09') {
            month = 'SEP';
        } else if (monthRaw === '10') {
            month = 'OCT';
        } else if (monthRaw === '11') {
            month = 'NOV';
        } else if (monthRaw === '12') {
            month = 'DEC';
        }
        const reconstructedDate = day + month + year;
        return reconstructedDate;
    }

    convertMarketIdExpireDate (date: string): string {
        // parse 03JAN24 to 240103.
        const monthMappping = {
            'JAN': '01',
            'FEB': '02',
            'MAR': '03',
            'APR': '04',
            'MAY': '05',
            'JUN': '06',
            'JUL': '07',
            'AUG': '08',
            'SEP': '09',
            'OCT': '10',
            'NOV': '11',
            'DEC': '12',
        };
        // if exchange omits first zero and provides i.e. '3JAN24' instead of '03JAN24'
        if (date.length === 6) {
            date = '0' + date;
        }
        const year = date.slice (0, 2);
        const monthName = date.slice (2, 5);
        const month = this.safeString (monthMappping, monthName);
        const day = date.slice (5, 7);
        const reconstructedDate = day + month + year;
        return reconstructedDate;
    }

    async fetchPositionHistory (symbol: string, since: Int = undefined, limit: Int = undefined, params = {}): Promise<Position[]> {
        /**
         * @method
         * @name exchange#fetchPositionHistory
         * @description fetches the history of margin added or reduced from contract isolated positions
         * @param {string} [symbol] unified market symbol
         * @param {int} [since] timestamp in ms of the position
         * @param {int} [limit] the maximum amount of candles to fetch, default=1000
         * @param {object} params extra parameters specific to the exchange api endpoint
         * @returns {object[]} a list of [position structures]{@link https://docs.ccxt.com/#/?id=position-structure}
         */
        if (this.has['fetchPositionsHistory']) {
            const positions = await this.fetchPositionsHistory ([ symbol ], since, limit, params);
            return positions as Position[];
        } else {
            throw new NotSupported (this.id + ' fetchPositionHistory () is not supported yet');
        }
    }

    async fetchPositionsHistory (symbols: Strings = undefined, since: Int = undefined, limit: Int = undefined, params = {}): Promise<Position[]> {
        /**
         * @method
         * @name exchange#fetchPositionsHistory
         * @description fetches the history of margin added or reduced from contract isolated positions
         * @param {string} [symbol] unified market symbol
         * @param {int} [since] timestamp in ms of the position
         * @param {int} [limit] the maximum amount of candles to fetch, default=1000
         * @param {object} params extra parameters specific to the exchange api endpoint
         * @returns {object[]} a list of [position structures]{@link https://docs.ccxt.com/#/?id=position-structure}
         */
        throw new NotSupported (this.id + ' fetchPositionsHistory () is not supported yet');
    }

    parseMarginModification (data: Dict, market: Market = undefined): MarginModification {
        throw new NotSupported (this.id + ' parseMarginModification() is not supported yet');
    }

    parseMarginModifications (response: object[], symbols: Strings = undefined, symbolKey: Str = undefined, marketType: MarketType = undefined): MarginModification[] {
        const marginModifications = [];
        for (let i = 0; i < response.length; i++) {
            const info = response[i];
            const marketId = this.safeString (info, symbolKey);
            const market = this.safeMarket (marketId, undefined, undefined, marketType);
            if ((symbols === undefined) || this.inArray (market['symbol'], symbols)) {
                marginModifications.push (this.parseMarginModification (info, market));
            }
        }
        return marginModifications;
    }

    async fetchTransfer (id: string, code: Str = undefined, params = {}): Promise<TransferEntry> {
        /**
         * @method
         * @name exchange#fetchTransfer
         * @description fetches a transfer
         * @param {string} id transfer id
         * @param {[string]} code unified currency code
         * @param {object} params extra parameters specific to the exchange api endpoint
         * @returns {object} a [transfer structure]{@link https://docs.ccxt.com/#/?id=transfer-structure}
         */
        throw new NotSupported (this.id + ' fetchTransfer () is not supported yet');
    }

    async fetchTransfers (code: Str = undefined, since: Int = undefined, limit: Int = undefined, params = {}): Promise<TransferEntry[]> {
        /**
         * @method
         * @name exchange#fetchTransfer
         * @description fetches a transfer
         * @param {string} id transfer id
         * @param {int} [since] timestamp in ms of the earliest transfer to fetch
         * @param {int} [limit] the maximum amount of transfers to fetch
         * @param {object} params extra parameters specific to the exchange api endpoint
         * @returns {object} a [transfer structure]{@link https://docs.ccxt.com/#/?id=transfer-structure}
         */
        throw new NotSupported (this.id + ' fetchTransfers () is not supported yet');
    }

    cleanUnsubscription (client, subHash: string, unsubHash: string, subHashIsPrefix = false) {
        if (unsubHash in client.subscriptions) {
            delete client.subscriptions[unsubHash];
        }
        if (!subHashIsPrefix) {
            if (subHash in client.subscriptions) {
                delete client.subscriptions[subHash];
            }
            if (subHash in client.futures) {
                const error = new UnsubscribeError (this.id + ' ' + subHash);
                client.reject (error, subHash);
            }
        } else {
            const clientSubscriptions = Object.keys (client.subscriptions);
            for (let i = 0; i < clientSubscriptions.length; i++) {
                const sub = clientSubscriptions[i];
                if (sub.startsWith (subHash)) {
                    delete client.subscriptions[sub];
                }
            }
            const clientFutures = Object.keys (client.futures);
            for (let i = 0; i < clientFutures.length; i++) {
                const future = clientFutures[i];
                if (future.startsWith (subHash)) {
                    const error = new UnsubscribeError (this.id + ' ' + future);
                    client.reject (error, future);
                }
            }
        }
        client.resolve (true, unsubHash);
    }

    cleanCache (subscription: Dict) {
        const topic = this.safeString (subscription, 'topic');
        const symbols = this.safeList (subscription, 'symbols', []);
        const symbolsLength = symbols.length;
        if (topic === 'ohlcv') {
            const symbolsAndTimeFrames = this.safeList (subscription, 'symbolsAndTimeframes', []);
            for (let i = 0; i < symbolsAndTimeFrames.length; i++) {
                const symbolAndTimeFrame = symbolsAndTimeFrames[i];
                const symbol = this.safeString (symbolAndTimeFrame, 0);
                const timeframe = this.safeString (symbolAndTimeFrame, 1);
                if ((this.ohlcvs !== undefined) && (symbol in this.ohlcvs)) {
                    if (timeframe in this.ohlcvs[symbol]) {
                        delete this.ohlcvs[symbol][timeframe];
                    }
                }
            }
        } else if (symbolsLength > 0) {
            for (let i = 0; i < symbols.length; i++) {
                const symbol = symbols[i];
                if (topic === 'trades') {
                    if (symbol in this.trades) {
                        delete this.trades[symbol];
                    }
                } else if (topic === 'orderbook') {
                    if (symbol in this.orderbooks) {
                        delete this.orderbooks[symbol];
                    }
                } else if (topic === 'ticker') {
                    if (symbol in this.tickers) {
                        delete this.tickers[symbol];
                    }
                }
            }
        } else {
            if (topic === 'myTrades' && (this.myTrades !== undefined)) {
                this.myTrades = undefined;
            } else if (topic === 'orders' && (this.orders !== undefined)) {
                this.orders = undefined;
            } else if (topic === 'positions' && (this.positions !== undefined)) {
                this.positions = undefined;
                const clients = Object.values (this.clients);
                for (let i = 0; i < clients.length; i++) {
                    const client = clients[i];
                    const futures = client.futures;
                    if ((futures !== undefined) && ('fetchPositionsSnapshot' in futures)) {
                        delete futures['fetchPositionsSnapshot'];
                    }
                }
            } else if (topic === 'ticker' && (this.tickers !== undefined)) {
                const tickerSymbols = Object.keys (this.tickers);
                for (let i = 0; i < tickerSymbols.length; i++) {
                    const tickerSymbol = tickerSymbols[i];
                    if (tickerSymbol in this.tickers) {
                        delete this.tickers[tickerSymbol];
                    }
                }
            }
        }
    }
}

export {
    Exchange,
};<|MERGE_RESOLUTION|>--- conflicted
+++ resolved
@@ -183,19 +183,10 @@
     options: {
         [key: string]: any;
     };
-<<<<<<< HEAD
 
     isSandboxModeEnabled: boolean = false;
 
-    throttleProp = undefined;
-    sleep = sleep;
-    api = undefined;
-=======
-
-    isSandboxModeEnabled: boolean = false;
-
     api: Dictionary<any> = undefined;
->>>>>>> ebf4e194
     certified: boolean = false;
     pro: boolean = false;
     countries: Str[] = undefined;
@@ -233,21 +224,12 @@
         'chrome100': 'Mozilla/5.0 (Macintosh; Intel Mac OS X 10_15_7) AppleWebKit/537.36 (KHTML, like Gecko) Chrome/100.0.4896.75 Safari/537.36',
     };
 
-<<<<<<< HEAD
-    headers: any = {};
-    returnResponseHeaders: boolean = false;
-    origin = '*';  // CORS origin
-    MAX_VALUE: Num = Number.MAX_VALUE;
-    //
-    agent = undefined;  // maintained for backwards compatibility
-=======
     headers: Dictionary<string> = {};
     returnResponseHeaders: boolean = false;
     origin: string = '*';  // CORS origin
     MAX_VALUE: Num = Number.MAX_VALUE;
     //
     agent: any = undefined;  // maintained for backwards compatibility
->>>>>>> ebf4e194
     nodeHttpModuleLoaded: boolean = false;
     httpAgent: any = undefined;
     httpsAgent: any = undefined;
@@ -272,11 +254,7 @@
 
     timeout: Int = 10000;  // milliseconds
     verbose: boolean = false;
-<<<<<<< HEAD
-    twofa = undefined;  // two-factor authentication (2-FA)
-=======
     twofa: string = undefined;  // two-factor authentication (2-FA)
->>>>>>> ebf4e194
 
     apiKey: string;
     secret: string;
@@ -288,11 +266,7 @@
     walletAddress: string;  // a wallet address "0x"-prefixed hexstring
     token: string;  // reserved for HTTP auth in some cases
 
-<<<<<<< HEAD
-    balance = {};
-=======
     balance: any = {};
->>>>>>> ebf4e194
     liquidations: Dictionary<Liquidation> = {};
     orderbooks: Dictionary<Ob> = {};
     tickers: Dictionary<Ticker> = {};
@@ -301,11 +275,7 @@
     orders: ArrayCache = undefined;
     triggerOrders: ArrayCache = undefined;
     trades: Dictionary<ArrayCache>;
-<<<<<<< HEAD
-    transactions = {};
-=======
     transactions: Dictionary<Transaction> = {};
->>>>>>> ebf4e194
     ohlcvs: Dictionary<Dictionary<ArrayCacheByTimestamp>>;
     myLiquidations: Dictionary<Liquidation> = {};
     myTrades: ArrayCache;
@@ -334,15 +304,6 @@
     enableLastJsonResponse: boolean = false;
     enableLastHttpResponse: boolean = true;
     enableLastResponseHeaders: boolean = true;
-<<<<<<< HEAD
-    last_http_response = undefined;
-    last_json_response = undefined;
-    last_response_headers = undefined;
-    last_request_headers = undefined;
-    last_request_body = undefined;
-    last_request_url = undefined;
-    last_request_path = undefined;
-=======
     last_http_response: string = undefined;
     last_json_response: any = undefined;
     last_response_headers: Dictionary<string> = undefined;
@@ -350,16 +311,11 @@
     last_request_body: any = undefined;
     last_request_url: string = undefined;
     last_request_path: string = undefined;
->>>>>>> ebf4e194
 
     id: string = 'Exchange';
 
     markets: Dictionary<any> = undefined;
-<<<<<<< HEAD
-    has: Dictionary<boolean | 'emulated'>;
-=======
     has: Dictionary<boolean | 'emulated' | undefined>;
->>>>>>> ebf4e194
     features: Dictionary<Dictionary<any>> = undefined;
     status: {
         status: Str,
@@ -381,21 +337,12 @@
         token: Bool,  // reserved for HTTP auth in some cases
     };
 
-<<<<<<< HEAD
-    rateLimit: Num = undefined;  // milliseconds
-    tokenBucket = undefined;
-    throttler = undefined;
-    enableRateLimit: boolean = undefined;
-
-    httpExceptions = undefined;
-=======
     rateLimit: Num = undefined; // milliseconds
     tokenBucket: Dictionary<number> = undefined;
     throttler: any = undefined;
     enableRateLimit: boolean = undefined;
 
     httpExceptions: Dictionary<any> = undefined;
->>>>>>> ebf4e194
 
     limits: {
         amount?: MinMax,
@@ -424,18 +371,6 @@
     ids: string[] = undefined;
     currencies: Currencies = {};
 
-<<<<<<< HEAD
-    baseCurrencies = undefined;
-    quoteCurrencies = undefined;
-    currencies_by_id = undefined;
-    codes = undefined;
-
-    reloadingMarkets: boolean = undefined;
-    marketsLoading: Promise<Dictionary<any>> = undefined;
-
-    accounts = undefined;
-    accountsById = undefined;
-=======
     baseCurrencies: Dictionary<CurrencyInterface> = undefined;
     quoteCurrencies: Dictionary<CurrencyInterface> = undefined;
     currencies_by_id: Dictionary<CurrencyInterface> = undefined;
@@ -446,7 +381,6 @@
 
     accounts: Account[] = undefined;
     accountsById: Dictionary<Account> = undefined;
->>>>>>> ebf4e194
 
     commonCurrencies: Dictionary<string> = undefined;
 
@@ -460,39 +394,15 @@
 
     version: Str = undefined;
 
-<<<<<<< HEAD
-    marketsByAltname: Dictionary<any> = undefined;
-
-    name:Str = undefined;
-=======
     marketsByAltname: Dictionary<Market> = undefined;
->>>>>>> ebf4e194
 
     name: Str = undefined;
 
-<<<<<<< HEAD
-    targetAccount = undefined;
-
-    stablePairs = {};
-
-    httpProxyAgentModule: any = undefined;
-    httpsProxyAgentModule: any = undefined;
-    socksProxyAgentModule: any = undefined;
-    socksProxyAgentModuleChecked: boolean = false;
-    proxyDictionaries: any = {};
-    proxiesModulesLoading: Promise<any> = undefined;
-
-    // WS/PRO options
-    clients: Dictionary<WsClient> = {};
-    newUpdates: boolean = true;
-    streaming = {};
-=======
     lastRestRequestTimestamp: number;
 
     targetAccount: string = undefined;
 
     stablePairs: Dictionary<boolean> = {};
->>>>>>> ebf4e194
 
     httpProxyAgentModule: any = undefined;
     httpsProxyAgentModule: any = undefined;
@@ -502,8 +412,6 @@
     proxiesModulesLoading: Promise<any> = undefined;
     alias: boolean = false;
 
-<<<<<<< HEAD
-=======
     // WS/PRO options
     clients: Dictionary<WsClient> = {};
     newUpdates: boolean = true;
@@ -511,7 +419,6 @@
 
     // INTERNAL METHODS
     sleep = sleep;
->>>>>>> ebf4e194
     deepExtend = deepExtend;
     deepExtendSafe = deepExtend;
     isNode = isNode;
@@ -847,11 +754,7 @@
                         // @ts-ignore
                         this.httpProxyAgentModule = await import (/* webpackIgnore: true */ 'http-proxy-agent');
                         // @ts-ignore
-<<<<<<< HEAD
-                        this.httpsProxyAgentModule = await import (/* webpackIgnore: true */ 'https-proxy-agent');
-=======
                         this.httpsProxyAgentModule = await import (/* webpackIgnore: true */ 'https-proxy-agent'); // eslint-disable-line
->>>>>>> ebf4e194
                     } catch (err) {
                         // TODO: handle error
                     }
@@ -960,11 +863,7 @@
         return data;
     }
 
-<<<<<<< HEAD
     async fetch (url: string, method: string = 'GET', headers: any = undefined, body: any = undefined): Promise<any> {
-=======
-    async fetch (url, method = 'GET', headers: any = undefined, body: any = undefined) {
->>>>>>> ebf4e194
         // load node-http(s) modules only on first call
         if (isNode) {
             if (!this.nodeHttpModuleLoaded) {
@@ -1030,11 +929,7 @@
                     // some users having issues with dynamic imports (https://github.com/ccxt/ccxt/pull/20687)
                     // so let them to fallback to node's native fetch
                     if (typeof fetch === 'function') {
-<<<<<<< HEAD
-                        this.fetchImplementation = fetch;
-=======
                         this.fetchImplementation = fetch; // eslint-disable-line
->>>>>>> ebf4e194
                         // as it's browser-compatible implementation ( https://nodejs.org/dist/latest-v20.x/docs/api/globals.html#fetch )
                         // it throws same error types
                         this.AbortError = DOMException;
@@ -1719,11 +1614,7 @@
         return this.json ([ signature.r.toString (), signature.s.toString () ]);
     }
 
-<<<<<<< HEAD
     async getZKContractSignatureObj (seed: Str, params = {}): Promise<string> {
-=======
-    async getZKContractSignatureObj (seed, params = {}) {
->>>>>>> ebf4e194
         const formattedSlotId = BigInt ('0x' + this.remove0xPrefix (this.hash (this.encode (this.safeString (params, 'slotId')), sha256, 'hex'))).toString ();
         const formattedNonce = BigInt ('0x' + this.remove0xPrefix (this.hash (this.encode (this.safeString (params, 'nonce')), sha256, 'hex'))).toString ();
         const formattedUint64 = '18446744073709551615';
