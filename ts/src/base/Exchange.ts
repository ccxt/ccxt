--- conflicted
+++ resolved
@@ -2086,13 +2086,10 @@
         throw new NotSupported (this.id + ' signIn() is not supported yet');
     }
 
-<<<<<<< HEAD
-=======
     async fetchPaymentMethods (params = {}): Promise<{}> {
         throw new NotSupported (this.id + ' fetchPaymentMethods() is not supported yet');
     }
 
->>>>>>> f69a3c44
     parseToInt (number) {
         // Solve Common parseInt misuse ex: parseInt ((since / 1000).toString ())
         // using a number as parameter which is not valid in ts
