// ----------------------------------------------------------------------------
/* eslint-disable */

import * as functions from './functions.js';
import { inArray as inArrayFunc, keys as keysFunc, values as valuesFunc, vwap as vwapFunc } from './functions.js';
// import exceptions from "./errors.js"
import {
    ArgumentsRequired,
    AuthenticationError,
    BadRequest,
    BadResponse,
    BadSymbol,
    DDoSProtection,
    ExchangeClosedByUser,
    ExchangeError,
    ExchangeNotAvailable,
    InvalidAddress,
    InvalidOrder,
    NetworkError,
    NotSupported,
    NullResponse,
    ProxyError,
    RateLimitExceeded,
    RequestTimeout
} from "./errors.js";

import { Precise } from './Precise.js';


//-----------------------------------------------------------------------------
import WsClient from './ws/WsClient.js';
import { Future } from './ws/Future.js';
import { CountedOrderBook, IndexedOrderBook, OrderBook as WsOrderBook } from './ws/OrderBook.js';

// ----------------------------------------------------------------------------
//
import { axolotl } from './functions/crypto.js';
// import types
<<<<<<< HEAD
import type {
    Account,
    Balance,
    BalanceAccount,
    Balances,
    BorrowInterest,
    BorrowRate,
    CancellationRequest,
    Conversion,
    Currencies,
    Currency,
    CurrencyInterface,
    DepositAddressResponse,
    DepositWithdrawFeeNetwork,
    Dictionary,
    Fee,
    FundingHistory,
    FundingRate,
    FundingRateHistory,
    Greeks,
    IndexType,
    Int,
    LastPrice,
    LastPrices,
    LedgerEntry,
    Leverage,
    Leverages,
    LeverageTier,
    Liquidation,
    MarginMode,
    MarginModes,
    MarginModification,
    Market,
    MarketInterface,
    MarketType,
    MinMax,
    Num,
    OHLCV,
    OHLCVC,
    OpenInterest,
    Option,
    OptionChain,
    Order,
    OrderBook,
    OrderRequest,
    OrderSide,
    OrderType,
    Position,
    Str,
    Strings,
    Ticker,
    Tickers,
    Trade,
    TradingFeeInterface,
    TradingFees,
    Transaction,
    TransferEntry,
} from './types.js';
=======
import type { Market, Trade, Fee, Ticker, OHLCV, OHLCVC, Order, OrderBook, Balance, Balances, Dictionary, Transaction, DepositAddressResponse, Currency, MinMax, IndexType, Int, OrderType, OrderSide, Position, FundingRate, DepositWithdrawFeeNetwork, LedgerEntry, BorrowInterest, OpenInterest, LeverageTier, TransferEntry, FundingRateHistory, Liquidation, FundingHistory, OrderRequest, MarginMode, Tickers, Greeks, Option, OptionChain, Str, Num, MarketInterface, CurrencyInterface, BalanceAccount, MarginModes, MarketType, Leverage, Leverages, LastPrice, LastPrices, Account, Strings, MarginModification, TradingFeeInterface, Currencies, TradingFees, Conversion, CancellationRequest, IsolatedBorrowRate, IsolatedBorrowRates, CrossBorrowRates, CrossBorrowRate } from './types.js';
// export {Market, Trade, Fee, Ticker, OHLCV, OHLCVC, Order, OrderBook, Balance, Balances, Dictionary, Transaction, DepositAddressResponse, Currency, MinMax, IndexType, Int, OrderType, OrderSide, Position, FundingRateHistory, Liquidation, FundingHistory} from './types.js'
// import { Market, Trade, Fee, Ticker, OHLCV, OHLCVC, Order, OrderBook, Balance, Balances, Dictionary, Transaction, DepositAddressResponse, Currency, MinMax, IndexType, Int, OrderType, OrderSide, Position, FundingRateHistory, OpenInterest, Liquidation, OrderRequest, FundingHistory, MarginMode, Tickers, Greeks, Str, Num, MarketInterface, CurrencyInterface, Account } from './types.js';
export type { Market, Trade, Fee, Ticker, OHLCV, OHLCVC, Order, OrderBook, Balance, Balances, Dictionary, Transaction, DepositAddressResponse, Currency, MinMax, IndexType, Int, OrderType, OrderSide, Position, LedgerEntry, BorrowInterest, OpenInterest, LeverageTier, TransferEntry, CrossBorrowRate, FundingRateHistory, Liquidation, FundingHistory, OrderRequest, MarginMode, Tickers, Greeks, Option, OptionChain, Str, Num, MarketInterface, CurrencyInterface, BalanceAccount, MarginModes, MarketType, Leverage, Leverages, LastPrice, LastPrices, Account, Strings, Conversion } from './types.js'

>>>>>>> fea8dbb4
// ----------------------------------------------------------------------------
// move this elsewhere.
import {
    ArrayCache,
    ArrayCacheBySymbolById,
    ArrayCacheBySymbolBySide,
    ArrayCacheByTimestamp,
} from './ws/Cache.js'
import {OrderBook as Ob} from './ws/OrderBook.js';

import totp from './functions/totp.js';
import ethers from '../static_dependencies/ethers/index.js';
import { TypedDataEncoder } from '../static_dependencies/ethers/hash/index.js';
import {SecureRandom} from "../static_dependencies/jsencrypt/lib/jsbn/rng.js";

const {
    aggregate,
    arrayConcat,
    base16ToBinary,
    base58ToBinary,
    base64ToBinary,
    base64ToString,
    binaryConcat,
    binaryConcatArray,
    binaryToBase16,
    binaryToBase58,
    binaryToBase64,
    capitalize,
    clone,
    crc32,
    DECIMAL_PLACES,
    decimalToPrecision,
    decode,
    deepExtend,
    ecdsa,
    encode,
    extend,
    extractParams,
    filterBy,
    flatten,
    groupBy,
    hash,
    hmac,
    implodeParams,
    inArray,
    indexBy,
    isEmpty,
    isJsonEncodedObject,
    isNode,
    iso8601,
    json,
    keysort,
    merge,
    microseconds,
    milliseconds,
    NO_PADDING,
    now,
    numberToBE,
    numberToLE,
    numberToString,
    omit,
    omitZero,
    ordered,
    packb,
    parse8601,
    parseDate,
    parseTimeframe,
    precisionFromString,
    rawencode,
    ROUND,
    safeFloat,
    safeFloat2,
    safeFloatN,
    safeInteger,
    safeInteger2,
    safeIntegerN,
    safeIntegerProduct,
    safeIntegerProduct2,
    safeIntegerProductN,
    safeString,
    safeString2,
    safeStringLower,
    safeStringLower2,
    safeStringLowerN,
    safeStringN,
    safeStringUpper,
    safeStringUpper2,
    safeStringUpperN,
    safeTimestamp,
    safeTimestamp2,
    safeTimestampN,
    safeValue,
    safeValue2,
    safeValueN,
    seconds,
    SIGNIFICANT_DIGITS,
    sortBy,
    sortBy2,
    stringToBase64,
    strip,
    sum,
    Throttler,
    TICK_SIZE,
    toArray,
    TRUNCATE,
    unCamelCase,
    unique,
    urlencode,
    urlencodeNested,
    urlencodeWithArrayRepeat,
    uuid,
    uuid16,
    uuid22,
    uuidv1,
    ymd,
    ymdhms,
    yymmdd,
    yyyymmdd
} = functions;

export type {
    Account,
    Balance,
    BalanceAccount,
    Balances,
    BorrowInterest,
    BorrowRate,
    Conversion,
    Currency,
    CurrencyInterface,
    DepositAddressResponse,
    Dictionary,
    Fee,
    FundingHistory,
    FundingRateHistory,
    Greeks,
    IndexType,
    Int,
    LastPrice,
    LastPrices,
    LedgerEntry,
    Leverage,
    Leverages,
    LeverageTier,
    Liquidation,
    MarginMode,
    MarginModes,
    Market,
    MarketInterface,
    MarketType,
    MinMax,
    Num,
    OHLCV,
    OHLCVC,
    OpenInterest,
    Option,
    OptionChain,
    Order,
    OrderBook,
    OrderRequest,
    OrderSide,
    OrderType,
    Position,
    Str,
    Strings,
    Ticker,
    Tickers,
    Trade,
    Transaction,
    TransferEntry,
} from './types.js';
// ----------------------------------------------------------------------------
/**
 * @class Exchange
 */
export default class Exchange {
    options: {
        [key: string]: any;
    };

    throttleProp = undefined;

    api = undefined;

    // PROXY & USER-AGENTS (see "examples/proxy-usage" file for explanation)
    http_proxy: string;
    http_proxy_callback: any;
    httpProxy: string;
    httpProxyCallback: any;
    https_proxy: string;
    https_proxy_callback: any;
    httpsProxy: string;
    httpsProxyCallback: any;
    proxy: any; // maintained for backwards compatibility, no-one should use it from now on
    proxy_url: string;
    proxy_url_callback: any;
    proxyUrl: string;
    proxyUrlCallback: any;
    socks_proxy: string;
    socks_proxy_callback: any;
    socksProxy: string;
    socksProxyCallback: any;
    user_agent: { 'User-Agent': string } | false = undefined;
    userAgent: { 'User-Agent': string } | false = undefined;
    ws_proxy: string;
    ws_socks_proxy: string;
    wsProxy: string;
    wss_proxy: string;
    wsSocksProxy: string;
    wssProxy: string;
    //
    headers: any = {};
    origin = '*'; // CORS origin
    userAgents: any = {
        'chrome': 'Mozilla/5.0 (Windows NT 10.0; Win64; x64) AppleWebKit/537.36 (KHTML, like Gecko) Chrome/62.0.3202.94 Safari/537.36',
        'chrome39': 'Mozilla/5.0 (Windows NT 6.1; WOW64) AppleWebKit/537.36 (KHTML, like Gecko) Chrome/39.0.2171.71 Safari/537.36',
        'chrome100': 'Mozilla/5.0 (Macintosh; Intel Mac OS X 10_15_7) AppleWebKit/537.36 (KHTML, like Gecko) Chrome/100.0.4896.75 Safari/537.36',
    };
    //
    agent = undefined; // maintained for backwards compatibility
    httpAgent = undefined;
    httpsAgent = undefined;
    nodeHttpModuleLoaded: boolean = false;

    handleContentTypeApplicationZip: boolean = false;
    minFundingAddressLength: Int = 1; // used in checkAddress
    number: (numberString: string) => number = Number; // or String (a pointer to a function)
    quoteJsonNumbers: boolean = true; // treat numbers in json as quoted precise strings
    substituteCommonCurrencyCodes: boolean = true;  // reserved

    // whether fees should be summed by currency code
    reduceFees: boolean = true;

    // do not delete this line, it is needed for users to be able to define their own fetchImplementation
    AbortError: any;
    FetchError: any;
    fetchImplementation: any;

    validateClientSsl: boolean = false
    validateServerSsl: boolean = true

    timeout: Int = 10000; // milliseconds
    verbose: boolean = false;
    twofa = undefined; // two-factor authentication (2FA)

    apiKey: string;
    login: string;
    password: string;
    privateKey: string;// a "0x"-prefixed hexstring private key for a wallet
    secret: string;
    token: string; // reserved for HTTP auth in some cases
    uid: string;
    walletAddress: string; // a wallet address "0x"-prefixed hexstring

    accounts = undefined;
    accountsById = undefined;
    balance = {};
    baseCurrencies = undefined;
    bidsasks: Dictionary<Ticker> = {};
    codes = undefined;
    commonCurrencies: Dictionary<string> = undefined;
    currencies: Currencies = {};
    currencies_by_id = undefined;
    enableLastHttpResponse: boolean = true;
    enableLastJsonResponse: boolean = true;
    enableLastResponseHeaders: boolean = true;
    enableRateLimit: boolean = undefined;
    exceptions: Dictionary<string> = {};
    fees: object;
    has: Dictionary<boolean | 'emulated'>;
    hostname: Str = undefined;
    httpExceptions = undefined;
    id: string = 'Exchange';
    ids: string[] = undefined;
    last_http_response = undefined;
    last_json_response = undefined;
    last_request_body     = undefined;
    last_request_headers  = undefined;
    last_request_path     = undefined;
    last_request_url      = undefined;
    last_response_headers = undefined;
    lastRestRequestTimestamp: number;
    limits: {
        amount?: MinMax,
        cost?: MinMax,
        leverage?: MinMax,
        price?: MinMax,
    };
    markets: Dictionary<any> = undefined;
    markets_by_id: Dictionary<any> = undefined;
    marketsByAltname: Dictionary<any> = undefined;
    marketsLoading: Promise<Dictionary<any>> = undefined;
    myTrades: ArrayCache;
    name: Str = undefined;
    ohlcvs: Dictionary<Dictionary<ArrayCacheByTimestamp>>;
    orderbooks: Dictionary<Ob> = {};
    orders: ArrayCache = undefined;
    paddingMode: Num = undefined;
    positions: any;
    precision: {
        amount: number | undefined,
        price: number | undefined
    };
    precisionMode: Num = undefined;
    quoteCurrencies = undefined;
    rateLimit: Num = undefined; // milliseconds
    reloadingMarkets: boolean = undefined;
    requiredCredentials: {
        apiKey: boolean;
        login: boolean;
        password: boolean;
        privateKey: boolean;
        secret: boolean;
        token: boolean;
        twofa: boolean;
        uid: boolean;
        walletAddress: boolean;
    };
    requiresEddsa: boolean = false;
    requiresWeb3: boolean = false;
    stablePairs = {};
    status = undefined;
    symbols: string[] = undefined;
    targetAccount = undefined;
    throttler = undefined;
    tickers: Dictionary<Ticker> = {};
    timeframes: Dictionary<number | string> = {};
    tokenBucket = undefined;
    trades: Dictionary<ArrayCache>;
    transactions = {};
    triggerOrders: ArrayCache = undefined;
    urls: {
        api?: string | Dictionary<string>;
        api_management?: string;
        doc?: string[];
        fees?: string;
        logo?: string;
        referral?: string;
        test?: string | Dictionary<string>;
        www?: string;
    };
    version: Str = undefined;

    // WS/PRO options
    aggregate = aggregate;
    alias: boolean = false;
    arrayConcat = arrayConcat;
    base16ToBinary = base16ToBinary;
    base58ToBinary = base58ToBinary;
    base64ToBinary = base64ToBinary;
    base64ToString = base64ToString;
    binaryConcat = binaryConcat;
    binaryConcatArray = binaryConcatArray;
    binaryToBase16 = binaryToBase16;
    binaryToBase58 = binaryToBase58;
    binaryToBase64 = binaryToBase64;
    capitalize = capitalize;
    clients: Dictionary<WsClient> = {};
    clone = clone;
    crc32 = crc32;
    decimalToPrecision = decimalToPrecision;
    decode = decode;
    deepExtend = deepExtend;
    encode = encode;
    extend = extend;
    extractParams = extractParams;
    filterBy = filterBy;
    flatten = flatten;
    groupBy = groupBy;
    hash = hash;
    hmac = hmac;
    implodeParams = implodeParams;
    inArray = inArray;
    indexBy = indexBy;
    isEmpty = isEmpty;
    isJsonEncodedObject = isJsonEncodedObject;
    isNode = isNode;
    iso8601 = iso8601;
    json = json;
    keys = keysFunc;
    keysort = keysort;
    merge = merge;
    microseconds = microseconds;
    milliseconds = milliseconds;
    newUpdates: boolean = true;
    now = now;
    numberToBE = numberToBE;
    numberToLE = numberToLE;
    numberToString = numberToString;
    omit = omit;
    omitZero = omitZero;
    ordered = ordered;
    packb = packb
    parse8601 = parse8601;
    parseDate = parseDate;
    parseTimeframe = parseTimeframe;
    precisionFromString = precisionFromString;
    rawencode = rawencode;
    safeFloat = safeFloat;
    safeFloat2 = safeFloat2;
    safeFloatN = safeFloatN;
    safeInteger = safeInteger;
    safeInteger2 = safeInteger2;
    safeIntegerN = safeIntegerN;
    safeIntegerProduct = safeIntegerProduct;
    safeIntegerProduct2 = safeIntegerProduct2;
    safeIntegerProductN = safeIntegerProductN;
    safeString = safeString;
    safeString2 = safeString2;
    safeStringLower = safeStringLower;
    safeStringLower2 = safeStringLower2;
    safeStringLowerN = safeStringLowerN;
    safeStringN = safeStringN;
    safeStringUpper = safeStringUpper;
    safeStringUpper2 = safeStringUpper2;
    safeStringUpperN = safeStringUpperN;
    safeTimestamp = safeTimestamp;
    safeTimestamp2 = safeTimestamp2;
    safeTimestampN = safeTimestampN;
    safeValue = safeValue;
    safeValue2 = safeValue2;
    safeValueN = safeValueN;
    seconds = seconds;
    sortBy = sortBy;
    sortBy2 = sortBy2;
    streaming = {};
    stringToBase64 = stringToBase64;
    strip = strip;
    sum = sum;
    toArray = toArray;
    unCamelCase = unCamelCase;
    unique = unique;
    urlencode = urlencode;
    urlencodeNested = urlencodeNested;
    urlencodeWithArrayRepeat = urlencodeWithArrayRepeat;
    uuid = uuid;
    uuid16 = uuid16;
    uuid22 = uuid22;
    uuidv1 = uuidv1;
    values = valuesFunc;
    vwap = vwapFunc;
    ymd = ymd;
    ymdhms = ymdhms;
    yymmdd = yymmdd;
    yyyymmdd = yyyymmdd;

    describe () {
        return {
            'alias': false, // whether this exchange is an alias to another exchange
            'api': undefined,
            'certified': false, // if certified by the CCXT dev team
            'commonCurrencies': { // gets extended/overwritten in subclasses
                'BCC': 'BCH',
                'BCHSV': 'BSV',
                'XBT': 'BTC',
            },
            'countries': undefined,
            'currencies': {}, // to be filled manually or by fetchMarkets
            'enableRateLimit': true,
            'exceptions': undefined,
            'fees': {
                'funding': {
                    'deposit': {},
                    'percentage': undefined,
                    'tierBased': undefined,
                    'withdraw': {},
                },
                'trading': {
                    'maker': undefined,
                    'percentage': undefined,
                    'taker': undefined,
                    'tierBased': undefined,
                },
            },
            'has': {
                'addMargin': undefined,
                'borrowCrossMargin': undefined,
                'borrowIsolatedMargin': undefined,
                'borrowMargin': undefined,
                'cancelAllOrders': undefined,
                'cancelAllOrdersWs': undefined,
                'cancelOrder': true,
                'cancelOrders': undefined,
                'cancelOrdersWs': undefined,
                'cancelOrderWs': undefined,
                'closeAllPositions': undefined,
                'closePosition': undefined,
                'CORS': undefined,
                'createDepositAddress': undefined,
                'createLimitBuyOrder': undefined,
                'createLimitBuyOrderWs': undefined,
                'createLimitOrder': true,
                'createLimitOrderWs': undefined,
                'createLimitSellOrder': undefined,
                'createLimitSellOrderWs': undefined,
                'createMarketBuyOrder': undefined,
                'createMarketBuyOrderWithCost': undefined,
                'createMarketBuyOrderWithCostWs': undefined,
                'createMarketBuyOrderWs': undefined,
                'createMarketOrder': true,
                'createMarketOrderWithCost': undefined,
                'createMarketOrderWithCostWs': undefined,
                'createMarketOrderWs': true,
                'createMarketSellOrder': undefined,
                'createMarketSellOrderWithCost': undefined,
                'createMarketSellOrderWithCostWs': undefined,
                'createMarketSellOrderWs': undefined,
                'createOrder': true,
                'createOrders': undefined,
                'createOrderWithTakeProfitAndStopLoss': undefined,
                'createOrderWithTakeProfitAndStopLossWs': undefined,
                'createOrderWs': undefined,
                'createPostOnlyOrder': undefined,
                'createPostOnlyOrderWs': undefined,
                'createReduceOnlyOrder': undefined,
                'createReduceOnlyOrderWs': undefined,
                'createStopLimitOrder': undefined,
                'createStopLimitOrderWs': undefined,
                'createStopLossOrder': undefined,
                'createStopLossOrderWs': undefined,
                'createStopMarketOrder': undefined,
                'createStopMarketOrderWs': undefined,
                'createStopOrder': undefined,
                'createStopOrderWs': undefined,
                'createTakeProfitOrder': undefined,
                'createTakeProfitOrderWs': undefined,
                'createTrailingAmountOrder': undefined,
                'createTrailingAmountOrderWs': undefined,
                'createTrailingPercentOrder': undefined,
                'createTrailingPercentOrderWs': undefined,
                'createTriggerOrder': undefined,
                'createTriggerOrderWs': undefined,
                'deposit': undefined,
                'editOrder': 'emulated',
                'editOrderWs': undefined,
                'fetchAccounts': undefined,
                'fetchBalance': true,
                'fetchBalanceWs': undefined,
                'fetchBidsAsks': undefined,
                'fetchBorrowInterest': undefined,
                'fetchBorrowRate': undefined,
                'fetchBorrowRateHistories': undefined,
                'fetchBorrowRateHistory': undefined,
                'fetchBorrowRates': undefined,
                'fetchBorrowRatesPerSymbol': undefined,
                'fetchCanceledAndClosedOrders': undefined,
                'fetchCanceledOrders': undefined,
                'fetchClosedOrder': undefined,
                'fetchClosedOrders': undefined,
                'fetchClosedOrdersWs': undefined,
                'fetchConvertCurrencies': undefined,
                'fetchConvertQuote': undefined,
                'fetchConvertTrade': undefined,
                'fetchConvertTradeHistory': undefined,
                'fetchCrossBorrowRate': undefined,
                'fetchCrossBorrowRates': undefined,
                'fetchCurrencies': 'emulated',
                'fetchCurrenciesWs': 'emulated',
                'fetchDeposit': undefined,
                'fetchDepositAddress': undefined,
                'fetchDepositAddresses': undefined,
                'fetchDepositAddressesByNetwork': undefined,
                'fetchDeposits': undefined,
                'fetchDepositsWithdrawals': undefined,
                'fetchDepositsWs': undefined,
                'fetchDepositWithdrawFee': undefined,
                'fetchDepositWithdrawFees': undefined,
                'fetchFundingHistory': undefined,
                'fetchFundingRate': undefined,
                'fetchFundingRateHistory': undefined,
                'fetchFundingRates': undefined,
                'fetchGreeks': undefined,
                'fetchIndexOHLCV': undefined,
                'fetchIsolatedBorrowRate': undefined,
                'fetchIsolatedBorrowRates': undefined,
                'fetchIsolatedPositions': undefined,
                'fetchL2OrderBook': true,
                'fetchL3OrderBook': undefined,
                'fetchLastPrices': undefined,
                'fetchLedger': undefined,
                'fetchLedgerEntry': undefined,
                'fetchLeverage': undefined,
                'fetchLeverages': undefined,
                'fetchLeverageTiers': undefined,
                'fetchLiquidations': undefined,
                'fetchMarginAdjustmentHistory': undefined,
                'fetchMarginMode': undefined,
                'fetchMarginModes': undefined,
                'fetchMarketLeverageTiers': undefined,
                'fetchMarkets': true,
                'fetchMarketsWs': undefined,
                'fetchMarkOHLCV': undefined,
                'fetchMyLiquidations': undefined,
                'fetchMySettlementHistory': undefined,
                'fetchMyTrades': undefined,
                'fetchMyTradesWs': undefined,
                'fetchOHLCV': undefined,
                'fetchOHLCVWs': undefined,
                'fetchOpenInterest': undefined,
                'fetchOpenInterestHistory': undefined,
                'fetchOpenOrder': undefined,
                'fetchOpenOrders': undefined,
                'fetchOpenOrdersWs': undefined,
                'fetchOption': undefined,
                'fetchOptionChain': undefined,
                'fetchOrder': undefined,
                'fetchOrderBook': true,
                'fetchOrderBooks': undefined,
                'fetchOrderBookWs': undefined,
                'fetchOrders': undefined,
                'fetchOrdersByStatus': undefined,
                'fetchOrdersWs': undefined,
                'fetchOrderTrades': undefined,
                'fetchOrderWs': undefined,
                'fetchPermissions': undefined,
                'fetchPosition': undefined,
                'fetchPositionHistory': undefined,
                'fetchPositionMode': undefined,
                'fetchPositions': undefined,
                'fetchPositionsForSymbol': undefined,
                'fetchPositionsForSymbolWs': undefined,
                'fetchPositionsHistory': undefined,
                'fetchPositionsRisk': undefined,
                'fetchPositionsWs': undefined,
                'fetchPositionWs': undefined,
                'fetchPremiumIndexOHLCV': undefined,
                'fetchSettlementHistory': undefined,
                'fetchStatus': undefined,
                'fetchTicker': true,
                'fetchTickers': undefined,
                'fetchTickersWs': undefined,
                'fetchTickerWs': undefined,
                'fetchTime': undefined,
                'fetchTrades': true,
                'fetchTradesWs': undefined,
                'fetchTradingFee': undefined,
                'fetchTradingFees': undefined,
                'fetchTradingFeesWs': undefined,
                'fetchTradingLimits': undefined,
                'fetchTransactionFee': undefined,
                'fetchTransactionFees': undefined,
                'fetchTransactions': undefined,
                'fetchTransfer': undefined,
                'fetchTransfers': undefined,
                'fetchUnderlyingAssets': undefined,
                'fetchVolatilityHistory': undefined,
                'fetchWithdrawAddresses': undefined,
                'fetchWithdrawal': undefined,
                'fetchWithdrawals': undefined,
                'fetchWithdrawalsWs': undefined,
                'fetchWithdrawalWhitelist': undefined,
                'future': undefined,
                'margin': undefined,
                'option': undefined,
                'privateAPI': true,
                'publicAPI': true,
                'reduceMargin': undefined,
                'repayCrossMargin': undefined,
                'repayIsolatedMargin': undefined,
                'setLeverage': undefined,
                'setMargin': undefined,
                'setMarginMode': undefined,
                'setPositionMode': undefined,
                'signIn': undefined,
                'spot': undefined,
                'swap': undefined,
                'transfer': undefined,
                'watchBalance': undefined,
                'watchMyTrades': undefined,
                'watchOHLCV': undefined,
                'watchOHLCVForSymbols': undefined,
                'watchOrderBook': undefined,
                'watchOrderBookForSymbols': undefined,
                'watchOrders': undefined,
                'watchOrdersForSymbols': undefined,
                'watchPosition': undefined,
                'watchPositions': undefined,
                'watchStatus': undefined,
                'watchTicker': undefined,
                'watchTickers': undefined,
                'watchTrades': undefined,
                'watchTradesForSymbols': undefined,
                'withdraw': undefined,
                'ws': undefined,
            },
            'httpExceptions': {
                '400': ExchangeNotAvailable,
                '401': AuthenticationError,
                '403': ExchangeNotAvailable,
                '404': ExchangeNotAvailable,
                '405': ExchangeNotAvailable,
                '407': AuthenticationError,
                '408': RequestTimeout,
                '409': ExchangeNotAvailable,
                '410': ExchangeNotAvailable,
                '418': DDoSProtection,
                '422': ExchangeError,
                '429': RateLimitExceeded,
                '451': ExchangeNotAvailable,
                '500': ExchangeNotAvailable,
                '501': ExchangeNotAvailable,
                '502': ExchangeNotAvailable,
                '503': ExchangeNotAvailable,
                '504': RequestTimeout,
                '511': AuthenticationError,
                '520': ExchangeNotAvailable,
                '521': ExchangeNotAvailable,
                '522': ExchangeNotAvailable,
                '525': ExchangeNotAvailable,
                '526': ExchangeNotAvailable,
                '530': ExchangeNotAvailable,
            },
            'id': undefined,
            'limits': {
                'amount': { 'min': undefined, 'max': undefined },
                'cost': { 'min': undefined, 'max': undefined },
                'leverage': { 'min': undefined, 'max': undefined },
                'price': { 'min': undefined, 'max': undefined },
            },
            'markets': undefined, // to be filled manually or by fetchMarkets
            'name': undefined,
            'paddingMode': NO_PADDING,
            'precisionMode': DECIMAL_PLACES,
            'pro': false, // if it is integrated with CCXT Pro for WebSocket support
            'rateLimit': 2000, // milliseconds = seconds * 1000
            'requiredCredentials': {
                'apiKey': true,
                'login': false,
                'password': false,
                'privateKey': false, // a "0x"-prefixed hexstring private key for a wallet
                'secret': true,
                'token': false, // reserved for HTTP auth in some cases
                'twofa': false, // 2-factor authentication (one-time password key)
                'uid': false,
                'walletAddress': false, // the wallet address "0x"-prefixed hexstring
            },
            'status': {
                'eta': undefined,
                'status': 'ok',
                'updated': undefined,
                'url': undefined,
            },
            'timeframes': undefined, // redefine if the exchange has.fetchOHLCV
            'urls': {
                'api': undefined,
                'doc': undefined,
                'fees': undefined,
                'logo': undefined,
                'www': undefined,
            },
        }; // return
    } // describe ()

    constructor (userConfig = {}) {
        Object.assign (this, functions);
        //
        //     if (isNode) {
        //         this.nodeVersion = process.version.match (/\d+\.\d+\.\d+/)[0]
        //         this.userAgent = {
        //             'User-Agent': 'ccxt/' + (Exchange as any).ccxtVersion +
        //                 ' (+https://github.com/ccxt/ccxt)' +
        //                 ' Node.js/' + this.nodeVersion + ' (JavaScript)'
        //         }
        //     }
        //
        this.options = this.getDefaultOptions (); // exchange-specific options, if any
        // fetch implementation options (JS only)
        // http properties
        this.headers = {};
        this.origin = '*'; // CORS origin
        // underlying properties
        this.handleContentTypeApplicationZip = false;
        this.minFundingAddressLength = 1; // used in checkAddress
        this.number = Number; // or String (a pointer to a function)
        this.quoteJsonNumbers = true; // treat numbers in json as quoted precise strings
        this.substituteCommonCurrencyCodes = true;  // reserved
        // whether fees should be summed by currency code
        this.reduceFees = true;
        // do not delete this line, it is needed for users to be able to define their own fetchImplementation
        this.fetchImplementation = undefined;
        this.validateClientSsl = false;
        this.validateServerSsl = true;
        // default property values
        this.timeout = 10000; // milliseconds
        this.twofa = undefined; // two-factor authentication (2FA)
        this.verbose = false;
        // default credentials
        this.apiKey = undefined;
        this.login = undefined;
        this.password = undefined;
        this.privateKey = undefined; // a "0x"-prefixed hexstring private key for a wallet
        this.secret = undefined;
        this.token = undefined; // reserved for HTTP auth in some cases
        this.uid = undefined;
        this.walletAddress = undefined; // a wallet address "0x"-prefixed hexstring
        // placeholders for cached data
        this.balance = {};
        this.myTrades = undefined;
        this.ohlcvs = {};
        this.orderbooks = {};
        this.orders = undefined;
        this.positions = {};
        this.tickers = {};
        this.trades = {};
        this.transactions = undefined;
        // web3 and cryptography flags
        this.requiresEddsa = false;
        this.requiresWeb3 = false;
        // response handling flags and properties
        this.enableLastHttpResponse = true;
        this.enableLastJsonResponse = true;
        this.enableLastResponseHeaders = true;
        this.last_http_response = undefined;
        this.last_json_response = undefined;
        this.last_request_body     = undefined;
        this.last_request_headers  = undefined;
        this.last_request_path     = undefined;
        this.last_request_url      = undefined;
        this.last_response_headers = undefined;
        this.lastRestRequestTimestamp = 0;
        // camelCase and snake_notation support
        const unCamelCaseProperties = (obj = this) => {
            if (obj !== null) {
                const ownPropertyNames = Object.getOwnPropertyNames (obj);
                for (let i = 0; i < ownPropertyNames.length; i++) {
                    const k = ownPropertyNames[i];
                    this[unCamelCase (k)] = this[k];
                }
                unCamelCaseProperties (Object.getPrototypeOf (obj));
            }
        };
        unCamelCaseProperties ();
        // merge constructor overrides to this instance
        const configEntries = Object.entries (this.describe ()).concat (Object.entries (userConfig));
        for (let i = 0; i < configEntries.length; i++) {
            const [ property, value ] = configEntries[i];
            if (value && Object.getPrototypeOf (value) === Object.prototype) {
                this[property] = this.deepExtend (this[property], value);
            } else {
                this[property] = value;
            }
        }
        // http client options
        const agentOptions = {
            'keepAlive': true,
        };
        // ssl options
        if (!this.validateServerSsl) {
            agentOptions['rejectUnauthorized'] = false;
        }
        // generate old metainfo interface
        const hasKeys = Object.keys (this.has);
        for (let i = 0; i < hasKeys.length; i++) {
            const k = hasKeys[i];
            this['has' + this.capitalize (k)] = !!this.has[k]; // converts 'emulated' to true
        }
        // generate implicit api
        if (this.api) {
            this.defineRestApi (this.api, 'request');
        }
        // init the request rate limiter
        this.initRestRateLimiter ();
        // init predefined markets if any
        if (this.markets) {
            this.setMarkets (this.markets);
        }
        this.newUpdates = ((this.options as any).newUpdates !== undefined) ? (this.options as any).newUpdates : true;

        this.afterConstruct ();
    }

    encodeURIComponent (... args) {
        // @ts-expect-error
        return encodeURIComponent (... args);
    }

    checkRequiredVersion (requiredVersion, error = true) {
        let result = true;
        const [ major1, minor1, patch1 ] = requiredVersion.split ('.')
            , [ major2, minor2, patch2 ] = (Exchange as any).ccxtVersion.split ('.')
            , intMajor1 = this.parseToInt (major1)
            , intMinor1 = this.parseToInt (minor1)
            , intPatch1 = this.parseToInt (patch1)
            , intMajor2 = this.parseToInt (major2)
            , intMinor2 = this.parseToInt (minor2)
            , intPatch2 = this.parseToInt (patch2);
        if (intMajor1 > intMajor2) {
            result = false;
        }
        if (intMajor1 === intMajor2) {
            if (intMinor1 > intMinor2) {
                result = false;
            } else if (intMinor1 === intMinor2 && intPatch1 > intPatch2) {
                result = false;
            }
        }
        if (!result) {
            if (error) {
                throw new NotSupported ('Your current version of CCXT is ' + (Exchange as any).ccxtVersion + ', a newer version ' + requiredVersion + ' is required, please, upgrade your version of CCXT');
            } else {
                return error;
            }
        }
        return result;
    }

    checkAddress (address) {
        if (address === undefined) {
            throw new InvalidAddress (this.id + ' address is undefined');
        }
        // check the address is not the same letter like 'aaaaa' nor too short nor has a space
        if ((this.unique (address).length === 1) || address.length < this.minFundingAddressLength || address.includes (' ')) {
            throw new InvalidAddress (this.id + ' address is invalid or has less than ' + this.minFundingAddressLength.toString () + ' characters: "' + this.json (address) + '"');
        }
        return address;
    }

    initRestRateLimiter () {
        if (this.rateLimit === undefined) {
            throw new Error (this.id + '.rateLimit property is not configured');
        }
        this.tokenBucket = this.extend ({
            delay: 0.001,
            capacity: 1,
            cost: 1,
            maxCapacity: 1000,
            refillRate: (this.rateLimit > 0) ? 1 / this.rateLimit : Number.MAX_VALUE,
        }, this.tokenBucket);
        this.throttler = new Throttler (this.tokenBucket);
    }

    throttle (cost = undefined) {
        return this.throttler.throttle (cost);
    }

    defineRestApiEndpoint (methodName, uppercaseMethod, lowercaseMethod, camelcaseMethod, path, paths, config = {}) {
        const splitPath = path.split (/[^a-zA-Z0-9]/);
        const camelcaseSuffix = splitPath.map (this.capitalize).join ('');
        const underscoreSuffix = splitPath.map ((x) => x.trim ().toLowerCase ()).filter ((x) => x.length > 0).join ('_');
        const camelcasePrefix = [ paths[0] ].concat (paths.slice (1).map (this.capitalize)).join ('');
        const underscorePrefix = [ paths[0] ].concat (paths.slice (1).map ((x) => x.trim ()).filter ((x) => x.length > 0)).join ('_');
        const camelcase = camelcasePrefix + camelcaseMethod + this.capitalize (camelcaseSuffix);
        const underscore = underscorePrefix + '_' + lowercaseMethod + '_' + underscoreSuffix;
        const typeArgument = (paths.length > 1) ? paths : paths[0];
        // handle call costs here
        const partial = async (params = {}, context = {}) => this[methodName] (path, typeArgument, uppercaseMethod, params, undefined, undefined, config, context);
        // const partial = async (params) => this[methodName] (path, typeArgument, uppercaseMethod, params || {})
        this[camelcase] = partial;
        this[underscore] = partial;
    }

    defineRestApi (api, methodName, paths = []) {
        const keys = Object.keys (api);
        for (let i = 0; i < keys.length; i++) {
            const key = keys[i];
            const value = api[key];
            const uppercaseMethod = key.toUpperCase ();
            const lowercaseMethod = key.toLowerCase ();
            const camelcaseMethod = this.capitalize (lowercaseMethod);
            if (Array.isArray (value)) {
                for (let k = 0; k < value.length; k++) {
                    const path = value[k].trim ();
                    this.defineRestApiEndpoint (methodName, uppercaseMethod, lowercaseMethod, camelcaseMethod, path, paths);
                }
                // the options HTTP method conflicts with the 'options' API url path
                // } else if (key.match (/^(?:get|post|put|delete|options|head|patch)$/i)) {
            } else if (key.match (/^(?:get|post|put|delete|head|patch)$/i)) {
                const endpoints = Object.keys (value);
                for (let j = 0; j < endpoints.length; j++) {
                    const endpoint = endpoints[j];
                    const path = endpoint.trim ();
                    const config = value[endpoint];
                    if (typeof config === 'object') {
                        this.defineRestApiEndpoint (methodName, uppercaseMethod, lowercaseMethod, camelcaseMethod, path, paths, config);
                    } else if (typeof config === 'number') {
                        this.defineRestApiEndpoint (methodName, uppercaseMethod, lowercaseMethod, camelcaseMethod, path, paths, { cost: config });
                    } else {
                        throw new NotSupported (this.id + ' defineRestApi() API format is not supported, API leafs must strings, objects or numbers');
                    }
                }
            } else {
                this.defineRestApi (value, methodName, paths.concat ([ key ]));
            }
        }
    }

    log (... args) {
        console.log (... args);
    }

    httpProxyAgentModule:any = undefined;
    httpsProxyAgentModule:any = undefined;
    proxiesModulesLoading:Promise<any> = undefined
    proxyDictionaries:any = {};
    socksProxyAgentModule:any = undefined;
    socksProxyAgentModuleChecked:boolean = false;

    async loadProxyModules () {
        // when loading markets, multiple parallel calls are made, so need one promise
        if (this.proxiesModulesLoading === undefined) {
            this.proxiesModulesLoading = (async () => {
                // we have to handle it with below nested way, because of dynamic
                // import issues (https://github.com/ccxt/ccxt/pull/20687)
                try {
                    // todo: possible sync alternatives: https://stackoverflow.com/questions/51069002/convert-import-to-synchronous
                    this.httpProxyAgentModule = await import (/* webpackIgnore: true */ '../static_dependencies/proxies/http-proxy-agent/index.js');
                    this.httpsProxyAgentModule = await import (/* webpackIgnore: true */ '../static_dependencies/proxies/https-proxy-agent/index.js');
                } catch (e) {
                    // if several users are using those frameworks which cause exceptions,
                    // let them to be able to load modules still, by installing them
                    try {
                        // @ts-ignore
                        this.httpProxyAgentModule = await import (/* webpackIgnore: true */ 'http-proxy-agent');
                        // @ts-ignore
                        this.httpProxyAgentModule = await import (/* webpackIgnore: true */ 'https-proxy-agent');
                    } catch (e) { }
                }
                if (this.socksProxyAgentModuleChecked === false) {
                    try {
                        // @ts-ignore
                        this.socksProxyAgentModule = await import (/* webpackIgnore: true */ 'socks-proxy-agent');
                    } catch (e) {}
                    this.socksProxyAgentModuleChecked = true;
                }
            })();
        }
        return await this.proxiesModulesLoading;
    }

    setProxyAgents (httpProxy, httpsProxy, socksProxy) {
        let chosenAgent = undefined;
        if (httpProxy) {
            if (this.httpProxyAgentModule === undefined) {
                throw new NotSupported (this.id + ' you need to load JS proxy modules with `.loadProxyModules()` method at first to use proxies');
            }
            if (!(httpProxy in this.proxyDictionaries)) {
                this.proxyDictionaries[httpProxy] = new this.httpProxyAgentModule.HttpProxyAgent(httpProxy);
            }
            chosenAgent = this.proxyDictionaries[httpProxy];
        } else if (httpsProxy) {
            if (this.httpsProxyAgentModule === undefined) {
                throw new NotSupported (this.id + ' you need to load JS proxy modules with `.loadProxyModules()` method at first to use proxies');
            }
            if (!(httpsProxy in this.proxyDictionaries)) {
                this.proxyDictionaries[httpsProxy] = new this.httpsProxyAgentModule.HttpsProxyAgent(httpsProxy);
            }
            chosenAgent = this.proxyDictionaries[httpsProxy];
            chosenAgent.keepAlive = true;
        } else if (socksProxy) {
            if (this.socksProxyAgentModule === undefined) {
                throw new NotSupported (this.id + ' - to use SOCKS proxy with ccxt, at first you need install module "npm i socks-proxy-agent" and then initialize proxies with `.loadProxyModules()` method');
            }
            if (!(socksProxy in this.proxyDictionaries)) {
                this.proxyDictionaries[socksProxy] = new this.socksProxyAgentModule.SocksProxyAgent(socksProxy);
            }
            chosenAgent = this.proxyDictionaries[socksProxy];
        }
        return chosenAgent;
    }

    async loadHttpProxyAgent () {
        // for `http://` protocol proxy-urls, we need to load `http` module only on first call
        if (!this.httpAgent) {
            const httpModule = await import (/* webpackIgnore: true */'node:http')
            this.httpAgent = new httpModule.Agent ();
        }
        return this.httpAgent;
    }

    getHttpAgentIfNeeded (url) {
        if (isNode) {
            // only for non-ssl proxy
            if (url.substring(0, 5) === 'ws://') {
                if (this.httpAgent === undefined) {
                    throw new NotSupported (this.id + ' to use proxy with non-ssl ws:// urls, at first run  `await exchange.loadHttpProxyAgent()` method');
                }
                return this.httpAgent;
            }
        }
        return undefined;
    }


    async fetch (url, method = 'GET', headers: any = undefined, body: any = undefined) {

        // load node-http(s) modules only on first call
        if (isNode) {
            if (!this.nodeHttpModuleLoaded) {
                this.nodeHttpModuleLoaded = true;
                const httpsModule = await import (/* webpackIgnore: true */'node:https')
                this.httpsAgent = new httpsModule.Agent ({ keepAlive: true });
            }
        }

        // ##### PROXY & HEADERS #####
        headers = this.extend (this.headers, headers);
        // proxy-url
        const proxyUrl = this.checkProxyUrlSettings (url, method, headers, body);
        let httpProxyAgent = false;
        if (proxyUrl !== undefined) {
            // part only for node-js
            if (isNode) {
                // in node we need to set header to *
                headers = this.extend ({ 'Origin': this.origin }, headers);
                // only for http proxy
                if (proxyUrl.substring(0, 5) === 'http:') {
                    await this.loadHttpProxyAgent ();
                    httpProxyAgent = this.httpAgent;
                }
            }
            url = proxyUrl + url;
        }
        // proxy agents
        const [ httpProxy, httpsProxy, socksProxy ] = this.checkProxySettings (url, method, headers, body);
        this.checkConflictingProxies (httpProxy || httpsProxy || socksProxy, proxyUrl);
        // skip proxies on the browser
        if (isNode) {
            // this is needed in JS, independently whether proxy properties were set or not, we have to load them because of necessity in WS, which would happen beyond 'fetch' method (WS/etc)
            await this.loadProxyModules ();
        }
        const chosenAgent = this.setProxyAgents (httpProxy, httpsProxy, socksProxy);
        // user-agent
        const userAgent = (this.userAgent !== undefined) ? this.userAgent : this.user_agent;
        if (userAgent && isNode) {
            if (typeof userAgent === 'string') {
                headers = this.extend ({ 'User-Agent': userAgent }, headers);
            } else if ((typeof userAgent === 'object') && ('User-Agent' in userAgent)) {
                headers = this.extend (userAgent, headers);
            }
        }
        // set final headers
        headers = this.setHeaders (headers);
        // log
        if (this.verbose) {
            this.log ("fetch Request:\n", this.id, method, url, "\nRequestHeaders:\n", headers, "\nRequestBody:\n", body, "\n");
        }
        // end of proxies & headers

        if (this.fetchImplementation === undefined) {
            if (isNode) {
                if (this.agent === undefined) {
                    this.agent = this.httpsAgent;
                }
                try {
                    const module = await import (/* webpackIgnore: true */'../static_dependencies/node-fetch/index.js')
                    this.AbortError = module.AbortError
                    this.fetchImplementation = module.default
                    this.FetchError = module.FetchError
                }
                catch (e) {
                    // some users having issues with dynamic imports (https://github.com/ccxt/ccxt/pull/20687)
                    // so let them to fallback to node's native fetch
                    if (typeof fetch === 'function') {
                        this.fetchImplementation = fetch
                        // as it's browser-compatible implementation ( https://nodejs.org/dist/latest-v20.x/docs/api/globals.html#fetch )
                        // it throws same error types
                        this.AbortError = DOMException
                        this.FetchError = TypeError
                    } else {
                        throw new Error ('Seems, "fetch" function is not available in your node-js version, please use latest node-js version');
                    }
                }
            } else {
                this.AbortError = DOMException;
                this.FetchError = TypeError;
                this.fetchImplementation = self.fetch;
            }
        }
        // fetchImplementation cannot be called on this. in browsers:
        // TypeError Failed to execute 'fetch' on 'Window': Illegal invocation
        const fetchImplementation = this.fetchImplementation;
        const params = { method, headers, body, timeout: this.timeout };
        if (this.agent) {
            params['agent'] = this.agent;
        }
        // override agent, if needed
        if (httpProxyAgent) {
            // if proxyUrl is being used, then specifically in nodejs, we need http module, not https
            params['agent'] = httpProxyAgent;
        } else if (chosenAgent) {
            // if http(s)Proxy is being used
            params['agent'] = chosenAgent;
        }
        const controller = new AbortController ()
        params['signal'] = controller.signal
        const timeout = setTimeout (() => {
            controller.abort ();
        }, this.timeout);
        try {
            const response = await fetchImplementation (url, params);
            clearTimeout (timeout);
            return this.handleRestResponse (response, url, method, headers, body);
        } catch (e) {
            if (e instanceof this.AbortError) {
                throw new RequestTimeout (this.id + ' ' + method + ' ' + url + ' request timed out (' + this.timeout + ' ms)');
            } else if (e instanceof this.FetchError) {
                throw new NetworkError (this.id + ' ' + method + ' ' + url + ' fetch failed');
            }
            throw e;
        }
    }

    parseJson (jsonString) {
        try {
            if (this.isJsonEncodedObject (jsonString)) {
                return JSON.parse (this.onJsonResponse (jsonString));
            }
        } catch (e) {
            // SyntaxError
            return undefined;
        }
    }

    getResponseHeaders (response) {
        const result = {};
        response.headers.forEach ((value, key) => {
            key = key.split ('-').map ((word) => this.capitalize (word)).join ('-');
            result[key] = value;
        });
        return result;
    }

    handleRestResponse (response, url, method = 'GET', requestHeaders = undefined, requestBody = undefined) {
        const responseHeaders = this.getResponseHeaders (response);
        if (this.handleContentTypeApplicationZip && (responseHeaders['Content-Type'] === 'application/zip')) {
            const responseBuffer = response.buffer ();
            if (this.enableLastResponseHeaders) {
                this.last_response_headers = responseHeaders;
            }
            if (this.enableLastHttpResponse) {
                this.last_http_response = responseBuffer;
            }
            if (this.verbose) {
                this.log ("handleRestResponse:\n", this.id, method, url, response.status, response.statusText, "\nResponseHeaders:\n", responseHeaders, "ZIP redacted", "\n");
            }
            // no error handler needed, because it would not be a zip response in case of an error
            return responseBuffer;
        }
        return response.text ().then ((responseBody) => {
            const bodyText = this.onRestResponse (response.status, response.statusText, url, method, responseHeaders, responseBody, requestHeaders, requestBody);
            const json = this.parseJson (bodyText);
            if (this.enableLastResponseHeaders) {
                this.last_response_headers = responseHeaders;
            }
            if (this.enableLastHttpResponse) {
                this.last_http_response = responseBody;
            }
            if (this.enableLastJsonResponse) {
                this.last_json_response = json;
            }
            if (this.verbose) {
                this.log ("handleRestResponse:\n", this.id, method, url, response.status, response.statusText, "\nResponseHeaders:\n", responseHeaders, "\nResponseBody:\n", responseBody, "\n");
            }
            const skipFurtherErrorHandling = this.handleErrors (response.status, response.statusText, url, method, responseHeaders, responseBody, json, requestHeaders, requestBody);
            if (!skipFurtherErrorHandling) {
                this.handleHttpStatusCode (response.status, response.statusText, url, method, responseBody);
            }
            return json || responseBody;
        });
    }

    onRestResponse (statusCode, statusText, url, method, responseHeaders, responseBody, requestHeaders, requestBody) {
        return responseBody.trim ();
    }

    onJsonResponse (responseBody) {
        return this.quoteJsonNumbers ? responseBody.replace (/":([+.0-9eE-]+)([,}])/g, '":"$1"$2') : responseBody;
    }

    async loadMarketsHelper (reload = false, params = {}) {
        if (!reload && this.markets) {
            if (!this.markets_by_id) {
                return this.setMarkets (this.markets);
            }
            return this.markets;
        }
        let currencies = undefined;
        // only call if exchange API provides endpoint (true), thus avoid emulated versions ('emulated')
        if (this.has['fetchCurrencies'] === true) {
            currencies = await this.fetchCurrencies ();
        }
        const markets = await this.fetchMarkets (params);
        return this.setMarkets (markets, currencies);
    }

    async loadMarkets (reload = false, params = {}): Promise<Dictionary<Market>> {
        // this method is async, it returns a promise
        if ((reload && !this.reloadingMarkets) || !this.marketsLoading) {
            this.reloadingMarkets = true;
            this.marketsLoading = this.loadMarketsHelper (reload, params).then ((resolved) => {
                this.reloadingMarkets = false;
                return resolved;
            }, (error) => {
                this.reloadingMarkets = false;
                throw error;
            });
        }
        return this.marketsLoading;
    }

    async fetchCurrencies (params = {}): Promise<Currencies> {
        // markets are returned as a list
        // currencies are returned as a dict
        // this is for historical reasons
        // and may be changed for consistency later
        return new Promise ((resolve, reject) => resolve (this.currencies));
    }

    async fetchCurrenciesWs (params = {}) {
        // markets are returned as a list
        // currencies are returned as a dict
        // this is for historical reasons
        // and may be changed for consistency later
        return new Promise ((resolve, reject) => resolve (this.currencies));
    }

    async fetchMarkets (params = {}): Promise<Market[]> {
        // markets are returned as a list
        // currencies are returned as a dict
        // this is for historical reasons
        // and may be changed for consistency later
        return new Promise ((resolve, reject) => resolve (Object.values (this.markets)));
    }

    async fetchMarketsWs (params = {}): Promise<Market[]> {
        // markets are returned as a list
        // currencies are returned as a dict
        // this is for historical reasons
        // and may be changed for consistency later
        return new Promise ((resolve, reject) => resolve (Object.values (this.markets)))
    }

    checkRequiredDependencies () {
        return;
    }

    parseNumber (value, d: Num = undefined): number {
        if (value === undefined) {
            return d;
        } else {
            try {
                return this.number (value);
            } catch (e) {
                return d;
            }
        }
    }

    checkOrderArguments (market, type, side, amount, price, params) {
        if (price === undefined) {
            if (type === 'limit') {
                throw new ArgumentsRequired (this.id + ' createOrder() requires a price argument for a limit order');
            }
        }
        if (amount <= 0) {
            throw new ArgumentsRequired (this.id + ' createOrder() amount should be above 0');
        }
    }

    handleHttpStatusCode (code, reason, url, method, body) {
        const codeAsString = code.toString ();
        if (codeAsString in this.httpExceptions) {
            const ErrorClass = this.httpExceptions[codeAsString];
            throw new ErrorClass (this.id + ' ' + method + ' ' + url + ' ' + codeAsString + ' ' + reason + ' ' + body);
        }
    }

    remove0xPrefix (hexData) {
        if (hexData.slice (0, 2) === '0x') {
            return hexData.slice (2);
        } else {
            return hexData;
        }
    }

    spawn(method, ...args) {
        const future = Future();
        // using setTimeout 0 to force the execution to run after the future is returned
        setTimeout(() => {
            method.apply(this, args).then(future.resolve).catch(future.reject);
        }, 0);
        return future;
    }

    delay (timeout, method, ... args) {
        setTimeout (() => {
            this.spawn (method, ... args);
        }, timeout);
    }

    // -----------------------------------------------------------------------
    // -----------------------------------------------------------------------
    // WS/PRO methods

    orderBook (snapshot = {}, depth = Number.MAX_SAFE_INTEGER) {
        return new WsOrderBook (snapshot, depth);
    }

    indexedOrderBook (snapshot = {}, depth = Number.MAX_SAFE_INTEGER) {
        return new IndexedOrderBook (snapshot, depth);
    }

    countedOrderBook (snapshot = {}, depth = Number.MAX_SAFE_INTEGER) {
        return new CountedOrderBook (snapshot, depth);
    }

    handleMessage (client, message) {
    } // stub to override

    // ping (client) {} // stub to override

    ping (client) {
        return undefined;
    }

    client (url: string): WsClient {
        this.clients = this.clients || {};
        if (!this.clients[url]) {
            const onMessage = this.handleMessage.bind (this);
            const onError = this.onError.bind (this);
            const onClose = this.onClose.bind (this);
            const onConnected = this.onConnected.bind (this);
            // decide client type here: ws / signalr / socketio
            const wsOptions = this.safeValue (this.options, 'ws', {});
            // proxy agents
            const [ httpProxy, httpsProxy, socksProxy ] = this.checkWsProxySettings ();
            const chosenAgent = this.setProxyAgents (httpProxy, httpsProxy, socksProxy);
            // part only for node-js
            const httpProxyAgent = this.getHttpAgentIfNeeded (url);
            const finalAgent = chosenAgent ? chosenAgent : (httpProxyAgent ? httpProxyAgent : this.agent);
            //
            const options = this.deepExtend (this.streaming, {
                'log': this.log ? this.log.bind (this) : this.log,
                'ping': (this as any).ping ? (this as any).ping.bind (this) : (this as any).ping,
                'verbose': this.verbose,
                'throttler': new Throttler (this.tokenBucket),
                // add support for proxies
                'options': {
                    'agent': finalAgent,
                }
            }, wsOptions);
            this.clients[url] = new WsClient (url, onMessage, onError, onClose, onConnected, options);
        }
        return this.clients[url];
    }

    watchMultiple (url: string, messageHashes: string[], message = undefined, subscribeHashes = undefined, subscription = undefined) {
        //
        // Without comments the code of this method is short and easy:
        //
        //     const client = this.client (url)
        //     const backoffDelay = 0
        //     const future = client.future (messageHash)
        //     const connected = client.connect (backoffDelay)
        //     connected.then (() => {
        //         if (message && !client.subscriptions[subscribeHash]) {
        //             client.subscriptions[subscribeHash] = true
        //             client.send (message)
        //         }
        //     }).catch ((error) => {})
        //     return future
        //
        // The following is a longer version of this method with comments
        //
        const client = this.client (url) as WsClient;
        // todo: calculate the backoff using the clients cache
        const backoffDelay = 0;
        //
        //  watchOrderBook ---- future ----+---------------+----→ user
        //                                 |               |
        //                                 ↓               ↑
        //                                 |               |
        //                              connect ......→ resolve
        //                                 |               |
        //                                 ↓               ↑
        //                                 |               |
        //                             subscribe -----→ receive
        //
        const future = Future.race (messageHashes.map (messageHash => client.future (messageHash)))
        // read and write subscription, this is done before connecting the client
        // to avoid race conditions when other parts of the code read or write to the client.subscriptions
        let missingSubscriptions = []
        if (subscribeHashes !== undefined) {
            for (let i = 0; i < subscribeHashes.length; i++) {
                const subscribeHash = subscribeHashes[i];
                if (!client.subscriptions[subscribeHash]) {
                    missingSubscriptions.push (subscribeHash)
                    client.subscriptions[subscribeHash] = subscription || true
                }
            }
        }
        // we intentionally do not use await here to avoid unhandled exceptions
        // the policy is to make sure that 100% of promises are resolved or rejected
        // either with a call to client.resolve or client.reject with
        //  a proper exception class instance
        const connected = client.connect (backoffDelay);
        // the following is executed only if the catch-clause does not
        // catch any connection-level exceptions from the client
        // (connection established successfully)
        if ((subscribeHashes === undefined) || missingSubscriptions.length) {
            connected.then (() => {
                const options = this.safeValue (this.options, 'ws');
                const cost = this.safeValue (options, 'cost', 1);
                if (message) {
                    if (this.enableRateLimit && client.throttle) {
                        // add cost here |
                        //               |
                        //               V
                        client.throttle (cost).then (() => {
                            client.send (message);
                        }).catch ((e) => {
                            for (let i = 0; i < missingSubscriptions.length; i++) {
                                const subscribeHash = missingSubscriptions[i];
                                delete client.subscriptions[subscribeHash]
                            }
                            future.reject (e);
                        });
                    } else {
                        client.send (message)
                        .catch ((e) => {
                            for (let i = 0; i < missingSubscriptions.length; i++) {
                                const subscribeHash = missingSubscriptions[i];
                                delete client.subscriptions[subscribeHash]
                            }
                            future.reject (e);
                        });
                    }
                }
            }).catch ((e)=> {
                for (let i = 0; i < missingSubscriptions.length; i++) {
                    const subscribeHash = missingSubscriptions[i];
                    delete client.subscriptions[subscribeHash]
                }
                future.reject (e);
            });
        }
        return future;
    }

    watch (url: string, messageHash: string, message = undefined, subscribeHash = undefined, subscription = undefined) {
        //
        // Without comments the code of this method is short and easy:
        //
        //     const client = this.client (url)
        //     const backoffDelay = 0
        //     const future = client.future (messageHash)
        //     const connected = client.connect (backoffDelay)
        //     connected.then (() => {
        //         if (message && !client.subscriptions[subscribeHash]) {
        //             client.subscriptions[subscribeHash] = true
        //             client.send (message)
        //         }
        //     }).catch ((error) => {})
        //     return future
        //
        // The following is a longer version of this method with comments
        //
        const client = this.client (url) as WsClient;
        // todo: calculate the backoff using the clients cache
        const backoffDelay = 0;
        //
        //  watchOrderBook ---- future ----+---------------+----→ user
        //                                 |               |
        //                                 ↓               ↑
        //                                 |               |
        //                              connect ......→ resolve
        //                                 |               |
        //                                 ↓               ↑
        //                                 |               |
        //                             subscribe -----→ receive
        //
        if ((subscribeHash === undefined) && (messageHash in client.futures)) {
            return client.futures[messageHash];
        }
        const future = client.future (messageHash);
        // read and write subscription, this is done before connecting the client
        // to avoid race conditions when other parts of the code read or write to the client.subscriptions
        const clientSubscription = client.subscriptions[subscribeHash];
        if (!clientSubscription) {
            client.subscriptions[subscribeHash] = subscription || true;
        }
        // we intentionally do not use await here to avoid unhandled exceptions
        // the policy is to make sure that 100% of promises are resolved or rejected
        // either with a call to client.resolve or client.reject with
        //  a proper exception class instance
        const connected = client.connect (backoffDelay);
        // the following is executed only if the catch-clause does not
        // catch any connection-level exceptions from the client
        // (connection established successfully)
        if (!clientSubscription) {
            connected.then (() => {
                const options = this.safeValue (this.options, 'ws');
                const cost = this.safeValue (options, 'cost', 1);
                if (message) {
                    if (this.enableRateLimit && client.throttle) {
                        // add cost here |
                        //               |
                        //               V
                        client.throttle (cost).then (() => {
                            client.send (message);
                        }).catch ((e) => {
                            client.onError (e);
                        });
                    } else {
                        client.send (message)
                        .catch ((e) => {
                            client.onError (e);
                        });
                    }
                }
            }).catch ((e)=> {
                delete client.subscriptions[subscribeHash];
                future.reject (e);
            });
        }
        return future;
    }

    onConnected (client, message = undefined) {
        // for user hooks
        // console.log ('Connected to', client.url)
    }

    onError (client, error) {
        if ((client.url in this.clients) && (this.clients[client.url].error)) {
            delete this.clients[client.url];
        }
    }

    onClose (client, error) {
        if (client.error) {
            // connection closed due to an error, do nothing
        } else {
            // server disconnected a working connection
            if (this.clients[client.url]) {
                delete this.clients[client.url];
            }
        }
    }

    async close () {
        const clients = Object.values (this.clients || {});
        const closedClients = [];
        for (let i = 0; i < clients.length; i++) {
            const client = clients[i] as WsClient;
            client.error = new ExchangeClosedByUser (this.id + ' closedByUser');
            closedClients.push(client.close ());
        }
        await Promise.all (closedClients);
        for (let i = 0; i < clients.length; i++) {
            const client = clients[i] as WsClient;
            delete this.clients[client.url];
        }
        return;
    }

    async loadOrderBook (client, messageHash: string, symbol: string, limit: Int = undefined, params = {}) {
        if (!(symbol in this.orderbooks)) {
            client.reject (new ExchangeError (this.id + ' loadOrderBook() orderbook is not initiated'), messageHash);
            return;
        }
        const maxRetries = this.handleOption ('watchOrderBook', 'snapshotMaxRetries', 3);
        let tries = 0;
        try {
            const stored = this.orderbooks[symbol];
            while (tries < maxRetries) {
                const cache = stored.cache;
                const orderBook = await this.fetchRestOrderBookSafe (symbol, limit, params);
                const index = this.getCacheIndex (orderBook, cache);
                if (index >= 0) {
                    stored.reset (orderBook);
                    this.handleDeltas (stored, cache.slice (index));
                    stored.cache.length = 0;
                    client.resolve (stored, messageHash);
                    return;
                }
                tries++;
            }
            client.reject (new ExchangeError (this.id + ' nonce is behind the cache after ' + maxRetries.toString () + ' tries.'), messageHash);
            delete this.clients[client.url];
        } catch (e) {
            client.reject (e, messageHash);
            await this.loadOrderBook (client, messageHash, symbol, limit, params);
        }
    }

    convertToBigInt (value: string) {
        return BigInt (value); // used on XT
    }

    stringToCharsArray (value) {
        return value.split ('');
    }

    valueIsDefined (value) {
        return value !== undefined && value !== null;
    }

    arraySlice (array, first, second = undefined) {
        if (second === undefined) {
            return array.slice (first);
        }
        return array.slice (first, second);
    }

    getProperty (obj, property, defaultValue: any = undefined) {
        return (property in obj ? obj[property] : defaultValue);
    }

    setProperty (obj, property, defaultValue: any = undefined) {
        obj[property] = defaultValue;
    }

    axolotl(payload, hexKey, ed25519) {
        return axolotl(payload, hexKey, ed25519);
    }

    fixStringifiedJsonMembers (content: string) {
        // used for instance in bingx
        // when stringified json has members with their values also stringified, like:
        // '{"code":0, "data":{"order":{"orderId":1742968678528512345,"symbol":"BTC-USDT", "takeProfit":"{\"type\":\"TAKE_PROFIT\",\"stopPrice\":43320.1}","reduceOnly":false}}}'
        // we can fix with below manipulations
        // @ts-ignore
        let modifiedContent = content.replaceAll ('\\', '');
        modifiedContent = modifiedContent.replaceAll ('"{', '{');
        modifiedContent = modifiedContent.replaceAll ('}"', '}');
        return modifiedContent;
    }

    ethAbiEncode (types, args) {
        return this.base16ToBinary (ethers.encode (types, args).slice (2));
    }

    ethEncodeStructuredData (domain, messageTypes, messageData) {
        return this.base16ToBinary (TypedDataEncoder.encode (domain, messageTypes, messageData).slice (-132));
    }

    intToBase16(elem): string {
        return elem.toString(16);

    }

    extendExchangeOptions (newOptions) {
        this.options = this.extend (this.options, newOptions);
    }

    createSafeDictionary () {
        return {};
    }

    randomBytes (length) {
        const rng = new SecureRandom();
        const x:number[] = [];
        x.length = length;
        rng.nextBytes(x);
        return Buffer.from (x).toString ('hex');
    }

    /* eslint-enable */
    // ------------------------------------------------------------------------

    // ########################################################################
    // ########################################################################
    // ########################################################################
    // ########################################################################
    // ########                        ########                        ########
    // ########                        ########                        ########
    // ########                        ########                        ########
    // ########                        ########                        ########
    // ########        ########################        ########################
    // ########        ########################        ########################
    // ########        ########################        ########################
    // ########        ########################        ########################
    // ########                        ########                        ########
    // ########                        ########                        ########
    // ########                        ########                        ########
    // ########                        ########                        ########
    // ########################################################################
    // ########################################################################
    // ########################################################################
    // ########################################################################
    // ########        ########        ########                        ########
    // ########        ########        ########                        ########
    // ########        ########        ########                        ########
    // ########        ########        ########                        ########
    // ################        ########################        ################
    // ################        ########################        ################
    // ################        ########################        ################
    // ################        ########################        ################
    // ########        ########        ################        ################
    // ########        ########        ################        ################
    // ########        ########        ################        ################
    // ########        ########        ################        ################
    // ########################################################################
    // ########################################################################
    // ########################################################################
    // ########################################################################

    // ------------------------------------------------------------------------
    // METHODS BELOW THIS LINE ARE TRANSPILED FROM JAVASCRIPT TO PYTHON AND PHP

    safeBoolN (dictionaryOrList, keys: IndexType[], defaultValue: boolean = undefined): boolean | undefined {
        /**
         * @ignore
         * @method
         * @description safely extract boolean value from dictionary or list
         * @returns {bool | undefined}
         */
        const value = this.safeValueN (dictionaryOrList, keys, defaultValue);
        if (typeof value === 'boolean') {
            return value;
        }
        return defaultValue;
    }

    safeBool2 (dictionary, key1: IndexType, key2: IndexType, defaultValue: boolean = undefined): boolean | undefined {
        /**
         * @ignore
         * @method
         * @description safely extract boolean value from dictionary or list
         * @returns {bool | undefined}
         */
        return this.safeBoolN (dictionary, [ key1, key2 ], defaultValue);
    }

    safeBool (dictionary, key: IndexType, defaultValue: boolean = undefined): boolean | undefined {
        /**
         * @ignore
         * @method
         * @description safely extract boolean value from dictionary or list
         * @returns {bool | undefined}
         */
        return this.safeBoolN (dictionary, [ key ], defaultValue);
    }

    safeDictN (dictionaryOrList, keys: IndexType[], defaultValue: Dictionary<any> = undefined): Dictionary<any> | undefined {
        /**
         * @ignore
         * @method
         * @description safely extract a dictionary from dictionary or list
         * @returns {object | undefined}
         */
        const value = this.safeValueN (dictionaryOrList, keys, defaultValue);
        if (value === undefined) {
            return defaultValue;
        }
        if (typeof value === 'object') {
            return value;
        }
        return defaultValue;
    }

    safeDict (dictionary, key: IndexType, defaultValue: Dictionary<any> = undefined): Dictionary<any> | undefined {
        /**
         * @ignore
         * @method
         * @description safely extract a dictionary from dictionary or list
         * @returns {object | undefined}
         */
        return this.safeDictN (dictionary, [ key ], defaultValue);
    }

    safeDict2 (dictionary, key1: IndexType, key2: string, defaultValue: Dictionary<any> = undefined): Dictionary<any> | undefined {
        /**
         * @ignore
         * @method
         * @description safely extract a dictionary from dictionary or list
         * @returns {object | undefined}
         */
        return this.safeDictN (dictionary, [ key1, key2 ], defaultValue);
    }

    safeListN (dictionaryOrList, keys: IndexType[], defaultValue: any[] = undefined): any[] | undefined {
        /**
         * @ignore
         * @method
         * @description safely extract an Array from dictionary or list
         * @returns {Array | undefined}
         */
        const value = this.safeValueN (dictionaryOrList, keys, defaultValue);
        if (value === undefined) {
            return defaultValue;
        }
        if (Array.isArray (value)) {
            return value;
        }
        return defaultValue;
    }

    safeList2 (dictionaryOrList, key1: IndexType, key2: string, defaultValue: any[] = undefined): any[] | undefined {
        /**
         * @ignore
         * @method
         * @description safely extract an Array from dictionary or list
         * @returns {Array | undefined}
         */
        return this.safeListN (dictionaryOrList, [ key1, key2 ], defaultValue);
    }

    safeList (dictionaryOrList, key: IndexType, defaultValue: any[] = undefined): any[] | undefined {
        /**
         * @ignore
         * @method
         * @description safely extract an Array from dictionary or list
         * @returns {Array | undefined}
         */
        return this.safeListN (dictionaryOrList, [ key ], defaultValue);
    }

    handleDeltas (orderbook, deltas) {
        for (let i = 0; i < deltas.length; i++) {
            this.handleDelta (orderbook, deltas[i]);
        }
    }

    handleDelta (bookside, delta) {
        throw new NotSupported (this.id + ' handleDelta not supported yet');
    }

    getCacheIndex (orderbook, deltas) {
        // return the first index of the cache that can be applied to the orderbook or -1 if not possible
        return -1;
    }

    findTimeframe (timeframe, timeframes = undefined) {
        if (timeframes === undefined) {
            timeframes = this.timeframes;
        }
        const keys = Object.keys (timeframes);
        for (let i = 0; i < keys.length; i++) {
            const key = keys[i];
            if (timeframes[key] === timeframe) {
                return key;
            }
        }
        return undefined;
    }

    checkProxyUrlSettings (url: Str = undefined, method: Str = undefined, headers = undefined, body = undefined) {
        const usedProxies = [];
        let proxyUrl = undefined;
        if (this.proxyUrl !== undefined) {
            usedProxies.push ('proxyUrl');
            proxyUrl = this.proxyUrl;
        }
        if (this.proxy_url !== undefined) {
            usedProxies.push ('proxy_url');
            proxyUrl = this.proxy_url;
        }
        if (this.proxyUrlCallback !== undefined) {
            usedProxies.push ('proxyUrlCallback');
            proxyUrl = this.proxyUrlCallback (url, method, headers, body);
        }
        if (this.proxy_url_callback !== undefined) {
            usedProxies.push ('proxy_url_callback');
            proxyUrl = this.proxy_url_callback (url, method, headers, body);
        }
        // backwards-compatibility
        if (this.proxy !== undefined) {
            usedProxies.push ('proxy');
            if (typeof this.proxy === 'function') {
                proxyUrl = this.proxy (url, method, headers, body);
            } else {
                proxyUrl = this.proxy;
            }
        }
        const length = usedProxies.length;
        if (length > 1) {
            const joinedProxyNames = usedProxies.join (',');
            throw new ProxyError (this.id + ' you have multiple conflicting proxy settings (' + joinedProxyNames + '), please use only one from : proxyUrl, proxy_url, proxyUrlCallback, proxy_url_callback');
        }
        return proxyUrl;
    }

    checkProxySettings (url: Str = undefined, method: Str = undefined, headers = undefined, body = undefined) {
        const usedProxies = [];
        let httpProxy = undefined;
        let httpsProxy = undefined;
        let socksProxy = undefined;
        // httpProxy
        if (this.valueIsDefined (this.httpProxy)) {
            usedProxies.push ('httpProxy');
            httpProxy = this.httpProxy;
        }
        if (this.valueIsDefined (this.http_proxy)) {
            usedProxies.push ('http_proxy');
            httpProxy = this.http_proxy;
        }
        if (this.httpProxyCallback !== undefined) {
            usedProxies.push ('httpProxyCallback');
            httpProxy = this.httpProxyCallback (url, method, headers, body);
        }
        if (this.http_proxy_callback !== undefined) {
            usedProxies.push ('http_proxy_callback');
            httpProxy = this.http_proxy_callback (url, method, headers, body);
        }
        // httpsProxy
        if (this.valueIsDefined (this.httpsProxy)) {
            usedProxies.push ('httpsProxy');
            httpsProxy = this.httpsProxy;
        }
        if (this.valueIsDefined (this.https_proxy)) {
            usedProxies.push ('https_proxy');
            httpsProxy = this.https_proxy;
        }
        if (this.httpsProxyCallback !== undefined) {
            usedProxies.push ('httpsProxyCallback');
            httpsProxy = this.httpsProxyCallback (url, method, headers, body);
        }
        if (this.https_proxy_callback !== undefined) {
            usedProxies.push ('https_proxy_callback');
            httpsProxy = this.https_proxy_callback (url, method, headers, body);
        }
        // socksProxy
        if (this.valueIsDefined (this.socksProxy)) {
            usedProxies.push ('socksProxy');
            socksProxy = this.socksProxy;
        }
        if (this.valueIsDefined (this.socks_proxy)) {
            usedProxies.push ('socks_proxy');
            socksProxy = this.socks_proxy;
        }
        if (this.socksProxyCallback !== undefined) {
            usedProxies.push ('socksProxyCallback');
            socksProxy = this.socksProxyCallback (url, method, headers, body);
        }
        if (this.socks_proxy_callback !== undefined) {
            usedProxies.push ('socks_proxy_callback');
            socksProxy = this.socks_proxy_callback (url, method, headers, body);
        }
        // check
        const length = usedProxies.length;
        if (length > 1) {
            const joinedProxyNames = usedProxies.join (',');
            throw new ProxyError (this.id + ' you have multiple conflicting proxy settings (' + joinedProxyNames + '), please use only one from: httpProxy, httpsProxy, httpProxyCallback, httpsProxyCallback, socksProxy, socksProxyCallback');
        }
        return [ httpProxy, httpsProxy, socksProxy ];
    }

    checkWsProxySettings () {
        const usedProxies = [];
        let wsProxy = undefined;
        let wssProxy = undefined;
        let wsSocksProxy = undefined;
        // ws proxy
        if (this.valueIsDefined (this.wsProxy)) {
            usedProxies.push ('wsProxy');
            wsProxy = this.wsProxy;
        }
        if (this.valueIsDefined (this.ws_proxy)) {
            usedProxies.push ('ws_proxy');
            wsProxy = this.ws_proxy;
        }
        // wss proxy
        if (this.valueIsDefined (this.wssProxy)) {
            usedProxies.push ('wssProxy');
            wssProxy = this.wssProxy;
        }
        if (this.valueIsDefined (this.wss_proxy)) {
            usedProxies.push ('wss_proxy');
            wssProxy = this.wss_proxy;
        }
        // ws socks proxy
        if (this.valueIsDefined (this.wsSocksProxy)) {
            usedProxies.push ('wsSocksProxy');
            wsSocksProxy = this.wsSocksProxy;
        }
        if (this.valueIsDefined (this.ws_socks_proxy)) {
            usedProxies.push ('ws_socks_proxy');
            wsSocksProxy = this.ws_socks_proxy;
        }
        // check
        const length = usedProxies.length;
        if (length > 1) {
            const joinedProxyNames = usedProxies.join (',');
            throw new ProxyError (this.id + ' you have multiple conflicting proxy settings (' + joinedProxyNames + '), please use only one from: wsProxy, wssProxy, wsSocksProxy');
        }
        return [ wsProxy, wssProxy, wsSocksProxy ];
    }

    checkConflictingProxies (proxyAgentSet, proxyUrlSet) {
        if (proxyAgentSet && proxyUrlSet) {
            throw new ProxyError (this.id + ' you have multiple conflicting proxy settings, please use only one from : proxyUrl, httpProxy, httpsProxy, socksProxy');
        }
    }

    findMessageHashes (client, element: string): string[] {
        const result = [];
        const messageHashes = Object.keys (client.futures);
        for (let i = 0; i < messageHashes.length; i++) {
            const messageHash = messageHashes[i];
            if (messageHash.indexOf (element) >= 0) {
                result.push (messageHash);
            }
        }
        return result;
    }

    filterByLimit (array: object[], limit: Int = undefined, key: IndexType = 'timestamp', fromStart: boolean = false): any {
        if (this.valueIsDefined (limit)) {
            const arrayLength = array.length;
            if (arrayLength > 0) {
                let ascending = true;
                if ((key in array[0])) {
                    const first = array[0][key];
                    const last = array[arrayLength - 1][key];
                    if (first !== undefined && last !== undefined) {
                        ascending = first <= last;  // true if array is sorted in ascending order based on 'timestamp'
                    }
                }
                if (fromStart) {
                    if (limit > arrayLength) {
                        limit = arrayLength;
                    }
                    array = ascending ? this.arraySlice (array, 0, limit) : this.arraySlice (array, -limit);
                } else {
                    array = ascending ? this.arraySlice (array, -limit) : this.arraySlice (array, 0, limit);
                }
            }
        }
        return array;
    }

    filterBySinceLimit (array: object[], since: Int = undefined, limit: Int = undefined, key: IndexType = 'timestamp', tail = false): any {
        const sinceIsDefined = this.valueIsDefined (since);
        const parsedArray = this.toArray (array) as any;
        let result = parsedArray;
        if (sinceIsDefined) {
            result = [];
            for (let i = 0; i < parsedArray.length; i++) {
                const entry = parsedArray[i];
                const value = this.safeValue (entry, key);
                if (value && (value >= since)) {
                    result.push (entry);
                }
            }
        }
        if (tail && limit !== undefined) {
            return this.arraySlice (result, -limit);
        }
        // if the user provided a 'since' argument
        // we want to limit the result starting from the 'since'
        const shouldFilterFromStart = !tail && sinceIsDefined;
        return this.filterByLimit (result, limit, key, shouldFilterFromStart);
    }

    filterByValueSinceLimit (array: object[], field: IndexType, value = undefined, since: Int = undefined, limit: Int = undefined, key = 'timestamp', tail = false): any {
        const valueIsDefined = this.valueIsDefined (value);
        const sinceIsDefined = this.valueIsDefined (since);
        const parsedArray = this.toArray (array) as any;
        let result = parsedArray;
        // single-pass filter for both symbol and since
        if (valueIsDefined || sinceIsDefined) {
            result = [];
            for (let i = 0; i < parsedArray.length; i++) {
                const entry = parsedArray[i];
                const entryFiledEqualValue = entry[field] === value;
                const firstCondition = valueIsDefined ? entryFiledEqualValue : true;
                const entryKeyValue = this.safeValue (entry, key);
                const entryKeyGESince = (entryKeyValue) && since && (entryKeyValue >= since);
                const secondCondition = sinceIsDefined ? entryKeyGESince : true;
                if (firstCondition && secondCondition) {
                    result.push (entry);
                }
            }
        }
        if (tail && limit !== undefined) {
            return this.arraySlice (result, -limit);
        }
        return this.filterByLimit (result, limit, key, sinceIsDefined);
    }

    setSandboxMode (enabled: boolean) {
        if (enabled) {
            if ('test' in this.urls) {
                if (typeof this.urls['api'] === 'string') {
                    this.urls['apiBackup'] = this.urls['api'];
                    this.urls['api'] = this.urls['test'];
                } else {
                    this.urls['apiBackup'] = this.clone (this.urls['api']);
                    this.urls['api'] = this.clone (this.urls['test']);
                }
            } else {
                throw new NotSupported (this.id + ' does not have a sandbox URL');
            }
        } else if ('apiBackup' in this.urls) {
            if (typeof this.urls['api'] === 'string') {
                this.urls['api'] = this.urls['apiBackup'] as any;
            } else {
                this.urls['api'] = this.clone (this.urls['apiBackup']);
            }
            const newUrls = this.omit (this.urls, 'apiBackup');
            this.urls = newUrls;
        }
    }

    sign (path, api: any = 'public', method = 'GET', params = {}, headers: any = undefined, body: any = undefined) {
        return {};
    }

    async fetchAccounts (params = {}): Promise<Account[]> {
        throw new NotSupported (this.id + ' fetchAccounts() is not supported yet');
    }

    async fetchTrades (symbol: string, since: Int = undefined, limit: Int = undefined, params = {}): Promise<Trade[]> {
        throw new NotSupported (this.id + ' fetchTrades() is not supported yet');
    }

    async fetchTradesWs (symbol: string, since: Int = undefined, limit: Int = undefined, params = {}): Promise<Trade[]> {
        throw new NotSupported (this.id + ' fetchTradesWs() is not supported yet');
    }

    async watchTrades (symbol: string, since: Int = undefined, limit: Int = undefined, params = {}): Promise<Trade[]> {
        throw new NotSupported (this.id + ' watchTrades() is not supported yet');
    }

    async watchTradesForSymbols (symbols: string[], since: Int = undefined, limit: Int = undefined, params = {}): Promise<Trade[]> {
        throw new NotSupported (this.id + ' watchTradesForSymbols() is not supported yet');
    }

    async watchMyTradesForSymbols (symbols: string[], since: Int = undefined, limit: Int = undefined, params = {}): Promise<Trade[]> {
        throw new NotSupported (this.id + ' watchMyTradesForSymbols() is not supported yet');
    }

    async watchOrdersForSymbols (symbols: string[], since: Int = undefined, limit: Int = undefined, params = {}): Promise<Order[]> {
        throw new NotSupported (this.id + ' watchOrdersForSymbols() is not supported yet');
    }

    async watchOHLCVForSymbols (symbolsAndTimeframes: string[][], since: Int = undefined, limit: Int = undefined, params = {}): Promise<Dictionary<Dictionary<OHLCV[]>>> {
        throw new NotSupported (this.id + ' watchOHLCVForSymbols() is not supported yet');
    }

    async watchOrderBookForSymbols (symbols: string[], limit: Int = undefined, params = {}): Promise<OrderBook> {
        throw new NotSupported (this.id + ' watchOrderBookForSymbols() is not supported yet');
    }

    async fetchDepositAddresses (codes: string[] = undefined, params = {}): Promise<{}> {
        throw new NotSupported (this.id + ' fetchDepositAddresses() is not supported yet');
    }

    async fetchOrderBook (symbol: string, limit: Int = undefined, params = {}): Promise<OrderBook> {
        throw new NotSupported (this.id + ' fetchOrderBook() is not supported yet');
    }

    async fetchMarginMode (symbol: string, params = {}): Promise<MarginMode> {
        if (this.has['fetchMarginModes']) {
            const marginModes = await this.fetchMarginModes ([ symbol ], params);
            return this.safeDict (marginModes, symbol) as MarginMode;
        } else {
            throw new NotSupported (this.id + ' fetchMarginMode() is not supported yet');
        }
    }

    async fetchMarginModes (symbols: string[] = undefined, params = {}): Promise<MarginModes> {
        throw new NotSupported (this.id + ' fetchMarginModes () is not supported yet');
    }

    async fetchRestOrderBookSafe (symbol, limit = undefined, params = {}) {
        const fetchSnapshotMaxRetries = this.handleOption ('watchOrderBook', 'maxRetries', 3);
        for (let i = 0; i < fetchSnapshotMaxRetries; i++) {
            try {
                const orderBook = await this.fetchOrderBook (symbol, limit, params);
                return orderBook;
            } catch (e) {
                if ((i + 1) === fetchSnapshotMaxRetries) {
                    throw e;
                }
            }
        }
        return undefined;
    }

    async watchOrderBook (symbol: string, limit: Int = undefined, params = {}): Promise<OrderBook> {
        throw new NotSupported (this.id + ' watchOrderBook() is not supported yet');
    }

    async fetchTime (params = {}): Promise<Int> {
        throw new NotSupported (this.id + ' fetchTime() is not supported yet');
    }

    async fetchTradingLimits (symbols: string[] = undefined, params = {}): Promise<{}> {
        throw new NotSupported (this.id + ' fetchTradingLimits() is not supported yet');
    }

    parseMarket (market): Market {
        throw new NotSupported (this.id + ' parseMarket() is not supported yet');
    }

    parseMarkets (markets): Market[] {
        const result = [];
        for (let i = 0; i < markets.length; i++) {
            result.push (this.parseMarket (markets[i]));
        }
        return result;
    }

    parseTicker (ticker: object, market: Market = undefined): Ticker {
        throw new NotSupported (this.id + ' parseTicker() is not supported yet');
    }

    parseDepositAddress (depositAddress, currency: Currency = undefined): object {
        throw new NotSupported (this.id + ' parseDepositAddress() is not supported yet');
    }

    parseTrade (trade: object, market: Market = undefined): Trade {
        throw new NotSupported (this.id + ' parseTrade() is not supported yet');
    }

    parseTransaction (transaction, currency: Currency = undefined): Transaction {
        throw new NotSupported (this.id + ' parseTransaction() is not supported yet');
    }

    parseTransfer (transfer, currency: Currency = undefined): object {
        throw new NotSupported (this.id + ' parseTransfer() is not supported yet');
    }

    parseAccount (account): Account {
        throw new NotSupported (this.id + ' parseAccount() is not supported yet');
    }

    parseLedgerEntry (item, currency: Currency = undefined): object {
        throw new NotSupported (this.id + ' parseLedgerEntry() is not supported yet');
    }

    parseOrder (order, market: Market = undefined): Order {
        throw new NotSupported (this.id + ' parseOrder() is not supported yet');
    }

    async fetchCrossBorrowRates (params = {}): Promise<CrossBorrowRates> {
        throw new NotSupported (this.id + ' fetchCrossBorrowRates() is not supported yet');
    }

    async fetchIsolatedBorrowRates (params = {}): Promise<IsolatedBorrowRates> {
        throw new NotSupported (this.id + ' fetchIsolatedBorrowRates() is not supported yet');
    }

    parseMarketLeverageTiers (info, market: Market = undefined): object {
        throw new NotSupported (this.id + ' parseMarketLeverageTiers() is not supported yet');
    }

    async fetchLeverageTiers (symbols: string[] = undefined, params = {}): Promise<Dictionary<LeverageTier[]>> {
        throw new NotSupported (this.id + ' fetchLeverageTiers() is not supported yet');
    }

    parsePosition (position, market: Market = undefined): Position {
        throw new NotSupported (this.id + ' parsePosition() is not supported yet');
    }

    parseFundingRateHistory (info, market: Market = undefined): FundingRateHistory {
        throw new NotSupported (this.id + ' parseFundingRateHistory() is not supported yet');
    }

    parseBorrowInterest (info, market: Market = undefined): BorrowInterest {
        throw new NotSupported (this.id + ' parseBorrowInterest() is not supported yet');
    }

    parseIsolatedBorrowRate (info, market: Market = undefined): IsolatedBorrowRate {
        throw new NotSupported (this.id + ' parseIsolatedBorrowRate() is not supported yet');
    }

    parseWsTrade (trade, market: Market = undefined): Trade {
        throw new NotSupported (this.id + ' parseWsTrade() is not supported yet');
    }

    parseWsOrder (order, market: Market = undefined): Order {
        throw new NotSupported (this.id + ' parseWsOrder() is not supported yet');
    }

    parseWsOrderTrade (trade, market: Market = undefined): Trade {
        throw new NotSupported (this.id + ' parseWsOrderTrade() is not supported yet');
    }

    parseWsOHLCV (ohlcv, market: Market = undefined): OHLCV {
        return this.parseOHLCV (ohlcv, market);
    }

    async fetchFundingRates (symbols: string[] = undefined, params = {}): Promise<{}> {
        throw new NotSupported (this.id + ' fetchFundingRates() is not supported yet');
    }

    async watchFundingRate (symbol: string, params = {}): Promise<{}> {
        throw new NotSupported (this.id + ' watchFundingRate() is not supported yet');
    }

    async watchFundingRates (symbols: string[], params = {}): Promise<{}> {
        throw new NotSupported (this.id + ' watchFundingRates() is not supported yet');
    }

    async watchFundingRatesForSymbols (symbols: string[], params = {}): Promise<{}> {
        return await this.watchFundingRates (symbols, params);
    }

    async transfer (code: string, amount: number, fromAccount: string, toAccount: string, params = {}): Promise<TransferEntry> {
        throw new NotSupported (this.id + ' transfer() is not supported yet');
    }

    async withdraw (code: string, amount: number, address: string, tag = undefined, params = {}): Promise<Transaction> {
        throw new NotSupported (this.id + ' withdraw() is not supported yet');
    }

    async createDepositAddress (code: string, params = {}): Promise<DepositAddressResponse> {
        throw new NotSupported (this.id + ' createDepositAddress() is not supported yet');
    }

    async setLeverage (leverage: Int, symbol: Str = undefined, params = {}): Promise<{}> {
        throw new NotSupported (this.id + ' setLeverage() is not supported yet');
    }

    async fetchLeverage (symbol: string, params = {}): Promise<Leverage> {
        if (this.has['fetchLeverages']) {
            const leverages = await this.fetchLeverages ([ symbol ], params);
            return this.safeDict (leverages, symbol) as Leverage;
        } else {
            throw new NotSupported (this.id + ' fetchLeverage() is not supported yet');
        }
    }

    async fetchLeverages (symbols: string[] = undefined, params = {}): Promise<Leverages> {
        throw new NotSupported (this.id + ' fetchLeverages() is not supported yet');
    }

    async setPositionMode (hedged: boolean, symbol: Str = undefined, params = {}): Promise<{}> {
        throw new NotSupported (this.id + ' setPositionMode() is not supported yet');
    }

    async addMargin (symbol: string, amount: number, params = {}): Promise<MarginModification> {
        throw new NotSupported (this.id + ' addMargin() is not supported yet');
    }

    async reduceMargin (symbol: string, amount: number, params = {}): Promise<MarginModification> {
        throw new NotSupported (this.id + ' reduceMargin() is not supported yet');
    }

    async setMargin (symbol: string, amount: number, params = {}): Promise<{}> {
        throw new NotSupported (this.id + ' setMargin() is not supported yet');
    }

    async fetchMarginAdjustmentHistory (symbol: Str = undefined, type: Str = undefined, since: Num = undefined, limit: Num = undefined, params = {}): Promise<MarginModification[]> {
        /**
         * @method
         * @name exchange#fetchMarginAdjustmentHistory
         * @description fetches the history of margin added or reduced from contract isolated positions
         * @param {string} [symbol] unified market symbol
         * @param {string} [type] "add" or "reduce"
         * @param {int} [since] timestamp in ms of the earliest change to fetch
         * @param {int} [limit] the maximum amount of changes to fetch
         * @param {object} params extra parameters specific to the exchange api endpoint
         * @returns {object[]} a list of [margin structures]{@link https://docs.ccxt.com/#/?id=margin-loan-structure}
         */
        throw new NotSupported (this.id + ' fetchMarginAdjustmentHistory() is not supported yet');
    }

    async setMarginMode (marginMode: string, symbol: Str = undefined, params = {}): Promise<{}> {
        throw new NotSupported (this.id + ' setMarginMode() is not supported yet');
    }

    async fetchDepositAddressesByNetwork (code: string, params = {}): Promise<{}> {
        throw new NotSupported (this.id + ' fetchDepositAddressesByNetwork() is not supported yet');
    }

    async fetchOpenInterestHistory (symbol: string, timeframe = '1h', since: Int = undefined, limit: Int = undefined, params = {}): Promise<OpenInterest[]> {
        throw new NotSupported (this.id + ' fetchOpenInterestHistory() is not supported yet');
    }

    async fetchOpenInterest (symbol: string, params = {}): Promise<OpenInterest> {
        throw new NotSupported (this.id + ' fetchOpenInterest() is not supported yet');
    }

    async signIn (params = {}): Promise<{}> {
        throw new NotSupported (this.id + ' signIn() is not supported yet');
    }

    async fetchPaymentMethods (params = {}): Promise<{}> {
        throw new NotSupported (this.id + ' fetchPaymentMethods() is not supported yet');
    }

    parseToInt (number) {
        // Solve Common parseInt misuse ex: parseInt ((since / 1000).toString ())
        // using a number as parameter which is not valid in ts
        const stringifiedNumber = this.numberToString (number);
        const convertedNumber = parseFloat (stringifiedNumber) as any;
        return parseInt (convertedNumber);
    }

    parseToNumeric (number) {
        const stringVersion = this.numberToString (number); // this will convert 1.0 and 1 to "1" and 1.1 to "1.1"
        // keep this in mind:
        // in JS: 1 == 1.0 is true;  1 === 1.0 is true
        // in Python: 1 == 1.0 is true
        // in PHP 1 == 1.0 is true, but 1 === 1.0 is false
        if (stringVersion.indexOf ('.') >= 0) {
            return parseFloat (stringVersion);
        }
        return parseInt (stringVersion);
    }

    isRoundNumber (value: number) {
        // this method is similar to isInteger, but this is more loyal and does not check for types.
        // i.e. isRoundNumber(1.000) returns true, while isInteger(1.000) returns false
        const res = this.parseToNumeric ((value % 1));
        return res === 0;
    }

    afterConstruct () {
        this.createNetworksByIdObject ();
    }

    createNetworksByIdObject () {
        // automatically generate network-id-to-code mappings
        const networkIdsToCodesGenerated = this.invertFlatStringDictionary (this.safeValue (this.options, 'networks', {})); // invert defined networks dictionary
        this.options['networksById'] = this.extend (networkIdsToCodesGenerated, this.safeValue (this.options, 'networksById', {})); // support manually overriden "networksById" dictionary too
    }

    getDefaultOptions () {
        return {
            'defaultNetworkCodeReplacements': {
                'CRO': { 'CRC20': 'CRONOS' },
                'ETH': { 'ERC20': 'ETH' },
                'TRX': { 'TRC20': 'TRX' },
            },
        };
    }

    safeLedgerEntry (entry: object, currency: Currency = undefined) {
        currency = this.safeCurrency (undefined, currency);
        let direction = this.safeString (entry, 'direction');
        let before = this.safeString (entry, 'before');
        let after = this.safeString (entry, 'after');
        const amount = this.safeString (entry, 'amount');
        if (amount !== undefined) {
            if (before === undefined && after !== undefined) {
                before = Precise.stringSub (after, amount);
            } else if (before !== undefined && after === undefined) {
                after = Precise.stringAdd (before, amount);
            }
        }
        if (before !== undefined && after !== undefined) {
            if (direction === undefined) {
                if (Precise.stringGt (before, after)) {
                    direction = 'out';
                }
                if (Precise.stringGt (after, before)) {
                    direction = 'in';
                }
            }
        }
        const fee = this.safeValue (entry, 'fee');
        if (fee !== undefined) {
            fee['cost'] = this.safeNumber (fee, 'cost');
        }
        const timestamp = this.safeInteger (entry, 'timestamp');
        const info = this.safeDict (entry, 'info', {});
        return {
            'account': this.safeString (entry, 'account'),
            'after': this.parseNumber (after),
            'amount': this.parseNumber (amount),
            'before': this.parseNumber (before),
            'currency': currency['code'],
            'datetime': this.iso8601 (timestamp),
            'direction': direction,
            'fee': fee,
            'id': this.safeString (entry, 'id'),
            'info': info,
            'referenceAccount': this.safeString (entry, 'referenceAccount'),
            'referenceId': this.safeString (entry, 'referenceId'),
            'status': this.safeString (entry, 'status'),
            'timestamp': timestamp,
            'type': this.safeString (entry, 'type'),
        };
    }

    safeCurrencyStructure (currency: object): CurrencyInterface {
        return this.extend ({
            'active': undefined,
            'code': undefined,
            'deposit': undefined,
            'fee': undefined,
            'fees': {},
            'id': undefined,
            'info': undefined,
            'limits': {
                'deposit': {
                    'max': undefined,
                    'min': undefined,
                },
                'withdraw': {
                    'max': undefined,
                    'min': undefined,
                },
            },
            'name': undefined,
            'networks': {},
            'numericId': undefined,
            'precision': undefined,
            'type': undefined,
            'withdraw': undefined,
        }, currency);
    }

    safeMarketStructure (market = undefined): MarketInterface {
        const cleanStructure = {
            'active': undefined,
            'base': undefined,
            'baseId': undefined,
            'contract': undefined,
            'contractSize': undefined,
            'created': undefined,
            'expiry': undefined,
            'expiryDatetime': undefined,
            'future': undefined,
            'id': undefined,
            'index': undefined,
            'info': undefined,
            'inverse': undefined,
            'limits': {
                'amount': {
                    'max': undefined,
                    'min': undefined,
                },
                'cost': {
                    'max': undefined,
                    'min': undefined,
                },
                'leverage': {
                    'max': undefined,
                    'min': undefined,
                },
                'price': {
                    'max': undefined,
                    'min': undefined,
                },
            },
            'linear': undefined,
            'lowercaseId': undefined,
            'maker': undefined,
            'margin': undefined,
            'option': undefined,
            'optionType': undefined,
            'precision': {
                'amount': undefined,
                'base': undefined,
                'cost': undefined,
                'price': undefined,
                'quote': undefined,
            },
            'quote': undefined,
            'quoteId': undefined,
            'settle': undefined,
            'settleId': undefined,
            'spot': undefined,
            'strike': undefined,
            'subType': undefined,
            'swap': undefined,
            'symbol': undefined,
            'taker': undefined,
            'type': undefined,
        };
        if (market !== undefined) {
            const result = this.extend (cleanStructure, market);
            // set undefined swap/future/etc
            if (result['spot']) {
                if (result['contract'] === undefined) {
                    result['contract'] = false;
                }
                if (result['swap'] === undefined) {
                    result['swap'] = false;
                }
                if (result['future'] === undefined) {
                    result['future'] = false;
                }
                if (result['option'] === undefined) {
                    result['option'] = false;
                }
                if (result['index'] === undefined) {
                    result['index'] = false;
                }
            }
            return result;
        }
        return cleanStructure;
    }

    setMarkets (markets, currencies = undefined) {
        const values = [];
        this.markets_by_id = {};
        // handle marketId conflicts
        // we insert spot markets first
        const marketValues = this.sortBy (this.toArray (markets), 'spot', true, true);
        for (let i = 0; i < marketValues.length; i++) {
            const value = marketValues[i];
            if (value['id'] in this.markets_by_id) {
                (this.markets_by_id[value['id']] as any).push (value);
            } else {
                this.markets_by_id[value['id']] = [ value ] as any;
            }
            const market = this.deepExtend (this.safeMarketStructure (), {
                'precision': this.precision,
                'limits': this.limits,
            }, this.fees['trading'], value);
            if (market['linear']) {
                market['subType'] = 'linear';
            } else if (market['inverse']) {
                market['subType'] = 'inverse';
            } else {
                market['subType'] = undefined;
            }
            values.push (market);
        }
        this.markets = this.indexBy (values, 'symbol') as any;
        const marketsSortedBySymbol = this.keysort (this.markets);
        const marketsSortedById = this.keysort (this.markets_by_id);
        this.symbols = Object.keys (marketsSortedBySymbol);
        this.ids = Object.keys (marketsSortedById);
        if (currencies !== undefined) {
            // currencies is always undefined when called in constructor but not when called from loadMarkets
            this.currencies = this.deepExtend (this.currencies, currencies);
        } else {
            let baseCurrencies = [];
            let quoteCurrencies = [];
            for (let i = 0; i < values.length; i++) {
                const market = values[i];
                const defaultCurrencyPrecision = (this.precisionMode === DECIMAL_PLACES) ? 8 : this.parseNumber ('1e-8');
                const marketPrecision = this.safeDict (market, 'precision', {});
                if ('base' in market) {
                    const currency = this.safeCurrencyStructure ({
                        'id': this.safeString2 (market, 'baseId', 'base'),
                        'numericId': this.safeInteger (market, 'baseNumericId'),
                        'code': this.safeString (market, 'base'),
                        'precision': this.safeValue2 (marketPrecision, 'base', 'amount', defaultCurrencyPrecision),
                    });
                    baseCurrencies.push (currency);
                }
                if ('quote' in market) {
                    const currency = this.safeCurrencyStructure ({
                        'id': this.safeString2 (market, 'quoteId', 'quote'),
                        'numericId': this.safeInteger (market, 'quoteNumericId'),
                        'code': this.safeString (market, 'quote'),
                        'precision': this.safeValue2 (marketPrecision, 'quote', 'price', defaultCurrencyPrecision),
                    });
                    quoteCurrencies.push (currency);
                }
            }
            baseCurrencies = this.sortBy (baseCurrencies, 'code', false, '');
            quoteCurrencies = this.sortBy (quoteCurrencies, 'code', false, '');
            this.baseCurrencies = this.indexBy (baseCurrencies, 'code');
            this.quoteCurrencies = this.indexBy (quoteCurrencies, 'code');
            const allCurrencies = this.arrayConcat (baseCurrencies, quoteCurrencies);
            const groupedCurrencies = this.groupBy (allCurrencies, 'code');
            const codes = Object.keys (groupedCurrencies);
            const resultingCurrencies = [];
            for (let i = 0; i < codes.length; i++) {
                const code = codes[i];
                const groupedCurrenciesCode = this.safeList (groupedCurrencies, code, []);
                let highestPrecisionCurrency = this.safeValue (groupedCurrenciesCode, 0);
                for (let j = 1; j < groupedCurrenciesCode.length; j++) {
                    const currentCurrency = groupedCurrenciesCode[j];
                    if (this.precisionMode === TICK_SIZE) {
                        highestPrecisionCurrency = (currentCurrency['precision'] < highestPrecisionCurrency['precision']) ? currentCurrency : highestPrecisionCurrency;
                    } else {
                        highestPrecisionCurrency = (currentCurrency['precision'] > highestPrecisionCurrency['precision']) ? currentCurrency : highestPrecisionCurrency;
                    }
                }
                resultingCurrencies.push (highestPrecisionCurrency);
            }
            const sortedCurrencies = this.sortBy (resultingCurrencies, 'code');
            this.currencies = this.deepExtend (this.currencies, this.indexBy (sortedCurrencies, 'code'));
        }
        this.currencies_by_id = this.indexBy (this.currencies, 'id');
        const currenciesSortedByCode = this.keysort (this.currencies);
        this.codes = Object.keys (currenciesSortedByCode);
        return this.markets;
    }

    getDescribeForExtendedWsExchange (currentRestInstance: any, parentRestInstance: any, wsBaseDescribe: Dictionary<any>) {
        const extendedRestDescribe = this.deepExtend (parentRestInstance.describe (), currentRestInstance.describe ());
        const superWithRestDescribe = this.deepExtend (extendedRestDescribe, wsBaseDescribe);
        return superWithRestDescribe;
    }

    safeBalance (balance: object): Balances {
        const balances = this.omit (balance, [ 'info', 'timestamp', 'datetime', 'free', 'used', 'total' ]);
        const codes = Object.keys (balances);
        balance['free'] = {};
        balance['used'] = {};
        balance['total'] = {};
        const debtBalance = {};
        for (let i = 0; i < codes.length; i++) {
            const code = codes[i];
            let total = this.safeString (balance[code], 'total');
            let free = this.safeString (balance[code], 'free');
            let used = this.safeString (balance[code], 'used');
            const debt = this.safeString (balance[code], 'debt');
            if ((total === undefined) && (free !== undefined) && (used !== undefined)) {
                total = Precise.stringAdd (free, used);
            }
            if ((free === undefined) && (total !== undefined) && (used !== undefined)) {
                free = Precise.stringSub (total, used);
            }
            if ((used === undefined) && (total !== undefined) && (free !== undefined)) {
                used = Precise.stringSub (total, free);
            }
            balance[code]['free'] = this.parseNumber (free);
            balance[code]['used'] = this.parseNumber (used);
            balance[code]['total'] = this.parseNumber (total);
            balance['free'][code] = balance[code]['free'];
            balance['used'][code] = balance[code]['used'];
            balance['total'][code] = balance[code]['total'];
            if (debt !== undefined) {
                balance[code]['debt'] = this.parseNumber (debt);
                debtBalance[code] = balance[code]['debt'];
            }
        }
        const debtBalanceArray = Object.keys (debtBalance);
        const length = debtBalanceArray.length;
        if (length) {
            balance['debt'] = debtBalance;
        }
        return balance as any;
    }

    safeOrder (order: object, market: Market = undefined): Order {
        // parses numbers as strings
        // * it is important pass the trades as unparsed rawTrades
        let amount = this.omitZero (this.safeString (order, 'amount'));
        let remaining = this.safeString (order, 'remaining');
        let filled = this.safeString (order, 'filled');
        let cost = this.safeString (order, 'cost');
        let average = this.omitZero (this.safeString (order, 'average'));
        let price = this.omitZero (this.safeString (order, 'price'));
        let lastTradeTimeTimestamp = this.safeInteger (order, 'lastTradeTimestamp');
        let symbol = this.safeString (order, 'symbol');
        let side = this.safeString (order, 'side');
        const status = this.safeString (order, 'status');
        const parseFilled = (filled === undefined);
        const parseCost = (cost === undefined);
        const parseLastTradeTimeTimestamp = (lastTradeTimeTimestamp === undefined);
        const fee = this.safeValue (order, 'fee');
        const parseFee = (fee === undefined);
        const parseFees = this.safeValue (order, 'fees') === undefined;
        const parseSymbol = symbol === undefined;
        const parseSide = side === undefined;
        const shouldParseFees = parseFee || parseFees;
        const fees = this.safeList (order, 'fees', []);
        let trades = [];
        if (parseFilled || parseCost || shouldParseFees) {
            const rawTrades = this.safeValue (order, 'trades', trades);
            const oldNumber = this.number;
            // we parse trades as strings here!
            (this as any).number = String;
            const firstTrade = this.safeValue (rawTrades, 0);
            // parse trades if they haven't already been parsed
            const tradesAreParsed = ((firstTrade !== undefined) && ('info' in firstTrade) && ('id' in firstTrade));
            if (!tradesAreParsed) {
                trades = this.parseTrades (rawTrades, market);
            } else {
                trades = rawTrades;
            }
            this.number = oldNumber;
            let tradesLength = 0;
            const isArray = Array.isArray (trades);
            if (isArray) {
                tradesLength = trades.length;
            }
            if (isArray && (tradesLength > 0)) {
                // move properties that are defined in trades up into the order
                if (order['symbol'] === undefined) {
                    order['symbol'] = trades[0]['symbol'];
                }
                if (order['side'] === undefined) {
                    order['side'] = trades[0]['side'];
                }
                if (order['type'] === undefined) {
                    order['type'] = trades[0]['type'];
                }
                if (order['id'] === undefined) {
                    order['id'] = trades[0]['order'];
                }
                if (parseFilled) {
                    filled = '0';
                }
                if (parseCost) {
                    cost = '0';
                }
                for (let i = 0; i < trades.length; i++) {
                    const trade = trades[i];
                    const tradeAmount = this.safeString (trade, 'amount');
                    if (parseFilled && (tradeAmount !== undefined)) {
                        filled = Precise.stringAdd (filled, tradeAmount);
                    }
                    const tradeCost = this.safeString (trade, 'cost');
                    if (parseCost && (tradeCost !== undefined)) {
                        cost = Precise.stringAdd (cost, tradeCost);
                    }
                    if (parseSymbol) {
                        symbol = this.safeString (trade, 'symbol');
                    }
                    if (parseSide) {
                        side = this.safeString (trade, 'side');
                    }
                    const tradeTimestamp = this.safeValue (trade, 'timestamp');
                    if (parseLastTradeTimeTimestamp && (tradeTimestamp !== undefined)) {
                        if (lastTradeTimeTimestamp === undefined) {
                            lastTradeTimeTimestamp = tradeTimestamp;
                        } else {
                            lastTradeTimeTimestamp = Math.max (lastTradeTimeTimestamp, tradeTimestamp);
                        }
                    }
                    if (shouldParseFees) {
                        const tradeFees = this.safeValue (trade, 'fees');
                        if (tradeFees !== undefined) {
                            for (let j = 0; j < tradeFees.length; j++) {
                                const tradeFee = tradeFees[j];
                                fees.push (this.extend ({}, tradeFee));
                            }
                        } else {
                            const tradeFee = this.safeValue (trade, 'fee');
                            if (tradeFee !== undefined) {
                                fees.push (this.extend ({}, tradeFee));
                            }
                        }
                    }
                }
            }
        }
        if (shouldParseFees) {
            const reducedFees = this.reduceFees ? this.reduceFeesByCurrency (fees) : fees;
            const reducedLength = reducedFees.length;
            for (let i = 0; i < reducedLength; i++) {
                reducedFees[i]['cost'] = this.safeNumber (reducedFees[i], 'cost');
                if ('rate' in reducedFees[i]) {
                    reducedFees[i]['rate'] = this.safeNumber (reducedFees[i], 'rate');
                }
            }
            if (!parseFee && (reducedLength === 0)) {
                // copy fee to avoid modification by reference
                const feeCopy = this.deepExtend (fee);
                feeCopy['cost'] = this.safeNumber (feeCopy, 'cost');
                if ('rate' in feeCopy) {
                    feeCopy['rate'] = this.safeNumber (feeCopy, 'rate');
                }
                reducedFees.push (feeCopy);
            }
            order['fees'] = reducedFees;
            if (parseFee && (reducedLength === 1)) {
                order['fee'] = reducedFees[0];
            }
        }
        if (amount === undefined) {
            // ensure amount = filled + remaining
            if (filled !== undefined && remaining !== undefined) {
                amount = Precise.stringAdd (filled, remaining);
            } else if (status === 'closed') {
                amount = filled;
            }
        }
        if (filled === undefined) {
            if (amount !== undefined && remaining !== undefined) {
                filled = Precise.stringSub (amount, remaining);
            } else if (status === 'closed' && amount !== undefined) {
                filled = amount;
            }
        }
        if (remaining === undefined) {
            if (amount !== undefined && filled !== undefined) {
                remaining = Precise.stringSub (amount, filled);
            } else if (status === 'closed') {
                remaining = '0';
            }
        }
        // ensure that the average field is calculated correctly
        const inverse = this.safeBool (market, 'inverse', false);
        const contractSize = this.numberToString (this.safeValue (market, 'contractSize', 1));
        // inverse
        // price = filled * contract size / cost
        //
        // linear
        // price = cost / (filled * contract size)
        if (average === undefined) {
            if ((filled !== undefined) && (cost !== undefined) && Precise.stringGt (filled, '0')) {
                const filledTimesContractSize = Precise.stringMul (filled, contractSize);
                if (inverse) {
                    average = Precise.stringDiv (filledTimesContractSize, cost);
                } else {
                    average = Precise.stringDiv (cost, filledTimesContractSize);
                }
            }
        }
        // similarly
        // inverse
        // cost = filled * contract size / price
        //
        // linear
        // cost = filled * contract size * price
        const costPriceExists = (average !== undefined) || (price !== undefined);
        if (parseCost && (filled !== undefined) && costPriceExists) {
            let multiplyPrice = undefined;
            if (average === undefined) {
                multiplyPrice = price;
            } else {
                multiplyPrice = average;
            }
            // contract trading
            const filledTimesContractSize = Precise.stringMul (filled, contractSize);
            if (inverse) {
                cost = Precise.stringDiv (filledTimesContractSize, multiplyPrice);
            } else {
                cost = Precise.stringMul (filledTimesContractSize, multiplyPrice);
            }
        }
        // support for market orders
        const orderType = this.safeValue (order, 'type');
        const emptyPrice = (price === undefined) || Precise.stringEquals (price, '0');
        if (emptyPrice && (orderType === 'market')) {
            price = average;
        }
        // we have trades with string values at this point so we will mutate them
        for (let i = 0; i < trades.length; i++) {
            const entry = trades[i];
            entry['amount'] = this.safeNumber (entry, 'amount');
            entry['price'] = this.safeNumber (entry, 'price');
            entry['cost'] = this.safeNumber (entry, 'cost');
            const tradeFee = this.safeDict (entry, 'fee', {});
            tradeFee['cost'] = this.safeNumber (tradeFee, 'cost');
            if ('rate' in tradeFee) {
                tradeFee['rate'] = this.safeNumber (tradeFee, 'rate');
            }
            const entryFees = this.safeList (entry, 'fees', []);
            for (let j = 0; j < entryFees.length; j++) {
                entryFees[j]['cost'] = this.safeNumber (entryFees[j], 'cost');
            }
            entry['fees'] = entryFees;
            entry['fee'] = tradeFee;
        }
        let timeInForce = this.safeString (order, 'timeInForce');
        let postOnly = this.safeValue (order, 'postOnly');
        // timeInForceHandling
        if (timeInForce === undefined) {
            if (this.safeString (order, 'type') === 'market') {
                timeInForce = 'IOC';
            }
            // allow postOnly override
            if (postOnly) {
                timeInForce = 'PO';
            }
        } else if (postOnly === undefined) {
            // timeInForce is not undefined here
            postOnly = timeInForce === 'PO';
        }
        const timestamp = this.safeInteger (order, 'timestamp');
        const lastUpdateTimestamp = this.safeInteger (order, 'lastUpdateTimestamp');
        let datetime = this.safeString (order, 'datetime');
        if (datetime === undefined) {
            datetime = this.iso8601 (timestamp);
        }
        const triggerPrice = this.parseNumber (this.safeString2 (order, 'triggerPrice', 'stopPrice'));
        const takeProfitPrice = this.parseNumber (this.safeString (order, 'takeProfitPrice'));
        const stopLossPrice = this.parseNumber (this.safeString (order, 'stopLossPrice'));
        return this.extend (order, {
            'amount': this.parseNumber (amount),
            'average': this.parseNumber (average),
            'clientOrderId': this.safeString (order, 'clientOrderId'),
            'cost': this.parseNumber (cost),
            'datetime': datetime,
            'fee': this.safeValue (order, 'fee'),
            'filled': this.parseNumber (filled),
            'id': this.safeString (order, 'id'),
            'lastTradeTimestamp': lastTradeTimeTimestamp,
            'lastUpdateTimestamp': lastUpdateTimestamp,
            'postOnly': postOnly,
            'price': this.parseNumber (price),
            'reduceOnly': this.safeValue (order, 'reduceOnly'),
            'remaining': this.parseNumber (remaining),
            'side': side,
            'status': status,
            'stopLossPrice': stopLossPrice,
            'stopPrice': triggerPrice, // ! deprecated, use triggerPrice instead
            'symbol': symbol,
            'takeProfitPrice': takeProfitPrice,
            'timeInForce': timeInForce,
            'timestamp': timestamp,
            'trades': trades,
            'triggerPrice': triggerPrice,
            'type': this.safeString (order, 'type'),
        });
    }

    parseOrders (orders: object, market: Market = undefined, since: Int = undefined, limit: Int = undefined, params = {}): Order[] {
        //
        // the value of orders is either a dict or a list
        //
        // dict
        //
        //     {
        //         'id1': { ... },
        //         'id2': { ... },
        //         'id3': { ... },
        //         ...
        //     }
        //
        // list
        //
        //     [
        //         { 'id': 'id1', ... },
        //         { 'id': 'id2', ... },
        //         { 'id': 'id3', ... },
        //         ...
        //     ]
        //
        let results = [];
        if (Array.isArray (orders)) {
            for (let i = 0; i < orders.length; i++) {
                const order = this.extend (this.parseOrder (orders[i], market), params);
                results.push (order);
            }
        } else {
            const ids = Object.keys (orders);
            for (let i = 0; i < ids.length; i++) {
                const id = ids[i];
                const order = this.extend (this.parseOrder (this.extend ({ 'id': id }, orders[id]), market), params);
                results.push (order);
            }
        }
        results = this.sortBy (results, 'timestamp');
        const symbol = (market !== undefined) ? market['symbol'] : undefined;
        return this.filterBySymbolSinceLimit (results, symbol, since, limit) as Order[];
    }

    calculateFee (symbol: string, type: string, side: string, amount: number, price: number, takerOrMaker = 'taker', params = {}) {
        /**
         * @method
         * @description calculates the presumptive fee that would be charged for an order
         * @param {string} symbol unified market symbol
         * @param {string} type 'market' or 'limit'
         * @param {string} side 'buy' or 'sell'
         * @param {float} amount how much you want to trade, in units of the base currency on most exchanges, or number of contracts
         * @param {float} price the price for the order to be filled at, in units of the quote currency
         * @param {string} takerOrMaker 'taker' or 'maker'
         * @param {object} params
         * @returns {object} contains the rate, the percentage multiplied to the order amount to obtain the fee amount, and cost, the total value of the fee in units of the quote currency, for the order
         */
        if (type === 'market' && takerOrMaker === 'maker') {
            throw new ArgumentsRequired (this.id + ' calculateFee() - you have provided incompatible arguments - "market" type order can not be "maker". Change either the "type" or the "takerOrMaker" argument to calculate the fee.');
        }
        const market = this.markets[symbol];
        const feeSide = this.safeString (market, 'feeSide', 'quote');
        let useQuote = undefined;
        if (feeSide === 'get') {
            // the fee is always in the currency you get
            useQuote = side === 'sell';
        } else if (feeSide === 'give') {
            // the fee is always in the currency you give
            useQuote = side === 'buy';
        } else {
            // the fee is always in feeSide currency
            useQuote = feeSide === 'quote';
        }
        let cost = this.numberToString (amount);
        let key = undefined;
        if (useQuote) {
            const priceString = this.numberToString (price);
            cost = Precise.stringMul (cost, priceString);
            key = 'quote';
        } else {
            key = 'base';
        }
        // for derivatives, the fee is in 'settle' currency
        if (!market['spot']) {
            key = 'settle';
        }
        // even if `takerOrMaker` argument was set to 'maker', for 'market' orders we should forcefully override it to 'taker'
        if (type === 'market') {
            takerOrMaker = 'taker';
        }
        const rate = this.safeString (market, takerOrMaker);
        cost = Precise.stringMul (cost, rate);
        return {
            'cost': this.parseNumber (cost),
            'currency': market[key],
            'rate': this.parseNumber (rate),
            'type': takerOrMaker,
        };
    }

    safeLiquidation (liquidation: object, market: Market = undefined): Liquidation {
        const contracts = this.safeString (liquidation, 'contracts');
        const contractSize = this.safeString (market, 'contractSize');
        const price = this.safeString (liquidation, 'price');
        let baseValue = this.safeString (liquidation, 'baseValue');
        let quoteValue = this.safeString (liquidation, 'quoteValue');
        if ((baseValue === undefined) && (contracts !== undefined) && (contractSize !== undefined) && (price !== undefined)) {
            baseValue = Precise.stringMul (contracts, contractSize);
        }
        if ((quoteValue === undefined) && (baseValue !== undefined) && (price !== undefined)) {
            quoteValue = Precise.stringMul (baseValue, price);
        }
        liquidation['contracts'] = this.parseNumber (contracts);
        liquidation['contractSize'] = this.parseNumber (contractSize);
        liquidation['price'] = this.parseNumber (price);
        liquidation['baseValue'] = this.parseNumber (baseValue);
        liquidation['quoteValue'] = this.parseNumber (quoteValue);
        return liquidation as Liquidation;
    }

    safeTrade (trade: object, market: Market = undefined): Trade {
        const amount = this.safeString (trade, 'amount');
        const price = this.safeString (trade, 'price');
        let cost = this.safeString (trade, 'cost');
        if (cost === undefined) {
            // contract trading
            const contractSize = this.safeString (market, 'contractSize');
            let multiplyPrice = price;
            if (contractSize !== undefined) {
                const inverse = this.safeBool (market, 'inverse', false);
                if (inverse) {
                    multiplyPrice = Precise.stringDiv ('1', price);
                }
                multiplyPrice = Precise.stringMul (multiplyPrice, contractSize);
            }
            cost = Precise.stringMul (multiplyPrice, amount);
        }
        const parseFee = this.safeValue (trade, 'fee') === undefined;
        const parseFees = this.safeValue (trade, 'fees') === undefined;
        const shouldParseFees = parseFee || parseFees;
        const fees = [];
        const fee = this.safeValue (trade, 'fee');
        if (shouldParseFees) {
            const reducedFees = this.reduceFees ? this.reduceFeesByCurrency (fees) : fees;
            const reducedLength = reducedFees.length;
            for (let i = 0; i < reducedLength; i++) {
                reducedFees[i]['cost'] = this.safeNumber (reducedFees[i], 'cost');
                if ('rate' in reducedFees[i]) {
                    reducedFees[i]['rate'] = this.safeNumber (reducedFees[i], 'rate');
                }
            }
            if (!parseFee && (reducedLength === 0)) {
                // copy fee to avoid modification by reference
                const feeCopy = this.deepExtend (fee);
                feeCopy['cost'] = this.safeNumber (feeCopy, 'cost');
                if ('rate' in feeCopy) {
                    feeCopy['rate'] = this.safeNumber (feeCopy, 'rate');
                }
                reducedFees.push (feeCopy);
            }
            if (parseFees) {
                trade['fees'] = reducedFees;
            }
            if (parseFee && (reducedLength === 1)) {
                trade['fee'] = reducedFees[0];
            }
            const tradeFee = this.safeValue (trade, 'fee');
            if (tradeFee !== undefined) {
                tradeFee['cost'] = this.safeNumber (tradeFee, 'cost');
                if ('rate' in tradeFee) {
                    tradeFee['rate'] = this.safeNumber (tradeFee, 'rate');
                }
                trade['fee'] = tradeFee;
            }
        }
        trade['amount'] = this.parseNumber (amount);
        trade['cost'] = this.parseNumber (cost);
        trade['price'] = this.parseNumber (price);
        return trade as Trade;
    }

    invertFlatStringDictionary (dict) {
        const reversed = {};
        const keys = Object.keys (dict);
        for (let i = 0; i < keys.length; i++) {
            const key = keys[i];
            const value = dict[key];
            if (typeof value === 'string') {
                reversed[value] = key;
            }
        }
        return reversed;
    }

    reduceFeesByCurrency (fees) {
        //
        // this function takes a list of fee structures having the following format
        //
        //     string = true
        //
        //     [
        //         { 'currency': 'BTC', 'cost': '0.1' },
        //         { 'currency': 'BTC', 'cost': '0.2'  },
        //         { 'currency': 'BTC', 'cost': '0.2', 'rate': '0.00123' },
        //         { 'currency': 'BTC', 'cost': '0.4', 'rate': '0.00123' },
        //         { 'currency': 'BTC', 'cost': '0.5', 'rate': '0.00456' },
        //         { 'currency': 'USDT', 'cost': '12.3456' },
        //     ]
        //
        //     string = false
        //
        //     [
        //         { 'currency': 'BTC', 'cost': 0.1 },
        //         { 'currency': 'BTC', 'cost': 0.2 },
        //         { 'currency': 'BTC', 'cost': 0.2, 'rate': 0.00123 },
        //         { 'currency': 'BTC', 'cost': 0.4, 'rate': 0.00123 },
        //         { 'currency': 'BTC', 'cost': 0.5, 'rate': 0.00456 },
        //         { 'currency': 'USDT', 'cost': 12.3456 },
        //     ]
        //
        // and returns a reduced fee list, where fees are summed per currency and rate (if any)
        //
        //     string = true
        //
        //     [
        //         { 'currency': 'BTC', 'cost': '0.4'  },
        //         { 'currency': 'BTC', 'cost': '0.6', 'rate': '0.00123' },
        //         { 'currency': 'BTC', 'cost': '0.5', 'rate': '0.00456' },
        //         { 'currency': 'USDT', 'cost': '12.3456' },
        //     ]
        //
        //     string  = false
        //
        //     [
        //         { 'currency': 'BTC', 'cost': 0.3  },
        //         { 'currency': 'BTC', 'cost': 0.6, 'rate': 0.00123 },
        //         { 'currency': 'BTC', 'cost': 0.5, 'rate': 0.00456 },
        //         { 'currency': 'USDT', 'cost': 12.3456 },
        //     ]
        //
        const reduced = {};
        for (let i = 0; i < fees.length; i++) {
            const fee = fees[i];
            const feeCurrencyCode = this.safeString (fee, 'currency');
            if (feeCurrencyCode !== undefined) {
                const rate = this.safeString (fee, 'rate');
                const cost = this.safeValue (fee, 'cost');
                if (Precise.stringEq (cost, '0')) {
                    // omit zero cost fees
                    continue;
                }
                if (!(feeCurrencyCode in reduced)) {
                    reduced[feeCurrencyCode] = {};
                }
                const rateKey = (rate === undefined) ? '' : rate;
                if (rateKey in reduced[feeCurrencyCode]) {
                    reduced[feeCurrencyCode][rateKey]['cost'] = Precise.stringAdd (reduced[feeCurrencyCode][rateKey]['cost'], cost);
                } else {
                    reduced[feeCurrencyCode][rateKey] = {
                        'cost': cost,
                        'currency': feeCurrencyCode,
                    };
                    if (rate !== undefined) {
                        reduced[feeCurrencyCode][rateKey]['rate'] = rate;
                    }
                }
            }
        }
        let result = [];
        const feeValues = Object.values (reduced);
        for (let i = 0; i < feeValues.length; i++) {
            const reducedFeeValues = Object.values (feeValues[i]);
            result = this.arrayConcat (result, reducedFeeValues);
        }
        return result;
    }

    safeTicker (ticker: object, market: Market = undefined): Ticker {
        let open = this.omitZero (this.safeString (ticker, 'open'));
        let close = this.omitZero (this.safeString (ticker, 'close'));
        let last = this.omitZero (this.safeString (ticker, 'last'));
        let change = this.omitZero (this.safeString (ticker, 'change'));
        let percentage = this.omitZero (this.safeString (ticker, 'percentage'));
        let average = this.omitZero (this.safeString (ticker, 'average'));
        let vwap = this.omitZero (this.safeString (ticker, 'vwap'));
        const baseVolume = this.safeString (ticker, 'baseVolume');
        const quoteVolume = this.safeString (ticker, 'quoteVolume');
        if (vwap === undefined) {
            vwap = Precise.stringDiv (this.omitZero (quoteVolume), baseVolume);
        }
        if ((last !== undefined) && (close === undefined)) {
            close = last;
        } else if ((last === undefined) && (close !== undefined)) {
            last = close;
        }
        if ((last !== undefined) && (open !== undefined)) {
            if (change === undefined) {
                change = Precise.stringSub (last, open);
            }
            if (average === undefined) {
                average = Precise.stringDiv (Precise.stringAdd (last, open), '2');
            }
        }
        if ((percentage === undefined) && (change !== undefined) && (open !== undefined) && Precise.stringGt (open, '0')) {
            percentage = Precise.stringMul (Precise.stringDiv (change, open), '100');
        }
        if ((change === undefined) && (percentage !== undefined) && (open !== undefined)) {
            change = Precise.stringDiv (Precise.stringMul (percentage, open), '100');
        }
        if ((open === undefined) && (last !== undefined) && (change !== undefined)) {
            open = Precise.stringSub (last, change);
        }
        // timestamp and symbol operations don't belong in safeTicker
        // they should be done in the derived classes
        return this.extend (ticker, {
            'ask': this.parseNumber (this.omitZero (this.safeNumber (ticker, 'ask'))),
            'askVolume': this.safeNumber (ticker, 'askVolume'),
            'average': this.parseNumber (average),
            'baseVolume': this.parseNumber (baseVolume),
            'bid': this.parseNumber (this.omitZero (this.safeNumber (ticker, 'bid'))),
            'bidVolume': this.safeNumber (ticker, 'bidVolume'),
            'change': this.parseNumber (change),
            'close': this.parseNumber (this.omitZero (this.parseNumber (close))),
            'high': this.parseNumber (this.omitZero (this.safeString (ticker, 'high'))),
            'last': this.parseNumber (this.omitZero (this.parseNumber (last))),
            'low': this.parseNumber (this.omitZero (this.safeNumber (ticker, 'low'))),
            'open': this.parseNumber (this.omitZero (this.parseNumber (open))),
            'percentage': this.parseNumber (percentage),
            'previousClose': this.safeNumber (ticker, 'previousClose'),
            'quoteVolume': this.parseNumber (quoteVolume),
            'vwap': this.parseNumber (vwap),
        });
    }

    async fetchBorrowRate (code: string, amount, params = {}): Promise<{}> {
        throw new NotSupported (this.id + ' fetchBorrowRate is deprecated, please use fetchCrossBorrowRate or fetchIsolatedBorrowRate instead');
    }

    async repayCrossMargin (code: string, amount, params = {}): Promise<{}> {
        throw new NotSupported (this.id + ' repayCrossMargin is not support yet');
    }

    async repayIsolatedMargin (symbol: string, code: string, amount, params = {}): Promise<{}> {
        throw new NotSupported (this.id + ' repayIsolatedMargin is not support yet');
    }

    async borrowCrossMargin (code: string, amount: number, params = {}): Promise<{}> {
        throw new NotSupported (this.id + ' borrowCrossMargin is not support yet');
    }

    async borrowIsolatedMargin (symbol: string, code: string, amount: number, params = {}): Promise<{}> {
        throw new NotSupported (this.id + ' borrowIsolatedMargin is not support yet');
    }

    async borrowMargin (code: string, amount, symbol: Str = undefined, params = {}): Promise<{}> {
        throw new NotSupported (this.id + ' borrowMargin is deprecated, please use borrowCrossMargin or borrowIsolatedMargin instead');
    }

    async repayMargin (code: string, amount, symbol: Str = undefined, params = {}): Promise<{}> {
        throw new NotSupported (this.id + ' repayMargin is deprecated, please use repayCrossMargin or repayIsolatedMargin instead');
    }

    async fetchOHLCV (symbol: string, timeframe = '1m', since: Int = undefined, limit: Int = undefined, params = {}): Promise<OHLCV[]> {
        let message = '';
        if (this.has['fetchTrades']) {
            message = '. If you want to build OHLCV candles from trade executions data, visit https://github.com/ccxt/ccxt/tree/master/examples/ and see "build-ohlcv-bars" file';
        }
        throw new NotSupported (this.id + ' fetchOHLCV() is not supported yet' + message);
    }

    async fetchOHLCVWs (symbol: string, timeframe = '1m', since: Int = undefined, limit: Int = undefined, params = {}): Promise<OHLCV[]> {
        let message = '';
        if (this.has['fetchTradesWs']) {
            message = '. If you want to build OHLCV candles from trade executions data, visit https://github.com/ccxt/ccxt/tree/master/examples/ and see "build-ohlcv-bars" file';
        }
        throw new NotSupported (this.id + ' fetchOHLCVWs() is not supported yet. Try using fetchOHLCV instead.' + message);
    }

    async watchOHLCV (symbol: string, timeframe = '1m', since: Int = undefined, limit: Int = undefined, params = {}): Promise<OHLCV[]> {
        throw new NotSupported (this.id + ' watchOHLCV() is not supported yet');
    }

    convertTradingViewToOHLCV (ohlcvs: number[][], timestamp = 't', open = 'o', high = 'h', low = 'l', close = 'c', volume = 'v', ms = false) {
        const result = [];
        const timestamps = this.safeList (ohlcvs, timestamp, []);
        const opens = this.safeList (ohlcvs, open, []);
        const highs = this.safeList (ohlcvs, high, []);
        const lows = this.safeList (ohlcvs, low, []);
        const closes = this.safeList (ohlcvs, close, []);
        const volumes = this.safeList (ohlcvs, volume, []);
        for (let i = 0; i < timestamps.length; i++) {
            result.push ([
                ms ? this.safeInteger (timestamps, i) : this.safeTimestamp (timestamps, i),
                this.safeValue (opens, i),
                this.safeValue (highs, i),
                this.safeValue (lows, i),
                this.safeValue (closes, i),
                this.safeValue (volumes, i),
            ]);
        }
        return result;
    }

    convertOHLCVToTradingView (ohlcvs: number[][], timestamp = 't', open = 'o', high = 'h', low = 'l', close = 'c', volume = 'v', ms = false) {
        const result = {};
        result[close] = [];
        result[high] = [];
        result[low] = [];
        result[open] = [];
        result[timestamp] = [];
        result[volume] = [];
        for (let i = 0; i < ohlcvs.length; i++) {
            const ts = ms ? ohlcvs[i][0] : this.parseToInt (ohlcvs[i][0] / 1000);
            result[timestamp].push (ts);
            result[open].push (ohlcvs[i][1]);
            result[high].push (ohlcvs[i][2]);
            result[low].push (ohlcvs[i][3]);
            result[close].push (ohlcvs[i][4]);
            result[volume].push (ohlcvs[i][5]);
        }
        return result;
    }

    async fetchWebEndpoint (method, endpointMethod, returnAsJson, startRegex = undefined, endRegex = undefined) {
        let errorMessage = '';
        const options = this.safeValue (this.options, method, {});
        const muteOnFailure = this.safeBool (options, 'webApiMuteFailure', true);
        try {
            // if it was not explicitly disabled, then don't fetch
            if (this.safeBool (options, 'webApiEnable', true) !== true) {
                return undefined;
            }
            const maxRetries = this.safeValue (options, 'webApiRetries', 10);
            let response = undefined;
            let retry = 0;
            while (retry < maxRetries) {
                try {
                    response = await this[endpointMethod] ({});
                    break;
                } catch (e) {
                    retry = retry + 1;
                    if (retry === maxRetries) {
                        throw e;
                    }
                }
            }
            let content = response;
            if (startRegex !== undefined) {
                const splitted_by_start = content.split (startRegex);
                content = splitted_by_start[1]; // we need second part after start
            }
            if (endRegex !== undefined) {
                const splitted_by_end = content.split (endRegex);
                content = splitted_by_end[0]; // we need first part after start
            }
            if (returnAsJson && (typeof content === 'string')) {
                const jsoned = this.parseJson (content.trim ()); // content should be trimmed before json parsing
                if (jsoned) {
                    return jsoned; // if parsing was not successfull, exception should be thrown
                } else {
                    throw new BadResponse ('could not parse the response into json');
                }
            } else {
                return content;
            }
        } catch (e) {
            errorMessage = this.id + ' ' + method + '() failed to fetch correct data from website. Probably webpage markup has been changed, breaking the page custom parser.';
        }
        if (muteOnFailure) {
            return undefined;
        } else {
            throw new BadResponse (errorMessage);
        }
    }

    marketIds (symbols: Strings = undefined) {
        if (symbols === undefined) {
            return symbols;
        }
        const result = [];
        for (let i = 0; i < symbols.length; i++) {
            result.push (this.marketId (symbols[i]));
        }
        return result;
    }

    marketsForSymbols (symbols: Strings = undefined) {
        if (symbols === undefined) {
            return symbols;
        }
        const result = [];
        for (let i = 0; i < symbols.length; i++) {
            result.push (this.market (symbols[i]));
        }
        return result;
    }

    marketSymbols (symbols: Strings = undefined, type: Str = undefined, allowEmpty = true, sameTypeOnly = false, sameSubTypeOnly = false) {
        if (symbols === undefined) {
            if (!allowEmpty) {
                throw new ArgumentsRequired (this.id + ' empty list of symbols is not supported');
            }
            return symbols;
        }
        const symbolsLength = symbols.length;
        if (symbolsLength === 0) {
            if (!allowEmpty) {
                throw new ArgumentsRequired (this.id + ' empty list of symbols is not supported');
            }
            return symbols;
        }
        const result = [];
        let marketType = undefined;
        let isLinearSubType = undefined;
        for (let i = 0; i < symbols.length; i++) {
            const market = this.market (symbols[i]);
            if (sameTypeOnly && (marketType !== undefined)) {
                if (market['type'] !== marketType) {
                    throw new BadRequest (this.id + ' symbols must be of the same type, either ' + marketType + ' or ' + market['type'] + '.');
                }
            }
            if (sameSubTypeOnly && (isLinearSubType !== undefined)) {
                if (market['linear'] !== isLinearSubType) {
                    throw new BadRequest (this.id + ' symbols must be of the same subType, either linear or inverse.');
                }
            }
            if (type !== undefined && market['type'] !== type) {
                throw new BadRequest (this.id + ' symbols must be of the same type ' + type + '. If the type is incorrect you can change it in options or the params of the request');
            }
            marketType = market['type'];
            if (!market['spot']) {
                isLinearSubType = market['linear'];
            }
            const symbol = this.safeString (market, 'symbol', symbols[i]);
            result.push (symbol);
        }
        return result;
    }

    marketCodes (codes: Strings = undefined) {
        if (codes === undefined) {
            return codes;
        }
        const result = [];
        for (let i = 0; i < codes.length; i++) {
            result.push (this.commonCurrencyCode (codes[i]));
        }
        return result;
    }

    parseBidsAsks (bidasks, priceKey: IndexType = 0, amountKey: IndexType = 1, countOrIdKey: IndexType = 2) {
        bidasks = this.toArray (bidasks);
        const result = [];
        for (let i = 0; i < bidasks.length; i++) {
            result.push (this.parseBidAsk (bidasks[i], priceKey, amountKey, countOrIdKey));
        }
        return result;
    }

    async fetchL2OrderBook (symbol: string, limit: Int = undefined, params = {}) {
        const orderbook = await this.fetchOrderBook (symbol, limit, params);
        return this.extend (orderbook, {
            'asks': this.sortBy (this.aggregate (orderbook['asks']), 0),
            'bids': this.sortBy (this.aggregate (orderbook['bids']), 0, true),
        });
    }

    filterBySymbol (objects, symbol: Str = undefined) {
        if (symbol === undefined) {
            return objects;
        }
        const result = [];
        for (let i = 0; i < objects.length; i++) {
            const objectSymbol = this.safeString (objects[i], 'symbol');
            if (objectSymbol === symbol) {
                result.push (objects[i]);
            }
        }
        return result;
    }

    parseOHLCV (ohlcv, market: Market = undefined) : OHLCV {
        if (Array.isArray (ohlcv)) {
            return [
                this.safeInteger (ohlcv, 0), // timestamp
                this.safeNumber (ohlcv, 1), // open
                this.safeNumber (ohlcv, 2), // high
                this.safeNumber (ohlcv, 3), // low
                this.safeNumber (ohlcv, 4), // close
                this.safeNumber (ohlcv, 5), // volume
            ];
        }
        return ohlcv;
    }

    networkCodeToId (networkCode: string, currencyCode: Str = undefined): string {
        /**
         * @ignore
         * @method
         * @name exchange#networkCodeToId
         * @description tries to convert the provided networkCode (which is expected to be an unified network code) to a network id. In order to achieve this, derived class needs to have 'options->networks' defined.
         * @param {string} networkCode unified network code
         * @param {string} currencyCode unified currency code, but this argument is not required by default, unless there is an exchange (like huobi) that needs an override of the method to be able to pass currencyCode argument additionally
         * @returns {string|undefined} exchange-specific network id
         */
        if (networkCode === undefined) {
            return undefined;
        }
        const networkIdsByCodes = this.safeValue (this.options, 'networks', {});
        let networkId = this.safeString (networkIdsByCodes, networkCode);
        // for example, if 'ETH' is passed for networkCode, but 'ETH' key not defined in `options->networks` object
        if (networkId === undefined) {
            if (currencyCode === undefined) {
                const currencies = Object.values (this.currencies);
                for (let i = 0; i < currencies.length; i++) {
                    const currency = [ i ];
                    const networks = this.safeDict (currency, 'networks');
                    const network = this.safeDict (networks, networkCode);
                    networkId = this.safeString (network, 'id');
                    if (networkId !== undefined) {
                        break;
                    }
                }
            } else {
                // if currencyCode was provided, then we try to find if that currencyCode has a replacement (i.e. ERC20 for ETH) or is in the currency
                const defaultNetworkCodeReplacements = this.safeValue (this.options, 'defaultNetworkCodeReplacements', {});
                if (currencyCode in defaultNetworkCodeReplacements) {
                    // if there is a replacement for the passed networkCode, then we use it to find network-id in `options->networks` object
                    const replacementObject = defaultNetworkCodeReplacements[currencyCode]; // i.e. { 'ERC20': 'ETH' }
                    const keys = Object.keys (replacementObject);
                    for (let i = 0; i < keys.length; i++) {
                        const key = keys[i];
                        const value = replacementObject[key];
                        // if value matches to provided unified networkCode, then we use it's key to find network-id in `options->networks` object
                        if (value === networkCode) {
                            networkId = this.safeString (networkIdsByCodes, key);
                            break;
                        }
                    }
                } else {
                    // serach for network inside currency
                    const currency = this.safeDict (this.currencies, currencyCode);
                    const networks = this.safeDict (currency, 'networks');
                    const network = this.safeDict (networks, networkCode);
                    networkId = this.safeString (network, 'id');
                }
            }
            // if it wasn't found, we just set the provided value to network-id
            if (networkId === undefined) {
                networkId = networkCode;
            }
        }
        return networkId;
    }

    networkIdToCode (networkId: string, currencyCode: Str = undefined): string {
        /**
         * @ignore
         * @method
         * @name exchange#networkIdToCode
         * @description tries to convert the provided exchange-specific networkId to an unified network Code. In order to achieve this, derived class needs to have "options['networksById']" defined.
         * @param {string} networkId exchange specific network id/title, like: TRON, Trc-20, usdt-erc20, etc
         * @param {string|undefined} currencyCode unified currency code, but this argument is not required by default, unless there is an exchange (like huobi) that needs an override of the method to be able to pass currencyCode argument additionally
         * @returns {string|undefined} unified network code
         */
        if (networkId === undefined) {
            return undefined;
        }
        const networkCodesByIds = this.safeDict (this.options, 'networksById', {});
        let networkCode = this.safeString (networkCodesByIds, networkId, networkId);
        // replace mainnet network-codes (i.e. ERC20->ETH)
        if (currencyCode !== undefined) {
            const defaultNetworkCodeReplacements = this.safeDict (this.options, 'defaultNetworkCodeReplacements', {});
            if (currencyCode in defaultNetworkCodeReplacements) {
                const replacementObject = this.safeDict (defaultNetworkCodeReplacements, currencyCode, {});
                networkCode = this.safeString (replacementObject, networkCode, networkCode);
            }
        }
        return networkCode;
    }

    handleNetworkCodeAndParams (params) {
        const networkCodeInParams = this.safeString2 (params, 'networkCode', 'network');
        if (networkCodeInParams !== undefined) {
            params = this.omit (params, [ 'networkCode', 'network' ]);
        }
        // if it was not defined by user, we should not set it from 'defaultNetworks', because handleNetworkCodeAndParams is for only request-side and thus we do not fill it with anything. We can only use 'defaultNetworks' after parsing response-side
        return [ networkCodeInParams, params ];
    }

    defaultNetworkCode (currencyCode: string) {
        let defaultNetworkCode = undefined;
        const defaultNetworks = this.safeDict (this.options, 'defaultNetworks', {});
        if (currencyCode in defaultNetworks) {
            // if currency had set its network in "defaultNetworks", use it
            defaultNetworkCode = defaultNetworks[currencyCode];
        } else {
            // otherwise, try to use the global-scope 'defaultNetwork' value (even if that network is not supported by currency, it doesn't make any problem, this will be just used "at first" if currency supports this network at all)
            const defaultNetwork = this.safeDict (this.options, 'defaultNetwork');
            if (defaultNetwork !== undefined) {
                defaultNetworkCode = defaultNetwork;
            }
        }
        return defaultNetworkCode;
    }

    selectNetworkCodeFromUnifiedNetworks (currencyCode, networkCode, indexedNetworkEntries) {
        return this.selectNetworkKeyFromNetworks (currencyCode, networkCode, indexedNetworkEntries, true);
    }

    selectNetworkIdFromRawNetworks (currencyCode, networkCode, indexedNetworkEntries) {
        return this.selectNetworkKeyFromNetworks (currencyCode, networkCode, indexedNetworkEntries, false);
    }

    selectNetworkKeyFromNetworks (currencyCode, networkCode, indexedNetworkEntries, isIndexedByUnifiedNetworkCode = false) {
        // this method is used against raw & unparse network entries, which are just indexed by network id
        let chosenNetworkId = undefined;
        const availableNetworkIds = Object.keys (indexedNetworkEntries);
        const responseNetworksLength = availableNetworkIds.length;
        if (networkCode !== undefined) {
            if (responseNetworksLength === 0) {
                throw new NotSupported (this.id + ' - ' + networkCode + ' network did not return any result for ' + currencyCode);
            } else {
                // if networkCode was provided by user, we should check it after response, as the referenced exchange doesn't support network-code during request
                const networkId = isIndexedByUnifiedNetworkCode ? networkCode : this.networkCodeToId (networkCode, currencyCode);
                if (networkId in indexedNetworkEntries) {
                    chosenNetworkId = networkId;
                } else {
                    throw new NotSupported (this.id + ' - ' + networkId + ' network was not found for ' + currencyCode + ', use one of ' + availableNetworkIds.join (', '));
                }
            }
        } else {
            if (responseNetworksLength === 0) {
                throw new NotSupported (this.id + ' - no networks were returned for ' + currencyCode);
            } else {
                // if networkCode was not provided by user, then we try to use the default network (if it was defined in "defaultNetworks"), otherwise, we just return the first network entry
                const defaultNetworkCode = this.defaultNetworkCode (currencyCode);
                const defaultNetworkId = isIndexedByUnifiedNetworkCode ? defaultNetworkCode : this.networkCodeToId (defaultNetworkCode, currencyCode);
                chosenNetworkId = (defaultNetworkId in indexedNetworkEntries) ? defaultNetworkId : availableNetworkIds[0];
            }
        }
        return chosenNetworkId;
    }

    safeNumber2 (dictionary: object, key1: IndexType, key2: IndexType, d = undefined) {
        const value = this.safeString2 (dictionary, key1, key2);
        return this.parseNumber (value, d);
    }

    parseOrderBook (orderbook: object, symbol: string, timestamp: Int = undefined, bidsKey = 'bids', asksKey = 'asks', priceKey: IndexType = 0, amountKey: IndexType = 1, countOrIdKey: IndexType = 2): OrderBook {
        const bids = this.parseBidsAsks (this.safeValue (orderbook, bidsKey, []), priceKey, amountKey, countOrIdKey);
        const asks = this.parseBidsAsks (this.safeValue (orderbook, asksKey, []), priceKey, amountKey, countOrIdKey);
        return {
            'asks': this.sortBy (asks, 0),
            'bids': this.sortBy (bids, 0, true),
            'datetime': this.iso8601 (timestamp),
            'nonce': undefined,
            'symbol': symbol,
            'timestamp': timestamp,
        } as any;
    }

    parseOHLCVs (ohlcvs: object[], market: any = undefined, timeframe: string = '1m', since: Int = undefined, limit: Int = undefined): OHLCV[] {
        const results = [];
        for (let i = 0; i < ohlcvs.length; i++) {
            results.push (this.parseOHLCV (ohlcvs[i], market));
        }
        const sorted = this.sortBy (results, 0);
        return this.filterBySinceLimit (sorted, since, limit, 0) as any;
    }

    parseLeverageTiers (response: any, symbols: string[] = undefined, marketIdKey = undefined) {
        // marketIdKey should only be undefined when response is a dictionary
        symbols = this.marketSymbols (symbols);
        const tiers = {};
        let symbolsLength = 0;
        if (symbols !== undefined) {
            symbolsLength = symbols.length;
        }
        const noSymbols = (symbols === undefined) || (symbolsLength === 0);
        if (Array.isArray (response)) {
            for (let i = 0; i < response.length; i++) {
                const item = response[i];
                const id = this.safeString (item, marketIdKey);
                const market = this.safeMarket (id, undefined, undefined, 'swap');
                const symbol = market['symbol'];
                const contract = this.safeBool (market, 'contract', false);
                if (contract && (noSymbols || this.inArray (symbol, symbols))) {
                    tiers[symbol] = this.parseMarketLeverageTiers (item, market);
                }
            }
        } else {
            const keys = Object.keys (response);
            for (let i = 0; i < keys.length; i++) {
                const marketId = keys[i];
                const item = response[marketId];
                const market = this.safeMarket (marketId, undefined, undefined, 'swap');
                const symbol = market['symbol'];
                const contract = this.safeBool (market, 'contract', false);
                if (contract && (noSymbols || this.inArray (symbol, symbols))) {
                    tiers[symbol] = this.parseMarketLeverageTiers (item, market);
                }
            }
        }
        return tiers;
    }

    async loadTradingLimits (symbols: string[] = undefined, reload = false, params = {}) {
        if (this.has['fetchTradingLimits']) {
            if (reload || !('limitsLoaded' in this.options)) {
                const response = await this.fetchTradingLimits (symbols);
                for (let i = 0; i < symbols.length; i++) {
                    const symbol = symbols[i];
                    this.markets[symbol] = this.deepExtend (this.markets[symbol], response[symbol]);
                }
                this.options['limitsLoaded'] = this.milliseconds ();
            }
        }
        return this.markets;
    }

    safePosition (position): Position {
        // simplified version of: /pull/12765/
        const unrealizedPnlString = this.safeString (position, 'unrealisedPnl');
        const initialMarginString = this.safeString (position, 'initialMargin');
        //
        // PERCENTAGE
        //
        const percentage = this.safeValue (position, 'percentage');
        if ((percentage === undefined) && (unrealizedPnlString !== undefined) && (initialMarginString !== undefined)) {
            // as it was done in all implementations ( aax, btcex, bybit, deribit, ftx, gate, kucoinfutures, phemex )
            const percentageString = Precise.stringMul (Precise.stringDiv (unrealizedPnlString, initialMarginString, 4), '100');
            position['percentage'] = this.parseNumber (percentageString);
        }
        // if contractSize is undefined get from market
        let contractSize = this.safeNumber (position, 'contractSize');
        const symbol = this.safeString (position, 'symbol');
        let market = undefined;
        if (symbol !== undefined) {
            market = this.safeValue (this.markets, symbol);
        }
        if (contractSize === undefined && market !== undefined) {
            contractSize = this.safeNumber (market, 'contractSize');
            position['contractSize'] = contractSize;
        }
        return position as Position;
    }

    parsePositions (positions: any[], symbols: string[] = undefined, params = {}): Position[] {
        symbols = this.marketSymbols (symbols);
        positions = this.toArray (positions);
        const result = [];
        for (let i = 0; i < positions.length; i++) {
            const position = this.extend (this.parsePosition (positions[i], undefined), params);
            result.push (position);
        }
        return this.filterByArrayPositions (result, 'symbol', symbols, false);
    }

    parseAccounts (accounts: any[], params = {}): Account[] {
        accounts = this.toArray (accounts);
        const result = [];
        for (let i = 0; i < accounts.length; i++) {
            const account = this.extend (this.parseAccount (accounts[i]), params);
            result.push (account);
        }
        return result;
    }

    parseTrades (trades: any[], market: Market = undefined, since: Int = undefined, limit: Int = undefined, params = {}): Trade[] {
        trades = this.toArray (trades);
        let result = [];
        for (let i = 0; i < trades.length; i++) {
            const trade = this.extend (this.parseTrade (trades[i], market), params);
            result.push (trade);
        }
        result = this.sortBy2 (result, 'timestamp', 'id');
        const symbol = (market !== undefined) ? market['symbol'] : undefined;
        return this.filterBySymbolSinceLimit (result, symbol, since, limit) as Trade[];
    }

    parseTransactions (transactions: any[], currency: Currency = undefined, since: Int = undefined, limit: Int = undefined, params = {}): Transaction[] {
        transactions = this.toArray (transactions);
        let result = [];
        for (let i = 0; i < transactions.length; i++) {
            const transaction = this.extend (this.parseTransaction (transactions[i], currency), params);
            result.push (transaction);
        }
        result = this.sortBy (result, 'timestamp');
        const code = (currency !== undefined) ? currency['code'] : undefined;
        return this.filterByCurrencySinceLimit (result, code, since, limit);
    }

    parseTransfers (transfers: any[], currency: Currency = undefined, since: Int = undefined, limit: Int = undefined, params = {}) {
        transfers = this.toArray (transfers);
        let result = [];
        for (let i = 0; i < transfers.length; i++) {
            const transfer = this.extend (this.parseTransfer (transfers[i], currency), params);
            result.push (transfer);
        }
        result = this.sortBy (result, 'timestamp');
        const code = (currency !== undefined) ? currency['code'] : undefined;
        return this.filterByCurrencySinceLimit (result, code, since, limit);
    }

    parseLedger (data, currency: Currency = undefined, since: Int = undefined, limit: Int = undefined, params = {}) {
        let result = [];
        const arrayData = this.toArray (data);
        for (let i = 0; i < arrayData.length; i++) {
            const itemOrItems = this.parseLedgerEntry (arrayData[i], currency);
            if (Array.isArray (itemOrItems)) {
                for (let j = 0; j < itemOrItems.length; j++) {
                    result.push (this.extend (itemOrItems[j], params));
                }
            } else {
                result.push (this.extend (itemOrItems, params));
            }
        }
        result = this.sortBy (result, 'timestamp');
        const code = (currency !== undefined) ? currency['code'] : undefined;
        return this.filterByCurrencySinceLimit (result, code, since, limit);
    }

    nonce () {
        return this.seconds ();
    }

    setHeaders (headers) {
        return headers;
    }

    marketId (symbol: string): string {
        const market = this.market (symbol);
        if (market !== undefined) {
            return market['id'];
        }
        return symbol;
    }

    symbol (symbol: string): string {
        const market = this.market (symbol);
        return this.safeString (market, 'symbol', symbol);
    }

    handleParamString (params: object, paramName: string, defaultValue: Str = undefined): [string, object] {
        const value = this.safeString (params, paramName, defaultValue);
        if (value !== undefined) {
            params = this.omit (params, paramName);
        }
        return [ value, params ];
    }

    handleParamInteger (params: object, paramName: string, defaultValue: Int = undefined): [Int, object] {
        const value = this.safeInteger (params, paramName, defaultValue);
        if (value !== undefined) {
            params = this.omit (params, paramName);
        }
        return [ value, params ];
    }

    resolvePath (path, params) {
        return [
            this.implodeParams (path, params),
            this.omit (params, this.extractParams (path)),
        ];
    }

    getListFromObjectValues (objects, key: IndexType) {
        const newArray = this.toArray (objects);
        const results = [];
        for (let i = 0; i < newArray.length; i++) {
            results.push (newArray[i][key]);
        }
        return results;
    }

    getSymbolsForMarketType (marketType: Str = undefined, subType: Str = undefined, symbolWithActiveStatus: boolean = true, symbolWithUnknownStatus: boolean = true) {
        let filteredMarkets = this.markets;
        if (marketType !== undefined) {
            filteredMarkets = this.filterBy (filteredMarkets, 'type', marketType);
        }
        if (subType !== undefined) {
            this.checkRequiredArgument ('getSymbolsForMarketType', subType, 'subType', [ 'linear', 'inverse', 'quanto' ]);
            filteredMarkets = this.filterBy (filteredMarkets, 'subType', subType);
        }
        const activeStatuses = [];
        if (symbolWithActiveStatus) {
            activeStatuses.push (true);
        }
        if (symbolWithUnknownStatus) {
            activeStatuses.push (undefined);
        }
        filteredMarkets = this.filterByArray (filteredMarkets, 'active', activeStatuses, false);
        return this.getListFromObjectValues (filteredMarkets, 'symbol');
    }

    filterByArray (objects, key: IndexType, values = undefined, indexed = true) {
        objects = this.toArray (objects);
        // return all of them if no values were passed
        if (values === undefined || !values) {
            return indexed ? this.indexBy (objects, key) : objects;
        }
        const results = [];
        for (let i = 0; i < objects.length; i++) {
            if (this.inArray (objects[i][key], values)) {
                results.push (objects[i]);
            }
        }
        return indexed ? this.indexBy (results, key) : results;
    }

    async fetch2 (path, api: any = 'public', method = 'GET', params = {}, headers: any = undefined, body: any = undefined, config = {}) {
        if (this.enableRateLimit) {
            const cost = this.calculateRateLimiterCost (api, method, path, params, config);
            await this.throttle (cost);
        }
        this.lastRestRequestTimestamp = this.milliseconds ();
        const request = this.sign (path, api, method, params, headers, body);
        this.last_request_headers = request['headers'];
        this.last_request_body = request['body'];
        this.last_request_url = request['url'];
        return await this.fetch (request['url'], request['method'], request['headers'], request['body']);
    }

    async request (path, api: any = 'public', method = 'GET', params = {}, headers: any = undefined, body: any = undefined, config = {}) {
        return await this.fetch2 (path, api, method, params, headers, body, config);
    }

    async loadAccounts (reload = false, params = {}) {
        if (reload) {
            this.accounts = await this.fetchAccounts (params);
        } else {
            if (this.accounts) {
                return this.accounts;
            } else {
                this.accounts = await this.fetchAccounts (params);
            }
        }
        this.accountsById = this.indexBy (this.accounts, 'id') as any;
        return this.accounts;
    }

    buildOHLCVC (trades: Trade[], timeframe: string = '1m', since: number = 0, limit: number = 2147483647): OHLCVC[] {
        // given a sorted arrays of trades (recent last) and a timeframe builds an array of OHLCV candles
        // note, default limit value (2147483647) is max int32 value
        const ms = this.parseTimeframe (timeframe) * 1000;
        const ohlcvs = [];
        const i_timestamp = 0;
        // const open = 1;
        const i_high = 2;
        const i_low = 3;
        const i_close = 4;
        const i_volume = 5;
        const i_count = 6;
        const tradesLength = trades.length;
        const oldest = Math.min (tradesLength, limit);
        for (let i = 0; i < oldest; i++) {
            const trade = trades[i];
            const ts = trade['timestamp'];
            if (ts < since) {
                continue;
            }
            const openingTime = Math.floor (ts / ms) * ms; // shift to the edge of m/h/d (but not M)
            if (openingTime < since) { // we don't need bars, that have opening time earlier than requested
                continue;
            }
            const ohlcv_length = ohlcvs.length;
            const candle = ohlcv_length - 1;
            if ((candle === -1) || (openingTime >= this.sum (ohlcvs[candle][i_timestamp], ms))) {
                // moved to a new timeframe -> create a new candle from opening trade
                ohlcvs.push ([
                    openingTime, // timestamp
                    trade['price'], // O
                    trade['price'], // H
                    trade['price'], // L
                    trade['price'], // C
                    trade['amount'], // V
                    1, // count
                ]);
            } else {
                // still processing the same timeframe -> update opening trade
                ohlcvs[candle][i_high] = Math.max (ohlcvs[candle][i_high], trade['price']);
                ohlcvs[candle][i_low] = Math.min (ohlcvs[candle][i_low], trade['price']);
                ohlcvs[candle][i_close] = trade['price'];
                ohlcvs[candle][i_volume] = this.sum (ohlcvs[candle][i_volume], trade['amount']);
                ohlcvs[candle][i_count] = this.sum (ohlcvs[candle][i_count], 1);
            }
        }
        return ohlcvs;
    }

    parseTradingViewOHLCV (ohlcvs, market = undefined, timeframe = '1m', since: Int = undefined, limit: Int = undefined) {
        const result = this.convertTradingViewToOHLCV (ohlcvs);
        return this.parseOHLCVs (result, market, timeframe, since, limit);
    }

    async editLimitBuyOrder (id: string, symbol: string, amount: number, price: Num = undefined, params = {}) {
        return await this.editLimitOrder (id, symbol, 'buy', amount, price, params);
    }

    async editLimitSellOrder (id: string, symbol: string, amount: number, price: Num = undefined, params = {}) {
        return await this.editLimitOrder (id, symbol, 'sell', amount, price, params);
    }

    async editLimitOrder (id: string, symbol: string, side: OrderSide, amount: number, price: Num = undefined, params = {}) {
        return await this.editOrder (id, symbol, 'limit', side, amount, price, params);
    }

    async editOrder (id: string, symbol: string, type: OrderType, side: OrderSide, amount: Num = undefined, price: Num = undefined, params = {}): Promise<Order> {
        await this.cancelOrder (id, symbol);
        return await this.createOrder (symbol, type, side, amount, price, params);
    }

    async editOrderWs (id: string, symbol: string, type: OrderType, side: OrderSide, amount: number, price: Num = undefined, params = {}): Promise<Order> {
        await this.cancelOrderWs (id, symbol);
        return await this.createOrderWs (symbol, type, side, amount, price, params);
    }

    async fetchPermissions (params = {}): Promise<{}> {
        throw new NotSupported (this.id + ' fetchPermissions() is not supported yet');
    }

    async fetchPosition (symbol: string, params = {}): Promise<Position> {
        throw new NotSupported (this.id + ' fetchPosition() is not supported yet');
    }

    async fetchPositionWs (symbol: string, params = {}): Promise<Position[]> {
        throw new NotSupported (this.id + ' fetchPositionWs() is not supported yet');
    }

    async watchPosition (symbol: Str = undefined, params = {}): Promise<Position> {
        throw new NotSupported (this.id + ' watchPosition() is not supported yet');
    }

    async watchPositions (symbols: string[] = undefined, since: Int = undefined, limit: Int = undefined, params = {}): Promise<Position[]> {
        throw new NotSupported (this.id + ' watchPositions() is not supported yet');
    }

    async watchPositionForSymbols (symbols: string[] = undefined, since: Int = undefined, limit: Int = undefined, params = {}): Promise<Position[]> {
        return await this.watchPositions (symbols, since, limit, params);
    }

    async fetchPositionsForSymbol (symbol: string, params = {}): Promise<Position[]> {
        /**
         * @method
         * @name exchange#fetchPositionsForSymbol
         * @description fetches all open positions for specific symbol, unlike fetchPositions (which is designed to work with multiple symbols) so this method might be preffered for one-market position, because of less rate-limit consumption and speed
         * @param {string} symbol unified market symbol
         * @param {object} params extra parameters specific to the endpoint
         * @returns {object[]} a list of [position structure]{@link https://docs.ccxt.com/#/?id=position-structure} with maximum 3 items - possible one position for "one-way" mode, and possible two positions (long & short) for "two-way" (a.k.a. hedge) mode
         */
        throw new NotSupported (this.id + ' fetchPositionsForSymbol() is not supported yet');
    }

    async fetchPositionsForSymbolWs (symbol: string, params = {}): Promise<Position[]> {
        /**
         * @method
         * @name exchange#fetchPositionsForSymbol
         * @description fetches all open positions for specific symbol, unlike fetchPositions (which is designed to work with multiple symbols) so this method might be preffered for one-market position, because of less rate-limit consumption and speed
         * @param {string} symbol unified market symbol
         * @param {object} params extra parameters specific to the endpoint
         * @returns {object[]} a list of [position structure]{@link https://docs.ccxt.com/#/?id=position-structure} with maximum 3 items - possible one position for "one-way" mode, and possible two positions (long & short) for "two-way" (a.k.a. hedge) mode
         */
        throw new NotSupported (this.id + ' fetchPositionsForSymbol() is not supported yet');
    }

    async fetchPositions (symbols: string[] = undefined, params = {}): Promise<Position[]> {
        throw new NotSupported (this.id + ' fetchPositions() is not supported yet');
    }

    async fetchPositionsWs (symbols: string[] = undefined, params = {}): Promise<Position[]> {
        throw new NotSupported (this.id + ' fetchPositions() is not supported yet');
    }

    async fetchPositionsRisk (symbols: string[] = undefined, params = {}): Promise<Position[]> {
        throw new NotSupported (this.id + ' fetchPositionsRisk() is not supported yet');
    }

    async fetchBidsAsks (symbols: string[] = undefined, params = {}): Promise<Dictionary<Ticker>> {
        throw new NotSupported (this.id + ' fetchBidsAsks() is not supported yet');
    }

    async fetchBorrowInterest (code: Str = undefined, symbol: Str = undefined, since: Int = undefined, limit: Int = undefined, params = {}): Promise<BorrowInterest[]> {
        throw new NotSupported (this.id + ' fetchBorrowInterest() is not supported yet');
    }

    async fetchLedger (code: Str = undefined, since: Int = undefined, limit: Int = undefined, params = {}): Promise<LedgerEntry[]> {
        throw new NotSupported (this.id + ' fetchLedger() is not supported yet');
    }

    async fetchLedgerEntry (id: string, code: Str = undefined, params = {}): Promise<LedgerEntry> {
        throw new NotSupported (this.id + ' fetchLedgerEntry() is not supported yet');
    }

    parseBidAsk (bidask, priceKey: IndexType = 0, amountKey: IndexType = 1, countOrIdKey: IndexType = 2) {
        const price = this.safeNumber (bidask, priceKey);
        const amount = this.safeNumber (bidask, amountKey);
        const countOrId = this.safeInteger (bidask, countOrIdKey);
        const bidAsk = [ price, amount ];
        if (countOrId !== undefined) {
            bidAsk.push (countOrId);
        }
        return bidAsk;
    }

    safeCurrency (currencyId: Str, currency: Currency = undefined): CurrencyInterface {
        if ((currencyId === undefined) && (currency !== undefined)) {
            return currency;
        }
        if ((this.currencies_by_id !== undefined) && (currencyId in this.currencies_by_id) && (this.currencies_by_id[currencyId] !== undefined)) {
            return this.currencies_by_id[currencyId];
        }
        let code = currencyId;
        if (currencyId !== undefined) {
            code = this.commonCurrencyCode (currencyId.toUpperCase ());
        }
        return this.safeCurrencyStructure ({
            'id': currencyId,
            'code': code,
            'precision': undefined,
        });
    }

    safeMarket (marketId: Str, market: Market = undefined, delimiter: Str = undefined, marketType: Str = undefined): MarketInterface {
        const result = this.safeMarketStructure ({
            'symbol': marketId,
            'marketId': marketId,
        });
        if (marketId !== undefined) {
            if ((this.markets_by_id !== undefined) && (marketId in this.markets_by_id)) {
                const markets = this.markets_by_id[marketId];
                const numMarkets = markets.length;
                if (numMarkets === 1) {
                    return markets[0];
                } else {
                    if (marketType === undefined) {
                        if (market === undefined) {
                            throw new ArgumentsRequired (this.id + ' safeMarket() requires a fourth argument for ' + marketId + ' to disambiguate between different markets with the same market id');
                        } else {
                            marketType = market['type'];
                        }
                    }
                    for (let i = 0; i < markets.length; i++) {
                        const currentMarket = markets[i];
                        if (currentMarket[marketType]) {
                            return currentMarket;
                        }
                    }
                }
            } else if (delimiter !== undefined && delimiter !== '') {
                const parts = marketId.split (delimiter);
                const partsLength = parts.length;
                if (partsLength === 2) {
                    result['baseId'] = this.safeString (parts, 0);
                    result['quoteId'] = this.safeString (parts, 1);
                    result['base'] = this.safeCurrencyCode (result['baseId']);
                    result['quote'] = this.safeCurrencyCode (result['quoteId']);
                    result['symbol'] = result['base'] + '/' + result['quote'];
                    return result;
                } else {
                    return result;
                }
            }
        }
        if (market !== undefined) {
            return market;
        }
        return result;
    }

    checkRequiredCredentials (error = true) {
        /**
         * @ignore
         * @method
         * @param {boolean} error throw an error that a credential is required if true
         * @returns {boolean} true if all required credentials have been set, otherwise false or an error is thrown is param error=true
         */
        const keys = Object.keys (this.requiredCredentials);
        for (let i = 0; i < keys.length; i++) {
            const key = keys[i];
            if (this.requiredCredentials[key] && !this[key]) {
                if (error) {
                    throw new AuthenticationError (this.id + ' requires "' + key + '" credential');
                } else {
                    return false;
                }
            }
        }
        return true;
    }

    oath () {
        if (this.twofa !== undefined) {
            return totp (this.twofa);
        } else {
            throw new ExchangeError (this.id + ' exchange.twofa has not been set for 2FA Two-Factor Authentication');
        }
    }

    async fetchBalance (params = {}): Promise<Balances> {
        throw new NotSupported (this.id + ' fetchBalance() is not supported yet');
    }

    async fetchBalanceWs (params = {}): Promise<Balances> {
        throw new NotSupported (this.id + ' fetchBalanceWs() is not supported yet');
    }

    parseBalance (response): Balances {
        throw new NotSupported (this.id + ' parseBalance() is not supported yet');
    }

    async watchBalance (params = {}): Promise<Balances> {
        throw new NotSupported (this.id + ' watchBalance() is not supported yet');
    }

    async fetchPartialBalance (part, params = {}) {
        const balance = await this.fetchBalance (params);
        return balance[part];
    }

    async fetchFreeBalance (params = {}) {
        return await this.fetchPartialBalance ('free', params);
    }

    async fetchUsedBalance (params = {}) {
        return await this.fetchPartialBalance ('used', params);
    }

    async fetchTotalBalance (params = {}) {
        return await this.fetchPartialBalance ('total', params);
    }

    async fetchStatus (params = {}): Promise<any> {
        throw new NotSupported (this.id + ' fetchStatus() is not supported yet');
    }

    async fetchTransactionFee (code: string, params = {}) {
        if (!this.has['fetchTransactionFees']) {
            throw new NotSupported (this.id + ' fetchTransactionFee() is not supported yet');
        }
        return await this.fetchTransactionFees ([ code ], params);
    }

    async fetchTransactionFees (codes: string[] = undefined, params = {}): Promise<{}> {
        throw new NotSupported (this.id + ' fetchTransactionFees() is not supported yet');
    }

    async fetchDepositWithdrawFees (codes: string[] = undefined, params = {}): Promise<Dictionary<DepositWithdrawFeeNetwork>> {
        throw new NotSupported (this.id + ' fetchDepositWithdrawFees() is not supported yet');
    }

    async fetchDepositWithdrawFee (code: string, params = {}): Promise<DepositWithdrawFeeNetwork> {
        if (!this.has['fetchDepositWithdrawFees']) {
            throw new NotSupported (this.id + ' fetchDepositWithdrawFee() is not supported yet');
        }
        const fees = await this.fetchDepositWithdrawFees ([ code ], params);
        return this.safeValue (fees, code);
    }

    getSupportedMapping (key, mapping = {}) {
        if (key in mapping) {
            return mapping[key];
        } else {
            throw new NotSupported (this.id + ' ' + key + ' does not have a value in mapping');
        }
    }

    async fetchCrossBorrowRate (code: string, params = {}): Promise<CrossBorrowRate> {
        await this.loadMarkets ();
        if (!this.has['fetchBorrowRates']) {
            throw new NotSupported (this.id + ' fetchCrossBorrowRate() is not supported yet');
        }
        const borrowRates = await this.fetchCrossBorrowRates (params);
        const rate = this.safeValue (borrowRates, code);
        if (rate === undefined) {
            throw new ExchangeError (this.id + ' fetchCrossBorrowRate() could not find the borrow rate for currency code ' + code);
        }
        return rate;
    }

    async fetchIsolatedBorrowRate (symbol: string, params = {}): Promise<IsolatedBorrowRate> {
        await this.loadMarkets ();
        if (!this.has['fetchBorrowRates']) {
            throw new NotSupported (this.id + ' fetchIsolatedBorrowRate() is not supported yet');
        }
        const borrowRates = await this.fetchIsolatedBorrowRates (params);
        const rate = this.safeDict (borrowRates, symbol) as IsolatedBorrowRate;
        if (rate === undefined) {
            throw new ExchangeError (this.id + ' fetchIsolatedBorrowRate() could not find the borrow rate for market symbol ' + symbol);
        }
        return rate;
    }

    handleOptionAndParams (params: object, methodName: string, optionName: string, defaultValue = undefined) {
        // This method can be used to obtain method specific properties, i.e: this.handleOptionAndParams (params, 'fetchPosition', 'marginMode', 'isolated')
        const defaultOptionName = 'default' + this.capitalize (optionName); // we also need to check the 'defaultXyzWhatever'
        // check if params contain the key
        let value = this.safeValue2 (params, optionName, defaultOptionName);
        if (value !== undefined) {
            params = this.omit (params, [ optionName, defaultOptionName ]);
        } else {
            // handle routed methods like "watchTrades > watchTradesForSymbols" (or "watchTicker > watchTickers")
            [ methodName, params ] = this.handleParamString (params, 'callerMethodName', methodName);
            // check if exchange has properties for this method
            const exchangeWideMethodOptions = this.safeValue (this.options, methodName);
            if (exchangeWideMethodOptions !== undefined) {
                // check if the option is defined inside this method's props
                value = this.safeValue2 (exchangeWideMethodOptions, optionName, defaultOptionName);
            }
            if (value === undefined) {
                // if it's still undefined, check if global exchange-wide option exists
                value = this.safeValue2 (this.options, optionName, defaultOptionName);
            }
            // if it's still undefined, use the default value
            value = (value !== undefined) ? value : defaultValue;
        }
        return [ value, params ];
    }

    handleOptionAndParams2 (params: object, methodName: string, methodName2: string, optionName: string, defaultValue = undefined) {
        // This method can be used to obtain method specific properties, i.e: this.handleOptionAndParams (params, 'fetchPosition', 'marginMode', 'isolated')
        const defaultOptionName = 'default' + this.capitalize (optionName); // we also need to check the 'defaultXyzWhatever'
        // check if params contain the key
        let value = this.safeValue2 (params, optionName, defaultOptionName);
        if (value !== undefined) {
            params = this.omit (params, [ optionName, defaultOptionName ]);
        } else {
            // check if exchange has properties for this method
            const exchangeWideMethodOptions = this.safeValue2 (this.options, methodName, methodName2);
            if (exchangeWideMethodOptions !== undefined) {
                // check if the option is defined inside this method's props
                value = this.safeValue2 (exchangeWideMethodOptions, optionName, defaultOptionName);
            }
            if (value === undefined) {
                // if it's still undefined, check if global exchange-wide option exists
                value = this.safeValue2 (this.options, optionName, defaultOptionName);
            }
            // if it's still undefined, use the default value
            value = (value !== undefined) ? value : defaultValue;
        }
        return [ value, params ];
    }

    handleOption (methodName: string, optionName: string, defaultValue = undefined) {
        // eslint-disable-next-line no-unused-vars
        const [ result, empty ] = this.handleOptionAndParams ({}, methodName, optionName, defaultValue);
        return result;
    }

    handleMarketTypeAndParams (methodName: string, market: Market = undefined, params = {}, defaultValue = undefined): any {
        /**
         * @ignore
         * @method
         * @name exchange#handleMarketTypeAndParams
         * @param methodName the method calling handleMarketTypeAndParams
         * @param {Market} market
         * @param {object} params
         * @param {string} [params.type] type assigned by user
         * @param {string} [params.defaultType] same as params.type
         * @param {string} [defaultValue] assigned programatically in the method calling handleMarketTypeAndParams
         * @returns {[string, object]} the market type and params with type and defaultType omitted
         */
        const defaultType = this.safeString2 (this.options, 'defaultType', 'type', 'spot');
        if (defaultValue === undefined) {  // defaultValue takes precendence over exchange wide defaultType
            defaultValue = defaultType;
        }
        const methodOptions = this.safeDict (this.options, methodName);
        let methodType = defaultValue;
        if (methodOptions !== undefined) {  // user defined methodType takes precedence over defaultValue
            if (typeof methodOptions === 'string') {
                methodType = methodOptions;
            } else {
                methodType = this.safeString2 (methodOptions, 'defaultType', 'type', methodType);
            }
        }
        const marketType = (market === undefined) ? methodType : market['type'];
        const type = this.safeString2 (params, 'defaultType', 'type', marketType);
        params = this.omit (params, [ 'defaultType', 'type' ]);
        return [ type, params ];
    }

    handleSubTypeAndParams (methodName: string, market = undefined, params = {}, defaultValue = undefined) {
        let subType = undefined;
        // if set in params, it takes precedence
        const subTypeInParams = this.safeString2 (params, 'subType', 'defaultSubType');
        // avoid omitting if it's not present
        if (subTypeInParams !== undefined) {
            subType = subTypeInParams;
            params = this.omit (params, [ 'subType', 'defaultSubType' ]);
        } else {
            // at first, check from market object
            if (market !== undefined) {
                if (market['linear']) {
                    subType = 'linear';
                } else if (market['inverse']) {
                    subType = 'inverse';
                }
            }
            // if it was not defined in market object
            if (subType === undefined) {
                const values = this.handleOptionAndParams ({}, methodName, 'subType', defaultValue); // no need to re-test params here
                subType = values[0];
            }
        }
        return [ subType, params ];
    }

    handleMarginModeAndParams (methodName: string, params = {}, defaultValue = undefined) {
        /**
         * @ignore
         * @method
         * @param {object} [params] extra parameters specific to the exchange API endpoint
         * @returns {Array} the marginMode in lowercase as specified by params["marginMode"], params["defaultMarginMode"] this.options["marginMode"] or this.options["defaultMarginMode"]
         */
        return this.handleOptionAndParams (params, methodName, 'marginMode', defaultValue);
    }

    throwExactlyMatchedException (exact, string, message) {
        if (string === undefined) {
            return;
        }
        if (string in exact) {
            throw new exact[string] (message);
        }
    }

    throwBroadlyMatchedException (broad, string, message) {
        const broadKey = this.findBroadlyMatchedKey (broad, string);
        if (broadKey !== undefined) {
            throw new broad[broadKey] (message);
        }
    }

    findBroadlyMatchedKey (broad, string) {
        // a helper for matching error strings exactly vs broadly
        const keys = Object.keys (broad);
        for (let i = 0; i < keys.length; i++) {
            const key = keys[i];
            if (string !== undefined) { // #issues/12698
                if (string.indexOf (key) >= 0) {
                    return key;
                }
            }
        }
        return undefined;
    }

    handleErrors (statusCode, statusText, url, method, responseHeaders, responseBody, response, requestHeaders, requestBody) {
        // it is a stub method that must be overrided in the derived exchange classes
        // throw new NotSupported (this.id + ' handleErrors() not implemented yet');
        return undefined;
    }

    calculateRateLimiterCost (api, method, path, params, config = {}) {
        return this.safeValue (config, 'cost', 1);
    }

    async fetchTicker (symbol: string, params = {}): Promise<Ticker> {
        if (this.has['fetchTickers']) {
            await this.loadMarkets ();
            const market = this.market (symbol);
            symbol = market['symbol'];
            const tickers = await this.fetchTickers ([ symbol ], params);
            const ticker = this.safeDict (tickers, symbol);
            if (ticker === undefined) {
                throw new NullResponse (this.id + ' fetchTickers() could not find a ticker for ' + symbol);
            } else {
                return ticker as Ticker;
            }
        } else {
            throw new NotSupported (this.id + ' fetchTicker() is not supported yet');
        }
    }

    async fetchTickerWs (symbol: string, params = {}): Promise<Ticker> {
        if (this.has['fetchTickersWs']) {
            await this.loadMarkets ();
            const market = this.market (symbol);
            symbol = market['symbol'];
            const tickers = await this.fetchTickerWs (symbol, params);
            const ticker = this.safeDict (tickers, symbol);
            if (ticker === undefined) {
                throw new NullResponse (this.id + ' fetchTickers() could not find a ticker for ' + symbol);
            } else {
                return ticker as Ticker;
            }
        } else {
            throw new NotSupported (this.id + ' fetchTicker() is not supported yet');
        }
    }

    async watchTicker (symbol: string, params = {}): Promise<Ticker> {
        throw new NotSupported (this.id + ' watchTicker() is not supported yet');
    }

    async fetchTickers (symbols: string[] = undefined, params = {}): Promise<Tickers> {
        throw new NotSupported (this.id + ' fetchTickers() is not supported yet');
    }

    async fetchTickersWs (symbols: string[] = undefined, params = {}): Promise<Tickers> {
        throw new NotSupported (this.id + ' fetchTickers() is not supported yet');
    }

    async fetchOrderBooks (symbols: string[] = undefined, limit: Int = undefined, params = {}): Promise<Dictionary<OrderBook>> {
        throw new NotSupported (this.id + ' fetchOrderBooks() is not supported yet');
    }

    async watchBidsAsks (symbols: Strings = undefined, params = {}): Promise<Tickers> {
        throw new NotSupported (this.id + ' watchBidsAsks() is not supported yet');
    }

    async watchTickers (symbols: string[] = undefined, params = {}): Promise<Tickers> {
        throw new NotSupported (this.id + ' watchTickers() is not supported yet');
    }

    async fetchOrder (id: string, symbol: Str = undefined, params = {}): Promise<Order> {
        throw new NotSupported (this.id + ' fetchOrder() is not supported yet');
    }

    async fetchOrderWs (id: string, symbol: Str = undefined, params = {}): Promise<Order> {
        throw new NotSupported (this.id + ' fetchOrderWs() is not supported yet');
    }

    async fetchOrderStatus (id: string, symbol: Str = undefined, params = {}): Promise<string> {
        // TODO: TypeScript: change method signature by replacing
        // Promise<string> with Promise<Order['status']>.
        const order = await this.fetchOrder (id, symbol, params);
        return order['status'];
    }

    async fetchUnifiedOrder (order, params = {}): Promise<Order> {
        return await this.fetchOrder (this.safeString (order, 'id'), this.safeString (order, 'symbol'), params);
    }

    async createOrder (symbol: string, type: OrderType, side: OrderSide, amount: number, price: Num = undefined, params = {}): Promise<Order> {
        throw new NotSupported (this.id + ' createOrder() is not supported yet');
    }

    async createTrailingAmountOrder (symbol: string, type: OrderType, side: OrderSide, amount: number, price: Num = undefined, trailingAmount = undefined, trailingTriggerPrice = undefined, params = {}): Promise<Order> {
        /**
         * @method
         * @name createTrailingAmountOrder
         * @description create a trailing order by providing the symbol, type, side, amount, price and trailingAmount
         * @param {string} symbol unified symbol of the market to create an order in
         * @param {string} type 'market' or 'limit'
         * @param {string} side 'buy' or 'sell'
         * @param {float} amount how much you want to trade in units of the base currency, or number of contracts
         * @param {float} [price] the price for the order to be filled at, in units of the quote currency, ignored in market orders
         * @param {float} trailingAmount the quote amount to trail away from the current market price
         * @param {float} [trailingTriggerPrice] the price to activate a trailing order, default uses the price argument
         * @param {object} [params] extra parameters specific to the exchange API endpoint
         * @returns {object} an [order structure]{@link https://docs.ccxt.com/#/?id=order-structure}
         */
        if (trailingAmount === undefined) {
            throw new ArgumentsRequired (this.id + ' createTrailingAmountOrder() requires a trailingAmount argument');
        }
        params['trailingAmount'] = trailingAmount;
        if (trailingTriggerPrice !== undefined) {
            params['trailingTriggerPrice'] = trailingTriggerPrice;
        }
        if (this.has['createTrailingAmountOrder']) {
            return await this.createOrder (symbol, type, side, amount, price, params);
        }
        throw new NotSupported (this.id + ' createTrailingAmountOrder() is not supported yet');
    }

    async createTrailingAmountOrderWs (symbol: string, type: OrderType, side: OrderSide, amount: number, price: Num = undefined, trailingAmount = undefined, trailingTriggerPrice = undefined, params = {}): Promise<Order> {
        /**
         * @method
         * @name createTrailingAmountOrderWs
         * @description create a trailing order by providing the symbol, type, side, amount, price and trailingAmount
         * @param {string} symbol unified symbol of the market to create an order in
         * @param {string} type 'market' or 'limit'
         * @param {string} side 'buy' or 'sell'
         * @param {float} amount how much you want to trade in units of the base currency, or number of contracts
         * @param {float} [price] the price for the order to be filled at, in units of the quote currency, ignored in market orders
         * @param {float} trailingAmount the quote amount to trail away from the current market price
         * @param {float} [trailingTriggerPrice] the price to activate a trailing order, default uses the price argument
         * @param {object} [params] extra parameters specific to the exchange API endpoint
         * @returns {object} an [order structure]{@link https://docs.ccxt.com/#/?id=order-structure}
         */
        if (trailingAmount === undefined) {
            throw new ArgumentsRequired (this.id + ' createTrailingAmountOrderWs() requires a trailingAmount argument');
        }
        params['trailingAmount'] = trailingAmount;
        if (trailingTriggerPrice !== undefined) {
            params['trailingTriggerPrice'] = trailingTriggerPrice;
        }
        if (this.has['createTrailingAmountOrderWs']) {
            return await this.createOrderWs (symbol, type, side, amount, price, params);
        }
        throw new NotSupported (this.id + ' createTrailingAmountOrderWs() is not supported yet');
    }

    async createTrailingPercentOrder (symbol: string, type: OrderType, side: OrderSide, amount: number, price: Num = undefined, trailingPercent = undefined, trailingTriggerPrice = undefined, params = {}): Promise<Order> {
        /**
         * @method
         * @name createTrailingPercentOrder
         * @description create a trailing order by providing the symbol, type, side, amount, price and trailingPercent
         * @param {string} symbol unified symbol of the market to create an order in
         * @param {string} type 'market' or 'limit'
         * @param {string} side 'buy' or 'sell'
         * @param {float} amount how much you want to trade in units of the base currency, or number of contracts
         * @param {float} [price] the price for the order to be filled at, in units of the quote currency, ignored in market orders
         * @param {float} trailingPercent the percent to trail away from the current market price
         * @param {float} [trailingTriggerPrice] the price to activate a trailing order, default uses the price argument
         * @param {object} [params] extra parameters specific to the exchange API endpoint
         * @returns {object} an [order structure]{@link https://docs.ccxt.com/#/?id=order-structure}
         */
        if (trailingPercent === undefined) {
            throw new ArgumentsRequired (this.id + ' createTrailingPercentOrder() requires a trailingPercent argument');
        }
        params['trailingPercent'] = trailingPercent;
        if (trailingTriggerPrice !== undefined) {
            params['trailingTriggerPrice'] = trailingTriggerPrice;
        }
        if (this.has['createTrailingPercentOrder']) {
            return await this.createOrder (symbol, type, side, amount, price, params);
        }
        throw new NotSupported (this.id + ' createTrailingPercentOrder() is not supported yet');
    }

    async createTrailingPercentOrderWs (symbol: string, type: OrderType, side: OrderSide, amount: number, price: Num = undefined, trailingPercent = undefined, trailingTriggerPrice = undefined, params = {}): Promise<Order> {
        /**
         * @method
         * @name createTrailingPercentOrderWs
         * @description create a trailing order by providing the symbol, type, side, amount, price and trailingPercent
         * @param {string} symbol unified symbol of the market to create an order in
         * @param {string} type 'market' or 'limit'
         * @param {string} side 'buy' or 'sell'
         * @param {float} amount how much you want to trade in units of the base currency, or number of contracts
         * @param {float} [price] the price for the order to be filled at, in units of the quote currency, ignored in market orders
         * @param {float} trailingPercent the percent to trail away from the current market price
         * @param {float} [trailingTriggerPrice] the price to activate a trailing order, default uses the price argument
         * @param {object} [params] extra parameters specific to the exchange API endpoint
         * @returns {object} an [order structure]{@link https://docs.ccxt.com/#/?id=order-structure}
         */
        if (trailingPercent === undefined) {
            throw new ArgumentsRequired (this.id + ' createTrailingPercentOrderWs() requires a trailingPercent argument');
        }
        params['trailingPercent'] = trailingPercent;
        if (trailingTriggerPrice !== undefined) {
            params['trailingTriggerPrice'] = trailingTriggerPrice;
        }
        if (this.has['createTrailingPercentOrderWs']) {
            return await this.createOrderWs (symbol, type, side, amount, price, params);
        }
        throw new NotSupported (this.id + ' createTrailingPercentOrderWs() is not supported yet');
    }

    async createMarketOrderWithCost (symbol: string, side: OrderSide, cost: number, params = {}) {
        /**
         * @method
         * @name createMarketOrderWithCost
         * @description create a market order by providing the symbol, side and cost
         * @param {string} symbol unified symbol of the market to create an order in
         * @param {string} side 'buy' or 'sell'
         * @param {float} cost how much you want to trade in units of the quote currency
         * @param {object} [params] extra parameters specific to the exchange API endpoint
         * @returns {object} an [order structure]{@link https://docs.ccxt.com/#/?id=order-structure}
         */
        if (this.has['createMarketOrderWithCost'] || (this.has['createMarketBuyOrderWithCost'] && this.has['createMarketSellOrderWithCost'])) {
            return await this.createOrder (symbol, 'market', side, cost, 1, params);
        }
        throw new NotSupported (this.id + ' createMarketOrderWithCost() is not supported yet');
    }

    async createMarketBuyOrderWithCost (symbol: string, cost: number, params = {}): Promise<Order> {
        /**
         * @method
         * @name createMarketBuyOrderWithCost
         * @description create a market buy order by providing the symbol and cost
         * @param {string} symbol unified symbol of the market to create an order in
         * @param {float} cost how much you want to trade in units of the quote currency
         * @param {object} [params] extra parameters specific to the exchange API endpoint
         * @returns {object} an [order structure]{@link https://docs.ccxt.com/#/?id=order-structure}
         */
        if (this.options['createMarketBuyOrderRequiresPrice'] || this.has['createMarketBuyOrderWithCost']) {
            return await this.createOrder (symbol, 'market', 'buy', cost, 1, params);
        }
        throw new NotSupported (this.id + ' createMarketBuyOrderWithCost() is not supported yet');
    }

    async createMarketSellOrderWithCost (symbol: string, cost: number, params = {}): Promise<Order> {
        /**
         * @method
         * @name createMarketSellOrderWithCost
         * @description create a market sell order by providing the symbol and cost
         * @param {string} symbol unified symbol of the market to create an order in
         * @param {float} cost how much you want to trade in units of the quote currency
         * @param {object} [params] extra parameters specific to the exchange API endpoint
         * @returns {object} an [order structure]{@link https://docs.ccxt.com/#/?id=order-structure}
         */
        if (this.options['createMarketSellOrderRequiresPrice'] || this.has['createMarketSellOrderWithCost']) {
            return await this.createOrder (symbol, 'market', 'sell', cost, 1, params);
        }
        throw new NotSupported (this.id + ' createMarketSellOrderWithCost() is not supported yet');
    }

    async createMarketOrderWithCostWs (symbol: string, side: OrderSide, cost: number, params = {}) {
        /**
         * @method
         * @name createMarketOrderWithCostWs
         * @description create a market order by providing the symbol, side and cost
         * @param {string} symbol unified symbol of the market to create an order in
         * @param {string} side 'buy' or 'sell'
         * @param {float} cost how much you want to trade in units of the quote currency
         * @param {object} [params] extra parameters specific to the exchange API endpoint
         * @returns {object} an [order structure]{@link https://docs.ccxt.com/#/?id=order-structure}
         */
        if (this.has['createMarketOrderWithCostWs'] || (this.has['createMarketBuyOrderWithCostWs'] && this.has['createMarketSellOrderWithCostWs'])) {
            return await this.createOrderWs (symbol, 'market', side, cost, 1, params);
        }
        throw new NotSupported (this.id + ' createMarketOrderWithCostWs() is not supported yet');
    }

    async createTriggerOrder (symbol: string, type: OrderType, side: OrderSide, amount: number, price: Num = undefined, triggerPrice: Num = undefined, params = {}): Promise<Order> {
        /**
         * @method
         * @name createTriggerOrder
         * @description create a trigger stop order (type 1)
         * @param {string} symbol unified symbol of the market to create an order in
         * @param {string} type 'market' or 'limit'
         * @param {string} side 'buy' or 'sell'
         * @param {float} amount how much you want to trade in units of the base currency or the number of contracts
         * @param {float} [price] the price to fulfill the order, in units of the quote currency, ignored in market orders
         * @param {float} triggerPrice the price to trigger the stop order, in units of the quote currency
         * @param {object} [params] extra parameters specific to the exchange API endpoint
         * @returns {object} an [order structure]{@link https://docs.ccxt.com/#/?id=order-structure}
         */
        if (triggerPrice === undefined) {
            throw new ArgumentsRequired (this.id + ' createTriggerOrder() requires a triggerPrice argument');
        }
        params['triggerPrice'] = triggerPrice;
        if (this.has['createTriggerOrder']) {
            return await this.createOrder (symbol, type, side, amount, price, params);
        }
        throw new NotSupported (this.id + ' createTriggerOrder() is not supported yet');
    }

    async createTriggerOrderWs (symbol: string, type: OrderType, side: OrderSide, amount: number, price: Num = undefined, triggerPrice: Num = undefined, params = {}): Promise<Order> {
        /**
         * @method
         * @name createTriggerOrderWs
         * @description create a trigger stop order (type 1)
         * @param {string} symbol unified symbol of the market to create an order in
         * @param {string} type 'market' or 'limit'
         * @param {string} side 'buy' or 'sell'
         * @param {float} amount how much you want to trade in units of the base currency or the number of contracts
         * @param {float} [price] the price to fulfill the order, in units of the quote currency, ignored in market orders
         * @param {float} triggerPrice the price to trigger the stop order, in units of the quote currency
         * @param {object} [params] extra parameters specific to the exchange API endpoint
         * @returns {object} an [order structure]{@link https://docs.ccxt.com/#/?id=order-structure}
         */
        if (triggerPrice === undefined) {
            throw new ArgumentsRequired (this.id + ' createTriggerOrderWs() requires a triggerPrice argument');
        }
        params['triggerPrice'] = triggerPrice;
        if (this.has['createTriggerOrderWs']) {
            return await this.createOrderWs (symbol, type, side, amount, price, params);
        }
        throw new NotSupported (this.id + ' createTriggerOrderWs() is not supported yet');
    }

    async createStopLossOrder (symbol: string, type: OrderType, side: OrderSide, amount: number, price: Num = undefined, stopLossPrice: Num = undefined, params = {}): Promise<Order> {
        /**
         * @method
         * @name createStopLossOrder
         * @description create a trigger stop loss order (type 2)
         * @param {string} symbol unified symbol of the market to create an order in
         * @param {string} type 'market' or 'limit'
         * @param {string} side 'buy' or 'sell'
         * @param {float} amount how much you want to trade in units of the base currency or the number of contracts
         * @param {float} [price] the price to fulfill the order, in units of the quote currency, ignored in market orders
         * @param {float} stopLossPrice the price to trigger the stop loss order, in units of the quote currency
         * @param {object} [params] extra parameters specific to the exchange API endpoint
         * @returns {object} an [order structure]{@link https://docs.ccxt.com/#/?id=order-structure}
         */
        if (stopLossPrice === undefined) {
            throw new ArgumentsRequired (this.id + ' createStopLossOrder() requires a stopLossPrice argument');
        }
        params['stopLossPrice'] = stopLossPrice;
        if (this.has['createStopLossOrder']) {
            return await this.createOrder (symbol, type, side, amount, price, params);
        }
        throw new NotSupported (this.id + ' createStopLossOrder() is not supported yet');
    }

    async createStopLossOrderWs (symbol: string, type: OrderType, side: OrderSide, amount: number, price: Num = undefined, stopLossPrice: Num = undefined, params = {}): Promise<Order> {
        /**
         * @method
         * @name createStopLossOrderWs
         * @description create a trigger stop loss order (type 2)
         * @param {string} symbol unified symbol of the market to create an order in
         * @param {string} type 'market' or 'limit'
         * @param {string} side 'buy' or 'sell'
         * @param {float} amount how much you want to trade in units of the base currency or the number of contracts
         * @param {float} [price] the price to fulfill the order, in units of the quote currency, ignored in market orders
         * @param {float} stopLossPrice the price to trigger the stop loss order, in units of the quote currency
         * @param {object} [params] extra parameters specific to the exchange API endpoint
         * @returns {object} an [order structure]{@link https://docs.ccxt.com/#/?id=order-structure}
         */
        if (stopLossPrice === undefined) {
            throw new ArgumentsRequired (this.id + ' createStopLossOrderWs() requires a stopLossPrice argument');
        }
        params['stopLossPrice'] = stopLossPrice;
        if (this.has['createStopLossOrderWs']) {
            return await this.createOrderWs (symbol, type, side, amount, price, params);
        }
        throw new NotSupported (this.id + ' createStopLossOrderWs() is not supported yet');
    }

    async createTakeProfitOrder (symbol: string, type: OrderType, side: OrderSide, amount: number, price: Num = undefined, takeProfitPrice: Num = undefined, params = {}): Promise<Order> {
        /**
         * @method
         * @name createTakeProfitOrder
         * @description create a trigger take profit order (type 2)
         * @param {string} symbol unified symbol of the market to create an order in
         * @param {string} type 'market' or 'limit'
         * @param {string} side 'buy' or 'sell'
         * @param {float} amount how much you want to trade in units of the base currency or the number of contracts
         * @param {float} [price] the price to fulfill the order, in units of the quote currency, ignored in market orders
         * @param {float} takeProfitPrice the price to trigger the take profit order, in units of the quote currency
         * @param {object} [params] extra parameters specific to the exchange API endpoint
         * @returns {object} an [order structure]{@link https://docs.ccxt.com/#/?id=order-structure}
         */
        if (takeProfitPrice === undefined) {
            throw new ArgumentsRequired (this.id + ' createTakeProfitOrder() requires a takeProfitPrice argument');
        }
        params['takeProfitPrice'] = takeProfitPrice;
        if (this.has['createTakeProfitOrder']) {
            return await this.createOrder (symbol, type, side, amount, price, params);
        }
        throw new NotSupported (this.id + ' createTakeProfitOrder() is not supported yet');
    }

    async createTakeProfitOrderWs (symbol: string, type: OrderType, side: OrderSide, amount: number, price: Num = undefined, takeProfitPrice: Num = undefined, params = {}): Promise<Order> {
        /**
         * @method
         * @name createTakeProfitOrderWs
         * @description create a trigger take profit order (type 2)
         * @param {string} symbol unified symbol of the market to create an order in
         * @param {string} type 'market' or 'limit'
         * @param {string} side 'buy' or 'sell'
         * @param {float} amount how much you want to trade in units of the base currency or the number of contracts
         * @param {float} [price] the price to fulfill the order, in units of the quote currency, ignored in market orders
         * @param {float} takeProfitPrice the price to trigger the take profit order, in units of the quote currency
         * @param {object} [params] extra parameters specific to the exchange API endpoint
         * @returns {object} an [order structure]{@link https://docs.ccxt.com/#/?id=order-structure}
         */
        if (takeProfitPrice === undefined) {
            throw new ArgumentsRequired (this.id + ' createTakeProfitOrderWs() requires a takeProfitPrice argument');
        }
        params['takeProfitPrice'] = takeProfitPrice;
        if (this.has['createTakeProfitOrderWs']) {
            return await this.createOrderWs (symbol, type, side, amount, price, params);
        }
        throw new NotSupported (this.id + ' createTakeProfitOrderWs() is not supported yet');
    }

    async createOrderWithTakeProfitAndStopLoss (symbol: string, type: OrderType, side: OrderSide, amount: number, price: Num = undefined, takeProfit: Num = undefined, stopLoss: Num = undefined, params = {}): Promise<Order> {
        /**
         * @method
         * @name createOrderWithTakeProfitAndStopLoss
         * @description create an order with a stop loss or take profit attached (type 3)
         * @param {string} symbol unified symbol of the market to create an order in
         * @param {string} type 'market' or 'limit'
         * @param {string} side 'buy' or 'sell'
         * @param {float} amount how much you want to trade in units of the base currency or the number of contracts
         * @param {float} [price] the price to fulfill the order, in units of the quote currency, ignored in market orders
         * @param {float} [takeProfit] the take profit price, in units of the quote currency
         * @param {float} [stopLoss] the stop loss price, in units of the quote currency
         * @param {object} [params] extra parameters specific to the exchange API endpoint
         * @param {string} [params.takeProfitType] *not available on all exchanges* 'limit' or 'market'
         * @param {string} [params.stopLossType] *not available on all exchanges* 'limit' or 'market'
         * @param {string} [params.takeProfitPriceType] *not available on all exchanges* 'last', 'mark' or 'index'
         * @param {string} [params.stopLossPriceType] *not available on all exchanges* 'last', 'mark' or 'index'
         * @param {float} [params.takeProfitLimitPrice] *not available on all exchanges* limit price for a limit take profit order
         * @param {float} [params.stopLossLimitPrice] *not available on all exchanges* stop loss for a limit stop loss order
         * @param {float} [params.takeProfitAmount] *not available on all exchanges* the amount for a take profit
         * @param {float} [params.stopLossAmount] *not available on all exchanges* the amount for a stop loss
         * @returns {object} an [order structure]{@link https://docs.ccxt.com/#/?id=order-structure}
         */
        params = this.setTakeProfitAndStopLossParams (symbol, type, side, amount, price, takeProfit, stopLoss, params);
        if (this.has['createOrderWithTakeProfitAndStopLoss']) {
            return await this.createOrder (symbol, type, side, amount, price, params);
        }
        throw new NotSupported (this.id + ' createOrderWithTakeProfitAndStopLoss() is not supported yet');
    }

    setTakeProfitAndStopLossParams (symbol: string, type: OrderType, side: OrderSide, amount: number, price: Num = undefined, takeProfit: Num = undefined, stopLoss: Num = undefined, params = {}) {
        if ((takeProfit === undefined) && (stopLoss === undefined)) {
            throw new ArgumentsRequired (this.id + ' createOrderWithTakeProfitAndStopLoss() requires either a takeProfit or stopLoss argument');
        }
        if (takeProfit !== undefined) {
            params['takeProfit'] = {
                'triggerPrice': takeProfit,
            };
        }
        if (stopLoss !== undefined) {
            params['stopLoss'] = {
                'triggerPrice': stopLoss,
            };
        }
        const takeProfitType = this.safeString (params, 'takeProfitType');
        const takeProfitPriceType = this.safeString (params, 'takeProfitPriceType');
        const takeProfitLimitPrice = this.safeString (params, 'takeProfitLimitPrice');
        const takeProfitAmount = this.safeString (params, 'takeProfitAmount');
        const stopLossType = this.safeString (params, 'stopLossType');
        const stopLossPriceType = this.safeString (params, 'stopLossPriceType');
        const stopLossLimitPrice = this.safeString (params, 'stopLossLimitPrice');
        const stopLossAmount = this.safeString (params, 'stopLossAmount');
        if (takeProfitType !== undefined) {
            params['takeProfit']['type'] = takeProfitType;
        }
        if (takeProfitPriceType !== undefined) {
            params['takeProfit']['priceType'] = takeProfitPriceType;
        }
        if (takeProfitLimitPrice !== undefined) {
            params['takeProfit']['price'] = this.parseToNumeric (takeProfitLimitPrice);
        }
        if (takeProfitAmount !== undefined) {
            params['takeProfit']['amount'] = this.parseToNumeric (takeProfitAmount);
        }
        if (stopLossType !== undefined) {
            params['stopLoss']['type'] = stopLossType;
        }
        if (stopLossPriceType !== undefined) {
            params['stopLoss']['priceType'] = stopLossPriceType;
        }
        if (stopLossLimitPrice !== undefined) {
            params['stopLoss']['price'] = this.parseToNumeric (stopLossLimitPrice);
        }
        if (stopLossAmount !== undefined) {
            params['stopLoss']['amount'] = this.parseToNumeric (stopLossAmount);
        }
        params = this.omit (params, [ 'takeProfitType', 'takeProfitPriceType', 'takeProfitLimitPrice', 'takeProfitAmount', 'stopLossType', 'stopLossPriceType', 'stopLossLimitPrice', 'stopLossAmount' ]);
        return params;
    }

    async createOrderWithTakeProfitAndStopLossWs (symbol: string, type: OrderType, side: OrderSide, amount: number, price: Num = undefined, takeProfit: Num = undefined, stopLoss: Num = undefined, params = {}): Promise<Order> {
        /**
         * @method
         * @name createOrderWithTakeProfitAndStopLossWs
         * @description create an order with a stop loss or take profit attached (type 3)
         * @param {string} symbol unified symbol of the market to create an order in
         * @param {string} type 'market' or 'limit'
         * @param {string} side 'buy' or 'sell'
         * @param {float} amount how much you want to trade in units of the base currency or the number of contracts
         * @param {float} [price] the price to fulfill the order, in units of the quote currency, ignored in market orders
         * @param {float} [takeProfit] the take profit price, in units of the quote currency
         * @param {float} [stopLoss] the stop loss price, in units of the quote currency
         * @param {object} [params] extra parameters specific to the exchange API endpoint
         * @param {string} [params.takeProfitType] *not available on all exchanges* 'limit' or 'market'
         * @param {string} [params.stopLossType] *not available on all exchanges* 'limit' or 'market'
         * @param {string} [params.takeProfitPriceType] *not available on all exchanges* 'last', 'mark' or 'index'
         * @param {string} [params.stopLossPriceType] *not available on all exchanges* 'last', 'mark' or 'index'
         * @param {float} [params.takeProfitLimitPrice] *not available on all exchanges* limit price for a limit take profit order
         * @param {float} [params.stopLossLimitPrice] *not available on all exchanges* stop loss for a limit stop loss order
         * @param {float} [params.takeProfitAmount] *not available on all exchanges* the amount for a take profit
         * @param {float} [params.stopLossAmount] *not available on all exchanges* the amount for a stop loss
         * @returns {object} an [order structure]{@link https://docs.ccxt.com/#/?id=order-structure}
         */
        params = this.setTakeProfitAndStopLossParams (symbol, type, side, amount, price, takeProfit, stopLoss, params);
        if (this.has['createOrderWithTakeProfitAndStopLossWs']) {
            return await this.createOrderWs (symbol, type, side, amount, price, params);
        }
        throw new NotSupported (this.id + ' createOrderWithTakeProfitAndStopLossWs() is not supported yet');
    }

    async createOrders (orders: OrderRequest[], params = {}): Promise<Order[]> {
        throw new NotSupported (this.id + ' createOrders() is not supported yet');
    }

    async createOrderWs (symbol: string, type: OrderType, side: OrderSide, amount: number, price: Num = undefined, params = {}): Promise<Order> {
        throw new NotSupported (this.id + ' createOrderWs() is not supported yet');
    }

    async cancelOrder (id: string, symbol: Str = undefined, params = {}): Promise<{}> {
        throw new NotSupported (this.id + ' cancelOrder() is not supported yet');
    }

    async cancelOrderWs (id: string, symbol: Str = undefined, params = {}): Promise<{}> {
        throw new NotSupported (this.id + ' cancelOrderWs() is not supported yet');
    }

    async cancelOrdersWs (ids: string[], symbol: Str = undefined, params = {}): Promise<{}> {
        throw new NotSupported (this.id + ' cancelOrdersWs() is not supported yet');
    }

    async cancelAllOrders (symbol: Str = undefined, params = {}): Promise<{}> {
        throw new NotSupported (this.id + ' cancelAllOrders() is not supported yet');
    }

    async cancelAllOrdersAfter (timeout: Int, params = {}): Promise<{}> {
        throw new NotSupported (this.id + ' cancelAllOrdersAfter() is not supported yet');
    }

    async cancelOrdersForSymbols (orders: CancellationRequest[], params = {}): Promise<{}> {
        throw new NotSupported (this.id + ' cancelOrdersForSymbols() is not supported yet');
    }

    async cancelAllOrdersWs (symbol: Str = undefined, params = {}): Promise<{}> {
        throw new NotSupported (this.id + ' cancelAllOrdersWs() is not supported yet');
    }

    async cancelUnifiedOrder (order, params = {}): Promise<{}> {
        return this.cancelOrder (this.safeString (order, 'id'), this.safeString (order, 'symbol'), params);
    }

    async fetchOrders (symbol: Str = undefined, since: Int = undefined, limit: Int = undefined, params = {}): Promise<Order[]> {
        if (this.has['fetchOpenOrders'] && this.has['fetchClosedOrders']) {
            throw new NotSupported (this.id + ' fetchOrders() is not supported yet, consider using fetchOpenOrders() and fetchClosedOrders() instead');
        }
        throw new NotSupported (this.id + ' fetchOrders() is not supported yet');
    }

    async fetchOrdersWs (symbol: Str = undefined, since: Int = undefined, limit: Int = undefined, params = {}): Promise<Order[]> {
        throw new NotSupported (this.id + ' fetchOrdersWs() is not supported yet');
    }

    async fetchOrderTrades (id: string, symbol: Str = undefined, since: Int = undefined, limit: Int = undefined, params = {}): Promise<Trade[]> {
        throw new NotSupported (this.id + ' fetchOrderTrades() is not supported yet');
    }

    async watchOrders (symbol: Str = undefined, since: Int = undefined, limit: Int = undefined, params = {}): Promise<Order[]> {
        throw new NotSupported (this.id + ' watchOrders() is not supported yet');
    }

    async fetchOpenOrders (symbol: Str = undefined, since: Int = undefined, limit: Int = undefined, params = {}): Promise<Order[]> {
        if (this.has['fetchOrders']) {
            const orders = await this.fetchOrders (symbol, since, limit, params);
            return this.filterBy (orders, 'status', 'open') as Order[];
        }
        throw new NotSupported (this.id + ' fetchOpenOrders() is not supported yet');
    }

    async fetchOpenOrdersWs (symbol: Str = undefined, since: Int = undefined, limit: Int = undefined, params = {}): Promise<Order[]> {
        if (this.has['fetchOrdersWs']) {
            const orders = await this.fetchOrdersWs (symbol, since, limit, params);
            return this.filterBy (orders, 'status', 'open') as Order[];
        }
        throw new NotSupported (this.id + ' fetchOpenOrdersWs() is not supported yet');
    }

    async fetchClosedOrders (symbol: Str = undefined, since: Int = undefined, limit: Int = undefined, params = {}): Promise<Order[]> {
        if (this.has['fetchOrders']) {
            const orders = await this.fetchOrders (symbol, since, limit, params);
            return this.filterBy (orders, 'status', 'closed') as Order[];
        }
        throw new NotSupported (this.id + ' fetchClosedOrders() is not supported yet');
    }

    async fetchCanceledAndClosedOrders (symbol: Str = undefined, since: Int = undefined, limit: Int = undefined, params = {}): Promise<Order[]> {
        throw new NotSupported (this.id + ' fetchCanceledAndClosedOrders() is not supported yet');
    }

    async fetchClosedOrdersWs (symbol: Str = undefined, since: Int = undefined, limit: Int = undefined, params = {}): Promise<Order[]> {
        if (this.has['fetchOrdersWs']) {
            const orders = await this.fetchOrdersWs (symbol, since, limit, params);
            return this.filterBy (orders, 'status', 'closed') as Order[];
        }
        throw new NotSupported (this.id + ' fetchClosedOrdersWs() is not supported yet');
    }

    async fetchMyTrades (symbol: Str = undefined, since: Int = undefined, limit: Int = undefined, params = {}): Promise<Trade[]> {
        throw new NotSupported (this.id + ' fetchMyTrades() is not supported yet');
    }

    async fetchMyLiquidations (symbol: Str = undefined, since: Int = undefined, limit: Int = undefined, params = {}): Promise<Liquidation[]> {
        throw new NotSupported (this.id + ' fetchMyLiquidations() is not supported yet');
    }

    async fetchLiquidations (symbol: string, since: Int = undefined, limit: Int = undefined, params = {}): Promise<Liquidation[]> {
        throw new NotSupported (this.id + ' fetchLiquidations() is not supported yet');
    }

    async fetchMyTradesWs (symbol: Str = undefined, since: Int = undefined, limit: Int = undefined, params = {}): Promise<Trade[]> {
        throw new NotSupported (this.id + ' fetchMyTradesWs() is not supported yet');
    }

    async watchMyTrades (symbol: Str = undefined, since: Int = undefined, limit: Int = undefined, params = {}): Promise<Trade[]> {
        throw new NotSupported (this.id + ' watchMyTrades() is not supported yet');
    }

    async fetchGreeks (symbol: string, params = {}): Promise<Greeks> {
        throw new NotSupported (this.id + ' fetchGreeks() is not supported yet');
    }

    async fetchOptionChain (code: string, params = {}): Promise<OptionChain> {
        throw new NotSupported (this.id + ' fetchOptionChain() is not supported yet');
    }

    async fetchOption (symbol: string, params = {}): Promise<Option> {
        throw new NotSupported (this.id + ' fetchOption() is not supported yet');
    }

    async fetchConvertQuote (fromCode: string, toCode: string, amount: Num = undefined, params = {}): Promise<Conversion> {
        throw new NotSupported (this.id + ' fetchConvertQuote() is not supported yet');
    }

    async fetchDepositsWithdrawals (code: Str = undefined, since: Int = undefined, limit: Int = undefined, params = {}): Promise<Transaction[]> {
        /**
         * @method
         * @name exchange#fetchDepositsWithdrawals
         * @description fetch history of deposits and withdrawals
         * @param {string} [code] unified currency code for the currency of the deposit/withdrawals, default is undefined
         * @param {int} [since] timestamp in ms of the earliest deposit/withdrawal, default is undefined
         * @param {int} [limit] max number of deposit/withdrawals to return, default is undefined
         * @param {object} [params] extra parameters specific to the exchange API endpoint
         * @returns {object} a list of [transaction structures]{@link https://docs.ccxt.com/#/?id=transaction-structure}
         */
        throw new NotSupported (this.id + ' fetchDepositsWithdrawals() is not supported yet');
    }

    async fetchDeposits (symbol: Str = undefined, since: Int = undefined, limit: Int = undefined, params = {}): Promise<Transaction[]> {
        throw new NotSupported (this.id + ' fetchDeposits() is not supported yet');
    }

    async fetchWithdrawals (symbol: Str = undefined, since: Int = undefined, limit: Int = undefined, params = {}): Promise<Transaction[]> {
        throw new NotSupported (this.id + ' fetchWithdrawals() is not supported yet');
    }

    async fetchDepositsWs (code: Str = undefined, since: Int = undefined, limit: Int = undefined, params = {}): Promise<{}> {
        throw new NotSupported (this.id + ' fetchDepositsWs() is not supported yet');
    }

    async fetchWithdrawalsWs (code: Str = undefined, since: Int = undefined, limit: Int = undefined, params = {}): Promise<{}> {
        throw new NotSupported (this.id + ' fetchWithdrawalsWs() is not supported yet');
    }

    async fetchFundingRateHistory (symbol: Str = undefined, since: Int = undefined, limit: Int = undefined, params = {}): Promise<FundingRateHistory[]> {
        throw new NotSupported (this.id + ' fetchFundingRateHistory() is not supported yet');
    }

    async fetchFundingHistory (symbol: Str = undefined, since: Int = undefined, limit: Int = undefined, params = {}): Promise<FundingHistory[]> {
        throw new NotSupported (this.id + ' fetchFundingHistory() is not supported yet');
    }

    async closePosition (symbol: string, side: OrderSide = undefined, params = {}): Promise<Order> {
        throw new NotSupported (this.id + ' closePosition() is not supported yet');
    }

    async closeAllPositions (params = {}): Promise<Position[]> {
        throw new NotSupported (this.id + ' closeAllPositions() is not supported yet');
    }

    async fetchL3OrderBook (symbol: string, limit: Int = undefined, params = {}): Promise<OrderBook> {
        throw new BadRequest (this.id + ' fetchL3OrderBook() is not supported yet');
    }

    parseLastPrice (price, market: Market = undefined): LastPrice {
        throw new NotSupported (this.id + ' parseLastPrice() is not supported yet');
    }

    async fetchDepositAddress (code: string, params = {}) {
        if (this.has['fetchDepositAddresses']) {
            const depositAddresses = await this.fetchDepositAddresses ([ code ], params);
            const depositAddress = this.safeValue (depositAddresses, code);
            if (depositAddress === undefined) {
                throw new InvalidAddress (this.id + ' fetchDepositAddress() could not find a deposit address for ' + code + ', make sure you have created a corresponding deposit address in your wallet on the exchange website');
            } else {
                return depositAddress;
            }
        } else if (this.has['fetchDepositAddressesByNetwork']) {
            const network = this.safeString (params, 'network');
            params = this.omit (params, 'network');
            const addressStructures = await this.fetchDepositAddressesByNetwork (code, params);
            if (network !== undefined) {
                return this.safeDict (addressStructures, network);
            } else {
                const keys = Object.keys (addressStructures);
                const key = this.safeString (keys, 0);
                return this.safeDict (addressStructures, key);
            }
        } else {
            throw new NotSupported (this.id + ' fetchDepositAddress() is not supported yet');
        }
    }

    account (): BalanceAccount {
        return {
            'free': undefined,
            'used': undefined,
            'total': undefined,
        };
    }

    commonCurrencyCode (code: string) {
        if (!this.substituteCommonCurrencyCodes) {
            return code;
        }
        return this.safeString (this.commonCurrencies, code, code);
    }

    currency (code: string) {
        if (this.currencies === undefined) {
            throw new ExchangeError (this.id + ' currencies not loaded');
        }
        if (typeof code === 'string') {
            if (code in this.currencies) {
                return this.currencies[code];
            } else if (code in this.currencies_by_id) {
                return this.currencies_by_id[code];
            }
        }
        throw new ExchangeError (this.id + ' does not have currency code ' + code);
    }

    market (symbol: string): MarketInterface {
        if (this.markets === undefined) {
            throw new ExchangeError (this.id + ' markets not loaded');
        }
        if (symbol in this.markets) {
            return this.markets[symbol];
        } else if (symbol in this.markets_by_id) {
            const markets = this.markets_by_id[symbol];
            const defaultType = this.safeString2 (this.options, 'defaultType', 'defaultSubType', 'spot');
            for (let i = 0; i < markets.length; i++) {
                const market = markets[i];
                if (market[defaultType]) {
                    return market;
                }
            }
            return markets[0];
        } else if ((symbol.endsWith ('-C')) || (symbol.endsWith ('-P')) || (symbol.startsWith ('C-')) || (symbol.startsWith ('P-'))) {
            return this.createExpiredOptionMarket (symbol);
        }
        throw new BadSymbol (this.id + ' does not have market symbol ' + symbol);
    }

    createExpiredOptionMarket (symbol: string): MarketInterface {
        throw new NotSupported (this.id + ' createExpiredOptionMarket () is not supported yet');
    }

    handleWithdrawTagAndParams (tag, params): any {
        if ((tag !== undefined) && (typeof tag === 'object')) {
            params = this.extend (tag, params);
            tag = undefined;
        }
        if (tag === undefined) {
            tag = this.safeString (params, 'tag');
            if (tag !== undefined) {
                params = this.omit (params, 'tag');
            }
        }
        return [ tag, params ];
    }

    async createLimitOrder (symbol: string, side: OrderSide, amount: number, price: number, params = {}): Promise<Order> {
        return await this.createOrder (symbol, 'limit', side, amount, price, params);
    }

    async createLimitOrderWs (symbol: string, side: OrderSide, amount: number, price: number, params = {}): Promise<Order> {
        return await this.createOrderWs (symbol, 'limit', side, amount, price, params);
    }

    async createMarketOrder (symbol: string, side: OrderSide, amount: number, price: Num = undefined, params = {}): Promise<Order> {
        return await this.createOrder (symbol, 'market', side, amount, price, params);
    }

    async createMarketOrderWs (symbol: string, side: OrderSide, amount: number, price: Num = undefined, params = {}): Promise<Order> {
        return await this.createOrderWs (symbol, 'market', side, amount, price, params);
    }

    async createLimitBuyOrder (symbol: string, amount: number, price: number, params = {}): Promise<Order> {
        return await this.createOrder (symbol, 'limit', 'buy', amount, price, params);
    }

    async createLimitBuyOrderWs (symbol: string, amount: number, price: number, params = {}): Promise<Order> {
        return await this.createOrderWs (symbol, 'limit', 'buy', amount, price, params);
    }

    async createLimitSellOrder (symbol: string, amount: number, price: number, params = {}): Promise<Order> {
        return await this.createOrder (symbol, 'limit', 'sell', amount, price, params);
    }

    async createLimitSellOrderWs (symbol: string, amount: number, price: number, params = {}): Promise<Order> {
        return await this.createOrderWs (symbol, 'limit', 'sell', amount, price, params);
    }

    async createMarketBuyOrder (symbol: string, amount: number, params = {}): Promise<Order> {
        return await this.createOrder (symbol, 'market', 'buy', amount, undefined, params);
    }

    async createMarketBuyOrderWs (symbol: string, amount: number, params = {}): Promise<Order> {
        return await this.createOrderWs (symbol, 'market', 'buy', amount, undefined, params);
    }

    async createMarketSellOrder (symbol: string, amount: number, params = {}): Promise<Order> {
        return await this.createOrder (symbol, 'market', 'sell', amount, undefined, params);
    }

    async createMarketSellOrderWs (symbol: string, amount: number, params = {}): Promise<Order> {
        return await this.createOrderWs (symbol, 'market', 'sell', amount, undefined, params);
    }

    costToPrecision (symbol: string, cost) {
        const market = this.market (symbol);
        return this.decimalToPrecision (cost, TRUNCATE, market['precision']['price'], this.precisionMode, this.paddingMode);
    }

    priceToPrecision (symbol: string, price): string {
        const market = this.market (symbol);
        const result = this.decimalToPrecision (price, ROUND, market['precision']['price'], this.precisionMode, this.paddingMode);
        if (result === '0') {
            throw new InvalidOrder (this.id + ' price of ' + market['symbol'] + ' must be greater than minimum price precision of ' + this.numberToString (market['precision']['price']));
        }
        return result;
    }

    amountToPrecision (symbol: string, amount) {
        const market = this.market (symbol);
        const result = this.decimalToPrecision (amount, TRUNCATE, market['precision']['amount'], this.precisionMode, this.paddingMode);
        if (result === '0') {
            throw new InvalidOrder (this.id + ' amount of ' + market['symbol'] + ' must be greater than minimum amount precision of ' + this.numberToString (market['precision']['amount']));
        }
        return result;
    }

    feeToPrecision (symbol: string, fee) {
        const market = this.market (symbol);
        return this.decimalToPrecision (fee, ROUND, market['precision']['price'], this.precisionMode, this.paddingMode);
    }

    currencyToPrecision (code: string, fee, networkCode = undefined) {
        const currency = this.currencies[code];
        let precision = this.safeValue (currency, 'precision');
        if (networkCode !== undefined) {
            const networks = this.safeDict (currency, 'networks', {});
            const networkItem = this.safeDict (networks, networkCode, {});
            precision = this.safeValue (networkItem, 'precision', precision);
        }
        if (precision === undefined) {
            return this.forceString (fee);
        } else {
            return this.decimalToPrecision (fee, ROUND, precision, this.precisionMode, this.paddingMode);
        }
    }

    forceString (value) {
        if (typeof value !== 'string') {
            return this.numberToString (value);
        }
        return value;
    }

    isTickPrecision () {
        return this.precisionMode === TICK_SIZE;
    }

    isDecimalPrecision () {
        return this.precisionMode === DECIMAL_PLACES;
    }

    isSignificantPrecision () {
        return this.precisionMode === SIGNIFICANT_DIGITS;
    }

    safeNumber (obj: object, key: IndexType, defaultNumber: Num = undefined): Num {
        const value = this.safeString (obj, key);
        return this.parseNumber (value, defaultNumber);
    }

    safeNumberN (obj: object, arr: IndexType[], defaultNumber: Num = undefined): Num {
        const value = this.safeStringN (obj, arr);
        return this.parseNumber (value, defaultNumber);
    }

    parsePrecision (precision?: string) {
        /**
         * @ignore
         * @method
         * @param {string} precision The number of digits to the right of the decimal
         * @returns {string} a string number equal to 1e-precision
         */
        if (precision === undefined) {
            return undefined;
        }
        const precisionNumber = parseInt (precision);
        if (precisionNumber === 0) {
            return '1';
        }
        let parsedPrecision = '0.';
        for (let i = 0; i < precisionNumber - 1; i++) {
            parsedPrecision = parsedPrecision + '0';
        }
        return parsedPrecision + '1';
    }

    integerPrecisionToAmount (precision: Str) {
        /**
         * @ignore
         * @method
         * @description handles positive & negative numbers too. parsePrecision() does not handle negative numbers, but this method handles
         * @param {string} precision The number of digits to the right of the decimal
         * @returns {string} a string number equal to 1e-precision
         */
        if (precision === undefined) {
            return undefined;
        }
        if (Precise.stringGe (precision, '0')) {
            return this.parsePrecision (precision);
        } else {
            const positivePrecisionString = Precise.stringAbs (precision);
            const positivePrecision = parseInt (positivePrecisionString);
            let parsedPrecision = '1';
            for (let i = 0; i < positivePrecision - 1; i++) {
                parsedPrecision = parsedPrecision + '0';
            }
            return parsedPrecision + '0';
        }
    }

    async loadTimeDifference (params = {}) {
        const serverTime = await this.fetchTime (params);
        const after = this.milliseconds ();
        this.options['timeDifference'] = after - serverTime;
        return this.options['timeDifference'];
    }

    implodeHostname (url: string) {
        return this.implodeParams (url, { 'hostname': this.hostname });
    }

    async fetchMarketLeverageTiers (symbol: string, params = {}) {
        if (this.has['fetchLeverageTiers']) {
            const market = this.market (symbol);
            if (!market['contract']) {
                throw new BadSymbol (this.id + ' fetchMarketLeverageTiers() supports contract markets only');
            }
            const tiers = await this.fetchLeverageTiers ([ symbol ]);
            return this.safeValue (tiers, symbol);
        } else {
            throw new NotSupported (this.id + ' fetchMarketLeverageTiers() is not supported yet');
        }
    }

    async createPostOnlyOrder (symbol: string, type: OrderType, side: OrderSide, amount: number, price: Num = undefined, params = {}) {
        if (!this.has['createPostOnlyOrder']) {
            throw new NotSupported (this.id + 'createPostOnlyOrder() is not supported yet');
        }
        const query = this.extend (params, { 'postOnly': true });
        return await this.createOrder (symbol, type, side, amount, price, query);
    }

    async createPostOnlyOrderWs (symbol: string, type: OrderType, side: OrderSide, amount: number, price: Num = undefined, params = {}) {
        if (!this.has['createPostOnlyOrderWs']) {
            throw new NotSupported (this.id + 'createPostOnlyOrderWs() is not supported yet');
        }
        const query = this.extend (params, { 'postOnly': true });
        return await this.createOrderWs (symbol, type, side, amount, price, query);
    }

    async createReduceOnlyOrder (symbol: string, type: OrderType, side: OrderSide, amount: number, price: Num = undefined, params = {}) {
        if (!this.has['createReduceOnlyOrder']) {
            throw new NotSupported (this.id + 'createReduceOnlyOrder() is not supported yet');
        }
        const query = this.extend (params, { 'reduceOnly': true });
        return await this.createOrder (symbol, type, side, amount, price, query);
    }

    async createReduceOnlyOrderWs (symbol: string, type: OrderType, side: OrderSide, amount: number, price: Num = undefined, params = {}) {
        if (!this.has['createReduceOnlyOrderWs']) {
            throw new NotSupported (this.id + 'createReduceOnlyOrderWs() is not supported yet');
        }
        const query = this.extend (params, { 'reduceOnly': true });
        return await this.createOrderWs (symbol, type, side, amount, price, query);
    }

    async createStopOrder (symbol: string, type: OrderType, side: OrderSide, amount: number, price: Num = undefined, stopPrice: Num = undefined, params = {}) {
        if (!this.has['createStopOrder']) {
            throw new NotSupported (this.id + ' createStopOrder() is not supported yet');
        }
        if (stopPrice === undefined) {
            throw new ArgumentsRequired (this.id + ' create_stop_order() requires a stopPrice argument');
        }
        const query = this.extend (params, { 'stopPrice': stopPrice });
        return await this.createOrder (symbol, type, side, amount, price, query);
    }

    async createStopOrderWs (symbol: string, type: OrderType, side: OrderSide, amount: number, price: Num = undefined, stopPrice: Num = undefined, params = {}) {
        if (!this.has['createStopOrderWs']) {
            throw new NotSupported (this.id + ' createStopOrderWs() is not supported yet');
        }
        if (stopPrice === undefined) {
            throw new ArgumentsRequired (this.id + ' createStopOrderWs() requires a stopPrice argument');
        }
        const query = this.extend (params, { 'stopPrice': stopPrice });
        return await this.createOrderWs (symbol, type, side, amount, price, query);
    }

    async createStopLimitOrder (symbol: string, side: OrderSide, amount: number, price: number, stopPrice: number, params = {}) {
        if (!this.has['createStopLimitOrder']) {
            throw new NotSupported (this.id + ' createStopLimitOrder() is not supported yet');
        }
        const query = this.extend (params, { 'stopPrice': stopPrice });
        return await this.createOrder (symbol, 'limit', side, amount, price, query);
    }

    async createStopLimitOrderWs (symbol: string, side: OrderSide, amount: number, price: number, stopPrice: number, params = {}) {
        if (!this.has['createStopLimitOrderWs']) {
            throw new NotSupported (this.id + ' createStopLimitOrderWs() is not supported yet');
        }
        const query = this.extend (params, { 'stopPrice': stopPrice });
        return await this.createOrderWs (symbol, 'limit', side, amount, price, query);
    }

    async createStopMarketOrder (symbol: string, side: OrderSide, amount: number, stopPrice: number, params = {}) {
        if (!this.has['createStopMarketOrder']) {
            throw new NotSupported (this.id + ' createStopMarketOrder() is not supported yet');
        }
        const query = this.extend (params, { 'stopPrice': stopPrice });
        return await this.createOrder (symbol, 'market', side, amount, undefined, query);
    }

    async createStopMarketOrderWs (symbol: string, side: OrderSide, amount: number, stopPrice: number, params = {}) {
        if (!this.has['createStopMarketOrderWs']) {
            throw new NotSupported (this.id + ' createStopMarketOrderWs() is not supported yet');
        }
        const query = this.extend (params, { 'stopPrice': stopPrice });
        return await this.createOrderWs (symbol, 'market', side, amount, undefined, query);
    }

    safeCurrencyCode (currencyId: Str, currency: Currency = undefined): string {
        currency = this.safeCurrency (currencyId, currency);
        return currency['code'];
    }

    filterBySymbolSinceLimit (array, symbol: Str = undefined, since: Int = undefined, limit: Int = undefined, tail = false) {
        return this.filterByValueSinceLimit (array, 'symbol', symbol, since, limit, 'timestamp', tail);
    }

    filterByCurrencySinceLimit (array, code = undefined, since: Int = undefined, limit: Int = undefined, tail = false) {
        return this.filterByValueSinceLimit (array, 'currency', code, since, limit, 'timestamp', tail);
    }

    filterBySymbolsSinceLimit (array, symbols: string[] = undefined, since: Int = undefined, limit: Int = undefined, tail = false) {
        const result = this.filterByArray (array, 'symbol', symbols, false);
        return this.filterBySinceLimit (result, since, limit, 'timestamp', tail);
    }

    parseLastPrices (pricesData, symbols: string[] = undefined, params = {}): LastPrices {
        //
        // the value of tickers is either a dict or a list
        //
        // dict
        //
        //     {
        //         'marketId1': { ... },
        //         'marketId2': { ... },
        //         ...
        //     }
        //
        // list
        //
        //     [
        //         { 'market': 'marketId1', ... },
        //         { 'market': 'marketId2', ... },
        //         ...
        //     ]
        //
        const results = [];
        if (Array.isArray (pricesData)) {
            for (let i = 0; i < pricesData.length; i++) {
                const priceData = this.extend (this.parseLastPrice (pricesData[i]), params);
                results.push (priceData);
            }
        } else {
            const marketIds = Object.keys (pricesData);
            for (let i = 0; i < marketIds.length; i++) {
                const marketId = marketIds[i];
                const market = this.safeMarket (marketId);
                const priceData = this.extend (this.parseLastPrice (pricesData[marketId], market), params);
                results.push (priceData);
            }
        }
        symbols = this.marketSymbols (symbols);
        return this.filterByArray (results, 'symbol', symbols);
    }

    parseTickers (tickers, symbols: string[] = undefined, params = {}): Dictionary<Ticker> {
        //
        // the value of tickers is either a dict or a list
        //
        // dict
        //
        //     {
        //         'marketId1': { ... },
        //         'marketId2': { ... },
        //         'marketId3': { ... },
        //         ...
        //     }
        //
        // list
        //
        //     [
        //         { 'market': 'marketId1', ... },
        //         { 'market': 'marketId2', ... },
        //         { 'market': 'marketId3', ... },
        //         ...
        //     ]
        //
        const results = [];
        if (Array.isArray (tickers)) {
            for (let i = 0; i < tickers.length; i++) {
                const ticker = this.extend (this.parseTicker (tickers[i]), params);
                results.push (ticker);
            }
        } else {
            const marketIds = Object.keys (tickers);
            for (let i = 0; i < marketIds.length; i++) {
                const marketId = marketIds[i];
                const market = this.safeMarket (marketId);
                const ticker = this.extend (this.parseTicker (tickers[marketId], market), params);
                results.push (ticker);
            }
        }
        symbols = this.marketSymbols (symbols);
        return this.filterByArray (results, 'symbol', symbols);
    }

    parseDepositAddresses (addresses, codes: string[] = undefined, indexed = true, params = {}) {
        let result = [];
        for (let i = 0; i < addresses.length; i++) {
            const address = this.extend (this.parseDepositAddress (addresses[i]), params);
            result.push (address);
        }
        if (codes !== undefined) {
            result = this.filterByArray (result, 'currency', codes, false);
        }
        if (indexed) {
            return this.indexBy (result, 'currency');
        }
        return result;
    }

    parseBorrowInterests (response, market: Market = undefined) {
        const interests = [];
        for (let i = 0; i < response.length; i++) {
            const row = response[i];
            interests.push (this.parseBorrowInterest (row, market));
        }
        return interests;
    }

    parseIsolatedBorrowRates (info: any): IsolatedBorrowRates {
        const result = {};
        for (let i = 0; i < info.length; i++) {
            const item = info[i];
            const borrowRate = this.parseIsolatedBorrowRate (item);
            const symbol = this.safeString (borrowRate, 'symbol');
            result[symbol] = borrowRate;
        }
        return result as any;
    }

    parseFundingRateHistories (response, market = undefined, since: Int = undefined, limit: Int = undefined): FundingRateHistory[] {
        const rates = [];
        for (let i = 0; i < response.length; i++) {
            const entry = response[i];
            rates.push (this.parseFundingRateHistory (entry, market));
        }
        const sorted = this.sortBy (rates, 'timestamp');
        const symbol = (market === undefined) ? undefined : market['symbol'];
        return this.filterBySymbolSinceLimit (sorted, symbol, since, limit) as FundingRateHistory[];
    }

    safeSymbol (marketId: Str, market: Market = undefined, delimiter: Str = undefined, marketType: Str = undefined): string {
        market = this.safeMarket (marketId, market, delimiter, marketType);
        return market['symbol'];
    }

    parseFundingRate (contract: string, market: Market = undefined): object {
        throw new NotSupported (this.id + ' parseFundingRate() is not supported yet');
    }

    parseFundingRates (response, market: Market = undefined) {
        const result = {};
        for (let i = 0; i < response.length; i++) {
            const parsed = this.parseFundingRate (response[i], market);
            result[parsed['symbol']] = parsed;
        }
        return result;
    }

    isTriggerOrder (params) {
        const isTrigger = this.safeBool2 (params, 'trigger', 'stop');
        if (isTrigger) {
            params = this.omit (params, [ 'trigger', 'stop' ]);
        }
        return [ isTrigger, params ];
    }

    isPostOnly (isMarketOrder: boolean, exchangeSpecificParam, params = {}) {
        /**
         * @ignore
         * @method
         * @param {string} type Order type
         * @param {boolean} exchangeSpecificParam exchange specific postOnly
         * @param {object} [params] exchange specific params
         * @returns {boolean} true if a post only order, false otherwise
         */
        const timeInForce = this.safeStringUpper (params, 'timeInForce');
        let postOnly = this.safeBool2 (params, 'postOnly', 'post_only', false);
        // we assume timeInForce is uppercase from safeStringUpper (params, 'timeInForce')
        const ioc = timeInForce === 'IOC';
        const fok = timeInForce === 'FOK';
        const timeInForcePostOnly = timeInForce === 'PO';
        postOnly = postOnly || timeInForcePostOnly || exchangeSpecificParam;
        if (postOnly) {
            if (ioc || fok) {
                throw new InvalidOrder (this.id + ' postOnly orders cannot have timeInForce equal to ' + timeInForce);
            } else if (isMarketOrder) {
                throw new InvalidOrder (this.id + ' market orders cannot be postOnly');
            } else {
                return true;
            }
        } else {
            return false;
        }
    }

    handlePostOnly (isMarketOrder: boolean, exchangeSpecificPostOnlyOption: boolean, params: any = {}) {
        /**
         * @ignore
         * @method
         * @param {string} type Order type
         * @param {boolean} exchangeSpecificBoolean exchange specific postOnly
         * @param {object} [params] exchange specific params
         * @returns {Array}
         */
        const timeInForce = this.safeStringUpper (params, 'timeInForce');
        let postOnly = this.safeBool (params, 'postOnly', false);
        const ioc = timeInForce === 'IOC';
        const fok = timeInForce === 'FOK';
        const po = timeInForce === 'PO';
        postOnly = postOnly || po || exchangeSpecificPostOnlyOption;
        if (postOnly) {
            if (ioc || fok) {
                throw new InvalidOrder (this.id + ' postOnly orders cannot have timeInForce equal to ' + timeInForce);
            } else if (isMarketOrder) {
                throw new InvalidOrder (this.id + ' market orders cannot be postOnly');
            } else {
                if (po) {
                    params = this.omit (params, 'timeInForce');
                }
                params = this.omit (params, 'postOnly');
                return [ true, params ];
            }
        }
        return [ false, params ];
    }

    async fetchLastPrices (symbols: string[] = undefined, params = {}): Promise<LastPrices> {
        throw new NotSupported (this.id + ' fetchLastPrices() is not supported yet');
    }

    async fetchTradingFees (params = {}): Promise<TradingFees> {
        throw new NotSupported (this.id + ' fetchTradingFees() is not supported yet');
    }

    async fetchTradingFeesWs (params = {}): Promise<TradingFees> {
        throw new NotSupported (this.id + ' fetchTradingFeesWs() is not supported yet');
    }

    async fetchTradingFee (symbol: string, params = {}): Promise<TradingFeeInterface> {
        if (!this.has['fetchTradingFees']) {
            throw new NotSupported (this.id + ' fetchTradingFee() is not supported yet');
        }
        const fees = await this.fetchTradingFees (params);
        return this.safeDict (fees, symbol) as TradingFeeInterface;
    }

    async fetchConvertCurrencies (params = {}): Promise<Currencies> {
        throw new NotSupported (this.id + ' fetchConvertCurrencies() is not supported yet');
    }

    parseOpenInterest (interest, market: Market = undefined): OpenInterest {
        throw new NotSupported (this.id + ' parseOpenInterest () is not supported yet');
    }

    parseOpenInterests (response, market = undefined, since: Int = undefined, limit: Int = undefined): OpenInterest[] {
        const interests = [];
        for (let i = 0; i < response.length; i++) {
            const entry = response[i];
            const interest = this.parseOpenInterest (entry, market);
            interests.push (interest);
        }
        const sorted = this.sortBy (interests, 'timestamp');
        const symbol = this.safeString (market, 'symbol');
        return this.filterBySymbolSinceLimit (sorted, symbol, since, limit);
    }

    async fetchFundingRate (symbol: string, params = {}): Promise<FundingRate> {
        if (this.has['fetchFundingRates']) {
            await this.loadMarkets ();
            const market = this.market (symbol);
            symbol = market['symbol'];
            if (!market['contract']) {
                throw new BadSymbol (this.id + ' fetchFundingRate() supports contract markets only');
            }
            const rates = await this.fetchFundingRates ([ symbol ], params);
            const rate = this.safeValue (rates, symbol);
            if (rate === undefined) {
                throw new NullResponse (this.id + ' fetchFundingRate () returned no data for ' + symbol);
            } else {
                return rate;
            }
        } else {
            throw new NotSupported (this.id + ' fetchFundingRate () is not supported yet');
        }
    }

    async fetchMarkOHLCV (symbol, timeframe = '1m', since: Int = undefined, limit: Int = undefined, params = {}): Promise<OHLCV[]> {
        /**
         * @method
         * @name exchange#fetchMarkOHLCV
         * @description fetches historical mark price candlestick data containing the open, high, low, and close price of a market
         * @param {string} symbol unified symbol of the market to fetch OHLCV data for
         * @param {string} timeframe the length of time each candle represents
         * @param {int} [since] timestamp in ms of the earliest candle to fetch
         * @param {int} [limit] the maximum amount of candles to fetch
         * @param {object} [params] extra parameters specific to the exchange API endpoint
         * @returns {float[][]} A list of candles ordered as timestamp, open, high, low, close, undefined
         */
        if (this.has['fetchMarkOHLCV']) {
            const request = {
                'price': 'mark',
            };
            return await this.fetchOHLCV (symbol, timeframe, since, limit, this.extend (request, params));
        } else {
            throw new NotSupported (this.id + ' fetchMarkOHLCV () is not supported yet');
        }
    }

    async fetchIndexOHLCV (symbol: string, timeframe = '1m', since: Int = undefined, limit: Int = undefined, params = {}): Promise<OHLCV[]> {
        /**
         * @method
         * @name exchange#fetchIndexOHLCV
         * @description fetches historical index price candlestick data containing the open, high, low, and close price of a market
         * @param {string} symbol unified symbol of the market to fetch OHLCV data for
         * @param {string} timeframe the length of time each candle represents
         * @param {int} [since] timestamp in ms of the earliest candle to fetch
         * @param {int} [limit] the maximum amount of candles to fetch
         * @param {object} [params] extra parameters specific to the exchange API endpoint
         * @returns {} A list of candles ordered as timestamp, open, high, low, close, undefined
         */
        if (this.has['fetchIndexOHLCV']) {
            const request = {
                'price': 'index',
            };
            return await this.fetchOHLCV (symbol, timeframe, since, limit, this.extend (request, params));
        } else {
            throw new NotSupported (this.id + ' fetchIndexOHLCV () is not supported yet');
        }
    }

    async fetchPremiumIndexOHLCV (symbol: string, timeframe = '1m', since: Int = undefined, limit: Int = undefined, params = {}): Promise<OHLCV[]> {
        /**
         * @method
         * @name exchange#fetchPremiumIndexOHLCV
         * @description fetches historical premium index price candlestick data containing the open, high, low, and close price of a market
         * @param {string} symbol unified symbol of the market to fetch OHLCV data for
         * @param {string} timeframe the length of time each candle represents
         * @param {int} [since] timestamp in ms of the earliest candle to fetch
         * @param {int} [limit] the maximum amount of candles to fetch
         * @param {object} [params] extra parameters specific to the exchange API endpoint
         * @returns {float[][]} A list of candles ordered as timestamp, open, high, low, close, undefined
         */
        if (this.has['fetchPremiumIndexOHLCV']) {
            const request = {
                'price': 'premiumIndex',
            };
            return await this.fetchOHLCV (symbol, timeframe, since, limit, this.extend (request, params));
        } else {
            throw new NotSupported (this.id + ' fetchPremiumIndexOHLCV () is not supported yet');
        }
    }

    handleTimeInForce (params = {}) {
        /**
         * @ignore
         * @method
         * Must add timeInForce to this.options to use this method
         * @returns {string} returns the exchange specific value for timeInForce
         */
        const timeInForce = this.safeStringUpper (params, 'timeInForce'); // supported values GTC, IOC, PO
        if (timeInForce !== undefined) {
            const exchangeValue = this.safeString (this.options['timeInForce'], timeInForce);
            if (exchangeValue === undefined) {
                throw new ExchangeError (this.id + ' does not support timeInForce "' + timeInForce + '"');
            }
            return exchangeValue;
        }
        return undefined;
    }

    convertTypeToAccount (account) {
        /**
         * @ignore
         * @method
         * Must add accountsByType to this.options to use this method
         * @param {string} account key for account name in this.options['accountsByType']
         * @returns the exchange specific account name or the isolated margin id for transfers
         */
        const accountsByType = this.safeDict (this.options, 'accountsByType', {});
        const lowercaseAccount = account.toLowerCase ();
        if (lowercaseAccount in accountsByType) {
            return accountsByType[lowercaseAccount];
        } else if ((account in this.markets) || (account in this.markets_by_id)) {
            const market = this.market (account);
            return market['id'];
        } else {
            return account;
        }
    }

    checkRequiredArgument (methodName: string, argument, argumentName, options = []) {
        /**
         * @ignore
         * @method
         * @param {string} methodName the name of the method that the argument is being checked for
         * @param {string} argument the argument's actual value provided
         * @param {string} argumentName the name of the argument being checked (for logging purposes)
         * @param {string[]} options a list of options that the argument can be
         * @returns {undefined}
         */
        const optionsLength = options.length;
        if ((argument === undefined) || ((optionsLength > 0) && (!(this.inArray (argument, options))))) {
            const messageOptions = options.join (', ');
            let message = this.id + ' ' + methodName + '() requires a ' + argumentName + ' argument';
            if (messageOptions !== '') {
                message += ', one of ' + '(' + messageOptions + ')';
            }
            throw new ArgumentsRequired (message);
        }
    }

    checkRequiredMarginArgument (methodName: string, symbol: Str, marginMode: string) {
        /**
         * @ignore
         * @method
         * @param {string} symbol unified symbol of the market
         * @param {string} methodName name of the method that requires a symbol
         * @param {string} marginMode is either 'isolated' or 'cross'
         */
        if ((marginMode === 'isolated') && (symbol === undefined)) {
            throw new ArgumentsRequired (this.id + ' ' + methodName + '() requires a symbol argument for isolated margin');
        } else if ((marginMode === 'cross') && (symbol !== undefined)) {
            throw new ArgumentsRequired (this.id + ' ' + methodName + '() cannot have a symbol argument for cross margin');
        }
    }

    parseDepositWithdrawFees (response, codes: string[] = undefined, currencyIdKey = undefined): any {
        /**
         * @ignore
         * @method
         * @param {object[]|object} response unparsed response from the exchange
         * @param {string[]|undefined} codes the unified currency codes to fetch transactions fees for, returns all currencies when undefined
         * @param {str} currencyIdKey *should only be undefined when response is a dictionary* the object key that corresponds to the currency id
         * @returns {object} objects with withdraw and deposit fees, indexed by currency codes
         */
        const depositWithdrawFees = {};
        const isArray = Array.isArray (response);
        let responseKeys = response;
        if (!isArray) {
            responseKeys = Object.keys (response);
        }
        for (let i = 0; i < responseKeys.length; i++) {
            const entry = responseKeys[i];
            const dictionary = isArray ? entry : response[entry];
            const currencyId = isArray ? this.safeString (dictionary, currencyIdKey) : entry;
            const currency = this.safeCurrency (currencyId);
            const code = this.safeString (currency, 'code');
            if ((codes === undefined) || (this.inArray (code, codes))) {
                depositWithdrawFees[code] = this.parseDepositWithdrawFee (dictionary, currency);
            }
        }
        return depositWithdrawFees;
    }

    parseDepositWithdrawFee (fee, currency: Currency = undefined): any {
        throw new NotSupported (this.id + ' parseDepositWithdrawFee() is not supported yet');
    }

    depositWithdrawFee (info): any {
        return {
            'deposit': {
                'fee': undefined,
                'percentage': undefined,
            },
            'info': info,
            'networks': {},
            'withdraw': {
                'fee': undefined,
                'percentage': undefined,
            },
        };
    }

    assignDefaultDepositWithdrawFees (fee, currency = undefined): any {
        /**
         * @ignore
         * @method
         * @description Takes a depositWithdrawFee structure and assigns the default values for withdraw and deposit
         * @param {object} fee A deposit withdraw fee structure
         * @param {object} currency A currency structure, the response from this.currency ()
         * @returns {object} A deposit withdraw fee structure
         */
        const networkKeys = Object.keys (fee['networks']);
        const numNetworks = networkKeys.length;
        if (numNetworks === 1) {
            fee['withdraw'] = fee['networks'][networkKeys[0]]['withdraw'];
            fee['deposit'] = fee['networks'][networkKeys[0]]['deposit'];
            return fee;
        }
        const currencyCode = this.safeString (currency, 'code');
        for (let i = 0; i < numNetworks; i++) {
            const network = networkKeys[i];
            if (network === currencyCode) {
                fee['deposit'] = fee['networks'][networkKeys[i]]['deposit'];
                fee['withdraw'] = fee['networks'][networkKeys[i]]['withdraw'];
            }
        }
        return fee;
    }

    parseIncome (info, market: Market = undefined): object {
        throw new NotSupported (this.id + ' parseIncome () is not supported yet');
    }

    parseIncomes (incomes, market = undefined, since: Int = undefined, limit: Int = undefined): FundingHistory[] {
        /**
         * @ignore
         * @method
         * @description parses funding fee info from exchange response
         * @param {object[]} incomes each item describes once instance of currency being received or paid
         * @param {object} market ccxt market
         * @param {int} [since] when defined, the response items are filtered to only include items after this timestamp
         * @param {int} [limit] limits the number of items in the response
         * @returns {object[]} an array of [funding history structures]{@link https://docs.ccxt.com/#/?id=funding-history-structure}
         */
        const result = [];
        for (let i = 0; i < incomes.length; i++) {
            const entry = incomes[i];
            const parsed = this.parseIncome (entry, market);
            result.push (parsed);
        }
        const sorted = this.sortBy (result, 'timestamp');
        return this.filterBySinceLimit (sorted, since, limit);
    }

    getMarketFromSymbols (symbols: string[] = undefined) {
        if (symbols === undefined) {
            return undefined;
        }
        const firstMarket = this.safeString (symbols, 0);
        const market = this.market (firstMarket);
        return market;
    }

    parseWsOHLCVs (ohlcvs: object[], market: any = undefined, timeframe: string = '1m', since: Int = undefined, limit: Int = undefined) {
        const results = [];
        for (let i = 0; i < ohlcvs.length; i++) {
            results.push (this.parseWsOHLCV (ohlcvs[i], market));
        }
        return results;
    }

    async fetchTransactions (code: Str = undefined, since: Int = undefined, limit: Int = undefined, params = {}): Promise<Transaction[]> {
        /**
         * @method
         * @name exchange#fetchTransactions
         * @deprecated
         * @description *DEPRECATED* use fetchDepositsWithdrawals instead
         * @param {string} code unified currency code for the currency of the deposit/withdrawals, default is undefined
         * @param {int} [since] timestamp in ms of the earliest deposit/withdrawal, default is undefined
         * @param {int} [limit] max number of deposit/withdrawals to return, default is undefined
         * @param {object} [params] extra parameters specific to the exchange API endpoint
         * @returns {object} a list of [transaction structures]{@link https://docs.ccxt.com/#/?id=transaction-structure}
         */
        if (this.has['fetchDepositsWithdrawals']) {
            return await this.fetchDepositsWithdrawals (code, since, limit, params);
        } else {
            throw new NotSupported (this.id + ' fetchTransactions () is not supported yet');
        }
    }

    filterByArrayPositions (objects, key: IndexType, values = undefined, indexed = true): Position[] {
        /**
         * @ignore
         * @method
         * @description Typed wrapper for filterByArray that returns a list of positions
         */
        return this.filterByArray (objects, key, values, indexed) as Position[];
    }

    filterByArrayTickers (objects, key: IndexType, values = undefined, indexed = true): Dictionary<Ticker> {
        /**
         * @ignore
         * @method
         * @description Typed wrapper for filterByArray that returns a dictionary of tickers
         */
        return this.filterByArray (objects, key, values, indexed) as Dictionary<Ticker>;
    }

    createOHLCVObject (symbol: string, timeframe: string, data): Dictionary<Dictionary<OHLCV[]>> {
        const res = {};
        res[symbol] = {};
        res[symbol][timeframe] = data;
        return res;
    }

    handleMaxEntriesPerRequestAndParams (method: string, maxEntriesPerRequest: Int = undefined, params = {}): [ Int, any ] {
        let newMaxEntriesPerRequest = undefined;
        [ newMaxEntriesPerRequest, params ] = this.handleOptionAndParams (params, method, 'maxEntriesPerRequest');
        if ((newMaxEntriesPerRequest !== undefined) && (newMaxEntriesPerRequest !== maxEntriesPerRequest)) {
            maxEntriesPerRequest = newMaxEntriesPerRequest;
        }
        if (maxEntriesPerRequest === undefined) {
            maxEntriesPerRequest = 1000; // default to 1000
        }
        return [ maxEntriesPerRequest, params ];
    }

    async fetchPaginatedCallDynamic (method: string, symbol: Str = undefined, since: Int = undefined, limit: Int = undefined, params = {}, maxEntriesPerRequest: Int = undefined): Promise<any> {
        let maxCalls = undefined;
        [ maxCalls, params ] = this.handleOptionAndParams (params, method, 'paginationCalls', 10);
        let maxRetries = undefined;
        [ maxRetries, params ] = this.handleOptionAndParams (params, method, 'maxRetries', 3);
        let paginationDirection = undefined;
        [ paginationDirection, params ] = this.handleOptionAndParams (params, method, 'paginationDirection', 'backward');
        let paginationTimestamp = undefined;
        let calls = 0;
        let result = [];
        let errors = 0;
        const until = this.safeInteger2 (params, 'untill', 'till'); // do not omit it from params here
        [ maxEntriesPerRequest, params ] = this.handleMaxEntriesPerRequestAndParams (method, maxEntriesPerRequest, params);
        if ((paginationDirection === 'forward')) {
            if (since === undefined) {
                throw new ArgumentsRequired (this.id + ' pagination requires a since argument when paginationDirection set to forward');
            }
            paginationTimestamp = since;
        }
        while ((calls < maxCalls)) {
            calls += 1;
            try {
                if (paginationDirection === 'backward') {
                    // do it backwards, starting from the last
                    // UNTIL filtering is required in order to work
                    if (paginationTimestamp !== undefined) {
                        params['until'] = paginationTimestamp - 1;
                    }
                    const response = await this[method] (symbol, undefined, maxEntriesPerRequest, params);
                    const responseLength = response.length;
                    if (this.verbose) {
                        let backwardMessage = 'Dynamic pagination call ' + this.numberToString (calls) + ' method ' + method + ' response length ' + this.numberToString (responseLength);
                        if (paginationTimestamp !== undefined) {
                            backwardMessage += ' timestamp ' + this.numberToString (paginationTimestamp);
                        }
                        this.log (backwardMessage);
                    }
                    if (responseLength === 0) {
                        break;
                    }
                    errors = 0;
                    result = this.arrayConcat (result, response);
                    const firstElement = this.safeValue (response, 0);
                    paginationTimestamp = this.safeInteger2 (firstElement, 'timestamp', 0);
                    if ((since !== undefined) && (paginationTimestamp <= since)) {
                        break;
                    }
                } else {
                    // do it forwards, starting from the since
                    const response = await this[method] (symbol, paginationTimestamp, maxEntriesPerRequest, params);
                    const responseLength = response.length;
                    if (this.verbose) {
                        let forwardMessage = 'Dynamic pagination call ' + this.numberToString (calls) + ' method ' + method + ' response length ' + this.numberToString (responseLength);
                        if (paginationTimestamp !== undefined) {
                            forwardMessage += ' timestamp ' + this.numberToString (paginationTimestamp);
                        }
                        this.log (forwardMessage);
                    }
                    if (responseLength === 0) {
                        break;
                    }
                    errors = 0;
                    result = this.arrayConcat (result, response);
                    const last = this.safeValue (response, responseLength - 1);
                    paginationTimestamp = this.safeInteger (last, 'timestamp') - 1;
                    if ((until !== undefined) && (paginationTimestamp >= until)) {
                        break;
                    }
                }
            } catch (e) {
                errors += 1;
                if (errors > maxRetries) {
                    throw e;
                }
            }
        }
        const uniqueResults = this.removeRepeatedElementsFromArray (result);
        const key = (method === 'fetchOHLCV') ? 0 : 'timestamp';
        return this.filterBySinceLimit (uniqueResults, since, limit, key);
    }

    async safeDeterministicCall (method: string, symbol: Str = undefined, since: Int = undefined, limit: Int = undefined, timeframe: Str = undefined, params = {}) {
        let maxRetries = undefined;
        [ maxRetries, params ] = this.handleOptionAndParams (params, method, 'maxRetries', 3);
        let errors = 0;
        try {
            if (timeframe && method !== 'fetchFundingRateHistory') {
                return await this[method] (symbol, timeframe, since, limit, params);
            } else {
                return await this[method] (symbol, since, limit, params);
            }
        } catch (e) {
            if (e instanceof RateLimitExceeded) {
                throw e; // if we are rate limited, we should not retry and fail fast
            }
            errors += 1;
            if (errors > maxRetries) {
                throw e;
            }
        }
        return undefined;
    }

    async fetchPaginatedCallDeterministic (method: string, symbol: Str = undefined, since: Int = undefined, limit: Int = undefined, timeframe: Str = undefined, params = {}, maxEntriesPerRequest = undefined): Promise<any> {
        let maxCalls = undefined;
        [ maxCalls, params ] = this.handleOptionAndParams (params, method, 'paginationCalls', 10);
        [ maxEntriesPerRequest, params ] = this.handleMaxEntriesPerRequestAndParams (method, maxEntriesPerRequest, params);
        const current = this.milliseconds ();
        const tasks = [];
        const time = this.parseTimeframe (timeframe) * 1000;
        const step = time * maxEntriesPerRequest;
        let currentSince = current - (maxCalls * step) - 1;
        if (since !== undefined) {
            currentSince = Math.max (currentSince, since);
        }
        const until = this.safeInteger2 (params, 'until', 'till'); // do not omit it here
        if (until !== undefined) {
            const requiredCalls = Math.ceil ((until - since) / step);
            if (requiredCalls > maxCalls) {
                throw new BadRequest (this.id + ' the number of required calls is greater than the max number of calls allowed, either increase the paginationCalls or decrease the since-until gap. Current paginationCalls limit is ' + maxCalls.toString () + ' required calls is ' + requiredCalls.toString ());
            }
        }
        for (let i = 0; i < maxCalls; i++) {
            if ((until !== undefined) && (currentSince >= until)) {
                break;
            }
            tasks.push (this.safeDeterministicCall (method, symbol, currentSince, maxEntriesPerRequest, timeframe, params));
            currentSince = this.sum (currentSince, step) - 1;
        }
        const results = await Promise.all (tasks);
        let result = [];
        for (let i = 0; i < results.length; i++) {
            result = this.arrayConcat (result, results[i]);
        }
        const uniqueResults = this.removeRepeatedElementsFromArray (result) as any;
        const key = (method === 'fetchOHLCV') ? 0 : 'timestamp';
        return this.filterBySinceLimit (uniqueResults, since, limit, key);
    }

    async fetchPaginatedCallCursor (method: string, symbol: Str = undefined, since = undefined, limit = undefined, params = {}, cursorReceived = undefined, cursorSent = undefined, cursorIncrement = undefined, maxEntriesPerRequest = undefined): Promise<any> {
        let maxCalls = undefined;
        [ maxCalls, params ] = this.handleOptionAndParams (params, method, 'paginationCalls', 10);
        let maxRetries = undefined;
        [ maxRetries, params ] = this.handleOptionAndParams (params, method, 'maxRetries', 3);
        [ maxEntriesPerRequest, params ] = this.handleMaxEntriesPerRequestAndParams (method, maxEntriesPerRequest, params);
        let cursorValue = undefined;
        let i = 0;
        let errors = 0;
        let result = [];
        while (i < maxCalls) {
            try {
                if (cursorValue !== undefined) {
                    if (cursorIncrement !== undefined) {
                        cursorValue = this.parseToInt (cursorValue) + cursorIncrement;
                    }
                    params[cursorSent] = cursorValue;
                }
                let response = undefined;
                if (method === 'fetchAccounts') {
                    response = await this[method] (params);
                } else {
                    response = await this[method] (symbol, since, maxEntriesPerRequest, params);
                }
                errors = 0;
                const responseLength = response.length;
                if (this.verbose) {
                    const iteration = (i + 1).toString ();
                    const cursorMessage = 'Cursor pagination call ' + iteration + ' method ' + method + ' response length ' + responseLength.toString () + ' cursor ' + cursorValue;
                    this.log (cursorMessage);
                }
                if (responseLength === 0) {
                    break;
                }
                result = this.arrayConcat (result, response);
                const last = this.safeValue (response, responseLength - 1);
                cursorValue = this.safeValue (last['info'], cursorReceived);
                if (cursorValue === undefined) {
                    break;
                }
                const lastTimestamp = this.safeInteger (last, 'timestamp');
                if (lastTimestamp !== undefined && lastTimestamp < since) {
                    break;
                }
            } catch (e) {
                errors += 1;
                if (errors > maxRetries) {
                    throw e;
                }
            }
            i += 1;
        }
        const sorted = this.sortCursorPaginatedResult (result);
        const key = (method === 'fetchOHLCV') ? 0 : 'timestamp';
        return this.filterBySinceLimit (sorted, since, limit, key);
    }

    async fetchPaginatedCallIncremental (method: string, symbol: Str = undefined, since = undefined, limit = undefined, params = {}, pageKey = undefined, maxEntriesPerRequest = undefined): Promise<any> {
        let maxCalls = undefined;
        [ maxCalls, params ] = this.handleOptionAndParams (params, method, 'paginationCalls', 10);
        let maxRetries = undefined;
        [ maxRetries, params ] = this.handleOptionAndParams (params, method, 'maxRetries', 3);
        [ maxEntriesPerRequest, params ] = this.handleMaxEntriesPerRequestAndParams (method, maxEntriesPerRequest, params);
        let i = 0;
        let errors = 0;
        let result = [];
        while (i < maxCalls) {
            try {
                params[pageKey] = i + 1;
                const response = await this[method] (symbol, since, maxEntriesPerRequest, params);
                errors = 0;
                const responseLength = response.length;
                if (this.verbose) {
                    const iteration = (i + 1).toString ();
                    const incrementalMessage = 'Incremental pagination call ' + iteration + ' method ' + method + ' response length ' + responseLength.toString ();
                    this.log (incrementalMessage);
                }
                if (responseLength === 0) {
                    break;
                }
                result = this.arrayConcat (result, response);
            } catch (e) {
                errors += 1;
                if (errors > maxRetries) {
                    throw e;
                }
            }
            i += 1;
        }
        const sorted = this.sortCursorPaginatedResult (result);
        const key = (method === 'fetchOHLCV') ? 0 : 'timestamp';
        return this.filterBySinceLimit (sorted, since, limit, key);
    }

    sortCursorPaginatedResult (result) {
        const first = this.safeValue (result, 0);
        if (first !== undefined) {
            if ('timestamp' in first) {
                return this.sortBy (result, 'timestamp', true);
            }
            if ('id' in first) {
                return this.sortBy (result, 'id', true);
            }
        }
        return result;
    }

    removeRepeatedElementsFromArray (input) {
        const uniqueResult = {};
        for (let i = 0; i < input.length; i++) {
            const entry = input[i];
            const id = this.safeString (entry, 'id');
            if (id !== undefined) {
                if (this.safeString (uniqueResult, id) === undefined) {
                    uniqueResult[id] = entry;
                }
            } else {
                const timestamp = this.safeInteger2 (entry, 'timestamp', 0);
                if (timestamp !== undefined) {
                    if (this.safeString (uniqueResult, timestamp) === undefined) {
                        uniqueResult[timestamp] = entry;
                    }
                }
            }
        }
        const values = Object.values (uniqueResult);
        const valuesLength = values.length;
        if (valuesLength > 0) {
            return values as any;
        }
        return input;
    }

    handleUntilOption (key: string, request, params, multiplier = 1) {
        const until = this.safeInteger2 (params, 'until', 'till');
        if (until !== undefined) {
            request[key] = this.parseToInt (until * multiplier);
            params = this.omit (params, [ 'until', 'till' ]);
        }
        return [ request, params ];
    }

    safeOpenInterest (interest, market: Market = undefined): OpenInterest {
        return this.extend (interest, {
            'baseVolume': this.safeNumber (interest, 'baseVolume'), // deprecated
            'datetime': this.safeString (interest, 'datetime'),
            'info': this.safeValue (interest, 'info'),
            'openInterestAmount': this.safeNumber (interest, 'openInterestAmount'),
            'openInterestValue': this.safeNumber (interest, 'openInterestValue'),
            'quoteVolume': this.safeNumber (interest, 'quoteVolume'), // deprecated
            'symbol': this.safeString (market, 'symbol'),
            'timestamp': this.safeInteger (interest, 'timestamp'),
        });
    }

    parseLiquidation (liquidation, market: Market = undefined): Liquidation {
        throw new NotSupported (this.id + ' parseLiquidation () is not supported yet');
    }

    parseLiquidations (liquidations, market = undefined, since: Int = undefined, limit: Int = undefined): Liquidation[] {
        /**
         * @ignore
         * @method
         * @description parses liquidation info from the exchange response
         * @param {object[]} liquidations each item describes an instance of a liquidation event
         * @param {object} market ccxt market
         * @param {int} [since] when defined, the response items are filtered to only include items after this timestamp
         * @param {int} [limit] limits the number of items in the response
         * @returns {object[]} an array of [liquidation structures]{@link https://docs.ccxt.com/#/?id=liquidation-structure}
         */
        const result = [];
        for (let i = 0; i < liquidations.length; i++) {
            const entry = liquidations[i];
            const parsed = this.parseLiquidation (entry, market);
            result.push (parsed);
        }
        const sorted = this.sortBy (result, 'timestamp');
        const symbol = this.safeString (market, 'symbol');
        return this.filterBySymbolSinceLimit (sorted, symbol, since, limit);
    }

    parseGreeks (greeks, market: Market = undefined): Greeks {
        throw new NotSupported (this.id + ' parseGreeks () is not supported yet');
    }

    parseOption (chain, currency: Currency = undefined, market: Market = undefined): Option {
        throw new NotSupported (this.id + ' parseOption () is not supported yet');
    }

    parseOptionChain (response: object[], currencyKey: Str = undefined, symbolKey: Str = undefined): OptionChain {
        const optionStructures = {};
        for (let i = 0; i < response.length; i++) {
            const info = response[i];
            const currencyId = this.safeString (info, currencyKey);
            const currency = this.safeCurrency (currencyId);
            const marketId = this.safeString (info, symbolKey);
            const market = this.safeMarket (marketId, undefined, undefined, 'option');
            optionStructures[market['symbol']] = this.parseOption (info, currency, market);
        }
        return optionStructures;
    }

    parseMarginModes (response: object[], symbols: string[] = undefined, symbolKey: Str = undefined, marketType: MarketType = undefined): MarginModes {
        const marginModeStructures = {};
        for (let i = 0; i < response.length; i++) {
            const info = response[i];
            const marketId = this.safeString (info, symbolKey);
            const market = this.safeMarket (marketId, undefined, undefined, marketType);
            if ((symbols === undefined) || this.inArray (market['symbol'], symbols)) {
                marginModeStructures[market['symbol']] = this.parseMarginMode (info, market);
            }
        }
        return marginModeStructures;
    }

    parseMarginMode (marginMode, market: Market = undefined): MarginMode {
        throw new NotSupported (this.id + ' parseMarginMode () is not supported yet');
    }

    parseLeverages (response: object[], symbols: string[] = undefined, symbolKey: Str = undefined, marketType: MarketType = undefined): Leverages {
        const leverageStructures = {};
        for (let i = 0; i < response.length; i++) {
            const info = response[i];
            const marketId = this.safeString (info, symbolKey);
            const market = this.safeMarket (marketId, undefined, undefined, marketType);
            if ((symbols === undefined) || this.inArray (market['symbol'], symbols)) {
                leverageStructures[market['symbol']] = this.parseLeverage (info, market);
            }
        }
        return leverageStructures;
    }

    parseLeverage (leverage, market: Market = undefined): Leverage {
        throw new NotSupported (this.id + ' parseLeverage () is not supported yet');
    }

    parseConversions (conversions: any[], code: Str = undefined, fromCurrencyKey: Str = undefined, toCurrencyKey: Str = undefined, since: Int = undefined, limit: Int = undefined, params = {}): Conversion[] {
        conversions = this.toArray (conversions);
        const result = [];
        let fromCurrency = undefined;
        let toCurrency = undefined;
        for (let i = 0; i < conversions.length; i++) {
            const entry = conversions[i];
            const fromId = this.safeString (entry, fromCurrencyKey);
            const toId = this.safeString (entry, toCurrencyKey);
            if (fromId !== undefined) {
                fromCurrency = this.safeCurrency (fromId);
            }
            if (toId !== undefined) {
                toCurrency = this.safeCurrency (toId);
            }
            const conversion = this.extend (this.parseConversion (entry, fromCurrency, toCurrency), params);
            result.push (conversion);
        }
        const sorted = this.sortBy (result, 'timestamp');
        let currency = undefined;
        if (code !== undefined) {
            currency = this.safeCurrency (code);
            code = currency['code'];
        }
        if (code === undefined) {
            return this.filterBySinceLimit (sorted, since, limit);
        }
        const fromConversion = this.filterBy (sorted, 'fromCurrency', code);
        const toConversion = this.filterBy (sorted, 'toCurrency', code);
        const both = this.arrayConcat (fromConversion, toConversion);
        return this.filterBySinceLimit (both, since, limit);
    }

    parseConversion (conversion, fromCurrency: Currency = undefined, toCurrency: Currency = undefined): Conversion {
        throw new NotSupported (this.id + ' parseConversion () is not supported yet');
    }

    convertExpireDate (date: string): string {
        // parse YYMMDD to datetime string
        const year = date.slice (0, 2);
        const month = date.slice (2, 4);
        const day = date.slice (4, 6);
        const reconstructedDate = '20' + year + '-' + month + '-' + day + 'T00:00:00Z';
        return reconstructedDate;
    }

    convertExpireDateToMarketIdDate (date: string): string {
        // parse 240119 to 19JAN24
        const year = date.slice (0, 2);
        const monthRaw = date.slice (2, 4);
        let month = undefined;
        const day = date.slice (4, 6);
        if (monthRaw === '01') {
            month = 'JAN';
        } else if (monthRaw === '02') {
            month = 'FEB';
        } else if (monthRaw === '03') {
            month = 'MAR';
        } else if (monthRaw === '04') {
            month = 'APR';
        } else if (monthRaw === '05') {
            month = 'MAY';
        } else if (monthRaw === '06') {
            month = 'JUN';
        } else if (monthRaw === '07') {
            month = 'JUL';
        } else if (monthRaw === '08') {
            month = 'AUG';
        } else if (monthRaw === '09') {
            month = 'SEP';
        } else if (monthRaw === '10') {
            month = 'OCT';
        } else if (monthRaw === '11') {
            month = 'NOV';
        } else if (monthRaw === '12') {
            month = 'DEC';
        }
        const reconstructedDate = day + month + year;
        return reconstructedDate;
    }

    convertMarketIdExpireDate (date: string): string {
        // parse 03JAN24 to 240103
        const monthMappping = {
            'JAN': '01',
            'FEB': '02',
            'MAR': '03',
            'APR': '04',
            'MAY': '05',
            'JUN': '06',
            'JUL': '07',
            'AUG': '08',
            'SEP': '09',
            'OCT': '10',
            'NOV': '11',
            'DEC': '12',
        };
        // if exchange omits first zero and provides i.e. '3JAN24' instead of '03JAN24'
        if (date.length === 6) {
            date = '0' + date;
        }
        const year = date.slice (0, 2);
        const monthName = date.slice (2, 5);
        const month = this.safeString (monthMappping, monthName);
        const day = date.slice (5, 7);
        const reconstructedDate = day + month + year;
        return reconstructedDate;
    }

    async fetchPositionHistory (symbol: string, since: Int = undefined, limit: Int = undefined, params = {}): Promise<Position> {
        /**
         * @method
         * @name exchange#fetchPositionHistory
         * @description fetches the history of margin added or reduced from contract isolated positions
         * @param {string} [symbol] unified market symbol
         * @param {int} [since] timestamp in ms of the position
         * @param {int} [limit] the maximum amount of candles to fetch, default=1000
         * @param {object} params extra parameters specific to the exchange api endpoint
         * @returns {object[]} a list of [position structures]{@link https://docs.ccxt.com/#/?id=position-structure}
         */
        if (this.has['fetchPositionsHistory']) {
            const positions = await this.fetchPositionsHistory ([ symbol ], since, limit, params);
            return this.safeDict (positions, 0) as Position;
        } else {
            throw new NotSupported (this.id + ' fetchPositionHistory () is not supported yet');
        }
    }

    async fetchPositionsHistory (symbols: Strings = undefined, since: Int = undefined, limit: Int = undefined, params = {}): Promise<Position[]> {
        /**
         * @method
         * @name exchange#fetchPositionsHistory
         * @description fetches the history of margin added or reduced from contract isolated positions
         * @param {string} [symbol] unified market symbol
         * @param {int} [since] timestamp in ms of the position
         * @param {int} [limit] the maximum amount of candles to fetch, default=1000
         * @param {object} params extra parameters specific to the exchange api endpoint
         * @returns {object[]} a list of [position structures]{@link https://docs.ccxt.com/#/?id=position-structure}
         */
        throw new NotSupported (this.id + ' fetchPositionsHistory () is not supported yet');
    }

    parseMarginModification (data, market: Market = undefined): MarginModification {
        throw new NotSupported (this.id + ' parseMarginModification() is not supported yet');
    }

    parseMarginModifications (response: object[], symbols: string[] = undefined, symbolKey: Str = undefined, marketType: MarketType = undefined): MarginModification[] {
        const marginModifications = [];
        for (let i = 0; i < response.length; i++) {
            const info = response[i];
            const marketId = this.safeString (info, symbolKey);
            const market = this.safeMarket (marketId, undefined, undefined, marketType);
            if ((symbols === undefined) || this.inArray (market['symbol'], symbols)) {
                marginModifications.push (this.parseMarginModification (info, market));
            }
        }
        return marginModifications;
    }
}

export {
    Exchange,
};<|MERGE_RESOLUTION|>--- conflicted
+++ resolved
@@ -36,7 +36,6 @@
 //
 import { axolotl } from './functions/crypto.js';
 // import types
-<<<<<<< HEAD
 import type {
     Account,
     Balance,
@@ -46,6 +45,8 @@
     BorrowRate,
     CancellationRequest,
     Conversion,
+    CrossBorrowRate,
+    CrossBorrowRates,
     Currencies,
     Currency,
     CurrencyInterface,
@@ -59,6 +60,8 @@
     Greeks,
     IndexType,
     Int,
+    IsolatedBorrowRate,
+    IsolatedBorrowRates,
     LastPrice,
     LastPrices,
     LedgerEntry,
@@ -95,13 +98,6 @@
     Transaction,
     TransferEntry,
 } from './types.js';
-=======
-import type { Market, Trade, Fee, Ticker, OHLCV, OHLCVC, Order, OrderBook, Balance, Balances, Dictionary, Transaction, DepositAddressResponse, Currency, MinMax, IndexType, Int, OrderType, OrderSide, Position, FundingRate, DepositWithdrawFeeNetwork, LedgerEntry, BorrowInterest, OpenInterest, LeverageTier, TransferEntry, FundingRateHistory, Liquidation, FundingHistory, OrderRequest, MarginMode, Tickers, Greeks, Option, OptionChain, Str, Num, MarketInterface, CurrencyInterface, BalanceAccount, MarginModes, MarketType, Leverage, Leverages, LastPrice, LastPrices, Account, Strings, MarginModification, TradingFeeInterface, Currencies, TradingFees, Conversion, CancellationRequest, IsolatedBorrowRate, IsolatedBorrowRates, CrossBorrowRates, CrossBorrowRate } from './types.js';
-// export {Market, Trade, Fee, Ticker, OHLCV, OHLCVC, Order, OrderBook, Balance, Balances, Dictionary, Transaction, DepositAddressResponse, Currency, MinMax, IndexType, Int, OrderType, OrderSide, Position, FundingRateHistory, Liquidation, FundingHistory} from './types.js'
-// import { Market, Trade, Fee, Ticker, OHLCV, OHLCVC, Order, OrderBook, Balance, Balances, Dictionary, Transaction, DepositAddressResponse, Currency, MinMax, IndexType, Int, OrderType, OrderSide, Position, FundingRateHistory, OpenInterest, Liquidation, OrderRequest, FundingHistory, MarginMode, Tickers, Greeks, Str, Num, MarketInterface, CurrencyInterface, Account } from './types.js';
-export type { Market, Trade, Fee, Ticker, OHLCV, OHLCVC, Order, OrderBook, Balance, Balances, Dictionary, Transaction, DepositAddressResponse, Currency, MinMax, IndexType, Int, OrderType, OrderSide, Position, LedgerEntry, BorrowInterest, OpenInterest, LeverageTier, TransferEntry, CrossBorrowRate, FundingRateHistory, Liquidation, FundingHistory, OrderRequest, MarginMode, Tickers, Greeks, Option, OptionChain, Str, Num, MarketInterface, CurrencyInterface, BalanceAccount, MarginModes, MarketType, Leverage, Leverages, LastPrice, LastPrices, Account, Strings, Conversion } from './types.js'
-
->>>>>>> fea8dbb4
 // ----------------------------------------------------------------------------
 // move this elsewhere.
 import {
@@ -230,6 +226,7 @@
     BorrowInterest,
     BorrowRate,
     Conversion,
+    CrossBorrowRate,
     Currency,
     CurrencyInterface,
     DepositAddressResponse,
