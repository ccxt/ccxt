--- conflicted
+++ resolved
@@ -27,20 +27,14 @@
 
 //-----------------------------------------------------------------------------
 import WsClient from './ws/WsClient.js';
-<<<<<<< HEAD
-import { createFuture, Future } from './ws/Future.js';
+import { Future } from './ws/Future.js';
 import { CountedOrderBook, IndexedOrderBook, OrderBook as WsOrderBook } from './ws/OrderBook.js';
-=======
-import { Future } from './ws/Future.js';
-import { OrderBook as WsOrderBook, IndexedOrderBook, CountedOrderBook } from './ws/OrderBook.js';
->>>>>>> 58d08bd8
 
 // ----------------------------------------------------------------------------
 //
 import { axolotl } from './functions/crypto.js';
 // import types
-<<<<<<< HEAD
-import {
+import type {
     Account,
     Balance,
     Balances,
@@ -75,11 +69,6 @@
     Trade,
     Transaction
 } from './types.js';
-=======
-import type { Market, Trade, Fee, Ticker, OHLCV, OHLCVC, Order, OrderBook, Balance, Balances, Dictionary, Transaction, DepositAddressResponse, Currency, MinMax, IndexType, Int, OrderType, OrderSide, Position, FundingRateHistory, OpenInterest, Liquidation, OrderRequest, FundingHistory, MarginMode, Tickers, Greeks, Str, Num, MarketInterface, CurrencyInterface, Account } from './types.js';
-export type {Market, Trade, Fee, Ticker, OHLCV, OHLCVC, Order, OrderBook, Balance, Balances, Dictionary, Transaction, DepositAddressResponse, Currency, MinMax, IndexType, Int, OrderType, OrderSide, Position, FundingRateHistory, Liquidation, FundingHistory, Greeks } from './types.js'
-
->>>>>>> 58d08bd8
 // ----------------------------------------------------------------------------
 // move this elsewhere
 import {
@@ -194,7 +183,7 @@
     yyyymmdd
 } = functions;
 
-export {
+export type {
     Balance,
     Balances,
     Currency,
@@ -1301,17 +1290,10 @@
         }
     }
 
-<<<<<<< HEAD
-    spawn (method, ... args): Future {
-        const future = createFuture ();
-        method.apply (this, args).then (future.resolve).catch (future.reject);
-        return future;
-=======
     spawn (method, ... args): ReturnType<typeof Future> {
         const future = Future ()
         method.apply (this, args).then (future.resolve).catch (future.reject)
         return future
->>>>>>> 58d08bd8
     }
 
     delay (timeout, method, ... args) {
@@ -1531,22 +1513,14 @@
                             future.reject (e);
                         });
                     } else {
-<<<<<<< HEAD
-                        client.send (message).catch ((e) => {
-=======
                         client.send (message)
                         .catch ((e) => {
->>>>>>> 58d08bd8
                             delete client.subscriptions[subscribeHash];
                             future.reject (e);
                         });
                     }
                 }
-<<<<<<< HEAD
-            }).catch ((e) => {
-=======
             }).catch ((e)=> {
->>>>>>> 58d08bd8
                 delete client.subscriptions[subscribeHash];
                 future.reject (e);
             });
