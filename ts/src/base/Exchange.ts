--- conflicted
+++ resolved
@@ -1720,7 +1720,6 @@
             'api': undefined,
             'certified': false, // if certified by the CCXT dev team
             'commonCurrencies': {
-                'BCC': 'BCH',
                 'BCHSV': 'BSV',
                 'XBT': 'BTC',
             },
@@ -1993,16 +1992,7 @@
                 '526': ExchangeNotAvailable,
                 '530': ExchangeNotAvailable,
             },
-<<<<<<< HEAD
             'id': undefined,
-=======
-            'commonCurrencies': {
-                'XBT': 'BTC',
-                'BCHSV': 'BSV',
-            },
-            'precisionMode': TICK_SIZE,
-            'paddingMode': NO_PADDING,
->>>>>>> f6a42be9
             'limits': {
                 'amount': { 'min': undefined, 'max': undefined },
                 'cost': { 'min': undefined, 'max': undefined },
