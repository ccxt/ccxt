// ----------------------------------------------------------------------------

import * as functions from './functions.js';
import {
    keys as keysFunc,
    values as valuesFunc,
    // inArray as inArrayFunc,
    vwap as vwapFunc,
} from './functions.js';
// import exceptions from "./errors.js"
import { // eslint-disable-line object-curly-newline
    ExchangeError,
    BadSymbol,
    NullResponse,
    InvalidAddress,
    InvalidOrder,
    NotSupported,
    OperationFailed,
    BadResponse,
    AuthenticationError,
    DDoSProtection,
    RequestTimeout,
    NetworkError,
    InvalidProxySettings,
    ExchangeNotAvailable,
    ArgumentsRequired,
    RateLimitExceeded,
    BadRequest,
    UnsubscribeError,
    ExchangeClosedByUser,
} from './errors.js';
import { Precise } from './Precise.js';
//-----------------------------------------------------------------------------
import WsClient from './ws/WsClient.js';
import { Future } from './ws/Future.js';
import { OrderBook as WsOrderBook, IndexedOrderBook, CountedOrderBook, OrderBook as Ob } from './ws/OrderBook.js';
// ----------------------------------------------------------------------------
//
import { axolotl } from './functions/crypto.js';
// import types
import type { Market, Trade, Ticker, OHLCV, OHLCVC, Order, OrderBook, Balance, Balances, Dictionary, Transaction, Currency, MinMax, IndexType, Int, OrderType, OrderSide, Position, FundingRate, DepositWithdrawFee, LedgerEntry, BorrowInterest, OpenInterest, LeverageTier, TransferEntry, FundingRateHistory, Liquidation, FundingHistory, OrderRequest, MarginMode, Tickers, Greeks, Option, OptionChain, Str, Num, MarketInterface, CurrencyInterface, BalanceAccount, MarginModes, MarketType, Leverage, Leverages, LastPrice, LastPrices, Account, Strings, MarginModification, TradingFeeInterface, Currencies, TradingFees, Conversion, CancellationRequest, IsolatedBorrowRate, IsolatedBorrowRates, CrossBorrowRates, CrossBorrowRate, Dict, FundingRates, LeverageTiers, Bool, int, DepositAddress, LongShortRatio, OrderBooks, OpenInterests, ConstructorArgs } from './types.js';
// ----------------------------------------------------------------------------
// move this elsewhere.
import { ArrayCache, ArrayCacheByTimestamp } from './ws/Cache.js';
import totp from './functions/totp.js';
import ethers from '../static_dependencies/ethers/index.js';
import { TypedDataEncoder } from '../static_dependencies/ethers/hash/index.js';
import { SecureRandom } from '../static_dependencies/jsencrypt/lib/jsbn/rng.js';
import { getStarkKey, ethSigToPrivate, sign as starknetCurveSign } from '../static_dependencies/scure-starknet/index.js';
import init, * as zklink from '../static_dependencies/zklink/zklink-sdk-web.js';
import * as Starknet from '../static_dependencies/starknet/index.js';
import Client from './ws/Client.js';
import { sha256 } from '../static_dependencies/noble-hashes/sha256.js';

const {
    isNode,
    selfIsDefined,
    deepExtend,
    extend,
    clone,
    flatten,
    unique,
    indexBy,
    sortBy,
    sortBy2,
    safeFloat2,
    groupBy,
    aggregate,
    uuid,
    unCamelCase,
    precisionFromString,
    Throttler,
    capitalize,
    now,
    decimalToPrecision,
    safeValue,
    safeValue2,
    safeString,
    safeString2,
    seconds,
    milliseconds,
    binaryToBase16,
    numberToBE,
    base16ToBinary,
    iso8601,
    omit,
    isJsonEncodedObject,
    safeInteger,
    sum,
    omitZero,
    implodeParams,
    extractParams,
    json,
    merge,
    binaryConcat,
    hash,
    // ecdsa,
    arrayConcat,
    encode,
    urlencode,
    hmac,
    numberToString,
    roundTimeframe,
    parseTimeframe,
    safeInteger2,
    safeStringLower,
    parse8601,
    yyyymmdd,
    safeStringUpper,
    safeTimestamp,
    binaryConcatArray,
    uuidv1,
    numberToLE,
    ymdhms,
    stringToBase64,
    decode,
    uuid22,
    safeIntegerProduct2,
    safeIntegerProduct,
    safeStringLower2,
    yymmdd,
    base58ToBinary,
    binaryToBase58,
    safeTimestamp2,
    rawencode,
    keysort,
    sort,
    inArray,
    isEmpty,
    ordered,
    filterBy,
    uuid16,
    safeFloat,
    base64ToBinary,
    safeStringUpper2,
    urlencodeWithArrayRepeat,
    microseconds,
    binaryToBase64,
    strip,
    toArray,
    safeFloatN,
    safeIntegerN,
    safeIntegerProductN,
    safeTimestampN,
    safeValueN,
    safeStringN,
    safeStringLowerN,
    safeStringUpperN,
    urlencodeNested,
    urlencodeBase64,
    parseDate,
    ymd,
    base64ToString,
    crc32,
    packb,
    TRUNCATE,
    ROUND,
    DECIMAL_PLACES,
    NO_PADDING,
    TICK_SIZE,
    SIGNIFICANT_DIGITS,
    sleep,
} = functions;

// export {Market, Trade, Fee, Ticker, OHLCV, OHLCVC, Order, OrderBook, Balance, Balances, Dictionary, Transaction, Currency, MinMax, IndexType, Int, OrderType, OrderSide, Position, FundingRateHistory, Liquidation, FundingHistory} from './types.js'
// import { Market, Trade, Fee, Ticker, OHLCV, OHLCVC, Order, OrderBook, Balance, Balances, Dictionary, Transaction, Currency, MinMax, IndexType, Int, OrderType, OrderSide, Position, FundingRateHistory, OpenInterest, Liquidation, OrderRequest, FundingHistory, MarginMode, Tickers, Greeks, Str, Num, MarketInterface, CurrencyInterface, Account } from './types.js';
export type { Market, Trade, Fee, Ticker, OHLCV, OHLCVC, Order, OrderBook, Balance, Balances, Dictionary, Transaction, Currency, MinMax, IndexType, Int, Bool, OrderType, OrderSide, Position, LedgerEntry, BorrowInterest, OpenInterest, LeverageTier, TransferEntry, CrossBorrowRate, FundingRateHistory, Liquidation, FundingHistory, OrderRequest, MarginMode, Tickers, Greeks, Option, OptionChain, Str, Num, MarketInterface, CurrencyInterface, BalanceAccount, MarginModes, MarketType, Leverage, Leverages, LastPrice, LastPrices, Account, Strings, Conversion, DepositAddress, LongShortRatio } from './types.js';
// ----------------------------------------------------------------------------
let protobufMexc = undefined;
(async () => {
    try {
        protobufMexc = await import ('../protobuf/mexc/compiled.cjs');
    } catch {
        // TODO: handle error
    }
}) ();

// -----------------------------------------------------------------------------
/**
 * @class Exchange
 */
export default class Exchange {
    options: {
        [key: string]: any;
    };

    isSandboxModeEnabled: boolean = false;

    api: Dictionary<any> = undefined;
    certified: boolean = false;
    pro: boolean = false;
    countries: Str[] = undefined;

    // PROXY & USER-AGENTS (see "examples/proxy-usage" file for explanation)
    proxy: any;  // maintained for backwards compatibility, no-one should use it from now on
    proxyUrl: string;
    proxy_url: string;
    proxyUrlCallback: any;
    proxy_url_callback: any;
    httpProxy: string;
    http_proxy: string;
    httpProxyCallback: any;
    http_proxy_callback: any;
    httpsProxy: string;
    https_proxy: string;
    httpsProxyCallback: any;
    https_proxy_callback: any;
    socksProxy: string;
    socks_proxy: string;
    socksProxyCallback: any;
    socks_proxy_callback: any;
    userAgent: { 'User-Agent': string } | false = undefined;
    user_agent: { 'User-Agent': string } | false = undefined;
    wsProxy: string;
    ws_proxy: string;
    wssProxy: string;
    wss_proxy: string;
    wsSocksProxy: string;
    ws_socks_proxy: string;
    //
    userAgents: Dictionary<string> = {
        'chrome': 'Mozilla/5.0 (Windows NT 10.0; Win64; x64) AppleWebKit/537.36 (KHTML, like Gecko) Chrome/62.0.3202.94 Safari/537.36',
        'chrome39': 'Mozilla/5.0 (Windows NT 6.1; WOW64) AppleWebKit/537.36 (KHTML, like Gecko) Chrome/39.0.2171.71 Safari/537.36',
        'chrome100': 'Mozilla/5.0 (Macintosh; Intel Mac OS X 10_15_7) AppleWebKit/537.36 (KHTML, like Gecko) Chrome/100.0.4896.75 Safari/537.36',
    };

    headers: Dictionary<string> = {};
    returnResponseHeaders: boolean = false;
    origin: string = '*';  // CORS origin
    MAX_VALUE: Num = Number.MAX_VALUE;
    //
    agent: any = undefined;  // maintained for backwards compatibility
    nodeHttpModuleLoaded: boolean = false;
    httpAgent: any = undefined;
    httpsAgent: any = undefined;

    minFundingAddressLength: Int = 1;  // used in checkAddress
    substituteCommonCurrencyCodes: boolean = true;  // reserved
    quoteJsonNumbers: boolean = true;  // treat numbers in json as quoted precise strings
    // eslint-disable-next-line no-unused-vars
    number: (numberString: string) => number = Number;  // or String (a pointer to a function)
    handleContentTypeApplicationZip: boolean = false;

    // whether fees should be summed by currency code
    reduceFees: boolean = true;

    // do not delete this line, it is needed for users to be able to define their own fetchImplementation
    fetchImplementation: any;
    AbortError: any;
    FetchError: any;

    validateServerSsl: boolean = true;
    validateClientSsl: boolean = false;

    timeout: Int = 10000;  // milliseconds
    verbose: boolean = false;
    twofa: string = undefined;  // two-factor authentication (2-FA)

    apiKey: string;
    secret: string;
    uid: string;
    accountId: string;
    login: string;
    password: string;
    privateKey: string;  // a "0x"-prefixed hexstring private key for a wallet
    walletAddress: string;  // a wallet address "0x"-prefixed hexstring
    token: string;  // reserved for HTTP auth in some cases

    balance: any = {};
    liquidations: Dictionary<Liquidation> = {};
    orderbooks: Dictionary<Ob> = {};
    tickers: Dictionary<Ticker> = {};
    fundingRates: Dictionary<FundingRate> = {};
    bidsasks: Dictionary<Ticker> = {};
    orders: ArrayCache = undefined;
    triggerOrders: ArrayCache = undefined;
    trades: Dictionary<ArrayCache>;
    transactions: Dictionary<Transaction> = {};
    ohlcvs: Dictionary<Dictionary<ArrayCacheByTimestamp>>;
    myLiquidations: Dictionary<Liquidation> = {};
    myTrades: ArrayCache;
    positions: any;
    urls: {
        logo?: string;
        api?: string | Dictionary<string>;
        test?: string | Dictionary<string>;
        www?: string;
        doc?: string[];
        api_management?: string;
        fees?: string;
        referral?: string;
    };

    requiresWeb3: boolean = false;
    requiresEddsa: boolean = false;
    precision: {
        amount: Num,
        price: Num,
        cost?: Num,
        base?: Num,
        quote?: Num,
    } = undefined;

    enableLastJsonResponse: boolean = false;
    enableLastHttpResponse: boolean = true;
    enableLastResponseHeaders: boolean = true;
    last_http_response: string = undefined;
    last_json_response: any = undefined;
    last_response_headers: Dictionary<string> = undefined;
    last_request_headers: Dictionary<string> = undefined;
    last_request_body: any = undefined;
    last_request_url: string = undefined;
    last_request_path: string = undefined;

    id: string = 'Exchange';

    markets: Dictionary<any> = undefined;
    has: Dictionary<boolean | 'emulated' | undefined>;
    features: Dictionary<Dictionary<any>> = undefined;
    status: {
        status: Str,
        updated: Num,
        eta: Num,
        url: Str,
        info: any,
    } = undefined;

    requiredCredentials: {
        apiKey: Bool,
        secret: Bool,
        uid: Bool,
        login: Bool,
        password: Bool,
        twofa: Bool,  // 2-factor authentication (one-time password key)
        privateKey: Bool,  // a "0x"-prefixed hexstring private key for a wallet
        walletAddress: Bool,  // the wallet address "0x"-prefixed hexstring
        token: Bool,  // reserved for HTTP auth in some cases
    };

    rateLimit: Num = undefined; // milliseconds
    tokenBucket: Dictionary<number> = undefined;
    throttler: any = undefined;
    enableRateLimit: boolean = undefined;

    httpExceptions: Dictionary<any> = undefined;

    limits: {
        amount?: MinMax,
        cost?: MinMax,
        leverage?: MinMax,
        price?: MinMax,
    } = undefined;

    fees: {
        trading: {
            tierBased: Bool,
            percentage: Bool,
            taker: Num,
            maker: Num,
        },
        funding: {
            tierBased: Bool,
            percentage: Bool,
            withdraw: {},
            deposit: {},
        },
    };

    markets_by_id: Dictionary<any> = undefined;
    symbols: string[] = undefined;
    ids: string[] = undefined;
    currencies: Currencies = {};

    baseCurrencies: Dictionary<CurrencyInterface> = undefined;
    quoteCurrencies: Dictionary<CurrencyInterface> = undefined;
    currencies_by_id: Dictionary<CurrencyInterface> = undefined;
    codes: string[] = undefined;

    reloadingMarkets: boolean = undefined;
    marketsLoading: Promise<Dictionary<Market>> = undefined;

    accounts: Account[] = undefined;
    accountsById: Dictionary<Account> = undefined;

    commonCurrencies: Dictionary<string> = undefined;

    hostname: Str = undefined;

    precisionMode: Num = undefined;
    paddingMode: Num = undefined;

    exceptions: Dictionary<string> = {};
    timeframes: Dictionary<number | string> = {};

    version: Str = undefined;

    marketsByAltname: Dictionary<Market> = undefined;

    name: Str = undefined;

    lastRestRequestTimestamp: number;

    targetAccount: string = undefined;

    stablePairs: Dictionary<boolean> = {};

    httpProxyAgentModule: any = undefined;
    httpsProxyAgentModule: any = undefined;
    socksProxyAgentModule: any = undefined;
    socksProxyAgentModuleChecked: boolean = false;
    proxyDictionaries: Dictionary<any> = {};
    proxiesModulesLoading: Promise<any> = undefined;
    alias: boolean = false;

    // WS/PRO options
    clients: Dictionary<WsClient> = {};
    newUpdates: boolean = true;
    streaming: Dictionary<any> = {};

    // INTERNAL METHODS
    sleep = sleep;
    deepExtend = deepExtend;
    deepExtendSafe = deepExtend;
    isNode = isNode;
    keys = keysFunc;
    values = valuesFunc;
    extend = extend;
    clone = clone;
    flatten = flatten;
    unique = unique;
    indexBy = indexBy;
    indexBySafe = indexBy;
    roundTimeframe = roundTimeframe;
    sortBy = sortBy;
    sortBy2 = sortBy2;
    groupBy = groupBy;
    aggregate = aggregate;
    uuid = uuid;
    unCamelCase = unCamelCase;
    precisionFromString = precisionFromString;
    capitalize = capitalize;
    now = now;
    decimalToPrecision = decimalToPrecision;
    safeValue = safeValue;
    safeValue2 = safeValue2;
    safeString = safeString;
    safeString2 = safeString2;
    safeFloat = safeFloat;
    safeFloat2 = safeFloat2;
    seconds = seconds;
    milliseconds = milliseconds;
    binaryToBase16 = binaryToBase16;
    numberToBE = numberToBE;
    base16ToBinary = base16ToBinary;
    iso8601 = iso8601;
    omit = omit;
    isJsonEncodedObject = isJsonEncodedObject;
    safeInteger = safeInteger;
    sum = sum;
    omitZero = omitZero;
    implodeParams = implodeParams;
    extractParams = extractParams;
    json = json;
    vwap = vwapFunc;
    merge = merge;
    binaryConcat = binaryConcat;
    hash = hash;
    arrayConcat = arrayConcat;
    encode = encode;
    urlencode = urlencode;
    hmac = hmac;
    numberToString = numberToString;
    parseTimeframe = parseTimeframe;
    safeInteger2 = safeInteger2;
    safeStringLower = safeStringLower;
    parse8601 = parse8601;
    yyyymmdd = yyyymmdd;
    safeStringUpper = safeStringUpper;
    safeTimestamp = safeTimestamp;
    binaryConcatArray = binaryConcatArray;
    uuidv1 = uuidv1;
    numberToLE = numberToLE;
    ymdhms = ymdhms;
    yymmdd = yymmdd;
    stringToBase64 = stringToBase64;
    decode = decode;
    uuid22 = uuid22;
    safeIntegerProduct2 = safeIntegerProduct2;
    safeIntegerProduct = safeIntegerProduct;
    binaryToBase58 = binaryToBase58;
    base58ToBinary = base58ToBinary;
    base64ToBinary = base64ToBinary;
    safeTimestamp2 = safeTimestamp2;
    rawencode = rawencode;
    keysort = keysort;
    sort = sort;
    inArray = inArray;
    safeStringLower2 = safeStringLower2;
    safeStringUpper2 = safeStringUpper2;
    isEmpty = isEmpty;
    ordered = ordered;
    filterBy = filterBy;
    uuid16 = uuid16;
    urlencodeWithArrayRepeat = urlencodeWithArrayRepeat;
    microseconds = microseconds;
    binaryToBase64 = binaryToBase64;
    strip = strip;
    toArray = toArray;
    safeFloatN = safeFloatN;
    safeIntegerN = safeIntegerN;
    safeIntegerProductN = safeIntegerProductN;
    safeTimestampN = safeTimestampN;
    safeValueN = safeValueN;
    safeStringN = safeStringN;
    safeStringLowerN = safeStringLowerN;
    safeStringUpperN = safeStringUpperN;
    urlencodeNested = urlencodeNested;
    parseDate = parseDate;
    ymd = ymd;
    base64ToString = base64ToString;
    crc32 = crc32;
    packb = packb;
    urlencodeBase64 = urlencodeBase64;

    constructor (userConfig: ConstructorArgs = {}) {
        Object.assign (this, functions);
        //
        //     if (isNode) {
        //         this.nodeVersion = process.version.match (/\d+\.\d+\.\d+/)[0]
        //         this.userAgent = {
        //             'User-Agent': 'ccxt/' + (Exchange as any).ccxtVersion +
        //                 ' (+https://github.com/ccxt/ccxt)' +
        //                 ' Node.js/' + this.nodeVersion + ' (JavaScript)'
        //         }
        //     }
        //
        this.options = this.getDefaultOptions (); // exchange-specific options if any
        // fetch implementation options (JS only)
        // http properties
        this.headers = {};
        this.origin = '*'; // CORS origin
        // underlying properties
        this.minFundingAddressLength = 1; // used in checkAddress
        this.substituteCommonCurrencyCodes = true;  // reserved
        this.quoteJsonNumbers = true; // treat numbers in json as quoted precise strings
        this.number = Number; // or String (a pointer to a function)
        this.handleContentTypeApplicationZip = false;
        // whether fees should be summed by currency code
        this.reduceFees = true;
        // do not delete this line, it is needed for users to be able to define their own fetchImplementation
        this.fetchImplementation = undefined;
        this.validateServerSsl = true;
        this.validateClientSsl = false;
        // default property values
        this.timeout = 10000; // milliseconds
        this.verbose = false;
        this.twofa = undefined; // two-factor authentication (2FA)
        // default credentials
        this.apiKey = undefined;
        this.secret = undefined;
        this.uid = undefined;
        this.login = undefined;
        this.password = undefined;
        this.privateKey = undefined; // a "0x"-prefixed hexstring private key for a wallet
        this.walletAddress = undefined; // a wallet address "0x"-prefixed hexstring
        this.token = undefined; // reserved for HTTP auth in some cases
        // placeholders for cached data
        this.balance = {};
        this.orderbooks = {};
        this.tickers = {};
        this.liquidations = {};
        this.orders = undefined;
        this.trades = {};
        this.transactions = {};
        this.ohlcvs = {};
        this.myLiquidations = {};
        this.myTrades = undefined;
        this.positions = undefined;
        // web3 and cryptography flags
        this.requiresWeb3 = false;
        this.requiresEddsa = false;
        // response handling flags and properties
        this.lastRestRequestTimestamp = 0;
        this.enableLastJsonResponse = false;
        this.enableLastHttpResponse = true;
        this.enableLastResponseHeaders = true;
        this.last_http_response = undefined;
        this.last_json_response = undefined;
        this.last_response_headers = undefined;
        this.last_request_headers = undefined;
        this.last_request_body = undefined;
        this.last_request_url = undefined;
        this.last_request_path = undefined;
        // camelCase and snake_notation support
        const unCamelCaseProperties = (obj = this) => {
            if (obj !== null) {
                const ownPropertyNames = Object.getOwnPropertyNames (obj);
                for (let i = 0; i < ownPropertyNames.length; i++) {
                    const k = ownPropertyNames[i];
                    this[unCamelCase (k)] = this[k];
                }
                unCamelCaseProperties (Object.getPrototypeOf (obj));
            }
        };
        unCamelCaseProperties ();
        // merge constructor overrides to this instance
        const configEntries = Object.entries (this.describe ()).concat (Object.entries (userConfig));
        for (let i = 0; i < configEntries.length; i++) {
            const [ property, value ] = configEntries[i];
            if (value && Object.getPrototypeOf (value) === Object.prototype) {
                this[property] = this.deepExtend (this[property], value);
            } else {
                this[property] = value;
            }
        }
        // http client options
        const agentOptions = {
            'keepAlive': true,
        };
        // ssl options
        if (!this.validateServerSsl) {
            agentOptions['rejectUnauthorized'] = false;
        }
        // generate old metainfo interface
        const hasKeys = Object.keys (this.has);
        for (let i = 0; i < hasKeys.length; i++) {
            const k = hasKeys[i];
            this['has' + this.capitalize (k)] = !!this.has[k]; // converts 'emulated' to true
        }
        // generate implicit api
        if (this.api) {
            this.defineRestApi (this.api, 'request');
        }
        this.newUpdates = ((this.options as any).newUpdates !== undefined) ? (this.options as any).newUpdates : true;
        this.afterConstruct ();
        if (this.safeBool (userConfig, 'sandbox') || this.safeBool (userConfig, 'testnet')) {
            this.setSandboxMode (true);
        }
    }

    encodeURIComponent (...args) {
        // @ts-expect-error
        return encodeURIComponent (...args);
    }

    checkRequiredVersion (requiredVersion, error = true) {
        let result = true;
        const [ major1, minor1, patch1 ] = requiredVersion.split ('.');
        const [ major2, minor2, patch2 ] = (Exchange as any).ccxtVersion.split ('.');
        const intMajor1 = this.parseToInt (major1);
        const intMinor1 = this.parseToInt (minor1);
        const intPatch1 = this.parseToInt (patch1);
        const intMajor2 = this.parseToInt (major2);
        const intMinor2 = this.parseToInt (minor2);
        const intPatch2 = this.parseToInt (patch2);
        if (intMajor1 > intMajor2) {
            result = false;
        }
        if (intMajor1 === intMajor2) {
            if (intMinor1 > intMinor2) {
                result = false;
            } else if (intMinor1 === intMinor2 && intPatch1 > intPatch2) {
                result = false;
            }
        }
        if (!result) {
            if (error) {
                throw new NotSupported ('Your current version of CCXT is ' + (Exchange as any).ccxtVersion + ', a newer version ' + requiredVersion + ' is required, please, upgrade your version of CCXT');
            } else {
                return error;
            }
        }
        return result;
    }

    throttle (cost = undefined) {
        return this.throttler.throttle (cost);
    }

    initThrottler () {
        this.throttler = new Throttler (this.tokenBucket);
    }

    defineRestApiEndpoint (methodName, uppercaseMethod, lowercaseMethod, camelcaseMethod, path, paths, config = {}) {
        const splitPath = path.split (/[^a-zA-Z0-9]/);
        const camelcaseSuffix = splitPath.map (this.capitalize).join ('');
        const underscoreSuffix = splitPath.map ((x) => x.trim ().toLowerCase ()).filter ((x) => x.length > 0).join ('_');
        const camelcasePrefix = [ paths[0] ].concat (paths.slice (1).map (this.capitalize)).join ('');
        const underscorePrefix = [ paths[0] ].concat (paths.slice (1).map ((x) => x.trim ()).filter ((x) => x.length > 0)).join ('_');
        const camelcase = camelcasePrefix + camelcaseMethod + this.capitalize (camelcaseSuffix);
        const underscore = underscorePrefix + '_' + lowercaseMethod + '_' + underscoreSuffix;
        const typeArgument = (paths.length > 1) ? paths : paths[0];
        // handle call costs here
        const partial = async (params = {}, context = {}) => this[methodName] (path, typeArgument, uppercaseMethod, params, undefined, undefined, config, context);
        // const partial = async (params) => this[methodName] (path, typeArgument, uppercaseMethod, params || {})
        this[camelcase] = partial;
        this[underscore] = partial;
    }

    defineRestApi (api, methodName, paths = []) {
        const keys = Object.keys (api);
        for (let i = 0; i < keys.length; i++) {
            const key = keys[i];
            const value = api[key];
            const uppercaseMethod = key.toUpperCase ();
            const lowercaseMethod = key.toLowerCase ();
            const camelcaseMethod = this.capitalize (lowercaseMethod);
            if (Array.isArray (value)) {
                for (let k = 0; k < value.length; k++) {
                    const path = value[k].trim ();
                    this.defineRestApiEndpoint (methodName, uppercaseMethod, lowercaseMethod, camelcaseMethod, path, paths);
                }
            // the options HTTP method conflicts with the 'options' API url path
            // } else if (key.match (/^(?:get|post|put|delete|options|head|patch)$/i)) {
            } else if (key.match (/^(?:get|post|put|delete|head|patch)$/i)) {
                const endpoints = Object.keys (value);
                for (let j = 0; j < endpoints.length; j++) {
                    const endpoint = endpoints[j];
                    const path = endpoint.trim ();
                    const config = value[endpoint];
                    if (typeof config === 'object') {
                        this.defineRestApiEndpoint (methodName, uppercaseMethod, lowercaseMethod, camelcaseMethod, path, paths, config);
                    } else if (typeof config === 'number') {
                        this.defineRestApiEndpoint (methodName, uppercaseMethod, lowercaseMethod, camelcaseMethod, path, paths, { 'cost': config });
                    } else {
                        throw new NotSupported (this.id + ' defineRestApi() API format is not supported, API leafs must strings, objects or numbers');
                    }
                }
            } else {
                this.defineRestApi (value, methodName, paths.concat ([ key ]));
            }
        }
    }

    log (...args) {
        // eslint-disable-next-line no-console
        console.log (...args);
    }

    async loadProxyModules () {
        // when loading markets, multiple parallel calls are made, so need one promise
        if (this.proxiesModulesLoading === undefined) {
            this.proxiesModulesLoading = (async () => {
                // we have to handle it with below nested way, because of dynamic
                // import issues (https://github.com/ccxt/ccxt/pull/20687)
                try {
                    // todo: possible sync alternatives: https://stackoverflow.com/questions/51069002/convert-import-to-synchronous
                    this.httpProxyAgentModule = await import (/* webpackIgnore: true */ '../static_dependencies/proxies/http-proxy-agent/index.js');
                    this.httpsProxyAgentModule = await import (/* webpackIgnore: true */ '../static_dependencies/proxies/https-proxy-agent/index.js');
                } catch (e) {
                    // if several users are using those frameworks which cause exceptions,
                    // let them to be able to load modules still, by installing them
                    try {
                        // @ts-ignore
                        this.httpProxyAgentModule = await import (/* webpackIgnore: true */ 'http-proxy-agent');
                        // @ts-ignore
                        this.httpsProxyAgentModule = await import (/* webpackIgnore: true */ 'https-proxy-agent'); // eslint-disable-line
                    } catch (err) {
                        // TODO: handle error
                    }
                }
                if (this.socksProxyAgentModuleChecked === false) {
                    try {
                        // @ts-ignore
                        this.socksProxyAgentModule = await import (/* webpackIgnore: true */ 'socks-proxy-agent');
                    } catch (e) {
                        // TODO: handle error
                    }
                    this.socksProxyAgentModuleChecked = true;
                }
            }) ();
        }
        return await this.proxiesModulesLoading;
    }

    setProxyAgents (httpProxy, httpsProxy, socksProxy) {
        let chosenAgent = undefined;
        // in browser-side, proxy modules are not supported in 'fetch/ws' methods
        if (!isNode && (httpProxy || httpsProxy || socksProxy)) {
            throw new NotSupported (this.id + ' - proxies in browser-side projects are not supported. You have several choices: [A] Use `exchange.proxyUrl` property to redirect requests through local/remote cors-proxy server (find sample file named "sample-local-proxy-server-with-cors" in https://github.com/ccxt/ccxt/tree/master/examples/ folder, which can be used for REST requests only) [B] override `exchange.fetch` && `exchange.watch` methods to send requests through your custom proxy');
        }
        if (httpProxy) {
            if (this.httpProxyAgentModule === undefined) {
                throw new NotSupported (this.id + ' you need to load JS proxy modules with `await instance.loadProxyModules()` method at first to use proxies');
            }
            if (!(httpProxy in this.proxyDictionaries)) {
                this.proxyDictionaries[httpProxy] = new this.httpProxyAgentModule.HttpProxyAgent (httpProxy);
            }
            chosenAgent = this.proxyDictionaries[httpProxy];
        } else if (httpsProxy) {
            if (this.httpsProxyAgentModule === undefined) {
                throw new NotSupported (this.id + ' you need to load JS proxy modules with `await instance.loadProxyModules()` method at first to use proxies');
            }
            if (!(httpsProxy in this.proxyDictionaries)) {
                this.proxyDictionaries[httpsProxy] = new this.httpsProxyAgentModule.HttpsProxyAgent (httpsProxy);
            }
            chosenAgent = this.proxyDictionaries[httpsProxy];
            chosenAgent.keepAlive = true;
        } else if (socksProxy) {
            if (this.socksProxyAgentModule === undefined) {
                throw new NotSupported (this.id + ' - to use SOCKS proxy with ccxt, at first you need install module "npm i socks-proxy-agent" and then initialize proxies with `await instance.loadProxyModules()` method');
            }
            if (!(socksProxy in this.proxyDictionaries)) {
                this.proxyDictionaries[socksProxy] = new this.socksProxyAgentModule.SocksProxyAgent (socksProxy);
            }
            chosenAgent = this.proxyDictionaries[socksProxy];
        }
        return chosenAgent;
    }

    async loadHttpProxyAgent () {
        // for `http://` protocol proxy-urls, we need to load `http` module only on first call
        if (!this.httpAgent) {
            const httpModule = await import (/* webpackIgnore: true */'node:http');
            this.httpAgent = new httpModule.Agent ();
        }
        return this.httpAgent;
    }

    getHttpAgentIfNeeded (url) {
        if (isNode) {
            // only for non-ssl proxy
            if (url.substring (0, 5) === 'ws://') {
                if (this.httpAgent === undefined) {
                    throw new NotSupported (this.id + ' to use proxy with non-ssl ws:// urls, at first run  `await exchange.loadHttpProxyAgent()` method');
                }
                return this.httpAgent;
            }
        }
        return undefined;
    }

    isBinaryMessage (msg) {
        return msg instanceof Uint8Array;
    }

    decodeProtoMsg (data) {
        if (!protobufMexc) {
            throw new NotSupported (this.id + ' requires protobuf to decode messages, please install it with `npm install protobufjs`');
        }
        if (data instanceof Uint8Array) {
            const decoded = (protobufMexc.default as any).PushDataV3ApiWrapper.decode (data);
            const dict = decoded.toJSON ();
            //  {
            //    "channel":"spot@public.kline.v3.api.pb@BTCUSDT@Min1",
            //    "symbol":"BTCUSDT",
            //    "symbolId":"2fb942154ef44a4ab2ef98c8afb6a4a7",
            //    "createTime":"1754737941062",
            //    "publicSpotKline":{
            //       "interval":"Min1",
            //       "windowStart":"1754737920",
            //       "openingPrice":"117317.31",
            //       "closingPrice":"117325.26",
            //       "highestPrice":"117341",
            //       "lowestPrice":"117317.3",
            //       "volume":"3.12599854",
            //       "amount":"366804.43",
            //       "windowEnd":"1754737980"
            //    }
            // }
            return dict;
        }
        return data;
    }

    async fetch (url, method = 'GET', headers: any = undefined, body: any = undefined) {
        // load node-http(s) modules only on first call
        if (isNode) {
            if (!this.nodeHttpModuleLoaded) {
                this.nodeHttpModuleLoaded = true;
                const httpsModule = await import (/* webpackIgnore: true */'node:https');
                this.httpsAgent = new httpsModule.Agent ({ 'keepAlive': true });
            }
        }
        // ##### PROXY & HEADERS #####
        headers = this.extend (this.headers, headers);
        // proxy-url
        const proxyUrl = this.checkProxyUrlSettings (url, method, headers, body);
        let httpProxyAgent = false;
        if (proxyUrl !== undefined) {
            // part only for node-js
            if (isNode) {
                // in node-js we need to set header to *
                headers = this.extend ({ 'Origin': this.origin }, headers);
                // only for http proxy
                if (proxyUrl.substring (0, 5) === 'http:') {
                    await this.loadHttpProxyAgent ();
                    httpProxyAgent = this.httpAgent;
                }
            }
            url = proxyUrl + this.urlEncoderForProxyUrl (url);
        }
        // proxy agents
        const [ httpProxy, httpsProxy, socksProxy ] = this.checkProxySettings (url, method, headers, body);
        this.checkConflictingProxies (httpProxy || httpsProxy || socksProxy, proxyUrl);
        // skip proxies on the browser
        if (isNode) {
            // this is needed in JS, independently whether proxy properties were set or not, we have to load them because of necessity in WS, which would happen beyond 'fetch' method (WS/etc)
            await this.loadProxyModules ();
        }
        const chosenAgent = this.setProxyAgents (httpProxy, httpsProxy, socksProxy);
        // user-agent
        const userAgent = (this.userAgent !== undefined) ? this.userAgent : this.user_agent;
        if (userAgent && isNode) {
            if (typeof userAgent === 'string') {
                headers = this.extend ({ 'User-Agent': userAgent }, headers);
            } else if ((typeof userAgent === 'object') && ('User-Agent' in userAgent)) {
                headers = this.extend (userAgent, headers);
            }
        }
        // set final headers
        headers = this.setHeaders (headers);
        // log
        if (this.verbose) {
            this.log ('fetch Request:\n', this.id, method, url, '\nRequestHeaders:\n', headers, '\nRequestBody:\n', body, '\n');
        }
        // end of proxies & headers
        if (this.fetchImplementation === undefined) {
            if (isNode) {
                if (this.agent === undefined) {
                    this.agent = this.httpsAgent;
                }
                try {
                    const nodeFetchModule = await import (/* webpackIgnore: true */'../static_dependencies/node-fetch/index.js');
                    this.AbortError = nodeFetchModule.AbortError;
                    this.fetchImplementation = nodeFetchModule.default;
                    this.FetchError = nodeFetchModule.FetchError;
                } catch (e) {
                    // some users having issues with dynamic imports (https://github.com/ccxt/ccxt/pull/20687)
                    // so let them to fallback to node's native fetch
                    if (typeof fetch === 'function') {
                        this.fetchImplementation = fetch; // eslint-disable-line
                        // as it's browser-compatible implementation ( https://nodejs.org/dist/latest-v20.x/docs/api/globals.html#fetch )
                        // it throws same error types
                        this.AbortError = DOMException;
                        this.FetchError = TypeError;
                    } else {
                        throw new Error ('Seems, "fetch" function is not available in your node-js version, please use latest node-js version');
                    }
                }
            } else {
                // eslint-disable-next-line
                this.fetchImplementation = (selfIsDefined ()) ? self.fetch : fetch;
                this.AbortError = DOMException;
                this.FetchError = TypeError;
            }
        }
        // fetchImplementation cannot be called on this. in browsers:
        // TypeError Failed to execute 'fetch' on 'Window': Illegal invocation
        const fetchImplementation = this.fetchImplementation;
        const params = { method, headers, body, 'timeout': this.timeout };
        if (this.agent) {
            params['agent'] = this.agent;
        }
        // override agent, if needed
        if (httpProxyAgent) {
            // if proxyUrl is being used, then specifically in nodejs, we need http module, not https
            params['agent'] = httpProxyAgent;
        } else if (chosenAgent) {
            // if http(s)Proxy is being used
            params['agent'] = chosenAgent;
        }
        const controller = new AbortController ();
        params['signal'] = controller.signal;
        const timeout = setTimeout (() => {
            controller.abort ();
        }, this.timeout);
        try {
            const response = await fetchImplementation (url, params);
            clearTimeout (timeout);
            return this.handleRestResponse (response, url, method, headers, body);
        } catch (e) {
            if (e instanceof this.AbortError) {
                throw new RequestTimeout (this.id + ' ' + method + ' ' + url + ' request timed out (' + this.timeout + ' ms)');
            } else if (e instanceof this.FetchError) {
                throw new NetworkError (this.id + ' ' + method + ' ' + url + ' fetch failed');
            }
            throw e;
        }
    }

    parseJson (jsonString) {
        try {
            if (this.isJsonEncodedObject (jsonString)) {
                return JSON.parse (this.onJsonResponse (jsonString));
            }
        } catch (e) {
            // SyntaxError
            return undefined;
        }
    }

    getResponseHeaders (response) {
        const result = {};
        response.headers.forEach ((value, key) => {
            key = key.split ('-').map ((word) => this.capitalize (word)).join ('-');
            result[key] = value;
        });
        return result;
    }

    handleRestResponse (response, url, method = 'GET', requestHeaders = undefined, requestBody = undefined) {
        const responseHeaders = this.getResponseHeaders (response);
        if (this.handleContentTypeApplicationZip && (responseHeaders['Content-Type'] === 'application/zip')) {
            const responseBuffer = response.buffer ();
            if (this.enableLastResponseHeaders) {
                this.last_response_headers = responseHeaders;
            }
            if (this.enableLastHttpResponse) {
                this.last_http_response = responseBuffer;
            }
            if (this.verbose) {
                this.log ('handleRestResponse:\n', this.id, method, url, response.status, response.statusText, '\nResponseHeaders:\n', responseHeaders, 'ZIP redacted', '\n');
            }
            // no error handler needed, because it would not be a zip response in case of an error
            return responseBuffer;
        }
        return response.text ().then ((responseBody) => {
            const bodyText = this.onRestResponse (response.status, response.statusText, url, method, responseHeaders, responseBody, requestHeaders, requestBody);
            const parsedBody = this.parseJson (bodyText);
            if (this.enableLastResponseHeaders) {
                this.last_response_headers = responseHeaders;
            }
            if (this.enableLastHttpResponse) {
                this.last_http_response = responseBody;
            }
            if (this.enableLastJsonResponse) {
                this.last_json_response = parsedBody;
            }
            if (this.verbose) {
                this.log ('handleRestResponse:\n', this.id, method, url, response.status, response.statusText, '\nResponseHeaders:\n', responseHeaders, '\nResponseBody:\n', responseBody, '\n');
            }
            const skipFurtherErrorHandling = this.handleErrors (response.status, response.statusText, url, method, responseHeaders, responseBody, parsedBody, requestHeaders, requestBody);
            if (!skipFurtherErrorHandling) {
                this.handleHttpStatusCode (response.status, response.statusText, url, method, responseBody);
            }
            if (parsedBody && !Array.isArray (parsedBody) && this.returnResponseHeaders) {
                parsedBody['responseHeaders'] = responseHeaders;
            }
            return parsedBody || responseBody;
        });
    }

    onRestResponse (statusCode, statusText, url, method, responseHeaders, responseBody, requestHeaders, requestBody) {
        return responseBody.trim ();
    }

    onJsonResponse (responseBody) {
        return this.quoteJsonNumbers ? responseBody.replace (/":([+.0-9eE-]+)([,}])/g, '":"$1"$2') : responseBody;
    }

    async loadMarketsHelper (reload = false, params = {}) {
        if (!reload && this.markets) {
            if (!this.markets_by_id) {
                return this.setMarkets (this.markets);
            }
            return this.markets;
        }
        let currencies = undefined;
        // only call if exchange API provides endpoint (true), thus avoid emulated versions ('emulated')
        if (this.has['fetchCurrencies'] === true) {
            currencies = await this.fetchCurrencies ();
            this.options['cachedCurrencies'] = currencies;
        }
        const markets = await this.fetchMarkets (params);
        if ('cachedCurrencies' in this.options) {
            delete this.options['cachedCurrencies'];
        }
        return this.setMarkets (markets, currencies);
    }

    /**
     * @method
     * @name Exchange#loadMarkets
     * @description Loads and prepares the markets for trading.
     * @param {boolean} reload - If true, the markets will be reloaded from the exchange.
     * @param {object} params - Additional exchange-specific parameters for the request.
     * @returns A promise that resolves to a dictionary of markets.
     * @throws An error if the markets cannot be loaded or prepared.
     * @remarks This method is asynchronous and returns a promise.
     *          It ensures that the markets are only loaded once, even if the method is called multiple times.
     *          If the markets are already loaded and not reloading, the method returns the existing markets.
     *          If the markets are being reloaded, the method waits for the reload to complete before returning the markets.
     *          If an error occurs during the loading or preparation of the markets, the promise is rejected with the error.
     */
    async loadMarkets (reload: boolean = false, params: object = {}): Promise<Dictionary<Market>> {
        if ((reload && !this.reloadingMarkets) || !this.marketsLoading) {
            this.reloadingMarkets = true;
            this.marketsLoading = this.loadMarketsHelper (reload, params).then ((resolved) => {
                this.reloadingMarkets = false;
                return resolved;
            }, (error) => {
                this.reloadingMarkets = false;
                throw error;
            });
        }
        return this.marketsLoading;
    }

    async fetchCurrencies (params = {}): Promise<Currencies> {
        // markets are returned as a list
        // currencies are returned as a dict
        // this is for historical reasons
        // and may be changed for consistency later
        return new Promise ((resolve, reject) => {
            resolve (this.currencies);
        });
    }

    async fetchCurrenciesWs (params = {}) {
        // markets are returned as a list
        // currencies are returned as a dict
        // this is for historical reasons
        // and may be changed for consistency later
        return new Promise ((resolve, reject) => {
            resolve (this.currencies);
        });
    }

    async fetchMarkets (params = {}): Promise<Market[]> {
        // markets are returned as a list
        // currencies are returned as a dict
        // this is for historical reasons
        // and may be changed for consistency later
        return new Promise ((resolve, reject) => {
            resolve (Object.values (this.markets));
        });
    }

    async fetchMarketsWs (params = {}): Promise<Market[]> {
        // markets are returned as a list
        // currencies are returned as a dict
        // this is for historical reasons
        // and may be changed for consistency later
        return new Promise ((resolve, reject) => {
            resolve (Object.values (this.markets));
        });
    }

    checkRequiredDependencies () {

    }

    parseNumber (value, d: Num = undefined): number {
        if (value === undefined) {
            return d;
        } else {
            try {
                // we should handle scientific notation here
                // so if the exchanges returns 1e-8
                // this function will return 0.00000001
                // check https://github.com/ccxt/ccxt/issues/24135
                const numberNormalized = this.numberToString (value);
                if (numberNormalized.indexOf ('e-') > -1) {
                    return this.number (numberToString (parseFloat (numberNormalized)));
                }
                const result = this.number (numberNormalized);
                return Number.isNaN (result) ? d : result;
            } catch (e) {
                return d;
            }
        }
    }

    checkOrderArguments (market, type, side, amount, price, params) {
        if (price === undefined) {
            if (type === 'limit') {
                throw new ArgumentsRequired (this.id + ' createOrder() requires a price argument for a limit order');
            }
        }
        if (amount <= 0) {
            throw new ArgumentsRequired (this.id + ' createOrder() amount should be above 0');
        }
    }

    handleHttpStatusCode (code, reason, url, method, body) {
        const codeAsString = code.toString ();
        if (codeAsString in this.httpExceptions) {
            const ErrorClass = this.httpExceptions[codeAsString];
            throw new ErrorClass (this.id + ' ' + method + ' ' + url + ' ' + codeAsString + ' ' + reason + ' ' + body);
        }
    }

    remove0xPrefix (hexData) {
        if (hexData.slice (0, 2) === '0x') {
            return hexData.slice (2);
        } else {
            return hexData;
        }
    }

    mapToSafeMap (dict) {
        return dict; // wrapper for go
    }

    safeMapToMap (dict) {
        return dict; // wrapper for go
    }

    spawn (method, ...args) {
        const future = Future ();
        // using setTimeout 0 to force the execution to run after the future is returned
        setTimeout (() => {
            method.apply (this, args).then (future.resolve).catch (future.reject);
        }, 0);
        return future;
    }

    delay (timeout, method, ...args) {
        setTimeout (() => {
            this.spawn (method, ...args);
        }, timeout);
    }

    // -----------------------------------------------------------------------
    // -----------------------------------------------------------------------
    // WS/PRO methods

    orderBook (snapshot = {}, depth = Number.MAX_SAFE_INTEGER) {
        return new WsOrderBook (snapshot, depth);
    }

    indexedOrderBook (snapshot = {}, depth = Number.MAX_SAFE_INTEGER) {
        return new IndexedOrderBook (snapshot, depth);
    }

    countedOrderBook (snapshot = {}, depth = Number.MAX_SAFE_INTEGER) {
        return new CountedOrderBook (snapshot, depth);
    }

    handleMessage (client, message) {} // stub to override

    // ping (client: Client) {} // stub to override

    ping (client: Client) {
        return undefined;
    }

    client (url: string): WsClient {
        this.clients = this.clients || {};
        if (!this.clients[url]) {
            const onMessage = this.handleMessage.bind (this);
            const onError = this.onError.bind (this);
            const onClose = this.onClose.bind (this);
            const onConnected = this.onConnected.bind (this);
            // decide client type here: ws / signalr / socketio
            const wsOptions = this.safeValue (this.options, 'ws', {});
            // proxy agents
            const [ httpProxy, httpsProxy, socksProxy ] = this.checkWsProxySettings ();
            const chosenAgent = this.setProxyAgents (httpProxy, httpsProxy, socksProxy);
            // part only for node-js
            const httpProxyAgent = this.getHttpAgentIfNeeded (url);
            // eslint-disable-next-line no-nested-ternary
            const finalAgent = chosenAgent ? chosenAgent : (httpProxyAgent ? httpProxyAgent : this.agent);
            //
            const options = this.deepExtend (this.streaming, {
                'log': this.log ? this.log.bind (this) : this.log,
                'ping': (this as any).ping ? (this as any).ping.bind (this) : (this as any).ping,
                'verbose': this.verbose,
                'throttler': new Throttler (this.tokenBucket),
                // add support for proxies
                'options': {
                    'agent': finalAgent,
                },
                'decompressBinary': this.safeBool (this.options, 'decompressBinary', true),
            }, wsOptions);
            this.clients[url] = new WsClient (url, onMessage, onError, onClose, onConnected, options);
        }
        return this.clients[url];
    }

    watchMultiple (url: string, messageHashes: string[], message = undefined, subscribeHashes = undefined, subscription = undefined) {
        //
        // Without comments the code of this method is short and easy:
        //
        //     const client = this.client (url)
        //     const backoffDelay = 0
        //     const future = client.future (messageHash)
        //     const connected = client.connect (backoffDelay)
        //     connected.then (() => {
        //         if (message && !client.subscriptions[subscribeHash]) {
        //             client.subscriptions[subscribeHash] = true
        //             client.send (message)
        //         }
        //     }).catch ((error) => {})
        //     return future
        //
        // The following is a longer version of this method with comments
        //
        const client = this.client (url) as WsClient;
        // todo: calculate the backoff using the clients cache
        const backoffDelay = 0;
        //
        //  watchOrderBook ---- future ----+---------------+----→ user
        //                                 |               |
        //                                 ↓               ↑
        //                                 |               |
        //                              connect ......→ resolve
        //                                 |               |
        //                                 ↓               ↑
        //                                 |               |
        //                             subscribe -----→ receive
        //
        const future = Future.race (messageHashes.map ((messageHash) => client.future (messageHash)));
        // read and write subscription, this is done before connecting the client
        // to avoid race conditions when other parts of the code read or write to the client.subscriptions
        const missingSubscriptions = [];
        if (subscribeHashes !== undefined) {
            for (let i = 0; i < subscribeHashes.length; i++) {
                const subscribeHash = subscribeHashes[i];
                if (!client.subscriptions[subscribeHash]) {
                    missingSubscriptions.push (subscribeHash);
                    client.subscriptions[subscribeHash] = subscription || true;
                }
            }
        }
        // we intentionally do not use await here to avoid unhandled exceptions
        // the policy is to make sure that 100% of promises are resolved or rejected
        // either with a call to client.resolve or client.reject with
        //  a proper exception class instance
        const connected = client.connect (backoffDelay);
        // the following is executed only if the catch-clause does not
        // catch any connection-level exceptions from the client
        // (connection established successfully)
        if ((subscribeHashes === undefined) || missingSubscriptions.length) {
            connected.then (() => {
                const options = this.safeValue (this.options, 'ws');
                const cost = this.safeValue (options, 'cost', 1);
                if (message) {
                    if (this.enableRateLimit && client.throttle) {
                        // add cost here |
                        //               |
                        //               V
                        client.throttle (cost).then (() => {
                            client.send (message);
                        }).catch ((e) => {
                            for (let i = 0; i < missingSubscriptions.length; i++) {
                                const subscribeHash = missingSubscriptions[i];
                                delete client.subscriptions[subscribeHash];
                            }
                            future.reject (e);
                        });
                    } else {
                        client.send (message)
                            .catch ((e) => {
                                for (let i = 0; i < missingSubscriptions.length; i++) {
                                    const subscribeHash = missingSubscriptions[i];
                                    delete client.subscriptions[subscribeHash];
                                }
                                future.reject (e);
                            });
                    }
                }
            }).catch ((e) => {
                for (let i = 0; i < missingSubscriptions.length; i++) {
                    const subscribeHash = missingSubscriptions[i];
                    delete client.subscriptions[subscribeHash];
                }
                future.reject (e);
            });
        }
        return future;
    }

    watch (url: string, messageHash: string, message = undefined, subscribeHash = undefined, subscription = undefined) {
        //
        // Without comments the code of this method is short and easy:
        //
        //     const client = this.client (url)
        //     const backoffDelay = 0
        //     const future = client.future (messageHash)
        //     const connected = client.connect (backoffDelay)
        //     connected.then (() => {
        //         if (message && !client.subscriptions[subscribeHash]) {
        //             client.subscriptions[subscribeHash] = true
        //             client.send (message)
        //         }
        //     }).catch ((error) => {})
        //     return future
        //
        // The following is a longer version of this method with comments
        //
        const client = this.client (url) as WsClient;
        // todo: calculate the backoff using the clients cache
        const backoffDelay = 0;
        //
        //  watchOrderBook ---- future ----+---------------+----→ user
        //                                 |               |
        //                                 ↓               ↑
        //                                 |               |
        //                              connect ......→ resolve
        //                                 |               |
        //                                 ↓               ↑
        //                                 |               |
        //                             subscribe -----→ receive
        //
        if ((subscribeHash === undefined) && (messageHash in client.futures)) {
            return client.futures[messageHash];
        }
        const future = client.future (messageHash);
        // read and write subscription, this is done before connecting the client
        // to avoid race conditions when other parts of the code read or write to the client.subscriptions
        const clientSubscription = client.subscriptions[subscribeHash];
        if (!clientSubscription) {
            client.subscriptions[subscribeHash] = subscription || true;
        }
        // we intentionally do not use await here to avoid unhandled exceptions
        // the policy is to make sure that 100% of promises are resolved or rejected
        // either with a call to client.resolve or client.reject with
        //  a proper exception class instance
        const connected = client.connect (backoffDelay);
        // the following is executed only if the catch-clause does not
        // catch any connection-level exceptions from the client
        // (connection established successfully)
        if (!clientSubscription) {
            connected.then (() => {
                const options = this.safeValue (this.options, 'ws');
                const cost = this.safeValue (options, 'cost', 1);
                if (message) {
                    if (this.enableRateLimit && client.throttle) {
                        // add cost here |
                        //               |
                        //               V
                        client.throttle (cost).then (() => {
                            client.send (message);
                        }).catch ((e) => {
                            client.onError (e);
                        });
                    } else {
                        client.send (message)
                            .catch ((e) => {
                                client.onError (e);
                            });
                    }
                }
            }).catch ((e) => {
                delete client.subscriptions[subscribeHash];
                future.reject (e);
            });
        }
        return future;
    }

    onConnected (client, message = undefined) {
        // for user hooks
        // console.log ('Connected to', client.url)
    }

    onError (client, error) {
        if ((client.url in this.clients) && (this.clients[client.url].error)) {
            delete this.clients[client.url];
        }
    }

    onClose (client, error) {
        if (client.error) {
            // connection closed due to an error, do nothing
        } else {
            // server disconnected a working connection
            if (this.clients[client.url]) {
                delete this.clients[client.url];
            }
        }
    }

    async close () {
<<<<<<< HEAD
        // Here happens the language-specific cleanup of WS & REST resources
        // [WS]
=======
        // test by running ts/src/pro/test/base/test.close.ts
        await this.sleep (0); // allow other futures to run
>>>>>>> 87c05973
        const clients = Object.values (this.clients || {});
        const closedClients = [];
        for (let i = 0; i < clients.length; i++) {
            const client = clients[i] as WsClient;
            client.error = new ExchangeClosedByUser (this.id + ' closedByUser');
            closedClients.push (client.close ());
        }
        for (let i = 0; i < clients.length; i++) {
            const client = clients[i] as WsClient;
            delete this.clients[client.url];
            closedClients.push (client.close ());
        }
        // [REST]
        // todo if any
        return Promise.all (closedClients);
    }

    async loadOrderBook (client, messageHash: string, symbol: string, limit: Int = undefined, params = {}) {
        if (!(symbol in this.orderbooks)) {
            client.reject (new ExchangeError (this.id + ' loadOrderBook() orderbook is not initiated'), messageHash);
            return;
        }
        const maxRetries = this.handleOption ('watchOrderBook', 'snapshotMaxRetries', 3);
        let tries = 0;
        try {
            const stored = this.orderbooks[symbol];
            while (tries < maxRetries) {
                const cache = stored.cache;
                const orderBook = await this.fetchRestOrderBookSafe (symbol, limit, params);
                const index = this.getCacheIndex (orderBook, cache);
                if (index >= 0) {
                    stored.reset (orderBook);
                    this.handleDeltas (stored, cache.slice (index));
                    stored.cache.length = 0;
                    client.resolve (stored, messageHash);
                    return;
                }
                tries++;
            }
            client.reject (new ExchangeError (this.id + ' nonce is behind the cache after ' + maxRetries.toString () + ' tries.'), messageHash);
            delete this.clients[client.url];
            this.orderbooks[symbol] = this.orderBook (); // clear the orderbook and its cache - issue https://github.com/ccxt/ccxt/issues/26753
        } catch (e) {
            client.reject (e, messageHash);
            await this.loadOrderBook (client, messageHash, symbol, limit, params);
        }
    }

    convertToBigInt (value: string) {
        return BigInt (value); // used on XT
    }

    stringToCharsArray (value: string) {
        return value.split ('');
    }

    valueIsDefined (value: any) {
        return value !== undefined && value !== null;
    }

    arraySlice (array, first, second = undefined) {
        if (second === undefined) {
            return array.slice (first);
        }
        return array.slice (first, second);
    }

    getProperty (obj, property, defaultValue: any = undefined) {
        return (property in obj ? obj[property] : defaultValue);
    }

    setProperty (obj, property, defaultValue: any = undefined) {
        obj[property] = defaultValue;
    }

    axolotl (payload, hexKey, ed25519) {
        return axolotl (payload, hexKey, ed25519);
    }

    fixStringifiedJsonMembers (content: string) {
        // used for instance in bingx
        // when stringified json has members with their values also stringified, like:
        // '{"code":0, "data":{"order":{"orderId":1742968678528512345,"symbol":"BTC-USDT", "takeProfit":"{\"type\":\"TAKE_PROFIT\",\"stopPrice\":43320.1}","reduceOnly":false}}}'
        // we can fix with below manipulations
        // @ts-ignore
        let modifiedContent = content.replaceAll ('\\', '');
        modifiedContent = modifiedContent.replaceAll ('"{', '{');
        modifiedContent = modifiedContent.replaceAll ('}"', '}');
        return modifiedContent;
    }

    ethAbiEncode (types, args) {
        return this.base16ToBinary (ethers.encode (types, args).slice (2));
    }

    ethEncodeStructuredData (domain, messageTypes, messageData) {
        return this.base16ToBinary (TypedDataEncoder.encode (domain, messageTypes, messageData).slice (-132));
    }

    retrieveStarkAccount (signature, accountClassHash, accountProxyClassHash) {
        const privateKey = ethSigToPrivate (signature);
        const publicKey = getStarkKey (privateKey);
        const callData = Starknet.CallData.compile ({
            'implementation': accountClassHash,
            'selector': Starknet.hash.getSelectorFromName ('initialize'),
            'calldata': Starknet.CallData.compile ({
                'signer': publicKey,
                'guardian': '0',
            }),
        });
        const address = Starknet.hash.calculateContractAddressFromHash (
            publicKey,
            accountProxyClassHash,
            callData,
            0
        );
        return {
            privateKey,
            publicKey,
            address,
        };
    }

    starknetEncodeStructuredData (domain, messageTypes, messageData, address) {
        const types = Object.keys (messageTypes);
        if (types.length > 1) {
            throw new NotSupported (this.id + ' starknetEncodeStructuredData only support single type');
        }
        const request = {
            'domain': domain,
            'primaryType': types[0],
            'types': this.extend ({
                'StarkNetDomain': [
                    { 'name': 'name', 'type': 'felt' },
                    { 'name': 'chainId', 'type': 'felt' },
                    { 'name': 'version', 'type': 'felt' },
                ],
            }, messageTypes),
            'message': messageData,
        };
        const msgHash = Starknet.typedData.getMessageHash (request, address);
        return msgHash;
    }

    starknetSign (msgHash, pri) {
        // TODO: unify to ecdsa
        const signature = starknetCurveSign (msgHash.replace ('0x', ''), pri.slice (-64));
        return this.json ([ signature.r.toString (), signature.s.toString () ]);
    }

    async getZKContractSignatureObj (seed, params = {}) {
        const formattedSlotId = BigInt ('0x' + this.remove0xPrefix (this.hash (this.encode (this.safeString (params, 'slotId')), sha256, 'hex'))).toString ();
        const formattedNonce = BigInt ('0x' + this.remove0xPrefix (this.hash (this.encode (this.safeString (params, 'nonce')), sha256, 'hex'))).toString ();
        const formattedUint64 = '18446744073709551615';
        const formattedUint32 = '4294967295';
        const accountId = parseInt (Precise.stringMod (this.safeString (params, 'accountId'), formattedUint32), 10);
        const slotId = parseInt (Precise.stringDiv (Precise.stringMod (formattedSlotId, formattedUint64), formattedUint32), 10);
        const nonce = parseInt (Precise.stringMod (formattedNonce, formattedUint32), 10);
        await init ();
        const _signer = zklink.newRpcSignerWithProvider ({});
        await _signer.initZklinkSigner (seed);
        const tx_builder = new zklink.ContractBuilder (
            accountId,
            0,
            slotId,
            nonce,
            this.safeInteger (params, 'pairId'),
            Precise.stringMul (this.safeString (params, 'size'), '1e18'),
            Precise.stringMul (this.safeString (params, 'price'), '1e18'),
            this.safeString (params, 'direction') === 'BUY',
            parseInt (Precise.stringMul (this.safeString (params, 'makerFeeRate'), '10000')),
            parseInt (Precise.stringMul (this.safeString (params, 'takerFeeRate'), '10000')),
            false
        );
        const contractor = zklink.newContract (tx_builder);
        // const signer = ZkLinkSigner.ethSig(seed);
        // const signer = new Signer(seed);
        contractor?.sign (_signer?.getZkLinkSigner ());
        const tx = contractor.jsValue ();
        const zkSign = tx?.signature?.signature;
        return zkSign;
    }

    async getZKTransferSignatureObj (seed, params = {}) {
        await init ();
        const _signer = zklink.newRpcSignerWithProvider ({});
        await _signer.initZklinkSigner (seed);
        let nonce = this.safeString (params, 'nonce', '0');
        if (this.safeBool (params, 'isContract') === true) {
            const formattedUint32 = '4294967295';
            const formattedNonce = BigInt ('0x' + this.remove0xPrefix (this.hash (this.encode (nonce), sha256, 'hex'))).toString ();
            nonce = Precise.stringMod (formattedNonce, formattedUint32);
        }
        const tx_builder = new zklink.TransferBuilder (
            this.safeNumber (params, 'zkAccountId', 0),
            this.safeString (params, 'receiverAddress'),
            this.safeNumber (params, 'subAccountId', 0),
            this.safeNumber (params, 'receiverSubAccountId', 0),
            this.safeNumber (params, 'tokenId', 0),
            this.safeString (params, 'fee', '0'),
            this.safeString (params, 'amount', '0'),
            this.parseToInt (nonce),
            this.safeNumber (params, 'timestampSeconds', 0)
        );
        const contractor = zklink.newTransfer (tx_builder);
        // const signer = ZkLinkSigner.ethSig(seed);
        // const signer = new Signer(seed);
        contractor?.sign (_signer?.getZkLinkSigner ());
        const tx = contractor.jsValue ();
        const zkSign = tx?.signature?.signature;
        return zkSign;
    }

    intToBase16 (elem): string {
        return elem.toString (16);
    }

    extendExchangeOptions (newOptions: Dict) {
        this.options = this.extend (this.options, newOptions);
    }

    createSafeDictionary () {
        return {};
    }

    convertToSafeDictionary (dict) {
        return dict;
    }

    randomBytes (length: number) {
        const rng = new SecureRandom ();
        const x:number[] = [];
        x.length = length;
        rng.nextBytes (x);
        return Buffer.from (x).toString ('hex');
    }

    randNumber (size: number) {
        let number = '';
        for (let i = 0; i < size; i++) {
            number += Math.floor (Math.random () * 10);
        }
        return parseInt (number, 10);
    }

    binaryLength (binary: Uint8Array) {
        return binary.length;
    }

    /* eslint-enable */
    // ------------------------------------------------------------------------

    // ########################################################################
    // ########################################################################
    // ########################################################################
    // ########################################################################
    // ########                        ########                        ########
    // ########                        ########                        ########
    // ########                        ########                        ########
    // ########                        ########                        ########
    // ########        ########################        ########################
    // ########        ########################        ########################
    // ########        ########################        ########################
    // ########        ########################        ########################
    // ########                        ########                        ########
    // ########                        ########                        ########
    // ########                        ########                        ########
    // ########                        ########                        ########
    // ########################################################################
    // ########################################################################
    // ########################################################################
    // ########################################################################
    // ########        ########        ########                        ########
    // ########        ########        ########                        ########
    // ########        ########        ########                        ########
    // ########        ########        ########                        ########
    // ################        ########################        ################
    // ################        ########################        ################
    // ################        ########################        ################
    // ################        ########################        ################
    // ########        ########        ################        ################
    // ########        ########        ################        ################
    // ########        ########        ################        ################
    // ########        ########        ################        ################
    // ########################################################################
    // ########################################################################
    // ########################################################################
    // ########################################################################

    // ------------------------------------------------------------------------
    // METHODS BELOW THIS LINE ARE TRANSPILED FROM TYPESCRIPT

    describe (): any {
        return {
            'id': undefined,
            'name': undefined,
            'countries': undefined,
            'enableRateLimit': true,
            'rateLimit': 2000, // milliseconds = seconds * 1000
            'timeout': this.timeout, // milliseconds = seconds * 1000
            'certified': false, // if certified by the CCXT dev team
            'pro': false, // if it is integrated with CCXT Pro for WebSocket support
            'alias': false, // whether this exchange is an alias to another exchange
            'dex': false,
            'has': {
                'publicAPI': true,
                'privateAPI': true,
                'CORS': undefined,
                'sandbox': undefined,
                'spot': undefined,
                'margin': undefined,
                'swap': undefined,
                'future': undefined,
                'option': undefined,
                'addMargin': undefined,
                'borrowCrossMargin': undefined,
                'borrowIsolatedMargin': undefined,
                'borrowMargin': undefined,
                'cancelAllOrders': undefined,
                'cancelAllOrdersWs': undefined,
                'cancelOrder': true,
                'cancelOrderWs': undefined,
                'cancelOrders': undefined,
                'cancelOrdersWs': undefined,
                'closeAllPositions': undefined,
                'closePosition': undefined,
                'createDepositAddress': undefined,
                'createLimitBuyOrder': undefined,
                'createLimitBuyOrderWs': undefined,
                'createLimitOrder': true,
                'createLimitOrderWs': undefined,
                'createLimitSellOrder': undefined,
                'createLimitSellOrderWs': undefined,
                'createMarketBuyOrder': undefined,
                'createMarketBuyOrderWs': undefined,
                'createMarketBuyOrderWithCost': undefined,
                'createMarketBuyOrderWithCostWs': undefined,
                'createMarketOrder': true,
                'createMarketOrderWs': true,
                'createMarketOrderWithCost': undefined,
                'createMarketOrderWithCostWs': undefined,
                'createMarketSellOrder': undefined,
                'createMarketSellOrderWs': undefined,
                'createMarketSellOrderWithCost': undefined,
                'createMarketSellOrderWithCostWs': undefined,
                'createOrder': true,
                'createOrderWs': undefined,
                'createOrders': undefined,
                'createOrderWithTakeProfitAndStopLoss': undefined,
                'createOrderWithTakeProfitAndStopLossWs': undefined,
                'createPostOnlyOrder': undefined,
                'createPostOnlyOrderWs': undefined,
                'createReduceOnlyOrder': undefined,
                'createReduceOnlyOrderWs': undefined,
                'createStopLimitOrder': undefined,
                'createStopLimitOrderWs': undefined,
                'createStopLossOrder': undefined,
                'createStopLossOrderWs': undefined,
                'createStopMarketOrder': undefined,
                'createStopMarketOrderWs': undefined,
                'createStopOrder': undefined,
                'createStopOrderWs': undefined,
                'createTakeProfitOrder': undefined,
                'createTakeProfitOrderWs': undefined,
                'createTrailingAmountOrder': undefined,
                'createTrailingAmountOrderWs': undefined,
                'createTrailingPercentOrder': undefined,
                'createTrailingPercentOrderWs': undefined,
                'createTriggerOrder': undefined,
                'createTriggerOrderWs': undefined,
                'deposit': undefined,
                'editOrder': 'emulated',
                'editOrders': undefined,
                'editOrderWs': undefined,
                'fetchAccounts': undefined,
                'fetchBalance': true,
                'fetchBalanceWs': undefined,
                'fetchBidsAsks': undefined,
                'fetchBorrowInterest': undefined,
                'fetchBorrowRate': undefined,
                'fetchBorrowRateHistories': undefined,
                'fetchBorrowRateHistory': undefined,
                'fetchBorrowRates': undefined,
                'fetchBorrowRatesPerSymbol': undefined,
                'fetchCanceledAndClosedOrders': undefined,
                'fetchCanceledOrders': undefined,
                'fetchClosedOrder': undefined,
                'fetchClosedOrders': undefined,
                'fetchClosedOrdersWs': undefined,
                'fetchConvertCurrencies': undefined,
                'fetchConvertQuote': undefined,
                'fetchConvertTrade': undefined,
                'fetchConvertTradeHistory': undefined,
                'fetchCrossBorrowRate': undefined,
                'fetchCrossBorrowRates': undefined,
                'fetchCurrencies': 'emulated',
                'fetchCurrenciesWs': 'emulated',
                'fetchDeposit': undefined,
                'fetchDepositAddress': undefined,
                'fetchDepositAddresses': undefined,
                'fetchDepositAddressesByNetwork': undefined,
                'fetchDeposits': undefined,
                'fetchDepositsWithdrawals': undefined,
                'fetchDepositsWs': undefined,
                'fetchDepositWithdrawFee': undefined,
                'fetchDepositWithdrawFees': undefined,
                'fetchFundingHistory': undefined,
                'fetchFundingRate': undefined,
                'fetchFundingRateHistory': undefined,
                'fetchFundingInterval': undefined,
                'fetchFundingIntervals': undefined,
                'fetchFundingRates': undefined,
                'fetchGreeks': undefined,
                'fetchIndexOHLCV': undefined,
                'fetchIsolatedBorrowRate': undefined,
                'fetchIsolatedBorrowRates': undefined,
                'fetchMarginAdjustmentHistory': undefined,
                'fetchIsolatedPositions': undefined,
                'fetchL2OrderBook': true,
                'fetchL3OrderBook': undefined,
                'fetchLastPrices': undefined,
                'fetchLedger': undefined,
                'fetchLedgerEntry': undefined,
                'fetchLeverage': undefined,
                'fetchLeverages': undefined,
                'fetchLeverageTiers': undefined,
                'fetchLiquidations': undefined,
                'fetchLongShortRatio': undefined,
                'fetchLongShortRatioHistory': undefined,
                'fetchMarginMode': undefined,
                'fetchMarginModes': undefined,
                'fetchMarketLeverageTiers': undefined,
                'fetchMarkets': true,
                'fetchMarketsWs': undefined,
                'fetchMarkOHLCV': undefined,
                'fetchMyLiquidations': undefined,
                'fetchMySettlementHistory': undefined,
                'fetchMyTrades': undefined,
                'fetchMyTradesWs': undefined,
                'fetchOHLCV': undefined,
                'fetchOHLCVWs': undefined,
                'fetchOpenInterest': undefined,
                'fetchOpenInterests': undefined,
                'fetchOpenInterestHistory': undefined,
                'fetchOpenOrder': undefined,
                'fetchOpenOrders': undefined,
                'fetchOpenOrdersWs': undefined,
                'fetchOption': undefined,
                'fetchOptionChain': undefined,
                'fetchOrder': undefined,
                'fetchOrderBook': true,
                'fetchOrderBooks': undefined,
                'fetchOrderBookWs': undefined,
                'fetchOrders': undefined,
                'fetchOrdersByStatus': undefined,
                'fetchOrdersWs': undefined,
                'fetchOrderTrades': undefined,
                'fetchOrderWs': undefined,
                'fetchPosition': undefined,
                'fetchPositionHistory': undefined,
                'fetchPositionsHistory': undefined,
                'fetchPositionWs': undefined,
                'fetchPositionMode': undefined,
                'fetchPositions': undefined,
                'fetchPositionsWs': undefined,
                'fetchPositionsForSymbol': undefined,
                'fetchPositionsForSymbolWs': undefined,
                'fetchPositionsRisk': undefined,
                'fetchPremiumIndexOHLCV': undefined,
                'fetchSettlementHistory': undefined,
                'fetchStatus': undefined,
                'fetchTicker': true,
                'fetchTickerWs': undefined,
                'fetchTickers': undefined,
                'fetchMarkPrices': undefined,
                'fetchTickersWs': undefined,
                'fetchTime': undefined,
                'fetchTrades': true,
                'fetchTradesWs': undefined,
                'fetchTradingFee': undefined,
                'fetchTradingFees': undefined,
                'fetchTradingFeesWs': undefined,
                'fetchTradingLimits': undefined,
                'fetchTransactionFee': undefined,
                'fetchTransactionFees': undefined,
                'fetchTransactions': undefined,
                'fetchTransfer': undefined,
                'fetchTransfers': undefined,
                'fetchUnderlyingAssets': undefined,
                'fetchVolatilityHistory': undefined,
                'fetchWithdrawAddresses': undefined,
                'fetchWithdrawal': undefined,
                'fetchWithdrawals': undefined,
                'fetchWithdrawalsWs': undefined,
                'fetchWithdrawalWhitelist': undefined,
                'reduceMargin': undefined,
                'repayCrossMargin': undefined,
                'repayIsolatedMargin': undefined,
                'setLeverage': undefined,
                'setMargin': undefined,
                'setMarginMode': undefined,
                'setPositionMode': undefined,
                'signIn': undefined,
                'transfer': undefined,
                'watchBalance': undefined,
                'watchMyTrades': undefined,
                'watchOHLCV': undefined,
                'watchOHLCVForSymbols': undefined,
                'watchOrderBook': undefined,
                'watchBidsAsks': undefined,
                'watchOrderBookForSymbols': undefined,
                'watchOrders': undefined,
                'watchOrdersForSymbols': undefined,
                'watchPosition': undefined,
                'watchPositions': undefined,
                'watchStatus': undefined,
                'watchTicker': undefined,
                'watchTickers': undefined,
                'watchTrades': undefined,
                'watchTradesForSymbols': undefined,
                'watchLiquidations': undefined,
                'watchLiquidationsForSymbols': undefined,
                'watchMyLiquidations': undefined,
                'unWatchOrders': undefined,
                'unWatchTrades': undefined,
                'unWatchTradesForSymbols': undefined,
                'unWatchOHLCVForSymbols': undefined,
                'unWatchOrderBookForSymbols': undefined,
                'unWatchPositions': undefined,
                'unWatchOrderBook': undefined,
                'unWatchTickers': undefined,
                'unWatchMyTrades': undefined,
                'unWatchTicker': undefined,
                'unWatchOHLCV': undefined,
                'watchMyLiquidationsForSymbols': undefined,
                'withdraw': undefined,
                'ws': undefined,
            },
            'urls': {
                'logo': undefined,
                'api': undefined,
                'www': undefined,
                'doc': undefined,
                'fees': undefined,
            },
            'api': undefined,
            'requiredCredentials': {
                'apiKey': true,
                'secret': true,
                'uid': false,
                'accountId': false,
                'login': false,
                'password': false,
                'twofa': false, // 2-factor authentication (one-time password key)
                'privateKey': false, // a "0x"-prefixed hexstring private key for a wallet
                'walletAddress': false, // the wallet address "0x"-prefixed hexstring
                'token': false, // reserved for HTTP auth in some cases
            },
            'markets': undefined, // to be filled manually or by fetchMarkets
            'currencies': {}, // to be filled manually or by fetchMarkets
            'timeframes': undefined, // redefine if the exchange has.fetchOHLCV
            'fees': {
                'trading': {
                    'tierBased': undefined,
                    'percentage': undefined,
                    'taker': undefined,
                    'maker': undefined,
                },
                'funding': {
                    'tierBased': undefined,
                    'percentage': undefined,
                    'withdraw': {},
                    'deposit': {},
                },
            },
            'status': {
                'status': 'ok',
                'updated': undefined,
                'eta': undefined,
                'url': undefined,
            },
            'exceptions': undefined,
            'httpExceptions': {
                '422': ExchangeError,
                '418': DDoSProtection,
                '429': RateLimitExceeded,
                '404': ExchangeNotAvailable,
                '409': ExchangeNotAvailable,
                '410': ExchangeNotAvailable,
                '451': ExchangeNotAvailable,
                '500': ExchangeNotAvailable,
                '501': ExchangeNotAvailable,
                '502': ExchangeNotAvailable,
                '520': ExchangeNotAvailable,
                '521': ExchangeNotAvailable,
                '522': ExchangeNotAvailable,
                '525': ExchangeNotAvailable,
                '526': ExchangeNotAvailable,
                '400': ExchangeNotAvailable,
                '403': ExchangeNotAvailable,
                '405': ExchangeNotAvailable,
                '503': ExchangeNotAvailable,
                '530': ExchangeNotAvailable,
                '408': RequestTimeout,
                '504': RequestTimeout,
                '401': AuthenticationError,
                '407': AuthenticationError,
                '511': AuthenticationError,
            },
            'commonCurrencies': {
                'XBT': 'BTC',
                'BCHSV': 'BSV',
            },
            'precisionMode': TICK_SIZE,
            'paddingMode': NO_PADDING,
            'limits': {
                'leverage': { 'min': undefined, 'max': undefined },
                'amount': { 'min': undefined, 'max': undefined },
                'price': { 'min': undefined, 'max': undefined },
                'cost': { 'min': undefined, 'max': undefined },
            },
        };
    }

    cleanRestData () {
        this.ids = [];
        this.markets = {};
        this.markets_by_id = {};
        this.symbols = [];
        this.codes = [];
        this.currencies = this.createSafeDictionary ();
        this.currencies_by_id = this.createSafeDictionary ();
        this.baseCurrencies = {};
        this.quoteCurrencies = {};
        this.last_http_response = undefined;
        this.last_json_response = undefined;
        this.last_response_headers = undefined;
        this.last_request_headers = undefined;
    }

    cleanWsData () {
        this.balance = this.createSafeDictionary ();
        this.orderbooks = this.createSafeDictionary ();
        this.tickers = this.createSafeDictionary ();
        this.liquidations = this.createSafeDictionary ();
        this.orders = undefined;
        this.trades = this.createSafeDictionary ();
        this.transactions = this.createSafeDictionary ();
        this.ohlcvs = this.createSafeDictionary ();
        this.myLiquidations = this.createSafeDictionary ();
        this.myTrades = undefined;
        this.positions = undefined;
    }

    async clean () {
        // this method can be used as a successor of `.close()`
        await this.close ();
        this.cleanWsData ();
        this.cleanRestData ();
    }

    safeBoolN (dictionaryOrList, keys: IndexType[], defaultValue: boolean = undefined): boolean | undefined {
        /**
         * @ignore
         * @method
         * @description safely extract boolean value from dictionary or list
         * @returns {bool | undefined}
         */
        const value = this.safeValueN (dictionaryOrList, keys, defaultValue);
        if (typeof value === 'boolean') {
            return value;
        }
        return defaultValue;
    }

    safeBool2 (dictionary, key1: IndexType, key2: IndexType, defaultValue: boolean = undefined): boolean | undefined {
        /**
         * @ignore
         * @method
         * @description safely extract boolean value from dictionary or list
         * @returns {bool | undefined}
         */
        return this.safeBoolN (dictionary, [ key1, key2 ], defaultValue);
    }

    safeBool (dictionary, key: IndexType, defaultValue: boolean = undefined): boolean | undefined {
        /**
         * @ignore
         * @method
         * @description safely extract boolean value from dictionary or list
         * @returns {bool | undefined}
         */
        return this.safeBoolN (dictionary, [ key ], defaultValue);
    }

    safeDictN (dictionaryOrList, keys: IndexType[], defaultValue: Dictionary<any> = undefined): Dictionary<any> | undefined {
        /**
         * @ignore
         * @method
         * @description safely extract a dictionary from dictionary or list
         * @returns {object | undefined}
         */
        const value = this.safeValueN (dictionaryOrList, keys, defaultValue);
        if (value === undefined) {
            return defaultValue;
        }
        if ((typeof value === 'object')) {
            if (!Array.isArray (value)) {
                return value;
            }
        }
        return defaultValue;
    }

    safeDict (dictionary, key: IndexType, defaultValue: Dictionary<any> = undefined): Dictionary<any> | undefined {
        /**
         * @ignore
         * @method
         * @description safely extract a dictionary from dictionary or list
         * @returns {object | undefined}
         */
        return this.safeDictN (dictionary, [ key ], defaultValue);
    }

    safeDict2 (dictionary, key1: IndexType, key2: string, defaultValue: Dictionary<any> = undefined): Dictionary<any> | undefined {
        /**
         * @ignore
         * @method
         * @description safely extract a dictionary from dictionary or list
         * @returns {object | undefined}
         */
        return this.safeDictN (dictionary, [ key1, key2 ], defaultValue);
    }

    safeListN (dictionaryOrList, keys: IndexType[], defaultValue: any[] = undefined): any[] | undefined {
        /**
         * @ignore
         * @method
         * @description safely extract an Array from dictionary or list
         * @returns {Array | undefined}
         */
        const value = this.safeValueN (dictionaryOrList, keys, defaultValue);
        if (value === undefined) {
            return defaultValue;
        }
        if (Array.isArray (value)) {
            return value;
        }
        return defaultValue;
    }

    safeList2 (dictionaryOrList, key1: IndexType, key2: string, defaultValue: any[] = undefined): any[] | undefined {
        /**
         * @ignore
         * @method
         * @description safely extract an Array from dictionary or list
         * @returns {Array | undefined}
         */
        return this.safeListN (dictionaryOrList, [ key1, key2 ], defaultValue);
    }

    safeList (dictionaryOrList, key: IndexType, defaultValue: any[] = undefined): any[] | undefined {
        /**
         * @ignore
         * @method
         * @description safely extract an Array from dictionary or list
         * @returns {Array | undefined}
         */
        return this.safeListN (dictionaryOrList, [ key ], defaultValue);
    }

    handleDeltas (orderbook, deltas) {
        for (let i = 0; i < deltas.length; i++) {
            this.handleDelta (orderbook, deltas[i]);
        }
    }

    handleDelta (bookside, delta) {
        throw new NotSupported (this.id + ' handleDelta not supported yet');
    }

    handleDeltasWithKeys (bookSide: any, deltas, priceKey: IndexType = 0, amountKey: IndexType = 1, countOrIdKey: IndexType = 2) {
        for (let i = 0; i < deltas.length; i++) {
            const bidAsk = this.parseBidAsk (deltas[i], priceKey, amountKey, countOrIdKey);
            bookSide.storeArray (bidAsk);
        }
    }

    getCacheIndex (orderbook, deltas) {
        // return the first index of the cache that can be applied to the orderbook or -1 if not possible
        return -1;
    }

    arraysConcat (arraysOfArrays: any[]) {
        let result = [];
        for (let i = 0; i < arraysOfArrays.length; i++) {
            result = this.arrayConcat (result, arraysOfArrays[i]);
        }
        return result;
    }

    findTimeframe (timeframe, timeframes = undefined) {
        if (timeframes === undefined) {
            timeframes = this.timeframes;
        }
        const keys = Object.keys (timeframes);
        for (let i = 0; i < keys.length; i++) {
            const key = keys[i];
            if (timeframes[key] === timeframe) {
                return key;
            }
        }
        return undefined;
    }

    checkProxyUrlSettings (url: Str = undefined, method: Str = undefined, headers = undefined, body = undefined) {
        const usedProxies = [];
        let proxyUrl = undefined;
        if (this.proxyUrl !== undefined) {
            usedProxies.push ('proxyUrl');
            proxyUrl = this.proxyUrl;
        }
        if (this.proxy_url !== undefined) {
            usedProxies.push ('proxy_url');
            proxyUrl = this.proxy_url;
        }
        if (this.proxyUrlCallback !== undefined) {
            usedProxies.push ('proxyUrlCallback');
            proxyUrl = this.proxyUrlCallback (url, method, headers, body);
        }
        if (this.proxy_url_callback !== undefined) {
            usedProxies.push ('proxy_url_callback');
            proxyUrl = this.proxy_url_callback (url, method, headers, body);
        }
        // backwards-compatibility
        if (this.proxy !== undefined) {
            usedProxies.push ('proxy');
            if (typeof this.proxy === 'function') {
                proxyUrl = this.proxy (url, method, headers, body);
            } else {
                proxyUrl = this.proxy;
            }
        }
        const length = usedProxies.length;
        if (length > 1) {
            const joinedProxyNames = usedProxies.join (',');
            throw new InvalidProxySettings (this.id + ' you have multiple conflicting proxy settings (' + joinedProxyNames + '), please use only one from : proxyUrl, proxy_url, proxyUrlCallback, proxy_url_callback');
        }
        return proxyUrl;
    }

    urlEncoderForProxyUrl (targetUrl: string) {
        // to be overriden
        const includesQuery = targetUrl.indexOf ('?') >= 0;
        const finalUrl = includesQuery ? this.encodeURIComponent (targetUrl) : targetUrl;
        return finalUrl;
    }

    checkProxySettings (url: Str = undefined, method: Str = undefined, headers = undefined, body = undefined) {
        const usedProxies = [];
        let httpProxy = undefined;
        let httpsProxy = undefined;
        let socksProxy = undefined;
        // httpProxy
        const isHttpProxyDefined = this.valueIsDefined (this.httpProxy);
        const isHttp_proxy_defined = this.valueIsDefined (this.http_proxy);
        if (isHttpProxyDefined || isHttp_proxy_defined) {
            usedProxies.push ('httpProxy');
            httpProxy = isHttpProxyDefined ? this.httpProxy : this.http_proxy;
        }
        const ishttpProxyCallbackDefined = this.valueIsDefined (this.httpProxyCallback);
        const ishttp_proxy_callback_defined = this.valueIsDefined (this.http_proxy_callback);
        if (ishttpProxyCallbackDefined || ishttp_proxy_callback_defined) {
            usedProxies.push ('httpProxyCallback');
            httpProxy = ishttpProxyCallbackDefined ? this.httpProxyCallback (url, method, headers, body) : this.http_proxy_callback (url, method, headers, body);
        }
        // httpsProxy
        const isHttpsProxyDefined = this.valueIsDefined (this.httpsProxy);
        const isHttps_proxy_defined = this.valueIsDefined (this.https_proxy);
        if (isHttpsProxyDefined || isHttps_proxy_defined) {
            usedProxies.push ('httpsProxy');
            httpsProxy = isHttpsProxyDefined ? this.httpsProxy : this.https_proxy;
        }
        const ishttpsProxyCallbackDefined = this.valueIsDefined (this.httpsProxyCallback);
        const ishttps_proxy_callback_defined = this.valueIsDefined (this.https_proxy_callback);
        if (ishttpsProxyCallbackDefined || ishttps_proxy_callback_defined) {
            usedProxies.push ('httpsProxyCallback');
            httpsProxy = ishttpsProxyCallbackDefined ? this.httpsProxyCallback (url, method, headers, body) : this.https_proxy_callback (url, method, headers, body);
        }
        // socksProxy
        const isSocksProxyDefined = this.valueIsDefined (this.socksProxy);
        const isSocks_proxy_defined = this.valueIsDefined (this.socks_proxy);
        if (isSocksProxyDefined || isSocks_proxy_defined) {
            usedProxies.push ('socksProxy');
            socksProxy = isSocksProxyDefined ? this.socksProxy : this.socks_proxy;
        }
        const issocksProxyCallbackDefined = this.valueIsDefined (this.socksProxyCallback);
        const issocks_proxy_callback_defined = this.valueIsDefined (this.socks_proxy_callback);
        if (issocksProxyCallbackDefined || issocks_proxy_callback_defined) {
            usedProxies.push ('socksProxyCallback');
            socksProxy = issocksProxyCallbackDefined ? this.socksProxyCallback (url, method, headers, body) : this.socks_proxy_callback (url, method, headers, body);
        }
        // check
        const length = usedProxies.length;
        if (length > 1) {
            const joinedProxyNames = usedProxies.join (',');
            throw new InvalidProxySettings (this.id + ' you have multiple conflicting proxy settings (' + joinedProxyNames + '), please use only one from: httpProxy, httpsProxy, httpProxyCallback, httpsProxyCallback, socksProxy, socksProxyCallback');
        }
        return [ httpProxy, httpsProxy, socksProxy ];
    }

    checkWsProxySettings () {
        const usedProxies = [];
        let wsProxy = undefined;
        let wssProxy = undefined;
        let wsSocksProxy = undefined;
        // ws proxy
        const isWsProxyDefined = this.valueIsDefined (this.wsProxy);
        const is_ws_proxy_defined = this.valueIsDefined (this.ws_proxy);
        if (isWsProxyDefined || is_ws_proxy_defined) {
            usedProxies.push ('wsProxy');
            wsProxy = (isWsProxyDefined) ? this.wsProxy : this.ws_proxy;
        }
        // wss proxy
        const isWssProxyDefined = this.valueIsDefined (this.wssProxy);
        const is_wss_proxy_defined = this.valueIsDefined (this.wss_proxy);
        if (isWssProxyDefined || is_wss_proxy_defined) {
            usedProxies.push ('wssProxy');
            wssProxy = (isWssProxyDefined) ? this.wssProxy : this.wss_proxy;
        }
        // ws socks proxy
        const isWsSocksProxyDefined = this.valueIsDefined (this.wsSocksProxy);
        const is_ws_socks_proxy_defined = this.valueIsDefined (this.ws_socks_proxy);
        if (isWsSocksProxyDefined || is_ws_socks_proxy_defined) {
            usedProxies.push ('wsSocksProxy');
            wsSocksProxy = (isWsSocksProxyDefined) ? this.wsSocksProxy : this.ws_socks_proxy;
        }
        // check
        const length = usedProxies.length;
        if (length > 1) {
            const joinedProxyNames = usedProxies.join (',');
            throw new InvalidProxySettings (this.id + ' you have multiple conflicting proxy settings (' + joinedProxyNames + '), please use only one from: wsProxy, wssProxy, wsSocksProxy');
        }
        return [ wsProxy, wssProxy, wsSocksProxy ];
    }

    checkConflictingProxies (proxyAgentSet, proxyUrlSet) {
        if (proxyAgentSet && proxyUrlSet) {
            throw new InvalidProxySettings (this.id + ' you have multiple conflicting proxy settings, please use only one from : proxyUrl, httpProxy, httpsProxy, socksProxy');
        }
    }

    checkAddress (address: Str = undefined): Str {
        if (address === undefined) {
            throw new InvalidAddress (this.id + ' address is undefined');
        }
        // check the address is not the same letter like 'aaaaa' nor too short nor has a space
        const uniqChars = (this.unique (this.stringToCharsArray (address)));
        const length = uniqChars.length; // py transpiler trick
        if (length === 1 || address.length < this.minFundingAddressLength || address.indexOf (' ') > -1) {
            throw new InvalidAddress (this.id + ' address is invalid or has less than ' + this.minFundingAddressLength.toString () + ' characters: "' + address.toString () + '"');
        }
        return address;
    }

    findMessageHashes (client, element: string): string[] {
        const result = [];
        const messageHashes = Object.keys (client.futures);
        for (let i = 0; i < messageHashes.length; i++) {
            const messageHash = messageHashes[i];
            if (messageHash.indexOf (element) >= 0) {
                result.push (messageHash);
            }
        }
        return result;
    }

    filterByLimit (array: object[], limit: Int = undefined, key: IndexType = 'timestamp', fromStart: boolean = false): any {
        if (this.valueIsDefined (limit)) {
            const arrayLength = array.length;
            if (arrayLength > 0) {
                let ascending = true;
                if ((key in array[0])) {
                    const first = array[0][key];
                    const last = array[arrayLength - 1][key];
                    if (first !== undefined && last !== undefined) {
                        ascending = first <= last;  // true if array is sorted in ascending order based on 'timestamp'
                    }
                }
                if (fromStart) {
                    if (limit > arrayLength) {
                        limit = arrayLength;
                    }
                    // array = ascending ? this.arraySlice (array, 0, limit) : this.arraySlice (array, -limit);
                    if (ascending) {
                        array = this.arraySlice (array, 0, limit);
                    } else {
                        array = this.arraySlice (array, -limit);
                    }
                } else {
                    // array = ascending ? this.arraySlice (array, -limit) : this.arraySlice (array, 0, limit);
                    if (ascending) {
                        array = this.arraySlice (array, -limit);
                    } else {
                        array = this.arraySlice (array, 0, limit);
                    }
                }
            }
        }
        return array;
    }

    filterBySinceLimit (array: object[], since: Int = undefined, limit: Int = undefined, key: IndexType = 'timestamp', tail = false): any {
        const sinceIsDefined = this.valueIsDefined (since);
        const parsedArray = this.toArray (array) as any;
        let result = parsedArray;
        if (sinceIsDefined) {
            result = [ ];
            for (let i = 0; i < parsedArray.length; i++) {
                const entry = parsedArray[i];
                const value = this.safeValue (entry, key);
                if (value && (value >= since)) {
                    result.push (entry);
                }
            }
        }
        if (tail && limit !== undefined) {
            return this.arraySlice (result, -limit);
        }
        // if the user provided a 'since' argument
        // we want to limit the result starting from the 'since'
        const shouldFilterFromStart = !tail && sinceIsDefined;
        return this.filterByLimit (result, limit, key, shouldFilterFromStart);
    }

    filterByValueSinceLimit (array: object[], field: IndexType, value = undefined, since: Int = undefined, limit: Int = undefined, key = 'timestamp', tail = false): any {
        const valueIsDefined = this.valueIsDefined (value);
        const sinceIsDefined = this.valueIsDefined (since);
        const parsedArray = this.toArray (array) as any;
        let result = parsedArray;
        // single-pass filter for both symbol and since
        if (valueIsDefined || sinceIsDefined) {
            result = [ ];
            for (let i = 0; i < parsedArray.length; i++) {
                const entry = parsedArray[i];
                const entryFiledEqualValue = entry[field] === value;
                const firstCondition = valueIsDefined ? entryFiledEqualValue : true;
                const entryKeyValue = this.safeValue (entry, key);
                const entryKeyGESince = (entryKeyValue) && (since !== undefined) && (entryKeyValue >= since);
                const secondCondition = sinceIsDefined ? entryKeyGESince : true;
                if (firstCondition && secondCondition) {
                    result.push (entry);
                }
            }
        }
        if (tail && limit !== undefined) {
            return this.arraySlice (result, -limit);
        }
        return this.filterByLimit (result, limit, key, sinceIsDefined);
    }

    /**
     * @method
     * @name Exchange#setSandboxMode
     * @description set the sandbox mode for the exchange
     * @param {boolean} enabled true to enable sandbox mode, false to disable it
     */
    setSandboxMode (enabled: boolean) {
        if (enabled) {
            if ('test' in this.urls) {
                if (typeof this.urls['api'] === 'string') {
                    this.urls['apiBackup'] = this.urls['api'];
                    this.urls['api'] = this.urls['test'];
                } else {
                    this.urls['apiBackup'] = this.clone (this.urls['api']);
                    this.urls['api'] = this.clone (this.urls['test']);
                }
            } else {
                throw new NotSupported (this.id + ' does not have a sandbox URL');
            }
            // set flag
            this.isSandboxModeEnabled = true;
        } else if ('apiBackup' in this.urls) {
            if (typeof this.urls['api'] === 'string') {
                this.urls['api'] = this.urls['apiBackup'] as any;
            } else {
                this.urls['api'] = this.clone (this.urls['apiBackup']);
            }
            const newUrls = this.omit (this.urls, 'apiBackup');
            this.urls = newUrls;
            // set flag
            this.isSandboxModeEnabled = false;
        }
    }

    /**
     * @method
     * @name Exchange#enableDemoTrading
     * @description enables or disables demo trading mode
     * @param {boolean} [enable] true if demo trading should be enabled, false otherwise
     */
    enableDemoTrading (enable: boolean) {
        if (this.isSandboxModeEnabled) {
            throw new NotSupported (this.id + ' demo trading does not support in sandbox environment. Please check https://www.binance.com/en/support/faq/detail/9be58f73e5e14338809e3b705b9687dd to see the differences');
        }
        if (enable) {
            this.urls['apiBackupDemoTrading'] = this.urls['api'];
            this.urls['api'] = this.urls['demo'];
        } else if ('apiBackupDemoTrading' in this.urls) {
            this.urls['api'] = this.urls['apiBackupDemoTrading'] as any;
            const newUrls = this.omit (this.urls, 'apiBackupDemoTrading');
            this.urls = newUrls;
        }
        this.options['enableDemoTrading'] = enable;
    }

    sign (path, api: any = 'public', method = 'GET', params = {}, headers: any = undefined, body: any = undefined) {
        return {};
    }

    async fetchAccounts (params = {}): Promise<Account[]> {
        throw new NotSupported (this.id + ' fetchAccounts() is not supported yet');
    }

    async fetchTrades (symbol: string, since: Int = undefined, limit: Int = undefined, params = {}): Promise<Trade[]> {
        throw new NotSupported (this.id + ' fetchTrades() is not supported yet');
    }

    async fetchTradesWs (symbol: string, since: Int = undefined, limit: Int = undefined, params = {}): Promise<Trade[]> {
        throw new NotSupported (this.id + ' fetchTradesWs() is not supported yet');
    }

    async watchLiquidations (symbol: string, since: Int = undefined, limit: Int = undefined, params = {}): Promise<Liquidation[]> {
        if (this.has['watchLiquidationsForSymbols']) {
            return await this.watchLiquidationsForSymbols ([ symbol ], since, limit, params);
        }
        throw new NotSupported (this.id + ' watchLiquidations() is not supported yet');
    }

    async watchLiquidationsForSymbols (symbols: string[], since: Int = undefined, limit: Int = undefined, params = {}): Promise<Liquidation[]> {
        throw new NotSupported (this.id + ' watchLiquidationsForSymbols() is not supported yet');
    }

    async watchMyLiquidations (symbol: string, since: Int = undefined, limit: Int = undefined, params = {}): Promise<Liquidation[]> {
        if (this.has['watchMyLiquidationsForSymbols']) {
            return this.watchMyLiquidationsForSymbols ([ symbol ], since, limit, params);
        }
        throw new NotSupported (this.id + ' watchMyLiquidations() is not supported yet');
    }

    async watchMyLiquidationsForSymbols (symbols: string[], since: Int = undefined, limit: Int = undefined, params = {}): Promise<Liquidation[]> {
        throw new NotSupported (this.id + ' watchMyLiquidationsForSymbols() is not supported yet');
    }

    async watchTrades (symbol: string, since: Int = undefined, limit: Int = undefined, params = {}): Promise<Trade[]> {
        throw new NotSupported (this.id + ' watchTrades() is not supported yet');
    }

    async unWatchOrders (symbol: Str = undefined, params = {}): Promise<any> {
        throw new NotSupported (this.id + ' unWatchOrders() is not supported yet');
    }

    async unWatchTrades (symbol: string, params = {}): Promise<any> {
        throw new NotSupported (this.id + ' unWatchTrades() is not supported yet');
    }

    async watchTradesForSymbols (symbols: string[], since: Int = undefined, limit: Int = undefined, params = {}): Promise<Trade[]> {
        throw new NotSupported (this.id + ' watchTradesForSymbols() is not supported yet');
    }

    async unWatchTradesForSymbols (symbols: string[], params = {}): Promise<any> {
        throw new NotSupported (this.id + ' unWatchTradesForSymbols() is not supported yet');
    }

    async watchMyTradesForSymbols (symbols: string[], since: Int = undefined, limit: Int = undefined, params = {}): Promise<Trade[]> {
        throw new NotSupported (this.id + ' watchMyTradesForSymbols() is not supported yet');
    }

    async watchOrdersForSymbols (symbols: string[], since: Int = undefined, limit: Int = undefined, params = {}): Promise<Order[]> {
        throw new NotSupported (this.id + ' watchOrdersForSymbols() is not supported yet');
    }

    async watchOHLCVForSymbols (symbolsAndTimeframes: string[][], since: Int = undefined, limit: Int = undefined, params = {}): Promise<Dictionary<Dictionary<OHLCV[]>>> {
        throw new NotSupported (this.id + ' watchOHLCVForSymbols() is not supported yet');
    }

    async unWatchOHLCVForSymbols (symbolsAndTimeframes: string[][], params = {}): Promise<any> {
        throw new NotSupported (this.id + ' unWatchOHLCVForSymbols() is not supported yet');
    }

    async watchOrderBookForSymbols (symbols: string[], limit: Int = undefined, params = {}): Promise<OrderBook> {
        throw new NotSupported (this.id + ' watchOrderBookForSymbols() is not supported yet');
    }

    async unWatchOrderBookForSymbols (symbols: string[], params = {}): Promise<any> {
        throw new NotSupported (this.id + ' unWatchOrderBookForSymbols() is not supported yet');
    }

    async unWatchPositions (symbols: Strings = undefined, params = {}): Promise<any> {
        throw new NotSupported (this.id + ' unWatchPositions() is not supported yet');
    }

    async unWatchTicker (symbol: string, params = {}): Promise<any> {
        throw new NotSupported (this.id + ' unWatchTicker() is not supported yet');
    }

    async fetchDepositAddresses (codes: Strings = undefined, params = {}): Promise<DepositAddress[]> {
        throw new NotSupported (this.id + ' fetchDepositAddresses() is not supported yet');
    }

    async fetchOrderBook (symbol: string, limit: Int = undefined, params = {}): Promise<OrderBook> {
        throw new NotSupported (this.id + ' fetchOrderBook() is not supported yet');
    }

    async fetchOrderBookWs (symbol: string, limit: Int = undefined, params = {}): Promise<OrderBook> {
        throw new NotSupported (this.id + ' fetchOrderBookWs() is not supported yet');
    }

    async fetchMarginMode (symbol: string, params = {}): Promise<MarginMode> {
        if (this.has['fetchMarginModes']) {
            const marginModes = await this.fetchMarginModes ([ symbol ], params);
            return this.safeDict (marginModes, symbol) as MarginMode;
        } else {
            throw new NotSupported (this.id + ' fetchMarginMode() is not supported yet');
        }
    }

    async fetchMarginModes (symbols: Strings = undefined, params = {}): Promise<MarginModes> {
        throw new NotSupported (this.id + ' fetchMarginModes () is not supported yet');
    }

    async fetchRestOrderBookSafe (symbol, limit = undefined, params = {}) {
        const fetchSnapshotMaxRetries = this.handleOption ('watchOrderBook', 'maxRetries', 3);
        for (let i = 0; i < fetchSnapshotMaxRetries; i++) {
            try {
                const orderBook = await this.fetchOrderBook (symbol, limit, params);
                return orderBook;
            } catch (e) {
                if ((i + 1) === fetchSnapshotMaxRetries) {
                    throw e;
                }
            }
        }
        return undefined;
    }

    async watchOrderBook (symbol: string, limit: Int = undefined, params = {}): Promise<OrderBook> {
        throw new NotSupported (this.id + ' watchOrderBook() is not supported yet');
    }

    async unWatchOrderBook (symbol: string, params = {}): Promise<any> {
        throw new NotSupported (this.id + ' unWatchOrderBook() is not supported yet');
    }

    async fetchTime (params = {}): Promise<Int> {
        throw new NotSupported (this.id + ' fetchTime() is not supported yet');
    }

    async fetchTradingLimits (symbols: Strings = undefined, params = {}): Promise<{}> {
        throw new NotSupported (this.id + ' fetchTradingLimits() is not supported yet');
    }

    parseCurrency (rawCurrency: Dict): Currency {
        throw new NotSupported (this.id + ' parseCurrency() is not supported yet');
    }

    parseCurrencies (rawCurrencies): Currencies {
        const result = {};
        const arr = this.toArray (rawCurrencies);
        for (let i = 0; i < arr.length; i++) {
            const parsed = this.parseCurrency (arr[i]);
            const code = parsed['code'];
            result[code] = parsed;
        }
        return result;
    }

    parseMarket (market: Dict): Market {
        throw new NotSupported (this.id + ' parseMarket() is not supported yet');
    }

    parseMarkets (markets): Market[] {
        const result = [];
        for (let i = 0; i < markets.length; i++) {
            result.push (this.parseMarket (markets[i]));
        }
        return result;
    }

    parseTicker (ticker: Dict, market: Market = undefined): Ticker {
        throw new NotSupported (this.id + ' parseTicker() is not supported yet');
    }

    parseDepositAddress (depositAddress, currency: Currency = undefined): DepositAddress {
        throw new NotSupported (this.id + ' parseDepositAddress() is not supported yet');
    }

    parseTrade (trade: Dict, market: Market = undefined): Trade {
        throw new NotSupported (this.id + ' parseTrade() is not supported yet');
    }

    parseTransaction (transaction: Dict, currency: Currency = undefined): Transaction {
        throw new NotSupported (this.id + ' parseTransaction() is not supported yet');
    }

    parseTransfer (transfer: Dict, currency: Currency = undefined): TransferEntry {
        throw new NotSupported (this.id + ' parseTransfer() is not supported yet');
    }

    parseAccount (account: Dict): Account {
        throw new NotSupported (this.id + ' parseAccount() is not supported yet');
    }

    parseLedgerEntry (item: Dict, currency: Currency = undefined): LedgerEntry {
        throw new NotSupported (this.id + ' parseLedgerEntry() is not supported yet');
    }

    parseOrder (order: Dict, market: Market = undefined): Order {
        throw new NotSupported (this.id + ' parseOrder() is not supported yet');
    }

    async fetchCrossBorrowRates (params = {}): Promise<CrossBorrowRates> {
        throw new NotSupported (this.id + ' fetchCrossBorrowRates() is not supported yet');
    }

    async fetchIsolatedBorrowRates (params = {}): Promise<IsolatedBorrowRates> {
        throw new NotSupported (this.id + ' fetchIsolatedBorrowRates() is not supported yet');
    }

    parseMarketLeverageTiers (info, market: Market = undefined): LeverageTier[] {
        throw new NotSupported (this.id + ' parseMarketLeverageTiers() is not supported yet');
    }

    async fetchLeverageTiers (symbols: Strings = undefined, params = {}): Promise<LeverageTiers> {
        throw new NotSupported (this.id + ' fetchLeverageTiers() is not supported yet');
    }

    parsePosition (position: Dict, market: Market = undefined): Position {
        throw new NotSupported (this.id + ' parsePosition() is not supported yet');
    }

    parseFundingRateHistory (info, market: Market = undefined): FundingRateHistory {
        throw new NotSupported (this.id + ' parseFundingRateHistory() is not supported yet');
    }

    parseBorrowInterest (info: Dict, market: Market = undefined): BorrowInterest {
        throw new NotSupported (this.id + ' parseBorrowInterest() is not supported yet');
    }

    parseIsolatedBorrowRate (info: Dict, market: Market = undefined): IsolatedBorrowRate {
        throw new NotSupported (this.id + ' parseIsolatedBorrowRate() is not supported yet');
    }

    parseWsTrade (trade: Dict, market: Market = undefined): Trade {
        throw new NotSupported (this.id + ' parseWsTrade() is not supported yet');
    }

    parseWsOrder (order: Dict, market: Market = undefined): Order {
        throw new NotSupported (this.id + ' parseWsOrder() is not supported yet');
    }

    parseWsOrderTrade (trade: Dict, market: Market = undefined): Trade {
        throw new NotSupported (this.id + ' parseWsOrderTrade() is not supported yet');
    }

    parseWsOHLCV (ohlcv, market: Market = undefined): OHLCV {
        return this.parseOHLCV (ohlcv, market);
    }

    async fetchFundingRates (symbols: Strings = undefined, params = {}): Promise<FundingRates> {
        throw new NotSupported (this.id + ' fetchFundingRates() is not supported yet');
    }

    async fetchFundingIntervals (symbols: Strings = undefined, params = {}): Promise<FundingRates> {
        throw new NotSupported (this.id + ' fetchFundingIntervals() is not supported yet');
    }

    async watchFundingRate (symbol: string, params = {}): Promise<FundingRate> {
        throw new NotSupported (this.id + ' watchFundingRate() is not supported yet');
    }

    async watchFundingRates (symbols: string[], params = {}): Promise<FundingRates> {
        throw new NotSupported (this.id + ' watchFundingRates() is not supported yet');
    }

    async watchFundingRatesForSymbols (symbols: string[], params = {}): Promise<{}> {
        return await this.watchFundingRates (symbols, params);
    }

    async transfer (code: string, amount: number, fromAccount: string, toAccount: string, params = {}): Promise<TransferEntry> {
        throw new NotSupported (this.id + ' transfer() is not supported yet');
    }

    async withdraw (code: string, amount: number, address: string, tag: Str = undefined, params = {}): Promise<Transaction> {
        throw new NotSupported (this.id + ' withdraw() is not supported yet');
    }

    async createDepositAddress (code: string, params = {}): Promise<DepositAddress> {
        throw new NotSupported (this.id + ' createDepositAddress() is not supported yet');
    }

    async setLeverage (leverage: int, symbol: Str = undefined, params = {}): Promise<{}> {
        throw new NotSupported (this.id + ' setLeverage() is not supported yet');
    }

    async fetchLeverage (symbol: string, params = {}): Promise<Leverage> {
        if (this.has['fetchLeverages']) {
            const leverages = await this.fetchLeverages ([ symbol ], params);
            return this.safeDict (leverages, symbol) as Leverage;
        } else {
            throw new NotSupported (this.id + ' fetchLeverage() is not supported yet');
        }
    }

    async fetchLeverages (symbols: Strings = undefined, params = {}): Promise<Leverages> {
        throw new NotSupported (this.id + ' fetchLeverages() is not supported yet');
    }

    async setPositionMode (hedged: boolean, symbol: Str = undefined, params = {}): Promise<{}> {
        throw new NotSupported (this.id + ' setPositionMode() is not supported yet');
    }

    async addMargin (symbol: string, amount: number, params = {}): Promise<MarginModification> {
        throw new NotSupported (this.id + ' addMargin() is not supported yet');
    }

    async reduceMargin (symbol: string, amount: number, params = {}): Promise<MarginModification> {
        throw new NotSupported (this.id + ' reduceMargin() is not supported yet');
    }

    async setMargin (symbol: string, amount: number, params = {}): Promise<MarginModification> {
        throw new NotSupported (this.id + ' setMargin() is not supported yet');
    }

    async fetchLongShortRatio (symbol: string, timeframe: Str = undefined, params = {}): Promise<LongShortRatio> {
        throw new NotSupported (this.id + ' fetchLongShortRatio() is not supported yet');
    }

    async fetchLongShortRatioHistory (symbol: Str = undefined, timeframe: Str = undefined, since: Int = undefined, limit: Int = undefined, params = {}): Promise<LongShortRatio[]> {
        throw new NotSupported (this.id + ' fetchLongShortRatioHistory() is not supported yet');
    }

    async fetchMarginAdjustmentHistory (symbol: Str = undefined, type: Str = undefined, since: Num = undefined, limit: Num = undefined, params = {}): Promise<MarginModification[]> {
        /**
         * @method
         * @name exchange#fetchMarginAdjustmentHistory
         * @description fetches the history of margin added or reduced from contract isolated positions
         * @param {string} [symbol] unified market symbol
         * @param {string} [type] "add" or "reduce"
         * @param {int} [since] timestamp in ms of the earliest change to fetch
         * @param {int} [limit] the maximum amount of changes to fetch
         * @param {object} params extra parameters specific to the exchange api endpoint
         * @returns {object[]} a list of [margin structures]{@link https://docs.ccxt.com/#/?id=margin-loan-structure}
         */
        throw new NotSupported (this.id + ' fetchMarginAdjustmentHistory() is not supported yet');
    }

    async setMarginMode (marginMode: string, symbol: Str = undefined, params = {}): Promise<{}> {
        throw new NotSupported (this.id + ' setMarginMode() is not supported yet');
    }

    async fetchDepositAddressesByNetwork (code: string, params = {}): Promise<DepositAddress[]> {
        throw new NotSupported (this.id + ' fetchDepositAddressesByNetwork() is not supported yet');
    }

    async fetchOpenInterestHistory (symbol: string, timeframe: string = '1h', since: Int = undefined, limit: Int = undefined, params = {}): Promise<OpenInterest[]> {
        throw new NotSupported (this.id + ' fetchOpenInterestHistory() is not supported yet');
    }

    async fetchOpenInterest (symbol: string, params = {}): Promise<OpenInterest> {
        throw new NotSupported (this.id + ' fetchOpenInterest() is not supported yet');
    }

    async fetchOpenInterests (symbols: Strings = undefined, params = {}): Promise<OpenInterests> {
        throw new NotSupported (this.id + ' fetchOpenInterests() is not supported yet');
    }

    async signIn (params = {}): Promise<{}> {
        throw new NotSupported (this.id + ' signIn() is not supported yet');
    }

    async fetchPaymentMethods (params = {}): Promise<{}> {
        throw new NotSupported (this.id + ' fetchPaymentMethods() is not supported yet');
    }

    parseToInt (number) {
        // Solve Common parseInt misuse ex: parseInt ((since / 1000).toString ())
        // using a number as parameter which is not valid in ts
        const stringifiedNumber = this.numberToString (number);
        const convertedNumber = parseFloat (stringifiedNumber) as any;
        return parseInt (convertedNumber);
    }

    parseToNumeric (number) {
        const stringVersion = this.numberToString (number); // this will convert 1.0 and 1 to "1" and 1.1 to "1.1"
        // keep this in mind:
        // in JS:     1 === 1.0 is true
        // in Python: 1 == 1.0 is true
        // in PHP:    1 == 1.0 is true, but 1 === 1.0 is false.
        if (stringVersion.indexOf ('.') >= 0) {
            return parseFloat (stringVersion);
        }
        return parseInt (stringVersion);
    }

    isRoundNumber (value: number) {
        // this method is similar to isInteger, but this is more loyal and does not check for types.
        // i.e. isRoundNumber(1.000) returns true, while isInteger(1.000) returns false
        const res = this.parseToNumeric ((value % 1));
        return res === 0;
    }

    safeNumberOmitZero (obj: object, key: IndexType, defaultValue: Num = undefined): Num {
        const value = this.safeString (obj, key);
        const final = this.parseNumber (this.omitZero (value));
        return (final === undefined) ? defaultValue : final;
    }

    safeIntegerOmitZero (obj: object, key: IndexType, defaultValue: Int = undefined): Int {
        const timestamp = this.safeInteger (obj, key, defaultValue);
        if (timestamp === undefined || timestamp === 0) {
            return undefined;
        }
        return timestamp;
    }

    afterConstruct () {
        // networks
        this.createNetworksByIdObject ();
        this.featuresGenerator ();
        // init predefined markets if any
        if (this.markets) {
            this.setMarkets (this.markets);
        }
        // init the request rate limiter
        this.initRestRateLimiter ();
        // sanbox mode
        const isSandbox = this.safeBool2 (this.options, 'sandbox', 'testnet', false);
        if (isSandbox) {
            this.setSandboxMode (isSandbox);
        }
    }

    initRestRateLimiter () {
        if (this.rateLimit === undefined || (this.id !== undefined && this.rateLimit === -1)) {
            throw new ExchangeError (this.id + '.rateLimit property is not configured');
        }
        let refillRate = this.MAX_VALUE;
        if (this.rateLimit > 0) {
            refillRate = 1 / this.rateLimit;
        }
        const defaultBucket = {
            'delay': 0.001,
            'capacity': 1,
            'cost': 1,
            'maxCapacity': 1000,
            'refillRate': refillRate,
        };
        const existingBucket = (this.tokenBucket === undefined) ? {} : this.tokenBucket;
        this.tokenBucket = this.extend (defaultBucket, existingBucket);
        this.initThrottler ();
    }

    featuresGenerator () {
        //
        // in the exchange-specific features can be something like this, where we support 'string' aliases too:
        //
        //     {
        //         'my' : {
        //             'createOrder' : {...},
        //         },
        //         'swap': {
        //             'linear': {
        //                 'extends': my',
        //             },
        //         },
        //     }
        //
        if (this.features === undefined) {
            return;
        }
        // reconstruct
        const initialFeatures = this.features;
        this.features = {};
        const unifiedMarketTypes = [ 'spot', 'swap', 'future', 'option' ];
        const subTypes = [ 'linear', 'inverse' ];
        // atm only support basic methods, eg: 'createOrder', 'fetchOrder', 'fetchOrders', 'fetchMyTrades'
        for (let i = 0; i < unifiedMarketTypes.length; i++) {
            const marketType = unifiedMarketTypes[i];
            // if marketType is not filled for this exchange, don't add that in `features`
            if (!(marketType in initialFeatures)) {
                this.features[marketType] = undefined;
            } else {
                if (marketType === 'spot') {
                    this.features[marketType] = this.featuresMapper (initialFeatures, marketType, undefined);
                } else {
                    this.features[marketType] = {};
                    for (let j = 0; j < subTypes.length; j++) {
                        const subType = subTypes[j];
                        this.features[marketType][subType] = this.featuresMapper (initialFeatures, marketType, subType);
                    }
                }
            }
        }
    }

    featuresMapper (initialFeatures: any, marketType: Str, subType: Str = undefined) {
        let featuresObj = (subType !== undefined) ? initialFeatures[marketType][subType] : initialFeatures[marketType];
        // if exchange does not have that market-type (eg. future>inverse)
        if (featuresObj === undefined) {
            return undefined;
        }
        const extendsStr: Str = this.safeString (featuresObj, 'extends');
        if (extendsStr !== undefined) {
            featuresObj = this.omit (featuresObj, 'extends');
            const extendObj = this.featuresMapper (initialFeatures, extendsStr);
            featuresObj = this.deepExtend (extendObj, featuresObj);
        }
        //
        // ### corrections ###
        //
        // createOrder
        if ('createOrder' in featuresObj) {
            const value = this.safeDict (featuresObj['createOrder'], 'attachedStopLossTakeProfit');
            featuresObj['createOrder']['stopLoss'] = value;
            featuresObj['createOrder']['takeProfit'] = value;
            if (marketType === 'spot') {
                // default 'hedged': false
                featuresObj['createOrder']['hedged'] = false;
                // default 'leverage': false
                if (!('leverage' in featuresObj['createOrder'])) {
                    featuresObj['createOrder']['leverage'] = false;
                }
            }
            // default 'GTC' to true
            if (this.safeBool (featuresObj['createOrder']['timeInForce'], 'GTC') === undefined) {
                featuresObj['createOrder']['timeInForce']['GTC'] = true;
            }
        }
        // other methods
        const keys = Object.keys (featuresObj);
        for (let i = 0; i < keys.length; i++) {
            const key = keys[i];
            const featureBlock = featuresObj[key];
            if (!this.inArray (key, [ 'sandbox' ]) && featureBlock !== undefined) {
                // default "symbolRequired" to false to all methods (except `createOrder`)
                if (!('symbolRequired' in featureBlock)) {
                    featureBlock['symbolRequired'] = this.inArray (key, [ 'createOrder', 'createOrders', 'fetchOHLCV' ]);
                }
            }
        }
        return featuresObj;
    }

    featureValue (symbol: string, methodName: Str = undefined, paramName: Str = undefined, subParamName: Str = undefined, defaultValue: any = undefined): any {
        /**
         * @method
         * @name exchange#featureValue
         * @description this method is a very deterministic to help users to know what feature is supported by the exchange
         * @param {string} [symbol] unified symbol
         * @param {string} [methodName] view currently supported methods: https://docs.ccxt.com/#/README?id=features
         * @param {string} [paramName] unified param value (check docs for supported param names)
         * @param {string} [subParamName] unified sub-param value (eg. stopLoss->triggerPriceType)
         * @param {object} [defaultValue] return default value if no result found
         * @returns {object} returns feature value
         */
        const market = this.market (symbol);
        return this.featureValueByType (market['type'], market['subType'], methodName, paramName, subParamName, defaultValue);
    }

    featureValueByType (marketType: string, subType: Str, methodName: Str = undefined, paramName: Str = undefined, subParamName: Str = undefined, defaultValue: any = undefined): any {
        /**
         * @method
         * @name exchange#featureValueByType
         * @description this method is a very deterministic to help users to know what feature is supported by the exchange
         * @param {string} [marketType] supported only: "spot", "swap", "future"
         * @param {string} [subType] supported only: "linear", "inverse"
         * @param {string} [methodName] view currently supported methods: https://docs.ccxt.com/#/README?id=features
         * @param {string} [paramName] unified param value (check docs for supported param names)
         * @param {string} [subParamName] unified sub-param value (eg. stopLoss->triggerPriceType)
         * @param {object} [defaultValue] return default value if no result found
         * @returns {object} returns feature value
         */
        // if exchange does not yet have features manually implemented
        if (this.features === undefined) {
            return defaultValue;
        }
        // if marketType (e.g. 'option') does not exist in features
        if (!(marketType in this.features)) {
            return defaultValue; // unsupported marketType, check "exchange.features" for details
        }
        // if marketType dict undefined
        if (this.features[marketType] === undefined) {
            return defaultValue;
        }
        let methodsContainer = this.features[marketType];
        if (subType === undefined) {
            if (marketType !== 'spot') {
                return defaultValue; // subType is required for non-spot markets
            }
        } else {
            if (!(subType in this.features[marketType])) {
                return defaultValue; // unsupported subType, check "exchange.features" for details
            }
            // if subType dict undefined
            if (this.features[marketType][subType] === undefined) {
                return defaultValue;
            }
            methodsContainer = this.features[marketType][subType];
        }
        // if user wanted only marketType and didn't provide methodName, eg: featureIsSupported('spot')
        if (methodName === undefined) {
            return methodsContainer;
        }
        if (!(methodName in methodsContainer)) {
            return defaultValue; // unsupported method, check "exchange.features" for details');
        }
        const methodDict = methodsContainer[methodName];
        if (methodDict === undefined) {
            return defaultValue;
        }
        // if user wanted only method and didn't provide `paramName`, eg: featureIsSupported('swap', 'linear', 'createOrder')
        if (paramName === undefined) {
            return methodDict;
        }
        if (!(paramName in methodDict)) {
            return defaultValue; // unsupported paramName, check "exchange.features" for details');
        }
        const dictionary = this.safeDict (methodDict, paramName);
        if (dictionary === undefined) {
            // if the value is not dictionary but a scalar value (or undefined), return as is
            return methodDict[paramName];
        } else {
            // return as is, when calling without `subParamName` eg: featureValueByType('spot', undefined, 'createOrder', 'stopLoss')
            if (subParamName === undefined) {
                return methodDict[paramName];
            }
            // throw an exception for unsupported subParamName
            if (!(subParamName in methodDict[paramName])) {
                return defaultValue; // unsupported subParamName, check "exchange.features" for details
            }
            return methodDict[paramName][subParamName];
        }
    }

    orderbookChecksumMessage (symbol:Str) {
        return symbol + ' : ' + 'orderbook data checksum validation failed. You can reconnect by calling watchOrderBook again or you can mute the error by setting exchange.options["watchOrderBook"]["checksum"] = false';
    }

    createNetworksByIdObject () {
        // automatically generate network-id-to-code mappings
        const networkIdsToCodesGenerated = this.invertFlatStringDictionary (this.safeValue (this.options, 'networks', {})); // invert defined networks dictionary
        this.options['networksById'] = this.extend (networkIdsToCodesGenerated, this.safeValue (this.options, 'networksById', {})); // support manually overriden "networksById" dictionary too
    }

    getDefaultOptions () {
        return {
            'defaultNetworkCodeReplacements': {
                'ETH': { 'ERC20': 'ETH' },
                'TRX': { 'TRC20': 'TRX' },
                'CRO': { 'CRC20': 'CRONOS' },
                'BRC20': { 'BRC20': 'BTC' },
            },
        };
    }

    safeLedgerEntry (entry: object, currency: Currency = undefined) {
        currency = this.safeCurrency (undefined, currency);
        let direction = this.safeString (entry, 'direction');
        let before = this.safeString (entry, 'before');
        let after = this.safeString (entry, 'after');
        const amount = this.safeString (entry, 'amount');
        if (amount !== undefined) {
            if (before === undefined && after !== undefined) {
                before = Precise.stringSub (after, amount);
            } else if (before !== undefined && after === undefined) {
                after = Precise.stringAdd (before, amount);
            }
        }
        if (before !== undefined && after !== undefined) {
            if (direction === undefined) {
                if (Precise.stringGt (before, after)) {
                    direction = 'out';
                }
                if (Precise.stringGt (after, before)) {
                    direction = 'in';
                }
            }
        }
        const fee = this.safeValue (entry, 'fee');
        if (fee !== undefined) {
            fee['cost'] = this.safeNumber (fee, 'cost');
        }
        const timestamp = this.safeInteger (entry, 'timestamp');
        const info = this.safeDict (entry, 'info', {});
        return {
            'id': this.safeString (entry, 'id'),
            'timestamp': timestamp,
            'datetime': this.iso8601 (timestamp),
            'direction': direction,
            'account': this.safeString (entry, 'account'),
            'referenceId': this.safeString (entry, 'referenceId'),
            'referenceAccount': this.safeString (entry, 'referenceAccount'),
            'type': this.safeString (entry, 'type'),
            'currency': currency['code'],
            'amount': this.parseNumber (amount),
            'before': this.parseNumber (before),
            'after': this.parseNumber (after),
            'status': this.safeString (entry, 'status'),
            'fee': fee,
            'info': info,
        };
    }

    safeCurrencyStructure (currency: object): CurrencyInterface {
        // derive data from networks: deposit, withdraw, active, fee, limits, precision
        const networks = this.safeDict (currency, 'networks', {});
        const keys = Object.keys (networks);
        const length = keys.length;
        if (length !== 0) {
            for (let i = 0; i < length; i++) {
                const key = keys[i];
                const network = networks[key];
                const deposit = this.safeBool (network, 'deposit');
                const currencyDeposit = this.safeBool (currency, 'deposit');
                if (currencyDeposit === undefined || deposit) {
                    currency['deposit'] = deposit;
                }
                const withdraw = this.safeBool (network, 'withdraw');
                const currencyWithdraw = this.safeBool (currency, 'withdraw');
                if (currencyWithdraw === undefined || withdraw) {
                    currency['withdraw'] = withdraw;
                }
                // set network 'active' to false if D or W is disabled
                let active = this.safeBool (network, 'active');
                if (active === undefined) {
                    if (deposit && withdraw) {
                        currency['networks'][key]['active'] = true;
                    } else if (deposit !== undefined && withdraw !== undefined) {
                        currency['networks'][key]['active'] = false;
                    }
                }
                active = this.safeBool (currency['networks'][key], 'active'); // dict might have been updated on above lines, so access directly instead of `network` variable
                const currencyActive = this.safeBool (currency, 'active');
                if (currencyActive === undefined || active) {
                    currency['active'] = active;
                }
                // find lowest fee (which is more desired)
                const fee = this.safeString (network, 'fee');
                const feeMain = this.safeString (currency, 'fee');
                if (feeMain === undefined || Precise.stringLt (fee, feeMain)) {
                    currency['fee'] = this.parseNumber (fee);
                }
                // find lowest precision (which is more desired)
                const precision = this.safeString (network, 'precision');
                const precisionMain = this.safeString (currency, 'precision');
                if (precisionMain === undefined || Precise.stringGt (precision, precisionMain)) {
                    currency['precision'] = this.parseNumber (precision);
                }
                // limits
                const limits = this.safeDict (network, 'limits');
                const limitsMain = this.safeDict (currency, 'limits');
                if (limitsMain === undefined) {
                    currency['limits'] = {};
                }
                // deposits
                const limitsDeposit = this.safeDict (limits, 'deposit');
                const limitsDepositMain = this.safeDict (limitsMain, 'deposit');
                if (limitsDepositMain === undefined) {
                    currency['limits']['deposit'] = {};
                }
                const limitsDepositMin = this.safeString (limitsDeposit, 'min');
                const limitsDepositMax = this.safeString (limitsDeposit, 'max');
                const limitsDepositMinMain = this.safeString (limitsDepositMain, 'min');
                const limitsDepositMaxMain = this.safeString (limitsDepositMain, 'max');
                // find min
                if (limitsDepositMinMain === undefined || Precise.stringLt (limitsDepositMin, limitsDepositMinMain)) {
                    currency['limits']['deposit']['min'] = this.parseNumber (limitsDepositMin);
                }
                // find max
                if (limitsDepositMaxMain === undefined || Precise.stringGt (limitsDepositMax, limitsDepositMaxMain)) {
                    currency['limits']['deposit']['max'] = this.parseNumber (limitsDepositMax);
                }
                // withdrawals
                const limitsWithdraw = this.safeDict (limits, 'withdraw');
                const limitsWithdrawMain = this.safeDict (limitsMain, 'withdraw');
                if (limitsWithdrawMain === undefined) {
                    currency['limits']['withdraw'] = {};
                }
                const limitsWithdrawMin = this.safeString (limitsWithdraw, 'min');
                const limitsWithdrawMax = this.safeString (limitsWithdraw, 'max');
                const limitsWithdrawMinMain = this.safeString (limitsWithdrawMain, 'min');
                const limitsWithdrawMaxMain = this.safeString (limitsWithdrawMain, 'max');
                // find min
                if (limitsWithdrawMinMain === undefined || Precise.stringLt (limitsWithdrawMin, limitsWithdrawMinMain)) {
                    currency['limits']['withdraw']['min'] = this.parseNumber (limitsWithdrawMin);
                }
                // find max
                if (limitsWithdrawMaxMain === undefined || Precise.stringGt (limitsWithdrawMax, limitsWithdrawMaxMain)) {
                    currency['limits']['withdraw']['max'] = this.parseNumber (limitsWithdrawMax);
                }
            }
        }
        return this.extend ({
            'info': undefined,
            'id': undefined,
            'numericId': undefined,
            'code': undefined,
            'precision': undefined,
            'type': undefined,
            'name': undefined,
            'active': undefined,
            'deposit': undefined,
            'withdraw': undefined,
            'fee': undefined,
            'fees': {},
            'networks': {},
            'limits': {
                'deposit': {
                    'min': undefined,
                    'max': undefined,
                },
                'withdraw': {
                    'min': undefined,
                    'max': undefined,
                },
            },
        }, currency);
    }

    safeMarketStructure (market: Dict = undefined): MarketInterface {
        const cleanStructure = {
            'id': undefined,
            'lowercaseId': undefined,
            'symbol': undefined,
            'base': undefined,
            'quote': undefined,
            'settle': undefined,
            'baseId': undefined,
            'quoteId': undefined,
            'settleId': undefined,
            'type': undefined,
            'spot': undefined,
            'margin': undefined,
            'swap': undefined,
            'future': undefined,
            'option': undefined,
            'index': undefined,
            'active': undefined,
            'contract': undefined,
            'linear': undefined,
            'inverse': undefined,
            'subType': undefined,
            'taker': undefined,
            'maker': undefined,
            'contractSize': undefined,
            'expiry': undefined,
            'expiryDatetime': undefined,
            'strike': undefined,
            'optionType': undefined,
            'precision': {
                'amount': undefined,
                'price': undefined,
                'cost': undefined,
                'base': undefined,
                'quote': undefined,
            },
            'limits': {
                'leverage': {
                    'min': undefined,
                    'max': undefined,
                },
                'amount': {
                    'min': undefined,
                    'max': undefined,
                },
                'price': {
                    'min': undefined,
                    'max': undefined,
                },
                'cost': {
                    'min': undefined,
                    'max': undefined,
                },
            },
            'marginModes': {
                'cross': undefined,
                'isolated': undefined,
            },
            'created': undefined,
            'info': undefined,
        };
        if (market !== undefined) {
            const result = this.extend (cleanStructure, market);
            // set undefined swap/future/etc
            if (result['spot']) {
                if (result['contract'] === undefined) {
                    result['contract'] = false;
                }
                if (result['swap'] === undefined) {
                    result['swap'] = false;
                }
                if (result['future'] === undefined) {
                    result['future'] = false;
                }
                if (result['option'] === undefined) {
                    result['option'] = false;
                }
                if (result['index'] === undefined) {
                    result['index'] = false;
                }
            }
            return result;
        }
        return cleanStructure;
    }

    setMarkets (markets, currencies = undefined) {
        const values = [];
        this.markets_by_id = this.createSafeDictionary ();
        // handle marketId conflicts
        // we insert spot markets first
        const marketValues = this.sortBy (this.toArray (markets), 'spot', true, true);
        for (let i = 0; i < marketValues.length; i++) {
            const value = marketValues[i];
            if (value['id'] in this.markets_by_id) {
                const marketsByIdArray = (this.markets_by_id[value['id']] as any);
                marketsByIdArray.push (value);
                this.markets_by_id[value['id']] = marketsByIdArray;
            } else {
                this.markets_by_id[value['id']] = [ value ] as any;
            }
            const market = this.deepExtend (this.safeMarketStructure (), {
                'precision': this.precision,
                'limits': this.limits,
            }, this.fees['trading'], value);
            if (market['linear']) {
                market['subType'] = 'linear';
            } else if (market['inverse']) {
                market['subType'] = 'inverse';
            } else {
                market['subType'] = undefined;
            }
            values.push (market);
        }
        this.markets = this.mapToSafeMap (this.indexBy (values, 'symbol') as any);
        const marketsSortedBySymbol = this.keysort (this.markets);
        const marketsSortedById = this.keysort (this.markets_by_id);
        this.symbols = Object.keys (marketsSortedBySymbol);
        this.ids = Object.keys (marketsSortedById);
        let numCurrencies = 0;
        if (currencies !== undefined) {
            const keys = Object.keys (currencies);
            numCurrencies = keys.length;
        }
        if (numCurrencies > 0) {
            // currencies is always undefined when called in constructor but not when called from loadMarkets
            this.currencies = this.mapToSafeMap (this.deepExtend (this.currencies, currencies));
        } else {
            let baseCurrencies = [];
            let quoteCurrencies = [];
            for (let i = 0; i < values.length; i++) {
                const market = values[i];
                const defaultCurrencyPrecision = (this.precisionMode === DECIMAL_PLACES) ? 8 : this.parseNumber ('1e-8');
                const marketPrecision = this.safeDict (market, 'precision', {});
                if ('base' in market) {
                    const currency = this.safeCurrencyStructure ({
                        'id': this.safeString2 (market, 'baseId', 'base'),
                        'numericId': this.safeInteger (market, 'baseNumericId'),
                        'code': this.safeString (market, 'base'),
                        'precision': this.safeValue2 (marketPrecision, 'base', 'amount', defaultCurrencyPrecision),
                    });
                    baseCurrencies.push (currency);
                }
                if ('quote' in market) {
                    const currency = this.safeCurrencyStructure ({
                        'id': this.safeString2 (market, 'quoteId', 'quote'),
                        'numericId': this.safeInteger (market, 'quoteNumericId'),
                        'code': this.safeString (market, 'quote'),
                        'precision': this.safeValue2 (marketPrecision, 'quote', 'price', defaultCurrencyPrecision),
                    });
                    quoteCurrencies.push (currency);
                }
            }
            baseCurrencies = this.sortBy (baseCurrencies, 'code', false, '');
            quoteCurrencies = this.sortBy (quoteCurrencies, 'code', false, '');
            this.baseCurrencies = this.mapToSafeMap (this.indexBy (baseCurrencies, 'code'));
            this.quoteCurrencies = this.mapToSafeMap (this.indexBy (quoteCurrencies, 'code'));
            const allCurrencies = this.arrayConcat (baseCurrencies, quoteCurrencies);
            const groupedCurrencies = this.groupBy (allCurrencies, 'code');
            const codes = Object.keys (groupedCurrencies);
            const resultingCurrencies = [];
            for (let i = 0; i < codes.length; i++) {
                const code = codes[i];
                const groupedCurrenciesCode = this.safeList (groupedCurrencies, code, []);
                let highestPrecisionCurrency = this.safeValue (groupedCurrenciesCode, 0);
                for (let j = 1; j < groupedCurrenciesCode.length; j++) {
                    const currentCurrency = groupedCurrenciesCode[j];
                    if (this.precisionMode === TICK_SIZE) {
                        highestPrecisionCurrency = (currentCurrency['precision'] < highestPrecisionCurrency['precision']) ? currentCurrency : highestPrecisionCurrency;
                    } else {
                        highestPrecisionCurrency = (currentCurrency['precision'] > highestPrecisionCurrency['precision']) ? currentCurrency : highestPrecisionCurrency;
                    }
                }
                resultingCurrencies.push (highestPrecisionCurrency);
            }
            const sortedCurrencies = this.sortBy (resultingCurrencies, 'code');
            this.currencies = this.mapToSafeMap (this.deepExtend (this.currencies, this.indexBy (sortedCurrencies, 'code')));
        }
        this.currencies_by_id = this.indexBySafe (this.currencies, 'id');
        const currenciesSortedByCode = this.keysort (this.currencies);
        this.codes = Object.keys (currenciesSortedByCode);
        return this.markets;
    }

    setMarketsFromExchange (sourceExchange) {
        // Validate that both exchanges are of the same type
        if (this.id !== sourceExchange.id) {
            throw new ArgumentsRequired (this.id + ' shareMarkets() can only share markets with exchanges of the same type (got ' + sourceExchange['id'] + ')');
        }
        // Validate that source exchange has loaded markets
        if (!sourceExchange.markets) {
            throw new ExchangeError ('setMarketsFromExchange() source exchange must have loaded markets first. Can call by using loadMarkets function');
        }
        // Set all market-related data
        this.markets = sourceExchange.markets;
        this.markets_by_id = sourceExchange.markets_by_id;
        this.symbols = sourceExchange.symbols;
        this.ids = sourceExchange.ids;
        this.currencies = sourceExchange.currencies;
        this.baseCurrencies = sourceExchange.baseCurrencies;
        this.quoteCurrencies = sourceExchange.quoteCurrencies;
        this.codes = sourceExchange.codes;
        // check marketHelperProps
        const sourceExchangeHelpers = this.safeList (sourceExchange.options, 'marketHelperProps', []);
        for (let i = 0; i < sourceExchangeHelpers.length; i++) {
            const helper = sourceExchangeHelpers[i];
            if (sourceExchange.options[helper] !== undefined) {
                this.options[helper] = sourceExchange.options[helper];
            }
        }
        return this;
    }

    getDescribeForExtendedWsExchange (currentRestInstance: any, parentRestInstance: any, wsBaseDescribe: Dictionary<any>) {
        const extendedRestDescribe = this.deepExtend (parentRestInstance.describe (), currentRestInstance.describe ());
        const superWithRestDescribe = this.deepExtend (extendedRestDescribe, wsBaseDescribe);
        return superWithRestDescribe;
    }

    safeBalance (balance: Dict): Balances {
        const balances = this.omit (balance, [ 'info', 'timestamp', 'datetime', 'free', 'used', 'total' ]);
        const codes = Object.keys (balances);
        balance['free'] = {};
        balance['used'] = {};
        balance['total'] = {};
        const debtBalance = {};
        for (let i = 0; i < codes.length; i++) {
            const code = codes[i];
            let total = this.safeString (balance[code], 'total');
            let free = this.safeString (balance[code], 'free');
            let used = this.safeString (balance[code], 'used');
            const debt = this.safeString (balance[code], 'debt');
            if ((total === undefined) && (free !== undefined) && (used !== undefined)) {
                total = Precise.stringAdd (free, used);
            }
            if ((free === undefined) && (total !== undefined) && (used !== undefined)) {
                free = Precise.stringSub (total, used);
            }
            if ((used === undefined) && (total !== undefined) && (free !== undefined)) {
                used = Precise.stringSub (total, free);
            }
            balance[code]['free'] = this.parseNumber (free);
            balance[code]['used'] = this.parseNumber (used);
            balance[code]['total'] = this.parseNumber (total);
            balance['free'][code] = balance[code]['free'];
            balance['used'][code] = balance[code]['used'];
            balance['total'][code] = balance[code]['total'];
            if (debt !== undefined) {
                balance[code]['debt'] = this.parseNumber (debt);
                debtBalance[code] = balance[code]['debt'];
            }
        }
        const debtBalanceArray = Object.keys (debtBalance);
        const length = debtBalanceArray.length;
        if (length) {
            balance['debt'] = debtBalance;
        }
        return balance as any;
    }

    safeOrder (order: Dict, market: Market = undefined): Order {
        // parses numbers as strings
        // * it is important pass the trades as unparsed rawTrades
        let amount = this.omitZero (this.safeString (order, 'amount'));
        let remaining = this.safeString (order, 'remaining');
        let filled = this.safeString (order, 'filled');
        let cost = this.safeString (order, 'cost');
        let average = this.omitZero (this.safeString (order, 'average'));
        let price = this.omitZero (this.safeString (order, 'price'));
        let lastTradeTimeTimestamp = this.safeInteger (order, 'lastTradeTimestamp');
        let symbol = this.safeString (order, 'symbol');
        let side = this.safeString (order, 'side');
        const status = this.safeString (order, 'status');
        const parseFilled = (filled === undefined);
        const parseCost = (cost === undefined);
        const parseLastTradeTimeTimestamp = (lastTradeTimeTimestamp === undefined);
        const fee = this.safeValue (order, 'fee');
        const parseFee = (fee === undefined);
        const parseFees = this.safeValue (order, 'fees') === undefined;
        const parseSymbol = symbol === undefined;
        const parseSide = side === undefined;
        const shouldParseFees = parseFee || parseFees;
        const fees = this.safeList (order, 'fees', []);
        let trades = [];
        const isTriggerOrSLTpOrder = ((this.safeString (order, 'triggerPrice') !== undefined || (this.safeString (order, 'stopLossPrice') !== undefined)) || (this.safeString (order, 'takeProfitPrice') !== undefined));
        if (parseFilled || parseCost || shouldParseFees) {
            const rawTrades = this.safeValue (order, 'trades', trades);
            // const oldNumber = this.number;
            // we parse trades as strings here!
            // i don't think this is needed anymore
            // (this as any).number = String;
            const firstTrade = this.safeValue (rawTrades, 0);
            // parse trades if they haven't already been parsed
            const tradesAreParsed = ((firstTrade !== undefined) && ('info' in firstTrade) && ('id' in firstTrade));
            if (!tradesAreParsed) {
                trades = this.parseTrades (rawTrades, market);
            } else {
                trades = rawTrades;
            }
            // this.number = oldNumber; why parse trades as strings if you read the value using `safeString` ?
            let tradesLength = 0;
            const isArray = Array.isArray (trades);
            if (isArray) {
                tradesLength = trades.length;
            }
            if (isArray && (tradesLength > 0)) {
                // move properties that are defined in trades up into the order
                if (order['symbol'] === undefined) {
                    order['symbol'] = trades[0]['symbol'];
                }
                if (order['side'] === undefined) {
                    order['side'] = trades[0]['side'];
                }
                if (order['type'] === undefined) {
                    order['type'] = trades[0]['type'];
                }
                if (order['id'] === undefined) {
                    order['id'] = trades[0]['order'];
                }
                if (parseFilled) {
                    filled = '0';
                }
                if (parseCost) {
                    cost = '0';
                }
                for (let i = 0; i < trades.length; i++) {
                    const trade = trades[i];
                    const tradeAmount = this.safeString (trade, 'amount');
                    if (parseFilled && (tradeAmount !== undefined)) {
                        filled = Precise.stringAdd (filled, tradeAmount);
                    }
                    const tradeCost = this.safeString (trade, 'cost');
                    if (parseCost && (tradeCost !== undefined)) {
                        cost = Precise.stringAdd (cost, tradeCost);
                    }
                    if (parseSymbol) {
                        symbol = this.safeString (trade, 'symbol');
                    }
                    if (parseSide) {
                        side = this.safeString (trade, 'side');
                    }
                    const tradeTimestamp = this.safeValue (trade, 'timestamp');
                    if (parseLastTradeTimeTimestamp && (tradeTimestamp !== undefined)) {
                        if (lastTradeTimeTimestamp === undefined) {
                            lastTradeTimeTimestamp = tradeTimestamp;
                        } else {
                            lastTradeTimeTimestamp = Math.max (lastTradeTimeTimestamp, tradeTimestamp);
                        }
                    }
                    if (shouldParseFees) {
                        const tradeFees = this.safeValue (trade, 'fees');
                        if (tradeFees !== undefined) {
                            for (let j = 0; j < tradeFees.length; j++) {
                                const tradeFee = tradeFees[j];
                                fees.push (this.extend ({}, tradeFee));
                            }
                        } else {
                            const tradeFee = this.safeValue (trade, 'fee');
                            if (tradeFee !== undefined) {
                                fees.push (this.extend ({}, tradeFee));
                            }
                        }
                    }
                }
            }
        }
        if (shouldParseFees) {
            const reducedFees = this.reduceFees ? this.reduceFeesByCurrency (fees) : fees;
            const reducedLength = reducedFees.length;
            for (let i = 0; i < reducedLength; i++) {
                reducedFees[i]['cost'] = this.safeNumber (reducedFees[i], 'cost');
                if ('rate' in reducedFees[i]) {
                    reducedFees[i]['rate'] = this.safeNumber (reducedFees[i], 'rate');
                }
            }
            if (!parseFee && (reducedLength === 0)) {
                // copy fee to avoid modification by reference
                const feeCopy = this.deepExtend (fee);
                feeCopy['cost'] = this.safeNumber (feeCopy, 'cost');
                if ('rate' in feeCopy) {
                    feeCopy['rate'] = this.safeNumber (feeCopy, 'rate');
                }
                reducedFees.push (feeCopy);
            }
            order['fees'] = reducedFees;
            if (parseFee && (reducedLength === 1)) {
                order['fee'] = reducedFees[0];
            }
        }
        if (amount === undefined) {
            // ensure amount = filled + remaining
            if (filled !== undefined && remaining !== undefined) {
                amount = Precise.stringAdd (filled, remaining);
            } else if (status === 'closed') {
                amount = filled;
            }
        }
        if (filled === undefined) {
            if (amount !== undefined && remaining !== undefined) {
                filled = Precise.stringSub (amount, remaining);
            } else if (status === 'closed' && amount !== undefined) {
                filled = amount;
            }
        }
        if (remaining === undefined) {
            if (amount !== undefined && filled !== undefined) {
                remaining = Precise.stringSub (amount, filled);
            } else if (status === 'closed') {
                remaining = '0';
            }
        }
        // ensure that the average field is calculated correctly
        const inverse = this.safeBool (market, 'inverse', false);
        const contractSize = this.numberToString (this.safeValue (market, 'contractSize', 1));
        // inverse
        // price = filled * contract size / cost
        //
        // linear
        // price = cost / (filled * contract size)
        if (average === undefined) {
            if ((filled !== undefined) && (cost !== undefined) && Precise.stringGt (filled, '0')) {
                const filledTimesContractSize = Precise.stringMul (filled, contractSize);
                if (inverse) {
                    average = Precise.stringDiv (filledTimesContractSize, cost);
                } else {
                    average = Precise.stringDiv (cost, filledTimesContractSize);
                }
            }
        }
        // similarly
        // inverse
        // cost = filled * contract size / price
        //
        // linear
        // cost = filled * contract size * price
        const costPriceExists = (average !== undefined) || (price !== undefined);
        if (parseCost && (filled !== undefined) && costPriceExists) {
            let multiplyPrice = undefined;
            if (average === undefined) {
                multiplyPrice = price;
            } else {
                multiplyPrice = average;
            }
            // contract trading
            const filledTimesContractSize = Precise.stringMul (filled, contractSize);
            if (inverse) {
                cost = Precise.stringDiv (filledTimesContractSize, multiplyPrice);
            } else {
                cost = Precise.stringMul (filledTimesContractSize, multiplyPrice);
            }
        }
        // support for market orders
        const orderType = this.safeValue (order, 'type');
        const emptyPrice = (price === undefined) || Precise.stringEquals (price, '0');
        if (emptyPrice && (orderType === 'market')) {
            price = average;
        }
        // we have trades with string values at this point so we will mutate them
        for (let i = 0; i < trades.length; i++) {
            const entry = trades[i];
            entry['amount'] = this.safeNumber (entry, 'amount');
            entry['price'] = this.safeNumber (entry, 'price');
            entry['cost'] = this.safeNumber (entry, 'cost');
            const tradeFee = this.safeDict (entry, 'fee', {});
            tradeFee['cost'] = this.safeNumber (tradeFee, 'cost');
            if ('rate' in tradeFee) {
                tradeFee['rate'] = this.safeNumber (tradeFee, 'rate');
            }
            const entryFees = this.safeList (entry, 'fees', []);
            for (let j = 0; j < entryFees.length; j++) {
                entryFees[j]['cost'] = this.safeNumber (entryFees[j], 'cost');
            }
            entry['fees'] = entryFees;
            entry['fee'] = tradeFee;
        }
        let timeInForce = this.safeString (order, 'timeInForce');
        let postOnly = this.safeValue (order, 'postOnly');
        // timeInForceHandling
        if (timeInForce === undefined) {
            if (!isTriggerOrSLTpOrder && (this.safeString (order, 'type') === 'market')) {
                timeInForce = 'IOC';
            }
            // allow postOnly override
            if (postOnly) {
                timeInForce = 'PO';
            }
        } else if (postOnly === undefined) {
            // timeInForce is not undefined here
            postOnly = timeInForce === 'PO';
        }
        const timestamp = this.safeInteger (order, 'timestamp');
        const lastUpdateTimestamp = this.safeInteger (order, 'lastUpdateTimestamp');
        let datetime = this.safeString (order, 'datetime');
        if (datetime === undefined) {
            datetime = this.iso8601 (timestamp);
        }
        const triggerPrice = this.parseNumber (this.safeString2 (order, 'triggerPrice', 'stopPrice'));
        const takeProfitPrice = this.parseNumber (this.safeString (order, 'takeProfitPrice'));
        const stopLossPrice = this.parseNumber (this.safeString (order, 'stopLossPrice'));
        return this.extend (order, {
            'id': this.safeString (order, 'id'),
            'clientOrderId': this.safeString (order, 'clientOrderId'),
            'timestamp': timestamp,
            'datetime': datetime,
            'symbol': symbol,
            'type': this.safeString (order, 'type'),
            'side': side,
            'lastTradeTimestamp': lastTradeTimeTimestamp,
            'lastUpdateTimestamp': lastUpdateTimestamp,
            'price': this.parseNumber (price),
            'amount': this.parseNumber (amount),
            'cost': this.parseNumber (cost),
            'average': this.parseNumber (average),
            'filled': this.parseNumber (filled),
            'remaining': this.parseNumber (remaining),
            'timeInForce': timeInForce,
            'postOnly': postOnly,
            'trades': trades,
            'reduceOnly': this.safeValue (order, 'reduceOnly'),
            'stopPrice': triggerPrice,  // ! deprecated, use triggerPrice instead
            'triggerPrice': triggerPrice,
            'takeProfitPrice': takeProfitPrice,
            'stopLossPrice': stopLossPrice,
            'status': status,
            'fee': this.safeValue (order, 'fee'),
        });
    }

    parseOrders (orders: object, market: Market = undefined, since: Int = undefined, limit: Int = undefined, params = {}): Order[] {
        //
        // the value of orders is either a dict or a list
        //
        // dict
        //
        //     {
        //         'id1': { ... },
        //         'id2': { ... },
        //         'id3': { ... },
        //         ...
        //     }
        //
        // list
        //
        //     [
        //         { 'id': 'id1', ... },
        //         { 'id': 'id2', ... },
        //         { 'id': 'id3', ... },
        //         ...
        //     ]
        //
        let results = [];
        if (Array.isArray (orders)) {
            for (let i = 0; i < orders.length; i++) {
                const parsed = this.parseOrder (orders[i], market); // don't inline this call
                const order = this.extend (parsed, params);
                results.push (order);
            }
        } else {
            const ids = Object.keys (orders);
            for (let i = 0; i < ids.length; i++) {
                const id = ids[i];
                const idExtended = this.extend ({ 'id': id }, orders[id]);
                const parsedOrder = this.parseOrder (idExtended, market); // don't  inline these calls
                const order = this.extend (parsedOrder, params);
                results.push (order);
            }
        }
        results = this.sortBy (results, 'timestamp');
        const symbol = (market !== undefined) ? market['symbol'] : undefined;
        return this.filterBySymbolSinceLimit (results, symbol, since, limit) as Order[];
    }

    calculateFeeWithRate (symbol: string, type: string, side: string, amount: number, price: number, takerOrMaker = 'taker', feeRate: Num = undefined, params = {}) {
        if (type === 'market' && takerOrMaker === 'maker') {
            throw new ArgumentsRequired (this.id + ' calculateFee() - you have provided incompatible arguments - "market" type order can not be "maker". Change either the "type" or the "takerOrMaker" argument to calculate the fee.');
        }
        const market = this.markets[symbol];
        const feeSide = this.safeString (market, 'feeSide', 'quote');
        let useQuote = undefined;
        if (feeSide === 'get') {
            // the fee is always in the currency you get
            useQuote = side === 'sell';
        } else if (feeSide === 'give') {
            // the fee is always in the currency you give
            useQuote = side === 'buy';
        } else {
            // the fee is always in feeSide currency
            useQuote = feeSide === 'quote';
        }
        let cost = this.numberToString (amount);
        let key = undefined;
        if (useQuote) {
            const priceString = this.numberToString (price);
            cost = Precise.stringMul (cost, priceString);
            key = 'quote';
        } else {
            key = 'base';
        }
        // for derivatives, the fee is in 'settle' currency
        if (!market['spot']) {
            key = 'settle';
        }
        // even if `takerOrMaker` argument was set to 'maker', for 'market' orders we should forcefully override it to 'taker'
        if (type === 'market') {
            takerOrMaker = 'taker';
        }
        const rate = (feeRate !== undefined) ? this.numberToString (feeRate) : this.safeString (market, takerOrMaker);
        cost = Precise.stringMul (cost, rate);
        return {
            'type': takerOrMaker,
            'currency': market[key],
            'rate': this.parseNumber (rate),
            'cost': this.parseNumber (cost),
        };
    }

    calculateFee (symbol: string, type: string, side: string, amount: number, price: number, takerOrMaker = 'taker', params = {}) {
        /**
         * @method
         * @description calculates the presumptive fee that would be charged for an order
         * @param {string} symbol unified market symbol
         * @param {string} type 'market' or 'limit'
         * @param {string} side 'buy' or 'sell'
         * @param {float} amount how much you want to trade, in units of the base currency on most exchanges, or number of contracts
         * @param {float} price the price for the order to be filled at, in units of the quote currency
         * @param {string} takerOrMaker 'taker' or 'maker'
         * @param {object} params
         * @returns {object} contains the rate, the percentage multiplied to the order amount to obtain the fee amount, and cost, the total value of the fee in units of the quote currency, for the order
         */
        return this.calculateFeeWithRate (symbol, type, side, amount, price, takerOrMaker, undefined, params);
    }

    safeLiquidation (liquidation: Dict, market: Market = undefined): Liquidation {
        const contracts = this.safeString (liquidation, 'contracts');
        const contractSize = this.safeString (market, 'contractSize');
        const price = this.safeString (liquidation, 'price');
        let baseValue = this.safeString (liquidation, 'baseValue');
        let quoteValue = this.safeString (liquidation, 'quoteValue');
        if ((baseValue === undefined) && (contracts !== undefined) && (contractSize !== undefined) && (price !== undefined)) {
            baseValue = Precise.stringMul (contracts, contractSize);
        }
        if ((quoteValue === undefined) && (baseValue !== undefined) && (price !== undefined)) {
            quoteValue = Precise.stringMul (baseValue, price);
        }
        liquidation['contracts'] = this.parseNumber (contracts);
        liquidation['contractSize'] = this.parseNumber (contractSize);
        liquidation['price'] = this.parseNumber (price);
        liquidation['baseValue'] = this.parseNumber (baseValue);
        liquidation['quoteValue'] = this.parseNumber (quoteValue);
        return liquidation as Liquidation;
    }

    safeTrade (trade: Dict, market: Market = undefined): Trade {
        const amount = this.safeString (trade, 'amount');
        const price = this.safeString (trade, 'price');
        let cost = this.safeString (trade, 'cost');
        if (cost === undefined) {
            // contract trading
            const contractSize = this.safeString (market, 'contractSize');
            let multiplyPrice = price;
            if (contractSize !== undefined) {
                const inverse = this.safeBool (market, 'inverse', false);
                if (inverse) {
                    multiplyPrice = Precise.stringDiv ('1', price);
                }
                multiplyPrice = Precise.stringMul (multiplyPrice, contractSize);
            }
            cost = Precise.stringMul (multiplyPrice, amount);
        }
        const [ resultFee, resultFees ] = this.parsedFeeAndFees (trade);
        trade['fee'] = resultFee;
        trade['fees'] = resultFees;
        trade['amount'] = this.parseNumber (amount);
        trade['price'] = this.parseNumber (price);
        trade['cost'] = this.parseNumber (cost);
        return trade as Trade;
    }

    createCcxtTradeId (timestamp = undefined, side = undefined, amount = undefined, price = undefined, takerOrMaker = undefined) {
        // this approach is being used by multiple exchanges (mexc, woo, coinsbit, dydx, ...)
        let id = undefined;
        if (timestamp !== undefined) {
            id = this.numberToString (timestamp);
            if (side !== undefined) {
                id += '-' + side;
            }
            if (amount !== undefined) {
                id += '-' + this.numberToString (amount);
            }
            if (price !== undefined) {
                id += '-' + this.numberToString (price);
            }
            if (takerOrMaker !== undefined) {
                id += '-' + takerOrMaker;
            }
        }
        return id;
    }

    parsedFeeAndFees (container:any) {
        let fee = this.safeDict (container, 'fee');
        let fees = this.safeList (container, 'fees');
        const feeDefined = fee !== undefined;
        const feesDefined = fees !== undefined;
        // parsing only if at least one of them is defined
        const shouldParseFees = (feeDefined || feesDefined);
        if (shouldParseFees) {
            if (feeDefined) {
                fee = this.parseFeeNumeric (fee);
            }
            if (!feesDefined) {
                // just set it directly, no further processing needed
                fees = [ fee ];
            }
            // 'fees' were set, so reparse them
            const reducedFees = this.reduceFees ? this.reduceFeesByCurrency (fees) : fees;
            const reducedLength = reducedFees.length;
            for (let i = 0; i < reducedLength; i++) {
                reducedFees[i] = this.parseFeeNumeric (reducedFees[i]);
            }
            fees = reducedFees;
            if (reducedLength === 1) {
                fee = reducedFees[0];
            } else if (reducedLength === 0) {
                fee = undefined;
            }
        }
        // in case `fee & fees` are undefined, set `fees` as empty array
        if (fee === undefined) {
            fee = {
                'cost': undefined,
                'currency': undefined,
            };
        }
        if (fees === undefined) {
            fees = [];
        }
        return [ fee, fees ];
    }

    parseFeeNumeric (fee: any) {
        fee['cost'] = this.safeNumber (fee, 'cost'); // ensure numeric
        if ('rate' in fee) {
            fee['rate'] = this.safeNumber (fee, 'rate');
        }
        return fee;
    }

    findNearestCeiling (arr: number[], providedValue: number) {
        //  i.e. findNearestCeiling ([ 10, 30, 50],  23) returns 30
        const length = arr.length;
        for (let i = 0; i < length; i++) {
            const current = arr[i];
            if (providedValue <= current) {
                return current;
            }
        }
        return arr[length - 1];
    }

    invertFlatStringDictionary (dict) {
        const reversed = {};
        const keys = Object.keys (dict);
        for (let i = 0; i < keys.length; i++) {
            const key = keys[i];
            const value = dict[key];
            if (typeof value === 'string') {
                reversed[value] = key;
            }
        }
        return reversed;
    }

    reduceFeesByCurrency (fees) {
        //
        // this function takes a list of fee structures having the following format
        //
        //     string = true
        //
        //     [
        //         { 'currency': 'BTC', 'cost': '0.1' },
        //         { 'currency': 'BTC', 'cost': '0.2'  },
        //         { 'currency': 'BTC', 'cost': '0.2', 'rate': '0.00123' },
        //         { 'currency': 'BTC', 'cost': '0.4', 'rate': '0.00123' },
        //         { 'currency': 'BTC', 'cost': '0.5', 'rate': '0.00456' },
        //         { 'currency': 'USDT', 'cost': '12.3456' },
        //     ]
        //
        //     string = false
        //
        //     [
        //         { 'currency': 'BTC', 'cost': 0.1 },
        //         { 'currency': 'BTC', 'cost': 0.2 },
        //         { 'currency': 'BTC', 'cost': 0.2, 'rate': 0.00123 },
        //         { 'currency': 'BTC', 'cost': 0.4, 'rate': 0.00123 },
        //         { 'currency': 'BTC', 'cost': 0.5, 'rate': 0.00456 },
        //         { 'currency': 'USDT', 'cost': 12.3456 },
        //     ]
        //
        // and returns a reduced fee list, where fees are summed per currency and rate (if any)
        //
        //     string = true
        //
        //     [
        //         { 'currency': 'BTC', 'cost': '0.4'  },
        //         { 'currency': 'BTC', 'cost': '0.6', 'rate': '0.00123' },
        //         { 'currency': 'BTC', 'cost': '0.5', 'rate': '0.00456' },
        //         { 'currency': 'USDT', 'cost': '12.3456' },
        //     ]
        //
        //     string  = false
        //
        //     [
        //         { 'currency': 'BTC', 'cost': 0.3  },
        //         { 'currency': 'BTC', 'cost': 0.6, 'rate': 0.00123 },
        //         { 'currency': 'BTC', 'cost': 0.5, 'rate': 0.00456 },
        //         { 'currency': 'USDT', 'cost': 12.3456 },
        //     ]
        //
        const reduced = {};
        for (let i = 0; i < fees.length; i++) {
            const fee = fees[i];
            const code = this.safeString (fee, 'currency');
            const feeCurrencyCode = (code !== undefined) ? code : i.toString ();
            if (feeCurrencyCode !== undefined) {
                const rate = this.safeString (fee, 'rate');
                const cost = this.safeString (fee, 'cost');
                if (cost === undefined) {
                    // omit undefined cost, as it does not make sense, however, don't omit '0' costs, as they still make sense
                    continue;
                }
                if (!(feeCurrencyCode in reduced)) {
                    reduced[feeCurrencyCode] = {};
                }
                const rateKey = (rate === undefined) ? '' : rate;
                if (rateKey in reduced[feeCurrencyCode]) {
                    reduced[feeCurrencyCode][rateKey]['cost'] = Precise.stringAdd (reduced[feeCurrencyCode][rateKey]['cost'], cost);
                } else {
                    reduced[feeCurrencyCode][rateKey] = {
                        'currency': code,
                        'cost': cost,
                    };
                    if (rate !== undefined) {
                        reduced[feeCurrencyCode][rateKey]['rate'] = rate;
                    }
                }
            }
        }
        let result = [];
        const feeValues = Object.values (reduced);
        for (let i = 0; i < feeValues.length; i++) {
            const reducedFeeValues = Object.values (feeValues[i]);
            result = this.arrayConcat (result, reducedFeeValues);
        }
        return result;
    }

    safeTicker (ticker: Dict, market: Market = undefined): Ticker {
        let open = this.omitZero (this.safeString (ticker, 'open'));
        let close = this.omitZero (this.safeString2 (ticker, 'close', 'last'));
        let change = this.omitZero (this.safeString (ticker, 'change'));
        let percentage = this.omitZero (this.safeString (ticker, 'percentage'));
        let average = this.omitZero (this.safeString (ticker, 'average'));
        let vwap = this.safeString (ticker, 'vwap');
        const baseVolume = this.safeString (ticker, 'baseVolume');
        const quoteVolume = this.safeString (ticker, 'quoteVolume');
        if (vwap === undefined) {
            vwap = Precise.stringDiv (this.omitZero (quoteVolume), baseVolume);
        }
        // calculate open
        if (change !== undefined) {
            if (close === undefined && average !== undefined) {
                close = Precise.stringAdd (average, Precise.stringDiv (change, '2'));
            }
            if (open === undefined && close !== undefined) {
                open = Precise.stringSub (close, change);
            }
        } else if (percentage !== undefined) {
            if (close === undefined && average !== undefined) {
                const openAddClose = Precise.stringMul (average, '2');
                // openAddClose = open * (1 + (100 + percentage)/100)
                const denominator = Precise.stringAdd ('2', Precise.stringDiv (percentage, '100'));
                const calcOpen = (open !== undefined) ? open : Precise.stringDiv (openAddClose, denominator);
                close = Precise.stringMul (calcOpen, Precise.stringAdd ('1', Precise.stringDiv (percentage, '100')));
            }
            if (open === undefined && close !== undefined) {
                open = Precise.stringDiv (close, Precise.stringAdd ('1', Precise.stringDiv (percentage, '100')));
            }
        }
        // change
        if (change === undefined) {
            if (close !== undefined && open !== undefined) {
                change = Precise.stringSub (close, open);
            } else if (close !== undefined && percentage !== undefined) {
                change = Precise.stringMul (Precise.stringDiv (percentage, '100'), Precise.stringDiv (close, '100'));
            } else if (open !== undefined && percentage !== undefined) {
                change = Precise.stringMul (open, Precise.stringDiv (percentage, '100'));
            }
        }
        // calculate things according to "open" (similar can be done with "close")
        if (open !== undefined) {
            // percentage (using change)
            if (percentage === undefined && change !== undefined) {
                percentage = Precise.stringMul (Precise.stringDiv (change, open), '100');
            }
            // close (using change)
            if (close === undefined && change !== undefined) {
                close = Precise.stringAdd (open, change);
            }
            // close (using average)
            if (close === undefined && average !== undefined) {
                close = Precise.stringMul (average, '2');
            }
            // average
            if (average === undefined && close !== undefined) {
                let precision = 18;
                if (market !== undefined && this.isTickPrecision ()) {
                    const marketPrecision = this.safeDict (market, 'precision');
                    const precisionPrice = this.safeString (marketPrecision, 'price');
                    if (precisionPrice !== undefined) {
                        precision = this.precisionFromString (precisionPrice);
                    }
                }
                average = Precise.stringDiv (Precise.stringAdd (open, close), '2', precision);
            }
        }
        // timestamp and symbol operations don't belong in safeTicker
        // they should be done in the derived classes
        const closeParsed = this.parseNumber (this.omitZero (close));
        return this.extend (ticker, {
            'bid': this.parseNumber (this.omitZero (this.safeString (ticker, 'bid'))),
            'bidVolume': this.safeNumber (ticker, 'bidVolume'),
            'ask': this.parseNumber (this.omitZero (this.safeString (ticker, 'ask'))),
            'askVolume': this.safeNumber (ticker, 'askVolume'),
            'high': this.parseNumber (this.omitZero (this.safeString (ticker, 'high'))),
            'low': this.parseNumber (this.omitZero (this.safeString (ticker, 'low'))),
            'open': this.parseNumber (this.omitZero (open)),
            'close': closeParsed,
            'last': closeParsed,
            'change': this.parseNumber (change),
            'percentage': this.parseNumber (percentage),
            'average': this.parseNumber (average),
            'vwap': this.parseNumber (vwap),
            'baseVolume': this.parseNumber (baseVolume),
            'quoteVolume': this.parseNumber (quoteVolume),
            'previousClose': this.safeNumber (ticker, 'previousClose'),
            'indexPrice': this.safeNumber (ticker, 'indexPrice'),
            'markPrice': this.safeNumber (ticker, 'markPrice'),
        });
    }

    async fetchBorrowRate (code: string, amount: number, params = {}): Promise<{}> {
        throw new NotSupported (this.id + ' fetchBorrowRate is deprecated, please use fetchCrossBorrowRate or fetchIsolatedBorrowRate instead');
    }

    async repayCrossMargin (code: string, amount: number, params = {}): Promise<{}> {
        throw new NotSupported (this.id + ' repayCrossMargin is not support yet');
    }

    async repayIsolatedMargin (symbol: string, code: string, amount: number, params = {}): Promise<{}> {
        throw new NotSupported (this.id + ' repayIsolatedMargin is not support yet');
    }

    async borrowCrossMargin (code: string, amount: number, params = {}): Promise<{}> {
        throw new NotSupported (this.id + ' borrowCrossMargin is not support yet');
    }

    async borrowIsolatedMargin (symbol: string, code: string, amount: number, params = {}): Promise<{}> {
        throw new NotSupported (this.id + ' borrowIsolatedMargin is not support yet');
    }

    async borrowMargin (code: string, amount: number, symbol: Str = undefined, params = {}): Promise<{}> {
        throw new NotSupported (this.id + ' borrowMargin is deprecated, please use borrowCrossMargin or borrowIsolatedMargin instead');
    }

    async repayMargin (code: string, amount: number, symbol: Str = undefined, params = {}): Promise<{}> {
        throw new NotSupported (this.id + ' repayMargin is deprecated, please use repayCrossMargin or repayIsolatedMargin instead');
    }

    async fetchOHLCV (symbol: string, timeframe: string = '1m', since: Int = undefined, limit: Int = undefined, params = {}): Promise<OHLCV[]> {
        let message = '';
        if (this.has['fetchTrades']) {
            message = '. If you want to build OHLCV candles from trade executions data, visit https://github.com/ccxt/ccxt/tree/master/examples/ and see "build-ohlcv-bars" file';
        }
        throw new NotSupported (this.id + ' fetchOHLCV() is not supported yet' + message);
    }

    async fetchOHLCVWs (symbol: string, timeframe: string = '1m', since: Int = undefined, limit: Int = undefined, params = {}): Promise<OHLCV[]> {
        let message = '';
        if (this.has['fetchTradesWs']) {
            message = '. If you want to build OHLCV candles from trade executions data, visit https://github.com/ccxt/ccxt/tree/master/examples/ and see "build-ohlcv-bars" file';
        }
        throw new NotSupported (this.id + ' fetchOHLCVWs() is not supported yet. Try using fetchOHLCV instead.' + message);
    }

    async watchOHLCV (symbol: string, timeframe: string = '1m', since: Int = undefined, limit: Int = undefined, params = {}): Promise<OHLCV[]> {
        throw new NotSupported (this.id + ' watchOHLCV() is not supported yet');
    }

    convertTradingViewToOHLCV (ohlcvs: number[][], timestamp = 't', open = 'o', high = 'h', low = 'l', close = 'c', volume = 'v', ms = false) {
        const result = [];
        const timestamps = this.safeList (ohlcvs, timestamp, []);
        const opens = this.safeList (ohlcvs, open, []);
        const highs = this.safeList (ohlcvs, high, []);
        const lows = this.safeList (ohlcvs, low, []);
        const closes = this.safeList (ohlcvs, close, []);
        const volumes = this.safeList (ohlcvs, volume, []);
        for (let i = 0; i < timestamps.length; i++) {
            result.push ([
                ms ? this.safeInteger (timestamps, i) : this.safeTimestamp (timestamps, i),
                this.safeValue (opens, i),
                this.safeValue (highs, i),
                this.safeValue (lows, i),
                this.safeValue (closes, i),
                this.safeValue (volumes, i),
            ]);
        }
        return result;
    }

    convertOHLCVToTradingView (ohlcvs: number[][], timestamp = 't', open = 'o', high = 'h', low = 'l', close = 'c', volume = 'v', ms = false) {
        const result = {};
        result[timestamp] = [];
        result[open] = [];
        result[high] = [];
        result[low] = [];
        result[close] = [];
        result[volume] = [];
        for (let i = 0; i < ohlcvs.length; i++) {
            const ts = ms ? ohlcvs[i][0] : this.parseToInt (ohlcvs[i][0] / 1000);
            const resultTimestamp = result[timestamp];
            resultTimestamp.push (ts);
            const resultOpen = result[open];
            resultOpen.push (ohlcvs[i][1]);
            const resultHigh = result[high];
            resultHigh.push (ohlcvs[i][2]);
            const resultLow = result[low];
            resultLow.push (ohlcvs[i][3]);
            const resultClose = result[close];
            resultClose.push (ohlcvs[i][4]);
            const resultVolume = result[volume];
            resultVolume.push (ohlcvs[i][5]);
        }
        return result;
    }

    async fetchWebEndpoint (method, endpointMethod, returnAsJson, startRegex = undefined, endRegex = undefined) {
        let errorMessage = '';
        const options = this.safeValue (this.options, method, {});
        const muteOnFailure = this.safeBool (options, 'webApiMuteFailure', true);
        try {
            // if it was not explicitly disabled, then don't fetch
            if (this.safeBool (options, 'webApiEnable', true) !== true) {
                return undefined;
            }
            const maxRetries = this.safeValue (options, 'webApiRetries', 10);
            let response = undefined;
            let retry = 0;
            let shouldBreak = false;
            while (retry < maxRetries) {
                try {
                    response = await this[endpointMethod] ({});
                    shouldBreak = true;
                    break;
                } catch (e) {
                    retry = retry + 1;
                    if (retry === maxRetries) {
                        throw e;
                    }
                }
                if (shouldBreak) {
                    break; // this is needed because of GO
                }
            }
            let content = response;
            if (startRegex !== undefined) {
                const splitted_by_start = content.split (startRegex);
                content = splitted_by_start[1]; // we need second part after start
            }
            if (endRegex !== undefined) {
                const splitted_by_end = content.split (endRegex);
                content = splitted_by_end[0]; // we need first part after start
            }
            if (returnAsJson && (typeof content === 'string')) {
                const jsoned = this.parseJson (content.trim ()); // content should be trimmed before json parsing
                if (jsoned) {
                    return jsoned; // if parsing was not successfull, exception should be thrown
                } else {
                    throw new BadResponse ('could not parse the response into json');
                }
            } else {
                return content;
            }
        } catch (e) {
            errorMessage = this.id + ' ' + method + '() failed to fetch correct data from website. Probably webpage markup has been changed, breaking the page custom parser.';
        }
        if (muteOnFailure) {
            return undefined;
        } else {
            throw new BadResponse (errorMessage);
        }
    }

    marketIds (symbols: Strings = undefined) {
        if (symbols === undefined) {
            return symbols;
        }
        const result = [];
        for (let i = 0; i < symbols.length; i++) {
            result.push (this.marketId (symbols[i]));
        }
        return result;
    }

    currencyIds (codes: Strings = undefined) {
        if (codes === undefined) {
            return codes;
        }
        const result = [];
        for (let i = 0; i < codes.length; i++) {
            result.push (this.currencyId (codes[i]));
        }
        return result;
    }

    marketsForSymbols (symbols: Strings = undefined) {
        if (symbols === undefined) {
            return symbols;
        }
        const result = [];
        for (let i = 0; i < symbols.length; i++) {
            result.push (this.market (symbols[i]));
        }
        return result;
    }

    marketSymbols (symbols: Strings = undefined, type: Str = undefined, allowEmpty = true, sameTypeOnly = false, sameSubTypeOnly = false) {
        if (symbols === undefined) {
            if (!allowEmpty) {
                throw new ArgumentsRequired (this.id + ' empty list of symbols is not supported');
            }
            return symbols;
        }
        const symbolsLength = symbols.length;
        if (symbolsLength === 0) {
            if (!allowEmpty) {
                throw new ArgumentsRequired (this.id + ' empty list of symbols is not supported');
            }
            return symbols;
        }
        const result = [];
        let marketType = undefined;
        let isLinearSubType = undefined;
        for (let i = 0; i < symbols.length; i++) {
            const market = this.market (symbols[i]);
            if (sameTypeOnly && (marketType !== undefined)) {
                if (market['type'] !== marketType) {
                    throw new BadRequest (this.id + ' symbols must be of the same type, either ' + marketType + ' or ' + market['type'] + '.');
                }
            }
            if (sameSubTypeOnly && (isLinearSubType !== undefined)) {
                if (market['linear'] !== isLinearSubType) {
                    throw new BadRequest (this.id + ' symbols must be of the same subType, either linear or inverse.');
                }
            }
            if (type !== undefined && market['type'] !== type) {
                throw new BadRequest (this.id + ' symbols must be of the same type ' + type + '. If the type is incorrect you can change it in options or the params of the request');
            }
            marketType = market['type'];
            if (!market['spot']) {
                isLinearSubType = market['linear'];
            }
            const symbol = this.safeString (market, 'symbol', symbols[i]);
            result.push (symbol);
        }
        return result;
    }

    marketCodes (codes: Strings = undefined) {
        if (codes === undefined) {
            return codes;
        }
        const result = [];
        for (let i = 0; i < codes.length; i++) {
            result.push (this.commonCurrencyCode (codes[i]));
        }
        return result;
    }

    parseBidsAsks (bidasks, priceKey: IndexType = 0, amountKey: IndexType = 1, countOrIdKey: IndexType = 2) {
        bidasks = this.toArray (bidasks);
        const result = [];
        for (let i = 0; i < bidasks.length; i++) {
            result.push (this.parseBidAsk (bidasks[i], priceKey, amountKey, countOrIdKey));
        }
        return result;
    }

    async fetchL2OrderBook (symbol: string, limit: Int = undefined, params = {}) {
        const orderbook = await this.fetchOrderBook (symbol, limit, params);
        return this.extend (orderbook, {
            'asks': this.sortBy (this.aggregate (orderbook['asks']), 0),
            'bids': this.sortBy (this.aggregate (orderbook['bids']), 0, true),
        });
    }

    filterBySymbol (objects, symbol: Str = undefined) {
        if (symbol === undefined) {
            return objects;
        }
        const result = [];
        for (let i = 0; i < objects.length; i++) {
            const objectSymbol = this.safeString (objects[i], 'symbol');
            if (objectSymbol === symbol) {
                result.push (objects[i]);
            }
        }
        return result;
    }

    parseOHLCV (ohlcv, market: Market = undefined) : OHLCV {
        if (Array.isArray (ohlcv)) {
            return [
                this.safeInteger (ohlcv, 0), // timestamp
                this.safeNumber (ohlcv, 1), // open
                this.safeNumber (ohlcv, 2), // high
                this.safeNumber (ohlcv, 3), // low
                this.safeNumber (ohlcv, 4), // close
                this.safeNumber (ohlcv, 5), // volume
            ];
        }
        return ohlcv;
    }

    networkCodeToId (networkCode: string, currencyCode: Str = undefined): string {
        /**
         * @ignore
         * @method
         * @name exchange#networkCodeToId
         * @description tries to convert the provided networkCode (which is expected to be an unified network code) to a network id. In order to achieve this, derived class needs to have 'options->networks' defined.
         * @param {string} networkCode unified network code
         * @param {string} currencyCode unified currency code, but this argument is not required by default, unless there is an exchange (like huobi) that needs an override of the method to be able to pass currencyCode argument additionally
         * @returns {string|undefined} exchange-specific network id
         */
        if (networkCode === undefined) {
            return undefined;
        }
        const networkIdsByCodes = this.safeValue (this.options, 'networks', {});
        let networkId = this.safeString (networkIdsByCodes, networkCode);
        // for example, if 'ETH' is passed for networkCode, but 'ETH' key not defined in `options->networks` object
        if (networkId === undefined) {
            if (currencyCode === undefined) {
                const currencies = Object.values (this.currencies);
                for (let i = 0; i < currencies.length; i++) {
                    const currency = currencies[i];
                    const networks = this.safeDict (currency, 'networks');
                    const network = this.safeDict (networks, networkCode);
                    networkId = this.safeString (network, 'id');
                    if (networkId !== undefined) {
                        break;
                    }
                }
            } else {
                // if currencyCode was provided, then we try to find if that currencyCode has a replacement (i.e. ERC20 for ETH) or is in the currency
                const defaultNetworkCodeReplacements = this.safeValue (this.options, 'defaultNetworkCodeReplacements', {});
                if (currencyCode in defaultNetworkCodeReplacements) {
                    // if there is a replacement for the passed networkCode, then we use it to find network-id in `options->networks` object
                    const replacementObject = defaultNetworkCodeReplacements[currencyCode]; // i.e. { 'ERC20': 'ETH' }
                    const keys = Object.keys (replacementObject);
                    for (let i = 0; i < keys.length; i++) {
                        const key = keys[i];
                        const value = replacementObject[key];
                        // if value matches to provided unified networkCode, then we use it's key to find network-id in `options->networks` object
                        if (value === networkCode) {
                            networkId = this.safeString (networkIdsByCodes, key);
                            break;
                        }
                    }
                } else {
                    // serach for network inside currency
                    const currency = this.safeDict (this.currencies, currencyCode);
                    const networks = this.safeDict (currency, 'networks');
                    const network = this.safeDict (networks, networkCode);
                    networkId = this.safeString (network, 'id');
                }
            }
            // if it wasn't found, we just set the provided value to network-id
            if (networkId === undefined) {
                networkId = networkCode;
            }
        }
        return networkId;
    }

    networkIdToCode (networkId: Str = undefined, currencyCode: Str = undefined): string {
        /**
         * @ignore
         * @method
         * @name exchange#networkIdToCode
         * @description tries to convert the provided exchange-specific networkId to an unified network Code. In order to achieve this, derived class needs to have "options['networksById']" defined.
         * @param {string} networkId exchange specific network id/title, like: TRON, Trc-20, usdt-erc20, etc
         * @param {string|undefined} currencyCode unified currency code, but this argument is not required by default, unless there is an exchange (like huobi) that needs an override of the method to be able to pass currencyCode argument additionally
         * @returns {string|undefined} unified network code
         */
        if (networkId === undefined) {
            return undefined;
        }
        const networkCodesByIds = this.safeDict (this.options, 'networksById', {});
        let networkCode = this.safeString (networkCodesByIds, networkId, networkId);
        // replace mainnet network-codes (i.e. ERC20->ETH)
        if (currencyCode !== undefined) {
            const defaultNetworkCodeReplacements = this.safeDict (this.options, 'defaultNetworkCodeReplacements', {});
            if (currencyCode in defaultNetworkCodeReplacements) {
                const replacementObject = this.safeDict (defaultNetworkCodeReplacements, currencyCode, {});
                networkCode = this.safeString (replacementObject, networkCode, networkCode);
            }
        }
        return networkCode;
    }

    handleNetworkCodeAndParams (params) {
        const networkCodeInParams = this.safeString2 (params, 'networkCode', 'network');
        if (networkCodeInParams !== undefined) {
            params = this.omit (params, [ 'networkCode', 'network' ]);
        }
        // if it was not defined by user, we should not set it from 'defaultNetworks', because handleNetworkCodeAndParams is for only request-side and thus we do not fill it with anything. We can only use 'defaultNetworks' after parsing response-side
        return [ networkCodeInParams, params ];
    }

    defaultNetworkCode (currencyCode: string) {
        let defaultNetworkCode = undefined;
        const defaultNetworks = this.safeDict (this.options, 'defaultNetworks', {});
        if (currencyCode in defaultNetworks) {
            // if currency had set its network in "defaultNetworks", use it
            defaultNetworkCode = defaultNetworks[currencyCode];
        } else {
            // otherwise, try to use the global-scope 'defaultNetwork' value (even if that network is not supported by currency, it doesn't make any problem, this will be just used "at first" if currency supports this network at all)
            const defaultNetwork = this.safeString (this.options, 'defaultNetwork');
            if (defaultNetwork !== undefined) {
                defaultNetworkCode = defaultNetwork;
            }
        }
        return defaultNetworkCode;
    }

    selectNetworkCodeFromUnifiedNetworks (currencyCode, networkCode, indexedNetworkEntries) {
        return this.selectNetworkKeyFromNetworks (currencyCode, networkCode, indexedNetworkEntries, true);
    }

    selectNetworkIdFromRawNetworks (currencyCode, networkCode, indexedNetworkEntries) {
        return this.selectNetworkKeyFromNetworks (currencyCode, networkCode, indexedNetworkEntries, false);
    }

    selectNetworkKeyFromNetworks (currencyCode, networkCode, indexedNetworkEntries, isIndexedByUnifiedNetworkCode = false) {
        // this method is used against raw & unparse network entries, which are just indexed by network id
        let chosenNetworkId = undefined;
        const availableNetworkIds = Object.keys (indexedNetworkEntries);
        const responseNetworksLength = availableNetworkIds.length;
        if (networkCode !== undefined) {
            if (responseNetworksLength === 0) {
                throw new NotSupported (this.id + ' - ' + networkCode + ' network did not return any result for ' + currencyCode);
            } else {
                // if networkCode was provided by user, we should check it after response, as the referenced exchange doesn't support network-code during request
                const networkIdOrCode = isIndexedByUnifiedNetworkCode ? networkCode : this.networkCodeToId (networkCode, currencyCode);
                if (networkIdOrCode in indexedNetworkEntries) {
                    chosenNetworkId = networkIdOrCode;
                } else {
                    throw new NotSupported (this.id + ' - ' + networkIdOrCode + ' network was not found for ' + currencyCode + ', use one of ' + availableNetworkIds.join (', '));
                }
            }
        } else {
            if (responseNetworksLength === 0) {
                throw new NotSupported (this.id + ' - no networks were returned for ' + currencyCode);
            } else {
                // if networkCode was not provided by user, then we try to use the default network (if it was defined in "defaultNetworks"), otherwise, we just return the first network entry
                const defaultNetworkCode = this.defaultNetworkCode (currencyCode);
                const defaultNetworkId = isIndexedByUnifiedNetworkCode ? defaultNetworkCode : this.networkCodeToId (defaultNetworkCode, currencyCode);
                if (defaultNetworkId in indexedNetworkEntries) {
                    return defaultNetworkId;
                }
                throw new NotSupported (this.id + ' - can not determine the default network, please pass param["network"] one from : ' + availableNetworkIds.join (', '));
            }
        }
        return chosenNetworkId;
    }

    safeNumber2 (dictionary: object, key1: IndexType, key2: IndexType, d = undefined) {
        const value = this.safeString2 (dictionary, key1, key2);
        return this.parseNumber (value, d);
    }

    parseOrderBook (orderbook: object, symbol: string, timestamp: Int = undefined, bidsKey = 'bids', asksKey = 'asks', priceKey: IndexType = 0, amountKey: IndexType = 1, countOrIdKey: IndexType = 2): OrderBook {
        const bids = this.parseBidsAsks (this.safeValue (orderbook, bidsKey, []), priceKey, amountKey, countOrIdKey);
        const asks = this.parseBidsAsks (this.safeValue (orderbook, asksKey, []), priceKey, amountKey, countOrIdKey);
        return {
            'symbol': symbol,
            'bids': this.sortBy (bids, 0, true),
            'asks': this.sortBy (asks, 0),
            'timestamp': timestamp,
            'datetime': this.iso8601 (timestamp),
            'nonce': undefined,
        } as any;
    }

    parseOHLCVs (ohlcvs: object[], market: any = undefined, timeframe: string = '1m', since: Int = undefined, limit: Int = undefined, tail: Bool = false): OHLCV[] {
        const results = [];
        for (let i = 0; i < ohlcvs.length; i++) {
            results.push (this.parseOHLCV (ohlcvs[i], market));
        }
        const sorted = this.sortBy (results, 0);
        return this.filterBySinceLimit (sorted, since, limit, 0, tail) as any;
    }

    parseLeverageTiers (response: any, symbols: string[] = undefined, marketIdKey = undefined): LeverageTiers {
        // marketIdKey should only be undefined when response is a dictionary.
        symbols = this.marketSymbols (symbols);
        const tiers = {};
        let symbolsLength = 0;
        if (symbols !== undefined) {
            symbolsLength = symbols.length;
        }
        const noSymbols = (symbols === undefined) || (symbolsLength === 0);
        if (Array.isArray (response)) {
            for (let i = 0; i < response.length; i++) {
                const item = response[i];
                const id = this.safeString (item, marketIdKey);
                const market = this.safeMarket (id, undefined, undefined, 'swap');
                const symbol = market['symbol'];
                const contract = this.safeBool (market, 'contract', false);
                if (contract && (noSymbols || this.inArray (symbol, symbols))) {
                    tiers[symbol] = this.parseMarketLeverageTiers (item, market);
                }
            }
        } else {
            const keys = Object.keys (response);
            for (let i = 0; i < keys.length; i++) {
                const marketId = keys[i];
                const item = response[marketId];
                const market = this.safeMarket (marketId, undefined, undefined, 'swap');
                const symbol = market['symbol'];
                const contract = this.safeBool (market, 'contract', false);
                if (contract && (noSymbols || this.inArray (symbol, symbols))) {
                    tiers[symbol] = this.parseMarketLeverageTiers (item, market);
                }
            }
        }
        return tiers;
    }

    async loadTradingLimits (symbols: Strings = undefined, reload = false, params = {}) {
        if (this.has['fetchTradingLimits']) {
            if (reload || !('limitsLoaded' in this.options)) {
                const response = await this.fetchTradingLimits (symbols);
                for (let i = 0; i < symbols.length; i++) {
                    const symbol = symbols[i];
                    this.markets[symbol] = this.deepExtend (this.markets[symbol], response[symbol]);
                }
                this.options['limitsLoaded'] = this.milliseconds ();
            }
        }
        return this.markets;
    }

    safePosition (position: Dict): Position {
        // simplified version of: /pull/12765/
        const unrealizedPnlString = this.safeString (position, 'unrealisedPnl');
        const initialMarginString = this.safeString (position, 'initialMargin');
        //
        // PERCENTAGE
        //
        const percentage = this.safeValue (position, 'percentage');
        if ((percentage === undefined) && (unrealizedPnlString !== undefined) && (initialMarginString !== undefined)) {
            // as it was done in all implementations ( aax, btcex, bybit, deribit, ftx, gate, kucoinfutures, phemex )
            const percentageString = Precise.stringMul (Precise.stringDiv (unrealizedPnlString, initialMarginString, 4), '100');
            position['percentage'] = this.parseNumber (percentageString);
        }
        // if contractSize is undefined get from market
        let contractSize = this.safeNumber (position, 'contractSize');
        const symbol = this.safeString (position, 'symbol');
        let market = undefined;
        if (symbol !== undefined) {
            market = this.safeValue (this.markets, symbol);
        }
        if (contractSize === undefined && market !== undefined) {
            contractSize = this.safeNumber (market, 'contractSize');
            position['contractSize'] = contractSize;
        }
        return position as Position;
    }

    parsePositions (positions: any[], symbols: string[] = undefined, params = {}): Position[] {
        symbols = this.marketSymbols (symbols);
        positions = this.toArray (positions);
        const result = [];
        for (let i = 0; i < positions.length; i++) {
            const position = this.extend (this.parsePosition (positions[i], undefined), params);
            result.push (position);
        }
        return this.filterByArrayPositions (result, 'symbol', symbols, false);
    }

    parseAccounts (accounts: any[], params = {}): Account[] {
        accounts = this.toArray (accounts);
        const result = [];
        for (let i = 0; i < accounts.length; i++) {
            const account = this.extend (this.parseAccount (accounts[i]), params);
            result.push (account);
        }
        return result;
    }

    parseTradesHelper (isWs: boolean, trades: any[], market: Market = undefined, since: Int = undefined, limit: Int = undefined, params = {}): Trade[] {
        trades = this.toArray (trades);
        let result = [];
        for (let i = 0; i < trades.length; i++) {
            let parsed = undefined;
            if (isWs) {
                parsed = this.parseWsTrade (trades[i], market);
            } else {
                parsed = this.parseTrade (trades[i], market);
            }
            const trade = this.extend (parsed, params);
            result.push (trade);
        }
        result = this.sortBy2 (result, 'timestamp', 'id');
        const symbol = (market !== undefined) ? market['symbol'] : undefined;
        return this.filterBySymbolSinceLimit (result, symbol, since, limit) as Trade[];
    }

    parseTrades (trades: any[], market: Market = undefined, since: Int = undefined, limit: Int = undefined, params = {}): Trade[] {
        return this.parseTradesHelper (false, trades, market, since, limit, params);
    }

    parseWsTrades (trades: any[], market: Market = undefined, since: Int = undefined, limit: Int = undefined, params = {}): Trade[] {
        return this.parseTradesHelper (true, trades, market, since, limit, params);
    }

    parseTransactions (transactions: any[], currency: Currency = undefined, since: Int = undefined, limit: Int = undefined, params = {}): Transaction[] {
        transactions = this.toArray (transactions);
        let result = [];
        for (let i = 0; i < transactions.length; i++) {
            const transaction = this.extend (this.parseTransaction (transactions[i], currency), params);
            result.push (transaction);
        }
        result = this.sortBy (result, 'timestamp');
        const code = (currency !== undefined) ? currency['code'] : undefined;
        return this.filterByCurrencySinceLimit (result, code, since, limit);
    }

    parseTransfers (transfers: any[], currency: Currency = undefined, since: Int = undefined, limit: Int = undefined, params = {}): TransferEntry[] {
        transfers = this.toArray (transfers);
        let result = [];
        for (let i = 0; i < transfers.length; i++) {
            const transfer = this.extend (this.parseTransfer (transfers[i], currency), params);
            result.push (transfer);
        }
        result = this.sortBy (result, 'timestamp');
        const code = (currency !== undefined) ? currency['code'] : undefined;
        return this.filterByCurrencySinceLimit (result, code, since, limit);
    }

    parseLedger (data, currency: Currency = undefined, since: Int = undefined, limit: Int = undefined, params = {}): LedgerEntry[] {
        let result = [];
        const arrayData = this.toArray (data);
        for (let i = 0; i < arrayData.length; i++) {
            const itemOrItems = this.parseLedgerEntry (arrayData[i], currency);
            if (Array.isArray (itemOrItems)) {
                for (let j = 0; j < itemOrItems.length; j++) {
                    result.push (this.extend (itemOrItems[j], params));
                }
            } else {
                result.push (this.extend (itemOrItems, params));
            }
        }
        result = this.sortBy (result, 'timestamp');
        const code = (currency !== undefined) ? currency['code'] : undefined;
        return this.filterByCurrencySinceLimit (result, code, since, limit);
    }

    nonce () {
        return this.seconds ();
    }

    setHeaders (headers) {
        return headers;
    }

    currencyId (code: string): string {
        let currency = this.safeDict (this.currencies, code);
        if (currency === undefined) {
            currency = this.safeCurrency (code);
        }
        if (currency !== undefined) {
            return currency['id'];
        }
        return code;
    }

    marketId (symbol: string): string {
        const market = this.market (symbol);
        if (market !== undefined) {
            return market['id'];
        }
        return symbol;
    }

    symbol (symbol: string): string {
        const market = this.market (symbol);
        return this.safeString (market, 'symbol', symbol);
    }

    handleParamString (params: object, paramName: string, defaultValue: Str = undefined): [string, object] {
        const value = this.safeString (params, paramName, defaultValue);
        if (value !== undefined) {
            params = this.omit (params, paramName);
        }
        return [ value, params ];
    }

    handleParamString2 (params: object, paramName1: string, paramName2: string, defaultValue: Str = undefined): [string, object] {
        const value = this.safeString2 (params, paramName1, paramName2, defaultValue);
        if (value !== undefined) {
            params = this.omit (params, [ paramName1, paramName2 ]);
        }
        return [ value, params ];
    }

    handleParamInteger (params: object, paramName: string, defaultValue: Int = undefined): [Int, object] {
        const value = this.safeInteger (params, paramName, defaultValue);
        if (value !== undefined) {
            params = this.omit (params, paramName);
        }
        return [ value, params ];
    }

    handleParamInteger2 (params: object, paramName1: string, paramName2: string, defaultValue: Int = undefined): [Int, object] {
        const value = this.safeInteger2 (params, paramName1, paramName2, defaultValue);
        if (value !== undefined) {
            params = this.omit (params, [ paramName1, paramName2 ]);
        }
        return [ value, params ];
    }

    handleParamBool (params: object, paramName: string, defaultValue: Bool = undefined): [Bool, object] {
        const value = this.safeBool (params, paramName, defaultValue);
        if (value !== undefined) {
            params = this.omit (params, paramName);
        }
        return [ value, params ];
    }

    handleParamBool2 (params: object, paramName1: string, paramName2: string, defaultValue: Bool = undefined): [Bool, object] {
        const value = this.safeBool2 (params, paramName1, paramName2, defaultValue);
        if (value !== undefined) {
            params = this.omit (params, [ paramName1, paramName2 ]);
        }
        return [ value, params ];
    }

    /**
     * @param {object} params - extra parameters
     * @param {object} request - existing dictionary of request
     * @param {string} exchangeSpecificKey - the key for chain id to be set in request
     * @param {object} currencyCode - (optional) existing dictionary of request
     * @param {boolean} isRequired - (optional) whether that param is required to be present
     * @returns {object[]} - returns [request, params] where request is the modified request object and params is the modified params object
     */
    handleRequestNetwork (params: Dict, request: Dict, exchangeSpecificKey: string, currencyCode:Str = undefined, isRequired: boolean = false) {
        let networkCode = undefined;
        [ networkCode, params ] = this.handleNetworkCodeAndParams (params);
        if (networkCode !== undefined) {
            request[exchangeSpecificKey] = this.networkCodeToId (networkCode, currencyCode);
        } else if (isRequired) {
            throw new ArgumentsRequired (this.id + ' - "network" param is required for this request');
        }
        return [ request, params ];
    }

    resolvePath (path, params) {
        return [
            this.implodeParams (path, params),
            this.omit (params, this.extractParams (path)),
        ];
    }

    getListFromObjectValues (objects, key: IndexType) {
        let newArray = objects;
        if (!Array.isArray (objects)) {
            newArray = this.toArray (objects);
        }
        const results = [];
        for (let i = 0; i < newArray.length; i++) {
            results.push (newArray[i][key]);
        }
        return results;
    }

    getSymbolsForMarketType (marketType: Str = undefined, subType: Str = undefined, symbolWithActiveStatus: boolean = true, symbolWithUnknownStatus: boolean = true) {
        let filteredMarkets = this.markets;
        if (marketType !== undefined) {
            filteredMarkets = this.filterBy (filteredMarkets, 'type', marketType);
        }
        if (subType !== undefined) {
            this.checkRequiredArgument ('getSymbolsForMarketType', subType, 'subType', [ 'linear', 'inverse', 'quanto' ]);
            filteredMarkets = this.filterBy (filteredMarkets, 'subType', subType);
        }
        const activeStatuses = [];
        if (symbolWithActiveStatus) {
            activeStatuses.push (true);
        }
        if (symbolWithUnknownStatus) {
            activeStatuses.push (undefined);
        }
        filteredMarkets = this.filterByArray (filteredMarkets, 'active', activeStatuses, false);
        return this.getListFromObjectValues (filteredMarkets, 'symbol');
    }

    filterByArray (objects, key: IndexType, values = undefined, indexed = true) {
        objects = this.toArray (objects);
        // return all of them if no values were passed
        if (values === undefined || !values) {
            // return indexed ? this.indexBy (objects, key) : objects;
            if (indexed) {
                return this.indexBy (objects, key);
            } else {
                return objects;
            }
        }
        const results = [];
        for (let i = 0; i < objects.length; i++) {
            if (this.inArray (objects[i][key], values)) {
                results.push (objects[i]);
            }
        }
        // return indexed ? this.indexBy (results, key) : results;
        if (indexed) {
            return this.indexBy (results, key);
        }
        return results;
    }

    async fetch2 (path, api: any = 'public', method = 'GET', params = {}, headers: any = undefined, body: any = undefined, config = {}) {
        if (this.enableRateLimit) {
            const cost = this.calculateRateLimiterCost (api, method, path, params, config);
            await this.throttle (cost);
        }
        let retries = undefined;
        [ retries, params ] = this.handleOptionAndParams (params, path, 'maxRetriesOnFailure', 0);
        let retryDelay = undefined;
        [ retryDelay, params ] = this.handleOptionAndParams (params, path, 'maxRetriesOnFailureDelay', 0);
        this.lastRestRequestTimestamp = this.milliseconds ();
        const request = this.sign (path, api, method, params, headers, body);
        this.last_request_headers = request['headers'];
        this.last_request_body = request['body'];
        this.last_request_url = request['url'];
        for (let i = 0; i < retries + 1; i++) {
            try {
                return await this.fetch (request['url'], request['method'], request['headers'], request['body']);
            } catch (e) {
                if (e instanceof OperationFailed) {
                    if (i < retries) {
                        if (this.verbose) {
                            this.log ('Request failed with the error: ' + e.toString () + ', retrying ' + (i + 1).toString () + ' of ' + retries.toString () + '...');
                        }
                        if ((retryDelay !== undefined) && (retryDelay !== 0)) {
                            await this.sleep (retryDelay);
                        }
                    } else {
                        throw e;
                    }
                } else {
                    throw e;
                }
            }
        }
        return undefined; // this line is never reached, but exists for c# value return requirement
    }

    async request (path, api: any = 'public', method = 'GET', params = {}, headers: any = undefined, body: any = undefined, config = {}) {
        return await this.fetch2 (path, api, method, params, headers, body, config);
    }

    async loadAccounts (reload = false, params = {}) {
        if (reload) {
            this.accounts = await this.fetchAccounts (params);
        } else {
            if (this.accounts) {
                return this.accounts;
            } else {
                this.accounts = await this.fetchAccounts (params);
            }
        }
        this.accountsById = this.indexBy (this.accounts, 'id') as any;
        return this.accounts;
    }

    buildOHLCVC (trades: Trade[], timeframe: string = '1m', since: number = 0, limit: number = 2147483647): OHLCVC[] {
        // given a sorted arrays of trades (recent last) and a timeframe builds an array of OHLCV candles
        // note, default limit value (2147483647) is max int32 value
        const ms = this.parseTimeframe (timeframe) * 1000;
        const ohlcvs = [];
        const i_timestamp = 0;
        // const open = 1;
        const i_high = 2;
        const i_low = 3;
        const i_close = 4;
        const i_volume = 5;
        const i_count = 6;
        const tradesLength = trades.length;
        const oldest = Math.min (tradesLength, limit);
        for (let i = 0; i < oldest; i++) {
            const trade = trades[i];
            const ts = trade['timestamp'];
            if (ts < since) {
                continue;
            }
            const openingTime = Math.floor (ts / ms) * ms; // shift to the edge of m/h/d (but not M)
            if (openingTime < since) { // we don't need bars, that have opening time earlier than requested
                continue;
            }
            const ohlcv_length = ohlcvs.length;
            const candle = ohlcv_length - 1;
            if ((candle === -1) || (openingTime >= this.sum (ohlcvs[candle][i_timestamp], ms))) {
                // moved to a new timeframe -> create a new candle from opening trade
                ohlcvs.push ([
                    openingTime, // timestamp
                    trade['price'], // O
                    trade['price'], // H
                    trade['price'], // L
                    trade['price'], // C
                    trade['amount'], // V
                    1, // count
                ]);
            } else {
                // still processing the same timeframe -> update opening trade
                ohlcvs[candle][i_high] = Math.max (ohlcvs[candle][i_high], trade['price']);
                ohlcvs[candle][i_low] = Math.min (ohlcvs[candle][i_low], trade['price']);
                ohlcvs[candle][i_close] = trade['price'];
                ohlcvs[candle][i_volume] = this.sum (ohlcvs[candle][i_volume], trade['amount']);
                ohlcvs[candle][i_count] = this.sum (ohlcvs[candle][i_count], 1);
            }
        }
        return ohlcvs;
    }

    parseTradingViewOHLCV (ohlcvs, market = undefined, timeframe = '1m', since: Int = undefined, limit: Int = undefined) {
        const result = this.convertTradingViewToOHLCV (ohlcvs);
        return this.parseOHLCVs (result, market, timeframe, since, limit);
    }

    async editLimitBuyOrder (id: string, symbol: string, amount: number, price: Num = undefined, params = {}) {
        return await this.editLimitOrder (id, symbol, 'buy', amount, price, params);
    }

    async editLimitSellOrder (id: string, symbol: string, amount: number, price: Num = undefined, params = {}) {
        return await this.editLimitOrder (id, symbol, 'sell', amount, price, params);
    }

    async editLimitOrder (id: string, symbol: string, side: OrderSide, amount: number, price: Num = undefined, params = {}) {
        return await this.editOrder (id, symbol, 'limit', side, amount, price, params);
    }

    async editOrder (id: string, symbol: string, type: OrderType, side: OrderSide, amount: Num = undefined, price: Num = undefined, params = {}): Promise<Order> {
        await this.cancelOrder (id, symbol);
        return await this.createOrder (symbol, type, side, amount, price, params);
    }

    async editOrderWs (id: string, symbol: string, type: OrderType, side: OrderSide, amount: Num = undefined, price: Num = undefined, params = {}): Promise<Order> {
        await this.cancelOrderWs (id, symbol);
        return await this.createOrderWs (symbol, type, side, amount, price, params);
    }

    async fetchPosition (symbol: string, params = {}): Promise<Position> {
        throw new NotSupported (this.id + ' fetchPosition() is not supported yet');
    }

    async fetchPositionWs (symbol: string, params = {}): Promise<Position[]> {
        throw new NotSupported (this.id + ' fetchPositionWs() is not supported yet');
    }

    async watchPosition (symbol: Str = undefined, params = {}): Promise<Position> {
        throw new NotSupported (this.id + ' watchPosition() is not supported yet');
    }

    async watchPositions (symbols: Strings = undefined, since: Int = undefined, limit: Int = undefined, params = {}): Promise<Position[]> {
        throw new NotSupported (this.id + ' watchPositions() is not supported yet');
    }

    async watchPositionForSymbols (symbols: Strings = undefined, since: Int = undefined, limit: Int = undefined, params = {}): Promise<Position[]> {
        return await this.watchPositions (symbols, since, limit, params);
    }

    async fetchPositionsForSymbol (symbol: string, params = {}): Promise<Position[]> {
        /**
         * @method
         * @name exchange#fetchPositionsForSymbol
         * @description fetches all open positions for specific symbol, unlike fetchPositions (which is designed to work with multiple symbols) so this method might be preffered for one-market position, because of less rate-limit consumption and speed
         * @param {string} symbol unified market symbol
         * @param {object} params extra parameters specific to the endpoint
         * @returns {object[]} a list of [position structure]{@link https://docs.ccxt.com/#/?id=position-structure} with maximum 3 items - possible one position for "one-way" mode, and possible two positions (long & short) for "two-way" (a.k.a. hedge) mode
         */
        throw new NotSupported (this.id + ' fetchPositionsForSymbol() is not supported yet');
    }

    async fetchPositionsForSymbolWs (symbol: string, params = {}): Promise<Position[]> {
        /**
         * @method
         * @name exchange#fetchPositionsForSymbol
         * @description fetches all open positions for specific symbol, unlike fetchPositions (which is designed to work with multiple symbols) so this method might be preffered for one-market position, because of less rate-limit consumption and speed
         * @param {string} symbol unified market symbol
         * @param {object} params extra parameters specific to the endpoint
         * @returns {object[]} a list of [position structure]{@link https://docs.ccxt.com/#/?id=position-structure} with maximum 3 items - possible one position for "one-way" mode, and possible two positions (long & short) for "two-way" (a.k.a. hedge) mode
         */
        throw new NotSupported (this.id + ' fetchPositionsForSymbol() is not supported yet');
    }

    async fetchPositions (symbols: Strings = undefined, params = {}): Promise<Position[]> {
        throw new NotSupported (this.id + ' fetchPositions() is not supported yet');
    }

    async fetchPositionsWs (symbols: Strings = undefined, params = {}): Promise<Position[]> {
        throw new NotSupported (this.id + ' fetchPositions() is not supported yet');
    }

    async fetchPositionsRisk (symbols: Strings = undefined, params = {}): Promise<Position[]> {
        throw new NotSupported (this.id + ' fetchPositionsRisk() is not supported yet');
    }

    async fetchBidsAsks (symbols: Strings = undefined, params = {}): Promise<Tickers> {
        throw new NotSupported (this.id + ' fetchBidsAsks() is not supported yet');
    }

    async fetchBorrowInterest (code: Str = undefined, symbol: Str = undefined, since: Int = undefined, limit: Int = undefined, params = {}): Promise<BorrowInterest[]> {
        throw new NotSupported (this.id + ' fetchBorrowInterest() is not supported yet');
    }

    async fetchLedger (code: Str = undefined, since: Int = undefined, limit: Int = undefined, params = {}): Promise<LedgerEntry[]> {
        throw new NotSupported (this.id + ' fetchLedger() is not supported yet');
    }

    async fetchLedgerEntry (id: string, code: Str = undefined, params = {}): Promise<LedgerEntry> {
        throw new NotSupported (this.id + ' fetchLedgerEntry() is not supported yet');
    }

    parseBidAsk (bidask, priceKey: IndexType = 0, amountKey: IndexType = 1, countOrIdKey: IndexType = 2) {
        const price = this.safeNumber (bidask, priceKey);
        const amount = this.safeNumber (bidask, amountKey);
        const countOrId = this.safeInteger (bidask, countOrIdKey);
        const bidAsk = [ price, amount ];
        if (countOrId !== undefined) {
            bidAsk.push (countOrId);
        }
        return bidAsk;
    }

    safeCurrency (currencyId: Str, currency: Currency = undefined): CurrencyInterface {
        if ((currencyId === undefined) && (currency !== undefined)) {
            return currency;
        }
        if ((this.currencies_by_id !== undefined) && (currencyId in this.currencies_by_id) && (this.currencies_by_id[currencyId] !== undefined)) {
            return this.currencies_by_id[currencyId];
        }
        let code = currencyId;
        if (currencyId !== undefined) {
            code = this.commonCurrencyCode (currencyId.toUpperCase ());
        }
        return this.safeCurrencyStructure ({
            'id': currencyId,
            'code': code,
            'precision': undefined,
        });
    }

    safeMarket (marketId: Str = undefined, market: Market = undefined, delimiter: Str = undefined, marketType: Str = undefined): MarketInterface {
        const result = this.safeMarketStructure ({
            'symbol': marketId,
            'marketId': marketId,
        });
        if (marketId !== undefined) {
            if ((this.markets_by_id !== undefined) && (marketId in this.markets_by_id)) {
                const markets = this.markets_by_id[marketId];
                const numMarkets = markets.length;
                if (numMarkets === 1) {
                    return markets[0];
                } else {
                    if (marketType === undefined) {
                        if (market === undefined) {
                            throw new ArgumentsRequired (this.id + ' safeMarket() requires a fourth argument for ' + marketId + ' to disambiguate between different markets with the same market id');
                        } else {
                            marketType = market['type'];
                        }
                    }
                    for (let i = 0; i < markets.length; i++) {
                        const currentMarket = markets[i];
                        if (currentMarket[marketType]) {
                            return currentMarket;
                        }
                    }
                }
            } else if (delimiter !== undefined && delimiter !== '') {
                const parts = marketId.split (delimiter);
                const partsLength = parts.length;
                if (partsLength === 2) {
                    result['baseId'] = this.safeString (parts, 0);
                    result['quoteId'] = this.safeString (parts, 1);
                    result['base'] = this.safeCurrencyCode (result['baseId']);
                    result['quote'] = this.safeCurrencyCode (result['quoteId']);
                    result['symbol'] = result['base'] + '/' + result['quote'];
                    return result;
                } else {
                    return result;
                }
            }
        }
        if (market !== undefined) {
            return market;
        }
        return result;
    }

    marketOrNull (symbol: string): MarketInterface {
        if (symbol === undefined) {
            return undefined;
        }
        return this.market (symbol);
    }

    checkRequiredCredentials (error = true) {
        /**
         * @ignore
         * @method
         * @param {boolean} error throw an error that a credential is required if true
         * @returns {boolean} true if all required credentials have been set, otherwise false or an error is thrown is param error=true
         */
        const keys = Object.keys (this.requiredCredentials);
        for (let i = 0; i < keys.length; i++) {
            const key = keys[i];
            if (this.requiredCredentials[key] && !this[key]) {
                if (error) {
                    throw new AuthenticationError (this.id + ' requires "' + key + '" credential');
                } else {
                    return false;
                }
            }
        }
        return true;
    }

    oath () {
        if (this.twofa !== undefined) {
            return totp (this.twofa);
        } else {
            throw new ExchangeError (this.id + ' exchange.twofa has not been set for 2FA Two-Factor Authentication');
        }
    }

    async fetchBalance (params = {}): Promise<Balances> {
        throw new NotSupported (this.id + ' fetchBalance() is not supported yet');
    }

    async fetchBalanceWs (params = {}): Promise<Balances> {
        throw new NotSupported (this.id + ' fetchBalanceWs() is not supported yet');
    }

    parseBalance (response): Balances {
        throw new NotSupported (this.id + ' parseBalance() is not supported yet');
    }

    async watchBalance (params = {}): Promise<Balances> {
        throw new NotSupported (this.id + ' watchBalance() is not supported yet');
    }

    async fetchPartialBalance (part, params = {}): Promise<Balance> {
        const balance = await this.fetchBalance (params);
        return balance[part];
    }

    async fetchFreeBalance (params = {}): Promise<Balance> {
        return await this.fetchPartialBalance ('free', params);
    }

    async fetchUsedBalance (params = {}): Promise<Balance> {
        return await this.fetchPartialBalance ('used', params);
    }

    async fetchTotalBalance (params = {}): Promise<Balance> {
        return await this.fetchPartialBalance ('total', params);
    }

    async fetchStatus (params = {}): Promise<any> {
        throw new NotSupported (this.id + ' fetchStatus() is not supported yet');
    }

    async fetchTransactionFee (code: string, params = {}) {
        if (!this.has['fetchTransactionFees']) {
            throw new NotSupported (this.id + ' fetchTransactionFee() is not supported yet');
        }
        return await this.fetchTransactionFees ([ code ], params);
    }

    async fetchTransactionFees (codes: Strings = undefined, params = {}): Promise<{}> {
        throw new NotSupported (this.id + ' fetchTransactionFees() is not supported yet');
    }

    async fetchDepositWithdrawFees (codes: Strings = undefined, params = {}): Promise<Dictionary<DepositWithdrawFee>> {
        throw new NotSupported (this.id + ' fetchDepositWithdrawFees() is not supported yet');
    }

    async fetchDepositWithdrawFee (code: string, params = {}): Promise<DepositWithdrawFee> {
        if (!this.has['fetchDepositWithdrawFees']) {
            throw new NotSupported (this.id + ' fetchDepositWithdrawFee() is not supported yet');
        }
        const fees = await this.fetchDepositWithdrawFees ([ code ], params);
        return this.safeValue (fees, code);
    }

    getSupportedMapping (key, mapping = {}) {
        if (key in mapping) {
            return mapping[key];
        } else {
            throw new NotSupported (this.id + ' ' + key + ' does not have a value in mapping');
        }
    }

    async fetchCrossBorrowRate (code: string, params = {}): Promise<CrossBorrowRate> {
        await this.loadMarkets ();
        if (!this.has['fetchBorrowRates']) {
            throw new NotSupported (this.id + ' fetchCrossBorrowRate() is not supported yet');
        }
        const borrowRates = await this.fetchCrossBorrowRates (params);
        const rate = this.safeValue (borrowRates, code);
        if (rate === undefined) {
            throw new ExchangeError (this.id + ' fetchCrossBorrowRate() could not find the borrow rate for currency code ' + code);
        }
        return rate;
    }

    async fetchIsolatedBorrowRate (symbol: string, params = {}): Promise<IsolatedBorrowRate> {
        await this.loadMarkets ();
        if (!this.has['fetchBorrowRates']) {
            throw new NotSupported (this.id + ' fetchIsolatedBorrowRate() is not supported yet');
        }
        const borrowRates = await this.fetchIsolatedBorrowRates (params);
        const rate = this.safeDict (borrowRates, symbol) as IsolatedBorrowRate;
        if (rate === undefined) {
            throw new ExchangeError (this.id + ' fetchIsolatedBorrowRate() could not find the borrow rate for market symbol ' + symbol);
        }
        return rate;
    }

    handleOptionAndParams (params: object, methodName: string, optionName: string, defaultValue = undefined) {
        // This method can be used to obtain method specific properties, i.e: this.handleOptionAndParams (params, 'fetchPosition', 'marginMode', 'isolated')
        const defaultOptionName = 'default' + this.capitalize (optionName); // we also need to check the 'defaultXyzWhatever'
        // check if params contain the key
        let value = this.safeValue2 (params, optionName, defaultOptionName);
        if (value !== undefined) {
            params = this.omit (params, [ optionName, defaultOptionName ]);
        } else {
            // handle routed methods like "watchTrades > watchTradesForSymbols" (or "watchTicker > watchTickers")
            [ methodName, params ] = this.handleParamString (params, 'callerMethodName', methodName);
            // check if exchange has properties for this method
            const exchangeWideMethodOptions = this.safeValue (this.options, methodName);
            if (exchangeWideMethodOptions !== undefined) {
                // check if the option is defined inside this method's props
                value = this.safeValue2 (exchangeWideMethodOptions, optionName, defaultOptionName);
            }
            if (value === undefined) {
                // if it's still undefined, check if global exchange-wide option exists
                value = this.safeValue2 (this.options, optionName, defaultOptionName);
            }
            // if it's still undefined, use the default value
            value = (value !== undefined) ? value : defaultValue;
        }
        return [ value, params ];
    }

    handleOptionAndParams2 (params: object, methodName1: string, optionName1: string, optionName2: string, defaultValue = undefined) {
        let value = undefined;
        [ value, params ] = this.handleOptionAndParams (params, methodName1, optionName1);
        if (value !== undefined) {
            // omit optionName2 too from params
            params = this.omit (params, optionName2);
            return [ value, params ];
        }
        // if still undefined, try optionName2
        let value2 = undefined;
        [ value2, params ] = this.handleOptionAndParams (params, methodName1, optionName2, defaultValue);
        return [ value2, params ];
    }

    handleOption (methodName: string, optionName: string, defaultValue = undefined) {
        const res = this.handleOptionAndParams ({}, methodName, optionName, defaultValue);
        return this.safeValue (res, 0);
    }

    handleMarketTypeAndParams (methodName: string, market: Market = undefined, params = {}, defaultValue = undefined): any {
        /**
         * @ignore
         * @method
         * @name exchange#handleMarketTypeAndParams
         * @param methodName the method calling handleMarketTypeAndParams
         * @param {Market} market
         * @param {object} params
         * @param {string} [params.type] type assigned by user
         * @param {string} [params.defaultType] same as params.type
         * @param {string} [defaultValue] assigned programatically in the method calling handleMarketTypeAndParams
         * @returns {[string, object]} the market type and params with type and defaultType omitted
         */
        // type from param
        const type = this.safeString2 (params, 'defaultType', 'type');
        if (type !== undefined) {
            params = this.omit (params, [ 'defaultType', 'type' ]);
            return [ type, params ];
        }
        // type from market
        if (market !== undefined) {
            return [ market['type'], params ];
        }
        // type from default-argument
        if (defaultValue !== undefined) {
            return [ defaultValue, params ];
        }
        const methodOptions = this.safeDict (this.options, methodName);
        if (methodOptions !== undefined) {
            if (typeof methodOptions === 'string') {
                return [ methodOptions, params ];
            } else {
                const typeFromMethod = this.safeString2 (methodOptions, 'defaultType', 'type');
                if (typeFromMethod !== undefined) {
                    return [ typeFromMethod, params ];
                }
            }
        }
        const defaultType = this.safeString2 (this.options, 'defaultType', 'type', 'spot');
        return [ defaultType, params ];
    }

    handleSubTypeAndParams (methodName: string, market = undefined, params = {}, defaultValue = undefined) {
        let subType = undefined;
        // if set in params, it takes precedence
        const subTypeInParams = this.safeString2 (params, 'subType', 'defaultSubType');
        // avoid omitting if it's not present
        if (subTypeInParams !== undefined) {
            subType = subTypeInParams;
            params = this.omit (params, [ 'subType', 'defaultSubType' ]);
        } else {
            // at first, check from market object
            if (market !== undefined) {
                if (market['linear']) {
                    subType = 'linear';
                } else if (market['inverse']) {
                    subType = 'inverse';
                }
            }
            // if it was not defined in market object
            if (subType === undefined) {
                const values = this.handleOptionAndParams ({}, methodName, 'subType', defaultValue); // no need to re-test params here
                subType = values[0];
            }
        }
        return [ subType, params ];
    }

    handleMarginModeAndParams (methodName: string, params = {}, defaultValue = undefined) {
        /**
         * @ignore
         * @method
         * @param {object} [params] extra parameters specific to the exchange API endpoint
         * @returns {Array} the marginMode in lowercase as specified by params["marginMode"], params["defaultMarginMode"] this.options["marginMode"] or this.options["defaultMarginMode"]
         */
        return this.handleOptionAndParams (params, methodName, 'marginMode', defaultValue);
    }

    throwExactlyMatchedException (exact, string, message) {
        if (string === undefined) {
            return;
        }
        if (string in exact) {
            throw new exact[string] (message);
        }
    }

    throwBroadlyMatchedException (broad, string, message) {
        const broadKey = this.findBroadlyMatchedKey (broad, string);
        if (broadKey !== undefined) {
            throw new broad[broadKey] (message);
        }
    }

    findBroadlyMatchedKey (broad, string) {
        // a helper for matching error strings exactly vs broadly
        const keys = Object.keys (broad);
        for (let i = 0; i < keys.length; i++) {
            const key = keys[i];
            if (string !== undefined) { // #issues/12698
                if (string.indexOf (key) >= 0) {
                    return key;
                }
            }
        }
        return undefined;
    }

    handleErrors (statusCode: int, statusText: string, url: string, method: string, responseHeaders: Dict, responseBody: string, response, requestHeaders, requestBody) {
        // it is a stub method that must be overrided in the derived exchange classes
        // throw new NotSupported (this.id + ' handleErrors() not implemented yet');
        return undefined;
    }

    calculateRateLimiterCost (api, method, path, params, config = {}) {
        return this.safeValue (config, 'cost', 1);
    }

    async fetchTicker (symbol: string, params = {}): Promise<Ticker> {
        if (this.has['fetchTickers']) {
            await this.loadMarkets ();
            const market = this.market (symbol);
            symbol = market['symbol'];
            const tickers = await this.fetchTickers ([ symbol ], params);
            const ticker = this.safeDict (tickers, symbol);
            if (ticker === undefined) {
                throw new NullResponse (this.id + ' fetchTickers() could not find a ticker for ' + symbol);
            } else {
                return ticker as Ticker;
            }
        } else {
            throw new NotSupported (this.id + ' fetchTicker() is not supported yet');
        }
    }

    async fetchMarkPrice (symbol: string, params = {}): Promise<Ticker> {
        if (this.has['fetchMarkPrices']) {
            await this.loadMarkets ();
            const market = this.market (symbol);
            symbol = market['symbol'];
            const tickers = await this.fetchMarkPrices ([ symbol ], params);
            const ticker = this.safeDict (tickers, symbol);
            if (ticker === undefined) {
                throw new NullResponse (this.id + ' fetchMarkPrices() could not find a ticker for ' + symbol);
            } else {
                return ticker as Ticker;
            }
        } else {
            throw new NotSupported (this.id + ' fetchMarkPrices() is not supported yet');
        }
    }

    async fetchTickerWs (symbol: string, params = {}): Promise<Ticker> {
        if (this.has['fetchTickersWs']) {
            await this.loadMarkets ();
            const market = this.market (symbol);
            symbol = market['symbol'];
            const tickers = await this.fetchTickersWs ([ symbol ], params);
            const ticker = this.safeDict (tickers, symbol);
            if (ticker === undefined) {
                throw new NullResponse (this.id + ' fetchTickerWs() could not find a ticker for ' + symbol);
            } else {
                return ticker as Ticker;
            }
        } else {
            throw new NotSupported (this.id + ' fetchTickerWs() is not supported yet');
        }
    }

    async watchTicker (symbol: string, params = {}): Promise<Ticker> {
        throw new NotSupported (this.id + ' watchTicker() is not supported yet');
    }

    async fetchTickers (symbols: Strings = undefined, params = {}): Promise<Tickers> {
        throw new NotSupported (this.id + ' fetchTickers() is not supported yet');
    }

    async fetchMarkPrices (symbols: Strings = undefined, params = {}): Promise<Tickers> {
        throw new NotSupported (this.id + ' fetchMarkPrices() is not supported yet');
    }

    async fetchTickersWs (symbols: Strings = undefined, params = {}): Promise<Tickers> {
        throw new NotSupported (this.id + ' fetchTickers() is not supported yet');
    }

    async fetchOrderBooks (symbols: Strings = undefined, limit: Int = undefined, params = {}): Promise<OrderBooks> {
        throw new NotSupported (this.id + ' fetchOrderBooks() is not supported yet');
    }

    async watchBidsAsks (symbols: Strings = undefined, params = {}): Promise<Tickers> {
        throw new NotSupported (this.id + ' watchBidsAsks() is not supported yet');
    }

    async watchTickers (symbols: Strings = undefined, params = {}): Promise<Tickers> {
        throw new NotSupported (this.id + ' watchTickers() is not supported yet');
    }

    async unWatchTickers (symbols: Strings = undefined, params = {}): Promise<any> {
        throw new NotSupported (this.id + ' unWatchTickers() is not supported yet');
    }

    async fetchOrder (id: string, symbol: Str = undefined, params = {}): Promise<Order> {
        throw new NotSupported (this.id + ' fetchOrder() is not supported yet');
    }

    async fetchOrderWs (id: string, symbol: Str = undefined, params = {}): Promise<Order> {
        throw new NotSupported (this.id + ' fetchOrderWs() is not supported yet');
    }

    async fetchOrderStatus (id: string, symbol: Str = undefined, params = {}): Promise<string> {
        // TODO: TypeScript: change method signature by replacing
        // Promise<string> with Promise<Order['status']>.
        const order = await this.fetchOrder (id, symbol, params);
        return order['status'];
    }

    async fetchUnifiedOrder (order, params = {}): Promise<Order> {
        return await this.fetchOrder (this.safeString (order, 'id'), this.safeString (order, 'symbol'), params);
    }

    async createOrder (symbol: string, type: OrderType, side: OrderSide, amount: number, price: Num = undefined, params = {}): Promise<Order> {
        throw new NotSupported (this.id + ' createOrder() is not supported yet');
    }

    async createConvertTrade (id: string, fromCode: string, toCode: string, amount: Num = undefined, params = {}): Promise<Conversion> {
        throw new NotSupported (this.id + ' createConvertTrade() is not supported yet');
    }

    async fetchConvertTrade (id: string, code: Str = undefined, params = {}): Promise<Conversion> {
        throw new NotSupported (this.id + ' fetchConvertTrade() is not supported yet');
    }

    async fetchConvertTradeHistory (code: Str = undefined, since: Int = undefined, limit: Int = undefined, params = {}): Promise<Conversion[]> {
        throw new NotSupported (this.id + ' fetchConvertTradeHistory() is not supported yet');
    }

    async fetchPositionMode (symbol: Str = undefined, params = {}): Promise<{}> {
        throw new NotSupported (this.id + ' fetchPositionMode() is not supported yet');
    }

    async createTrailingAmountOrder (symbol: string, type: OrderType, side: OrderSide, amount: number, price: Num = undefined, trailingAmount: Num = undefined, trailingTriggerPrice: Num = undefined, params = {}): Promise<Order> {
        /**
         * @method
         * @name createTrailingAmountOrder
         * @description create a trailing order by providing the symbol, type, side, amount, price and trailingAmount
         * @param {string} symbol unified symbol of the market to create an order in
         * @param {string} type 'market' or 'limit'
         * @param {string} side 'buy' or 'sell'
         * @param {float} amount how much you want to trade in units of the base currency, or number of contracts
         * @param {float} [price] the price for the order to be filled at, in units of the quote currency, ignored in market orders
         * @param {float} trailingAmount the quote amount to trail away from the current market price
         * @param {float} [trailingTriggerPrice] the price to activate a trailing order, default uses the price argument
         * @param {object} [params] extra parameters specific to the exchange API endpoint
         * @returns {object} an [order structure]{@link https://docs.ccxt.com/#/?id=order-structure}
         */
        if (trailingAmount === undefined) {
            throw new ArgumentsRequired (this.id + ' createTrailingAmountOrder() requires a trailingAmount argument');
        }
        params['trailingAmount'] = trailingAmount;
        if (trailingTriggerPrice !== undefined) {
            params['trailingTriggerPrice'] = trailingTriggerPrice;
        }
        if (this.has['createTrailingAmountOrder']) {
            return await this.createOrder (symbol, type, side, amount, price, params);
        }
        throw new NotSupported (this.id + ' createTrailingAmountOrder() is not supported yet');
    }

    async createTrailingAmountOrderWs (symbol: string, type: OrderType, side: OrderSide, amount: number, price: Num = undefined, trailingAmount: Num = undefined, trailingTriggerPrice: Num = undefined, params = {}): Promise<Order> {
        /**
         * @method
         * @name createTrailingAmountOrderWs
         * @description create a trailing order by providing the symbol, type, side, amount, price and trailingAmount
         * @param {string} symbol unified symbol of the market to create an order in
         * @param {string} type 'market' or 'limit'
         * @param {string} side 'buy' or 'sell'
         * @param {float} amount how much you want to trade in units of the base currency, or number of contracts
         * @param {float} [price] the price for the order to be filled at, in units of the quote currency, ignored in market orders
         * @param {float} trailingAmount the quote amount to trail away from the current market price
         * @param {float} [trailingTriggerPrice] the price to activate a trailing order, default uses the price argument
         * @param {object} [params] extra parameters specific to the exchange API endpoint
         * @returns {object} an [order structure]{@link https://docs.ccxt.com/#/?id=order-structure}
         */
        if (trailingAmount === undefined) {
            throw new ArgumentsRequired (this.id + ' createTrailingAmountOrderWs() requires a trailingAmount argument');
        }
        params['trailingAmount'] = trailingAmount;
        if (trailingTriggerPrice !== undefined) {
            params['trailingTriggerPrice'] = trailingTriggerPrice;
        }
        if (this.has['createTrailingAmountOrderWs']) {
            return await this.createOrderWs (symbol, type, side, amount, price, params);
        }
        throw new NotSupported (this.id + ' createTrailingAmountOrderWs() is not supported yet');
    }

    async createTrailingPercentOrder (symbol: string, type: OrderType, side: OrderSide, amount: number, price: Num = undefined, trailingPercent: Num = undefined, trailingTriggerPrice: Num = undefined, params = {}): Promise<Order> {
        /**
         * @method
         * @name createTrailingPercentOrder
         * @description create a trailing order by providing the symbol, type, side, amount, price and trailingPercent
         * @param {string} symbol unified symbol of the market to create an order in
         * @param {string} type 'market' or 'limit'
         * @param {string} side 'buy' or 'sell'
         * @param {float} amount how much you want to trade in units of the base currency, or number of contracts
         * @param {float} [price] the price for the order to be filled at, in units of the quote currency, ignored in market orders
         * @param {float} trailingPercent the percent to trail away from the current market price
         * @param {float} [trailingTriggerPrice] the price to activate a trailing order, default uses the price argument
         * @param {object} [params] extra parameters specific to the exchange API endpoint
         * @returns {object} an [order structure]{@link https://docs.ccxt.com/#/?id=order-structure}
         */
        if (trailingPercent === undefined) {
            throw new ArgumentsRequired (this.id + ' createTrailingPercentOrder() requires a trailingPercent argument');
        }
        params['trailingPercent'] = trailingPercent;
        if (trailingTriggerPrice !== undefined) {
            params['trailingTriggerPrice'] = trailingTriggerPrice;
        }
        if (this.has['createTrailingPercentOrder']) {
            return await this.createOrder (symbol, type, side, amount, price, params);
        }
        throw new NotSupported (this.id + ' createTrailingPercentOrder() is not supported yet');
    }

    async createTrailingPercentOrderWs (symbol: string, type: OrderType, side: OrderSide, amount: number, price: Num = undefined, trailingPercent: Num = undefined, trailingTriggerPrice: Num = undefined, params = {}): Promise<Order> {
        /**
         * @method
         * @name createTrailingPercentOrderWs
         * @description create a trailing order by providing the symbol, type, side, amount, price and trailingPercent
         * @param {string} symbol unified symbol of the market to create an order in
         * @param {string} type 'market' or 'limit'
         * @param {string} side 'buy' or 'sell'
         * @param {float} amount how much you want to trade in units of the base currency, or number of contracts
         * @param {float} [price] the price for the order to be filled at, in units of the quote currency, ignored in market orders
         * @param {float} trailingPercent the percent to trail away from the current market price
         * @param {float} [trailingTriggerPrice] the price to activate a trailing order, default uses the price argument
         * @param {object} [params] extra parameters specific to the exchange API endpoint
         * @returns {object} an [order structure]{@link https://docs.ccxt.com/#/?id=order-structure}
         */
        if (trailingPercent === undefined) {
            throw new ArgumentsRequired (this.id + ' createTrailingPercentOrderWs() requires a trailingPercent argument');
        }
        params['trailingPercent'] = trailingPercent;
        if (trailingTriggerPrice !== undefined) {
            params['trailingTriggerPrice'] = trailingTriggerPrice;
        }
        if (this.has['createTrailingPercentOrderWs']) {
            return await this.createOrderWs (symbol, type, side, amount, price, params);
        }
        throw new NotSupported (this.id + ' createTrailingPercentOrderWs() is not supported yet');
    }

    async createMarketOrderWithCost (symbol: string, side: OrderSide, cost: number, params = {}) {
        /**
         * @method
         * @name createMarketOrderWithCost
         * @description create a market order by providing the symbol, side and cost
         * @param {string} symbol unified symbol of the market to create an order in
         * @param {string} side 'buy' or 'sell'
         * @param {float} cost how much you want to trade in units of the quote currency
         * @param {object} [params] extra parameters specific to the exchange API endpoint
         * @returns {object} an [order structure]{@link https://docs.ccxt.com/#/?id=order-structure}
         */
        if (this.has['createMarketOrderWithCost'] || (this.has['createMarketBuyOrderWithCost'] && this.has['createMarketSellOrderWithCost'])) {
            return await this.createOrder (symbol, 'market', side, cost, 1, params);
        }
        throw new NotSupported (this.id + ' createMarketOrderWithCost() is not supported yet');
    }

    async createMarketBuyOrderWithCost (symbol: string, cost: number, params = {}): Promise<Order> {
        /**
         * @method
         * @name createMarketBuyOrderWithCost
         * @description create a market buy order by providing the symbol and cost
         * @param {string} symbol unified symbol of the market to create an order in
         * @param {float} cost how much you want to trade in units of the quote currency
         * @param {object} [params] extra parameters specific to the exchange API endpoint
         * @returns {object} an [order structure]{@link https://docs.ccxt.com/#/?id=order-structure}
         */
        if (this.options['createMarketBuyOrderRequiresPrice'] || this.has['createMarketBuyOrderWithCost']) {
            return await this.createOrder (symbol, 'market', 'buy', cost, 1, params);
        }
        throw new NotSupported (this.id + ' createMarketBuyOrderWithCost() is not supported yet');
    }

    async createMarketSellOrderWithCost (symbol: string, cost: number, params = {}): Promise<Order> {
        /**
         * @method
         * @name createMarketSellOrderWithCost
         * @description create a market sell order by providing the symbol and cost
         * @param {string} symbol unified symbol of the market to create an order in
         * @param {float} cost how much you want to trade in units of the quote currency
         * @param {object} [params] extra parameters specific to the exchange API endpoint
         * @returns {object} an [order structure]{@link https://docs.ccxt.com/#/?id=order-structure}
         */
        if (this.options['createMarketSellOrderRequiresPrice'] || this.has['createMarketSellOrderWithCost']) {
            return await this.createOrder (symbol, 'market', 'sell', cost, 1, params);
        }
        throw new NotSupported (this.id + ' createMarketSellOrderWithCost() is not supported yet');
    }

    async createMarketOrderWithCostWs (symbol: string, side: OrderSide, cost: number, params = {}) {
        /**
         * @method
         * @name createMarketOrderWithCostWs
         * @description create a market order by providing the symbol, side and cost
         * @param {string} symbol unified symbol of the market to create an order in
         * @param {string} side 'buy' or 'sell'
         * @param {float} cost how much you want to trade in units of the quote currency
         * @param {object} [params] extra parameters specific to the exchange API endpoint
         * @returns {object} an [order structure]{@link https://docs.ccxt.com/#/?id=order-structure}
         */
        if (this.has['createMarketOrderWithCostWs'] || (this.has['createMarketBuyOrderWithCostWs'] && this.has['createMarketSellOrderWithCostWs'])) {
            return await this.createOrderWs (symbol, 'market', side, cost, 1, params);
        }
        throw new NotSupported (this.id + ' createMarketOrderWithCostWs() is not supported yet');
    }

    async createTriggerOrder (symbol: string, type: OrderType, side: OrderSide, amount: number, price: Num = undefined, triggerPrice: Num = undefined, params = {}): Promise<Order> {
        /**
         * @method
         * @name createTriggerOrder
         * @description create a trigger stop order (type 1)
         * @param {string} symbol unified symbol of the market to create an order in
         * @param {string} type 'market' or 'limit'
         * @param {string} side 'buy' or 'sell'
         * @param {float} amount how much you want to trade in units of the base currency or the number of contracts
         * @param {float} [price] the price to fulfill the order, in units of the quote currency, ignored in market orders
         * @param {float} triggerPrice the price to trigger the stop order, in units of the quote currency
         * @param {object} [params] extra parameters specific to the exchange API endpoint
         * @returns {object} an [order structure]{@link https://docs.ccxt.com/#/?id=order-structure}
         */
        if (triggerPrice === undefined) {
            throw new ArgumentsRequired (this.id + ' createTriggerOrder() requires a triggerPrice argument');
        }
        params['triggerPrice'] = triggerPrice;
        if (this.has['createTriggerOrder']) {
            return await this.createOrder (symbol, type, side, amount, price, params);
        }
        throw new NotSupported (this.id + ' createTriggerOrder() is not supported yet');
    }

    async createTriggerOrderWs (symbol: string, type: OrderType, side: OrderSide, amount: number, price: Num = undefined, triggerPrice: Num = undefined, params = {}): Promise<Order> {
        /**
         * @method
         * @name createTriggerOrderWs
         * @description create a trigger stop order (type 1)
         * @param {string} symbol unified symbol of the market to create an order in
         * @param {string} type 'market' or 'limit'
         * @param {string} side 'buy' or 'sell'
         * @param {float} amount how much you want to trade in units of the base currency or the number of contracts
         * @param {float} [price] the price to fulfill the order, in units of the quote currency, ignored in market orders
         * @param {float} triggerPrice the price to trigger the stop order, in units of the quote currency
         * @param {object} [params] extra parameters specific to the exchange API endpoint
         * @returns {object} an [order structure]{@link https://docs.ccxt.com/#/?id=order-structure}
         */
        if (triggerPrice === undefined) {
            throw new ArgumentsRequired (this.id + ' createTriggerOrderWs() requires a triggerPrice argument');
        }
        params['triggerPrice'] = triggerPrice;
        if (this.has['createTriggerOrderWs']) {
            return await this.createOrderWs (symbol, type, side, amount, price, params);
        }
        throw new NotSupported (this.id + ' createTriggerOrderWs() is not supported yet');
    }

    async createStopLossOrder (symbol: string, type: OrderType, side: OrderSide, amount: number, price: Num = undefined, stopLossPrice: Num = undefined, params = {}): Promise<Order> {
        /**
         * @method
         * @name createStopLossOrder
         * @description create a trigger stop loss order (type 2)
         * @param {string} symbol unified symbol of the market to create an order in
         * @param {string} type 'market' or 'limit'
         * @param {string} side 'buy' or 'sell'
         * @param {float} amount how much you want to trade in units of the base currency or the number of contracts
         * @param {float} [price] the price to fulfill the order, in units of the quote currency, ignored in market orders
         * @param {float} stopLossPrice the price to trigger the stop loss order, in units of the quote currency
         * @param {object} [params] extra parameters specific to the exchange API endpoint
         * @returns {object} an [order structure]{@link https://docs.ccxt.com/#/?id=order-structure}
         */
        if (stopLossPrice === undefined) {
            throw new ArgumentsRequired (this.id + ' createStopLossOrder() requires a stopLossPrice argument');
        }
        params['stopLossPrice'] = stopLossPrice;
        if (this.has['createStopLossOrder']) {
            return await this.createOrder (symbol, type, side, amount, price, params);
        }
        throw new NotSupported (this.id + ' createStopLossOrder() is not supported yet');
    }

    async createStopLossOrderWs (symbol: string, type: OrderType, side: OrderSide, amount: number, price: Num = undefined, stopLossPrice: Num = undefined, params = {}): Promise<Order> {
        /**
         * @method
         * @name createStopLossOrderWs
         * @description create a trigger stop loss order (type 2)
         * @param {string} symbol unified symbol of the market to create an order in
         * @param {string} type 'market' or 'limit'
         * @param {string} side 'buy' or 'sell'
         * @param {float} amount how much you want to trade in units of the base currency or the number of contracts
         * @param {float} [price] the price to fulfill the order, in units of the quote currency, ignored in market orders
         * @param {float} stopLossPrice the price to trigger the stop loss order, in units of the quote currency
         * @param {object} [params] extra parameters specific to the exchange API endpoint
         * @returns {object} an [order structure]{@link https://docs.ccxt.com/#/?id=order-structure}
         */
        if (stopLossPrice === undefined) {
            throw new ArgumentsRequired (this.id + ' createStopLossOrderWs() requires a stopLossPrice argument');
        }
        params['stopLossPrice'] = stopLossPrice;
        if (this.has['createStopLossOrderWs']) {
            return await this.createOrderWs (symbol, type, side, amount, price, params);
        }
        throw new NotSupported (this.id + ' createStopLossOrderWs() is not supported yet');
    }

    async createTakeProfitOrder (symbol: string, type: OrderType, side: OrderSide, amount: number, price: Num = undefined, takeProfitPrice: Num = undefined, params = {}): Promise<Order> {
        /**
         * @method
         * @name createTakeProfitOrder
         * @description create a trigger take profit order (type 2)
         * @param {string} symbol unified symbol of the market to create an order in
         * @param {string} type 'market' or 'limit'
         * @param {string} side 'buy' or 'sell'
         * @param {float} amount how much you want to trade in units of the base currency or the number of contracts
         * @param {float} [price] the price to fulfill the order, in units of the quote currency, ignored in market orders
         * @param {float} takeProfitPrice the price to trigger the take profit order, in units of the quote currency
         * @param {object} [params] extra parameters specific to the exchange API endpoint
         * @returns {object} an [order structure]{@link https://docs.ccxt.com/#/?id=order-structure}
         */
        if (takeProfitPrice === undefined) {
            throw new ArgumentsRequired (this.id + ' createTakeProfitOrder() requires a takeProfitPrice argument');
        }
        params['takeProfitPrice'] = takeProfitPrice;
        if (this.has['createTakeProfitOrder']) {
            return await this.createOrder (symbol, type, side, amount, price, params);
        }
        throw new NotSupported (this.id + ' createTakeProfitOrder() is not supported yet');
    }

    async createTakeProfitOrderWs (symbol: string, type: OrderType, side: OrderSide, amount: number, price: Num = undefined, takeProfitPrice: Num = undefined, params = {}): Promise<Order> {
        /**
         * @method
         * @name createTakeProfitOrderWs
         * @description create a trigger take profit order (type 2)
         * @param {string} symbol unified symbol of the market to create an order in
         * @param {string} type 'market' or 'limit'
         * @param {string} side 'buy' or 'sell'
         * @param {float} amount how much you want to trade in units of the base currency or the number of contracts
         * @param {float} [price] the price to fulfill the order, in units of the quote currency, ignored in market orders
         * @param {float} takeProfitPrice the price to trigger the take profit order, in units of the quote currency
         * @param {object} [params] extra parameters specific to the exchange API endpoint
         * @returns {object} an [order structure]{@link https://docs.ccxt.com/#/?id=order-structure}
         */
        if (takeProfitPrice === undefined) {
            throw new ArgumentsRequired (this.id + ' createTakeProfitOrderWs() requires a takeProfitPrice argument');
        }
        params['takeProfitPrice'] = takeProfitPrice;
        if (this.has['createTakeProfitOrderWs']) {
            return await this.createOrderWs (symbol, type, side, amount, price, params);
        }
        throw new NotSupported (this.id + ' createTakeProfitOrderWs() is not supported yet');
    }

    async createOrderWithTakeProfitAndStopLoss (symbol: string, type: OrderType, side: OrderSide, amount: number, price: Num = undefined, takeProfit: Num = undefined, stopLoss: Num = undefined, params = {}): Promise<Order> {
        /**
         * @method
         * @name createOrderWithTakeProfitAndStopLoss
         * @description create an order with a stop loss or take profit attached (type 3)
         * @param {string} symbol unified symbol of the market to create an order in
         * @param {string} type 'market' or 'limit'
         * @param {string} side 'buy' or 'sell'
         * @param {float} amount how much you want to trade in units of the base currency or the number of contracts
         * @param {float} [price] the price to fulfill the order, in units of the quote currency, ignored in market orders
         * @param {float} [takeProfit] the take profit price, in units of the quote currency
         * @param {float} [stopLoss] the stop loss price, in units of the quote currency
         * @param {object} [params] extra parameters specific to the exchange API endpoint
         * @param {string} [params.takeProfitType] *not available on all exchanges* 'limit' or 'market'
         * @param {string} [params.stopLossType] *not available on all exchanges* 'limit' or 'market'
         * @param {string} [params.takeProfitPriceType] *not available on all exchanges* 'last', 'mark' or 'index'
         * @param {string} [params.stopLossPriceType] *not available on all exchanges* 'last', 'mark' or 'index'
         * @param {float} [params.takeProfitLimitPrice] *not available on all exchanges* limit price for a limit take profit order
         * @param {float} [params.stopLossLimitPrice] *not available on all exchanges* stop loss for a limit stop loss order
         * @param {float} [params.takeProfitAmount] *not available on all exchanges* the amount for a take profit
         * @param {float} [params.stopLossAmount] *not available on all exchanges* the amount for a stop loss
         * @returns {object} an [order structure]{@link https://docs.ccxt.com/#/?id=order-structure}
         */
        params = this.setTakeProfitAndStopLossParams (symbol, type, side, amount, price, takeProfit, stopLoss, params);
        if (this.has['createOrderWithTakeProfitAndStopLoss']) {
            return await this.createOrder (symbol, type, side, amount, price, params);
        }
        throw new NotSupported (this.id + ' createOrderWithTakeProfitAndStopLoss() is not supported yet');
    }

    setTakeProfitAndStopLossParams (symbol: string, type: OrderType, side: OrderSide, amount: number, price: Num = undefined, takeProfit: Num = undefined, stopLoss: Num = undefined, params = {}) {
        if ((takeProfit === undefined) && (stopLoss === undefined)) {
            throw new ArgumentsRequired (this.id + ' createOrderWithTakeProfitAndStopLoss() requires either a takeProfit or stopLoss argument');
        }
        if (takeProfit !== undefined) {
            params['takeProfit'] = {
                'triggerPrice': takeProfit,
            };
        }
        if (stopLoss !== undefined) {
            params['stopLoss'] = {
                'triggerPrice': stopLoss,
            };
        }
        const takeProfitType = this.safeString (params, 'takeProfitType');
        const takeProfitPriceType = this.safeString (params, 'takeProfitPriceType');
        const takeProfitLimitPrice = this.safeString (params, 'takeProfitLimitPrice');
        const takeProfitAmount = this.safeString (params, 'takeProfitAmount');
        const stopLossType = this.safeString (params, 'stopLossType');
        const stopLossPriceType = this.safeString (params, 'stopLossPriceType');
        const stopLossLimitPrice = this.safeString (params, 'stopLossLimitPrice');
        const stopLossAmount = this.safeString (params, 'stopLossAmount');
        if (takeProfitType !== undefined) {
            params['takeProfit']['type'] = takeProfitType;
        }
        if (takeProfitPriceType !== undefined) {
            params['takeProfit']['priceType'] = takeProfitPriceType;
        }
        if (takeProfitLimitPrice !== undefined) {
            params['takeProfit']['price'] = this.parseToNumeric (takeProfitLimitPrice);
        }
        if (takeProfitAmount !== undefined) {
            params['takeProfit']['amount'] = this.parseToNumeric (takeProfitAmount);
        }
        if (stopLossType !== undefined) {
            params['stopLoss']['type'] = stopLossType;
        }
        if (stopLossPriceType !== undefined) {
            params['stopLoss']['priceType'] = stopLossPriceType;
        }
        if (stopLossLimitPrice !== undefined) {
            params['stopLoss']['price'] = this.parseToNumeric (stopLossLimitPrice);
        }
        if (stopLossAmount !== undefined) {
            params['stopLoss']['amount'] = this.parseToNumeric (stopLossAmount);
        }
        params = this.omit (params, [ 'takeProfitType', 'takeProfitPriceType', 'takeProfitLimitPrice', 'takeProfitAmount', 'stopLossType', 'stopLossPriceType', 'stopLossLimitPrice', 'stopLossAmount' ]);
        return params;
    }

    async createOrderWithTakeProfitAndStopLossWs (symbol: string, type: OrderType, side: OrderSide, amount: number, price: Num = undefined, takeProfit: Num = undefined, stopLoss: Num = undefined, params = {}): Promise<Order> {
        /**
         * @method
         * @name createOrderWithTakeProfitAndStopLossWs
         * @description create an order with a stop loss or take profit attached (type 3)
         * @param {string} symbol unified symbol of the market to create an order in
         * @param {string} type 'market' or 'limit'
         * @param {string} side 'buy' or 'sell'
         * @param {float} amount how much you want to trade in units of the base currency or the number of contracts
         * @param {float} [price] the price to fulfill the order, in units of the quote currency, ignored in market orders
         * @param {float} [takeProfit] the take profit price, in units of the quote currency
         * @param {float} [stopLoss] the stop loss price, in units of the quote currency
         * @param {object} [params] extra parameters specific to the exchange API endpoint
         * @param {string} [params.takeProfitType] *not available on all exchanges* 'limit' or 'market'
         * @param {string} [params.stopLossType] *not available on all exchanges* 'limit' or 'market'
         * @param {string} [params.takeProfitPriceType] *not available on all exchanges* 'last', 'mark' or 'index'
         * @param {string} [params.stopLossPriceType] *not available on all exchanges* 'last', 'mark' or 'index'
         * @param {float} [params.takeProfitLimitPrice] *not available on all exchanges* limit price for a limit take profit order
         * @param {float} [params.stopLossLimitPrice] *not available on all exchanges* stop loss for a limit stop loss order
         * @param {float} [params.takeProfitAmount] *not available on all exchanges* the amount for a take profit
         * @param {float} [params.stopLossAmount] *not available on all exchanges* the amount for a stop loss
         * @returns {object} an [order structure]{@link https://docs.ccxt.com/#/?id=order-structure}
         */
        params = this.setTakeProfitAndStopLossParams (symbol, type, side, amount, price, takeProfit, stopLoss, params);
        if (this.has['createOrderWithTakeProfitAndStopLossWs']) {
            return await this.createOrderWs (symbol, type, side, amount, price, params);
        }
        throw new NotSupported (this.id + ' createOrderWithTakeProfitAndStopLossWs() is not supported yet');
    }

    async createOrders (orders: OrderRequest[], params = {}): Promise<Order[]> {
        throw new NotSupported (this.id + ' createOrders() is not supported yet');
    }

    async editOrders (orders: OrderRequest[], params = {}): Promise<Order[]> {
        throw new NotSupported (this.id + ' editOrders() is not supported yet');
    }

    async createOrderWs (symbol: string, type: OrderType, side: OrderSide, amount: number, price: Num = undefined, params = {}): Promise<Order> {
        throw new NotSupported (this.id + ' createOrderWs() is not supported yet');
    }

    async cancelOrder (id: string, symbol: Str = undefined, params = {}): Promise<Order> {
        throw new NotSupported (this.id + ' cancelOrder() is not supported yet');
    }

    async cancelOrderWs (id: string, symbol: Str = undefined, params = {}): Promise<{}> {
        throw new NotSupported (this.id + ' cancelOrderWs() is not supported yet');
    }

    async cancelOrdersWs (ids: string[], symbol: Str = undefined, params = {}): Promise<{}> {
        throw new NotSupported (this.id + ' cancelOrdersWs() is not supported yet');
    }

    async cancelAllOrders (symbol: Str = undefined, params = {}): Promise<Order[]> {
        throw new NotSupported (this.id + ' cancelAllOrders() is not supported yet');
    }

    async cancelAllOrdersAfter (timeout: Int, params = {}): Promise<{}> {
        throw new NotSupported (this.id + ' cancelAllOrdersAfter() is not supported yet');
    }

    async cancelOrdersForSymbols (orders: CancellationRequest[], params = {}): Promise<Order[]> {
        throw new NotSupported (this.id + ' cancelOrdersForSymbols() is not supported yet');
    }

    async cancelAllOrdersWs (symbol: Str = undefined, params = {}): Promise<{}> {
        throw new NotSupported (this.id + ' cancelAllOrdersWs() is not supported yet');
    }

    async cancelUnifiedOrder (order, params = {}): Promise<{}> {
        return this.cancelOrder (this.safeString (order, 'id'), this.safeString (order, 'symbol'), params);
    }

    async fetchOrders (symbol: Str = undefined, since: Int = undefined, limit: Int = undefined, params = {}): Promise<Order[]> {
        if (this.has['fetchOpenOrders'] && this.has['fetchClosedOrders']) {
            throw new NotSupported (this.id + ' fetchOrders() is not supported yet, consider using fetchOpenOrders() and fetchClosedOrders() instead');
        }
        throw new NotSupported (this.id + ' fetchOrders() is not supported yet');
    }

    async fetchOrdersWs (symbol: Str = undefined, since: Int = undefined, limit: Int = undefined, params = {}): Promise<Order[]> {
        throw new NotSupported (this.id + ' fetchOrdersWs() is not supported yet');
    }

    async fetchOrderTrades (id: string, symbol: Str = undefined, since: Int = undefined, limit: Int = undefined, params = {}): Promise<Trade[]> {
        throw new NotSupported (this.id + ' fetchOrderTrades() is not supported yet');
    }

    async watchOrders (symbol: Str = undefined, since: Int = undefined, limit: Int = undefined, params = {}): Promise<Order[]> {
        throw new NotSupported (this.id + ' watchOrders() is not supported yet');
    }

    async fetchOpenOrders (symbol: Str = undefined, since: Int = undefined, limit: Int = undefined, params = {}): Promise<Order[]> {
        if (this.has['fetchOrders']) {
            const orders = await this.fetchOrders (symbol, since, limit, params);
            return this.filterBy (orders, 'status', 'open') as Order[];
        }
        throw new NotSupported (this.id + ' fetchOpenOrders() is not supported yet');
    }

    async fetchOpenOrdersWs (symbol: Str = undefined, since: Int = undefined, limit: Int = undefined, params = {}): Promise<Order[]> {
        if (this.has['fetchOrdersWs']) {
            const orders = await this.fetchOrdersWs (symbol, since, limit, params);
            return this.filterBy (orders, 'status', 'open') as Order[];
        }
        throw new NotSupported (this.id + ' fetchOpenOrdersWs() is not supported yet');
    }

    async fetchClosedOrders (symbol: Str = undefined, since: Int = undefined, limit: Int = undefined, params = {}): Promise<Order[]> {
        if (this.has['fetchOrders']) {
            const orders = await this.fetchOrders (symbol, since, limit, params);
            return this.filterBy (orders, 'status', 'closed') as Order[];
        }
        throw new NotSupported (this.id + ' fetchClosedOrders() is not supported yet');
    }

    async fetchCanceledAndClosedOrders (symbol: Str = undefined, since: Int = undefined, limit: Int = undefined, params = {}): Promise<Order[]> {
        throw new NotSupported (this.id + ' fetchCanceledAndClosedOrders() is not supported yet');
    }

    async fetchClosedOrdersWs (symbol: Str = undefined, since: Int = undefined, limit: Int = undefined, params = {}): Promise<Order[]> {
        if (this.has['fetchOrdersWs']) {
            const orders = await this.fetchOrdersWs (symbol, since, limit, params);
            return this.filterBy (orders, 'status', 'closed') as Order[];
        }
        throw new NotSupported (this.id + ' fetchClosedOrdersWs() is not supported yet');
    }

    async fetchMyTrades (symbol: Str = undefined, since: Int = undefined, limit: Int = undefined, params = {}): Promise<Trade[]> {
        throw new NotSupported (this.id + ' fetchMyTrades() is not supported yet');
    }

    async fetchMyLiquidations (symbol: Str = undefined, since: Int = undefined, limit: Int = undefined, params = {}): Promise<Liquidation[]> {
        throw new NotSupported (this.id + ' fetchMyLiquidations() is not supported yet');
    }

    async fetchLiquidations (symbol: string, since: Int = undefined, limit: Int = undefined, params = {}): Promise<Liquidation[]> {
        throw new NotSupported (this.id + ' fetchLiquidations() is not supported yet');
    }

    async fetchMyTradesWs (symbol: Str = undefined, since: Int = undefined, limit: Int = undefined, params = {}): Promise<Trade[]> {
        throw new NotSupported (this.id + ' fetchMyTradesWs() is not supported yet');
    }

    async watchMyTrades (symbol: Str = undefined, since: Int = undefined, limit: Int = undefined, params = {}): Promise<Trade[]> {
        throw new NotSupported (this.id + ' watchMyTrades() is not supported yet');
    }

    async fetchGreeks (symbol: string, params = {}): Promise<Greeks> {
        throw new NotSupported (this.id + ' fetchGreeks() is not supported yet');
    }

    async fetchAllGreeks (symbols: Strings = undefined, params = {}): Promise<Greeks[]> {
        throw new NotSupported (this.id + ' fetchAllGreeks() is not supported yet');
    }

    async fetchOptionChain (code: string, params = {}): Promise<OptionChain> {
        throw new NotSupported (this.id + ' fetchOptionChain() is not supported yet');
    }

    async fetchOption (symbol: string, params = {}): Promise<Option> {
        throw new NotSupported (this.id + ' fetchOption() is not supported yet');
    }

    async fetchConvertQuote (fromCode: string, toCode: string, amount: Num = undefined, params = {}): Promise<Conversion> {
        throw new NotSupported (this.id + ' fetchConvertQuote() is not supported yet');
    }

    async fetchDepositsWithdrawals (code: Str = undefined, since: Int = undefined, limit: Int = undefined, params = {}): Promise<Transaction[]> {
        /**
         * @method
         * @name exchange#fetchDepositsWithdrawals
         * @description fetch history of deposits and withdrawals
         * @param {string} [code] unified currency code for the currency of the deposit/withdrawals, default is undefined
         * @param {int} [since] timestamp in ms of the earliest deposit/withdrawal, default is undefined
         * @param {int} [limit] max number of deposit/withdrawals to return, default is undefined
         * @param {object} [params] extra parameters specific to the exchange API endpoint
         * @returns {object} a list of [transaction structures]{@link https://docs.ccxt.com/#/?id=transaction-structure}
         */
        throw new NotSupported (this.id + ' fetchDepositsWithdrawals() is not supported yet');
    }

    async fetchDeposits (code: Str = undefined, since: Int = undefined, limit: Int = undefined, params = {}): Promise<Transaction[]> {
        throw new NotSupported (this.id + ' fetchDeposits() is not supported yet');
    }

    async fetchWithdrawals (code: Str = undefined, since: Int = undefined, limit: Int = undefined, params = {}): Promise<Transaction[]> {
        throw new NotSupported (this.id + ' fetchWithdrawals() is not supported yet');
    }

    async fetchDepositsWs (code: Str = undefined, since: Int = undefined, limit: Int = undefined, params = {}): Promise<{}> {
        throw new NotSupported (this.id + ' fetchDepositsWs() is not supported yet');
    }

    async fetchWithdrawalsWs (code: Str = undefined, since: Int = undefined, limit: Int = undefined, params = {}): Promise<{}> {
        throw new NotSupported (this.id + ' fetchWithdrawalsWs() is not supported yet');
    }

    async fetchFundingRateHistory (symbol: Str = undefined, since: Int = undefined, limit: Int = undefined, params = {}): Promise<FundingRateHistory[]> {
        throw new NotSupported (this.id + ' fetchFundingRateHistory() is not supported yet');
    }

    async fetchFundingHistory (symbol: Str = undefined, since: Int = undefined, limit: Int = undefined, params = {}): Promise<FundingHistory[]> {
        throw new NotSupported (this.id + ' fetchFundingHistory() is not supported yet');
    }

    async closePosition (symbol: string, side: OrderSide = undefined, params = {}): Promise<Order> {
        throw new NotSupported (this.id + ' closePosition() is not supported yet');
    }

    async closeAllPositions (params = {}): Promise<Position[]> {
        throw new NotSupported (this.id + ' closeAllPositions() is not supported yet');
    }

    async fetchL3OrderBook (symbol: string, limit: Int = undefined, params = {}): Promise<OrderBook> {
        throw new BadRequest (this.id + ' fetchL3OrderBook() is not supported yet');
    }

    parseLastPrice (price, market: Market = undefined): LastPrice {
        throw new NotSupported (this.id + ' parseLastPrice() is not supported yet');
    }

    async fetchDepositAddress (code: string, params = {}): Promise<DepositAddress> {
        if (this.has['fetchDepositAddresses']) {
            const depositAddresses = await this.fetchDepositAddresses ([ code ], params);
            const depositAddress = this.safeValue (depositAddresses, code);
            if (depositAddress === undefined) {
                throw new InvalidAddress (this.id + ' fetchDepositAddress() could not find a deposit address for ' + code + ', make sure you have created a corresponding deposit address in your wallet on the exchange website');
            } else {
                return depositAddress;
            }
        } else if (this.has['fetchDepositAddressesByNetwork']) {
            const network = this.safeString (params, 'network');
            params = this.omit (params, 'network');
            const addressStructures = await this.fetchDepositAddressesByNetwork (code, params);
            if (network !== undefined) {
                return this.safeDict (addressStructures, network) as DepositAddress;
            } else {
                const keys = Object.keys (addressStructures);
                const key = this.safeString (keys, 0);
                return this.safeDict (addressStructures, key) as DepositAddress;
            }
        } else {
            throw new NotSupported (this.id + ' fetchDepositAddress() is not supported yet');
        }
    }

    account (): BalanceAccount {
        return {
            'free': undefined,
            'used': undefined,
            'total': undefined,
        };
    }

    commonCurrencyCode (code: string) {
        if (!this.substituteCommonCurrencyCodes) {
            return code;
        }
        return this.safeString (this.commonCurrencies, code, code);
    }

    currency (code: string) {
        const keys = Object.keys (this.currencies);
        const numCurrencies = keys.length;
        if (numCurrencies === 0) {
            throw new ExchangeError (this.id + ' currencies not loaded');
        }
        if (typeof code === 'string') {
            if (code in this.currencies) {
                return this.currencies[code];
            } else if (code in this.currencies_by_id) {
                return this.currencies_by_id[code];
            }
        }
        throw new ExchangeError (this.id + ' does not have currency code ' + code);
    }

    market (symbol: string): MarketInterface {
        if (this.markets === undefined) {
            throw new ExchangeError (this.id + ' markets not loaded');
        }
        if (symbol in this.markets) {
            return this.markets[symbol];
        } else if (symbol in this.markets_by_id) {
            const markets = this.markets_by_id[symbol];
            const defaultType = this.safeString2 (this.options, 'defaultType', 'defaultSubType', 'spot');
            for (let i = 0; i < markets.length; i++) {
                const market = markets[i];
                if (market[defaultType]) {
                    return market;
                }
            }
            return markets[0];
        } else if ((symbol.endsWith ('-C')) || (symbol.endsWith ('-P')) || (symbol.startsWith ('C-')) || (symbol.startsWith ('P-'))) {
            return this.createExpiredOptionMarket (symbol);
        }
        throw new BadSymbol (this.id + ' does not have market symbol ' + symbol);
    }

    createExpiredOptionMarket (symbol: string): MarketInterface {
        throw new NotSupported (this.id + ' createExpiredOptionMarket () is not supported yet');
    }

    isLeveragedCurrency (currencyCode, checkBaseCoin: Bool = false, existingCurrencies: Dict = undefined): boolean {
        const leverageSuffixes = [
            '2L', '2S', '3L', '3S', '4L', '4S', '5L', '5S', // Leveraged Tokens (LT)
            'UP', 'DOWN', // exchange-specific (e.g. BLVT)
            'BULL', 'BEAR', // similar
        ];
        for (let i = 0; i < leverageSuffixes.length; i++) {
            const leverageSuffix = leverageSuffixes[i];
            if (currencyCode.endsWith (leverageSuffix)) {
                if (!checkBaseCoin) {
                    return true;
                } else {
                    // check if base currency is inside dict
                    const baseCurrencyCode = currencyCode.replace (leverageSuffix, '');
                    if (baseCurrencyCode in existingCurrencies) {
                        return true;
                    }
                }
            }
        }
        return false;
    }

    handleWithdrawTagAndParams (tag, params): any {
        if ((tag !== undefined) && (typeof tag === 'object')) {
            params = this.extend (tag, params);
            tag = undefined;
        }
        if (tag === undefined) {
            tag = this.safeString (params, 'tag');
            if (tag !== undefined) {
                params = this.omit (params, 'tag');
            }
        }
        return [ tag, params ];
    }

    async createLimitOrder (symbol: string, side: OrderSide, amount: number, price: number, params = {}): Promise<Order> {
        return await this.createOrder (symbol, 'limit', side, amount, price, params);
    }

    async createLimitOrderWs (symbol: string, side: OrderSide, amount: number, price: number, params = {}): Promise<Order> {
        return await this.createOrderWs (symbol, 'limit', side, amount, price, params);
    }

    async createMarketOrder (symbol: string, side: OrderSide, amount: number, price: Num = undefined, params = {}): Promise<Order> {
        return await this.createOrder (symbol, 'market', side, amount, price, params);
    }

    async createMarketOrderWs (symbol: string, side: OrderSide, amount: number, price: Num = undefined, params = {}): Promise<Order> {
        return await this.createOrderWs (symbol, 'market', side, amount, price, params);
    }

    async createLimitBuyOrder (symbol: string, amount: number, price: number, params = {}): Promise<Order> {
        return await this.createOrder (symbol, 'limit', 'buy', amount, price, params);
    }

    async createLimitBuyOrderWs (symbol: string, amount: number, price: number, params = {}): Promise<Order> {
        return await this.createOrderWs (symbol, 'limit', 'buy', amount, price, params);
    }

    async createLimitSellOrder (symbol: string, amount: number, price: number, params = {}): Promise<Order> {
        return await this.createOrder (symbol, 'limit', 'sell', amount, price, params);
    }

    async createLimitSellOrderWs (symbol: string, amount: number, price: number, params = {}): Promise<Order> {
        return await this.createOrderWs (symbol, 'limit', 'sell', amount, price, params);
    }

    async createMarketBuyOrder (symbol: string, amount: number, params = {}): Promise<Order> {
        return await this.createOrder (symbol, 'market', 'buy', amount, undefined, params);
    }

    async createMarketBuyOrderWs (symbol: string, amount: number, params = {}): Promise<Order> {
        return await this.createOrderWs (symbol, 'market', 'buy', amount, undefined, params);
    }

    async createMarketSellOrder (symbol: string, amount: number, params = {}): Promise<Order> {
        return await this.createOrder (symbol, 'market', 'sell', amount, undefined, params);
    }

    async createMarketSellOrderWs (symbol: string, amount: number, params = {}): Promise<Order> {
        return await this.createOrderWs (symbol, 'market', 'sell', amount, undefined, params);
    }

    costToPrecision (symbol: string, cost) {
        if (cost === undefined) {
            return undefined;
        }
        const market = this.market (symbol);
        return this.decimalToPrecision (cost, TRUNCATE, market['precision']['price'], this.precisionMode, this.paddingMode);
    }

    priceToPrecision (symbol: string, price): string {
        if (price === undefined) {
            return undefined;
        }
        const market = this.market (symbol);
        const result = this.decimalToPrecision (price, ROUND, market['precision']['price'], this.precisionMode, this.paddingMode);
        if (result === '0') {
            throw new InvalidOrder (this.id + ' price of ' + market['symbol'] + ' must be greater than minimum price precision of ' + this.numberToString (market['precision']['price']));
        }
        return result;
    }

    amountToPrecision (symbol: string, amount) {
        if (amount === undefined) {
            return undefined;
        }
        const market = this.market (symbol);
        const result = this.decimalToPrecision (amount, TRUNCATE, market['precision']['amount'], this.precisionMode, this.paddingMode);
        if (result === '0') {
            throw new InvalidOrder (this.id + ' amount of ' + market['symbol'] + ' must be greater than minimum amount precision of ' + this.numberToString (market['precision']['amount']));
        }
        return result;
    }

    feeToPrecision (symbol: string, fee) {
        if (fee === undefined) {
            return undefined;
        }
        const market = this.market (symbol);
        return this.decimalToPrecision (fee, ROUND, market['precision']['price'], this.precisionMode, this.paddingMode);
    }

    currencyToPrecision (code: string, fee, networkCode = undefined) {
        const currency = this.currencies[code];
        let precision = this.safeValue (currency, 'precision');
        if (networkCode !== undefined) {
            const networks = this.safeDict (currency, 'networks', {});
            const networkItem = this.safeDict (networks, networkCode, {});
            precision = this.safeValue (networkItem, 'precision', precision);
        }
        if (precision === undefined) {
            return this.forceString (fee);
        } else {
            const roundingMode = this.safeInteger (this.options, 'currencyToPrecisionRoundingMode', ROUND);
            return this.decimalToPrecision (fee, roundingMode, precision, this.precisionMode, this.paddingMode);
        }
    }

    forceString (value) {
        if (typeof value !== 'string') {
            return this.numberToString (value);
        }
        return value;
    }

    isTickPrecision () {
        return this.precisionMode === TICK_SIZE;
    }

    isDecimalPrecision () {
        return this.precisionMode === DECIMAL_PLACES;
    }

    isSignificantPrecision () {
        return this.precisionMode === SIGNIFICANT_DIGITS;
    }

    safeNumber (obj, key: IndexType, defaultNumber: Num = undefined): Num {
        const value = this.safeString (obj, key);
        return this.parseNumber (value, defaultNumber);
    }

    safeNumberN (obj: object, arr: IndexType[], defaultNumber: Num = undefined): Num {
        const value = this.safeStringN (obj, arr);
        return this.parseNumber (value, defaultNumber);
    }

    parsePrecision (precision?: string) {
        /**
         * @ignore
         * @method
         * @param {string} precision The number of digits to the right of the decimal
         * @returns {string} a string number equal to 1e-precision
         */
        if (precision === undefined) {
            return undefined;
        }
        const precisionNumber = parseInt (precision);
        if (precisionNumber === 0) {
            return '1';
        }
        if (precisionNumber > 0) {
            let parsedPrecision = '0.';
            for (let i = 0; i < precisionNumber - 1; i++) {
                parsedPrecision = parsedPrecision + '0';
            }
            return parsedPrecision + '1';
        } else {
            let parsedPrecision = '1';
            for (let i = 0; i < precisionNumber * -1 - 1; i++) {
                parsedPrecision = parsedPrecision + '0';
            }
            return parsedPrecision + '0';
        }
    }

    integerPrecisionToAmount (precision: Str) {
        /**
         * @ignore
         * @method
         * @description handles positive & negative numbers too. parsePrecision() does not handle negative numbers, but this method handles
         * @param {string} precision The number of digits to the right of the decimal
         * @returns {string} a string number equal to 1e-precision
         */
        if (precision === undefined) {
            return undefined;
        }
        if (Precise.stringGe (precision, '0')) {
            return this.parsePrecision (precision);
        } else {
            const positivePrecisionString = Precise.stringAbs (precision);
            const positivePrecision = parseInt (positivePrecisionString);
            let parsedPrecision = '1';
            for (let i = 0; i < positivePrecision - 1; i++) {
                parsedPrecision = parsedPrecision + '0';
            }
            return parsedPrecision + '0';
        }
    }

    async loadTimeDifference (params = {}) {
        const serverTime = await this.fetchTime (params);
        const after = this.milliseconds ();
        this.options['timeDifference'] = after - serverTime;
        return this.options['timeDifference'];
    }

    implodeHostname (url: string) {
        return this.implodeParams (url, { 'hostname': this.hostname });
    }

    async fetchMarketLeverageTiers (symbol: string, params = {}): Promise<LeverageTier[]> {
        if (this.has['fetchLeverageTiers']) {
            const market = this.market (symbol);
            if (!market['contract']) {
                throw new BadSymbol (this.id + ' fetchMarketLeverageTiers() supports contract markets only');
            }
            const tiers = await this.fetchLeverageTiers ([ symbol ]);
            return this.safeValue (tiers, symbol);
        } else {
            throw new NotSupported (this.id + ' fetchMarketLeverageTiers() is not supported yet');
        }
    }

    async createPostOnlyOrder (symbol: string, type: OrderType, side: OrderSide, amount: number, price: Num = undefined, params = {}) {
        if (!this.has['createPostOnlyOrder']) {
            throw new NotSupported (this.id + ' createPostOnlyOrder() is not supported yet');
        }
        const query = this.extend (params, { 'postOnly': true });
        return await this.createOrder (symbol, type, side, amount, price, query);
    }

    async createPostOnlyOrderWs (symbol: string, type: OrderType, side: OrderSide, amount: number, price: Num = undefined, params = {}) {
        if (!this.has['createPostOnlyOrderWs']) {
            throw new NotSupported (this.id + ' createPostOnlyOrderWs() is not supported yet');
        }
        const query = this.extend (params, { 'postOnly': true });
        return await this.createOrderWs (symbol, type, side, amount, price, query);
    }

    async createReduceOnlyOrder (symbol: string, type: OrderType, side: OrderSide, amount: number, price: Num = undefined, params = {}) {
        if (!this.has['createReduceOnlyOrder']) {
            throw new NotSupported (this.id + ' createReduceOnlyOrder() is not supported yet');
        }
        const query = this.extend (params, { 'reduceOnly': true });
        return await this.createOrder (symbol, type, side, amount, price, query);
    }

    async createReduceOnlyOrderWs (symbol: string, type: OrderType, side: OrderSide, amount: number, price: Num = undefined, params = {}) {
        if (!this.has['createReduceOnlyOrderWs']) {
            throw new NotSupported (this.id + ' createReduceOnlyOrderWs() is not supported yet');
        }
        const query = this.extend (params, { 'reduceOnly': true });
        return await this.createOrderWs (symbol, type, side, amount, price, query);
    }

    async createStopOrder (symbol: string, type: OrderType, side: OrderSide, amount: number, price: Num = undefined, triggerPrice: Num = undefined, params = {}) {
        if (!this.has['createStopOrder']) {
            throw new NotSupported (this.id + ' createStopOrder() is not supported yet');
        }
        if (triggerPrice === undefined) {
            throw new ArgumentsRequired (this.id + ' create_stop_order() requires a stopPrice argument');
        }
        const query = this.extend (params, { 'stopPrice': triggerPrice });
        return await this.createOrder (symbol, type, side, amount, price, query);
    }

    async createStopOrderWs (symbol: string, type: OrderType, side: OrderSide, amount: number, price: Num = undefined, triggerPrice: Num = undefined, params = {}) {
        if (!this.has['createStopOrderWs']) {
            throw new NotSupported (this.id + ' createStopOrderWs() is not supported yet');
        }
        if (triggerPrice === undefined) {
            throw new ArgumentsRequired (this.id + ' createStopOrderWs() requires a stopPrice argument');
        }
        const query = this.extend (params, { 'stopPrice': triggerPrice });
        return await this.createOrderWs (symbol, type, side, amount, price, query);
    }

    async createStopLimitOrder (symbol: string, side: OrderSide, amount: number, price: number, triggerPrice: number, params = {}) {
        if (!this.has['createStopLimitOrder']) {
            throw new NotSupported (this.id + ' createStopLimitOrder() is not supported yet');
        }
        const query = this.extend (params, { 'stopPrice': triggerPrice });
        return await this.createOrder (symbol, 'limit', side, amount, price, query);
    }

    async createStopLimitOrderWs (symbol: string, side: OrderSide, amount: number, price: number, triggerPrice: number, params = {}) {
        if (!this.has['createStopLimitOrderWs']) {
            throw new NotSupported (this.id + ' createStopLimitOrderWs() is not supported yet');
        }
        const query = this.extend (params, { 'stopPrice': triggerPrice });
        return await this.createOrderWs (symbol, 'limit', side, amount, price, query);
    }

    async createStopMarketOrder (symbol: string, side: OrderSide, amount: number, triggerPrice: number, params = {}) {
        if (!this.has['createStopMarketOrder']) {
            throw new NotSupported (this.id + ' createStopMarketOrder() is not supported yet');
        }
        const query = this.extend (params, { 'stopPrice': triggerPrice });
        return await this.createOrder (symbol, 'market', side, amount, undefined, query);
    }

    async createStopMarketOrderWs (symbol: string, side: OrderSide, amount: number, triggerPrice: number, params = {}) {
        if (!this.has['createStopMarketOrderWs']) {
            throw new NotSupported (this.id + ' createStopMarketOrderWs() is not supported yet');
        }
        const query = this.extend (params, { 'stopPrice': triggerPrice });
        return await this.createOrderWs (symbol, 'market', side, amount, undefined, query);
    }

    safeCurrencyCode (currencyId: Str, currency: Currency = undefined): Str {
        currency = this.safeCurrency (currencyId, currency);
        return currency['code'];
    }

    filterBySymbolSinceLimit (array, symbol: Str = undefined, since: Int = undefined, limit: Int = undefined, tail = false) {
        return this.filterByValueSinceLimit (array, 'symbol', symbol, since, limit, 'timestamp', tail);
    }

    filterByCurrencySinceLimit (array, code = undefined, since: Int = undefined, limit: Int = undefined, tail = false) {
        return this.filterByValueSinceLimit (array, 'currency', code, since, limit, 'timestamp', tail);
    }

    filterBySymbolsSinceLimit (array, symbols: string[] = undefined, since: Int = undefined, limit: Int = undefined, tail = false) {
        const result = this.filterByArray (array, 'symbol', symbols, false);
        return this.filterBySinceLimit (result, since, limit, 'timestamp', tail);
    }

    parseLastPrices (pricesData, symbols: string[] = undefined, params = {}): LastPrices {
        //
        // the value of tickers is either a dict or a list
        //
        // dict
        //
        //     {
        //         'marketId1': { ... },
        //         'marketId2': { ... },
        //         ...
        //     }
        //
        // list
        //
        //     [
        //         { 'market': 'marketId1', ... },
        //         { 'market': 'marketId2', ... },
        //         ...
        //     ]
        //
        const results = [];
        if (Array.isArray (pricesData)) {
            for (let i = 0; i < pricesData.length; i++) {
                const priceData = this.extend (this.parseLastPrice (pricesData[i]), params);
                results.push (priceData);
            }
        } else {
            const marketIds = Object.keys (pricesData);
            for (let i = 0; i < marketIds.length; i++) {
                const marketId = marketIds[i];
                const market = this.safeMarket (marketId);
                const priceData = this.extend (this.parseLastPrice (pricesData[marketId], market), params);
                results.push (priceData);
            }
        }
        symbols = this.marketSymbols (symbols);
        return this.filterByArray (results, 'symbol', symbols);
    }

    parseTickers (tickers, symbols: Strings = undefined, params = {}): Tickers {
        //
        // the value of tickers is either a dict or a list
        //
        //
        // dict
        //
        //     {
        //         'marketId1': { ... },
        //         'marketId2': { ... },
        //         'marketId3': { ... },
        //         ...
        //     }
        //
        // list
        //
        //     [
        //         { 'market': 'marketId1', ... },
        //         { 'market': 'marketId2', ... },
        //         { 'market': 'marketId3', ... },
        //         ...
        //     ]
        //
        const results = [];
        if (Array.isArray (tickers)) {
            for (let i = 0; i < tickers.length; i++) {
                const parsedTicker = this.parseTicker (tickers[i]);
                const ticker = this.extend (parsedTicker, params);
                results.push (ticker);
            }
        } else {
            const marketIds = Object.keys (tickers);
            for (let i = 0; i < marketIds.length; i++) {
                const marketId = marketIds[i];
                const market = this.safeMarket (marketId);
                const parsed = this.parseTicker (tickers[marketId], market);
                const ticker = this.extend (parsed, params);
                results.push (ticker);
            }
        }
        symbols = this.marketSymbols (symbols);
        return this.filterByArray (results, 'symbol', symbols);
    }

    parseDepositAddresses (addresses, codes: Strings = undefined, indexed = true, params = {}): DepositAddress[] {
        let result = [];
        for (let i = 0; i < addresses.length; i++) {
            const address = this.extend (this.parseDepositAddress (addresses[i]), params);
            result.push (address);
        }
        if (codes !== undefined) {
            result = this.filterByArray (result, 'currency', codes, false);
        }
        if (indexed) {
            result = this.filterByArray (result, 'currency', undefined, indexed);
        }
        return result as DepositAddress[];
    }

    parseBorrowInterests (response, market: Market = undefined): BorrowInterest[] {
        const interests = [];
        for (let i = 0; i < response.length; i++) {
            const row = response[i];
            interests.push (this.parseBorrowInterest (row, market));
        }
        return interests as BorrowInterest[];
    }

    parseBorrowRate (info, currency: Currency = undefined): Dict {
        throw new NotSupported (this.id + ' parseBorrowRate() is not supported yet');
    }

    parseBorrowRateHistory (response, code: Str, since: Int, limit: Int) {
        const result = [];
        for (let i = 0; i < response.length; i++) {
            const item = response[i];
            const borrowRate = this.parseBorrowRate (item);
            result.push (borrowRate);
        }
        const sorted = this.sortBy (result, 'timestamp');
        return this.filterByCurrencySinceLimit (sorted, code, since, limit);
    }

    parseIsolatedBorrowRates (info: any): IsolatedBorrowRates {
        const result = {};
        for (let i = 0; i < info.length; i++) {
            const item = info[i];
            const borrowRate = this.parseIsolatedBorrowRate (item);
            const symbol = this.safeString (borrowRate, 'symbol');
            result[symbol] = borrowRate;
        }
        return result as any;
    }

    parseFundingRateHistories (response, market = undefined, since: Int = undefined, limit: Int = undefined): FundingRateHistory[] {
        const rates = [];
        for (let i = 0; i < response.length; i++) {
            const entry = response[i];
            rates.push (this.parseFundingRateHistory (entry, market));
        }
        const sorted = this.sortBy (rates, 'timestamp');
        const symbol = (market === undefined) ? undefined : market['symbol'];
        return this.filterBySymbolSinceLimit (sorted, symbol, since, limit) as FundingRateHistory[];
    }

    safeSymbol (marketId: Str, market: Market = undefined, delimiter: Str = undefined, marketType: Str = undefined): string {
        market = this.safeMarket (marketId, market, delimiter, marketType);
        return market['symbol'];
    }

    parseFundingRate (contract: string, market: Market = undefined): FundingRate {
        throw new NotSupported (this.id + ' parseFundingRate() is not supported yet');
    }

    parseFundingRates (response, symbols: Strings = undefined): FundingRates {
        const fundingRates = {};
        for (let i = 0; i < response.length; i++) {
            const entry = response[i];
            const parsed = this.parseFundingRate (entry);
            fundingRates[parsed['symbol']] = parsed;
        }
        return this.filterByArray (fundingRates, 'symbol', symbols);
    }

    parseLongShortRatio (info: Dict, market: Market = undefined): LongShortRatio {
        throw new NotSupported (this.id + ' parseLongShortRatio() is not supported yet');
    }

    parseLongShortRatioHistory (response, market = undefined, since: Int = undefined, limit: Int = undefined): LongShortRatio[] {
        const rates = [];
        for (let i = 0; i < response.length; i++) {
            const entry = response[i];
            rates.push (this.parseLongShortRatio (entry, market));
        }
        const sorted = this.sortBy (rates, 'timestamp');
        const symbol = (market === undefined) ? undefined : market['symbol'];
        return this.filterBySymbolSinceLimit (sorted, symbol, since, limit) as LongShortRatio[];
    }

    handleTriggerPricesAndParams (symbol, params, omitParams = true) {
        //
        const triggerPrice = this.safeString2 (params, 'triggerPrice', 'stopPrice');
        let triggerPriceStr: Str = undefined;
        const stopLossPrice = this.safeString (params, 'stopLossPrice');
        let stopLossPriceStr: Str = undefined;
        const takeProfitPrice = this.safeString (params, 'takeProfitPrice');
        let takeProfitPriceStr: Str = undefined;
        //
        if (triggerPrice !== undefined) {
            if (omitParams) {
                params = this.omit (params, [ 'triggerPrice', 'stopPrice' ]);
            }
            triggerPriceStr = this.priceToPrecision (symbol, parseFloat (triggerPrice));
        }
        if (stopLossPrice !== undefined) {
            if (omitParams) {
                params = this.omit (params, 'stopLossPrice');
            }
            stopLossPriceStr = this.priceToPrecision (symbol, parseFloat (stopLossPrice));
        }
        if (takeProfitPrice !== undefined) {
            if (omitParams) {
                params = this.omit (params, 'takeProfitPrice');
            }
            takeProfitPriceStr = this.priceToPrecision (symbol, parseFloat (takeProfitPrice));
        }
        return [ triggerPriceStr, stopLossPriceStr, takeProfitPriceStr, params ];
    }

    handleTriggerDirectionAndParams (params, exchangeSpecificKey: Str = undefined, allowEmpty: Bool = false) {
        /**
         * @ignore
         * @method
         * @returns {[string, object]} the trigger-direction value and omited params
         */
        let triggerDirection = this.safeString (params, 'triggerDirection');
        const exchangeSpecificDefined = (exchangeSpecificKey !== undefined) && (exchangeSpecificKey in params);
        if (triggerDirection !== undefined) {
            params = this.omit (params, 'triggerDirection');
        }
        // throw exception if:
        // A) if provided value is not unified (support old "up/down" strings too)
        // B) if exchange specific "trigger direction key" (eg. "stopPriceSide") was not provided
        if (!this.inArray (triggerDirection, [ 'ascending', 'descending', 'up', 'down', 'above', 'below' ]) && !exchangeSpecificDefined && !allowEmpty) {
            throw new ArgumentsRequired (this.id + ' createOrder() : trigger orders require params["triggerDirection"] to be either "ascending" or "descending"');
        }
        // if old format was provided, overwrite to new
        if (triggerDirection === 'up' || triggerDirection === 'above') {
            triggerDirection = 'ascending';
        } else if (triggerDirection === 'down' || triggerDirection === 'below') {
            triggerDirection = 'descending';
        }
        return [ triggerDirection, params ];
    }

    handleTriggerAndParams (params) {
        const isTrigger = this.safeBool2 (params, 'trigger', 'stop');
        if (isTrigger) {
            params = this.omit (params, [ 'trigger', 'stop' ]);
        }
        return [ isTrigger, params ];
    }

    isTriggerOrder (params) {
        // for backwards compatibility
        return this.handleTriggerAndParams (params);
    }

    isPostOnly (isMarketOrder: boolean, exchangeSpecificParam, params = {}) {
        /**
         * @ignore
         * @method
         * @param {string} type Order type
         * @param {boolean} exchangeSpecificParam exchange specific postOnly
         * @param {object} [params] exchange specific params
         * @returns {boolean} true if a post only order, false otherwise
         */
        const timeInForce = this.safeStringUpper (params, 'timeInForce');
        let postOnly = this.safeBool2 (params, 'postOnly', 'post_only', false);
        // we assume timeInForce is uppercase from safeStringUpper (params, 'timeInForce')
        const ioc = timeInForce === 'IOC';
        const fok = timeInForce === 'FOK';
        const timeInForcePostOnly = timeInForce === 'PO';
        postOnly = postOnly || timeInForcePostOnly || exchangeSpecificParam;
        if (postOnly) {
            if (ioc || fok) {
                throw new InvalidOrder (this.id + ' postOnly orders cannot have timeInForce equal to ' + timeInForce);
            } else if (isMarketOrder) {
                throw new InvalidOrder (this.id + ' market orders cannot be postOnly');
            } else {
                return true;
            }
        } else {
            return false;
        }
    }

    handlePostOnly (isMarketOrder: boolean, exchangeSpecificPostOnlyOption: boolean, params: any = {}) {
        /**
         * @ignore
         * @method
         * @param {string} type Order type
         * @param {boolean} exchangeSpecificBoolean exchange specific postOnly
         * @param {object} [params] exchange specific params
         * @returns {Array}
         */
        const timeInForce = this.safeStringUpper (params, 'timeInForce');
        let postOnly = this.safeBool (params, 'postOnly', false);
        const ioc = timeInForce === 'IOC';
        const fok = timeInForce === 'FOK';
        const po = timeInForce === 'PO';
        postOnly = postOnly || po || exchangeSpecificPostOnlyOption;
        if (postOnly) {
            if (ioc || fok) {
                throw new InvalidOrder (this.id + ' postOnly orders cannot have timeInForce equal to ' + timeInForce);
            } else if (isMarketOrder) {
                throw new InvalidOrder (this.id + ' market orders cannot be postOnly');
            } else {
                if (po) {
                    params = this.omit (params, 'timeInForce');
                }
                params = this.omit (params, 'postOnly');
                return [ true, params ];
            }
        }
        return [ false, params ];
    }

    async fetchLastPrices (symbols: Strings = undefined, params = {}): Promise<LastPrices> {
        throw new NotSupported (this.id + ' fetchLastPrices() is not supported yet');
    }

    async fetchTradingFees (params = {}): Promise<TradingFees> {
        throw new NotSupported (this.id + ' fetchTradingFees() is not supported yet');
    }

    async fetchTradingFeesWs (params = {}): Promise<TradingFees> {
        throw new NotSupported (this.id + ' fetchTradingFeesWs() is not supported yet');
    }

    async fetchTradingFee (symbol: string, params = {}): Promise<TradingFeeInterface> {
        if (!this.has['fetchTradingFees']) {
            throw new NotSupported (this.id + ' fetchTradingFee() is not supported yet');
        }
        const fees = await this.fetchTradingFees (params);
        return this.safeDict (fees, symbol) as TradingFeeInterface;
    }

    async fetchConvertCurrencies (params = {}): Promise<Currencies> {
        throw new NotSupported (this.id + ' fetchConvertCurrencies() is not supported yet');
    }

    parseOpenInterest (interest, market: Market = undefined): OpenInterest {
        throw new NotSupported (this.id + ' parseOpenInterest () is not supported yet');
    }

    parseOpenInterests (response, symbols: Strings = undefined): OpenInterests {
        const result = {};
        for (let i = 0; i < response.length; i++) {
            const entry = response[i];
            const parsed = this.parseOpenInterest (entry);
            result[parsed['symbol']] = parsed;
        }
        return this.filterByArray (result, 'symbol', symbols);
    }

    parseOpenInterestsHistory (response, market = undefined, since: Int = undefined, limit: Int = undefined): OpenInterest[] {
        const interests = [];
        for (let i = 0; i < response.length; i++) {
            const entry = response[i];
            const interest = this.parseOpenInterest (entry, market);
            interests.push (interest);
        }
        const sorted = this.sortBy (interests, 'timestamp');
        const symbol = this.safeString (market, 'symbol');
        return this.filterBySymbolSinceLimit (sorted, symbol, since, limit);
    }

    async fetchFundingRate (symbol: string, params = {}): Promise<FundingRate> {
        if (this.has['fetchFundingRates']) {
            await this.loadMarkets ();
            const market = this.market (symbol);
            symbol = market['symbol'];
            if (!market['contract']) {
                throw new BadSymbol (this.id + ' fetchFundingRate() supports contract markets only');
            }
            const rates = await this.fetchFundingRates ([ symbol ], params);
            const rate = this.safeValue (rates, symbol);
            if (rate === undefined) {
                throw new NullResponse (this.id + ' fetchFundingRate () returned no data for ' + symbol);
            } else {
                return rate;
            }
        } else {
            throw new NotSupported (this.id + ' fetchFundingRate () is not supported yet');
        }
    }

    async fetchFundingInterval (symbol: string, params = {}): Promise<FundingRate> {
        if (this.has['fetchFundingIntervals']) {
            await this.loadMarkets ();
            const market = this.market (symbol);
            symbol = market['symbol'];
            if (!market['contract']) {
                throw new BadSymbol (this.id + ' fetchFundingInterval() supports contract markets only');
            }
            const rates = await this.fetchFundingIntervals ([ symbol ], params);
            const rate = this.safeValue (rates, symbol);
            if (rate === undefined) {
                throw new NullResponse (this.id + ' fetchFundingInterval() returned no data for ' + symbol);
            } else {
                return rate;
            }
        } else {
            throw new NotSupported (this.id + ' fetchFundingInterval() is not supported yet');
        }
    }

    async fetchMarkOHLCV (symbol: string, timeframe: string = '1m', since: Int = undefined, limit: Int = undefined, params = {}): Promise<OHLCV[]> {
        /**
         * @method
         * @name exchange#fetchMarkOHLCV
         * @description fetches historical mark price candlestick data containing the open, high, low, and close price of a market
         * @param {string} symbol unified symbol of the market to fetch OHLCV data for
         * @param {string} timeframe the length of time each candle represents
         * @param {int} [since] timestamp in ms of the earliest candle to fetch
         * @param {int} [limit] the maximum amount of candles to fetch
         * @param {object} [params] extra parameters specific to the exchange API endpoint
         * @returns {float[][]} A list of candles ordered as timestamp, open, high, low, close, undefined
         */
        if (this.has['fetchMarkOHLCV']) {
            const request: Dict = {
                'price': 'mark',
            };
            return await this.fetchOHLCV (symbol, timeframe, since, limit, this.extend (request, params));
        } else {
            throw new NotSupported (this.id + ' fetchMarkOHLCV () is not supported yet');
        }
    }

    async fetchIndexOHLCV (symbol: string, timeframe: string = '1m', since: Int = undefined, limit: Int = undefined, params = {}): Promise<OHLCV[]> {
        /**
         * @method
         * @name exchange#fetchIndexOHLCV
         * @description fetches historical index price candlestick data containing the open, high, low, and close price of a market
         * @param {string} symbol unified symbol of the market to fetch OHLCV data for
         * @param {string} timeframe the length of time each candle represents
         * @param {int} [since] timestamp in ms of the earliest candle to fetch
         * @param {int} [limit] the maximum amount of candles to fetch
         * @param {object} [params] extra parameters specific to the exchange API endpoint
         * @returns {} A list of candles ordered as timestamp, open, high, low, close, undefined
         */
        if (this.has['fetchIndexOHLCV']) {
            const request: Dict = {
                'price': 'index',
            };
            return await this.fetchOHLCV (symbol, timeframe, since, limit, this.extend (request, params));
        } else {
            throw new NotSupported (this.id + ' fetchIndexOHLCV () is not supported yet');
        }
    }

    async fetchPremiumIndexOHLCV (symbol: string, timeframe: string = '1m', since: Int = undefined, limit: Int = undefined, params = {}): Promise<OHLCV[]> {
        /**
         * @method
         * @name exchange#fetchPremiumIndexOHLCV
         * @description fetches historical premium index price candlestick data containing the open, high, low, and close price of a market
         * @param {string} symbol unified symbol of the market to fetch OHLCV data for
         * @param {string} timeframe the length of time each candle represents
         * @param {int} [since] timestamp in ms of the earliest candle to fetch
         * @param {int} [limit] the maximum amount of candles to fetch
         * @param {object} [params] extra parameters specific to the exchange API endpoint
         * @returns {float[][]} A list of candles ordered as timestamp, open, high, low, close, undefined
         */
        if (this.has['fetchPremiumIndexOHLCV']) {
            const request: Dict = {
                'price': 'premiumIndex',
            };
            return await this.fetchOHLCV (symbol, timeframe, since, limit, this.extend (request, params));
        } else {
            throw new NotSupported (this.id + ' fetchPremiumIndexOHLCV () is not supported yet');
        }
    }

    handleTimeInForce (params = {}) {
        /**
         * @ignore
         * @method
         * Must add timeInForce to this.options to use this method
         * @returns {string} returns the exchange specific value for timeInForce
         */
        const timeInForce = this.safeStringUpper (params, 'timeInForce'); // supported values GTC, IOC, PO
        if (timeInForce !== undefined) {
            const exchangeValue = this.safeString (this.options['timeInForce'], timeInForce);
            if (exchangeValue === undefined) {
                throw new ExchangeError (this.id + ' does not support timeInForce "' + timeInForce + '"');
            }
            return exchangeValue;
        }
        return undefined;
    }

    convertTypeToAccount (account) {
        /**
         * @ignore
         * @method
         * Must add accountsByType to this.options to use this method
         * @param {string} account key for account name in this.options['accountsByType']
         * @returns the exchange specific account name or the isolated margin id for transfers
         */
        const accountsByType = this.safeDict (this.options, 'accountsByType', {});
        const lowercaseAccount = account.toLowerCase ();
        if (lowercaseAccount in accountsByType) {
            return accountsByType[lowercaseAccount];
        } else if ((account in this.markets) || (account in this.markets_by_id)) {
            const market = this.market (account);
            return market['id'];
        } else {
            return account;
        }
    }

    checkRequiredArgument (methodName: string, argument, argumentName, options = []) {
        /**
         * @ignore
         * @method
         * @param {string} methodName the name of the method that the argument is being checked for
         * @param {string} argument the argument's actual value provided
         * @param {string} argumentName the name of the argument being checked (for logging purposes)
         * @param {string[]} options a list of options that the argument can be
         * @returns {undefined}
         */
        const optionsLength = options.length;
        if ((argument === undefined) || ((optionsLength > 0) && (!(this.inArray (argument, options))))) {
            const messageOptions = options.join (', ');
            let message = this.id + ' ' + methodName + '() requires a ' + argumentName + ' argument';
            if (messageOptions !== '') {
                message += ', one of ' + '(' + messageOptions + ')';
            }
            throw new ArgumentsRequired (message);
        }
    }

    checkRequiredMarginArgument (methodName: string, symbol: Str, marginMode: string) {
        /**
         * @ignore
         * @method
         * @param {string} symbol unified symbol of the market
         * @param {string} methodName name of the method that requires a symbol
         * @param {string} marginMode is either 'isolated' or 'cross'
         */
        if ((marginMode === 'isolated') && (symbol === undefined)) {
            throw new ArgumentsRequired (this.id + ' ' + methodName + '() requires a symbol argument for isolated margin');
        } else if ((marginMode === 'cross') && (symbol !== undefined)) {
            throw new ArgumentsRequired (this.id + ' ' + methodName + '() cannot have a symbol argument for cross margin');
        }
    }

    parseDepositWithdrawFees (response, codes: Strings = undefined, currencyIdKey = undefined): any {
        /**
         * @ignore
         * @method
         * @param {object[]|object} response unparsed response from the exchange
         * @param {string[]|undefined} codes the unified currency codes to fetch transactions fees for, returns all currencies when undefined
         * @param {str} currencyIdKey *should only be undefined when response is a dictionary* the object key that corresponds to the currency id
         * @returns {object} objects with withdraw and deposit fees, indexed by currency codes
         */
        const depositWithdrawFees = {};
        const isArray = Array.isArray (response);
        let responseKeys = response;
        if (!isArray) {
            responseKeys = Object.keys (response);
        }
        for (let i = 0; i < responseKeys.length; i++) {
            const entry = responseKeys[i];
            const dictionary = isArray ? entry : response[entry];
            const currencyId = isArray ? this.safeString (dictionary, currencyIdKey) : entry;
            const currency = this.safeCurrency (currencyId);
            const code = this.safeString (currency, 'code');
            if ((codes === undefined) || (this.inArray (code, codes))) {
                depositWithdrawFees[code] = this.parseDepositWithdrawFee (dictionary, currency);
            }
        }
        return depositWithdrawFees;
    }

    parseDepositWithdrawFee (fee, currency: Currency = undefined): any {
        throw new NotSupported (this.id + ' parseDepositWithdrawFee() is not supported yet');
    }

    depositWithdrawFee (info): any {
        return {
            'info': info,
            'withdraw': {
                'fee': undefined,
                'percentage': undefined,
            },
            'deposit': {
                'fee': undefined,
                'percentage': undefined,
            },
            'networks': {},
        };
    }

    assignDefaultDepositWithdrawFees (fee, currency = undefined): any {
        /**
         * @ignore
         * @method
         * @description Takes a depositWithdrawFee structure and assigns the default values for withdraw and deposit
         * @param {object} fee A deposit withdraw fee structure
         * @param {object} currency A currency structure, the response from this.currency ()
         * @returns {object} A deposit withdraw fee structure
         */
        const networkKeys = Object.keys (fee['networks']);
        const numNetworks = networkKeys.length;
        if (numNetworks === 1) {
            fee['withdraw'] = fee['networks'][networkKeys[0]]['withdraw'];
            fee['deposit'] = fee['networks'][networkKeys[0]]['deposit'];
            return fee;
        }
        const currencyCode = this.safeString (currency, 'code');
        for (let i = 0; i < numNetworks; i++) {
            const network = networkKeys[i];
            if (network === currencyCode) {
                fee['withdraw'] = fee['networks'][networkKeys[i]]['withdraw'];
                fee['deposit'] = fee['networks'][networkKeys[i]]['deposit'];
            }
        }
        return fee;
    }

    parseIncome (info, market: Market = undefined): object {
        throw new NotSupported (this.id + ' parseIncome () is not supported yet');
    }

    parseIncomes (incomes, market = undefined, since: Int = undefined, limit: Int = undefined): FundingHistory[] {
        /**
         * @ignore
         * @method
         * @description parses funding fee info from exchange response
         * @param {object[]} incomes each item describes once instance of currency being received or paid
         * @param {object} market ccxt market
         * @param {int} [since] when defined, the response items are filtered to only include items after this timestamp
         * @param {int} [limit] limits the number of items in the response
         * @returns {object[]} an array of [funding history structures]{@link https://docs.ccxt.com/#/?id=funding-history-structure}
         */
        const result = [];
        for (let i = 0; i < incomes.length; i++) {
            const entry = incomes[i];
            const parsed = this.parseIncome (entry, market);
            result.push (parsed);
        }
        const sorted = this.sortBy (result, 'timestamp');
        const symbol = this.safeString (market, 'symbol');
        return this.filterBySymbolSinceLimit (sorted, symbol, since, limit);
    }

    getMarketFromSymbols (symbols: Strings = undefined) {
        if (symbols === undefined) {
            return undefined;
        }
        const firstMarket = this.safeString (symbols, 0);
        const market = this.market (firstMarket);
        return market;
    }

    parseWsOHLCVs (ohlcvs: object[], market: any = undefined, timeframe: string = '1m', since: Int = undefined, limit: Int = undefined) {
        const results = [];
        for (let i = 0; i < ohlcvs.length; i++) {
            results.push (this.parseWsOHLCV (ohlcvs[i], market));
        }
        return results;
    }

    async fetchTransactions (code: Str = undefined, since: Int = undefined, limit: Int = undefined, params = {}): Promise<Transaction[]> {
        /**
         * @method
         * @name exchange#fetchTransactions
         * @deprecated
         * @description *DEPRECATED* use fetchDepositsWithdrawals instead
         * @param {string} code unified currency code for the currency of the deposit/withdrawals, default is undefined
         * @param {int} [since] timestamp in ms of the earliest deposit/withdrawal, default is undefined
         * @param {int} [limit] max number of deposit/withdrawals to return, default is undefined
         * @param {object} [params] extra parameters specific to the exchange API endpoint
         * @returns {object} a list of [transaction structures]{@link https://docs.ccxt.com/#/?id=transaction-structure}
         */
        if (this.has['fetchDepositsWithdrawals']) {
            return await this.fetchDepositsWithdrawals (code, since, limit, params);
        } else {
            throw new NotSupported (this.id + ' fetchTransactions () is not supported yet');
        }
    }

    filterByArrayPositions (objects, key: IndexType, values = undefined, indexed = true): Position[] {
        /**
         * @ignore
         * @method
         * @description Typed wrapper for filterByArray that returns a list of positions
         */
        return this.filterByArray (objects, key, values, indexed) as Position[];
    }

    filterByArrayTickers (objects, key: IndexType, values = undefined, indexed = true): Dictionary<Ticker> {
        /**
         * @ignore
         * @method
         * @description Typed wrapper for filterByArray that returns a dictionary of tickers
         */
        return this.filterByArray (objects, key, values, indexed) as Dictionary<Ticker>;
    }

    createOHLCVObject (symbol: string, timeframe: string, data): Dictionary<Dictionary<OHLCV[]>> {
        const res = {};
        res[symbol] = {};
        res[symbol][timeframe] = data;
        return res;
    }

    handleMaxEntriesPerRequestAndParams (method: string, maxEntriesPerRequest: Int = undefined, params = {}): [Int, any] {
        let newMaxEntriesPerRequest = undefined;
        [ newMaxEntriesPerRequest, params ] = this.handleOptionAndParams (params, method, 'maxEntriesPerRequest');
        if ((newMaxEntriesPerRequest !== undefined) && (newMaxEntriesPerRequest !== maxEntriesPerRequest)) {
            maxEntriesPerRequest = newMaxEntriesPerRequest;
        }
        if (maxEntriesPerRequest === undefined) {
            maxEntriesPerRequest = 1000; // default to 1000
        }
        return [ maxEntriesPerRequest, params ];
    }

    async fetchPaginatedCallDynamic (method: string, symbol: Str = undefined, since: Int = undefined, limit: Int = undefined, params = {}, maxEntriesPerRequest: Int = undefined, removeRepeated = true): Promise<any> {
        let maxCalls = undefined;
        [ maxCalls, params ] = this.handleOptionAndParams (params, method, 'paginationCalls', 10);
        let maxRetries = undefined;
        [ maxRetries, params ] = this.handleOptionAndParams (params, method, 'maxRetries', 3);
        let paginationDirection = undefined;
        [ paginationDirection, params ] = this.handleOptionAndParams (params, method, 'paginationDirection', 'backward');
        let paginationTimestamp = undefined;
        let removeRepeatedOption = removeRepeated;
        [ removeRepeatedOption, params ] = this.handleOptionAndParams (params, method, 'removeRepeated', removeRepeated);
        let calls = 0;
        let result = [];
        let errors = 0;
        const until = this.safeIntegerN (params, [ 'until', 'untill', 'till' ]); // do not omit it from params here
        [ maxEntriesPerRequest, params ] = this.handleMaxEntriesPerRequestAndParams (method, maxEntriesPerRequest, params);
        if ((paginationDirection === 'forward')) {
            if (since === undefined) {
                throw new ArgumentsRequired (this.id + ' pagination requires a since argument when paginationDirection set to forward');
            }
            paginationTimestamp = since;
        }
        while ((calls < maxCalls)) {
            calls += 1;
            try {
                if (paginationDirection === 'backward') {
                    // do it backwards, starting from the last
                    // UNTIL filtering is required in order to work
                    if (paginationTimestamp !== undefined) {
                        params['until'] = paginationTimestamp - 1;
                    }
                    const response = await this[method] (symbol, undefined, maxEntriesPerRequest, params);
                    const responseLength = response.length;
                    if (this.verbose) {
                        let backwardMessage = 'Dynamic pagination call ' + this.numberToString (calls) + ' method ' + method + ' response length ' + this.numberToString (responseLength);
                        if (paginationTimestamp !== undefined) {
                            backwardMessage += ' timestamp ' + this.numberToString (paginationTimestamp);
                        }
                        this.log (backwardMessage);
                    }
                    if (responseLength === 0) {
                        break;
                    }
                    errors = 0;
                    result = this.arrayConcat (result, response);
                    const firstElement = this.safeValue (response, 0);
                    paginationTimestamp = this.safeInteger2 (firstElement, 'timestamp', 0);
                    if ((since !== undefined) && (paginationTimestamp <= since)) {
                        break;
                    }
                } else {
                    // do it forwards, starting from the since
                    const response = await this[method] (symbol, paginationTimestamp, maxEntriesPerRequest, params);
                    const responseLength = response.length;
                    if (this.verbose) {
                        let forwardMessage = 'Dynamic pagination call ' + this.numberToString (calls) + ' method ' + method + ' response length ' + this.numberToString (responseLength);
                        if (paginationTimestamp !== undefined) {
                            forwardMessage += ' timestamp ' + this.numberToString (paginationTimestamp);
                        }
                        this.log (forwardMessage);
                    }
                    if (responseLength === 0) {
                        break;
                    }
                    errors = 0;
                    result = this.arrayConcat (result, response);
                    const last = this.safeValue (response, responseLength - 1);
                    paginationTimestamp = this.safeInteger (last, 'timestamp') + 1;
                    if ((until !== undefined) && (paginationTimestamp >= until)) {
                        break;
                    }
                }
            } catch (e) {
                errors += 1;
                if (errors > maxRetries) {
                    throw e;
                }
            }
        }
        let uniqueResults = result;
        if (removeRepeatedOption) {
            uniqueResults = this.removeRepeatedElementsFromArray (result);
        }
        const key = (method === 'fetchOHLCV') ? 0 : 'timestamp';
        return this.filterBySinceLimit (uniqueResults, since, limit, key);
    }

    async safeDeterministicCall (method: string, symbol: Str = undefined, since: Int = undefined, limit: Int = undefined, timeframe: Str = undefined, params = {}) {
        let maxRetries = undefined;
        [ maxRetries, params ] = this.handleOptionAndParams (params, method, 'maxRetries', 3);
        let errors = 0;
        while (errors <= maxRetries) {
            try {
                if (timeframe && method !== 'fetchFundingRateHistory') {
                    return await this[method] (symbol, timeframe, since, limit, params);
                } else {
                    return await this[method] (symbol, since, limit, params);
                }
            } catch (e) {
                if (e instanceof RateLimitExceeded) {
                    throw e; // if we are rate limited, we should not retry and fail fast
                }
                errors += 1;
                if (errors > maxRetries) {
                    throw e;
                }
            }
        }
        return [];
    }

    async fetchPaginatedCallDeterministic (method: string, symbol: Str = undefined, since: Int = undefined, limit: Int = undefined, timeframe: Str = undefined, params = {}, maxEntriesPerRequest = undefined): Promise<any> {
        let maxCalls = undefined;
        [ maxCalls, params ] = this.handleOptionAndParams (params, method, 'paginationCalls', 10);
        [ maxEntriesPerRequest, params ] = this.handleMaxEntriesPerRequestAndParams (method, maxEntriesPerRequest, params);
        const current = this.milliseconds ();
        const tasks = [];
        const time = this.parseTimeframe (timeframe) * 1000;
        const step = time * maxEntriesPerRequest;
        let currentSince = current - (maxCalls * step) - 1;
        if (since !== undefined) {
            currentSince = Math.max (currentSince, since);
        } else {
            currentSince = Math.max (currentSince, 1241440531000); // avoid timestamps older than 2009
        }
        const until = this.safeInteger2 (params, 'until', 'till'); // do not omit it here
        if (until !== undefined) {
            const requiredCalls = Math.ceil ((until - since) / step);
            if (requiredCalls > maxCalls) {
                throw new BadRequest (this.id + ' the number of required calls is greater than the max number of calls allowed, either increase the paginationCalls or decrease the since-until gap. Current paginationCalls limit is ' + maxCalls.toString () + ' required calls is ' + requiredCalls.toString ());
            }
        }
        for (let i = 0; i < maxCalls; i++) {
            if ((until !== undefined) && (currentSince >= until)) {
                break;
            }
            if (currentSince >= current) {
                break;
            }
            tasks.push (this.safeDeterministicCall (method, symbol, currentSince, maxEntriesPerRequest, timeframe, params));
            currentSince = this.sum (currentSince, step) - 1;
        }
        const results = await Promise.all (tasks);
        let result = [];
        for (let i = 0; i < results.length; i++) {
            result = this.arrayConcat (result, results[i]);
        }
        const uniqueResults = this.removeRepeatedElementsFromArray (result) as any;
        const key = (method === 'fetchOHLCV') ? 0 : 'timestamp';
        return this.filterBySinceLimit (uniqueResults, since, limit, key);
    }

    async fetchPaginatedCallCursor (method: string, symbol: Str = undefined, since = undefined, limit = undefined, params = {}, cursorReceived = undefined, cursorSent = undefined, cursorIncrement = undefined, maxEntriesPerRequest = undefined): Promise<any> {
        let maxCalls = undefined;
        [ maxCalls, params ] = this.handleOptionAndParams (params, method, 'paginationCalls', 10);
        let maxRetries = undefined;
        [ maxRetries, params ] = this.handleOptionAndParams (params, method, 'maxRetries', 3);
        [ maxEntriesPerRequest, params ] = this.handleMaxEntriesPerRequestAndParams (method, maxEntriesPerRequest, params);
        let cursorValue = undefined;
        let i = 0;
        let errors = 0;
        let result = [];
        const timeframe = this.safeString (params, 'timeframe');
        params = this.omit (params, 'timeframe'); // reading the timeframe from the method arguments to avoid changing the signature
        while (i < maxCalls) {
            try {
                if (cursorValue !== undefined) {
                    if (cursorIncrement !== undefined) {
                        cursorValue = this.parseToInt (cursorValue) + cursorIncrement;
                    }
                    params[cursorSent] = cursorValue;
                }
                let response = undefined;
                if (method === 'fetchAccounts') {
                    response = await this[method] (params);
                } else if (method === 'getLeverageTiersPaginated' || method === 'fetchPositions') {
                    response = await this[method] (symbol, params);
                } else if (method === 'fetchOpenInterestHistory') {
                    response = await this[method] (symbol, timeframe, since, maxEntriesPerRequest, params);
                } else {
                    response = await this[method] (symbol, since, maxEntriesPerRequest, params);
                }
                errors = 0;
                const responseLength = response.length;
                if (this.verbose) {
                    const cursorString = (cursorValue === undefined) ? '' : cursorValue;
                    const iteration = (i + 1);
                    const cursorMessage = 'Cursor pagination call ' + iteration.toString () + ' method ' + method + ' response length ' + responseLength.toString () + ' cursor ' + cursorString;
                    this.log (cursorMessage);
                }
                if (responseLength === 0) {
                    break;
                }
                result = this.arrayConcat (result, response);
                const last = this.safeDict (response, responseLength - 1);
                // cursorValue = this.safeValue (last['info'], cursorReceived);
                cursorValue = undefined; // search for the cursor
                for (let j = 0; j < responseLength; j++) {
                    const index = responseLength - j - 1;
                    const entry = this.safeDict (response, index);
                    const info = this.safeDict (entry, 'info');
                    const cursor = this.safeValue (info, cursorReceived);
                    if (cursor !== undefined) {
                        cursorValue = cursor;
                        break;
                    }
                }
                if (cursorValue === undefined) {
                    break;
                }
                const lastTimestamp = this.safeInteger (last, 'timestamp');
                if (lastTimestamp !== undefined && lastTimestamp < since) {
                    break;
                }
            } catch (e) {
                errors += 1;
                if (errors > maxRetries) {
                    throw e;
                }
            }
            i += 1;
        }
        const sorted = this.sortCursorPaginatedResult (result);
        const key = (method === 'fetchOHLCV') ? 0 : 'timestamp';
        return this.filterBySinceLimit (sorted, since, limit, key);
    }

    async fetchPaginatedCallIncremental (method: string, symbol: Str = undefined, since = undefined, limit = undefined, params = {}, pageKey = undefined, maxEntriesPerRequest = undefined): Promise<any> {
        let maxCalls = undefined;
        [ maxCalls, params ] = this.handleOptionAndParams (params, method, 'paginationCalls', 10);
        let maxRetries = undefined;
        [ maxRetries, params ] = this.handleOptionAndParams (params, method, 'maxRetries', 3);
        [ maxEntriesPerRequest, params ] = this.handleMaxEntriesPerRequestAndParams (method, maxEntriesPerRequest, params);
        let i = 0;
        let errors = 0;
        let result = [];
        while (i < maxCalls) {
            try {
                params[pageKey] = i + 1;
                const response = await this[method] (symbol, since, maxEntriesPerRequest, params);
                errors = 0;
                const responseLength = response.length;
                if (this.verbose) {
                    const iteration = (i + 1).toString ();
                    const incrementalMessage = 'Incremental pagination call ' + iteration + ' method ' + method + ' response length ' + responseLength.toString ();
                    this.log (incrementalMessage);
                }
                if (responseLength === 0) {
                    break;
                }
                result = this.arrayConcat (result, response);
            } catch (e) {
                errors += 1;
                if (errors > maxRetries) {
                    throw e;
                }
            }
            i += 1;
        }
        const sorted = this.sortCursorPaginatedResult (result);
        const key = (method === 'fetchOHLCV') ? 0 : 'timestamp';
        return this.filterBySinceLimit (sorted, since, limit, key);
    }

    sortCursorPaginatedResult (result) {
        const first = this.safeValue (result, 0);
        if (first !== undefined) {
            if ('timestamp' in first) {
                return this.sortBy (result, 'timestamp', true);
            }
            if ('id' in first) {
                return this.sortBy (result, 'id', true);
            }
        }
        return result;
    }

    removeRepeatedElementsFromArray (input, fallbackToTimestamp: boolean = true) {
        const uniqueDic = {};
        const uniqueResult = [];
        for (let i = 0; i < input.length; i++) {
            const entry = input[i];
            const uniqValue = fallbackToTimestamp ? this.safeStringN (entry, [ 'id', 'timestamp', 0 ]) : this.safeString (entry, 'id');
            if (uniqValue !== undefined && !(uniqValue in uniqueDic)) {
                uniqueDic[uniqValue] = 1;
                uniqueResult.push (entry);
            }
        }
        const valuesLength = uniqueResult.length;
        if (valuesLength > 0) {
            return uniqueResult as any;
        }
        return input;
    }

    removeRepeatedTradesFromArray (input) {
        const uniqueResult = {};
        for (let i = 0; i < input.length; i++) {
            const entry = input[i];
            let id = this.safeString (entry, 'id');
            if (id === undefined) {
                const price = this.safeString (entry, 'price');
                const amount = this.safeString (entry, 'amount');
                const timestamp = this.safeString (entry, 'timestamp');
                const side = this.safeString (entry, 'side');
                // unique trade identifier
                id = 't_' + timestamp.toString () + '_' + side + '_' + price + '_' + amount;
            }
            if (id !== undefined && !(id in uniqueResult)) {
                uniqueResult[id] = entry;
            }
        }
        const values = Object.values (uniqueResult);
        return values as any;
    }

    removeKeysFromDict (dict:Dict, removeKeys: string[]) {
        const keys = Object.keys (dict);
        const newDict = {};
        for (let i = 0; i < keys.length; i++) {
            const key = keys[i];
            if (!this.inArray (key, removeKeys)) {
                newDict[key] = dict[key];
            }
        }
        return newDict;
    }

    handleUntilOption (key: string, request, params, multiplier = 1) {
        const until = this.safeInteger2 (params, 'until', 'till');
        if (until !== undefined) {
            request[key] = this.parseToInt (until * multiplier);
            params = this.omit (params, [ 'until', 'till' ]);
        }
        return [ request, params ];
    }

    safeOpenInterest (interest: Dict, market: Market = undefined): OpenInterest {
        let symbol = this.safeString (interest, 'symbol');
        if (symbol === undefined) {
            symbol = this.safeString (market, 'symbol');
        }
        return this.extend (interest, {
            'symbol': symbol,
            'baseVolume': this.safeNumber (interest, 'baseVolume'), // deprecated
            'quoteVolume': this.safeNumber (interest, 'quoteVolume'), // deprecated
            'openInterestAmount': this.safeNumber (interest, 'openInterestAmount'),
            'openInterestValue': this.safeNumber (interest, 'openInterestValue'),
            'timestamp': this.safeInteger (interest, 'timestamp'),
            'datetime': this.safeString (interest, 'datetime'),
            'info': this.safeValue (interest, 'info'),
        });
    }

    parseLiquidation (liquidation, market: Market = undefined): Liquidation {
        throw new NotSupported (this.id + ' parseLiquidation () is not supported yet');
    }

    parseLiquidations (liquidations: Dict[], market: Market = undefined, since: Int = undefined, limit: Int = undefined): Liquidation[] {
        /**
         * @ignore
         * @method
         * @description parses liquidation info from the exchange response
         * @param {object[]} liquidations each item describes an instance of a liquidation event
         * @param {object} market ccxt market
         * @param {int} [since] when defined, the response items are filtered to only include items after this timestamp
         * @param {int} [limit] limits the number of items in the response
         * @returns {object[]} an array of [liquidation structures]{@link https://docs.ccxt.com/#/?id=liquidation-structure}
         */
        const result = [];
        for (let i = 0; i < liquidations.length; i++) {
            const entry = liquidations[i];
            const parsed = this.parseLiquidation (entry, market);
            result.push (parsed);
        }
        const sorted = this.sortBy (result, 'timestamp');
        const symbol = this.safeString (market, 'symbol');
        return this.filterBySymbolSinceLimit (sorted, symbol, since, limit);
    }

    parseGreeks (greeks: Dict, market: Market = undefined): Greeks {
        throw new NotSupported (this.id + ' parseGreeks () is not supported yet');
    }

    parseAllGreeks (greeks, symbols: Strings = undefined, params = {}): Greeks[] {
        //
        // the value of greeks is either a dict or a list
        //
        const results = [];
        if (Array.isArray (greeks)) {
            for (let i = 0; i < greeks.length; i++) {
                const parsedTicker = this.parseGreeks (greeks[i]);
                const greek = this.extend (parsedTicker, params);
                results.push (greek);
            }
        } else {
            const marketIds = Object.keys (greeks);
            for (let i = 0; i < marketIds.length; i++) {
                const marketId = marketIds[i];
                const market = this.safeMarket (marketId);
                const parsed = this.parseGreeks (greeks[marketId], market);
                const greek = this.extend (parsed, params);
                results.push (greek);
            }
        }
        symbols = this.marketSymbols (symbols);
        return this.filterByArray (results, 'symbol', symbols);
    }

    parseOption (chain: Dict, currency: Currency = undefined, market: Market = undefined): Option {
        throw new NotSupported (this.id + ' parseOption () is not supported yet');
    }

    parseOptionChain (response: object[], currencyKey: Str = undefined, symbolKey: Str = undefined): OptionChain {
        const optionStructures = {};
        for (let i = 0; i < response.length; i++) {
            const info = response[i];
            const currencyId = this.safeString (info, currencyKey);
            const currency = this.safeCurrency (currencyId);
            const marketId = this.safeString (info, symbolKey);
            const market = this.safeMarket (marketId, undefined, undefined, 'option');
            optionStructures[market['symbol']] = this.parseOption (info, currency, market);
        }
        return optionStructures;
    }

    parseMarginModes (response: object[], symbols: string[] = undefined, symbolKey: Str = undefined, marketType: MarketType = undefined): MarginModes {
        const marginModeStructures = {};
        if (marketType === undefined) {
            marketType = 'swap'; // default to swap
        }
        for (let i = 0; i < response.length; i++) {
            const info = response[i];
            const marketId = this.safeString (info, symbolKey);
            const market = this.safeMarket (marketId, undefined, undefined, marketType);
            if ((symbols === undefined) || this.inArray (market['symbol'], symbols)) {
                marginModeStructures[market['symbol']] = this.parseMarginMode (info, market);
            }
        }
        return marginModeStructures;
    }

    parseMarginMode (marginMode: Dict, market: Market = undefined): MarginMode {
        throw new NotSupported (this.id + ' parseMarginMode () is not supported yet');
    }

    parseLeverages (response: object[], symbols: string[] = undefined, symbolKey: Str = undefined, marketType: MarketType = undefined): Leverages {
        const leverageStructures = {};
        if (marketType === undefined) {
            marketType = 'swap'; // default to swap
        }
        for (let i = 0; i < response.length; i++) {
            const info = response[i];
            const marketId = this.safeString (info, symbolKey);
            const market = this.safeMarket (marketId, undefined, undefined, marketType);
            if ((symbols === undefined) || this.inArray (market['symbol'], symbols)) {
                leverageStructures[market['symbol']] = this.parseLeverage (info, market);
            }
        }
        return leverageStructures;
    }

    parseLeverage (leverage: Dict, market: Market = undefined): Leverage {
        throw new NotSupported (this.id + ' parseLeverage () is not supported yet');
    }

    parseConversions (conversions: any[], code: Str = undefined, fromCurrencyKey: Str = undefined, toCurrencyKey: Str = undefined, since: Int = undefined, limit: Int = undefined, params = {}): Conversion[] {
        conversions = this.toArray (conversions);
        const result = [];
        let fromCurrency = undefined;
        let toCurrency = undefined;
        for (let i = 0; i < conversions.length; i++) {
            const entry = conversions[i];
            const fromId = this.safeString (entry, fromCurrencyKey);
            const toId = this.safeString (entry, toCurrencyKey);
            if (fromId !== undefined) {
                fromCurrency = this.safeCurrency (fromId);
            }
            if (toId !== undefined) {
                toCurrency = this.safeCurrency (toId);
            }
            const conversion = this.extend (this.parseConversion (entry, fromCurrency, toCurrency), params);
            result.push (conversion);
        }
        const sorted = this.sortBy (result, 'timestamp');
        let currency = undefined;
        if (code !== undefined) {
            currency = this.safeCurrency (code);
            code = currency['code'];
        }
        if (code === undefined) {
            return this.filterBySinceLimit (sorted, since, limit);
        }
        const fromConversion = this.filterBy (sorted, 'fromCurrency', code);
        const toConversion = this.filterBy (sorted, 'toCurrency', code);
        const both = this.arrayConcat (fromConversion, toConversion);
        return this.filterBySinceLimit (both, since, limit);
    }

    parseConversion (conversion: Dict, fromCurrency: Currency = undefined, toCurrency: Currency = undefined): Conversion {
        throw new NotSupported (this.id + ' parseConversion () is not supported yet');
    }

    convertExpireDate (date: string): string {
        // parse YYMMDD to datetime string
        const year = date.slice (0, 2);
        const month = date.slice (2, 4);
        const day = date.slice (4, 6);
        const reconstructedDate = '20' + year + '-' + month + '-' + day + 'T00:00:00Z';
        return reconstructedDate;
    }

    convertExpireDateToMarketIdDate (date: string): string {
        // parse 240119 to 19JAN24
        const year = date.slice (0, 2);
        const monthRaw = date.slice (2, 4);
        let month = undefined;
        const day = date.slice (4, 6);
        if (monthRaw === '01') {
            month = 'JAN';
        } else if (monthRaw === '02') {
            month = 'FEB';
        } else if (monthRaw === '03') {
            month = 'MAR';
        } else if (monthRaw === '04') {
            month = 'APR';
        } else if (monthRaw === '05') {
            month = 'MAY';
        } else if (monthRaw === '06') {
            month = 'JUN';
        } else if (monthRaw === '07') {
            month = 'JUL';
        } else if (monthRaw === '08') {
            month = 'AUG';
        } else if (monthRaw === '09') {
            month = 'SEP';
        } else if (monthRaw === '10') {
            month = 'OCT';
        } else if (monthRaw === '11') {
            month = 'NOV';
        } else if (monthRaw === '12') {
            month = 'DEC';
        }
        const reconstructedDate = day + month + year;
        return reconstructedDate;
    }

    convertMarketIdExpireDate (date: string): string {
        // parse 03JAN24 to 240103.
        const monthMappping = {
            'JAN': '01',
            'FEB': '02',
            'MAR': '03',
            'APR': '04',
            'MAY': '05',
            'JUN': '06',
            'JUL': '07',
            'AUG': '08',
            'SEP': '09',
            'OCT': '10',
            'NOV': '11',
            'DEC': '12',
        };
        // if exchange omits first zero and provides i.e. '3JAN24' instead of '03JAN24'
        if (date.length === 6) {
            date = '0' + date;
        }
        const year = date.slice (0, 2);
        const monthName = date.slice (2, 5);
        const month = this.safeString (monthMappping, monthName);
        const day = date.slice (5, 7);
        const reconstructedDate = day + month + year;
        return reconstructedDate;
    }

    async fetchPositionHistory (symbol: string, since: Int = undefined, limit: Int = undefined, params = {}): Promise<Position[]> {
        /**
         * @method
         * @name exchange#fetchPositionHistory
         * @description fetches the history of margin added or reduced from contract isolated positions
         * @param {string} [symbol] unified market symbol
         * @param {int} [since] timestamp in ms of the position
         * @param {int} [limit] the maximum amount of candles to fetch, default=1000
         * @param {object} params extra parameters specific to the exchange api endpoint
         * @returns {object[]} a list of [position structures]{@link https://docs.ccxt.com/#/?id=position-structure}
         */
        if (this.has['fetchPositionsHistory']) {
            const positions = await this.fetchPositionsHistory ([ symbol ], since, limit, params);
            return positions as Position[];
        } else {
            throw new NotSupported (this.id + ' fetchPositionHistory () is not supported yet');
        }
    }

    async fetchPositionsHistory (symbols: Strings = undefined, since: Int = undefined, limit: Int = undefined, params = {}): Promise<Position[]> {
        /**
         * @method
         * @name exchange#fetchPositionsHistory
         * @description fetches the history of margin added or reduced from contract isolated positions
         * @param {string} [symbol] unified market symbol
         * @param {int} [since] timestamp in ms of the position
         * @param {int} [limit] the maximum amount of candles to fetch, default=1000
         * @param {object} params extra parameters specific to the exchange api endpoint
         * @returns {object[]} a list of [position structures]{@link https://docs.ccxt.com/#/?id=position-structure}
         */
        throw new NotSupported (this.id + ' fetchPositionsHistory () is not supported yet');
    }

    parseMarginModification (data: Dict, market: Market = undefined): MarginModification {
        throw new NotSupported (this.id + ' parseMarginModification() is not supported yet');
    }

    parseMarginModifications (response: object[], symbols: Strings = undefined, symbolKey: Str = undefined, marketType: MarketType = undefined): MarginModification[] {
        const marginModifications = [];
        for (let i = 0; i < response.length; i++) {
            const info = response[i];
            const marketId = this.safeString (info, symbolKey);
            const market = this.safeMarket (marketId, undefined, undefined, marketType);
            if ((symbols === undefined) || this.inArray (market['symbol'], symbols)) {
                marginModifications.push (this.parseMarginModification (info, market));
            }
        }
        return marginModifications;
    }

    async fetchTransfer (id: string, code: Str = undefined, params = {}): Promise<TransferEntry> {
        /**
         * @method
         * @name exchange#fetchTransfer
         * @description fetches a transfer
         * @param {string} id transfer id
         * @param {[string]} code unified currency code
         * @param {object} params extra parameters specific to the exchange api endpoint
         * @returns {object} a [transfer structure]{@link https://docs.ccxt.com/#/?id=transfer-structure}
         */
        throw new NotSupported (this.id + ' fetchTransfer () is not supported yet');
    }

    async fetchTransfers (code: Str = undefined, since: Int = undefined, limit: Int = undefined, params = {}): Promise<TransferEntry[]> {
        /**
         * @method
         * @name exchange#fetchTransfer
         * @description fetches a transfer
         * @param {string} id transfer id
         * @param {int} [since] timestamp in ms of the earliest transfer to fetch
         * @param {int} [limit] the maximum amount of transfers to fetch
         * @param {object} params extra parameters specific to the exchange api endpoint
         * @returns {object} a [transfer structure]{@link https://docs.ccxt.com/#/?id=transfer-structure}
         */
        throw new NotSupported (this.id + ' fetchTransfers () is not supported yet');
    }

    cleanUnsubscription (client, subHash: string, unsubHash: string, subHashIsPrefix = false) {
        if (unsubHash in client.subscriptions) {
            delete client.subscriptions[unsubHash];
        }
        if (!subHashIsPrefix) {
            if (subHash in client.subscriptions) {
                delete client.subscriptions[subHash];
            }
            if (subHash in client.futures) {
                const error = new UnsubscribeError (this.id + ' ' + subHash);
                client.reject (error, subHash);
            }
        } else {
            const clientSubscriptions = Object.keys (client.subscriptions);
            for (let i = 0; i < clientSubscriptions.length; i++) {
                const sub = clientSubscriptions[i];
                if (sub.startsWith (subHash)) {
                    delete client.subscriptions[sub];
                }
            }
            const clientFutures = Object.keys (client.futures);
            for (let i = 0; i < clientFutures.length; i++) {
                const future = clientFutures[i];
                if (future.startsWith (subHash)) {
                    const error = new UnsubscribeError (this.id + ' ' + future);
                    client.reject (error, future);
                }
            }
        }
        client.resolve (true, unsubHash);
    }

    cleanCache (subscription: Dict) {
        const topic = this.safeString (subscription, 'topic');
        const symbols = this.safeList (subscription, 'symbols', []);
        const symbolsLength = symbols.length;
        if (topic === 'ohlcv') {
            const symbolsAndTimeFrames = this.safeList (subscription, 'symbolsAndTimeframes', []);
            for (let i = 0; i < symbolsAndTimeFrames.length; i++) {
                const symbolAndTimeFrame = symbolsAndTimeFrames[i];
                const symbol = this.safeString (symbolAndTimeFrame, 0);
                const timeframe = this.safeString (symbolAndTimeFrame, 1);
                if ((this.ohlcvs !== undefined) && (symbol in this.ohlcvs)) {
                    if (timeframe in this.ohlcvs[symbol]) {
                        delete this.ohlcvs[symbol][timeframe];
                    }
                }
            }
        } else if (symbolsLength > 0) {
            for (let i = 0; i < symbols.length; i++) {
                const symbol = symbols[i];
                if (topic === 'trades') {
                    if (symbol in this.trades) {
                        delete this.trades[symbol];
                    }
                } else if (topic === 'orderbook') {
                    if (symbol in this.orderbooks) {
                        delete this.orderbooks[symbol];
                    }
                } else if (topic === 'ticker') {
                    if (symbol in this.tickers) {
                        delete this.tickers[symbol];
                    }
                }
            }
        } else {
            if (topic === 'myTrades' && (this.myTrades !== undefined)) {
                this.myTrades = undefined;
            } else if (topic === 'orders' && (this.orders !== undefined)) {
                this.orders = undefined;
            } else if (topic === 'positions' && (this.positions !== undefined)) {
                this.positions = undefined;
                const clients = Object.values (this.clients);
                for (let i = 0; i < clients.length; i++) {
                    const client = clients[i];
                    const futures = client.futures;
                    if ((futures !== undefined) && ('fetchPositionsSnapshot' in futures)) {
                        delete futures['fetchPositionsSnapshot'];
                    }
                }
            } else if (topic === 'ticker' && (this.tickers !== undefined)) {
                const tickerSymbols = Object.keys (this.tickers);
                for (let i = 0; i < tickerSymbols.length; i++) {
                    const tickerSymbol = tickerSymbols[i];
                    if (tickerSymbol in this.tickers) {
                        delete this.tickers[tickerSymbol];
                    }
                }
            }
        }
    }
}

export {
    Exchange,
};<|MERGE_RESOLUTION|>--- conflicted
+++ resolved
@@ -1464,13 +1464,10 @@
     }
 
     async close () {
-<<<<<<< HEAD
         // Here happens the language-specific cleanup of WS & REST resources
-        // [WS]
-=======
         // test by running ts/src/pro/test/base/test.close.ts
         await this.sleep (0); // allow other futures to run
->>>>>>> 87c05973
+        // [WS]
         const clients = Object.values (this.clients || {});
         const closedClients = [];
         for (let i = 0; i < clients.length; i++) {
