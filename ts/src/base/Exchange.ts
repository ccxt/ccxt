// ----------------------------------------------------------------------------
/* eslint-disable */

import * as functions from './functions.js'
const {
    isNode
    , keys
    , values
    , deepExtend
    , extend
    , clone
    , flatten
    , unique
    , indexBy
    , sortBy
    , sortBy2
    , safeFloat2
    , groupBy
    , aggregate
    , uuid
    , unCamelCase
    , precisionFromString
    , throttle
    , capitalize
    , now
    , buildOHLCVC
    , decimalToPrecision
    , safeValue
    , safeValue2
    , safeString
    , safeString2
    , seconds
    , milliseconds
    , binaryToBase16
    , numberToBE
    , base16ToBinary
    , stringToBinary
    , iso8601
    , omit
    , isJsonEncodedObject
    , safeInteger
    , sum
    , omitZero
    , implodeParams
    , extractParams
    , json
    , vwap
    , merge
    , binaryConcat
    , hash
    , ecdsa
    , totp
    , arrayConcat
    , encode
    , urlencode
    , hmac
    , numberToString
    , parseTimeframe
    , safeInteger2
    , safeStringLower
    , parse8601
    , yyyymmdd
    , safeStringUpper
    , safeTimestamp
    , binaryConcatArray
    , uuidv1
    , numberToLE
    , ymdhms
    , stringToBase64
    , decode
    , uuid22
    , safeIntegerProduct2
    , safeIntegerProduct
    , safeStringLower2
    , yymmdd
    , base58ToBinary
    , eddsa
    , safeTimestamp2
    , rawencode
    , keysort
    , inArray
    , isEmpty
    , ordered
    , jwt
    , filterBy
    , uuid16
    , safeFloat
    , base64ToBinary
    , safeStringUpper2
    , urlencodeWithArrayRepeat
    , microseconds
    , binaryToBase64
    , rsa
    , strip
    , toArray
    , safeFloatN
    , safeIntegerN
    , safeIntegerProductN
    , safeTimestampN
    , safeValueN
    , safeStringN
    , safeStringLowerN
    , safeStringUpperN
    , urlencodeNested
    , parseDate
    , ymd
    , isArray
    , base64ToString
    , crc32
    , TRUNCATE
    , ROUND
    , DECIMAL_PLACES
    , NO_PADDING
    , TICK_SIZE
} = functions

import {inflate, inflate64, gunzip} from './ws/functions.js'

// import exceptions from "./errors.js"

 import { // eslint-disable-line object-curly-newline
    ExchangeError
    , BadSymbol
    , NullResponse
    , InvalidAddress
    , InvalidOrder
    , NotSupported
    , AuthenticationError
    , DDoSProtection
    , RequestTimeout
    , NetworkError
    , ExchangeNotAvailable
    , ArgumentsRequired
    , RateLimitExceeded } from "./errors.js"

import BN from '../static_dependencies/BN/bn.cjs'
import { Precise } from './Precise.js'

//-----------------------------------------------------------------------------
import WsClient from './ws/WsClient.js';
import Future from './ws/Future.js';
import { OrderBook as WsOrderBook, IndexedOrderBook, CountedOrderBook } from './ws/OrderBook.js';

// ----------------------------------------------------------------------------
//

// import types
import {Market, Trade, Fee, Ticker, OHLCV, Order, OrderBook, Balance, Balances, Dictionary, Transaction, DepositAddressResponse, Currency, MinMax } from './types'
export {Market, Trade, Fee, Ticker} from './types'


// ----------------------------------------------------------------------------
// move this elsewhere
import { ArrayCache, ArrayCacheByTimestamp, ArrayCacheBySymbolById } from './ws/Cache.js'

// ----------------------------------------------------------------------------
export default class Exchange {
    options: {
        [key: string]: any;
    }
    fetchOptions: any;
    userAgents: any;
    headers: any;

    httpAgent = undefined
    httpsAgent = undefined
    agent = undefined

    api = undefined

    // prepended to URL, like https://proxy.com/https://exchange.com/api...
    proxy = ''
    origin = '*' // CORS origin

    minFundingAddressLength = 1 // used in checkAddress
    substituteCommonCurrencyCodes = true  // reserved
    quoteJsonNumbers = true // treat numbers in json as quoted precise strings
    number = Number // or String (a pointer to a function)
    handleContentTypeApplicationZip = false

    // whether fees should be summed by currency code
    reduceFees = true

    // do not delete this line, it is needed for users to be able to define their own fetchImplementation
    fetchImplementation: any
    AbortError: any
    FetchError: any

    validateServerSsl = true
    validateClientSsl = false

    timeout       = 10000 // milliseconds
    verbose       = false
    debug         = false
    userAgent     = undefined
    twofa         = undefined // two-factor authentication (2FA)

    apiKey: string;
    secret: string;
    uid: string;
    login         = undefined
    password
    privateKey    = undefined // a "0x"-prefixed hexstring private key for a wallet
    walletAddress = undefined // a wallet address "0x"-prefixed hexstring
    token         = undefined // reserved for HTTP auth in some cases

    balance      = {}
    orderbooks   = {}
    tickers      = {}
    orders       = undefined
    trades: any
    transactions = {}
    ohlcvs: any
    myTrades: any
    positions    = {}
    urls: {
        logo?: string;
        api?: string | Dictionary<string>;
        test?: string | Dictionary<string>;
        www?: string;
        doc?: string[];
        api_management?: string;
        fees?: string;
        referral?: string;
    };

    requiresWeb3 = false
    requiresEddsa = false
    precision: {
        amount: number | undefined,
        price: number | undefined
    };

    enableLastJsonResponse = true
    enableLastHttpResponse = true
    enableLastResponseHeaders = true
    last_http_response    = undefined
    last_json_response    = undefined
    last_response_headers = undefined

    id: string = undefined

    markets: Dictionary<any> = undefined
    has: Dictionary<boolean | 'emulated'>

    status = undefined

    requiredCredentials: {
        apiKey: boolean;
        secret: boolean;
        uid: boolean;
        login: boolean;
        password: boolean;
        twofa: boolean;
        privateKey: boolean;
        walletAddress: boolean;
        token: boolean;
    };
    rateLimit = undefined
    tokenBucket = undefined
    throttleProp = undefined
    enableRateLimit = undefined

    httpExceptions = undefined

    limits: {
        amount?: MinMax,
        cost?: MinMax,
        leverage?: MinMax,
        price?: MinMax,
    };
    fees = undefined
    markets_by_id: Dictionary<any> = undefined
    symbols = undefined
    ids: string[] = undefined
    currencies: Dictionary<Currency> = undefined

    baseCurrencies = undefined
    quoteCurrencies = undefined
    currencies_by_id = undefined
    codes = undefined

    reloadingMarkets = undefined
    marketsLoading = undefined

    accounts = undefined
    accountsById = undefined

    commonCurrencies = undefined

    hostname = undefined

    precisionMode = undefined
    paddingMode = undefined

    exceptions = {}
    timeframes: Dictionary<number | string> = {}

    version = undefined

    marketsByAltname = undefined

    name = undefined

    lastRestRequestTimestamp = undefined

    targetAccount = undefined

    stablePairs = {}

    // WS/PRO options
    clients = {}
    newUpdates = true
    streaming = {}

    deepExtend = deepExtend
    isNode = isNode
    keys = keys
    values = values
    extend = extend
    clone = clone
    flatten = flatten
    unique = unique
    indexBy = indexBy
    sortBy = sortBy
    sortBy2 = sortBy2
    groupBy = groupBy
    aggregate = aggregate
    uuid = uuid
    unCamelCase = unCamelCase
    precisionFromString = precisionFromString
    capitalize = capitalize
    now = now
    buildOHLCVC = buildOHLCVC
    decimalToPrecision = decimalToPrecision
    safeValue = safeValue
    safeValue2 = safeValue2
    safeString = safeString
    safeString2 = safeString2
    safeFloat = safeFloat
    safeFloat2 = safeFloat2
    seconds = seconds
    milliseconds = milliseconds
    binaryToBase16 = binaryToBase16
    numberToBE = numberToBE
    base16ToBinary = base16ToBinary
    stringToBinary = stringToBinary
    iso8601 = iso8601
    omit = omit
    isJsonEncodedObject = isJsonEncodedObject
    safeInteger = safeInteger
    sum = sum
    omitZero = omitZero
    implodeParams = implodeParams
    extractParams = extractParams
    json = json
    vwap = vwap
    merge = merge
    binaryConcat = binaryConcat
    hash = hash
    ecdsa = ecdsa
    totp = totp
    arrayConcat = arrayConcat
    encode = encode
    urlencode = urlencode
    hmac = hmac
    numberToString = numberToString
    parseTimeframe = parseTimeframe
    safeInteger2 = safeInteger2
    safeStringLower = safeStringLower
    parse8601 = parse8601
    yyyymmdd = yyyymmdd
    safeStringUpper = safeStringUpper
    safeTimestamp = safeTimestamp
    binaryConcatArray = binaryConcatArray
    uuidv1 = uuidv1
    numberToLE = numberToLE
    ymdhms = ymdhms
    yymmdd = yymmdd
    stringToBase64 = stringToBase64
    decode = decode
    uuid22 = uuid22
    safeIntegerProduct2 = safeIntegerProduct2
    safeIntegerProduct = safeIntegerProduct
    base58ToBinary = base58ToBinary
    base64ToBinary = base64ToBinary
    eddsa = eddsa
    safeTimestamp2 = safeTimestamp2
    rawencode = rawencode
    keysort = keysort
    inArray = inArray
    safeStringLower2 = safeStringLower2
    safeStringUpper2 = safeStringUpper2
    isEmpty = isEmpty
    ordered = ordered
    jwt = jwt
    filterBy = filterBy
    uuid16 = uuid16
    urlencodeWithArrayRepeat = urlencodeWithArrayRepeat
    microseconds = microseconds
    binaryToBase64 = binaryToBase64
    rsa = rsa
    strip = strip
    toArray = toArray
    safeFloatN = safeFloatN
    safeIntegerN = safeIntegerN
    safeIntegerProductN = safeIntegerProductN
    safeTimestampN = safeTimestampN
    safeValueN = safeValueN
    safeStringN = safeStringN
    safeStringLowerN = safeStringLowerN
    safeStringUpperN = safeStringUpperN
    urlencodeNested = urlencodeNested
    parseDate = parseDate
    ymd = ymd
    isArray = isArray
    base64ToString = base64ToString
    crc32 = crc32

    inflate = inflate
    inflate64 = inflate64
    gunzip = gunzip

    describe () {
        return {
            'id': undefined,
            'name': undefined,
            'countries': undefined,
            'enableRateLimit': true,
            'rateLimit': 2000, // milliseconds = seconds * 1000
            'certified': false, // if certified by the CCXT dev team
            'pro': false, // if it is integrated with CCXT Pro for WebSocket support
            'alias': false, // whether this exchange is an alias to another exchange
            'has': {
                'publicAPI': true,
                'privateAPI': true,
                'CORS': undefined,
                'spot': undefined,
                'margin': undefined,
                'swap': undefined,
                'future': undefined,
                'option': undefined,
                'addMargin': undefined,
                'cancelAllOrders': undefined,
                'cancelOrder': true,
                'cancelOrders': undefined,
                'createDepositAddress': undefined,
                'createLimitOrder': true,
                'createMarketOrder': true,
                'createOrder': true,
                'createPostOnlyOrder': undefined,
                'createReduceOnlyOrder': undefined,
                'createStopOrder': undefined,
                'createStopLimitOrder': undefined,
                'createStopMarketOrder': undefined,
                'editOrder': 'emulated',
                'fetchAccounts': undefined,
                'fetchBalance': true,
                'fetchBidsAsks': undefined,
                'fetchBorrowInterest': undefined,
                'fetchBorrowRate': undefined,
                'fetchBorrowRateHistory': undefined,
                'fetchBorrowRatesPerSymbol': undefined,
                'fetchBorrowRates': undefined,
                'fetchCanceledOrders': undefined,
                'fetchClosedOrder': undefined,
                'fetchClosedOrders': undefined,
                'fetchCurrencies': 'emulated',
                'fetchDeposit': undefined,
                'fetchDepositAddress': undefined,
                'fetchDepositAddresses': undefined,
                'fetchDepositAddressesByNetwork': undefined,
                'fetchDeposits': undefined,
                'fetchTransactionFee': undefined,
                'fetchTransactionFees': undefined,
                'fetchFundingHistory': undefined,
                'fetchFundingRate': undefined,
                'fetchFundingRateHistory': undefined,
                'fetchFundingRates': undefined,
                'fetchIndexOHLCV': undefined,
                'fetchL2OrderBook': true,
                'fetchLastPrices': undefined,
                'fetchLedger': undefined,
                'fetchLedgerEntry': undefined,
                'fetchLeverageTiers': undefined,
                'fetchMarketLeverageTiers': undefined,
                'fetchMarkets': true,
                'fetchMarkOHLCV': undefined,
                'fetchMyTrades': undefined,
                'fetchOHLCV': 'emulated',
                'fetchOpenInterest': undefined,
                'fetchOpenInterestHistory': undefined,
                'fetchOpenOrder': undefined,
                'fetchOpenOrders': undefined,
                'fetchOrder': undefined,
                'fetchOrderBook': true,
                'fetchOrderBooks': undefined,
                'fetchOrders': undefined,
                'fetchOrderTrades': undefined,
                'fetchPermissions': undefined,
                'fetchPosition': undefined,
                'fetchPositions': undefined,
                'fetchPositionsRisk': undefined,
                'fetchPremiumIndexOHLCV': undefined,
                'fetchStatus': 'emulated',
                'fetchTicker': true,
                'fetchTickers': undefined,
                'fetchTime': undefined,
                'fetchTrades': true,
                'fetchTradingFee': undefined,
                'fetchTradingFees': undefined,
                'fetchTradingLimits': undefined,
                'fetchTransactions': undefined,
                'fetchTransfers': undefined,
                'fetchWithdrawAddresses': undefined,
                'fetchWithdrawal': undefined,
                'fetchWithdrawals': undefined,
                'reduceMargin': undefined,
                'setLeverage': undefined,
                'setMargin': undefined,
                'setMarginMode': undefined,
                'setPositionMode': undefined,
                'signIn': undefined,
                'transfer': undefined,
                'withdraw': undefined,
            },
            'urls': {
                'logo': undefined,
                'api': undefined,
                'www': undefined,
                'doc': undefined,
                'fees': undefined,
            },
            'api': undefined,
            'requiredCredentials': {
                'apiKey':     true,
                'secret':     true,
                'uid':        false,
                'login':      false,
                'password':   false,
                'twofa':      false, // 2-factor authentication (one-time password key)
                'privateKey': false, // a "0x"-prefixed hexstring private key for a wallet
                'walletAddress': false, // the wallet address "0x"-prefixed hexstring
                'token':      false, // reserved for HTTP auth in some cases
            },
            'markets': undefined, // to be filled manually or by fetchMarkets
            'currencies': {}, // to be filled manually or by fetchMarkets
            'timeframes': undefined, // redefine if the exchange has.fetchOHLCV
            'fees': {
                'trading': {
                    'tierBased': undefined,
                    'percentage': undefined,
                    'taker': undefined,
                    'maker': undefined,
                },
                'funding': {
                    'tierBased': undefined,
                    'percentage': undefined,
                    'withdraw': {},
                    'deposit': {},
                },
            },
            'status': {
                'status': 'ok',
                'updated': undefined,
                'eta': undefined,
                'url': undefined,
            },
            'exceptions': undefined,
            'httpExceptions': {
                '422': ExchangeError,
                '418': DDoSProtection,
                '429': RateLimitExceeded,
                '404': ExchangeNotAvailable,
                '409': ExchangeNotAvailable,
                '410': ExchangeNotAvailable,
                '451': ExchangeNotAvailable,
                '500': ExchangeNotAvailable,
                '501': ExchangeNotAvailable,
                '502': ExchangeNotAvailable,
                '520': ExchangeNotAvailable,
                '521': ExchangeNotAvailable,
                '522': ExchangeNotAvailable,
                '525': ExchangeNotAvailable,
                '526': ExchangeNotAvailable,
                '400': ExchangeNotAvailable,
                '403': ExchangeNotAvailable,
                '405': ExchangeNotAvailable,
                '503': ExchangeNotAvailable,
                '530': ExchangeNotAvailable,
                '408': RequestTimeout,
                '504': RequestTimeout,
                '401': AuthenticationError,
                '407': AuthenticationError,
                '511': AuthenticationError,
            },
            'commonCurrencies': { // gets extended/overwritten in subclasses
                'XBT': 'BTC',
                'BCC': 'BCH',
                'BCHABC': 'BCH',
                'BCHSV': 'BSV',
            },
            'precisionMode': DECIMAL_PLACES,
            'paddingMode': NO_PADDING,
            'limits': {
                'leverage': { 'min': undefined, 'max': undefined },
                'amount': { 'min': undefined, 'max': undefined },
                'price': { 'min': undefined, 'max': undefined },
                'cost': { 'min': undefined, 'max': undefined },
            },
        } // return
    } // describe ()

    constructor (userConfig = {}) {
        Object.assign (this, functions)
        //
        //     if (isNode) {
        //         this.nodeVersion = process.version.match (/\d+\.\d+\.\d+/)[0]
        //         this.userAgent = {
        //             'User-Agent': 'ccxt/' + (Exchange as any).ccxtVersion +
        //                 ' (+https://github.com/ccxt/ccxt)' +
        //                 ' Node.js/' + this.nodeVersion + ' (JavaScript)'
        //         }
        //     }
        //
        this.options = this.getDefaultOptions(); // exchange-specific options, if any
        // fetch implementation options (JS only)
        this.fetchOptions = {
            // keepalive: true, // does not work in Chrome, https://github.com/ccxt/ccxt/issues/6368
        }
        // http properties
        this.userAgents = {
            'chrome': 'Mozilla/5.0 (Windows NT 10.0; Win64; x64) AppleWebKit/537.36 (KHTML, like Gecko) Chrome/62.0.3202.94 Safari/537.36',
            'chrome39': 'Mozilla/5.0 (Windows NT 6.1; WOW64) AppleWebKit/537.36 (KHTML, like Gecko) Chrome/39.0.2171.71 Safari/537.36',
            'chrome100': 'Mozilla/5.0 (Macintosh; Intel Mac OS X 10_15_7) AppleWebKit/537.36 (KHTML, like Gecko) Chrome/100.0.4896.75 Safari/537.36',
        }
        this.headers = {}
        // prepended to URL, like https://proxy.com/https://exchange.com/api...
        this.proxy = ''
        this.origin = '*' // CORS origin
        // underlying properties
        this.minFundingAddressLength = 1 // used in checkAddress
        this.substituteCommonCurrencyCodes = true  // reserved
        this.quoteJsonNumbers = true // treat numbers in json as quoted precise strings
        this.number = Number // or String (a pointer to a function)
        this.handleContentTypeApplicationZip = false
        // whether fees should be summed by currency code
        this.reduceFees = true
        // do not delete this line, it is needed for users to be able to define their own fetchImplementation
        this.fetchImplementation = undefined
        this.validateServerSsl = true
        this.validateClientSsl = false
        // default property values
        this.timeout       = 10000 // milliseconds
        this.verbose       = false
        this.debug         = false
        this.userAgent     = undefined
        this.twofa         = undefined // two-factor authentication (2FA)
        // default credentials
        this.apiKey        = undefined
        this.secret        = undefined
        this.uid           = undefined
        this.login         = undefined
        this.password      = undefined
        this.privateKey    = undefined // a "0x"-prefixed hexstring private key for a wallet
        this.walletAddress = undefined // a wallet address "0x"-prefixed hexstring
        this.token         = undefined // reserved for HTTP auth in some cases
        // placeholders for cached data
        this.balance      = {}
        this.orderbooks   = {}
        this.tickers      = {}
        this.orders       = undefined
        this.trades       = {}
        this.transactions = {}
        this.ohlcvs       = {}
        this.myTrades     = undefined
        this.positions    = {}
        // web3 and cryptography flags
        this.requiresWeb3 = false
        this.requiresEddsa = false
        // response handling flags and properties
        this.lastRestRequestTimestamp = 0
        this.enableLastJsonResponse = true
        this.enableLastHttpResponse = true
        this.enableLastResponseHeaders = true
        this.last_http_response    = undefined
        this.last_json_response    = undefined
        this.last_response_headers = undefined
        // camelCase and snake_notation support
        const unCamelCaseProperties = (obj = this) => {
            if (obj !== null) {
                const ownPropertyNames = Object.getOwnPropertyNames (obj)
                for (let i = 0; i < ownPropertyNames.length; i++) {
                    const k = ownPropertyNames[i]
                    this[unCamelCase (k)] = this[k]
                }
                unCamelCaseProperties (Object.getPrototypeOf (obj))
            }
        }
        unCamelCaseProperties ()
        // merge constructor overrides to this instance
        const configEntries = Object.entries (this.describe ()).concat (Object.entries (userConfig))
        for (let i = 0; i < configEntries.length; i++) {
            const [property, value] = configEntries[i]
            if (value && Object.getPrototypeOf (value) === Object.prototype) {
                this[property] = this.deepExtend (this[property], value)
            } else {
                this[property] = value
            }
        }
        // http client options
        const agentOptions = {
            'keepAlive': true,
        }
        // ssl options
        if (!this.validateServerSsl) {
            agentOptions['rejectUnauthorized'] = false;
        }
        // generate old metainfo interface
        const hasKeys = Object.keys (this.has)
        for (let i = 0; i < hasKeys.length; i++) {
            const k = hasKeys[i]
            this['has' + this.capitalize (k)] = !!this.has[k] // converts 'emulated' to true
        }
        // generate implicit api
        if (this.api) {
            this.defineRestApi (this.api, 'request')
        }
        // init the request rate limiter
        this.initRestRateLimiter ()
        // init predefined markets if any
        if (this.markets) {
            this.setMarkets (this.markets)
        }
        this.newUpdates = ((this.options as any).newUpdates !== undefined) ? (this.options as any).newUpdates : true;
    }

    throttle(cost){
        this.throttleProp(cost);
    }

    encodeURIComponent (...args) {
        // @ts-expect-error
        return encodeURIComponent (...args)
    }

    checkRequiredVersion (requiredVersion, error = true) {
        let result = true
        const [ major1, minor1, patch1 ] = requiredVersion.split ('.')
            , [ major2, minor2, patch2 ] = (Exchange as any).ccxtVersion.split ('.')
            , intMajor1 = this.parseToInt (major1)
            , intMinor1 = this.parseToInt (minor1)
            , intPatch1 = this.parseToInt (patch1)
            , intMajor2 = this.parseToInt (major2)
            , intMinor2 = this.parseToInt (minor2)
            , intPatch2 = this.parseToInt (patch2)
        if (intMajor1 > intMajor2) {
            result = false
        }
        if (intMajor1 === intMajor2) {
            if (intMinor1 > intMinor2) {
                result = false
            } else if (intMinor1 === intMinor2 && intPatch1 > intPatch2) {
                result = false
            }
        }
        if (!result) {
            if (error) {
                throw new NotSupported ('Your current version of CCXT is ' + (Exchange as any).ccxtVersion + ', a newer version ' + requiredVersion + ' is required, please, upgrade your version of CCXT')
            } else {
                return error
            }
        }
        return result
    }

    checkAddress (address) {
        if (address === undefined) {
            throw new InvalidAddress (this.id + ' address is undefined')
        }
        // check the address is not the same letter like 'aaaaa' nor too short nor has a space
        if ((this.unique (address).length === 1) || address.length < this.minFundingAddressLength || address.includes (' ')) {
            throw new InvalidAddress (this.id + ' address is invalid or has less than ' + this.minFundingAddressLength.toString () + ' characters: "' + this.json (address) + '"')
        }
        return address
    }

    initRestRateLimiter () {
        if (this.rateLimit === undefined) {
            throw new Error (this.id + '.rateLimit property is not configured');
        }
        this.tokenBucket = this.extend ({
            delay: 0.001,
            capacity: 1,
            cost: 1,
            maxCapacity: 1000,
            refillRate: (this.rateLimit > 0) ? 1 / this.rateLimit : Number.MAX_VALUE,
        }, this.tokenBucket);
        this.throttleProp = throttle (this.tokenBucket);

    }

    setSandboxMode (enabled) {
        if (!!enabled) { // eslint-disable-line no-extra-boolean-cast
            if ('test' in this.urls) {
                if (typeof this.urls['api'] === 'string') {
                    this.urls['apiBackup'] = this.urls['api']
                    this.urls['api'] = this.urls['test']
                } else {
                    this.urls['apiBackup'] = clone (this.urls['api'])
                    this.urls['api'] = clone (this.urls['test'])
                }
            } else {
                throw new NotSupported (this.id + ' does not have a sandbox URL')
            }
        } else if ('apiBackup' in this.urls) {
            if (typeof this.urls['api'] === 'string') {
                this.urls['api'] = this.urls['apiBackup'] as any
            } else {
                this.urls['api'] = clone (this.urls['apiBackup'])
            }
        }
    }

    defineRestApiEndpoint (methodName, uppercaseMethod, lowercaseMethod, camelcaseMethod, path, paths, config = {}) {
        const splitPath = path.split (/[^a-zA-Z0-9]/)
        const camelcaseSuffix  = splitPath.map (this.capitalize).join ('')
        const underscoreSuffix = splitPath.map ((x) => x.trim ().toLowerCase ()).filter ((x) => x.length > 0).join ('_')
        const camelcasePrefix = [ paths[0] ].concat (paths.slice (1).map (this.capitalize)).join ('')
        const underscorePrefix = [ paths[0] ].concat (paths.slice (1).map ((x) => x.trim ()).filter ((x) => x.length > 0)).join ('_')
        const camelcase  = camelcasePrefix + camelcaseMethod + this.capitalize (camelcaseSuffix)
        const underscore = underscorePrefix + '_' + lowercaseMethod + '_' + underscoreSuffix
        const typeArgument = (paths.length > 1) ? paths : paths[0]
        // handle call costs here
        const partial = async (params = {}, context = {}) => this[methodName] (path, typeArgument, uppercaseMethod, params, undefined, undefined, config, context)
        // const partial = async (params) => this[methodName] (path, typeArgument, uppercaseMethod, params || {})
        this[camelcase]  = partial
        this[underscore] = partial
    }

    defineRestApi (api, methodName, paths = []) {
        const keys = Object.keys (api)
        for (let i = 0; i < keys.length; i++) {
            const key = keys[i]
            const value = api[key]
            const uppercaseMethod = key.toUpperCase ()
            const lowercaseMethod = key.toLowerCase ()
            const camelcaseMethod = this.capitalize (lowercaseMethod)
            if (Array.isArray (value)) {
                for (let k = 0; k < value.length; k++) {
                    const path = value[k].trim ()
                    this.defineRestApiEndpoint (methodName, uppercaseMethod, lowercaseMethod, camelcaseMethod, path, paths)
                }
            // the options HTTP method conflicts with the 'options' API url path
            // } else if (key.match (/^(?:get|post|put|delete|options|head|patch)$/i)) {
            } else if (key.match (/^(?:get|post|put|delete|head|patch)$/i)) {
                const endpoints = Object.keys (value);
                for (let j = 0; j < endpoints.length; j++) {
                    const endpoint = endpoints[j]
                    const path = endpoint.trim ()
                    const config = value[endpoint]
                    if (typeof config === 'object') {
                        this.defineRestApiEndpoint (methodName, uppercaseMethod, lowercaseMethod, camelcaseMethod, path, paths, config)
                    } else if (typeof config === 'number') {
                        this.defineRestApiEndpoint (methodName, uppercaseMethod, lowercaseMethod, camelcaseMethod, path, paths, { cost: config })
                    } else {
                        throw new NotSupported (this.id + ' defineRestApi() API format is not supported, API leafs must strings, objects or numbers');
                    }
                }
            } else {
                this.defineRestApi (value, methodName, paths.concat ([ key ]))
            }
        }
    }

    log (... args) {
        console.log (... args)
    }

    async fetch (url, method = 'GET', headers: any = undefined, body: any = undefined) {
        if (isNode && this.userAgent) {
            if (typeof this.userAgent === 'string') {
                headers = this.extend ({ 'User-Agent': this.userAgent }, headers)
            } else if ((typeof this.userAgent === 'object') && ('User-Agent' in this.userAgent)) {
                headers = this.extend (this.userAgent, headers)
            }
        }
        if (typeof this.proxy === 'function') {
            url = (this as any).proxy (url)
            if (isNode) {
                headers = this.extend ({ 'Origin': this.origin }, headers)
            }
        } else if (typeof this.proxy === 'string') {
            if (this.proxy.length && isNode) {
                headers = this.extend ({ 'Origin': this.origin }, headers)
            }
            url = this.proxy + url
        }
        headers = this.extend (this.headers, headers)
        headers = this.setHeaders (headers)
        if (this.verbose) {
            this.log ("fetch Request:\n", this.id, method, url, "\nRequestHeaders:\n", headers, "\nRequestBody:\n", body, "\n")
        }
        if (this.fetchImplementation === undefined) {
            if (isNode) {
                const module = await import ('../static_dependencies/node-fetch/index.js')
                this.AbortError = module.AbortError
                this.fetchImplementation = module.default
                this.FetchError = module.FetchError
            } else {
                this.fetchImplementation = self.fetch
                this.AbortError = DOMException
                this.FetchError = TypeError
            }
        }
        // fetchImplementation cannot be called on this. in browsers:
        // TypeError Failed to execute 'fetch' on 'Window': Illegal invocation
        const fetchImplementation = this.fetchImplementation;
        const params = { method, headers, body, timeout: this.timeout };
        if (this.agent) {
            params['agent'] = this.agent;
        } else if (this.httpAgent && url.indexOf ('http://') === 0) {
            params['agent'] = this.httpAgent;
        } else if (this.httpsAgent && url.indexOf ('https://') === 0) {
            params['agent'] = this.httpsAgent;
        }
        const controller = new AbortController ()
        params['signal'] = controller.signal
        const timeout = setTimeout (() => {
            controller.abort ()
        }, this.timeout)
        try {
            const response = await fetchImplementation (url, this.extend (params, this.fetchOptions))
            clearTimeout (timeout)
            return this.handleRestResponse (response, url, method, headers, body);
        } catch (e) {
            if (e instanceof this.AbortError) {
                throw new RequestTimeout (this.id + ' ' + method + ' ' + url + ' request timed out (' + this.timeout + ' ms)');
            } else if (e instanceof this.FetchError) {
                throw new NetworkError (this.id + ' ' + method + ' ' + url + ' fetch failed');
            }
            throw e
        }
    }

    parseJson (jsonString) {
        try {
            if (this.isJsonEncodedObject (jsonString)) {
                return JSON.parse (this.onJsonResponse (jsonString))
            }
        } catch (e) {
            // SyntaxError
            return undefined
        }
    }

    getResponseHeaders (response) {
        const result = {}
        response.headers.forEach ((value, key) => {
            key = key.split ('-').map ((word) => this.capitalize (word)).join ('-')
            result[key] = value
        })
        return result
    }

    handleRestResponse (response, url, method = 'GET', requestHeaders = undefined, requestBody = undefined) {
        const responseHeaders = this.getResponseHeaders (response)
        if (this.handleContentTypeApplicationZip && (responseHeaders['Content-Type'] === 'application/zip')) {
            const responseBuffer = response.buffer ();
            if (this.enableLastResponseHeaders) {
                this.last_response_headers = responseHeaders
            }
            if (this.enableLastHttpResponse) {
                this.last_http_response = responseBuffer
            }
            if (this.verbose) {
                this.log ("handleRestResponse:\n", this.id, method, url, response.status, response.statusText, "\nResponseHeaders:\n", responseHeaders, "ZIP redacted", "\n")
            }
            // no error handler needed, because it would not be a zip response in case of an error
            return responseBuffer;
        }
        return response.text ().then ((responseBody) => {
            const bodyText = this.onRestResponse (response.status, response.statusText, url, method, responseHeaders, responseBody, requestHeaders, requestBody);
            const json = this.parseJson (bodyText)
            if (this.enableLastResponseHeaders) {
                this.last_response_headers = responseHeaders
            }
            if (this.enableLastHttpResponse) {
                this.last_http_response = responseBody
            }
            if (this.enableLastJsonResponse) {
                this.last_json_response = json
            }
            if (this.verbose) {
                this.log ("handleRestResponse:\n", this.id, method, url, response.status, response.statusText, "\nResponseHeaders:\n", responseHeaders, "\nResponseBody:\n", responseBody, "\n")
            }
            const skipFurtherErrorHandling = this.handleErrors (response.status, response.statusText, url, method, responseHeaders, responseBody, json, requestHeaders, requestBody)
            if (!skipFurtherErrorHandling) {
                this.handleHttpStatusCode (response.status, response.statusText, url, method, responseBody)
            }
            return json || responseBody
        })
    }

    onRestResponse (statusCode, statusText, url, method, responseHeaders, responseBody, requestHeaders, requestBody) {
        return responseBody.trim ()
    }

    onJsonResponse (responseBody) {
        return this.quoteJsonNumbers ? responseBody.replace (/":([+.0-9eE-]+)([,}])/g, '":"$1"$2') : responseBody;
    }

    async loadMarketsHelper (reload = false, params = {}) {
        if (!reload && this.markets) {
            if (!this.markets_by_id) {
                return this.setMarkets (this.markets)
            }
            return this.markets
        }
        let currencies = undefined
        // only call if exchange API provides endpoint (true), thus avoid emulated versions ('emulated')
        if (this.has['fetchCurrencies'] === true) {
            currencies = await this.fetchCurrencies ()
        }
        const markets = await this.fetchMarkets (params)
        return this.setMarkets (markets, currencies)
    }

    async loadMarkets (reload = false, params = {}): Promise<Dictionary<Market>> {
        // this method is async, it returns a promise
        if ((reload && !this.reloadingMarkets) || !this.marketsLoading) {
            this.reloadingMarkets = true
            this.marketsLoading = this.loadMarketsHelper (reload, params).then ((resolved) => {
                this.reloadingMarkets = false
                return resolved
            }, (error) => {
                this.reloadingMarkets = false
                throw error
            })
        }
        return this.marketsLoading
    }

    async fetchCurrencies (params = {}) {
        // markets are returned as a list
        // currencies are returned as a dict
        // this is for historical reasons
        // and may be changed for consistency later
        return new Promise ((resolve, reject) => resolve (this.currencies));
    }

    async fetchMarkets (params = {}): Promise<Market[]> {
        // markets are returned as a list
        // currencies are returned as a dict
        // this is for historical reasons
        // and may be changed for consistency later
        return new Promise ((resolve, reject) => resolve (Object.values (this.markets)))
    }

    filterBySinceLimit (array: object[], since: number = undefined, limit: any = undefined, key: string | number = 'timestamp', tail = false): any {
        const sinceIsDefined = (since !== undefined && since !== null)
        if (sinceIsDefined) {
            array = array.filter ((entry) => entry[key] >= since)
        }
        if (limit !== undefined && limit !== null) {
            array = tail ? array.slice (-limit) : array.slice (0, limit)
        }
        return array
    }

    filterByValueSinceLimit (array: object[], field: string | number, value: string | number = undefined, since: number = undefined, limit: any = undefined, key = 'timestamp', tail = false): any {
        const valueIsDefined = value !== undefined && value !== null
        const sinceIsDefined = since !== undefined && since !== null
        // single-pass filter for both symbol and since
        if (valueIsDefined || sinceIsDefined) {
            array = array.filter ((entry) =>
                ((valueIsDefined ? (entry[field] === value) : true) &&
                 (sinceIsDefined ? (entry[key] >= since) : true)))
        }
        if (limit !== undefined && limit !== null) {
            array = tail ? array.slice (-limit) : array.slice (0, limit)
        }
        return array
    }

    checkRequiredDependencies () {
        return
    }

    remove0xPrefix (hexData: string) {
        if (hexData.slice (0, 2) === '0x') {
            return hexData.slice (2)
        } else {
            return hexData
        }
    }

    hashMessage (message: string) {
        // takes a hex encoded message
        const binaryMessage = this.base16ToBinary (this.remove0xPrefix (message))
        const prefix = this.stringToBinary ('\x19Ethereum Signed Message:\n' + binaryMessage.sigBytes)
        return '0x' + this.hash (this.binaryConcat (prefix, binaryMessage), 'keccak', 'hex')
    }

    signHash (hash: string, privateKey: string) {
        const signature = this.ecdsa (hash.slice (-64), privateKey.slice (-64), 'secp256k1', undefined)
        return {
            'r': '0x' + signature['r'],
            's': '0x' + signature['s'],
            'v': 27 + signature['v'],
        }
    }

    signMessage (message: string, privateKey: string) {
        return this.signHash (this.hashMessage (message), privateKey.slice (-64))
    }

    signMessageString (message: string, privateKey: string) {
        // still takes the input as a hex string
        // same as above but returns a string instead of an object
        const signature = this.signMessage (message, privateKey)
        return signature['r'] + this.remove0xPrefix (signature['s']) + this.binaryToBase16 (this.numberToBE (signature['v']))
    }

    parseNumber (value: string | number, d: number = undefined): number {
        if (value === undefined) {
            return d
        } else {
            try {
                return this.number (value)
            } catch (e) {
                return d
            }
        }
    }

    checkOrderArguments (market, type, side, amount, price, params) {
        if (price === undefined) {
            if (type === 'limit') {
                  throw new ArgumentsRequired (this.id + ' createOrder() requires a price argument for a limit order');
            }
        }
        if (amount <= 0) {
            throw new ArgumentsRequired (this.id + ' createOrder() amount should be above 0');
        }
    }

    handleHttpStatusCode (code, reason, url, method, body) {
        const codeAsString = code.toString ();
        if (codeAsString in this.httpExceptions) {
            const ErrorClass = this.httpExceptions[codeAsString];
            throw new ErrorClass (this.id + ' ' + method + ' ' + url + ' ' + codeAsString + ' ' + reason + ' ' + body);
        }
    }

    // method to override

    findTimeframe (timeframe, timeframes = undefined) {
        timeframes = timeframes || this.timeframes;
        const keys = Object.keys (timeframes);
        for (let i = 0; i < keys.length; i++) {
            const key = keys[i];
            if (timeframes[key] === timeframe) {
                return key;
            }
        }
        return undefined;
    }

    formatScientificNotationFTX(n) {
        if (n === 0) {
            return '0e-00';
        }
        return n.toExponential().replace('e-', 'e-0');
    }

    spawn (method, ... args) {
        const future = Future ()
        method.apply (this, args).then ((future as any).resolve).catch ((future as any).reject)
        return future
    }

    delay (timeout, method, ... args) {
        setTimeout (() => {
            this.spawn (method, ... args)
        }, timeout);
    }

    // -----------------------------------------------------------------------
    // -----------------------------------------------------------------------
    // WS/PRO methods

    orderBook (snapshot = {}, depth = Number.MAX_SAFE_INTEGER) {
        return new WsOrderBook (snapshot, depth);
    }

    indexedOrderBook (snapshot = {}, depth = Number.MAX_SAFE_INTEGER) {
        return new IndexedOrderBook (snapshot, depth);
    }

    countedOrderBook (snapshot = {}, depth = Number.MAX_SAFE_INTEGER) {
        return new CountedOrderBook (snapshot, depth);
    }

    handleMessage (client, message) {} // stub to override

    // ping (client) {} // stub to override

    client (url): WsClient {
        this.clients = this.clients || {};
        if (!this.clients[url]) {
            const onMessage = this.handleMessage.bind (this);
            const onError = this.onError.bind (this);
            const onClose = this.onClose.bind (this);
            const onConnected = this.onConnected.bind (this);
            // decide client type here: ws / signalr / socketio
            const wsOptions = this.safeValue (this.options, 'ws', {});
            const options = this.deepExtend (this.streaming, {
                'log': this.log ? this.log.bind (this) : this.log,
                'ping': (this as any).ping ? (this as any).ping.bind (this) : (this as any).ping,
                'verbose': this.verbose,
                'throttle': throttle (this.tokenBucket),
                // add support for proxies
                'options': {
                    'agent': this.agent || this.httpsAgent || this.httpAgent,
                }
            }, wsOptions);
            this.clients[url] = new WsClient (url, onMessage, onError, onClose, onConnected, options);
        }
        return this.clients[url];
    }

    watch (url, messageHash, message = undefined, subscribeHash = undefined, subscription = undefined) {
        //
        // Without comments the code of this method is short and easy:
        //
        //     const client = this.client (url)
        //     const backoffDelay = 0
        //     const future = client.future (messageHash)
        //     const connected = client.connect (backoffDelay)
        //     connected.then (() => {
        //         if (message && !client.subscriptions[subscribeHash]) {
        //             client.subscriptions[subscribeHash] = true
        //             client.send (message)
        //         }
        //     }).catch ((error) => {})
        //     return future
        //
        // The following is a longer version of this method with comments
        //
        const client = this.client (url) as WsClient;
        // todo: calculate the backoff using the clients cache
        const backoffDelay = 0;
        //
        //  watchOrderBook ---- future ----+---------------+----→ user
        //                                 |               |
        //                                 ↓               ↑
        //                                 |               |
        //                              connect ......→ resolve
        //                                 |               |
        //                                 ↓               ↑
        //                                 |               |
        //                             subscribe -----→ receive
        //
        const future = client.future (messageHash);
        // we intentionally do not use await here to avoid unhandled exceptions
        // the policy is to make sure that 100% of promises are resolved or rejected
        // either with a call to client.resolve or client.reject with
        //  a proper exception class instance
        const connected = client.connect (backoffDelay);
        // the following is executed only if the catch-clause does not
        // catch any connection-level exceptions from the client
        // (connection established successfully)
        connected.then (() => {
            if (!client.subscriptions[subscribeHash]) {
                client.subscriptions[subscribeHash] = subscription || true;
                const options = this.safeValue (this.options, 'ws');
                const cost = this.safeValue (options, 'cost', 1);
                if (message) {
                    if (this.enableRateLimit && client.throttle) {
                        // add cost here |
                        //               |
                        //               V
                        client.throttle (cost).then (() => {
                            client.send (message);
                        }).catch ((e) => { throw e });
                    } else {
                        client.send (message);
                    }
                }
            }
        })
        return future;
    }

    onConnected (client, message = undefined) {
        // for user hooks
        // console.log ('Connected to', client.url)
    }

    onError (client, error) {
        if ((client.url in this.clients) && (this.clients[client.url].error)) {
            delete this.clients[client.url];
        }
    }

    onClose (client, error) {
        if (client.error) {
            // connection closed due to an error, do nothing
        } else {
            // server disconnected a working connection
            if (this.clients[client.url]) {
                delete this.clients[client.url];
            }
        }
    }

    async close () {
        const clients = Object.values (this.clients || {});
        for (let i = 0; i < clients.length; i++) {
            const client = clients[i] as WsClient;
            delete this.clients[client.url];
            await client.close ();
        }
    }

    handleDelta(bookside, delta, nonce = undefined) {
        //stub
    }

    async loadOrderBook (client, messageHash, symbol, limit = undefined, params = {}) {
        if (!(symbol in this.orderbooks)) {
            client.reject (new ExchangeError (this.id + ' loadOrderBook() orderbook is not initiated'), messageHash);
            return;
        }
        const maxRetries = this.handleOption ('watchOrderBook', 'maxRetries', 3);
        let tries = 0;
        try {
            const stored = this.orderbooks[symbol];
            while (tries < maxRetries) {
                const cache = stored.cache;
                const orderBook = await this.fetchOrderBook (symbol, limit, params);
                const index = this.getCacheIndex (orderBook, cache);
                if (index >= 0) {
                    stored.reset (orderBook);
                    this.handleDeltas (stored, cache.slice (index));
                    stored.cache.length = 0;
                    client.resolve (stored, messageHash);
                    return;
                }
                tries++;
            }
            client.reject (new ExchangeError (this.id + ' nonce is behind the cache after ' + maxRetries.toString () + ' tries.'), messageHash);
            delete this.clients[client.url];
        } catch (e) {
            client.reject (e, messageHash);
            await this.loadOrderBook (client, messageHash, symbol, limit, params);
        }
    }

    handleDeltas (orderbook, deltas, nonce = undefined) {
        for (let i = 0; i < deltas.length; i++) {
            this.handleDelta (orderbook, deltas[i]);
        }
    }

    // eslint-disable-next-line no-unused-vars
    getCacheIndex (orderbook, deltas) {
        // return the first index of the cache that can be applied to the orderbook or -1 if not possible
        return -1;
    }

    /* eslint-enable */
    // ------------------------------------------------------------------------

    // ########################################################################
    // ########################################################################
    // ########################################################################
    // ########################################################################
    // ########                        ########                        ########
    // ########                        ########                        ########
    // ########                        ########                        ########
    // ########                        ########                        ########
    // ########        ########################        ########################
    // ########        ########################        ########################
    // ########        ########################        ########################
    // ########        ########################        ########################
    // ########                        ########                        ########
    // ########                        ########                        ########
    // ########                        ########                        ########
    // ########                        ########                        ########
    // ########################################################################
    // ########################################################################
    // ########################################################################
    // ########################################################################
    // ########        ########        ########                        ########
    // ########        ########        ########                        ########
    // ########        ########        ########                        ########
    // ########        ########        ########                        ########
    // ################        ########################        ################
    // ################        ########################        ################
    // ################        ########################        ################
    // ################        ########################        ################
    // ########        ########        ################        ################
    // ########        ########        ################        ################
    // ########        ########        ################        ################
    // ########        ########        ################        ################
    // ########################################################################
    // ########################################################################
    // ########################################################################
    // ########################################################################

    // ------------------------------------------------------------------------
    // METHODS BELOW THIS LINE ARE TRANSPILED FROM JAVASCRIPT TO PYTHON AND PHP

    sign (path, api: any = 'public', method = 'GET', params = {}, headers: any = undefined, body: any = undefined) {
        return {};
    }

    async fetchAccounts (params = {}): Promise<any> {
        throw new NotSupported (this.id + ' fetchAccounts() is not supported yet');
    }

    async fetchTrades (symbol: string, since: number = undefined, limit: any = undefined, params = {}): Promise<Trade[]> {
        throw new NotSupported (this.id + ' fetchTrades() is not supported yet');
    }

    async watchTrades (symbol: string, since: number = undefined, limit: any = undefined, params = {}): Promise<Trade[]> {
        throw new NotSupported (this.id + ' watchTrades() is not supported yet');
    }

    async fetchDepositAddresses (codes: string[] = undefined, params = {}): Promise<any> {
        throw new NotSupported (this.id + ' fetchDepositAddresses() is not supported yet');
    }

    async fetchOrderBook (symbol, limit: any = undefined, params = {}): Promise<OrderBook> {
        throw new NotSupported (this.id + ' fetchOrderBook() is not supported yet');
    }

    async watchOrderBook (symbol, limit: any = undefined, params = {}): Promise<OrderBook> {
        throw new NotSupported (this.id + ' watchOrderBook() is not supported yet');
    }

    async fetchTime (params = {}): Promise<any> {
        throw new NotSupported (this.id + ' fetchTime() is not supported yet');
    }

    async fetchTradingLimits (symbols: string[] = undefined, params = {}): Promise<any> {
        throw new NotSupported (this.id + ' fetchTradingLimits() is not supported yet');
    }

    parseTicker (ticker: object, market = undefined): Ticker {
        throw new NotSupported (this.id + ' parseTicker() is not supported yet');
    }

    parseDepositAddress (depositAddress, currency = undefined) {
        throw new NotSupported (this.id + ' parseDepositAddress() is not supported yet');
    }

    parseTrade (trade: object, market = undefined): Trade {
        throw new NotSupported (this.id + ' parseTrade() is not supported yet');
    }

    parseTransaction (transaction, currency = undefined) {
        throw new NotSupported (this.id + ' parseTransaction() is not supported yet');
    }

    parseTransfer (transfer, currency = undefined) {
        throw new NotSupported (this.id + ' parseTransfer() is not supported yet');
    }

    parseAccount (account) {
        throw new NotSupported (this.id + ' parseAccount() is not supported yet');
    }

    parseLedgerEntry (item, currency = undefined) {
        throw new NotSupported (this.id + ' parseLedgerEntry() is not supported yet');
    }

    parseOrder (order, market = undefined): Order {
        throw new NotSupported (this.id + ' parseOrder() is not supported yet');
    }

    async fetchBorrowRates (params = {}): Promise<any> {
        throw new NotSupported (this.id + ' fetchBorrowRates() is not supported yet');
    }

    parseMarketLeverageTiers (info, market = undefined) {
        throw new NotSupported (this.id + ' parseMarketLeverageTiers() is not supported yet');
    }

    async fetchLeverageTiers (symbols: string[] = undefined, params = {}): Promise<any> {
        throw new NotSupported (this.id + ' fetchLeverageTiers() is not supported yet');
    }

<<<<<<< HEAD
    parsePosition (position, market = undefined): any {
        return undefined;
    }

    parseFundingRateHistory (info, market = undefined): any {
        return undefined;
    }

    parseBorrowInterest (info, market = undefined): any {
        return undefined;
    }

    async fetchFundingRates (symbols: string[] = undefined, params = {}): Promise<any> {
        return undefined;
    }

    async transfer (code: string, amount, fromAccount, toAccount, params = {}): Promise<any> {
        return undefined;
    }

    async withdraw (code: string, amount, address, tag = undefined, params = {}): Promise<any> {
        return undefined;
=======
    parsePosition (position, market = undefined) {
        throw new NotSupported (this.id + ' parsePosition() is not supported yet');
    }

    parseFundingRateHistory (info, market = undefined) {
        throw new NotSupported (this.id + ' parseFundingRateHistory() is not supported yet');
    }

    parseBorrowInterest (info, market = undefined) {
        throw new NotSupported (this.id + ' parseBorrowInterest() is not supported yet');
    }

    async fetchFundingRates (symbols: string[] = undefined, params = {}): Promise<any> {
        throw new NotSupported (this.id + ' fetchFundingRates() is not supported yet');
    }

    async transfer (code: string, amount, fromAccount, toAccount, params = {}): Promise<any> {
        throw new NotSupported (this.id + ' transfer() is not supported yet');
    }

    async withdraw (code: string, amount, address, tag = undefined, params = {}): Promise<any> {
        throw new NotSupported (this.id + ' withdraw() is not supported yet');
>>>>>>> 07ec4079
    }

    async createDepositAddress (code, params = {}): Promise<DepositAddressResponse> {
        throw new NotSupported (this.id + ' createDepositAddress() is not supported yet');
    }

    async setLeverage (leverage, symbol: string = undefined, params = {}): Promise<any> {
        throw new NotSupported (this.id + ' setLeverage() is not supported yet');
    }

    parseToInt (number: string | number) {
        // Solve Common parseInt misuse ex: parseInt ((since / 1000).toString ())
        // using a number as parameter which is not valid in ts
        const stringifiedNumber = number.toString ();
        const convertedNumber = parseFloat (stringifiedNumber) as any;
        return parseInt (convertedNumber);
    }

    getDefaultOptions () {
        return {
            'defaultNetworkCodeReplacements': {
                'ETH': { 'ERC20': 'ETH' },
                'TRX': { 'TRC20': 'TRX' },
                'CRO': { 'CRC20': 'CRONOS' },
            },
        };
    }

    safeLedgerEntry (entry: object, currency: string = undefined) {
        currency = this.safeCurrency (undefined, currency);
        let direction = this.safeString (entry, 'direction');
        let before = this.safeString (entry, 'before');
        let after = this.safeString (entry, 'after');
        const amount = this.safeString (entry, 'amount');
        if (amount !== undefined) {
            if (before === undefined && after !== undefined) {
                before = Precise.stringSub (after, amount);
            } else if (before !== undefined && after === undefined) {
                after = Precise.stringAdd (before, amount);
            }
        }
        if (before !== undefined && after !== undefined) {
            if (direction === undefined) {
                if (Precise.stringGt (before, after)) {
                    direction = 'out';
                }
                if (Precise.stringGt (after, before)) {
                    direction = 'in';
                }
            }
        }
        const fee = this.safeValue (entry, 'fee');
        if (fee !== undefined) {
            fee['cost'] = this.safeNumber (fee, 'cost');
        }
        const timestamp = this.safeInteger (entry, 'timestamp');
        return {
            'id': this.safeString (entry, 'id'),
            'timestamp': timestamp,
            'datetime': this.iso8601 (timestamp),
            'direction': direction,
            'account': this.safeString (entry, 'account'),
            'referenceId': this.safeString (entry, 'referenceId'),
            'referenceAccount': this.safeString (entry, 'referenceAccount'),
            'type': this.safeString (entry, 'type'),
            'currency': currency['code'],
            'amount': this.parseNumber (amount),
            'before': this.parseNumber (before),
            'after': this.parseNumber (after),
            'status': this.safeString (entry, 'status'),
            'fee': fee,
            'info': entry,
        };
    }

    setMarkets (markets, currencies = undefined) {
        const values = [];
        this.markets_by_id = {};
        // handle marketId conflicts
        // we insert spot markets first
        const marketValues = this.sortBy (this.toArray (markets), 'spot', true);
        for (let i = 0; i < marketValues.length; i++) {
            const value = marketValues[i];
            if (value['id'] in this.markets_by_id) {
                (this.markets_by_id[value['id']] as any).push (value);
            } else {
                this.markets_by_id[value['id']] = [ value ] as any;
            }
            const market = this.deepExtend (this.safeMarket (), {
                'precision': this.precision,
                'limits': this.limits,
            }, this.fees['trading'], value);
            values.push (market);
        }
        this.markets = this.indexBy (values, 'symbol') as any;
        const marketsSortedBySymbol = this.keysort (this.markets);
        const marketsSortedById = this.keysort (this.markets_by_id);
        this.symbols = Object.keys (marketsSortedBySymbol);
        this.ids = Object.keys (marketsSortedById);
        if (currencies !== undefined) {
            this.currencies = this.deepExtend (this.currencies, currencies);
        } else {
            let baseCurrencies = [];
            let quoteCurrencies = [];
            for (let i = 0; i < values.length; i++) {
                const market = values[i];
                const defaultCurrencyPrecision = (this.precisionMode === DECIMAL_PLACES) ? 8 : this.parseNumber ('1e-8');
                const marketPrecision = this.safeValue (market, 'precision', {});
                if ('base' in market) {
                    const currencyPrecision = this.safeValue2 (marketPrecision, 'base', 'amount', defaultCurrencyPrecision);
                    const currency = {
                        'id': this.safeString2 (market, 'baseId', 'base'),
                        'numericId': this.safeString (market, 'baseNumericId'),
                        'code': this.safeString (market, 'base'),
                        'precision': currencyPrecision,
                    };
                    baseCurrencies.push (currency);
                }
                if ('quote' in market) {
                    const currencyPrecision = this.safeValue2 (marketPrecision, 'quote', 'price', defaultCurrencyPrecision);
                    const currency = {
                        'id': this.safeString2 (market, 'quoteId', 'quote'),
                        'numericId': this.safeString (market, 'quoteNumericId'),
                        'code': this.safeString (market, 'quote'),
                        'precision': currencyPrecision,
                    };
                    quoteCurrencies.push (currency);
                }
            }
            baseCurrencies = this.sortBy (baseCurrencies, 'code');
            quoteCurrencies = this.sortBy (quoteCurrencies, 'code');
            this.baseCurrencies = this.indexBy (baseCurrencies, 'code');
            this.quoteCurrencies = this.indexBy (quoteCurrencies, 'code');
            const allCurrencies = this.arrayConcat (baseCurrencies, quoteCurrencies);
            const groupedCurrencies = this.groupBy (allCurrencies, 'code');
            const codes = Object.keys (groupedCurrencies);
            const resultingCurrencies = [];
            for (let i = 0; i < codes.length; i++) {
                const code = codes[i];
                const groupedCurrenciesCode = this.safeValue (groupedCurrencies, code, []);
                let highestPrecisionCurrency = this.safeValue (groupedCurrenciesCode, 0);
                for (let j = 1; j < groupedCurrenciesCode.length; j++) {
                    const currentCurrency = groupedCurrenciesCode[j];
                    if (this.precisionMode === TICK_SIZE) {
                        highestPrecisionCurrency = (currentCurrency['precision'] < highestPrecisionCurrency['precision']) ? currentCurrency : highestPrecisionCurrency;
                    } else {
                        highestPrecisionCurrency = (currentCurrency['precision'] > highestPrecisionCurrency['precision']) ? currentCurrency : highestPrecisionCurrency;
                    }
                }
                resultingCurrencies.push (highestPrecisionCurrency);
            }
            const sortedCurrencies = this.sortBy (resultingCurrencies, 'code');
            this.currencies = this.deepExtend (this.currencies, this.indexBy (sortedCurrencies, 'code'));
        }
        this.currencies_by_id = this.indexBy (this.currencies, 'id');
        const currenciesSortedByCode = this.keysort (this.currencies);
        this.codes = Object.keys (currenciesSortedByCode);
        return this.markets;
    }

    safeBalance (balance: object): Balances {
        const balances = this.omit (balance, [ 'info', 'timestamp', 'datetime', 'free', 'used', 'total' ]);
        const codes = Object.keys (balances);
        balance['free'] = {};
        balance['used'] = {};
        balance['total'] = {};
        const debtBalance = {};
        for (let i = 0; i < codes.length; i++) {
            const code = codes[i];
            let total = this.safeString (balance[code], 'total');
            let free = this.safeString (balance[code], 'free');
            let used = this.safeString (balance[code], 'used');
            const debt = this.safeString (balance[code], 'debt');
            if ((total === undefined) && (free !== undefined) && (used !== undefined)) {
                total = Precise.stringAdd (free, used);
            }
            if ((free === undefined) && (total !== undefined) && (used !== undefined)) {
                free = Precise.stringSub (total, used);
            }
            if ((used === undefined) && (total !== undefined) && (free !== undefined)) {
                used = Precise.stringSub (total, free);
            }
            balance[code]['free'] = this.parseNumber (free);
            balance[code]['used'] = this.parseNumber (used);
            balance[code]['total'] = this.parseNumber (total);
            balance['free'][code] = balance[code]['free'];
            balance['used'][code] = balance[code]['used'];
            balance['total'][code] = balance[code]['total'];
            if (debt !== undefined) {
                balance[code]['debt'] = this.parseNumber (debt);
                debtBalance[code] = balance[code]['debt'];
            }
        }
        const debtBalanceArray = Object.keys (debtBalance);
        const length = debtBalanceArray.length;
        if (length) {
            balance['debt'] = debtBalance;
        }
        return balance as any;
    }

    safeOrder (order: object, market: object = undefined) {
        // parses numbers as strings
        // * it is important pass the trades as unparsed rawTrades
        let amount = this.omitZero (this.safeString (order, 'amount'));
        let remaining = this.safeString (order, 'remaining');
        let filled = this.safeString (order, 'filled');
        let cost = this.safeString (order, 'cost');
        let average = this.omitZero (this.safeString (order, 'average'));
        let price = this.omitZero (this.safeString (order, 'price'));
        let lastTradeTimeTimestamp = this.safeInteger (order, 'lastTradeTimestamp');
        let symbol = this.safeString (order, 'symbol');
        let side = this.safeString (order, 'side');
        const parseFilled = (filled === undefined);
        const parseCost = (cost === undefined);
        const parseLastTradeTimeTimestamp = (lastTradeTimeTimestamp === undefined);
        const fee = this.safeValue (order, 'fee');
        const parseFee = (fee === undefined);
        const parseFees = this.safeValue (order, 'fees') === undefined;
        const parseSymbol = symbol === undefined;
        const parseSide = side === undefined;
        const shouldParseFees = parseFee || parseFees;
        const fees = this.safeValue (order, 'fees', []);
        let trades = [];
        if (parseFilled || parseCost || shouldParseFees) {
            const rawTrades = this.safeValue (order, 'trades', trades);
            const oldNumber = this.number;
            // we parse trades as strings here!
            (this as any).number = String;
            trades = this.parseTrades (rawTrades, market);
            this.number = oldNumber;
            let tradesLength = 0;
            const isArray = Array.isArray (trades);
            if (isArray) {
                tradesLength = trades.length;
            }
            if (isArray && (tradesLength > 0)) {
                // move properties that are defined in trades up into the order
                if (order['symbol'] === undefined) {
                    order['symbol'] = trades[0]['symbol'];
                }
                if (order['side'] === undefined) {
                    order['side'] = trades[0]['side'];
                }
                if (order['type'] === undefined) {
                    order['type'] = trades[0]['type'];
                }
                if (order['id'] === undefined) {
                    order['id'] = trades[0]['order'];
                }
                if (parseFilled) {
                    filled = '0';
                }
                if (parseCost) {
                    cost = '0';
                }
                for (let i = 0; i < trades.length; i++) {
                    const trade = trades[i];
                    const tradeAmount = this.safeString (trade, 'amount');
                    if (parseFilled && (tradeAmount !== undefined)) {
                        filled = Precise.stringAdd (filled, tradeAmount);
                    }
                    const tradeCost = this.safeString (trade, 'cost');
                    if (parseCost && (tradeCost !== undefined)) {
                        cost = Precise.stringAdd (cost, tradeCost);
                    }
                    if (parseSymbol) {
                        symbol = this.safeString (trade, 'symbol');
                    }
                    if (parseSide) {
                        side = this.safeString (trade, 'side');
                    }
                    const tradeTimestamp = this.safeValue (trade, 'timestamp');
                    if (parseLastTradeTimeTimestamp && (tradeTimestamp !== undefined)) {
                        if (lastTradeTimeTimestamp === undefined) {
                            lastTradeTimeTimestamp = tradeTimestamp;
                        } else {
                            lastTradeTimeTimestamp = Math.max (lastTradeTimeTimestamp, tradeTimestamp);
                        }
                    }
                    if (shouldParseFees) {
                        const tradeFees = this.safeValue (trade, 'fees');
                        if (tradeFees !== undefined) {
                            for (let j = 0; j < tradeFees.length; j++) {
                                const tradeFee = tradeFees[j];
                                fees.push (this.extend ({}, tradeFee));
                            }
                        } else {
                            const tradeFee = this.safeValue (trade, 'fee');
                            if (tradeFee !== undefined) {
                                fees.push (this.extend ({}, tradeFee));
                            }
                        }
                    }
                }
            }
        }
        if (shouldParseFees) {
            const reducedFees = this.reduceFees ? this.reduceFeesByCurrency (fees) : fees;
            const reducedLength = reducedFees.length;
            for (let i = 0; i < reducedLength; i++) {
                reducedFees[i]['cost'] = this.safeNumber (reducedFees[i], 'cost');
                if ('rate' in reducedFees[i]) {
                    reducedFees[i]['rate'] = this.safeNumber (reducedFees[i], 'rate');
                }
            }
            if (!parseFee && (reducedLength === 0)) {
                fee['cost'] = this.safeNumber (fee, 'cost');
                if ('rate' in fee) {
                    fee['rate'] = this.safeNumber (fee, 'rate');
                }
                reducedFees.push (fee);
            }
            order['fees'] = reducedFees;
            if (parseFee && (reducedLength === 1)) {
                order['fee'] = reducedFees[0];
            }
        }
        if (amount === undefined) {
            // ensure amount = filled + remaining
            if (filled !== undefined && remaining !== undefined) {
                amount = Precise.stringAdd (filled, remaining);
            } else if (this.safeString (order, 'status') === 'closed') {
                amount = filled;
            }
        }
        if (filled === undefined) {
            if (amount !== undefined && remaining !== undefined) {
                filled = Precise.stringSub (amount, remaining);
            }
        }
        if (remaining === undefined) {
            if (amount !== undefined && filled !== undefined) {
                remaining = Precise.stringSub (amount, filled);
            }
        }
        // ensure that the average field is calculated correctly
        const inverse = this.safeValue (market, 'inverse', false);
        const contractSize = this.numberToString (this.safeValue (market, 'contractSize', 1));
        // inverse
        // price = filled * contract size / cost
        //
        // linear
        // price = cost / (filled * contract size)
        if (average === undefined) {
            if ((filled !== undefined) && (cost !== undefined) && Precise.stringGt (filled, '0')) {
                const filledTimesContractSize = Precise.stringMul (filled, contractSize);
                if (inverse) {
                    average = Precise.stringDiv (filledTimesContractSize, cost);
                } else {
                    average = Precise.stringDiv (cost, filledTimesContractSize);
                }
            }
        }
        // similarly
        // inverse
        // cost = filled * contract size / price
        //
        // linear
        // cost = filled * contract size * price
        const costPriceExists = (average !== undefined) || (price !== undefined);
        if (parseCost && (filled !== undefined) && costPriceExists) {
            let multiplyPrice = undefined;
            if (average === undefined) {
                multiplyPrice = price;
            } else {
                multiplyPrice = average;
            }
            // contract trading
            const filledTimesContractSize = Precise.stringMul (filled, contractSize);
            if (inverse) {
                cost = Precise.stringDiv (filledTimesContractSize, multiplyPrice);
            } else {
                cost = Precise.stringMul (filledTimesContractSize, multiplyPrice);
            }
        }
        // support for market orders
        const orderType = this.safeValue (order, 'type');
        const emptyPrice = (price === undefined) || Precise.stringEquals (price, '0');
        if (emptyPrice && (orderType === 'market')) {
            price = average;
        }
        // we have trades with string values at this point so we will mutate them
        for (let i = 0; i < trades.length; i++) {
            const entry = trades[i];
            entry['amount'] = this.safeNumber (entry, 'amount');
            entry['price'] = this.safeNumber (entry, 'price');
            entry['cost'] = this.safeNumber (entry, 'cost');
            const feeNew = this.safeValue (entry, 'fee', {});
            feeNew['cost'] = this.safeNumber (feeNew, 'cost');
            if ('rate' in feeNew) {
                feeNew['rate'] = this.safeNumber (feeNew, 'rate');
            }
            entry['fee'] = feeNew;
        }
        let timeInForce = this.safeString (order, 'timeInForce');
        let postOnly = this.safeValue (order, 'postOnly');
        // timeInForceHandling
        if (timeInForce === undefined) {
            if (this.safeString (order, 'type') === 'market') {
                timeInForce = 'IOC';
            }
            // allow postOnly override
            if (postOnly) {
                timeInForce = 'PO';
            }
        } else if (postOnly === undefined) {
            // timeInForce is not undefined here
            postOnly = timeInForce === 'PO';
        }
        const timestamp = this.safeInteger (order, 'timestamp');
        let datetime = this.safeString (order, 'datetime');
        if (datetime === undefined) {
            datetime = this.iso8601 (timestamp);
        }
        const triggerPrice = this.parseNumber (this.safeString2 (order, 'triggerPrice', 'stopPrice'));
        return this.extend (order, {
            'id': this.safeString (order, 'id'),
            'clientOrderId': this.safeString (order, 'clientOrderId'),
            'timestamp': timestamp,
            'datetime': datetime,
            'symbol': symbol,
            'type': this.safeString (order, 'type'),
            'side': side,
            'lastTradeTimestamp': lastTradeTimeTimestamp,
            'price': this.parseNumber (price),
            'amount': this.parseNumber (amount),
            'cost': this.parseNumber (cost),
            'average': this.parseNumber (average),
            'filled': this.parseNumber (filled),
            'remaining': this.parseNumber (remaining),
            'timeInForce': timeInForce,
            'postOnly': postOnly,
            'trades': trades,
            'reduceOnly': this.safeValue (order, 'reduceOnly'),
            'stopPrice': triggerPrice,  // ! deprecated, use triggerPrice instead
            'triggerPrice': triggerPrice,
            'status': this.safeString (order, 'status'),
            'fee': this.safeValue (order, 'fee'),
        });
    }

    parseOrders (orders: object, market: object = undefined, since: number = undefined, limit: any = undefined, params = {}): Order[] {
        //
        // the value of orders is either a dict or a list
        //
        // dict
        //
        //     {
        //         'id1': { ... },
        //         'id2': { ... },
        //         'id3': { ... },
        //         ...
        //     }
        //
        // list
        //
        //     [
        //         { 'id': 'id1', ... },
        //         { 'id': 'id2', ... },
        //         { 'id': 'id3', ... },
        //         ...
        //     ]
        //
        let results = [];
        if (Array.isArray (orders)) {
            for (let i = 0; i < orders.length; i++) {
                const order = this.extend (this.parseOrder (orders[i], market), params);
                results.push (order);
            }
        } else {
            const ids = Object.keys (orders);
            for (let i = 0; i < ids.length; i++) {
                const id = ids[i];
                const order = this.extend (this.parseOrder (this.extend ({ 'id': id }, orders[id]), market), params);
                results.push (order);
            }
        }
        results = this.sortBy (results, 'timestamp');
        const symbol = (market !== undefined) ? market['symbol'] : undefined;
        const tail = since === undefined;
        return this.filterBySymbolSinceLimit (results, symbol, since, limit, tail) as Order[];
    }

    calculateFee (symbol: string, type: string, side: string, amount: number, price: number, takerOrMaker = 'taker', params = {}) {
        if (type === 'market' && takerOrMaker === 'maker') {
            throw new ArgumentsRequired (this.id + ' calculateFee() - you have provided incompatible arguments - "market" type order can not be "maker". Change either the "type" or the "takerOrMaker" argument to calculate the fee.');
        }
        const market = this.markets[symbol];
        const feeSide = this.safeString (market, 'feeSide', 'quote');
        let key = 'quote';
        let cost = undefined;
        const amountString = this.numberToString (amount);
        const priceString = this.numberToString (price);
        if (feeSide === 'quote') {
            // the fee is always in quote currency
            cost = Precise.stringMul (amountString, priceString);
        } else if (feeSide === 'base') {
            // the fee is always in base currency
            cost = amountString;
        } else if (feeSide === 'get') {
            // the fee is always in the currency you get
            cost = amountString;
            if (side === 'sell') {
                cost = Precise.stringMul (cost, priceString);
            } else {
                key = 'base';
            }
        } else if (feeSide === 'give') {
            // the fee is always in the currency you give
            cost = amountString;
            if (side === 'buy') {
                cost = Precise.stringMul (cost, priceString);
            } else {
                key = 'base';
            }
        }
        // for derivatives, the fee is in 'settle' currency
        if (!market['spot']) {
            key = 'settle';
        }
        // even if `takerOrMaker` argument was set to 'maker', for 'market' orders we should forcefully override it to 'taker'
        if (type === 'market') {
            takerOrMaker = 'taker';
        }
        const rate = this.safeString (market, takerOrMaker);
        if (cost !== undefined) {
            cost = Precise.stringMul (cost, rate);
        }
        return {
            'type': takerOrMaker,
            'currency': market[key],
            'rate': this.parseNumber (rate),
            'cost': this.parseNumber (cost),
        };
    }

    safeTrade (trade: object, market: object = undefined): Trade {
        const amount = this.safeString (trade, 'amount');
        const price = this.safeString (trade, 'price');
        let cost = this.safeString (trade, 'cost');
        if (cost === undefined) {
            // contract trading
            const contractSize = this.safeString (market, 'contractSize');
            let multiplyPrice = price;
            if (contractSize !== undefined) {
                const inverse = this.safeValue (market, 'inverse', false);
                if (inverse) {
                    multiplyPrice = Precise.stringDiv ('1', price);
                }
                multiplyPrice = Precise.stringMul (multiplyPrice, contractSize);
            }
            cost = Precise.stringMul (multiplyPrice, amount);
        }
        const parseFee = this.safeValue (trade, 'fee') === undefined;
        const parseFees = this.safeValue (trade, 'fees') === undefined;
        const shouldParseFees = parseFee || parseFees;
        const fees = [];
        const fee = this.safeValue (trade, 'fee');
        if (shouldParseFees) {
            const reducedFees = this.reduceFees ? this.reduceFeesByCurrency (fees) : fees;
            const reducedLength = reducedFees.length;
            for (let i = 0; i < reducedLength; i++) {
                reducedFees[i]['cost'] = this.safeNumber (reducedFees[i], 'cost');
                if ('rate' in reducedFees[i]) {
                    reducedFees[i]['rate'] = this.safeNumber (reducedFees[i], 'rate');
                }
            }
            if (!parseFee && (reducedLength === 0)) {
                fee['cost'] = this.safeNumber (fee, 'cost');
                if ('rate' in fee) {
                    fee['rate'] = this.safeNumber (fee, 'rate');
                }
                reducedFees.push (fee);
            }
            if (parseFees) {
                trade['fees'] = reducedFees;
            }
            if (parseFee && (reducedLength === 1)) {
                trade['fee'] = reducedFees[0];
            }
            const tradeFee = this.safeValue (trade, 'fee');
            if (tradeFee !== undefined) {
                tradeFee['cost'] = this.safeNumber (tradeFee, 'cost');
                if ('rate' in tradeFee) {
                    tradeFee['rate'] = this.safeNumber (tradeFee, 'rate');
                }
                trade['fee'] = tradeFee;
            }
        }
        trade['amount'] = this.parseNumber (amount);
        trade['price'] = this.parseNumber (price);
        trade['cost'] = this.parseNumber (cost);
        return trade as Trade;
    }

    reduceFeesByCurrency (fees) {
        //
        // this function takes a list of fee structures having the following format
        //
        //     string = true
        //
        //     [
        //         { 'currency': 'BTC', 'cost': '0.1' },
        //         { 'currency': 'BTC', 'cost': '0.2'  },
        //         { 'currency': 'BTC', 'cost': '0.2', 'rate': '0.00123' },
        //         { 'currency': 'BTC', 'cost': '0.4', 'rate': '0.00123' },
        //         { 'currency': 'BTC', 'cost': '0.5', 'rate': '0.00456' },
        //         { 'currency': 'USDT', 'cost': '12.3456' },
        //     ]
        //
        //     string = false
        //
        //     [
        //         { 'currency': 'BTC', 'cost': 0.1 },
        //         { 'currency': 'BTC', 'cost': 0.2 },
        //         { 'currency': 'BTC', 'cost': 0.2, 'rate': 0.00123 },
        //         { 'currency': 'BTC', 'cost': 0.4, 'rate': 0.00123 },
        //         { 'currency': 'BTC', 'cost': 0.5, 'rate': 0.00456 },
        //         { 'currency': 'USDT', 'cost': 12.3456 },
        //     ]
        //
        // and returns a reduced fee list, where fees are summed per currency and rate (if any)
        //
        //     string = true
        //
        //     [
        //         { 'currency': 'BTC', 'cost': '0.3'  },
        //         { 'currency': 'BTC', 'cost': '0.6', 'rate': '0.00123' },
        //         { 'currency': 'BTC', 'cost': '0.5', 'rate': '0.00456' },
        //         { 'currency': 'USDT', 'cost': '12.3456' },
        //     ]
        //
        //     string  = false
        //
        //     [
        //         { 'currency': 'BTC', 'cost': 0.3  },
        //         { 'currency': 'BTC', 'cost': 0.6, 'rate': 0.00123 },
        //         { 'currency': 'BTC', 'cost': 0.5, 'rate': 0.00456 },
        //         { 'currency': 'USDT', 'cost': 12.3456 },
        //     ]
        //
        const reduced = {};
        for (let i = 0; i < fees.length; i++) {
            const fee = fees[i];
            const feeCurrencyCode = this.safeString (fee, 'currency');
            if (feeCurrencyCode !== undefined) {
                const rate = this.safeString (fee, 'rate');
                const cost = this.safeValue (fee, 'cost');
                if (Precise.stringEq (cost, '0')) {
                    // omit zero cost fees
                    continue;
                }
                if (!(feeCurrencyCode in reduced)) {
                    reduced[feeCurrencyCode] = {};
                }
                const rateKey = (rate === undefined) ? '' : rate;
                if (rateKey in reduced[feeCurrencyCode]) {
                    reduced[feeCurrencyCode][rateKey]['cost'] = Precise.stringAdd (reduced[feeCurrencyCode][rateKey]['cost'], cost);
                } else {
                    reduced[feeCurrencyCode][rateKey] = {
                        'currency': feeCurrencyCode,
                        'cost': cost,
                    };
                    if (rate !== undefined) {
                        reduced[feeCurrencyCode][rateKey]['rate'] = rate;
                    }
                }
            }
        }
        let result = [];
        const feeValues = Object.values (reduced);
        for (let i = 0; i < feeValues.length; i++) {
            const reducedFeeValues = Object.values (feeValues[i]);
            result = this.arrayConcat (result, reducedFeeValues);
        }
        return result;
    }

    safeTicker (ticker: object, market = undefined): Ticker {
        let open = this.safeValue (ticker, 'open');
        let close = this.safeValue (ticker, 'close');
        let last = this.safeValue (ticker, 'last');
        let change = this.safeValue (ticker, 'change');
        let percentage = this.safeValue (ticker, 'percentage');
        let average = this.safeValue (ticker, 'average');
        let vwap = this.safeValue (ticker, 'vwap');
        const baseVolume = this.safeValue (ticker, 'baseVolume');
        const quoteVolume = this.safeValue (ticker, 'quoteVolume');
        if (vwap === undefined) {
            vwap = Precise.stringDiv (quoteVolume, baseVolume);
        }
        if ((last !== undefined) && (close === undefined)) {
            close = last;
        } else if ((last === undefined) && (close !== undefined)) {
            last = close;
        }
        if ((last !== undefined) && (open !== undefined)) {
            if (change === undefined) {
                change = Precise.stringSub (last, open);
            }
            if (average === undefined) {
                average = Precise.stringDiv (Precise.stringAdd (last, open), '2');
            }
        }
        if ((percentage === undefined) && (change !== undefined) && (open !== undefined) && Precise.stringGt (open, '0')) {
            percentage = Precise.stringMul (Precise.stringDiv (change, open), '100');
        }
        if ((change === undefined) && (percentage !== undefined) && (open !== undefined)) {
            change = Precise.stringDiv (Precise.stringMul (percentage, open), '100');
        }
        if ((open === undefined) && (last !== undefined) && (change !== undefined)) {
            open = Precise.stringSub (last, change);
        }
        // timestamp and symbol operations don't belong in safeTicker
        // they should be done in the derived classes
        return this.extend (ticker, {
            'bid': this.safeNumber (ticker, 'bid'),
            'bidVolume': this.safeNumber (ticker, 'bidVolume'),
            'ask': this.safeNumber (ticker, 'ask'),
            'askVolume': this.safeNumber (ticker, 'askVolume'),
            'high': this.safeNumber (ticker, 'high'),
            'low': this.safeNumber (ticker, 'low'),
            'open': this.parseNumber (open),
            'close': this.parseNumber (close),
            'last': this.parseNumber (last),
            'change': this.parseNumber (change),
            'percentage': this.parseNumber (percentage),
            'average': this.parseNumber (average),
            'vwap': this.parseNumber (vwap),
            'baseVolume': this.parseNumber (baseVolume),
            'quoteVolume': this.parseNumber (quoteVolume),
            'previousClose': this.safeNumber (ticker, 'previousClose'),
        });
    }

    async fetchOHLCV (symbol: string, timeframe = '1m', since: number = undefined, limit: any = undefined, params = {}): Promise<OHLCV[]> {
        if (!this.has['fetchTrades']) {
            throw new NotSupported (this.id + ' fetchOHLCV() is not supported yet');
        }
        await this.loadMarkets ();
        const trades = await this.fetchTrades (symbol, since, limit, params);
        const ohlcvc = this.buildOHLCVC (trades, timeframe, since, limit);
        const result = [];
        for (let i = 0; i < ohlcvc.length; i++) {
            result.push ([
                this.safeInteger (ohlcvc[i], 0),
                this.safeNumber (ohlcvc[i], 1),
                this.safeNumber (ohlcvc[i], 2),
                this.safeNumber (ohlcvc[i], 3),
                this.safeNumber (ohlcvc[i], 4),
                this.safeNumber (ohlcvc[i], 5),
            ]);
        }
        return result;
    }

    async watchOHLCV (symbol: string, timeframe = '1m', since: number = undefined, limit: any = undefined, params = {}): Promise<OHLCV[]> {
        throw new NotSupported (this.id + ' watchOHLCV() is not supported yet');
    }

    convertTradingViewToOHLCV (ohlcvs, timestamp = 't', open = 'o', high = 'h', low = 'l', close = 'c', volume = 'v', ms = false) {
        const result = [];
        const timestamps = this.safeValue (ohlcvs, timestamp, []);
        const opens = this.safeValue (ohlcvs, open, []);
        const highs = this.safeValue (ohlcvs, high, []);
        const lows = this.safeValue (ohlcvs, low, []);
        const closes = this.safeValue (ohlcvs, close, []);
        const volumes = this.safeValue (ohlcvs, volume, []);
        for (let i = 0; i < timestamps.length; i++) {
            result.push ([
                ms ? this.safeInteger (timestamps, i) : this.safeTimestamp (timestamps, i),
                this.safeValue (opens, i),
                this.safeValue (highs, i),
                this.safeValue (lows, i),
                this.safeValue (closes, i),
                this.safeValue (volumes, i),
            ]);
        }
        return result;
    }

    convertOHLCVToTradingView (ohlcvs, timestamp = 't', open = 'o', high = 'h', low = 'l', close = 'c', volume = 'v', ms = false) {
        const result = {};
        result[timestamp] = [];
        result[open] = [];
        result[high] = [];
        result[low] = [];
        result[close] = [];
        result[volume] = [];
        for (let i = 0; i < ohlcvs.length; i++) {
            const ts = ms ? ohlcvs[i][0] : this.parseToInt (ohlcvs[i][0] / 1000);
            result[timestamp].push (ts);
            result[open].push (ohlcvs[i][1]);
            result[high].push (ohlcvs[i][2]);
            result[low].push (ohlcvs[i][3]);
            result[close].push (ohlcvs[i][4]);
            result[volume].push (ohlcvs[i][5]);
        }
        return result;
    }

    marketIds (symbols) {
        if (symbols === undefined) {
            return symbols;
        }
        const result = [];
        for (let i = 0; i < symbols.length; i++) {
            result.push (this.marketId (symbols[i]));
        }
        return result;
    }

    marketSymbols (symbols) {
        if (symbols === undefined) {
            return symbols;
        }
        const result = [];
        for (let i = 0; i < symbols.length; i++) {
            result.push (this.symbol (symbols[i]));
        }
        return result;
    }

    marketCodes (codes) {
        if (codes === undefined) {
            return codes;
        }
        const result = [];
        for (let i = 0; i < codes.length; i++) {
            result.push (this.commonCurrencyCode (codes[i]));
        }
        return result;
    }

    parseBidsAsks (bidasks, priceKey: number | string = 0, amountKey: number | string = 1) {
        bidasks = this.toArray (bidasks);
        const result = [];
        for (let i = 0; i < bidasks.length; i++) {
            result.push (this.parseBidAsk (bidasks[i], priceKey, amountKey));
        }
        return result;
    }

    async fetchL2OrderBook (symbol: string, limit: any = undefined, params = {}) {
        const orderbook = await this.fetchOrderBook (symbol, limit, params);
        return this.extend (orderbook, {
            'asks': this.sortBy (this.aggregate (orderbook['asks']), 0),
            'bids': this.sortBy (this.aggregate (orderbook['bids']), 0, true),
        });
    }

    filterBySymbol (objects, symbol: string = undefined) {
        if (symbol === undefined) {
            return objects;
        }
        const result = [];
        for (let i = 0; i < objects.length; i++) {
            const objectSymbol = this.safeString (objects[i], 'symbol');
            if (objectSymbol === symbol) {
                result.push (objects[i]);
            }
        }
        return result;
    }

    parseOHLCV (ohlcv, market = undefined) {
        if (Array.isArray (ohlcv)) {
            return [
                this.safeInteger (ohlcv, 0), // timestamp
                this.safeNumber (ohlcv, 1), // open
                this.safeNumber (ohlcv, 2), // high
                this.safeNumber (ohlcv, 3), // low
                this.safeNumber (ohlcv, 4), // close
                this.safeNumber (ohlcv, 5), // volume
            ];
        }
        return ohlcv;
    }

    getNetwork (network: string, code: string): string {
        network = network.toUpperCase ();
        const aliases = {
            'ETHEREUM': 'ETH',
            'ETHER': 'ETH',
            'ERC20': 'ETH',
            'ETH': 'ETH',
            'TRC20': 'TRX',
            'TRON': 'TRX',
            'TRX': 'TRX',
            'BEP20': 'BSC',
            'BSC': 'BSC',
            'HRC20': 'HT',
            'HECO': 'HT',
            'SPL': 'SOL',
            'SOL': 'SOL',
            'TERRA': 'LUNA',
            'LUNA': 'LUNA',
            'POLYGON': 'MATIC',
            'MATIC': 'MATIC',
            'EOS': 'EOS',
            'WAVES': 'WAVES',
            'AVALANCHE': 'AVAX',
            'AVAX': 'AVAX',
            'QTUM': 'QTUM',
            'CHZ': 'CHZ',
            'NEO': 'NEO',
            'ONT': 'ONT',
            'RON': 'RON',
        };
        if (network === code) {
            return network;
        } else if (network in aliases) {
            return aliases[network];
        } else {
            throw new NotSupported (this.id + ' network ' + network + ' is not yet supported');
        }
    }

    networkCodeToId (networkCode, currencyCode = undefined) {
        /**
         * @ignore
         * @method
         * @name exchange#networkCodeToId
         * @description tries to convert the provided networkCode (which is expected to be an unified network code) to a network id. In order to achieve this, derived class needs to have 'options->networks' defined.
         * @param {string} networkCode unified network code
         * @param {string|undefined} currencyCode unified currency code, but this argument is not required by default, unless there is an exchange (like huobi) that needs an override of the method to be able to pass currencyCode argument additionally
         * @returns {[string|undefined]} exchange-specific network id
         */
        const networkIdsByCodes = this.safeValue (this.options, 'networks', {});
        let networkId = this.safeString (networkIdsByCodes, networkCode);
        // for example, if 'ETH' is passed for networkCode, but 'ETH' key not defined in `options->networks` object
        if (networkId === undefined) {
            if (currencyCode === undefined) {
                // if currencyCode was not provided, then we just set passed value to networkId
                networkId = networkCode;
            } else {
                // if currencyCode was provided, then we try to find if that currencyCode has a replacement (i.e. ERC20 for ETH)
                const defaultNetworkCodeReplacements = this.safeValue (this.options, 'defaultNetworkCodeReplacements', {});
                if (currencyCode in defaultNetworkCodeReplacements) {
                    // if there is a replacement for the passed networkCode, then we use it to find network-id in `options->networks` object
                    const replacementObject = defaultNetworkCodeReplacements[currencyCode]; // i.e. { 'ERC20': 'ETH' }
                    const keys = Object.keys (replacementObject);
                    for (let i = 0; i < keys.length; i++) {
                        const key = keys[i];
                        const value = replacementObject[key];
                        // if value matches to provided unified networkCode, then we use it's key to find network-id in `options->networks` object
                        if (value === networkCode) {
                            networkId = this.safeString (networkIdsByCodes, key);
                            break;
                        }
                    }
                }
                // if it wasn't found, we just set the provided value to network-id
                if (networkId === undefined) {
                    networkId = networkCode;
                }
            }
        }
        return networkId;
    }

    networkIdToCode (networkId, currencyCode = undefined) {
        /**
         * @ignore
         * @method
         * @name exchange#networkIdToCode
         * @description tries to convert the provided exchange-specific networkId to an unified network Code. In order to achieve this, derived class needs to have 'options->networksById' defined.
         * @param {string} networkId unified network code
         * @param {string|undefined} currencyCode unified currency code, but this argument is not required by default, unless there is an exchange (like huobi) that needs an override of the method to be able to pass currencyCode argument additionally
         * @returns {[string|undefined]} unified network code
         */
        const networkCodesByIds = this.safeValue (this.options, 'networksById', {});
        let networkCode = this.safeString (networkCodesByIds, networkId, networkId);
        // replace mainnet network-codes (i.e. ERC20->ETH)
        if (currencyCode !== undefined) {
            const defaultNetworkCodeReplacements = this.safeValue (this.options, 'defaultNetworkCodeReplacements', {});
            if (currencyCode in defaultNetworkCodeReplacements) {
                const replacementObject = this.safeValue (defaultNetworkCodeReplacements, currencyCode, {});
                networkCode = this.safeString (replacementObject, networkCode, networkCode);
            }
        }
        return networkCode;
    }

    networkCodesToIds (networkCodes = undefined) {
        /**
         * @ignore
         * @method
         * @name exchange#networkCodesToIds
         * @description tries to convert the provided networkCode (which is expected to be an unified network code) to a network id. In order to achieve this, derived class needs to have 'options->networks' defined.
         * @param {[string]|undefined} networkCodes unified network codes
         * @returns {[string|undefined]} exchange-specific network ids
         */
        if (networkCodes === undefined) {
            return undefined;
        }
        const ids = [];
        for (let i = 0; i < networkCodes.length; i++) {
            const networkCode = networkCodes[i];
            ids.push (this.networkCodeToId (networkCode));
        }
        return ids;
    }

    handleNetworkCodeAndParams (params) {
        const networkCodeInParams = this.safeString2 (params, 'networkCode', 'network');
        if (networkCodeInParams !== undefined) {
            params = this.omit (params, [ 'networkCode', 'network' ]);
        }
        // if it was not defined by user, we should not set it from 'defaultNetworks', because handleNetworkCodeAndParams is for only request-side and thus we do not fill it with anything. We can only use 'defaultNetworks' after parsing response-side
        return [ networkCodeInParams, params ];
    }

    defaultNetworkCode (currencyCode) {
        let defaultNetworkCode = undefined;
        const defaultNetworks = this.safeValue (this.options, 'defaultNetworks', {});
        if (currencyCode in defaultNetworks) {
            // if currency had set its network in "defaultNetworks", use it
            defaultNetworkCode = defaultNetworks[currencyCode];
        } else {
            // otherwise, try to use the global-scope 'defaultNetwork' value (even if that network is not supported by currency, it doesn't make any problem, this will be just used "at first" if currency supports this network at all)
            const defaultNetwork = this.safeValue (this.options, 'defaultNetwork');
            if (defaultNetwork !== undefined) {
                defaultNetworkCode = defaultNetwork;
            }
        }
        return defaultNetworkCode;
    }

    selectNetworkCodeFromUnifiedNetworks (currencyCode, networkCode, indexedNetworkEntries) {
        return this.selectNetworkKeyFromNetworks (currencyCode, networkCode, indexedNetworkEntries, true);
    }

    selectNetworkIdFromRawNetworks (currencyCode, networkCode, indexedNetworkEntries) {
        return this.selectNetworkKeyFromNetworks (currencyCode, networkCode, indexedNetworkEntries, false);
    }

    selectNetworkKeyFromNetworks (currencyCode, networkCode, indexedNetworkEntries, isIndexedByUnifiedNetworkCode = false) {
        // this method is used against raw & unparse network entries, which are just indexed by network id
        let chosenNetworkId = undefined;
        const availableNetworkIds = Object.keys (indexedNetworkEntries);
        const responseNetworksLength = availableNetworkIds.length;
        if (networkCode !== undefined) {
            if (responseNetworksLength === 0) {
                throw new NotSupported (this.id + ' - ' + networkCode + ' network did not return any result for ' + currencyCode);
            } else {
                // if networkCode was provided by user, we should check it after response, as the referenced exchange doesn't support network-code during request
                const networkId = isIndexedByUnifiedNetworkCode ? networkCode : this.networkCodeToId (networkCode, currencyCode);
                if (networkId in indexedNetworkEntries) {
                    chosenNetworkId = networkId;
                } else {
                    throw new NotSupported (this.id + ' - ' + networkId + ' network was not found for ' + currencyCode + ', use one of ' + availableNetworkIds.join (', '));
                }
            }
        } else {
            if (responseNetworksLength === 0) {
                throw new NotSupported (this.id + ' - no networks were returned for ' + currencyCode);
            } else {
                // if networkCode was not provided by user, then we try to use the default network (if it was defined in "defaultNetworks"), otherwise, we just return the first network entry
                const defaultNetworkCode = this.defaultNetworkCode (currencyCode);
                const defaultNetworkId = isIndexedByUnifiedNetworkCode ? defaultNetworkCode : this.networkCodeToId (defaultNetworkCode, currencyCode);
                chosenNetworkId = (defaultNetworkId in indexedNetworkEntries) ? defaultNetworkId : availableNetworkIds[0];
            }
        }
        return chosenNetworkId;
    }

    safeNumber2 (dictionary, key1, key2, d = undefined) {
        const value = this.safeString2 (dictionary, key1, key2);
        return this.parseNumber (value, d);
    }

    parseOrderBook (orderbook: object, symbol: string, timestamp: number = undefined, bidsKey = 'bids', asksKey = 'asks', priceKey: number | string = 0, amountKey: number | string = 1): OrderBook {
        const bids = this.parseBidsAsks (this.safeValue (orderbook, bidsKey, []), priceKey, amountKey);
        const asks = this.parseBidsAsks (this.safeValue (orderbook, asksKey, []), priceKey, amountKey);
        return {
            'symbol': symbol,
            'bids': this.sortBy (bids, 0, true),
            'asks': this.sortBy (asks, 0),
            'timestamp': timestamp,
            'datetime': this.iso8601 (timestamp),
            'nonce': undefined,
        } as any;
    }

    parseOHLCVs (ohlcvs: object[], market: string = undefined, timeframe: string = '1m', since: number = undefined, limit: any = undefined): OHLCV[] {
        const results = [];
        for (let i = 0; i < ohlcvs.length; i++) {
            results.push (this.parseOHLCV (ohlcvs[i], market));
        }
        const sorted = this.sortBy (results, 0);
        const tail = (since === undefined);
        return this.filterBySinceLimit (sorted, since, limit, 0, tail) as any;
    }

    parseLeverageTiers (response, symbols: string[] = undefined, marketIdKey = undefined) {
        // marketIdKey should only be undefined when response is a dictionary
        symbols = this.marketSymbols (symbols);
        const tiers = {};
        for (let i = 0; i < response.length; i++) {
            const item = response[i];
            const id = this.safeString (item, marketIdKey);
            const market = this.safeMarket (id, undefined, undefined, this.safeString (this.options, 'defaultType'));
            const symbol = market['symbol'];
            const contract = this.safeValue (market, 'contract', false);
            if (contract && ((symbols === undefined) || this.inArray (symbol, symbols))) {
                tiers[symbol] = this.parseMarketLeverageTiers (item, market);
            }
        }
        return tiers;
    }

    async loadTradingLimits (symbols: string[] = undefined, reload = false, params = {}) {
        if (this.has['fetchTradingLimits']) {
            if (reload || !('limitsLoaded' in this.options)) {
                const response = await this.fetchTradingLimits (symbols);
                for (let i = 0; i < symbols.length; i++) {
                    const symbol = symbols[i];
                    this.markets[symbol] = this.deepExtend (this.markets[symbol], response[symbol]);
                }
                this.options['limitsLoaded'] = this.milliseconds ();
            }
        }
        return this.markets;
    }

    parsePositions (positions, symbols: string[] = undefined, params = {}) {
        symbols = this.marketSymbols (symbols);
        positions = this.toArray (positions);
        const result = [];
        for (let i = 0; i < positions.length; i++) {
            const position = this.extend (this.parsePosition (positions[i], undefined), params);
            result.push (position);
        }
        return this.filterByArray (result, 'symbol', symbols, false);
    }

    parseAccounts (accounts, params = {}) {
        accounts = this.toArray (accounts);
        const result = [];
        for (let i = 0; i < accounts.length; i++) {
            const account = this.extend (this.parseAccount (accounts[i]), params);
            result.push (account);
        }
        return result;
    }

    parseTrades (trades, market: object = undefined, since: number = undefined, limit: any = undefined, params = {}): Trade[] {
        trades = this.toArray (trades);
        let result = [];
        for (let i = 0; i < trades.length; i++) {
            const trade = this.extend (this.parseTrade (trades[i], market), params);
            result.push (trade);
        }
        result = this.sortBy2 (result, 'timestamp', 'id');
        const symbol = (market !== undefined) ? market['symbol'] : undefined;
        const tail = (since === undefined);
        return this.filterBySymbolSinceLimit (result, symbol, since, limit, tail) as Trade[];
    }

    parseTransactions (transactions, currency: string = undefined, since: number = undefined, limit: any = undefined, params = {}) {
        transactions = this.toArray (transactions);
        let result = [];
        for (let i = 0; i < transactions.length; i++) {
            const transaction = this.extend (this.parseTransaction (transactions[i], currency), params);
            result.push (transaction);
        }
        result = this.sortBy (result, 'timestamp');
        const code = (currency !== undefined) ? currency['code'] : undefined;
        const tail = (since === undefined);
        return this.filterByCurrencySinceLimit (result, code, since, limit, tail);
    }

    parseTransfers (transfers, currency: string = undefined, since: number = undefined, limit: any = undefined, params = {}) {
        transfers = this.toArray (transfers);
        let result = [];
        for (let i = 0; i < transfers.length; i++) {
            const transfer = this.extend (this.parseTransfer (transfers[i], currency), params);
            result.push (transfer);
        }
        result = this.sortBy (result, 'timestamp');
        const code = (currency !== undefined) ? currency['code'] : undefined;
        const tail = (since === undefined);
        return this.filterByCurrencySinceLimit (result, code, since, limit, tail);
    }

    parseLedger (data, currency: string = undefined, since: number = undefined, limit: any = undefined, params = {}) {
        let result = [];
        const arrayData = this.toArray (data);
        for (let i = 0; i < arrayData.length; i++) {
            const itemOrItems = this.parseLedgerEntry (arrayData[i], currency);
            if (Array.isArray (itemOrItems)) {
                for (let j = 0; j < itemOrItems.length; j++) {
                    result.push (this.extend (itemOrItems[j], params));
                }
            } else {
                result.push (this.extend (itemOrItems, params));
            }
        }
        result = this.sortBy (result, 'timestamp');
        const code = (currency !== undefined) ? currency['code'] : undefined;
        const tail = (since === undefined);
        return this.filterByCurrencySinceLimit (result, code, since, limit, tail);
    }

    nonce () {
        return this.seconds ();
    }

    setHeaders (headers) {
        return headers;
    }

    marketId (symbol: string): string {
        const market = this.market (symbol);
        if (market !== undefined) {
            return market['id'];
        }
        return symbol;
    }

    symbol (symbol: string): string {
        const market = this.market (symbol);
        return this.safeString (market, 'symbol', symbol);
    }

    resolvePath (path, params) {
        return [
            this.implodeParams (path, params),
            this.omit (params, this.extractParams (path)),
        ];
    }

    filterByArray (objects, key: string | number, values = undefined, indexed = true) {
        objects = this.toArray (objects);
        // return all of them if no values were passed
        if (values === undefined || !values) {
            return indexed ? this.indexBy (objects, key) : objects;
        }
        const results = [];
        for (let i = 0; i < objects.length; i++) {
            if (this.inArray (objects[i][key], values)) {
                results.push (objects[i]);
            }
        }
        return indexed ? this.indexBy (results, key) : results;
    }

    async fetch2 (path, api: any = 'public', method = 'GET', params = {}, headers: any = undefined, body: any = undefined, config = {}, context = {}) {
        if (this.enableRateLimit) {
            const cost = this.calculateRateLimiterCost (api, method, path, params, config, context);
            await this.throttle (cost);
        }
        this.lastRestRequestTimestamp = this.milliseconds ();
        const request = this.sign (path, api, method, params, headers, body);
        return await this.fetch (request['url'], request['method'], request['headers'], request['body']);
    }

    async request (path, api: any = 'public', method = 'GET', params = {}, headers: any = undefined, body: any = undefined, config = {}, context = {}) {
        return await this.fetch2 (path, api, method, params, headers, body, config, context);
    }

    async loadAccounts (reload = false, params = {}) {
        if (reload) {
            this.accounts = await this.fetchAccounts (params);
        } else {
            if (this.accounts) {
                return this.accounts;
            } else {
                this.accounts = await this.fetchAccounts (params);
            }
        }
        this.accountsById = this.indexBy (this.accounts, 'id') as any;
        return this.accounts;
    }

    async fetchOHLCVC (symbol, timeframe = '1m', since: any = undefined, limit: any = undefined, params = {}) {
        if (!this.has['fetchTrades']) {
            throw new NotSupported (this.id + ' fetchOHLCV() is not supported yet');
        }
        await this.loadMarkets ();
        const trades = await this.fetchTrades (symbol, since, limit, params);
        return this.buildOHLCVC (trades, timeframe, since, limit);
    }

    parseTradingViewOHLCV (ohlcvs, market = undefined, timeframe = '1m', since: number = undefined, limit: any = undefined) {
        const result = this.convertTradingViewToOHLCV (ohlcvs);
        return this.parseOHLCVs (result, market, timeframe, since, limit);
    }

    async editLimitBuyOrder (id, symbol, amount, price = undefined, params = {}) {
        return await this.editLimitOrder (id, symbol, 'buy', amount, price, params);
    }

    async editLimitSellOrder (id, symbol, amount, price = undefined, params = {}) {
        return await this.editLimitOrder (id, symbol, 'sell', amount, price, params);
    }

    async editLimitOrder (id, symbol, side, amount, price = undefined, params = {}) {
        return await this.editOrder (id, symbol, 'limit', side, amount, price, params);
    }

    async editOrder (id, symbol, type, side, amount, price = undefined, params = {}) {
        await this.cancelOrder (id, symbol);
        return await this.createOrder (symbol, type, side, amount, price, params);
    }

    async fetchPermissions (params = {}) {
        throw new NotSupported (this.id + ' fetchPermissions() is not supported yet');
    }

    async fetchPosition (symbol, params = {}): Promise<any> {
        throw new NotSupported (this.id + ' fetchPosition() is not supported yet');
    }

    async fetchPositions (symbols: string[] = undefined, params = {}): Promise<any> {
        throw new NotSupported (this.id + ' fetchPositions() is not supported yet');
    }

    async fetchPositionsRisk (symbols: string[] = undefined, params = {}): Promise<any> {
        throw new NotSupported (this.id + ' fetchPositionsRisk() is not supported yet');
    }

    async fetchBidsAsks (symbols: string[] = undefined, params = {}): Promise<any> {
        throw new NotSupported (this.id + ' fetchBidsAsks() is not supported yet');
    }

    parseBidAsk (bidask, priceKey: string | number = 0, amountKey: number | string = 1) {
        const price = this.safeNumber (bidask, priceKey);
        const amount = this.safeNumber (bidask, amountKey);
        return [ price, amount ];
    }

    safeCurrency (currencyId: string, currency: string = undefined) {
        if (currencyId === undefined && currencyId === undefined) {
            return {
                'id': undefined,
                'code': undefined,
            };
        }
        if ((currencyId === undefined) && (currency !== undefined)) {
            return currency;
        }
        if ((this.currencies_by_id !== undefined) && (currencyId in this.currencies_by_id) && (this.currencies_by_id[currencyId] !== undefined)) {
            return this.currencies_by_id[currencyId];
        }
        let code = currencyId;
        if (currencyId !== undefined) {
            code = this.commonCurrencyCode (currencyId.toUpperCase ());
        }
        return {
            'id': currencyId,
            'code': code,
        };
    }

    safeMarket (marketId = undefined, market = undefined, delimiter = undefined, marketType = undefined) {
        const result = {
            'id': marketId,
            'symbol': marketId,
            'base': undefined,
            'quote': undefined,
            'baseId': undefined,
            'quoteId': undefined,
            'active': undefined,
            'type': undefined,
            'linear': undefined,
            'inverse': undefined,
            'spot': false,
            'swap': false,
            'future': false,
            'option': false,
            'margin': false,
            'contract': false,
            'contractSize': undefined,
            'expiry': undefined,
            'expiryDatetime': undefined,
            'optionType': undefined,
            'strike': undefined,
            'settle': undefined,
            'settleId': undefined,
            'precision': {
                'amount': undefined,
                'price': undefined,
            },
            'limits': {
                'amount': {
                    'min': undefined,
                    'max': undefined,
                },
                'price': {
                    'min': undefined,
                    'max': undefined,
                },
                'cost': {
                    'min': undefined,
                    'max': undefined,
                },
            },
            'info': undefined,
        };
        if (marketId !== undefined) {
            if ((this.markets_by_id !== undefined) && (marketId in this.markets_by_id)) {
                const markets = this.markets_by_id[marketId];
                const numMarkets = markets.length;
                if (numMarkets === 1) {
                    return markets[0];
                } else {
                    if (marketType === undefined) {
                        throw new ArgumentsRequired (this.id + ' safeMarket() requires a fourth argument for ' + marketId + ' to disambiguate between different markets with the same market id');
                    }
                    for (let i = 0; i < markets.length; i++) {
                        const marketNew = markets[i];
                        if (marketNew[marketType]) {
                            return marketNew;
                        }
                    }
                }
            } else if (delimiter !== undefined) {
                const parts = marketId.split (delimiter);
                const partsLength = parts.length;
                if (partsLength === 2) {
                    result['baseId'] = this.safeString (parts, 0);
                    result['quoteId'] = this.safeString (parts, 1);
                    result['base'] = this.safeCurrencyCode (result['baseId']);
                    result['quote'] = this.safeCurrencyCode (result['quoteId']);
                    result['symbol'] = result['base'] + '/' + result['quote'];
                    return result;
                } else {
                    return result;
                }
            }
        }
        if (market !== undefined) {
            return market;
        }
        return result;
    }

    checkRequiredCredentials (error = true) {
        const keys = Object.keys (this.requiredCredentials);
        for (let i = 0; i < keys.length; i++) {
            const key = keys[i];
            if (this.requiredCredentials[key] && !this[key]) {
                if (error) {
                    throw new AuthenticationError (this.id + ' requires "' + key + '" credential');
                } else {
                    return false;
                }
            }
        }
        return true;
    }

    oath () {
        if (this.twofa !== undefined) {
            return this.totp (this.twofa);
        } else {
            throw new ExchangeError (this.id + ' exchange.twofa has not been set for 2FA Two-Factor Authentication');
        }
    }

    async fetchBalance (params = {}): Promise<Balances> {
        throw new NotSupported (this.id + ' fetchBalance() is not supported yet');
    }

    async watchBalance (params = {}): Promise<Balances> {
        throw new NotSupported (this.id + ' watchBalance() is not supported yet');
    }

    async fetchPartialBalance (part, params = {}) {
        const balance = await this.fetchBalance (params);
        return balance[part];
    }

    async fetchFreeBalance (params = {}) {
        return await this.fetchPartialBalance ('free', params);
    }

    async fetchUsedBalance (params = {}) {
        return await this.fetchPartialBalance ('used', params);
    }

    async fetchTotalBalance (params = {}) {
        return await this.fetchPartialBalance ('total', params);
    }

    async fetchStatus (params = {}) {
        if (this.has['fetchTime']) {
            const time = await this.fetchTime (params);
            this.status = this.extend (this.status, {
                'updated': time,
            });
        }
        if (!('info' in this.status)) {
            this.status['info'] = undefined;
        }
        return this.status;
    }

    async fetchFundingFee (code: string, params = {}) {
        const warnOnFetchFundingFee = this.safeValue (this.options, 'warnOnFetchFundingFee', true);
        if (warnOnFetchFundingFee) {
            throw new NotSupported (this.id + ' fetchFundingFee() method is deprecated, it will be removed in July 2022, please, use fetchTransactionFee() or set exchange.options["warnOnFetchFundingFee"] = false to suppress this warning');
        }
        return await this.fetchTransactionFee (code, params);
    }

    async fetchFundingFees (codes: string[] = undefined, params = {}) {
        const warnOnFetchFundingFees = this.safeValue (this.options, 'warnOnFetchFundingFees', true);
        if (warnOnFetchFundingFees) {
            throw new NotSupported (this.id + ' fetchFundingFees() method is deprecated, it will be removed in July 2022. Please, use fetchTransactionFees() or set exchange.options["warnOnFetchFundingFees"] = false to suppress this warning');
        }
        return await this.fetchTransactionFees (codes, params);
    }

    async fetchTransactionFee (code, params = {}) {
        if (!this.has['fetchTransactionFees']) {
            throw new NotSupported (this.id + ' fetchTransactionFee() is not supported yet');
        }
        return await this.fetchTransactionFees ([ code ], params);
    }

    async fetchTransactionFees (codes: string[] = undefined, params = {}): Promise<any> {
        throw new NotSupported (this.id + ' fetchTransactionFees() is not supported yet');
    }

    async fetchDepositWithdrawFees (codes: string[] = undefined, params = {}): Promise<any> {
        throw new NotSupported (this.id + ' fetchDepositWithdrawFees() is not supported yet');
    }

    async fetchDepositWithdrawFee (code, params = {}) {
        if (!this.has['fetchDepositWithdrawFees']) {
            throw new NotSupported (this.id + ' fetchDepositWithdrawFee() is not supported yet');
        }
        const fees = await this.fetchDepositWithdrawFees ([ code ], params);
        return this.safeValue (fees, code);
    }

    getSupportedMapping (key, mapping = {}) {
        if (key in mapping) {
            return mapping[key];
        } else {
            throw new NotSupported (this.id + ' ' + key + ' does not have a value in mapping');
        }
    }

    async fetchBorrowRate (code: string, params = {}) {
        await this.loadMarkets ();
        if (!this.has['fetchBorrowRates']) {
            throw new NotSupported (this.id + ' fetchBorrowRate() is not supported yet');
        }
        const borrowRates = await this.fetchBorrowRates (params);
        const rate = this.safeValue (borrowRates, code);
        if (rate === undefined) {
            throw new ExchangeError (this.id + ' fetchBorrowRate() could not find the borrow rate for currency code ' + code);
        }
        return rate;
    }

    handleOptionAndParams (params, methodName, optionName, defaultValue = undefined) {
        // This method can be used to obtain method specific properties, i.e: this.handleOptionAndParams (params, 'fetchPosition', 'marginMode', 'isolated')
        const defaultOptionName = 'default' + this.capitalize (optionName); // we also need to check the 'defaultXyzWhatever'
        // check if params contain the key
        let value = this.safeValue2 (params, optionName, defaultOptionName);
        if (value !== undefined) {
            params = this.omit (params, [ optionName, defaultOptionName ]);
        } else {
            // check if exchange has properties for this method
            const exchangeWideMethodOptions = this.safeValue (this.options, methodName);
            if (exchangeWideMethodOptions !== undefined) {
                // check if the option is defined in this method's props
                value = this.safeValue2 (exchangeWideMethodOptions, optionName, defaultOptionName);
            }
            if (value === undefined) {
                // if it's still undefined, check if global exchange-wide option exists
                value = this.safeValue2 (this.options, optionName, defaultOptionName);
            }
            // if it's still undefined, use the default value
            value = (value !== undefined) ? value : defaultValue;
        }
        return [ value, params ];
    }

    handleOption (methodName, optionName, defaultValue = undefined) {
        // eslint-disable-next-line no-unused-vars
        const [ result, empty ] = this.handleOptionAndParams ({}, methodName, optionName, defaultValue);
        return result;
    }

    handleMarketTypeAndParams (methodName, market = undefined, params = {}): any {
        const defaultType = this.safeString2 (this.options, 'defaultType', 'type', 'spot');
        const methodOptions = this.safeValue (this.options, methodName);
        let methodType = defaultType;
        if (methodOptions !== undefined) {
            if (typeof methodOptions === 'string') {
                methodType = methodOptions;
            } else {
                methodType = this.safeString2 (methodOptions, 'defaultType', 'type', methodType);
            }
        }
        const marketType = (market === undefined) ? methodType : market['type'];
        const type = this.safeString2 (params, 'defaultType', 'type', marketType);
        params = this.omit (params, [ 'defaultType', 'type' ]);
        return [ type, params ];
    }

    handleSubTypeAndParams (methodName, market = undefined, params = {}, defaultValue = undefined) {
        let subType = undefined;
        // if set in params, it takes precedence
        const subTypeInParams = this.safeString2 (params, 'subType', 'defaultSubType');
        // avoid omitting if it's not present
        if (subTypeInParams !== undefined) {
            subType = subTypeInParams;
            params = this.omit (params, [ 'subType', 'defaultSubType' ]);
        } else {
            // at first, check from market object
            if (market !== undefined) {
                if (market['linear']) {
                    subType = 'linear';
                } else if (market['inverse']) {
                    subType = 'inverse';
                }
            }
            // if it was not defined in market object
            if (subType === undefined) {
                const values = this.handleOptionAndParams (undefined, methodName, 'subType', defaultValue); // no need to re-test params here
                subType = values[0];
            }
        }
        return [ subType, params ];
    }

    handleMarginModeAndParams (methodName, params = {}, defaultValue = undefined) {
        /**
         * @ignore
         * @method
         * @param {object} params extra parameters specific to the exchange api endpoint
         * @returns {[string|undefined, object]} the marginMode in lowercase as specified by params["marginMode"], params["defaultMarginMode"] this.options["marginMode"] or this.options["defaultMarginMode"]
         */
        return this.handleOptionAndParams (params, methodName, 'marginMode', defaultValue);
    }

    throwExactlyMatchedException (exact, string, message) {
        if (string in exact) {
            throw new exact[string] (message);
        }
    }

    throwBroadlyMatchedException (broad, string, message) {
        const broadKey = this.findBroadlyMatchedKey (broad, string);
        if (broadKey !== undefined) {
            throw new broad[broadKey] (message);
        }
    }

    findBroadlyMatchedKey (broad, string) {
        // a helper for matching error strings exactly vs broadly
        const keys = Object.keys (broad);
        for (let i = 0; i < keys.length; i++) {
            const key = keys[i];
            if (string !== undefined) { // #issues/12698
                if (string.indexOf (key) >= 0) {
                    return key;
                }
            }
        }
        return undefined;
    }

    handleErrors (statusCode, statusText, url, method, responseHeaders, responseBody, response, requestHeaders, requestBody) {
        // it is a stub method that must be overrided in the derived exchange classes
        // throw new NotSupported (this.id + ' handleErrors() not implemented yet');
        return undefined;
    }

    calculateRateLimiterCost (api, method, path, params, config = {}, context = {}) {
        return this.safeValue (config, 'cost', 1);
    }

    async fetchTicker (symbol: string, params = {}): Promise<Ticker> {
        if (this.has['fetchTickers']) {
            await this.loadMarkets ();
            const market = this.market (symbol);
            symbol = market['symbol'];
            const tickers = await this.fetchTickers ([ symbol ], params);
            const ticker = this.safeValue (tickers, symbol);
            if (ticker === undefined) {
                throw new NullResponse (this.id + ' fetchTickers() could not find a ticker for ' + symbol);
            } else {
                return ticker;
            }
        } else {
            throw new NotSupported (this.id + ' fetchTicker() is not supported yet');
        }
    }

    async watchTicker (symbol: string, params = {}): Promise<Ticker> {
        throw new NotSupported (this.id + ' watchTicker() is not supported yet');
    }

    async fetchTickers (symbols: string[] = undefined, params = {}): Promise<Dictionary<Ticker>> {
        throw new NotSupported (this.id + ' fetchTickers() is not supported yet');
    }

    async watchTickers (symbols: string[] = undefined, params = {}): Promise<Dictionary<Ticker>> {
        throw new NotSupported (this.id + ' watchTickers() is not supported yet');
    }

    async fetchOrder (id: string, symbol: string = undefined, params = {}): Promise<Order> {
        throw new NotSupported (this.id + ' fetchOrder() is not supported yet');
    }

    async fetchOrderStatus (id: string, symbol: string = undefined, params = {}) {
        const order = await this.fetchOrder (id, symbol, params);
        return order['status'];
    }

    async fetchUnifiedOrder (order, params = {}) {
        return await this.fetchOrder (this.safeValue (order, 'id'), this.safeValue (order, 'symbol'), params);
    }

    async createOrder (symbol, type, side, amount, price = undefined, params = {}): Promise<Order> {
        throw new NotSupported (this.id + ' createOrder() is not supported yet');
    }

    async cancelOrder (id, symbol: string = undefined, params = {}): Promise<any> {
        throw new NotSupported (this.id + ' cancelOrder() is not supported yet');
    }

    async cancelAllOrders (symbol: string = undefined, params = {}): Promise<any> {
        throw new NotSupported (this.id + ' cancelAllOrders() is not supported yet');
    }

    async cancelUnifiedOrder (order, params = {}) {
        return this.cancelOrder (this.safeValue (order, 'id'), this.safeValue (order, 'symbol'), params);
    }

    async fetchOrders (symbol: string = undefined, since: number = undefined, limit: any = undefined, params = {}): Promise<Order[]> {
        throw new NotSupported (this.id + ' fetchOrders() is not supported yet');
    }

    async watchOrders (symbol: string = undefined, since: number = undefined, limit: any = undefined, params = {}): Promise<Order[]> {
        throw new NotSupported (this.id + ' watchOrders() is not supported yet');
    }

    async fetchOpenOrders (symbol: string = undefined, since: number = undefined, limit: any = undefined, params = {}): Promise<Order[]> {
        throw new NotSupported (this.id + ' fetchOpenOrders() is not supported yet');
    }

    async fetchClosedOrders (symbol: string = undefined, since: number = undefined, limit: any = undefined, params = {}): Promise<Order[]> {
        throw new NotSupported (this.id + ' fetchClosedOrders() is not supported yet');
    }

    async fetchMyTrades (symbol: string = undefined, since: number = undefined, limit: any = undefined, params = {}): Promise<Trade[]> {
        throw new NotSupported (this.id + ' fetchMyTrades() is not supported yet');
    }

    async watchMyTrades (symbol: string = undefined, since: number = undefined, limit: any = undefined, params = {}): Promise<Trade[]> {
        throw new NotSupported (this.id + ' watchMyTrades() is not supported yet');
    }

    async fetchTransactions (symbol: string = undefined, since: number = undefined, limit: any = undefined, params = {}): Promise<any> {
        throw new NotSupported (this.id + ' fetchTransactions() is not supported yet');
    }

    async fetchDeposits (symbol: string = undefined, since: number = undefined, limit: any = undefined, params = {}): Promise<any> {
        throw new NotSupported (this.id + ' fetchDeposits() is not supported yet');
    }

    async fetchWithdrawals (symbol: string = undefined, since: number = undefined, limit: any = undefined, params = {}): Promise<any> {
        throw new NotSupported (this.id + ' fetchWithdrawals() is not supported yet');
    }

    parseLastPrice (price, market = undefined): any {
        throw new NotSupported (this.id + ' parseLastPrice() is not supported yet');
    }

    async fetchDepositAddress (code: string, params = {}) {
        if (this.has['fetchDepositAddresses']) {
            const depositAddresses = await this.fetchDepositAddresses ([ code ], params);
            const depositAddress = this.safeValue (depositAddresses, code);
            if (depositAddress === undefined) {
                throw new InvalidAddress (this.id + ' fetchDepositAddress() could not find a deposit address for ' + code + ', make sure you have created a corresponding deposit address in your wallet on the exchange website');
            } else {
                return depositAddress;
            }
        } else {
            throw new NotSupported (this.id + ' fetchDepositAddress() is not supported yet');
        }
    }

    account (): Balance {
        return {
            'free': undefined,
            'used': undefined,
            'total': undefined,
        };
    }

    commonCurrencyCode (currency: string) {
        if (!this.substituteCommonCurrencyCodes) {
            return currency;
        }
        return this.safeString (this.commonCurrencies, currency, currency);
    }

    currency (code) {
        if (this.currencies === undefined) {
            throw new ExchangeError (this.id + ' currencies not loaded');
        }
        if (typeof code === 'string') {
            if (code in this.currencies) {
                return this.currencies[code];
            } else if (code in this.currencies_by_id) {
                return this.currencies_by_id[code];
            }
        }
        throw new ExchangeError (this.id + ' does not have currency code ' + code);
    }

    market (symbol: string) {
        if (this.markets === undefined) {
            throw new ExchangeError (this.id + ' markets not loaded');
        }
        if (typeof symbol === 'string') {
            if (symbol in this.markets) {
                return this.markets[symbol];
            } else if (symbol in this.markets_by_id) {
                const markets = this.markets_by_id[symbol];
                const defaultType = this.safeString2 (this.options, 'defaultType', 'defaultSubType', 'spot');
                for (let i = 0; i < markets.length; i++) {
                    const market = markets[i];
                    if (market[defaultType]) {
                        return market;
                    }
                }
                return markets[0];
            }
        }
        throw new BadSymbol (this.id + ' does not have market symbol ' + symbol);
    }

    handleWithdrawTagAndParams (tag, params): any {
        if (typeof tag === 'object') {
            params = this.extend (tag, params);
            tag = undefined;
        }
        if (tag === undefined) {
            tag = this.safeString (params, 'tag');
            if (tag !== undefined) {
                params = this.omit (params, 'tag');
            }
        }
        return [ tag, params ];
    }

    async createLimitOrder (symbol: string, side: string, amount, price, params = {}): Promise<Order> {
        return await this.createOrder (symbol, 'limit', side, amount, price, params);
    }

    async createMarketOrder (symbol: string, side: string, amount, price = undefined, params = {}): Promise<Order> {
        return await this.createOrder (symbol, 'market', side, amount, price, params);
    }

    async createLimitBuyOrder (symbol: string, amount, price, params = {}): Promise<Order> {
        return await this.createOrder (symbol, 'limit', 'buy', amount, price, params);
    }

    async createLimitSellOrder (symbol: string, amount, price, params = {}): Promise<Order> {
        return await this.createOrder (symbol, 'limit', 'sell', amount, price, params);
    }

    async createMarketBuyOrder (symbol: string, amount, params = {}): Promise<Order> {
        return await this.createOrder (symbol, 'market', 'buy', amount, undefined, params);
    }

    async createMarketSellOrder (symbol: string, amount, params = {}): Promise<Order> {
        return await this.createOrder (symbol, 'market', 'sell', amount, undefined, params);
    }

    costToPrecision (symbol: string, cost) {
        const market = this.market (symbol);
        return this.decimalToPrecision (cost, TRUNCATE, market['precision']['price'], this.precisionMode, this.paddingMode);
    }

    priceToPrecision (symbol: string, price: number | string): string {
        const market = this.market (symbol);
        const result = this.decimalToPrecision (price, ROUND, market['precision']['price'], this.precisionMode, this.paddingMode);
        if (result === '0') {
            throw new ArgumentsRequired (this.id + ' price of ' + market['symbol'] + ' must be greater than minimum price precision of ' + this.numberToString (market['precision']['price']));
        }
        return result;
    }

    amountToPrecision (symbol: string, amount: string | number) {
        const market = this.market (symbol);
        const result = this.decimalToPrecision (amount, TRUNCATE, market['precision']['amount'], this.precisionMode, this.paddingMode);
        if (result === '0') {
            throw new ArgumentsRequired (this.id + ' amount of ' + market['symbol'] + ' must be greater than minimum amount precision of ' + this.numberToString (market['precision']['amount']));
        }
        return result;
    }

    feeToPrecision (symbol: string, fee: string | number) {
        const market = this.market (symbol);
        return this.decimalToPrecision (fee, ROUND, market['precision']['price'], this.precisionMode, this.paddingMode);
    }

    currencyToPrecision (code: string, fee: string | number, networkCode = undefined) {
        const currency = this.currencies[code];
        let precision = this.safeValue (currency, 'precision');
        if (networkCode !== undefined) {
            const networks = this.safeValue (currency, 'networks', {});
            const networkItem = this.safeValue (networks, networkCode, {});
            precision = this.safeValue (networkItem, 'precision', precision);
        }
        if (precision === undefined) {
            return fee;
        } else {
            return this.decimalToPrecision (fee, ROUND, precision, this.precisionMode, this.paddingMode);
        }
    }

    safeNumber (obj: object, key: string | number, defaultNumber: number = undefined): number {
        const value = this.safeString (obj, key);
        return this.parseNumber (value, defaultNumber);
    }

    safeNumberN (object: object, arr: (string | number)[], defaultNumber: number = undefined): number {
        const value = this.safeStringN (object, arr);
        return this.parseNumber (value, defaultNumber);
    }

    parsePrecision (precision: string) {
        /**
         * @ignore
         * @method
         * @param {string} precision The number of digits to the right of the decimal
         * @returns {string} a string number equal to 1e-precision
         */
        if (precision === undefined) {
            return undefined;
        }
        const precisionNumber = parseInt (precision);
        if (precisionNumber === 0) {
            return '1';
        }
        let parsedPrecision = '0.';
        for (let i = 0; i < precisionNumber - 1; i++) {
            parsedPrecision = parsedPrecision + '0';
        }
        return parsedPrecision + '1';
    }

    async loadTimeDifference (params = {}) {
        const serverTime = await this.fetchTime (params);
        const after = this.milliseconds ();
        this.options['timeDifference'] = after - serverTime;
        return this.options['timeDifference'];
    }

    implodeHostname (url: string) {
        return this.implodeParams (url, { 'hostname': this.hostname });
    }

    async fetchMarketLeverageTiers (symbol: string, params = {}) {
        if (this.has['fetchLeverageTiers']) {
            const market = this.market (symbol);
            if (!market['contract']) {
                throw new BadSymbol (this.id + ' fetchMarketLeverageTiers() supports contract markets only');
            }
            const tiers = await this.fetchLeverageTiers ([ symbol ]);
            return this.safeValue (tiers, symbol);
        } else {
            throw new NotSupported (this.id + ' fetchMarketLeverageTiers() is not supported yet');
        }
    }

    async createPostOnlyOrder (symbol: string, type: string, side: string, amount, price, params = {}) {
        if (!this.has['createPostOnlyOrder']) {
            throw new NotSupported (this.id + 'createPostOnlyOrder() is not supported yet');
        }
        const query = this.extend (params, { 'postOnly': true });
        return await this.createOrder (symbol, type, side, amount, price, query);
    }

    async createReduceOnlyOrder (symbol: string, type: string, side: string, amount, price, params = {}) {
        if (!this.has['createReduceOnlyOrder']) {
            throw new NotSupported (this.id + 'createReduceOnlyOrder() is not supported yet');
        }
        const query = this.extend (params, { 'reduceOnly': true });
        return await this.createOrder (symbol, type, side, amount, price, query);
    }

    async createStopOrder (symbol: string, type: string, side: string, amount, price = undefined, stopPrice = undefined, params = {}) {
        if (!this.has['createStopOrder']) {
            throw new NotSupported (this.id + ' createStopOrder() is not supported yet');
        }
        if (stopPrice === undefined) {
            throw new ArgumentsRequired (this.id + ' create_stop_order() requires a stopPrice argument');
        }
        const query = this.extend (params, { 'stopPrice': stopPrice });
        return await this.createOrder (symbol, type, side, amount, price, query);
    }

    async createStopLimitOrder (symbol: string, side: string, amount, price, stopPrice, params = {}) {
        if (!this.has['createStopLimitOrder']) {
            throw new NotSupported (this.id + ' createStopLimitOrder() is not supported yet');
        }
        const query = this.extend (params, { 'stopPrice': stopPrice });
        return await this.createOrder (symbol, 'limit', side, amount, price, query);
    }

    async createStopMarketOrder (symbol: string, side: string, amount, stopPrice, params = {}) {
        if (!this.has['createStopMarketOrder']) {
            throw new NotSupported (this.id + ' createStopMarketOrder() is not supported yet');
        }
        const query = this.extend (params, { 'stopPrice': stopPrice });
        return await this.createOrder (symbol, 'market', side, amount, undefined, query);
    }

    safeCurrencyCode (currencyId: string, currency: string = undefined) {
        currency = this.safeCurrency (currencyId, currency);
        return currency['code'];
    }

    filterBySymbolSinceLimit (array, symbol: string = undefined, since: number = undefined, limit: any = undefined, tail = false) {
        return this.filterByValueSinceLimit (array, 'symbol', symbol, since, limit, 'timestamp', tail);
    }

    filterByCurrencySinceLimit (array, code = undefined, since: number = undefined, limit: any = undefined, tail = false) {
        return this.filterByValueSinceLimit (array, 'currency', code, since, limit, 'timestamp', tail);
    }

    parseLastPrices (pricesData, symbols: string[] = undefined, params = {}) {
        //
        // the value of tickers is either a dict or a list
        //
        // dict
        //
        //     {
        //         'marketId1': { ... },
        //         'marketId2': { ... },
        //         ...
        //     }
        //
        // list
        //
        //     [
        //         { 'market': 'marketId1', ... },
        //         { 'market': 'marketId2', ... },
        //         ...
        //     ]
        //
        const results = [];
        if (Array.isArray (pricesData)) {
            for (let i = 0; i < pricesData.length; i++) {
                const priceData = this.extend (this.parseLastPrice (pricesData[i]), params);
                results.push (priceData);
            }
        } else {
            const marketIds = Object.keys (pricesData);
            for (let i = 0; i < marketIds.length; i++) {
                const marketId = marketIds[i];
                const market = this.safeMarket (marketId);
                const priceData = this.extend (this.parseLastPrice (pricesData[marketId], market), params);
                results.push (priceData);
            }
        }
        symbols = this.marketSymbols (symbols);
        return this.filterByArray (results, 'symbol', symbols);
    }

    parseTickers (tickers, symbols: string[] = undefined, params = {}) {
        //
        // the value of tickers is either a dict or a list
        //
        // dict
        //
        //     {
        //         'marketId1': { ... },
        //         'marketId2': { ... },
        //         'marketId3': { ... },
        //         ...
        //     }
        //
        // list
        //
        //     [
        //         { 'market': 'marketId1', ... },
        //         { 'market': 'marketId2', ... },
        //         { 'market': 'marketId3', ... },
        //         ...
        //     ]
        //
        const results = [];
        if (Array.isArray (tickers)) {
            for (let i = 0; i < tickers.length; i++) {
                const ticker = this.extend (this.parseTicker (tickers[i]), params);
                results.push (ticker);
            }
        } else {
            const marketIds = Object.keys (tickers);
            for (let i = 0; i < marketIds.length; i++) {
                const marketId = marketIds[i];
                const market = this.safeMarket (marketId);
                const ticker = this.extend (this.parseTicker (tickers[marketId], market), params);
                results.push (ticker);
            }
        }
        symbols = this.marketSymbols (symbols);
        return this.filterByArray (results, 'symbol', symbols);
    }

    parseDepositAddresses (addresses, codes: string[] = undefined, indexed = true, params = {}) {
        let result = [];
        for (let i = 0; i < addresses.length; i++) {
            const address = this.extend (this.parseDepositAddress (addresses[i]), params);
            result.push (address);
        }
        if (codes !== undefined) {
            result = this.filterByArray (result, 'currency', codes, false);
        }
        if (indexed) {
            return this.indexBy (result, 'currency');
        }
        return result;
    }

    parseBorrowInterests (response, market = undefined) {
        const interests = [];
        for (let i = 0; i < response.length; i++) {
            const row = response[i];
            interests.push (this.parseBorrowInterest (row, market));
        }
        return interests;
    }

    parseFundingRateHistories (response, market = undefined, since: number = undefined, limit: any = undefined) {
        const rates = [];
        for (let i = 0; i < response.length; i++) {
            const entry = response[i];
            rates.push (this.parseFundingRateHistory (entry, market));
        }
        const sorted = this.sortBy (rates, 'timestamp');
        const symbol = (market === undefined) ? undefined : market['symbol'];
        return this.filterBySymbolSinceLimit (sorted, symbol, since, limit);
    }

    safeSymbol (marketId, market = undefined, delimiter = undefined, marketType = undefined) {
        market = this.safeMarket (marketId, market, delimiter, marketType);
        return market['symbol'];
    }

    parseFundingRate (contract: string, market = undefined): any {
        throw new NotSupported (this.id + ' parseFundingRate() is not supported yet');
    }

    parseFundingRates (response, market = undefined): any {
        const result = {};
        for (let i = 0; i < response.length; i++) {
            const parsed = this.parseFundingRate (response[i], market);
            result[parsed['symbol']] = parsed;
        }
        return result;
    }

    isTriggerOrder (params) {
        const isTrigger = this.safeValue2 (params, 'trigger', 'stop');
        if (isTrigger) {
            params = this.omit (params, [ 'trigger', 'stop' ]);
        }
        return [ isTrigger, params ];
    }

    isPostOnly (isMarketOrder: boolean, exchangeSpecificParam, params = {}) {
        /**
         * @ignore
         * @method
         * @param {string} type Order type
         * @param {boolean} exchangeSpecificParam exchange specific postOnly
         * @param {object} params exchange specific params
         * @returns {boolean} true if a post only order, false otherwise
         */
        const timeInForce = this.safeStringUpper (params, 'timeInForce');
        let postOnly = this.safeValue2 (params, 'postOnly', 'post_only', false);
        // we assume timeInForce is uppercase from safeStringUpper (params, 'timeInForce')
        const ioc = timeInForce === 'IOC';
        const fok = timeInForce === 'FOK';
        const timeInForcePostOnly = timeInForce === 'PO';
        postOnly = postOnly || timeInForcePostOnly || exchangeSpecificParam;
        if (postOnly) {
            if (ioc || fok) {
                throw new InvalidOrder (this.id + ' postOnly orders cannot have timeInForce equal to ' + timeInForce);
            } else if (isMarketOrder) {
                throw new InvalidOrder (this.id + ' market orders cannot be postOnly');
            } else {
                return true;
            }
        } else {
            return false;
        }
    }

    async fetchLastPrices (symbols: string[] = undefined, params = {}): Promise<any> {
        throw new NotSupported (this.id + ' fetchLastPrices() is not supported yet');
    }

    async fetchTradingFees (params = {}): Promise<any> {
        throw new NotSupported (this.id + ' fetchTradingFees() is not supported yet');
    }

    async fetchTradingFee (symbol, params = {}) {
        if (!this.has['fetchTradingFees']) {
            throw new NotSupported (this.id + ' fetchTradingFee() is not supported yet');
        }
        return await this.fetchTradingFees (params);
    }

    parseOpenInterest (interest, market = undefined): any {
        throw new NotSupported (this.id + ' parseOpenInterest () is not supported yet');
    }

    parseOpenInterests (response, market = undefined, since: number = undefined, limit: any = undefined) {
        const interests = [];
        for (let i = 0; i < response.length; i++) {
            const entry = response[i];
            const interest = this.parseOpenInterest (entry, market);
            interests.push (interest);
        }
        const sorted = this.sortBy (interests, 'timestamp');
        const symbol = this.safeString (market, 'symbol');
        return this.filterBySymbolSinceLimit (sorted, symbol, since, limit);
    }

    async fetchFundingRate (symbol, params = {}) {
        if (this.has['fetchFundingRates']) {
            await this.loadMarkets ();
            const market = this.market (symbol);
            if (!market['contract']) {
                throw new BadSymbol (this.id + ' fetchFundingRate() supports contract markets only');
            }
            const rates = await this.fetchFundingRates ([ symbol ], params);
            const rate = this.safeValue (rates, symbol);
            if (rate === undefined) {
                throw new NullResponse (this.id + ' fetchFundingRate () returned no data for ' + symbol);
            } else {
                return rate;
            }
        } else {
            throw new NotSupported (this.id + ' fetchFundingRate () is not supported yet');
        }
    }

    async fetchMarkOHLCV (symbol, timeframe = '1m', since: number = undefined, limit: any = undefined, params = {}) {
        /**
         * @method
         * @name exchange#fetchMarkOHLCV
         * @description fetches historical mark price candlestick data containing the open, high, low, and close price of a market
         * @param {string} symbol unified symbol of the market to fetch OHLCV data for
         * @param {string} timeframe the length of time each candle represents
         * @param {int|undefined} since timestamp in ms of the earliest candle to fetch
         * @param {int|undefined} limit the maximum amount of candles to fetch
         * @param {object} params extra parameters specific to the exchange api endpoint
         * @returns {[[int|float]]} A list of candles ordered as timestamp, open, high, low, close, undefined
         */
        if (this.has['fetchMarkOHLCV']) {
            const request = {
                'price': 'mark',
            };
            return await this.fetchOHLCV (symbol, timeframe, since, limit, this.extend (request, params));
        } else {
            throw new NotSupported (this.id + ' fetchMarkOHLCV () is not supported yet');
        }
    }

    async fetchIndexOHLCV (symbol: string, timeframe = '1m', since: number = undefined, limit: any = undefined, params = {}) {
        /**
         * @method
         * @name exchange#fetchIndexOHLCV
         * @description fetches historical index price candlestick data containing the open, high, low, and close price of a market
         * @param {string} symbol unified symbol of the market to fetch OHLCV data for
         * @param {string} timeframe the length of time each candle represents
         * @param {int|undefined} since timestamp in ms of the earliest candle to fetch
         * @param {int|undefined} limit the maximum amount of candles to fetch
         * @param {object} params extra parameters specific to the exchange api endpoint
         * @returns {[[int|float]]} A list of candles ordered as timestamp, open, high, low, close, undefined
         */
        if (this.has['fetchIndexOHLCV']) {
            const request = {
                'price': 'index',
            };
            return await this.fetchOHLCV (symbol, timeframe, since, limit, this.extend (request, params));
        } else {
            throw new NotSupported (this.id + ' fetchIndexOHLCV () is not supported yet');
        }
    }

    async fetchPremiumIndexOHLCV (symbol: string, timeframe = '1m', since: number = undefined, limit: any = undefined, params = {}) {
        /**
         * @method
         * @name exchange#fetchPremiumIndexOHLCV
         * @description fetches historical premium index price candlestick data containing the open, high, low, and close price of a market
         * @param {string} symbol unified symbol of the market to fetch OHLCV data for
         * @param {string} timeframe the length of time each candle represents
         * @param {int|undefined} since timestamp in ms of the earliest candle to fetch
         * @param {int|undefined} limit the maximum amount of candles to fetch
         * @param {object} params extra parameters specific to the exchange api endpoint
         * @returns {[[int|float]]} A list of candles ordered as timestamp, open, high, low, close, undefined
         */
        if (this.has['fetchPremiumIndexOHLCV']) {
            const request = {
                'price': 'premiumIndex',
            };
            return await this.fetchOHLCV (symbol, timeframe, since, limit, this.extend (request, params));
        } else {
            throw new NotSupported (this.id + ' fetchPremiumIndexOHLCV () is not supported yet');
        }
    }

    handleTimeInForce (params = {}) {
        /**
         * @ignore
         * @method
         * * Must add timeInForce to this.options to use this method
         * @return {string} returns the exchange specific value for timeInForce
         */
        const timeInForce = this.safeStringUpper (params, 'timeInForce'); // supported values GTC, IOC, PO
        if (timeInForce !== undefined) {
            const exchangeValue = this.safeString (this.options['timeInForce'], timeInForce);
            if (exchangeValue === undefined) {
                throw new ExchangeError (this.id + ' does not support timeInForce "' + timeInForce + '"');
            }
            return exchangeValue;
        }
        return undefined;
    }

    convertTypeToAccount (account) {
        /**
         * @ignore
         * @method
         * * Must add accountsByType to this.options to use this method
         * @param {string} account key for account name in this.options['accountsByType']
         * @returns the exchange specific account name or the isolated margin id for transfers
         */
        const accountsByType = this.safeValue (this.options, 'accountsByType', {});
        const lowercaseAccount = account.toLowerCase ();
        if (lowercaseAccount in accountsByType) {
            return accountsByType[lowercaseAccount];
        } else if ((account in this.markets) || (account in this.markets_by_id)) {
            const market = this.market (account);
            return market['id'];
        } else {
            return account;
        }
    }

    checkRequiredArgument (methodName, argument, argumentName, options = []) {
        /**
         * @ignore
         * @method
         * @param {string} argument the argument to check
         * @param {string} argumentName the name of the argument to check
         * @param {string} methodName the name of the method that the argument is being checked for
         * @param {[string]} options a list of options that the argument can be
         * @returns {undefined}
         */
        const optionsLength = options.length;
        if ((argument === undefined) || ((optionsLength > 0) && (!(this.inArray (argument, options))))) {
            const messageOptions = options.join (', ');
            let message = this.id + ' ' + methodName + '() requires a ' + argumentName + ' argument';
            if (messageOptions !== '') {
                message += ', one of ' + '(' + messageOptions + ')';
            }
            throw new ArgumentsRequired (message);
        }
    }

    checkRequiredMarginArgument (methodName: string, symbol: string, marginMode: string): void {
        /**
         * @ignore
         * @method
         * @param {string} symbol unified symbol of the market
         * @param {string} methodName name of the method that requires a symbol
         * @param {string} marginMode is either 'isolated' or 'cross'
         */
        if ((marginMode === 'isolated') && (symbol === undefined)) {
            throw new ArgumentsRequired (this.id + ' ' + methodName + '() requires a symbol argument for isolated margin');
        } else if ((marginMode === 'cross') && (symbol !== undefined)) {
            throw new ArgumentsRequired (this.id + ' ' + methodName + '() cannot have a symbol argument for cross margin');
        }
    }

    checkRequiredSymbol (methodName: string, symbol: string): void {
        /**
         * @ignore
         * @method
         * @param {string} symbol unified symbol of the market
         * @param {string} methodName name of the method that requires a symbol
         */
        this.checkRequiredArgument (methodName, symbol, 'symbol');
    }

    parseDepositWithdrawFees (response, codes: string[] = undefined, currencyIdKey = undefined): any {
        /**
         * @ignore
         * @method
         * @param {[object]|object} response unparsed response from the exchange
         * @param {[string]|undefined} codes the unified currency codes to fetch transactions fees for, returns all currencies when undefined
         * @param {str|undefined} currencyIdKey *should only be undefined when response is a dictionary* the object key that corresponds to the currency id
         * @returns {object} objects with withdraw and deposit fees, indexed by currency codes
         */
        const depositWithdrawFees = {};
        codes = this.marketCodes (codes);
        const isArray = Array.isArray (response);
        let responseKeys = response;
        if (!isArray) {
            responseKeys = Object.keys (response);
        }
        for (let i = 0; i < responseKeys.length; i++) {
            const entry = responseKeys[i];
            const dictionary = isArray ? entry : response[entry];
            const currencyId = isArray ? this.safeString (dictionary, currencyIdKey) : entry;
            const currency = this.safeValue (this.currencies_by_id, currencyId);
            const code = this.safeString (currency, 'code', currencyId);
            if ((codes === undefined) || (this.inArray (code, codes))) {
                depositWithdrawFees[code] = this.parseDepositWithdrawFee (dictionary, currency);
            }
        }
        return depositWithdrawFees;
    }

    parseDepositWithdrawFee (fee, currency = undefined): any {
        throw new NotSupported (this.id + ' parseDepositWithdrawFee() is not supported yet');
    }

    depositWithdrawFee (info): any {
        return {
            'info': info,
            'withdraw': {
                'fee': undefined,
                'percentage': undefined,
            },
            'deposit': {
                'fee': undefined,
                'percentage': undefined,
            },
            'networks': {},
        };
    }

    assignDefaultDepositWithdrawFees (fee, currency = undefined): any {
        /**
         * @ignore
         * @method
         * @description Takes a depositWithdrawFee structure and assigns the default values for withdraw and deposit
         * @param {object} fee A deposit withdraw fee structure
         * @param {object} currency A currency structure, the response from this.currency ()
         * @returns {object} A deposit withdraw fee structure
         */
        const networkKeys = Object.keys (fee['networks']);
        const numNetworks = networkKeys.length;
        if (numNetworks === 1) {
            fee['withdraw'] = fee['networks'][networkKeys[0]]['withdraw'];
            fee['deposit'] = fee['networks'][networkKeys[0]]['deposit'];
            return fee;
        }
        const currencyCode = this.safeString (currency, 'code');
        for (let i = 0; i < numNetworks; i++) {
            const network = networkKeys[i];
            if (network === currencyCode) {
                fee['withdraw'] = fee['networks'][networkKeys[i]]['withdraw'];
                fee['deposit'] = fee['networks'][networkKeys[i]]['deposit'];
            }
        }
        return fee;
    }

    parseIncome (info, market = undefined): any {
        throw new NotSupported (this.id + ' parseIncome () is not supported yet');
    }

    parseIncomes (incomes, market = undefined, since = undefined, limit = undefined) {
        /**
         * @ignore
         * @method
         * @description parses funding fee info from exchange response
         * @param {[object]} incomes each item describes once instance of currency being received or paid
         * @param {object|undefined} market ccxt market
         * @param {int|undefined} since when defined, the response items are filtered to only include items after this timestamp
         * @param {int|undefined} limit limits the number of items in the response
         * @returns {[object]} an array of [funding history structures]{@link https://docs.ccxt.com/#/?id=funding-history-structure}
         */
        const result = [];
        for (let i = 0; i < incomes.length; i++) {
            const entry = incomes[i];
            const parsed = this.parseIncome (entry, market);
            result.push (parsed);
        }
        const sorted = this.sortBy (result, 'timestamp');
        return this.filterBySinceLimit (sorted, since, limit);
    }

    getMarketFromSymbols (symbols: string[] = undefined) {
        if (symbols === undefined) {
            return undefined;
        }
        const firstMarket = this.safeString (symbols, 0);
        const market = this.market (firstMarket);
        return market;
    }
}

export {
    Exchange,
};<|MERGE_RESOLUTION|>--- conflicted
+++ resolved
@@ -1493,30 +1493,6 @@
         throw new NotSupported (this.id + ' fetchLeverageTiers() is not supported yet');
     }
 
-<<<<<<< HEAD
-    parsePosition (position, market = undefined): any {
-        return undefined;
-    }
-
-    parseFundingRateHistory (info, market = undefined): any {
-        return undefined;
-    }
-
-    parseBorrowInterest (info, market = undefined): any {
-        return undefined;
-    }
-
-    async fetchFundingRates (symbols: string[] = undefined, params = {}): Promise<any> {
-        return undefined;
-    }
-
-    async transfer (code: string, amount, fromAccount, toAccount, params = {}): Promise<any> {
-        return undefined;
-    }
-
-    async withdraw (code: string, amount, address, tag = undefined, params = {}): Promise<any> {
-        return undefined;
-=======
     parsePosition (position, market = undefined) {
         throw new NotSupported (this.id + ' parsePosition() is not supported yet');
     }
@@ -1539,7 +1515,6 @@
 
     async withdraw (code: string, amount, address, tag = undefined, params = {}): Promise<any> {
         throw new NotSupported (this.id + ' withdraw() is not supported yet');
->>>>>>> 07ec4079
     }
 
     async createDepositAddress (code, params = {}): Promise<DepositAddressResponse> {
