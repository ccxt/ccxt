// ----------------------------------------------------------------------------
/* eslint-disable */

import * as functions from './functions.js'
const {
    isNode
    , deepExtend
    , extend
    , clone
    , flatten
    , unique
    , indexBy
    , sortBy
    , sortBy2
    , safeFloat2
    , groupBy
    , aggregate
    , uuid
    , unCamelCase
    , precisionFromString
    , Throttler
    , capitalize
    , now
    , decimalToPrecision
    , safeValue
    , safeValue2
    , safeString
    , safeString2
    , seconds
    , milliseconds
    , binaryToBase16
    , numberToBE
    , base16ToBinary
    , iso8601
    , omit
    , isJsonEncodedObject
    , safeInteger
    , sum
    , omitZero
    , implodeParams
    , extractParams
    , json
    , merge
    , binaryConcat
    , hash
    , ecdsa
    , arrayConcat
    , encode
    , urlencode
    , hmac
    , numberToString
    , parseTimeframe
    , safeInteger2
    , safeStringLower
    , parse8601
    , yyyymmdd
    , safeStringUpper
    , safeTimestamp
    , binaryConcatArray
    , uuidv1
    , numberToLE
    , ymdhms
    , stringToBase64
    , decode
    , uuid22
    , safeIntegerProduct2
    , safeIntegerProduct
    , safeStringLower2
    , yymmdd
    , base58ToBinary
    , binaryToBase58
    , safeTimestamp2
    , rawencode
    , keysort
    , inArray
    , isEmpty
    , ordered
    , filterBy
    , uuid16
    , safeFloat
    , base64ToBinary
    , safeStringUpper2
    , urlencodeWithArrayRepeat
    , microseconds
    , binaryToBase64
    , strip
    , toArray
    , safeFloatN
    , safeIntegerN
    , safeIntegerProductN
    , safeTimestampN
    , safeValueN
    , safeStringN
    , safeStringLowerN
    , safeStringUpperN
    , urlencodeNested
    , parseDate
    , ymd
    , base64ToString
    , crc32
    , packb
    , TRUNCATE
    , ROUND
    , DECIMAL_PLACES
    , NO_PADDING
    , TICK_SIZE
    , SIGNIFICANT_DIGITS
} = functions

import {
    keys as keysFunc,
    values as valuesFunc,
    inArray as inArrayFunc,
    vwap as vwapFunc
} from './functions.js'
// import exceptions from "./errors.js"

 import { // eslint-disable-line object-curly-newline
    ExchangeError
    , BadSymbol
    , NullResponse
    , InvalidAddress
    , InvalidOrder
    , NotSupported
    , BadResponse
    , AuthenticationError
    , DDoSProtection
    , RequestTimeout
    , NetworkError
    , ProxyError
    , ExchangeNotAvailable
    , ArgumentsRequired
    , RateLimitExceeded,
    BadRequest,
    ExchangeClosedByUser} from "./errors.js"

import { Precise } from './Precise.js'


//-----------------------------------------------------------------------------
import WsClient from './ws/WsClient.js';
import { Future } from './ws/Future.js';
import { OrderBook as WsOrderBook, IndexedOrderBook, CountedOrderBook } from './ws/OrderBook.js';

// ----------------------------------------------------------------------------
//
import { axolotl } from './functions/crypto.js';
// import types
import type { Market, Trade, Fee, Ticker, OHLCV, OHLCVC, Order, OrderBook, Balance, Balances, Dictionary, Transaction, DepositAddressResponse, Currency, MinMax, IndexType, Int, OrderType, OrderSide, Position, FundingRate, DepositWithdrawFeeNetwork, LedgerEntry, BorrowInterest, OpenInterest, LeverageTier, TransferEntry, BorrowRate, FundingRateHistory, Liquidation, FundingHistory, OrderRequest, MarginMode, Tickers, Greeks,  Str, Num, MarketInterface, CurrencyInterface, Account, MarginModes, MarketType, Leverage, Leverages, Message, Topic, ConsumerFunction } from './types.js';
// export {Market, Trade, Fee, Ticker, OHLCV, OHLCVC, Order, OrderBook, Balance, Balances, Dictionary, Transaction, DepositAddressResponse, Currency, MinMax, IndexType, Int, OrderType, OrderSide, Position, FundingRateHistory, Liquidation, FundingHistory} from './types.js'
// import { Market, Trade, Fee, Ticker, OHLCV, OHLCVC, Order, OrderBook, Balance, Balances, Dictionary, Transaction, DepositAddressResponse, Currency, MinMax, IndexType, Int, OrderType, OrderSide, Position, FundingRateHistory, OpenInterest, Liquidation, OrderRequest, FundingHistory, MarginMode, Tickers, Greeks, Str, Num, MarketInterface, CurrencyInterface, Account } from './types.js';
export type { Market, Trade, Fee, Ticker, OHLCV, OHLCVC, Order, OrderBook, Balance, Balances, Dictionary, Transaction, DepositAddressResponse, Currency, MinMax, IndexType, Int, OrderType, OrderSide, Position, FundingRateHistory, Liquidation, FundingHistory, Greeks, Leverage, Leverages } from './types.js'

// ----------------------------------------------------------------------------
<<<<<<< HEAD
// move this elsewhere
import { ArrayCache, ArrayCacheByTimestamp } from './ws/Cache.js'
import {OrderBook as Ob} from './ws/OrderBook.js';

import totp from './functions/totp.js';
import Stream from './ws/Stream.js'
import { sleep } from './functions.js'

=======
// move this elsewhere.
import { ArrayCache, ArrayCacheByTimestamp, ArrayCacheBySymbolById, ArrayCacheBySymbolBySide } from './ws/Cache.js'
import {OrderBook as Ob} from './ws/OrderBook.js';

import totp from './functions/totp.js';
import ethers from '../static_dependencies/ethers/index.js';
import { TypedDataEncoder } from '../static_dependencies/ethers/hash/index.js';
>>>>>>> 1524d121
// ----------------------------------------------------------------------------
/**
 * @class Exchange
 */
export default class Exchange {
    options: {
        [key: string]: any;
    }

    throttleProp = undefined

    api = undefined

    // PROXY & USER-AGENTS (see "examples/proxy-usage" file for explanation)
    proxy: any; // maintained for backwards compatibility, no-one should use it from now on
    proxyUrl: string;
    proxy_url: string;
    proxyUrlCallback: any;
    proxy_url_callback: any;
    httpProxy: string;
    http_proxy: string;
    httpProxyCallback: any;
    http_proxy_callback: any;
    httpsProxy: string;
    https_proxy: string;
    httpsProxyCallback: any;
    https_proxy_callback: any;
    socksProxy: string;
    socks_proxy: string;
    socksProxyCallback: any;
    socks_proxy_callback: any;
    userAgent: { 'User-Agent': string } | false = undefined;
    user_agent: { 'User-Agent': string } | false = undefined;
    wsProxy: string;
    ws_proxy: string;
    wssProxy: string;
    wss_proxy: string;
    wsSocksProxy: string;
    ws_socks_proxy: string;
    //
    userAgents: any = {
        'chrome': 'Mozilla/5.0 (Windows NT 10.0; Win64; x64) AppleWebKit/537.36 (KHTML, like Gecko) Chrome/62.0.3202.94 Safari/537.36',
        'chrome39': 'Mozilla/5.0 (Windows NT 6.1; WOW64) AppleWebKit/537.36 (KHTML, like Gecko) Chrome/39.0.2171.71 Safari/537.36',
        'chrome100': 'Mozilla/5.0 (Macintosh; Intel Mac OS X 10_15_7) AppleWebKit/537.36 (KHTML, like Gecko) Chrome/100.0.4896.75 Safari/537.36',
    };
    headers: any = {};
    origin = '*' // CORS origin
    //
    agent = undefined; // maintained for backwards compatibility
    nodeHttpModuleLoaded = false;
    httpAgent = undefined;
    httpsAgent = undefined;

    minFundingAddressLength = 1 // used in checkAddress
    substituteCommonCurrencyCodes = true  // reserved
    quoteJsonNumbers = true // treat numbers in json as quoted precise strings
    number: (numberString: string) => number = Number // or String (a pointer to a function)
    handleContentTypeApplicationZip = false

    // whether fees should be summed by currency code
    reduceFees = true

    // do not delete this line, it is needed for users to be able to define their own fetchImplementation
    fetchImplementation: any
    AbortError: any
    FetchError: any

    validateServerSsl = true
    validateClientSsl = false

    timeout       = 10000 // milliseconds
    verbose       = false
    twofa         = undefined // two-factor authentication (2FA)

    apiKey: string;
    secret: string;
    uid: string;
    login:string;
    password: string;
    privateKey: string;// a "0x"-prefixed hexstring private key for a wallet
    walletAddress: string; // a wallet address "0x"-prefixed hexstring
    token: string; // reserved for HTTP auth in some cases

    balance      = {}
    orderbooks: Dictionary<Ob>   = {}
    tickers: Dictionary<Ticker>      = {}
    bidsasks: Dictionary<Ticker>     = {}
    orders: ArrayCache       = undefined
    triggerOrders: ArrayCache = undefined
    trades: Dictionary<ArrayCache>
    transactions = {}
    ohlcvs: Dictionary<Dictionary<ArrayCacheByTimestamp>>
    myTrades: ArrayCache;
    positions: any;
    urls: {
        logo?: string;
        api?: string | Dictionary<string>;
        test?: string | Dictionary<string>;
        www?: string;
        doc?: string[];
        api_management?: string;
        fees?: string;
        referral?: string;
    };

    requiresWeb3 = false
    requiresEddsa = false
    precision: {
        amount: number | undefined,
        price: number | undefined
    };

    enableLastJsonResponse = true
    enableLastHttpResponse = true
    enableLastResponseHeaders = true
    last_http_response    = undefined
    last_json_response    = undefined
    last_response_headers = undefined
    last_request_headers  = undefined
    last_request_body     = undefined
    last_request_url      = undefined
    last_request_path     = undefined

    id: string = undefined

    markets: Dictionary<any> = undefined
    has: Dictionary<boolean | 'emulated'>

    status = undefined

    requiredCredentials: {
        apiKey: boolean;
        secret: boolean;
        uid: boolean;
        login: boolean;
        password: boolean;
        twofa: boolean;
        privateKey: boolean;
        walletAddress: boolean;
        token: boolean;
    };
    rateLimit: number = undefined; // milliseconds
    tokenBucket = undefined
    throttler = undefined
    enableRateLimit: boolean = undefined;

    httpExceptions = undefined

    limits: {
        amount?: MinMax,
        cost?: MinMax,
        leverage?: MinMax,
        price?: MinMax,
    };
    fees: object;
    markets_by_id: Dictionary<any> = undefined;
    symbols: string[] = undefined;
    ids: string[] = undefined;
    currencies: Dictionary<Currency> = undefined;

    baseCurrencies = undefined
    quoteCurrencies = undefined
    currencies_by_id = undefined
    codes = undefined

    reloadingMarkets = undefined
    marketsLoading = undefined

    accounts = undefined
    accountsById = undefined

    commonCurrencies = undefined

    hostname: string = undefined;

    precisionMode: number = undefined;
    paddingMode = undefined

    exceptions = {}
    timeframes: Dictionary<number | string> = {}

    version: string = undefined;

    marketsByAltname = undefined

    name:string = undefined

    lastRestRequestTimestamp:number;

    targetAccount = undefined

    stablePairs = {}

    // WS/PRO options
    clients = {}
    newUpdates = true
    streaming = {}

    alias = false;

    deepExtend = deepExtend
    isNode = isNode
    keys = keysFunc
    values = valuesFunc
    extend = extend
    clone = clone
    flatten = flatten
    unique = unique
    indexBy = indexBy
    sortBy = sortBy
    sortBy2 = sortBy2
    groupBy = groupBy
    aggregate = aggregate
    uuid = uuid
    unCamelCase = unCamelCase
    precisionFromString = precisionFromString
    capitalize = capitalize
    now = now
    decimalToPrecision = decimalToPrecision
    safeValue = safeValue
    safeValue2 = safeValue2
    safeString = safeString
    safeString2 = safeString2
    safeFloat = safeFloat
    safeFloat2 = safeFloat2
    seconds = seconds
    milliseconds = milliseconds
    binaryToBase16 = binaryToBase16
    numberToBE = numberToBE
    base16ToBinary = base16ToBinary
    iso8601 = iso8601
    omit = omit
    isJsonEncodedObject = isJsonEncodedObject
    safeInteger = safeInteger
    sum = sum
    omitZero = omitZero
    implodeParams = implodeParams
    extractParams = extractParams
    json = json
    vwap = vwapFunc
    merge = merge
    binaryConcat = binaryConcat
    hash = hash
    arrayConcat = arrayConcat
    encode = encode
    urlencode = urlencode
    hmac = hmac
    numberToString = numberToString
    parseTimeframe = parseTimeframe
    safeInteger2 = safeInteger2
    safeStringLower = safeStringLower
    parse8601 = parse8601
    yyyymmdd = yyyymmdd
    safeStringUpper = safeStringUpper
    safeTimestamp = safeTimestamp
    binaryConcatArray = binaryConcatArray
    uuidv1 = uuidv1
    numberToLE = numberToLE
    ymdhms = ymdhms
    yymmdd = yymmdd
    stringToBase64 = stringToBase64
    decode = decode
    uuid22 = uuid22
    safeIntegerProduct2 = safeIntegerProduct2
    safeIntegerProduct = safeIntegerProduct
    binaryToBase58 = binaryToBase58
    base58ToBinary = base58ToBinary
    base64ToBinary = base64ToBinary
    safeTimestamp2 = safeTimestamp2
    rawencode = rawencode
    keysort = keysort
    inArray = inArray
    safeStringLower2 = safeStringLower2
    safeStringUpper2 = safeStringUpper2
    isEmpty = isEmpty
    ordered = ordered
    filterBy = filterBy
    uuid16 = uuid16
    urlencodeWithArrayRepeat = urlencodeWithArrayRepeat
    microseconds = microseconds
    binaryToBase64 = binaryToBase64
    strip = strip
    toArray = toArray
    safeFloatN = safeFloatN
    safeIntegerN = safeIntegerN
    safeIntegerProductN = safeIntegerProductN
    safeTimestampN = safeTimestampN
    safeValueN = safeValueN
    safeStringN = safeStringN
    safeStringLowerN = safeStringLowerN
    safeStringUpperN = safeStringUpperN
    urlencodeNested = urlencodeNested
    parseDate = parseDate
    ymd = ymd
    base64ToString = base64ToString
    crc32 = crc32
<<<<<<< HEAD
    sleep = sleep
    stream: Stream = new Stream ();
=======
    packb = packb
>>>>>>> 1524d121

    describe () {
        return {
            'id': undefined,
            'name': undefined,
            'countries': undefined,
            'enableRateLimit': true,
            'rateLimit': 2000, // milliseconds = seconds * 1000
            'certified': false, // if certified by the CCXT dev team
            'pro': false, // if it is integrated with CCXT Pro for WebSocket support
            'alias': false, // whether this exchange is an alias to another exchange
            'has': {
                'publicAPI': true,
                'privateAPI': true,
                'CORS': undefined,
                'spot': undefined,
                'margin': undefined,
                'swap': undefined,
                'future': undefined,
                'option': undefined,
                'addMargin': undefined,
                'borrowCrossMargin': undefined,
                'borrowIsolatedMargin': undefined,
                'borrowMargin': undefined,
                'cancelAllOrders': undefined,
                'cancelAllOrdersWs': undefined,
                'cancelOrder': true,
                'cancelOrders': undefined,
                'cancelOrdersWs': undefined,
                'cancelOrderWs': undefined,
                'closeAllPositions': undefined,
                'closePosition': undefined,
                'createDepositAddress': undefined,
                'createLimitBuyOrder': undefined,
                'createLimitOrder': true,
                'createLimitSellOrder': undefined,
                'createMarketBuyOrder': undefined,
                'createMarketBuyOrderWithCost': undefined,
                'createMarketOrder': true,
                'createMarketOrderWithCost': undefined,
                'createMarketSellOrder': undefined,
                'createMarketSellOrderWithCost': undefined,
                'createOrder': true,
                'createOrders': undefined,
                'createOrderWithTakeProfitAndStopLoss': undefined,
                'createOrderWs': undefined,
                'createPostOnlyOrder': undefined,
                'createReduceOnlyOrder': undefined,
                'createStopLimitOrder': undefined,
                'createStopLossOrder': undefined,
                'createStopMarketOrder': undefined,
                'createStopOrder': undefined,
                'createTakeProfitOrder': undefined,
                'createTrailingAmountOrder': undefined,
                'createTrailingPercentOrder': undefined,
                'createTriggerOrder': undefined,
                'deposit': undefined,
                'editOrder': 'emulated',
                'editOrderWs': undefined,
                'fetchAccounts': undefined,
                'fetchBalance': true,
                'fetchBalanceWs': undefined,
                'fetchBidsAsks': undefined,
                'fetchBorrowInterest': undefined,
                'fetchBorrowRate': undefined,
                'fetchBorrowRateHistories': undefined,
                'fetchBorrowRateHistory': undefined,
                'fetchBorrowRates': undefined,
                'fetchBorrowRatesPerSymbol': undefined,
                'fetchCanceledAndClosedOrders': undefined,
                'fetchCanceledOrders': undefined,
                'fetchClosedOrder': undefined,
                'fetchClosedOrders': undefined,
                'fetchClosedOrdersWs': undefined,
                'fetchCrossBorrowRate': undefined,
                'fetchCrossBorrowRates': undefined,
                'fetchCurrencies': 'emulated',
                'fetchCurrenciesWs': 'emulated',
                'fetchDeposit': undefined,
                'fetchDepositAddress': undefined,
                'fetchDepositAddresses': undefined,
                'fetchDepositAddressesByNetwork': undefined,
                'fetchDeposits': undefined,
                'fetchDepositsWithdrawals': undefined,
                'fetchDepositsWs': undefined,
                'fetchDepositWithdrawFee': undefined,
                'fetchDepositWithdrawFees': undefined,
                'fetchFundingHistory': undefined,
                'fetchFundingRate': undefined,
                'fetchFundingRateHistory': undefined,
                'fetchFundingRates': undefined,
                'fetchGreeks': undefined,
                'fetchIndexOHLCV': undefined,
                'fetchIsolatedBorrowRate': undefined,
                'fetchIsolatedBorrowRates': undefined,
                'fetchIsolatedPositions': undefined,
                'fetchL2OrderBook': true,
                'fetchL3OrderBook': undefined,
                'fetchLastPrices': undefined,
                'fetchLedger': undefined,
                'fetchLedgerEntry': undefined,
                'fetchLeverage': undefined,
                'fetchLeverages': undefined,
                'fetchLeverageTiers': undefined,
                'fetchLiquidations': undefined,
                'fetchMarginMode': undefined,
                'fetchMarginModes': undefined,
                'fetchMarketLeverageTiers': undefined,
                'fetchMarkets': true,
                'fetchMarketsWs': undefined,
                'fetchMarkOHLCV': undefined,
                'fetchMyLiquidations': undefined,
                'fetchMySettlementHistory': undefined,
                'fetchMyTrades': undefined,
                'fetchMyTradesWs': undefined,
                'fetchOHLCV': undefined,
                'fetchOHLCVWs': undefined,
                'fetchOpenInterest': undefined,
                'fetchOpenInterestHistory': undefined,
                'fetchOpenOrder': undefined,
                'fetchOpenOrders': undefined,
                'fetchOpenOrdersWs': undefined,
                'fetchOrder': undefined,
                'fetchOrderBook': true,
                'fetchOrderBooks': undefined,
                'fetchOrderBookWs': undefined,
                'fetchOrders': undefined,
                'fetchOrdersByStatus': undefined,
                'fetchOrdersWs': undefined,
                'fetchOrderTrades': undefined,
                'fetchOrderWs': undefined,
                'fetchPermissions': undefined,
                'fetchPosition': undefined,
                'fetchPositionMode': undefined,
                'fetchPositions': undefined,
                'fetchPositionsForSymbol': undefined,
                'fetchPositionsRisk': undefined,
                'fetchPremiumIndexOHLCV': undefined,
                'fetchSettlementHistory': undefined,
                'fetchStatus': undefined,
                'fetchTicker': true,
                'fetchTickers': undefined,
                'fetchTickerWs': undefined,
                'fetchTime': undefined,
                'fetchTrades': true,
                'fetchTradesWs': undefined,
                'fetchTradingFee': undefined,
                'fetchTradingFees': undefined,
                'fetchTradingFeesWs': undefined,
                'fetchTradingLimits': undefined,
                'fetchTransactionFee': undefined,
                'fetchTransactionFees': undefined,
                'fetchTransactions': undefined,
                'fetchTransfer': undefined,
                'fetchTransfers': undefined,
                'fetchUnderlyingAssets': undefined,
                'fetchVolatilityHistory': undefined,
                'fetchWithdrawAddresses': undefined,
                'fetchWithdrawal': undefined,
                'fetchWithdrawals': undefined,
                'fetchWithdrawalsWs': undefined,
                'fetchWithdrawalWhitelist': undefined,
                'reduceMargin': undefined,
                'repayCrossMargin': undefined,
                'repayIsolatedMargin': undefined,
                'setLeverage': undefined,
                'setMargin': undefined,
                'setMarginMode': undefined,
                'setPositionMode': undefined,
                'signIn': undefined,
                'transfer': undefined,
                'watchBalance': undefined,
                'watchMyTrades': undefined,
                'watchOHLCV': undefined,
                'watchOHLCVForSymbols': undefined,
                'watchOrderBook': undefined,
                'watchOrderBookForSymbols': undefined,
                'watchOrders': undefined,
                'watchOrdersForSymbols': undefined,
                'watchPosition': undefined,
                'watchPositions': undefined,
                'watchStatus': undefined,
                'watchTicker': undefined,
                'watchTickers': undefined,
                'watchTrades': undefined,
                'watchTradesForSymbols': undefined,
                'withdraw': undefined,
                'ws': undefined,
            },
            'urls': {
                'logo': undefined,
                'api': undefined,
                'www': undefined,
                'doc': undefined,
                'fees': undefined,
            },
            'api': undefined,
            'requiredCredentials': {
                'apiKey':     true,
                'secret':     true,
                'uid':        false,
                'login':      false,
                'password':   false,
                'twofa':      false, // 2-factor authentication (one-time password key)
                'privateKey': false, // a "0x"-prefixed hexstring private key for a wallet
                'walletAddress': false, // the wallet address "0x"-prefixed hexstring
                'token':      false, // reserved for HTTP auth in some cases
            },
            'markets': undefined, // to be filled manually or by fetchMarkets
            'currencies': {}, // to be filled manually or by fetchMarkets
            'timeframes': undefined, // redefine if the exchange has.fetchOHLCV
            'fees': {
                'trading': {
                    'tierBased': undefined,
                    'percentage': undefined,
                    'taker': undefined,
                    'maker': undefined,
                },
                'funding': {
                    'tierBased': undefined,
                    'percentage': undefined,
                    'withdraw': {},
                    'deposit': {},
                },
            },
            'status': {
                'status': 'ok',
                'updated': undefined,
                'eta': undefined,
                'url': undefined,
            },
            'exceptions': undefined,
            'httpExceptions': {
                '422': ExchangeError,
                '418': DDoSProtection,
                '429': RateLimitExceeded,
                '404': ExchangeNotAvailable,
                '409': ExchangeNotAvailable,
                '410': ExchangeNotAvailable,
                '451': ExchangeNotAvailable,
                '500': ExchangeNotAvailable,
                '501': ExchangeNotAvailable,
                '502': ExchangeNotAvailable,
                '520': ExchangeNotAvailable,
                '521': ExchangeNotAvailable,
                '522': ExchangeNotAvailable,
                '525': ExchangeNotAvailable,
                '526': ExchangeNotAvailable,
                '400': ExchangeNotAvailable,
                '403': ExchangeNotAvailable,
                '405': ExchangeNotAvailable,
                '503': ExchangeNotAvailable,
                '530': ExchangeNotAvailable,
                '408': RequestTimeout,
                '504': RequestTimeout,
                '401': AuthenticationError,
                '407': AuthenticationError,
                '511': AuthenticationError,
            },
            'commonCurrencies': { // gets extended/overwritten in subclasses
                'XBT': 'BTC',
                'BCC': 'BCH',
                'BCHSV': 'BSV',
            },
            'precisionMode': DECIMAL_PLACES,
            'paddingMode': NO_PADDING,
            'limits': {
                'leverage': { 'min': undefined, 'max': undefined },
                'amount': { 'min': undefined, 'max': undefined },
                'price': { 'min': undefined, 'max': undefined },
                'cost': { 'min': undefined, 'max': undefined },
            },
        } // return
    } // describe ()

    constructor (userConfig = {}) {
        Object.assign (this, functions)
        //
        //     if (isNode) {
        //         this.nodeVersion = process.version.match (/\d+\.\d+\.\d+/)[0]
        //         this.userAgent = {
        //             'User-Agent': 'ccxt/' + (Exchange as any).ccxtVersion +
        //                 ' (+https://github.com/ccxt/ccxt)' +
        //                 ' Node.js/' + this.nodeVersion + ' (JavaScript)'
        //         }
        //     }
        //
        this.options = this.getDefaultOptions(); // exchange-specific options, if any
        // fetch implementation options (JS only)
        // http properties
        this.headers = {}
        this.origin = '*' // CORS origin
        // underlying properties
        this.minFundingAddressLength = 1 // used in checkAddress
        this.substituteCommonCurrencyCodes = true  // reserved
        this.quoteJsonNumbers = true // treat numbers in json as quoted precise strings
        this.number = Number // or String (a pointer to a function)
        this.handleContentTypeApplicationZip = false
        // whether fees should be summed by currency code
        this.reduceFees = true
        // do not delete this line, it is needed for users to be able to define their own fetchImplementation
        this.fetchImplementation = undefined
        this.validateServerSsl = true
        this.validateClientSsl = false
        // default property values
        this.timeout       = 10000 // milliseconds
        this.verbose       = false
        this.twofa         = undefined // two-factor authentication (2FA)
        // default credentials
        this.apiKey        = undefined
        this.secret        = undefined
        this.uid           = undefined
        this.login         = undefined
        this.password      = undefined
        this.privateKey    = undefined // a "0x"-prefixed hexstring private key for a wallet
        this.walletAddress = undefined // a wallet address "0x"-prefixed hexstring
        this.token         = undefined // reserved for HTTP auth in some cases
        // placeholders for cached data
        this.balance      = {}
        this.orderbooks   = {}
        this.tickers      = {}
        this.orders       = undefined
        this.trades       = {}
        this.transactions = {}
        this.ohlcvs       = {}
        this.myTrades     = undefined
        this.positions    = undefined
        // web3 and cryptography flags
        this.requiresWeb3 = false
        this.requiresEddsa = false
        // response handling flags and properties
        this.lastRestRequestTimestamp = 0
        this.enableLastJsonResponse = true
        this.enableLastHttpResponse = true
        this.enableLastResponseHeaders = true
        this.last_http_response    = undefined
        this.last_json_response    = undefined
        this.last_response_headers = undefined
        this.last_request_headers  = undefined
        this.last_request_body     = undefined
        this.last_request_url      = undefined
        this.last_request_path     = undefined
        // camelCase and snake_notation support
        const unCamelCaseProperties = (obj = this) => {
            if (obj !== null) {
                const ownPropertyNames = Object.getOwnPropertyNames (obj)
                for (let i = 0; i < ownPropertyNames.length; i++) {
                    const k = ownPropertyNames[i]
                    this[unCamelCase (k)] = this[k]
                }
                unCamelCaseProperties (Object.getPrototypeOf (obj))
            }
        }
        unCamelCaseProperties ()
        // merge constructor overrides to this instance
        const configEntries = Object.entries (this.describe ()).concat (Object.entries (userConfig))
        for (let i = 0; i < configEntries.length; i++) {
            const [property, value] = configEntries[i]
            if (value && Object.getPrototypeOf (value) === Object.prototype) {
                this[property] = this.deepExtend (this[property], value)
            } else {
                this[property] = value
            }
        }
        // http client options
        const agentOptions = {
            'keepAlive': true,
        }
        // ssl options
        if (!this.validateServerSsl) {
            agentOptions['rejectUnauthorized'] = false;
        }
        // generate old metainfo interface
        const hasKeys = Object.keys (this.has)
        for (let i = 0; i < hasKeys.length; i++) {
            const k = hasKeys[i]
            this['has' + this.capitalize (k)] = !!this.has[k] // converts 'emulated' to true
        }
        // generate implicit api
        if (this.api) {
            this.defineRestApi (this.api, 'request')
        }
        // init the request rate limiter
        this.initRestRateLimiter ()
        // init predefined markets if any
        if (this.markets) {
            this.setMarkets (this.markets)
        }
        this.newUpdates = ((this.options as any).newUpdates !== undefined) ? (this.options as any).newUpdates : true;
        this.stream = new Stream ();
        this.afterConstruct ();
    }

    encodeURIComponent (...args) {
        // @ts-expect-error
        return encodeURIComponent (...args)
    }

    checkRequiredVersion (requiredVersion, error = true) {
        let result = true
        const [ major1, minor1, patch1 ] = requiredVersion.split ('.')
            , [ major2, minor2, patch2 ] = (Exchange as any).ccxtVersion.split ('.')
            , intMajor1 = this.parseToInt (major1)
            , intMinor1 = this.parseToInt (minor1)
            , intPatch1 = this.parseToInt (patch1)
            , intMajor2 = this.parseToInt (major2)
            , intMinor2 = this.parseToInt (minor2)
            , intPatch2 = this.parseToInt (patch2)
        if (intMajor1 > intMajor2) {
            result = false
        }
        if (intMajor1 === intMajor2) {
            if (intMinor1 > intMinor2) {
                result = false
            } else if (intMinor1 === intMinor2 && intPatch1 > intPatch2) {
                result = false
            }
        }
        if (!result) {
            if (error) {
                throw new NotSupported ('Your current version of CCXT is ' + (Exchange as any).ccxtVersion + ', a newer version ' + requiredVersion + ' is required, please, upgrade your version of CCXT')
            } else {
                return error
            }
        }
        return result
    }

    checkAddress (address) {
        if (address === undefined) {
            throw new InvalidAddress (this.id + ' address is undefined')
        }
        // check the address is not the same letter like 'aaaaa' nor too short nor has a space
        if ((this.unique (address).length === 1) || address.length < this.minFundingAddressLength || address.includes (' ')) {
            throw new InvalidAddress (this.id + ' address is invalid or has less than ' + this.minFundingAddressLength.toString () + ' characters: "' + this.json (address) + '"')
        }
        return address
    }

    initRestRateLimiter () {
        if (this.rateLimit === undefined) {
            throw new Error (this.id + '.rateLimit property is not configured');
        }
        this.tokenBucket = this.extend ({
            delay: 0.001,
            capacity: 1,
            cost: 1,
            maxCapacity: 1000,
            refillRate: (this.rateLimit > 0) ? 1 / this.rateLimit : Number.MAX_VALUE,
        }, this.tokenBucket);
        this.throttler = new Throttler (this.tokenBucket);
    }

    throttle (cost = undefined) {
        return this.throttler.throttle (cost)
    }

    defineRestApiEndpoint (methodName, uppercaseMethod, lowercaseMethod, camelcaseMethod, path, paths, config = {}) {
        const splitPath = path.split (/[^a-zA-Z0-9]/)
        const camelcaseSuffix  = splitPath.map (this.capitalize).join ('')
        const underscoreSuffix = splitPath.map ((x) => x.trim ().toLowerCase ()).filter ((x) => x.length > 0).join ('_')
        const camelcasePrefix = [ paths[0] ].concat (paths.slice (1).map (this.capitalize)).join ('')
        const underscorePrefix = [ paths[0] ].concat (paths.slice (1).map ((x) => x.trim ()).filter ((x) => x.length > 0)).join ('_')
        const camelcase  = camelcasePrefix + camelcaseMethod + this.capitalize (camelcaseSuffix)
        const underscore = underscorePrefix + '_' + lowercaseMethod + '_' + underscoreSuffix
        const typeArgument = (paths.length > 1) ? paths : paths[0]
        // handle call costs here
        const partial = async (params = {}, context = {}) => this[methodName] (path, typeArgument, uppercaseMethod, params, undefined, undefined, config, context)
        // const partial = async (params) => this[methodName] (path, typeArgument, uppercaseMethod, params || {})
        this[camelcase]  = partial
        this[underscore] = partial
    }

    defineRestApi (api, methodName, paths = []) {
        const keys = Object.keys (api)
        for (let i = 0; i < keys.length; i++) {
            const key = keys[i]
            const value = api[key]
            const uppercaseMethod = key.toUpperCase ()
            const lowercaseMethod = key.toLowerCase ()
            const camelcaseMethod = this.capitalize (lowercaseMethod)
            if (Array.isArray (value)) {
                for (let k = 0; k < value.length; k++) {
                    const path = value[k].trim ()
                    this.defineRestApiEndpoint (methodName, uppercaseMethod, lowercaseMethod, camelcaseMethod, path, paths)
                }
            // the options HTTP method conflicts with the 'options' API url path
            // } else if (key.match (/^(?:get|post|put|delete|options|head|patch)$/i)) {
            } else if (key.match (/^(?:get|post|put|delete|head|patch)$/i)) {
                const endpoints = Object.keys (value);
                for (let j = 0; j < endpoints.length; j++) {
                    const endpoint = endpoints[j]
                    const path = endpoint.trim ()
                    const config = value[endpoint]
                    if (typeof config === 'object') {
                        this.defineRestApiEndpoint (methodName, uppercaseMethod, lowercaseMethod, camelcaseMethod, path, paths, config)
                    } else if (typeof config === 'number') {
                        this.defineRestApiEndpoint (methodName, uppercaseMethod, lowercaseMethod, camelcaseMethod, path, paths, { cost: config })
                    } else {
                        throw new NotSupported (this.id + ' defineRestApi() API format is not supported, API leafs must strings, objects or numbers');
                    }
                }
            } else {
                this.defineRestApi (value, methodName, paths.concat ([ key ]))
            }
        }
    }

    log (... args) {
        console.log (... args)
    }

    httpProxyAgentModule:any = undefined;
    httpsProxyAgentModule:any = undefined;
    socksProxyAgentModule:any = undefined;
    socksProxyAgentModuleChecked:boolean = false;
    proxyDictionaries:any = {};
    proxyModulesLoaded:boolean = false;

    async loadProxyModules () {
        if (this.proxyModulesLoaded) {
            return;
        }
        this.proxyModulesLoaded = true;
        // we have to handle it with below nested way, because of dynamic
        // import issues (https://github.com/ccxt/ccxt/pull/20687)
        try {
            // todo: possible sync alternatives: https://stackoverflow.com/questions/51069002/convert-import-to-synchronous
            this.httpProxyAgentModule = await import (/* webpackIgnore: true */ '../static_dependencies/proxies/http-proxy-agent/index.js');
            this.httpsProxyAgentModule = await import (/* webpackIgnore: true */ '../static_dependencies/proxies/https-proxy-agent/index.js');
        } catch (e) {
            // if several users are using those frameworks which cause exceptions,
            // let them to be able to load modules still, by installing them
            try {
                // @ts-ignore
                this.httpProxyAgentModule = await import (/* webpackIgnore: true */ 'http-proxy-agent');
                // @ts-ignore
                this.httpProxyAgentModule = await import (/* webpackIgnore: true */ 'https-proxy-agent');
            } catch (e) { }
        }
        if (this.socksProxyAgentModuleChecked === false) {
            this.socksProxyAgentModuleChecked = true;
            try {
                // @ts-ignore
                this.socksProxyAgentModule = await import (/* webpackIgnore: true */ 'socks-proxy-agent');
            } catch (e) {}
        }
    }

    setProxyAgents (httpProxy, httpsProxy, socksProxy) {
        let chosenAgent = undefined;
        if (httpProxy) {
            if (this.httpProxyAgentModule === undefined) {
                throw new NotSupported (this.id + ' you need to load JS proxy modules with `.loadProxyModules()` method at first to use proxies');
            }
            if (!(httpProxy in this.proxyDictionaries)) {
                this.proxyDictionaries[httpProxy] = new this.httpProxyAgentModule.HttpProxyAgent(httpProxy);
            }
            chosenAgent = this.proxyDictionaries[httpProxy];
        } else if (httpsProxy) {
            if (this.httpsProxyAgentModule === undefined) {
                throw new NotSupported (this.id + ' you need to load JS proxy modules with `.loadProxyModules()` method at first to use proxies');
            }
            if (!(httpsProxy in this.proxyDictionaries)) {
                this.proxyDictionaries[httpsProxy] = new this.httpsProxyAgentModule.HttpsProxyAgent(httpsProxy);
            }
            chosenAgent = this.proxyDictionaries[httpsProxy];
            chosenAgent.keepAlive = true;
        } else if (socksProxy) {
            if (this.socksProxyAgentModule === undefined) {
                throw new NotSupported (this.id + ' - to use SOCKS proxy with ccxt, at first you need install module "npm i socks-proxy-agent" and then initialize proxies with `.loadProxyModules()` method');
            }
            if (!(socksProxy in this.proxyDictionaries)) {
                this.proxyDictionaries[socksProxy] = new this.socksProxyAgentModule.SocksProxyAgent(socksProxy);
            }
            chosenAgent = this.proxyDictionaries[socksProxy];
        }
        return chosenAgent;
    }

    async loadHttpProxyAgent () {
        // for `http://` protocol proxy-urls, we need to load `http` module only on first call
        if (!this.httpAgent) {
            const httpModule = await import (/* webpackIgnore: true */'node:http')
            this.httpAgent = new httpModule.Agent ();
        }
        return this.httpAgent;
    }

    getHttpAgentIfNeeded (url) {
        if (isNode) {
            // only for non-ssl proxy
            if (url.substring(0, 5) === 'ws://') {
                if (this.httpAgent === undefined) {
                    throw new NotSupported (this.id + ' to use proxy with non-ssl ws:// urls, at first run  `await exchange.loadHttpProxyAgent()` method');
                }
                return this.httpAgent;
            }
        }
        return undefined;
    }


    async fetch (url, method = 'GET', headers: any = undefined, body: any = undefined) {

        // load node-http(s) modules only on first call
        if (isNode) {
            if (!this.nodeHttpModuleLoaded) {
                this.nodeHttpModuleLoaded = true;
                const httpsModule = await import (/* webpackIgnore: true */'node:https')
                this.httpsAgent = new httpsModule.Agent ({ keepAlive: true });
            }
        }

        // ##### PROXY & HEADERS #####
        headers = this.extend (this.headers, headers);
        // proxy-url
        const proxyUrl = this.checkProxyUrlSettings (url, method, headers, body);
        let httpProxyAgent = false;
        if (proxyUrl !== undefined) {
            // part only for node-js
            if (isNode) {
                // in node we need to set header to *
                headers = this.extend ({ 'Origin': this.origin }, headers);
                // only for http proxy
                if (proxyUrl.substring(0, 5) === 'http:') {
                    await this.loadHttpProxyAgent ();
                    httpProxyAgent = this.httpAgent;
                }
            }
            url = proxyUrl + url;
        }
        // proxy agents
        const [ httpProxy, httpsProxy, socksProxy ] = this.checkProxySettings (url, method, headers, body);
        this.checkConflictingProxies (httpProxy || httpsProxy || socksProxy, proxyUrl);
        // skip proxies on the browser
        if (isNode) {
            // this is needed in JS, independently whether proxy properties were set or not, we have to load them because of necessity in WS, which would happen beyond 'fetch' method (WS/etc)
            await this.loadProxyModules ();
        }
        const chosenAgent = this.setProxyAgents (httpProxy, httpsProxy, socksProxy);
        // user-agent
        const userAgent = (this.userAgent !== undefined) ? this.userAgent : this.user_agent;
        if (userAgent && isNode) {
            if (typeof userAgent === 'string') {
                headers = this.extend ({ 'User-Agent': userAgent }, headers);
            } else if ((typeof userAgent === 'object') && ('User-Agent' in userAgent)) {
                headers = this.extend (userAgent, headers);
            }
        }
        // set final headers
        headers = this.setHeaders (headers);
        // log
        if (this.verbose) {
            this.log ("fetch Request:\n", this.id, method, url, "\nRequestHeaders:\n", headers, "\nRequestBody:\n", body, "\n")
        }
        // end of proxies & headers

        if (this.fetchImplementation === undefined) {
            if (isNode) {
                if (this.agent === undefined) {
                    this.agent = this.httpsAgent;
                }
                try {
                    const module = await import (/* webpackIgnore: true */'../static_dependencies/node-fetch/index.js')
                    this.AbortError = module.AbortError
                    this.fetchImplementation = module.default
                    this.FetchError = module.FetchError
                }
                catch (e) {
                    // some users having issues with dynamic imports (https://github.com/ccxt/ccxt/pull/20687)
                    // so let them to fallback to node's native fetch
                    if (typeof fetch === 'function') {
                        this.fetchImplementation = fetch
                        // as it's browser-compatible implementation ( https://nodejs.org/dist/latest-v20.x/docs/api/globals.html#fetch )
                        // it throws same error types
                        this.AbortError = DOMException
                        this.FetchError = TypeError
                    } else {
                        throw new Error ('Seems, "fetch" function is not available in your node-js version, please use latest node-js version');
                    }
                }
            } else {
                this.fetchImplementation = self.fetch
                this.AbortError = DOMException
                this.FetchError = TypeError
            }
        }
        // fetchImplementation cannot be called on this. in browsers:
        // TypeError Failed to execute 'fetch' on 'Window': Illegal invocation
        const fetchImplementation = this.fetchImplementation;
        const params = { method, headers, body, timeout: this.timeout };
        if (this.agent) {
            params['agent'] = this.agent;
        }
        // override agent, if needed
        if (httpProxyAgent) {
            // if proxyUrl is being used, then specifically in nodejs, we need http module, not https
            params['agent'] = httpProxyAgent;
        } else if (chosenAgent) {
            // if http(s)Proxy is being used
            params['agent'] = chosenAgent;
        }
        const controller = new AbortController ()
        params['signal'] = controller.signal
        const timeout = setTimeout (() => {
            controller.abort ()
        }, this.timeout)
        try {
            const response = await fetchImplementation (url, params)
            clearTimeout (timeout)
            return this.handleRestResponse (response, url, method, headers, body);
        } catch (e) {
            if (e instanceof this.AbortError) {
                throw new RequestTimeout (this.id + ' ' + method + ' ' + url + ' request timed out (' + this.timeout + ' ms)');
            } else if (e instanceof this.FetchError) {
                throw new NetworkError (this.id + ' ' + method + ' ' + url + ' fetch failed');
            }
            throw e
        }
    }

    parseJson (jsonString) {
        try {
            if (this.isJsonEncodedObject (jsonString)) {
                return JSON.parse (this.onJsonResponse (jsonString))
            }
        } catch (e) {
            // SyntaxError
            return undefined
        }
    }

    getResponseHeaders (response) {
        const result = {}
        response.headers.forEach ((value, key) => {
            key = key.split ('-').map ((word) => this.capitalize (word)).join ('-')
            result[key] = value
        })
        return result
    }

    handleRestResponse (response, url, method = 'GET', requestHeaders = undefined, requestBody = undefined) {
        const responseHeaders = this.getResponseHeaders (response)
        if (this.handleContentTypeApplicationZip && (responseHeaders['Content-Type'] === 'application/zip')) {
            const responseBuffer = response.buffer ();
            if (this.enableLastResponseHeaders) {
                this.last_response_headers = responseHeaders
            }
            if (this.enableLastHttpResponse) {
                this.last_http_response = responseBuffer
            }
            if (this.verbose) {
                this.log ("handleRestResponse:\n", this.id, method, url, response.status, response.statusText, "\nResponseHeaders:\n", responseHeaders, "ZIP redacted", "\n")
            }
            // no error handler needed, because it would not be a zip response in case of an error
            return responseBuffer;
        }
        return response.text ().then ((responseBody) => {
            const bodyText = this.onRestResponse (response.status, response.statusText, url, method, responseHeaders, responseBody, requestHeaders, requestBody);
            const json = this.parseJson (bodyText)
            if (this.enableLastResponseHeaders) {
                this.last_response_headers = responseHeaders
            }
            if (this.enableLastHttpResponse) {
                this.last_http_response = responseBody
            }
            if (this.enableLastJsonResponse) {
                this.last_json_response = json
            }
            if (this.verbose) {
                this.log ("handleRestResponse:\n", this.id, method, url, response.status, response.statusText, "\nResponseHeaders:\n", responseHeaders, "\nResponseBody:\n", responseBody, "\n")
            }
            const skipFurtherErrorHandling = this.handleErrors (response.status, response.statusText, url, method, responseHeaders, responseBody, json, requestHeaders, requestBody)
            if (!skipFurtherErrorHandling) {
                this.handleHttpStatusCode (response.status, response.statusText, url, method, responseBody)
            }
            return json || responseBody
        })
    }

    onRestResponse (statusCode, statusText, url, method, responseHeaders, responseBody, requestHeaders, requestBody) {
        return responseBody.trim ()
    }

    onJsonResponse (responseBody) {
        return this.quoteJsonNumbers ? responseBody.replace (/":([+.0-9eE-]+)([,}])/g, '":"$1"$2') : responseBody;
    }

    async loadMarketsHelper (reload = false, params = {}) {
        if (!reload && this.markets) {
            if (!this.markets_by_id) {
                return this.setMarkets (this.markets)
            }
            return this.markets
        }
        let currencies = undefined
        // only call if exchange API provides endpoint (true), thus avoid emulated versions ('emulated')
        if (this.has['fetchCurrencies'] === true) {
            currencies = await this.fetchCurrencies ()
        }
        const markets = await this.fetchMarkets (params)
        return this.setMarkets (markets, currencies)
    }

    async loadMarkets (reload = false, params = {}): Promise<Dictionary<Market>> {
        // this method is async, it returns a promise
        if ((reload && !this.reloadingMarkets) || !this.marketsLoading) {
            this.reloadingMarkets = true
            this.marketsLoading = this.loadMarketsHelper (reload, params).then ((resolved) => {
                this.reloadingMarkets = false
                return resolved
            }, (error) => {
                this.reloadingMarkets = false
                throw error
            })
        }
        return this.marketsLoading
    }

    async fetchCurrencies (params = {}) {
        // markets are returned as a list
        // currencies are returned as a dict
        // this is for historical reasons
        // and may be changed for consistency later
        return new Promise ((resolve, reject) => resolve (this.currencies));
    }

    async fetchCurrenciesWs (params = {}) {
        // markets are returned as a list
        // currencies are returned as a dict
        // this is for historical reasons
        // and may be changed for consistency later
        return new Promise ((resolve, reject) => resolve (this.currencies));
    }

    async fetchMarkets (params = {}): Promise<Market[]> {
        // markets are returned as a list
        // currencies are returned as a dict
        // this is for historical reasons
        // and may be changed for consistency later
        return new Promise ((resolve, reject) => resolve (Object.values (this.markets)))
    }

    async fetchMarketsWs (params = {}): Promise<Market[]> {
        // markets are returned as a list
        // currencies are returned as a dict
        // this is for historical reasons
        // and may be changed for consistency later
        return new Promise ((resolve, reject) => resolve (Object.values (this.markets)))
    }

    checkRequiredDependencies () {
        return
    }

    parseNumber (value, d: number = undefined): number {
        if (value === undefined) {
            return d
        } else {
            try {
                return this.number (value)
            } catch (e) {
                return d
            }
        }
    }

    checkOrderArguments (market, type, side, amount, price, params) {
        if (price === undefined) {
            if (type === 'limit') {
                  throw new ArgumentsRequired (this.id + ' createOrder() requires a price argument for a limit order');
            }
        }
        if (amount <= 0) {
            throw new ArgumentsRequired (this.id + ' createOrder() amount should be above 0');
        }
    }

    handleHttpStatusCode (code, reason, url, method, body) {
        const codeAsString = code.toString ();
        if (codeAsString in this.httpExceptions) {
            const ErrorClass = this.httpExceptions[codeAsString];
            throw new ErrorClass (this.id + ' ' + method + ' ' + url + ' ' + codeAsString + ' ' + reason + ' ' + body);
        }
    }

    remove0xPrefix (hexData) {
        if (hexData.slice (0, 2) === '0x') {
            return hexData.slice (2);
        } else {
            return hexData;
        }
    }

    spawn(method, ...args) {
        const future = Future();
        // using setTimeout 0 to force the execution to run after the future is returned
        setTimeout(() => {
            method.apply(this, args).then(future.resolve).catch(future.reject);
        }, 0);
        return future;
    }

    delay (timeout, method, ... args) {
        setTimeout (() => {
            this.spawn (method, ... args)
        }, timeout);
    }

    // -----------------------------------------------------------------------
    // -----------------------------------------------------------------------
    // WS/PRO methods

    orderBook (snapshot = {}, depth = Number.MAX_SAFE_INTEGER) {
        return new WsOrderBook (snapshot, depth);
    }

    indexedOrderBook (snapshot = {}, depth = Number.MAX_SAFE_INTEGER) {
        return new IndexedOrderBook (snapshot, depth);
    }

    countedOrderBook (snapshot = {}, depth = Number.MAX_SAFE_INTEGER) {
        return new CountedOrderBook (snapshot, depth);
    }

    handleMessage (client, message) {} // stub to override

    // ping (client) {} // stub to override

    ping (client) {
        return undefined;
    }

    client (url: string): WsClient {
        this.clients = this.clients || {};
        if (!this.clients[url]) {
            const onMessage = this.handleMessage.bind (this);
            const onError = this.onError.bind (this);
            const onClose = this.onClose.bind (this);
            const onConnected = this.onConnected.bind (this);
            // decide client type here: ws / signalr / socketio
            const wsOptions = this.safeValue (this.options, 'ws', {});
            // proxy agents
            const [ httpProxy, httpsProxy, socksProxy ] = this.checkWsProxySettings ();
            const chosenAgent = this.setProxyAgents (httpProxy, httpsProxy, socksProxy);
            // part only for node-js
            const httpProxyAgent = this.getHttpAgentIfNeeded (url);
            const finalAgent = chosenAgent ? chosenAgent : (httpProxyAgent ? httpProxyAgent : this.agent);
            //
            const options = this.deepExtend (this.streaming, {
                'log': this.log ? this.log.bind (this) : this.log,
                'ping': (this as any).ping ? (this as any).ping.bind (this) : (this as any).ping,
                'verbose': this.verbose,
                'throttler': new Throttler (this.tokenBucket),
                // add support for proxies
                'options': {
                    'agent': finalAgent,
                }
            }, wsOptions);
            this.clients[url] = new WsClient (url, onMessage, onError, onClose, onConnected, options);
        }
        return this.clients[url];
    }

    watchMultiple (url: string, messageHashes: string[], message = undefined, subscribeHashes = undefined, subscription = undefined) {
        //
        // Without comments the code of this method is short and easy:
        //
        //     const client = this.client (url)
        //     const backoffDelay = 0
        //     const future = client.future (messageHash)
        //     const connected = client.connect (backoffDelay)
        //     connected.then (() => {
        //         if (message && !client.subscriptions[subscribeHash]) {
        //             client.subscriptions[subscribeHash] = true
        //             client.send (message)
        //         }
        //     }).catch ((error) => {})
        //     return future
        //
        // The following is a longer version of this method with comments
        //
        const client = this.client (url) as WsClient;
        // todo: calculate the backoff using the clients cache
        const backoffDelay = 0;
        //
        //  watchOrderBook ---- future ----+---------------+----→ user
        //                                 |               |
        //                                 ↓               ↑
        //                                 |               |
        //                              connect ......→ resolve
        //                                 |               |
        //                                 ↓               ↑
        //                                 |               |
        //                             subscribe -----→ receive
        //
        const future = Future.race (messageHashes.map (messageHash => client.future (messageHash)))
        // read and write subscription, this is done before connecting the client
        // to avoid race conditions when other parts of the code read or write to the client.subscriptions
        let missingSubscriptions = []
        if (subscribeHashes !== undefined) {
            for (let i = 0; i < subscribeHashes.length; i++) {
                const subscribeHash = subscribeHashes[i];
                if (!client.subscriptions[subscribeHash]) {
                    missingSubscriptions.push (subscribeHash)
                    client.subscriptions[subscribeHash] = subscription || true
                }
            }
        }
        // we intentionally do not use await here to avoid unhandled exceptions
        // the policy is to make sure that 100% of promises are resolved or rejected
        // either with a call to client.resolve or client.reject with
        //  a proper exception class instance
        const connected = client.connect (backoffDelay);
        // the following is executed only if the catch-clause does not
        // catch any connection-level exceptions from the client
        // (connection established successfully)
        if ((subscribeHashes === undefined) || missingSubscriptions.length) {
            connected.then (() => {
                const options = this.safeValue (this.options, 'ws');
                const cost = this.safeValue (options, 'cost', 1);
                if (message) {
                    if (this.enableRateLimit && client.throttle) {
                        // add cost here |
                        //               |
                        //               V
                        client.throttle (cost).then (() => {
                            client.send (message);
                        }).catch ((e) => {
                            for (let i = 0; i < missingSubscriptions.length; i++) {
                                const subscribeHash = missingSubscriptions[i];
                                delete client.subscriptions[subscribeHash]
                            }
                            future.reject (e);
                        });
                    } else {
                        client.send (message)
                        .catch ((e) => {
                            for (let i = 0; i < missingSubscriptions.length; i++) {
                                const subscribeHash = missingSubscriptions[i];
                                delete client.subscriptions[subscribeHash]
                            }
                            future.reject (e);
                        });
                    }
                }
            }).catch ((e)=> {
                for (let i = 0; i < missingSubscriptions.length; i++) {
                    const subscribeHash = missingSubscriptions[i];
                    delete client.subscriptions[subscribeHash]
                }
                future.reject (e);
            });
        }
        return future;
    }

    watch (url: string, messageHash: string, message = undefined, subscribeHash = undefined, subscription = undefined) {
        //
        // Without comments the code of this method is short and easy:
        //
        //     const client = this.client (url)
        //     const backoffDelay = 0
        //     const future = client.future (messageHash)
        //     const connected = client.connect (backoffDelay)
        //     connected.then (() => {
        //         if (message && !client.subscriptions[subscribeHash]) {
        //             client.subscriptions[subscribeHash] = true
        //             client.send (message)
        //         }
        //     }).catch ((error) => {})
        //     return future
        //
        // The following is a longer version of this method with comments
        //
        const client = this.client (url) as WsClient;
        // todo: calculate the backoff using the clients cache
        const backoffDelay = 0;
        //
        //  watchOrderBook ---- future ----+---------------+----→ user
        //                                 |               |
        //                                 ↓               ↑
        //                                 |               |
        //                              connect ......→ resolve
        //                                 |               |
        //                                 ↓               ↑
        //                                 |               |
        //                             subscribe -----→ receive
        //
        if ((subscribeHash === undefined) && (messageHash in client.futures)) {
            return client.futures[messageHash];
        }
        const future = client.future (messageHash);
        // read and write subscription, this is done before connecting the client
        // to avoid race conditions when other parts of the code read or write to the client.subscriptions
        const clientSubscription = client.subscriptions[subscribeHash];
        if (!clientSubscription) {
            client.subscriptions[subscribeHash] = subscription || true;
        }
        // we intentionally do not use await here to avoid unhandled exceptions
        // the policy is to make sure that 100% of promises are resolved or rejected
        // either with a call to client.resolve or client.reject with
        //  a proper exception class instance
        const connected = client.connect (backoffDelay);
        // the following is executed only if the catch-clause does not
        // catch any connection-level exceptions from the client
        // (connection established successfully)
        if (!clientSubscription) {
            connected.then (() => {
                const options = this.safeValue (this.options, 'ws');
                const cost = this.safeValue (options, 'cost', 1);
                if (message) {
                    if (this.enableRateLimit && client.throttle) {
                        // add cost here |
                        //               |
                        //               V
                        client.throttle (cost).then (() => {
                            client.send (message);
                        }).catch ((e) => {
                            client.onError (e);
                        });
                    } else {
                        client.send (message)
                        .catch ((e) => {
                            client.onError (e);
                        });
                    }
                }
            }).catch ((e)=> {
                delete client.subscriptions[subscribeHash];
                future.reject (e);
            });
        }
        return future;
    }

    onConnected (client, message = undefined) {
        // for user hooks
        // console.log ('Connected to', client.url)
    }

    onError (client, error) {
        this.stream.produce ('errors', 'onError', error);
        if ((client.url in this.clients) && (this.clients[client.url].error)) {
            delete this.clients[client.url];
        }
    }

    onClose (client, error) {
        this.stream.produce ('errors', 'onClose', error);
        if (client.error) {
            // connection closed due to an error, do nothing
        } else {
            // server disconnected a working connection
            if (this.clients[client.url]) {
                delete this.clients[client.url];
            }
        }
    }

    async close () {
        const clients = Object.values (this.clients || {});
        const closedClients = [];
        for (let i = 0; i < clients.length; i++) {
            const client = clients[i] as WsClient;
            client.error = new ExchangeClosedByUser (this.id + ' closedByUser');
            closedClients.push(client.close ());
        }
        await Promise.all (closedClients);
        for (let i = 0; i < clients.length; i++) {
            const client = clients[i] as WsClient;
            delete this.clients[client.url];
        }
        const stream = this.stream;
        stream.close ();
    }

    async loadOrderBook (client, messageHash: string, symbol: string, limit: Int = undefined, params = {}) {
        if (!(symbol in this.orderbooks)) {
            client.reject (new ExchangeError (this.id + ' loadOrderBook() orderbook is not initiated'), messageHash);
            return;
        }
        const maxRetries = this.handleOption ('watchOrderBook', 'snapshotMaxRetries', 3);
        let tries = 0;
        try {
            const stored = this.orderbooks[symbol];
            while (tries < maxRetries) {
                const cache = stored.cache;
                const orderBook = await this.fetchRestOrderBookSafe (symbol, limit, params);
                const index = this.getCacheIndex (orderBook, cache);
                if (index >= 0) {
                    stored.reset (orderBook);
                    this.handleDeltas (stored, cache.slice (index));
                    stored.cache.length = 0;
                    client.resolve (stored, messageHash);
                    return;
                }
                tries++;
            }
            client.reject (new ExchangeError (this.id + ' nonce is behind the cache after ' + maxRetries.toString () + ' tries.'), messageHash);
            delete this.clients[client.url];
        } catch (e) {
            client.reject (e, messageHash);
            await this.loadOrderBook (client, messageHash, symbol, limit, params);
        }
    }

    convertToBigInt(value: string) {
        return BigInt(value); // used on XT
    }

    stringToCharsArray (value) {
        return value.split ('');
    }

    valueIsDefined (value){
        return value !== undefined && value !== null;
    }

    arraySlice(array, first, second = undefined) {
        if (second === undefined) {
            return array.slice(first);
        }
        return array.slice(first, second);
    }

    getProperty (obj, property, defaultValue = undefined) {
        return (property in obj ? obj[property] : defaultValue);
    }

    setProperty (obj, property, defaultValue = undefined) {
        obj[property] = defaultValue;
    }

    axolotl(payload, hexKey, ed25519) {
        return axolotl(payload, hexKey, ed25519);
    }

    fixStringifiedJsonMembers (content: string) {
        // used for instance in bingx
        // when stringified json has members with their values also stringified, like:
        // '{"code":0, "data":{"order":{"orderId":1742968678528512345,"symbol":"BTC-USDT", "takeProfit":"{\"type\":\"TAKE_PROFIT\",\"stopPrice\":43320.1}","reduceOnly":false}}}'
        // we can fix with below manipulations
        // @ts-ignore
        let modifiedContent = content.replaceAll ('\\', '');
        modifiedContent = modifiedContent.replaceAll ('"{', '{');
        modifiedContent = modifiedContent.replaceAll ('}"', '}');
        return modifiedContent;
    }

<<<<<<< HEAD
    streamToSymbol (topic: Topic) {
        const callback = (message: Message) => {
            const payload = message.payload;
            const symbol = safeString (payload, 'symbol');
            this.stream.produce (topic + '::' + symbol, payload);
        }
        return callback.bind (this);
=======
    ethAbiEncode (types, args) {
        return this.base16ToBinary (ethers.encode (types, args).slice (2));
    }

    ethEncodeStructuredData (domain, messageTypes, messageData) {
        return this.base16ToBinary (TypedDataEncoder.encode (domain, messageTypes, messageData).slice (-132));
    }

    intToBase16(elem): string {
        return elem.toString(16);
>>>>>>> 1524d121
    }

    /* eslint-enable */
    // ------------------------------------------------------------------------

    // ########################################################################
    // ########################################################################
    // ########################################################################
    // ########################################################################
    // ########                        ########                        ########
    // ########                        ########                        ########
    // ########                        ########                        ########
    // ########                        ########                        ########
    // ########        ########################        ########################
    // ########        ########################        ########################
    // ########        ########################        ########################
    // ########        ########################        ########################
    // ########                        ########                        ########
    // ########                        ########                        ########
    // ########                        ########                        ########
    // ########                        ########                        ########
    // ########################################################################
    // ########################################################################
    // ########################################################################
    // ########################################################################
    // ########        ########        ########                        ########
    // ########        ########        ########                        ########
    // ########        ########        ########                        ########
    // ########        ########        ########                        ########
    // ################        ########################        ################
    // ################        ########################        ################
    // ################        ########################        ################
    // ################        ########################        ################
    // ########        ########        ################        ################
    // ########        ########        ################        ################
    // ########        ########        ################        ################
    // ########        ########        ################        ################
    // ########################################################################
    // ########################################################################
    // ########################################################################
    // ########################################################################

    // ------------------------------------------------------------------------
    // METHODS BELOW THIS LINE ARE TRANSPILED FROM JAVASCRIPT TO PYTHON AND PHP

    setupStream () {
        const stream = this.stream;
        if (this.stream !== undefined) {
            stream.subscribe ('tickers', this.streamToSymbol ('tickers'), true);
            stream.subscribe ('orderbooks', this.streamToSymbol ('orderbooks'), true);
            stream.subscribe ('orders', this.streamToSymbol ('orders'), true);
            stream.subscribe ('positions', this.streamToSymbol ('positions'), true);
            stream.subscribe ('trades', this.streamToSymbol ('trades'), true);
            stream.subscribe ('myTrades', this.streamToSymbol ('myTrades'), true);
        }
    }

    streamProduce (topic: Topic, payload: any = undefined, error: any = undefined) {
        const stream = this.stream;
        stream.produce (topic, payload, error);
    }

    safeBoolN (dictionaryOrList, keys: IndexType[], defaultValue: boolean = undefined): boolean | undefined {
        /**
         * @ignore
         * @method
         * @description safely extract boolean value from dictionary or list
         * @returns {bool | undefined}
         */
        const value = this.safeValueN (dictionaryOrList, keys, defaultValue);
        if (typeof value === 'boolean') {
            return value;
        }
        return defaultValue;
    }

    safeBool2 (dictionary, key1: IndexType, key2: IndexType, defaultValue: boolean = undefined): boolean | undefined {
        /**
         * @ignore
         * @method
         * @description safely extract boolean value from dictionary or list
         * @returns {bool | undefined}
         */
        return this.safeBoolN (dictionary, [ key1, key2 ], defaultValue);
    }

    safeBool (dictionary, key: IndexType, defaultValue: boolean = undefined): boolean | undefined {
        /**
         * @ignore
         * @method
         * @description safely extract boolean value from dictionary or list
         * @returns {bool | undefined}
         */
        return this.safeBoolN (dictionary, [ key ], defaultValue);
    }

    safeDictN (dictionaryOrList, keys: IndexType[], defaultValue: Dictionary<any> = undefined): Dictionary<any> | undefined {
        /**
         * @ignore
         * @method
         * @description safely extract a dictionary from dictionary or list
         * @returns {object | undefined}
         */
        const value = this.safeValueN (dictionaryOrList, keys, defaultValue);
        if (value === undefined) {
            return defaultValue;
        }
        if (typeof value === 'object') {
            return value;
        }
        return defaultValue;
    }

    safeDict (dictionary, key: IndexType, defaultValue: Dictionary<any> = undefined): Dictionary<any> | undefined {
        /**
         * @ignore
         * @method
         * @description safely extract a dictionary from dictionary or list
         * @returns {object | undefined}
         */
        return this.safeDictN (dictionary, [ key ], defaultValue);
    }

    safeDict2 (dictionary, key1: IndexType, key2: string, defaultValue: Dictionary<any> = undefined): Dictionary<any> | undefined {
        /**
         * @ignore
         * @method
         * @description safely extract a dictionary from dictionary or list
         * @returns {object | undefined}
         */
        return this.safeDictN (dictionary, [ key1, key2 ], defaultValue);
    }

    safeListN (dictionaryOrList, keys: IndexType[], defaultValue: any[] = undefined): any[] | undefined {
        /**
         * @ignore
         * @method
         * @description safely extract an Array from dictionary or list
         * @returns {Array | undefined}
         */
        const value = this.safeValueN (dictionaryOrList, keys, defaultValue);
        if (value === undefined) {
            return defaultValue;
        }
        if (Array.isArray (value)) {
            return value;
        }
        return defaultValue;
    }

    safeList2 (dictionaryOrList, key1: IndexType, key2: string, defaultValue: any[] = undefined): any[] | undefined {
        /**
         * @ignore
         * @method
         * @description safely extract an Array from dictionary or list
         * @returns {Array | undefined}
         */
        return this.safeListN (dictionaryOrList, [ key1, key2 ], defaultValue);
    }

    safeList (dictionaryOrList, key: IndexType, defaultValue: any[] = undefined): any[] | undefined {
        /**
         * @ignore
         * @method
         * @description safely extract an Array from dictionary or list
         * @returns {Array | undefined}
         */
        return this.safeListN (dictionaryOrList, [ key ], defaultValue);
    }

    handleDeltas (orderbook, deltas) {
        for (let i = 0; i < deltas.length; i++) {
            this.handleDelta (orderbook, deltas[i]);
        }
    }

    handleDelta (bookside, delta) {
        throw new NotSupported (this.id + ' handleDelta not supported yet');
    }

    getCacheIndex (orderbook, deltas) {
        // return the first index of the cache that can be applied to the orderbook or -1 if not possible
        return -1;
    }

    findTimeframe (timeframe, timeframes = undefined) {
        if (timeframes === undefined) {
            timeframes = this.timeframes;
        }
        const keys = Object.keys (timeframes);
        for (let i = 0; i < keys.length; i++) {
            const key = keys[i];
            if (timeframes[key] === timeframe) {
                return key;
            }
        }
        return undefined;
    }

    checkProxyUrlSettings (url: string = undefined, method: string = undefined, headers = undefined, body = undefined) {
        const usedProxies = [];
        let proxyUrl = undefined;
        if (this.proxyUrl !== undefined) {
            usedProxies.push ('proxyUrl');
            proxyUrl = this.proxyUrl;
        }
        if (this.proxy_url !== undefined) {
            usedProxies.push ('proxy_url');
            proxyUrl = this.proxy_url;
        }
        if (this.proxyUrlCallback !== undefined) {
            usedProxies.push ('proxyUrlCallback');
            proxyUrl = this.proxyUrlCallback (url, method, headers, body);
        }
        if (this.proxy_url_callback !== undefined) {
            usedProxies.push ('proxy_url_callback');
            proxyUrl = this.proxy_url_callback (url, method, headers, body);
        }
        // backwards-compatibility
        if (this.proxy !== undefined) {
            usedProxies.push ('proxy');
            if (typeof this.proxy === 'function') {
                proxyUrl = this.proxy (url, method, headers, body);
            } else {
                proxyUrl = this.proxy;
            }
        }
        const length = usedProxies.length;
        if (length > 1) {
            const joinedProxyNames = usedProxies.join (',');
            throw new ProxyError (this.id + ' you have multiple conflicting proxy settings (' + joinedProxyNames + '), please use only one from : proxyUrl, proxy_url, proxyUrlCallback, proxy_url_callback');
        }
        return proxyUrl;
    }

    checkProxySettings (url: string = undefined, method: string = undefined, headers = undefined, body = undefined) {
        const usedProxies = [];
        let httpProxy = undefined;
        let httpsProxy = undefined;
        let socksProxy = undefined;
        // httpProxy
        if (this.valueIsDefined (this.httpProxy)) {
            usedProxies.push ('httpProxy');
            httpProxy = this.httpProxy;
        }
        if (this.valueIsDefined (this.http_proxy)) {
            usedProxies.push ('http_proxy');
            httpProxy = this.http_proxy;
        }
        if (this.httpProxyCallback !== undefined) {
            usedProxies.push ('httpProxyCallback');
            httpProxy = this.httpProxyCallback (url, method, headers, body);
        }
        if (this.http_proxy_callback !== undefined) {
            usedProxies.push ('http_proxy_callback');
            httpProxy = this.http_proxy_callback (url, method, headers, body);
        }
        // httpsProxy
        if (this.valueIsDefined (this.httpsProxy)) {
            usedProxies.push ('httpsProxy');
            httpsProxy = this.httpsProxy;
        }
        if (this.valueIsDefined (this.https_proxy)) {
            usedProxies.push ('https_proxy');
            httpsProxy = this.https_proxy;
        }
        if (this.httpsProxyCallback !== undefined) {
            usedProxies.push ('httpsProxyCallback');
            httpsProxy = this.httpsProxyCallback (url, method, headers, body);
        }
        if (this.https_proxy_callback !== undefined) {
            usedProxies.push ('https_proxy_callback');
            httpsProxy = this.https_proxy_callback (url, method, headers, body);
        }
        // socksProxy
        if (this.valueIsDefined (this.socksProxy)) {
            usedProxies.push ('socksProxy');
            socksProxy = this.socksProxy;
        }
        if (this.valueIsDefined (this.socks_proxy)) {
            usedProxies.push ('socks_proxy');
            socksProxy = this.socks_proxy;
        }
        if (this.socksProxyCallback !== undefined) {
            usedProxies.push ('socksProxyCallback');
            socksProxy = this.socksProxyCallback (url, method, headers, body);
        }
        if (this.socks_proxy_callback !== undefined) {
            usedProxies.push ('socks_proxy_callback');
            socksProxy = this.socks_proxy_callback (url, method, headers, body);
        }
        // check
        const length = usedProxies.length;
        if (length > 1) {
            const joinedProxyNames = usedProxies.join (',');
            throw new ProxyError (this.id + ' you have multiple conflicting proxy settings (' + joinedProxyNames + '), please use only one from: httpProxy, httpsProxy, httpProxyCallback, httpsProxyCallback, socksProxy, socksProxyCallback');
        }
        return [ httpProxy, httpsProxy, socksProxy ];
    }

    checkWsProxySettings () {
        const usedProxies = [];
        let wsProxy = undefined;
        let wssProxy = undefined;
        let wsSocksProxy = undefined;
        // ws proxy
        if (this.valueIsDefined (this.wsProxy)) {
            usedProxies.push ('wsProxy');
            wsProxy = this.wsProxy;
        }
        if (this.valueIsDefined (this.ws_proxy)) {
            usedProxies.push ('ws_proxy');
            wsProxy = this.ws_proxy;
        }
        // wss proxy
        if (this.valueIsDefined (this.wssProxy)) {
            usedProxies.push ('wssProxy');
            wssProxy = this.wssProxy;
        }
        if (this.valueIsDefined (this.wss_proxy)) {
            usedProxies.push ('wss_proxy');
            wssProxy = this.wss_proxy;
        }
        // ws socks proxy
        if (this.valueIsDefined (this.wsSocksProxy)) {
            usedProxies.push ('wsSocksProxy');
            wsSocksProxy = this.wsSocksProxy;
        }
        if (this.valueIsDefined (this.ws_socks_proxy)) {
            usedProxies.push ('ws_socks_proxy');
            wsSocksProxy = this.ws_socks_proxy;
        }
        // check
        const length = usedProxies.length;
        if (length > 1) {
            const joinedProxyNames = usedProxies.join (',');
            throw new ProxyError (this.id + ' you have multiple conflicting proxy settings (' + joinedProxyNames + '), please use only one from: wsProxy, wssProxy, wsSocksProxy');
        }
        return [ wsProxy, wssProxy, wsSocksProxy ];
    }

    checkConflictingProxies (proxyAgentSet, proxyUrlSet) {
        if (proxyAgentSet && proxyUrlSet) {
            throw new ProxyError (this.id + ' you have multiple conflicting proxy settings, please use only one from : proxyUrl, httpProxy, httpsProxy, socksProxy');
        }
    }

    findMessageHashes (client, element: string): string[] {
        const result = [];
        const messageHashes = Object.keys (client.futures);
        for (let i = 0; i < messageHashes.length; i++) {
            const messageHash = messageHashes[i];
            if (messageHash.indexOf (element) >= 0) {
                result.push (messageHash);
            }
        }
        return result;
    }

    filterByLimit (array: object[], limit: Int = undefined, key: IndexType = 'timestamp', fromStart: boolean = false): any {
        if (this.valueIsDefined (limit)) {
            const arrayLength = array.length;
            if (arrayLength > 0) {
                let ascending = true;
                if ((key in array[0])) {
                    const first = array[0][key];
                    const last = array[arrayLength - 1][key];
                    if (first !== undefined && last !== undefined) {
                        ascending = first <= last;  // true if array is sorted in ascending order based on 'timestamp'
                    }
                }
                if (fromStart) {
                    if (limit > arrayLength) {
                        limit = arrayLength;
                    }
                    array = ascending ? this.arraySlice (array, 0, limit) : this.arraySlice (array, -limit);
                } else {
                    array = ascending ? this.arraySlice (array, -limit) : this.arraySlice (array, 0, limit);
                }
            }
        }
        return array;
    }

    filterBySinceLimit (array: object[], since: Int = undefined, limit: Int = undefined, key: IndexType = 'timestamp', tail = false): any {
        const sinceIsDefined = this.valueIsDefined (since);
        const parsedArray = this.toArray (array) as any;
        let result = parsedArray;
        if (sinceIsDefined) {
            result = [ ];
            for (let i = 0; i < parsedArray.length; i++) {
                const entry = parsedArray[i];
                const value = this.safeValue (entry, key);
                if (value && (value >= since)) {
                    result.push (entry);
                }
            }
        }
        if (tail && limit !== undefined) {
            return this.arraySlice (result, -limit);
        }
        // if the user provided a 'since' argument
        // we want to limit the result starting from the 'since'
        const shouldFilterFromStart = !tail && sinceIsDefined;
        return this.filterByLimit (result, limit, key, shouldFilterFromStart);
    }

    filterByValueSinceLimit (array: object[], field: IndexType, value = undefined, since: Int = undefined, limit: Int = undefined, key = 'timestamp', tail = false): any {
        const valueIsDefined = this.valueIsDefined (value);
        const sinceIsDefined = this.valueIsDefined (since);
        const parsedArray = this.toArray (array) as any;
        let result = parsedArray;
        // single-pass filter for both symbol and since
        if (valueIsDefined || sinceIsDefined) {
            result = [ ];
            for (let i = 0; i < parsedArray.length; i++) {
                const entry = parsedArray[i];
                const entryFiledEqualValue = entry[field] === value;
                const firstCondition = valueIsDefined ? entryFiledEqualValue : true;
                const entryKeyValue = this.safeValue (entry, key);
                const entryKeyGESince = (entryKeyValue) && since && (entryKeyValue >= since);
                const secondCondition = sinceIsDefined ? entryKeyGESince : true;
                if (firstCondition && secondCondition) {
                    result.push (entry);
                }
            }
        }
        if (tail && limit !== undefined) {
            return this.arraySlice (result, -limit);
        }
        return this.filterByLimit (result, limit, key, sinceIsDefined);
    }

    setSandboxMode (enabled: boolean) {
        if (enabled) {
            if ('test' in this.urls) {
                if (typeof this.urls['api'] === 'string') {
                    this.urls['apiBackup'] = this.urls['api'];
                    this.urls['api'] = this.urls['test'];
                } else {
                    this.urls['apiBackup'] = this.clone (this.urls['api']);
                    this.urls['api'] = this.clone (this.urls['test']);
                }
            } else {
                throw new NotSupported (this.id + ' does not have a sandbox URL');
            }
        } else if ('apiBackup' in this.urls) {
            if (typeof this.urls['api'] === 'string') {
                this.urls['api'] = this.urls['apiBackup'] as any;
            } else {
                this.urls['api'] = this.clone (this.urls['apiBackup']);
            }
            const newUrls = this.omit (this.urls, 'apiBackup');
            this.urls = newUrls;
        }
    }

    sign (path, api: any = 'public', method = 'GET', params = {}, headers: any = undefined, body: any = undefined) {
        return {};
    }

    async fetchAccounts (params = {}): Promise<{}> {
        throw new NotSupported (this.id + ' fetchAccounts() is not supported yet');
    }

    async fetchTrades (symbol: string, since: Int = undefined, limit: Int = undefined, params = {}): Promise<Trade[]> {
        throw new NotSupported (this.id + ' fetchTrades() is not supported yet');
    }

    async fetchTradesWs (symbol: string, since: Int = undefined, limit: Int = undefined, params = {}): Promise<Trade[]> {
        throw new NotSupported (this.id + ' fetchTradesWs() is not supported yet');
    }

    async watchTrades (symbol: string, since: Int = undefined, limit: Int = undefined, params = {}): Promise<Trade[]> {
        throw new NotSupported (this.id + ' watchTrades() is not supported yet');
    }

    async subscribeTrades (symbol: string, callback: ConsumerFunction = undefined, synchronous = true, params = {}): Promise<void> {
        /**
         * @method
         * @name subscribeTrades
         * @description subscribe callback to be called with each trade
         * @param {string[]} symbols unified symbol of the market to fetch trades for
         * @param {Function} callback Consumer function to be called with each update
         * @param {boolean} synchronous if set to true, the callback will wait to finish before passing next message
         * @param {object} [params] extra parameters specific to the exchange API endpoint
         */
        await this.loadMarkets ();
        if (callback !== undefined) {
            const stream = this.stream;
            stream.subscribe ('trades::' + symbol, callback, synchronous);
        }
        await this.watchTrades (symbol, undefined, undefined, params);
    }

    async watchTradesForSymbols (symbols: string[], since: Int = undefined, limit: Int = undefined, params = {}): Promise<Trade[]> {
        throw new NotSupported (this.id + ' watchTradesForSymbols() is not supported yet');
    }

    async subscribeTradesForSymbols (symbols: string[], callback: ConsumerFunction = undefined, synchronous = true, params = {}): Promise<void> {
        /**
         * @method
         * @name subscribeTradesForSymbols
         * @description subscribe callback to be called with each trade
         * @param {string[]} symbols unified symbol of the market to fetch trades for
         * @param {Function} callback Consumer function to be called with each update
         * @param {boolean} synchronous if set to true, the callback will wait to finish before passing next message
         * @param {object} [params] extra parameters specific to the exchange API endpoint
         */
        await this.loadMarkets ();
        symbols = this.marketSymbols (symbols, undefined, true);
        if (callback !== undefined) {
            const stream = this.stream;
            for (let i = 0; i < symbols.length; i++) {
                stream.subscribe ('trades::' + symbols[i], callback, synchronous);
            }
            if (this.isEmpty (symbols)) {
                stream.subscribe ('trades', callback, synchronous);
            }
        }
        await this.watchTradesForSymbols (symbols, undefined, undefined, params);
    }

    async watchMyTradesForSymbols (symbols: string[], since: Int = undefined, limit: Int = undefined, params = {}): Promise<Trade[]> {
        throw new NotSupported (this.id + ' watchMyTradesForSymbols() is not supported yet');
    }

    async subscribeMyTradesForSymbols (symbols: string[], callback: ConsumerFunction = undefined, synchronous = true, params = {}): Promise<void> {
        /**
         * @method
         * @name subscribeMyTradesForSymbols
         * @description subscribe callback to be called with each user trade
         * @param {string[]} symbols unified symbol of the market to fetch trades for
         * @param {Function} callback Consumer function to be called with each update
         * @param {boolean} synchronous if set to true, the callback will wait to finish before passing next message
         * @param {object} [params] extra parameters specific to the exchange API endpoint
         */
        await this.loadMarkets ();
        symbols = this.marketSymbols (symbols, undefined, true);
        if (callback !== undefined) {
            const stream = this.stream;
            if (this.isEmpty (symbols)) {
                stream.subscribe ('myTrades', callback, synchronous);
            } else {
                for (let i = 0; i < symbols.length; i++) {
                    stream.subscribe ('myTrades::' + symbols[i], callback, synchronous);
                }
            }
        }
        await this.watchMyTradesForSymbols (symbols, undefined, undefined, params);
    }

    async watchOrdersForSymbols (symbols: string[], since: Int = undefined, limit: Int = undefined, params = {}): Promise<Order[]> {
        throw new NotSupported (this.id + ' watchOrdersForSymbols() is not supported yet');
    }

    async subscribeOrdersForSymbols (symbols: string[], callback: ConsumerFunction = undefined, synchronous = true, params = {}): Promise<void> {
        /**
         * @method
         * @name subscribeOrdersForSymbols
         * @description subscribe callback to be called with order
         * @param {string[]} symbols unified symbol of the market to fetch orders for
         * @param {Function} callback Consumer function to be called with each update
         * @param {boolean} synchronous if set to true, the callback will wait to finish before passing next message
         * @param {object} [params] extra parameters specific to the exchange API endpoint
         */
        await this.loadMarkets ();
        symbols = this.marketSymbols (symbols, undefined, true);
        if (callback !== undefined) {
            const stream = this.stream;
            for (let i = 0; i < symbols.length; i++) {
                stream.subscribe ('orders::' + symbols[i], callback, synchronous);
            }
            if (this.isEmpty (symbols)) {
                stream.subscribe ('orders', callback, synchronous);
            }
        }
        await this.watchOrdersForSymbols (symbols, undefined, undefined, params);
    }

    async watchOHLCVForSymbols (symbolsAndTimeframes: string[][], since: Int = undefined, limit: Int = undefined, params = {}): Promise<Dictionary<Dictionary<OHLCV[]>>> {
        throw new NotSupported (this.id + ' watchOHLCVForSymbols() is not supported yet');
    }

    async subscribeOHLCVForSymbols (symbolsAndTimeframes: string[][], callback: ConsumerFunction = undefined, synchronous = true, params = {}): Promise<void> {
        /**
         * @method
         * @name subscribeOHLCVForSymbols
         * @description subscribe callback to be called with order
         * @param {string[]} symbols unified symbol of the market to fetch orders for
         * @param {Function} callback Consumer function to be called with each update
         * @param {boolean} synchronous if set to true, the callback will wait to finish before passing next message
         * @param {object} [params] extra parameters specific to the exchange API endpoint
         */
        await this.loadMarkets ();
        if (callback !== undefined) {
            const stream = this.stream;
            for (let i = 0; i < symbolsAndTimeframes.length; i++) {
                const symbol = this.symbol (symbolsAndTimeframes[i][0]);
                const timeframe = symbolsAndTimeframes[i][1];
                stream.subscribe ('ohlcv' + '::' + symbol + '::' + timeframe, callback, synchronous);
            }
            if (this.isEmpty (symbolsAndTimeframes)) {
                stream.subscribe ('ohlcv', callback, synchronous);
            }
        }
        await this.watchOHLCVForSymbols (symbolsAndTimeframes, undefined, undefined, params);
    }

    async watchOrderBookForSymbols (symbols: string[], limit: Int = undefined, params = {}): Promise<OrderBook> {
        throw new NotSupported (this.id + ' watchOrderBookForSymbols() is not supported yet');
    }

    async subscribeOrderBookForSymbols (symbols: string[], callback: ConsumerFunction = undefined, synchronous = true, params = {}): Promise<void> {
        /**
         * @method
         * @name subscribeOrderBookForSymbols
         * @description subscribes to information on open orders with bid (buy) and ask (sell) prices, volumes and other data
         * @param {string[]} symbols unified array of symbols
         * @param {Function} callback function to call when receiving an update
         * @param {boolean} synchronous if set to true, the callback will wait to finish before passing next message
         * @param {object} [params] extra parameters specific to the exchange API endpoint
         * @returns {object} A dictionary of [order book structures]{@link https://docs.ccxt.com/#/?id=order-book-structure} indexed by market symbols
         */
        await this.loadMarkets ();
        const stream = this.stream;
        symbols = this.marketSymbols (symbols, undefined, true);
        if (callback !== undefined) {
            for (let i = 0; i < symbols.length; i++) {
                stream.subscribe ('orderbooks::' + symbols[i], callback, synchronous);
            }
            if (this.isEmpty (symbols)) {
                stream.subscribe ('orderbooks', callback, synchronous);
            }
        }
        await this.watchOrderBookForSymbols (symbols, undefined, params);
    }

    async fetchDepositAddresses (codes: string[] = undefined, params = {}): Promise<{}> {
        throw new NotSupported (this.id + ' fetchDepositAddresses() is not supported yet');
    }

    async fetchOrderBook (symbol: string, limit: Int = undefined, params = {}): Promise<OrderBook> {
        throw new NotSupported (this.id + ' fetchOrderBook() is not supported yet');
    }

    async fetchMarginMode (symbol: string, params = {}): Promise<MarginMode> {
        if (this.has['fetchMarginModes']) {
            const marginModes = await this.fetchMarginModes ([ symbol ], params);
            return this.safeDict (marginModes, symbol) as MarginMode;
        } else {
            throw new NotSupported (this.id + ' fetchMarginMode() is not supported yet');
        }
    }

    async fetchMarginModes (symbols: string[] = undefined, params = {}): Promise<MarginModes> {
        throw new NotSupported (this.id + ' fetchMarginModes () is not supported yet');
    }

    async fetchRestOrderBookSafe (symbol, limit = undefined, params = {}) {
        const fetchSnapshotMaxRetries = this.handleOption ('watchOrderBook', 'maxRetries', 3);
        for (let i = 0; i < fetchSnapshotMaxRetries; i++) {
            try {
                const orderBook = await this.fetchOrderBook (symbol, limit, params);
                return orderBook;
            } catch (e) {
                if ((i + 1) === fetchSnapshotMaxRetries) {
                    throw e;
                }
            }
        }
        return undefined;
    }

    async watchOrderBook (symbol: string, limit: Int = undefined, params = {}): Promise<OrderBook> {
        throw new NotSupported (this.id + ' watchOrderBook() is not supported yet');
    }

    async subscribeOrderBook (symbol: string, callback: ConsumerFunction = undefined, synchronous = true, params = {}): Promise<void> {
        /**
         * @method
         * @name subscribeOrderBook
         * @description subscribe to information on open orders with bid (buy) and ask (sell) prices, volumes and other data
         * @param {string} symbol unified symbol of the market to fetch the order book for
         * @param {Function} callback Consumer function to be called with each update
         * @param {boolean} synchronous if set to true, the callback will wait to finish before passing next message
         * @returns {object} A dictionary of [order book structures]{@link https://docs.ccxt.com/#/?id=order-book-structure} indexed by market symbols
         */
        await this.subscribeOrderBookForSymbols ([ symbol ], callback, synchronous, params);
    }

    async fetchTime (params = {}): Promise<Int> {
        throw new NotSupported (this.id + ' fetchTime() is not supported yet');
    }

    async fetchTradingLimits (symbols: string[] = undefined, params = {}): Promise<{}> {
        throw new NotSupported (this.id + ' fetchTradingLimits() is not supported yet');
    }

    parseMarket (market): Market {
        throw new NotSupported (this.id + ' parseMarket() is not supported yet');
    }

    parseMarkets (markets): Market[] {
        const result = [];
        for (let i = 0; i < markets.length; i++) {
            result.push (this.parseMarket (markets[i]));
        }
        return result;
    }

    parseTicker (ticker: object, market: Market = undefined): Ticker {
        throw new NotSupported (this.id + ' parseTicker() is not supported yet');
    }

    parseDepositAddress (depositAddress, currency: Currency = undefined): object {
        throw new NotSupported (this.id + ' parseDepositAddress() is not supported yet');
    }

    parseTrade (trade: object, market: Market = undefined): Trade {
        throw new NotSupported (this.id + ' parseTrade() is not supported yet');
    }

    parseTransaction (transaction, currency: Currency = undefined): Transaction {
        throw new NotSupported (this.id + ' parseTransaction() is not supported yet');
    }

    parseTransfer (transfer, currency: Currency = undefined): object {
        throw new NotSupported (this.id + ' parseTransfer() is not supported yet');
    }

    parseAccount (account): {} {
        throw new NotSupported (this.id + ' parseAccount() is not supported yet');
    }

    parseLedgerEntry (item, currency: Currency = undefined): object {
        throw new NotSupported (this.id + ' parseLedgerEntry() is not supported yet');
    }

    parseOrder (order, market: Market = undefined): Order {
        throw new NotSupported (this.id + ' parseOrder() is not supported yet');
    }

    async fetchCrossBorrowRates (params = {}): Promise<{}> {
        throw new NotSupported (this.id + ' fetchCrossBorrowRates() is not supported yet');
    }

    async fetchIsolatedBorrowRates (params = {}): Promise<{}> {
        throw new NotSupported (this.id + ' fetchIsolatedBorrowRates() is not supported yet');
    }

    parseMarketLeverageTiers (info, market: Market = undefined): object {
        throw new NotSupported (this.id + ' parseMarketLeverageTiers() is not supported yet');
    }

    async fetchLeverageTiers (symbols: string[] = undefined, params = {}): Promise<Dictionary<LeverageTier>> {
        throw new NotSupported (this.id + ' fetchLeverageTiers() is not supported yet');
    }

    parsePosition (position, market: Market = undefined): Position {
        throw new NotSupported (this.id + ' parsePosition() is not supported yet');
    }

    parseFundingRateHistory (info, market: Market = undefined): FundingRateHistory {
        throw new NotSupported (this.id + ' parseFundingRateHistory() is not supported yet');
    }

    parseBorrowInterest (info, market: Market = undefined): BorrowInterest {
        throw new NotSupported (this.id + ' parseBorrowInterest() is not supported yet');
    }

    parseWsTrade (trade, market: Market = undefined): Trade {
        throw new NotSupported (this.id + ' parseWsTrade() is not supported yet');
    }

    parseWsOrder (order, market: Market = undefined): Order {
        throw new NotSupported (this.id + ' parseWsOrder() is not supported yet');
    }

    parseWsOrderTrade (trade, market: Market = undefined): Trade {
        throw new NotSupported (this.id + ' parseWsOrderTrade() is not supported yet');
    }

    parseWsOHLCV (ohlcv, market: Market = undefined): OHLCV {
        return this.parseOHLCV (ohlcv, market);
    }

    async fetchFundingRates (symbols: string[] = undefined, params = {}): Promise<{}> {
        throw new NotSupported (this.id + ' fetchFundingRates() is not supported yet');
    }

    async transfer (code: string, amount: number, fromAccount: string, toAccount: string, params = {}): Promise<TransferEntry> {
        throw new NotSupported (this.id + ' transfer() is not supported yet');
    }

    async withdraw (code: string, amount: number, address: string, tag = undefined, params = {}): Promise<Transaction> {
        throw new NotSupported (this.id + ' withdraw() is not supported yet');
    }

    async createDepositAddress (code: string, params = {}): Promise<DepositAddressResponse> {
        throw new NotSupported (this.id + ' createDepositAddress() is not supported yet');
    }

    async setLeverage (leverage: Int, symbol: string = undefined, params = {}): Promise<{}> {
        throw new NotSupported (this.id + ' setLeverage() is not supported yet');
    }

    async fetchLeverage (symbol: string, params = {}): Promise<Leverage> {
        if (this.has['fetchLeverages']) {
            const leverages = await this.fetchLeverages ([ symbol ], params);
            return this.safeDict (leverages, symbol) as Leverage;
        } else {
            throw new NotSupported (this.id + ' fetchLeverage() is not supported yet');
        }
    }

    async fetchLeverages (symbols: string[] = undefined, params = {}): Promise<Leverages> {
        throw new NotSupported (this.id + ' fetchLeverages() is not supported yet');
    }

    async setPositionMode (hedged: boolean, symbol: Str = undefined, params = {}): Promise<{}> {
        throw new NotSupported (this.id + ' setPositionMode() is not supported yet');
    }

    async addMargin (symbol: string, amount: number, params = {}): Promise<{}> {
        throw new NotSupported (this.id + ' addMargin() is not supported yet');
    }

    async reduceMargin (symbol: string, amount: number, params = {}): Promise<{}> {
        throw new NotSupported (this.id + ' reduceMargin() is not supported yet');
    }

    async setMargin (symbol: string, amount: number, params = {}): Promise<{}> {
        throw new NotSupported (this.id + ' setMargin() is not supported yet');
    }

    async setMarginMode (marginMode: string, symbol: Str = undefined, params = {}): Promise<{}> {
        throw new NotSupported (this.id + ' setMarginMode() is not supported yet');
    }

    async fetchDepositAddressesByNetwork (code: string, params = {}): Promise<{}> {
        throw new NotSupported (this.id + ' fetchDepositAddressesByNetwork() is not supported yet');
    }

    async fetchOpenInterestHistory (symbol: string, timeframe = '1h', since: Int = undefined, limit: Int = undefined, params = {}): Promise<OpenInterest[]> {
        throw new NotSupported (this.id + ' fetchOpenInterestHistory() is not supported yet');
    }

    async fetchOpenInterest (symbol: string, params = {}): Promise<OpenInterest> {
        throw new NotSupported (this.id + ' fetchOpenInterest() is not supported yet');
    }

    async signIn (params = {}): Promise<{}> {
        throw new NotSupported (this.id + ' signIn() is not supported yet');
    }

    async fetchPaymentMethods (params = {}): Promise<{}> {
        throw new NotSupported (this.id + ' fetchPaymentMethods() is not supported yet');
    }

    parseToInt (number) {
        // Solve Common parseInt misuse ex: parseInt ((since / 1000).toString ())
        // using a number as parameter which is not valid in ts
        const stringifiedNumber = number.toString ();
        const convertedNumber = parseFloat (stringifiedNumber) as any;
        return parseInt (convertedNumber);
    }

    parseToNumeric (number) {
        const stringVersion = this.numberToString (number); // this will convert 1.0 and 1 to "1" and 1.1 to "1.1"
        // keep this in mind:
        // in JS: 1 == 1.0 is true;  1 === 1.0 is true
        // in Python: 1 == 1.0 is true
        // in PHP 1 == 1.0 is true, but 1 === 1.0 is false
        if (stringVersion.indexOf ('.') >= 0) {
            return parseFloat (stringVersion);
        }
        return parseInt (stringVersion);
    }

    isRoundNumber (value) {
        // this method is similar to isInteger, but this is more loyal and does not check for types.
        // i.e. isRoundNumber(1.000) returns true, while isInteger(1.000) returns false
        const res = this.parseToNumeric ((value % 1));
        return res === 0;
    }

    afterConstruct () {
        this.createNetworksByIdObject ();
        this.setupStream ();
    }

    createNetworksByIdObject () {
        // automatically generate network-id-to-code mappings
        const networkIdsToCodesGenerated = this.invertFlatStringDictionary (this.safeValue (this.options, 'networks', {})); // invert defined networks dictionary
        this.options['networksById'] = this.extend (networkIdsToCodesGenerated, this.safeValue (this.options, 'networksById', {})); // support manually overriden "networksById" dictionary too
    }

    getDefaultOptions () {
        return {
            'defaultNetworkCodeReplacements': {
                'ETH': { 'ERC20': 'ETH' },
                'TRX': { 'TRC20': 'TRX' },
                'CRO': { 'CRC20': 'CRONOS' },
            },
        };
    }

    safeLedgerEntry (entry: object, currency: Currency = undefined) {
        currency = this.safeCurrency (undefined, currency);
        let direction = this.safeString (entry, 'direction');
        let before = this.safeString (entry, 'before');
        let after = this.safeString (entry, 'after');
        const amount = this.safeString (entry, 'amount');
        if (amount !== undefined) {
            if (before === undefined && after !== undefined) {
                before = Precise.stringSub (after, amount);
            } else if (before !== undefined && after === undefined) {
                after = Precise.stringAdd (before, amount);
            }
        }
        if (before !== undefined && after !== undefined) {
            if (direction === undefined) {
                if (Precise.stringGt (before, after)) {
                    direction = 'out';
                }
                if (Precise.stringGt (after, before)) {
                    direction = 'in';
                }
            }
        }
        const fee = this.safeValue (entry, 'fee');
        if (fee !== undefined) {
            fee['cost'] = this.safeNumber (fee, 'cost');
        }
        const timestamp = this.safeInteger (entry, 'timestamp');
        const info = this.safeDict (entry, 'info', {});
        return {
            'id': this.safeString (entry, 'id'),
            'timestamp': timestamp,
            'datetime': this.iso8601 (timestamp),
            'direction': direction,
            'account': this.safeString (entry, 'account'),
            'referenceId': this.safeString (entry, 'referenceId'),
            'referenceAccount': this.safeString (entry, 'referenceAccount'),
            'type': this.safeString (entry, 'type'),
            'currency': currency['code'],
            'amount': this.parseNumber (amount),
            'before': this.parseNumber (before),
            'after': this.parseNumber (after),
            'status': this.safeString (entry, 'status'),
            'fee': fee,
            'info': info,
        };
    }

    safeCurrencyStructure (currency: object) {
        return this.extend ({
            'info': undefined,
            'id': undefined,
            'numericId': undefined,
            'code': undefined,
            'precision': undefined,
            'type': undefined,
            'name': undefined,
            'active': undefined,
            'deposit': undefined,
            'withdraw': undefined,
            'fee': undefined,
            'fees': {},
            'networks': {},
            'limits': {
                'deposit': {
                    'min': undefined,
                    'max': undefined,
                },
                'withdraw': {
                    'min': undefined,
                    'max': undefined,
                },
            },
        }, currency);
    }

    safeMarketStructure (market = undefined): MarketInterface {
        const cleanStructure = {
            'id': undefined,
            'lowercaseId': undefined,
            'symbol': undefined,
            'base': undefined,
            'quote': undefined,
            'settle': undefined,
            'baseId': undefined,
            'quoteId': undefined,
            'settleId': undefined,
            'type': undefined,
            'spot': undefined,
            'margin': undefined,
            'swap': undefined,
            'future': undefined,
            'option': undefined,
            'index': undefined,
            'active': undefined,
            'contract': undefined,
            'linear': undefined,
            'inverse': undefined,
            'subType': undefined,
            'taker': undefined,
            'maker': undefined,
            'contractSize': undefined,
            'expiry': undefined,
            'expiryDatetime': undefined,
            'strike': undefined,
            'optionType': undefined,
            'precision': {
                'amount': undefined,
                'price': undefined,
                'cost': undefined,
                'base': undefined,
                'quote': undefined,
            },
            'limits': {
                'leverage': {
                    'min': undefined,
                    'max': undefined,
                },
                'amount': {
                    'min': undefined,
                    'max': undefined,
                },
                'price': {
                    'min': undefined,
                    'max': undefined,
                },
                'cost': {
                    'min': undefined,
                    'max': undefined,
                },
            },
            'created': undefined,
            'info': undefined,
        };
        if (market !== undefined) {
            const result = this.extend (cleanStructure, market);
            // set undefined swap/future/etc
            if (result['spot']) {
                if (result['contract'] === undefined) {
                    result['contract'] = false;
                }
                if (result['swap'] === undefined) {
                    result['swap'] = false;
                }
                if (result['future'] === undefined) {
                    result['future'] = false;
                }
                if (result['option'] === undefined) {
                    result['option'] = false;
                }
                if (result['index'] === undefined) {
                    result['index'] = false;
                }
            }
            return result;
        }
        return cleanStructure;
    }

    setMarkets (markets, currencies = undefined) {
        const values = [];
        this.markets_by_id = {};
        // handle marketId conflicts
        // we insert spot markets first
        const marketValues = this.sortBy (this.toArray (markets), 'spot', true, true);
        for (let i = 0; i < marketValues.length; i++) {
            const value = marketValues[i];
            if (value['id'] in this.markets_by_id) {
                (this.markets_by_id[value['id']] as any).push (value);
            } else {
                this.markets_by_id[value['id']] = [ value ] as any;
            }
            const market = this.deepExtend (this.safeMarketStructure (), {
                'precision': this.precision,
                'limits': this.limits,
            }, this.fees['trading'], value);
            if (market['linear']) {
                market['subType'] = 'linear';
            } else if (market['inverse']) {
                market['subType'] = 'inverse';
            } else {
                market['subType'] = undefined;
            }
            values.push (market);
        }
        this.markets = this.indexBy (values, 'symbol') as any;
        const marketsSortedBySymbol = this.keysort (this.markets);
        const marketsSortedById = this.keysort (this.markets_by_id);
        this.symbols = Object.keys (marketsSortedBySymbol);
        this.ids = Object.keys (marketsSortedById);
        if (currencies !== undefined) {
            // currencies is always undefined when called in constructor but not when called from loadMarkets
            this.currencies = this.deepExtend (this.currencies, currencies);
        } else {
            let baseCurrencies = [];
            let quoteCurrencies = [];
            for (let i = 0; i < values.length; i++) {
                const market = values[i];
                const defaultCurrencyPrecision = (this.precisionMode === DECIMAL_PLACES) ? 8 : this.parseNumber ('1e-8');
                const marketPrecision = this.safeDict (market, 'precision', {});
                if ('base' in market) {
                    const currency = this.safeCurrencyStructure ({
                        'id': this.safeString2 (market, 'baseId', 'base'),
                        'numericId': this.safeInteger (market, 'baseNumericId'),
                        'code': this.safeString (market, 'base'),
                        'precision': this.safeValue2 (marketPrecision, 'base', 'amount', defaultCurrencyPrecision),
                    });
                    baseCurrencies.push (currency);
                }
                if ('quote' in market) {
                    const currency = this.safeCurrencyStructure ({
                        'id': this.safeString2 (market, 'quoteId', 'quote'),
                        'numericId': this.safeInteger (market, 'quoteNumericId'),
                        'code': this.safeString (market, 'quote'),
                        'precision': this.safeValue2 (marketPrecision, 'quote', 'price', defaultCurrencyPrecision),
                    });
                    quoteCurrencies.push (currency);
                }
            }
            baseCurrencies = this.sortBy (baseCurrencies, 'code', false, '');
            quoteCurrencies = this.sortBy (quoteCurrencies, 'code', false, '');
            this.baseCurrencies = this.indexBy (baseCurrencies, 'code');
            this.quoteCurrencies = this.indexBy (quoteCurrencies, 'code');
            const allCurrencies = this.arrayConcat (baseCurrencies, quoteCurrencies);
            const groupedCurrencies = this.groupBy (allCurrencies, 'code');
            const codes = Object.keys (groupedCurrencies);
            const resultingCurrencies = [];
            for (let i = 0; i < codes.length; i++) {
                const code = codes[i];
                const groupedCurrenciesCode = this.safeList (groupedCurrencies, code, []);
                let highestPrecisionCurrency = this.safeValue (groupedCurrenciesCode, 0);
                for (let j = 1; j < groupedCurrenciesCode.length; j++) {
                    const currentCurrency = groupedCurrenciesCode[j];
                    if (this.precisionMode === TICK_SIZE) {
                        highestPrecisionCurrency = (currentCurrency['precision'] < highestPrecisionCurrency['precision']) ? currentCurrency : highestPrecisionCurrency;
                    } else {
                        highestPrecisionCurrency = (currentCurrency['precision'] > highestPrecisionCurrency['precision']) ? currentCurrency : highestPrecisionCurrency;
                    }
                }
                resultingCurrencies.push (highestPrecisionCurrency);
            }
            const sortedCurrencies = this.sortBy (resultingCurrencies, 'code');
            this.currencies = this.deepExtend (this.currencies, this.indexBy (sortedCurrencies, 'code'));
        }
        this.currencies_by_id = this.indexBy (this.currencies, 'id');
        const currenciesSortedByCode = this.keysort (this.currencies);
        this.codes = Object.keys (currenciesSortedByCode);
        return this.markets;
    }

    getDescribeForExtendedWsExchange (currentRestInstance: any, parentRestInstance: any, wsBaseDescribe: Dictionary<any>) {
        const extendedRestDescribe = this.deepExtend (parentRestInstance.describe (), currentRestInstance.describe ());
        const superWithRestDescribe = this.deepExtend (extendedRestDescribe, wsBaseDescribe);
        return superWithRestDescribe;
    }

    safeBalance (balance: object): Balances {
        const balances = this.omit (balance, [ 'info', 'timestamp', 'datetime', 'free', 'used', 'total' ]);
        const codes = Object.keys (balances);
        balance['free'] = {};
        balance['used'] = {};
        balance['total'] = {};
        const debtBalance = {};
        for (let i = 0; i < codes.length; i++) {
            const code = codes[i];
            let total = this.safeString (balance[code], 'total');
            let free = this.safeString (balance[code], 'free');
            let used = this.safeString (balance[code], 'used');
            const debt = this.safeString (balance[code], 'debt');
            if ((total === undefined) && (free !== undefined) && (used !== undefined)) {
                total = Precise.stringAdd (free, used);
            }
            if ((free === undefined) && (total !== undefined) && (used !== undefined)) {
                free = Precise.stringSub (total, used);
            }
            if ((used === undefined) && (total !== undefined) && (free !== undefined)) {
                used = Precise.stringSub (total, free);
            }
            balance[code]['free'] = this.parseNumber (free);
            balance[code]['used'] = this.parseNumber (used);
            balance[code]['total'] = this.parseNumber (total);
            balance['free'][code] = balance[code]['free'];
            balance['used'][code] = balance[code]['used'];
            balance['total'][code] = balance[code]['total'];
            if (debt !== undefined) {
                balance[code]['debt'] = this.parseNumber (debt);
                debtBalance[code] = balance[code]['debt'];
            }
        }
        const debtBalanceArray = Object.keys (debtBalance);
        const length = debtBalanceArray.length;
        if (length) {
            balance['debt'] = debtBalance;
        }
        return balance as any;
    }

    safeOrder (order: object, market: Market = undefined): Order {
        // parses numbers as strings
        // * it is important pass the trades as unparsed rawTrades
        let amount = this.omitZero (this.safeString (order, 'amount'));
        let remaining = this.safeString (order, 'remaining');
        let filled = this.safeString (order, 'filled');
        let cost = this.safeString (order, 'cost');
        let average = this.omitZero (this.safeString (order, 'average'));
        let price = this.omitZero (this.safeString (order, 'price'));
        let lastTradeTimeTimestamp = this.safeInteger (order, 'lastTradeTimestamp');
        let symbol = this.safeString (order, 'symbol');
        let side = this.safeString (order, 'side');
        const status = this.safeString (order, 'status');
        const parseFilled = (filled === undefined);
        const parseCost = (cost === undefined);
        const parseLastTradeTimeTimestamp = (lastTradeTimeTimestamp === undefined);
        const fee = this.safeValue (order, 'fee');
        const parseFee = (fee === undefined);
        const parseFees = this.safeValue (order, 'fees') === undefined;
        const parseSymbol = symbol === undefined;
        const parseSide = side === undefined;
        const shouldParseFees = parseFee || parseFees;
        const fees = this.safeList (order, 'fees', []);
        let trades = [];
        if (parseFilled || parseCost || shouldParseFees) {
            const rawTrades = this.safeValue (order, 'trades', trades);
            const oldNumber = this.number;
            // we parse trades as strings here!
            (this as any).number = String;
            const firstTrade = this.safeValue (rawTrades, 0);
            // parse trades if they haven't already been parsed
            const tradesAreParsed = ((firstTrade !== undefined) && ('info' in firstTrade) && ('id' in firstTrade));
            if (!tradesAreParsed) {
                trades = this.parseTrades (rawTrades, market);
            } else {
                trades = rawTrades;
            }
            this.number = oldNumber;
            let tradesLength = 0;
            const isArray = Array.isArray (trades);
            if (isArray) {
                tradesLength = trades.length;
            }
            if (isArray && (tradesLength > 0)) {
                // move properties that are defined in trades up into the order
                if (order['symbol'] === undefined) {
                    order['symbol'] = trades[0]['symbol'];
                }
                if (order['side'] === undefined) {
                    order['side'] = trades[0]['side'];
                }
                if (order['type'] === undefined) {
                    order['type'] = trades[0]['type'];
                }
                if (order['id'] === undefined) {
                    order['id'] = trades[0]['order'];
                }
                if (parseFilled) {
                    filled = '0';
                }
                if (parseCost) {
                    cost = '0';
                }
                for (let i = 0; i < trades.length; i++) {
                    const trade = trades[i];
                    const tradeAmount = this.safeString (trade, 'amount');
                    if (parseFilled && (tradeAmount !== undefined)) {
                        filled = Precise.stringAdd (filled, tradeAmount);
                    }
                    const tradeCost = this.safeString (trade, 'cost');
                    if (parseCost && (tradeCost !== undefined)) {
                        cost = Precise.stringAdd (cost, tradeCost);
                    }
                    if (parseSymbol) {
                        symbol = this.safeString (trade, 'symbol');
                    }
                    if (parseSide) {
                        side = this.safeString (trade, 'side');
                    }
                    const tradeTimestamp = this.safeValue (trade, 'timestamp');
                    if (parseLastTradeTimeTimestamp && (tradeTimestamp !== undefined)) {
                        if (lastTradeTimeTimestamp === undefined) {
                            lastTradeTimeTimestamp = tradeTimestamp;
                        } else {
                            lastTradeTimeTimestamp = Math.max (lastTradeTimeTimestamp, tradeTimestamp);
                        }
                    }
                    if (shouldParseFees) {
                        const tradeFees = this.safeValue (trade, 'fees');
                        if (tradeFees !== undefined) {
                            for (let j = 0; j < tradeFees.length; j++) {
                                const tradeFee = tradeFees[j];
                                fees.push (this.extend ({}, tradeFee));
                            }
                        } else {
                            const tradeFee = this.safeValue (trade, 'fee');
                            if (tradeFee !== undefined) {
                                fees.push (this.extend ({}, tradeFee));
                            }
                        }
                    }
                }
            }
        }
        if (shouldParseFees) {
            const reducedFees = this.reduceFees ? this.reduceFeesByCurrency (fees) : fees;
            const reducedLength = reducedFees.length;
            for (let i = 0; i < reducedLength; i++) {
                reducedFees[i]['cost'] = this.safeNumber (reducedFees[i], 'cost');
                if ('rate' in reducedFees[i]) {
                    reducedFees[i]['rate'] = this.safeNumber (reducedFees[i], 'rate');
                }
            }
            if (!parseFee && (reducedLength === 0)) {
                // copy fee to avoid modification by reference
                const feeCopy = this.deepExtend (fee);
                feeCopy['cost'] = this.safeNumber (feeCopy, 'cost');
                if ('rate' in feeCopy) {
                    feeCopy['rate'] = this.safeNumber (feeCopy, 'rate');
                }
                reducedFees.push (feeCopy);
            }
            order['fees'] = reducedFees;
            if (parseFee && (reducedLength === 1)) {
                order['fee'] = reducedFees[0];
            }
        }
        if (amount === undefined) {
            // ensure amount = filled + remaining
            if (filled !== undefined && remaining !== undefined) {
                amount = Precise.stringAdd (filled, remaining);
            } else if (status === 'closed') {
                amount = filled;
            }
        }
        if (filled === undefined) {
            if (amount !== undefined && remaining !== undefined) {
                filled = Precise.stringSub (amount, remaining);
            } else if (status === 'closed' && amount !== undefined) {
                filled = amount;
            }
        }
        if (remaining === undefined) {
            if (amount !== undefined && filled !== undefined) {
                remaining = Precise.stringSub (amount, filled);
            } else if (status === 'closed') {
                remaining = '0';
            }
        }
        // ensure that the average field is calculated correctly
        const inverse = this.safeBool (market, 'inverse', false);
        const contractSize = this.numberToString (this.safeValue (market, 'contractSize', 1));
        // inverse
        // price = filled * contract size / cost
        //
        // linear
        // price = cost / (filled * contract size)
        if (average === undefined) {
            if ((filled !== undefined) && (cost !== undefined) && Precise.stringGt (filled, '0')) {
                const filledTimesContractSize = Precise.stringMul (filled, contractSize);
                if (inverse) {
                    average = Precise.stringDiv (filledTimesContractSize, cost);
                } else {
                    average = Precise.stringDiv (cost, filledTimesContractSize);
                }
            }
        }
        // similarly
        // inverse
        // cost = filled * contract size / price
        //
        // linear
        // cost = filled * contract size * price
        const costPriceExists = (average !== undefined) || (price !== undefined);
        if (parseCost && (filled !== undefined) && costPriceExists) {
            let multiplyPrice = undefined;
            if (average === undefined) {
                multiplyPrice = price;
            } else {
                multiplyPrice = average;
            }
            // contract trading
            const filledTimesContractSize = Precise.stringMul (filled, contractSize);
            if (inverse) {
                cost = Precise.stringDiv (filledTimesContractSize, multiplyPrice);
            } else {
                cost = Precise.stringMul (filledTimesContractSize, multiplyPrice);
            }
        }
        // support for market orders
        const orderType = this.safeValue (order, 'type');
        const emptyPrice = (price === undefined) || Precise.stringEquals (price, '0');
        if (emptyPrice && (orderType === 'market')) {
            price = average;
        }
        // we have trades with string values at this point so we will mutate them
        for (let i = 0; i < trades.length; i++) {
            const entry = trades[i];
            entry['amount'] = this.safeNumber (entry, 'amount');
            entry['price'] = this.safeNumber (entry, 'price');
            entry['cost'] = this.safeNumber (entry, 'cost');
            const tradeFee = this.safeDict (entry, 'fee', {});
            tradeFee['cost'] = this.safeNumber (tradeFee, 'cost');
            if ('rate' in tradeFee) {
                tradeFee['rate'] = this.safeNumber (tradeFee, 'rate');
            }
            const entryFees = this.safeList (entry, 'fees', []);
            for (let j = 0; j < entryFees.length; j++) {
                entryFees[j]['cost'] = this.safeNumber (entryFees[j], 'cost');
            }
            entry['fees'] = entryFees;
            entry['fee'] = tradeFee;
        }
        let timeInForce = this.safeString (order, 'timeInForce');
        let postOnly = this.safeValue (order, 'postOnly');
        // timeInForceHandling
        if (timeInForce === undefined) {
            if (this.safeString (order, 'type') === 'market') {
                timeInForce = 'IOC';
            }
            // allow postOnly override
            if (postOnly) {
                timeInForce = 'PO';
            }
        } else if (postOnly === undefined) {
            // timeInForce is not undefined here
            postOnly = timeInForce === 'PO';
        }
        const timestamp = this.safeInteger (order, 'timestamp');
        const lastUpdateTimestamp = this.safeInteger (order, 'lastUpdateTimestamp');
        let datetime = this.safeString (order, 'datetime');
        if (datetime === undefined) {
            datetime = this.iso8601 (timestamp);
        }
        const triggerPrice = this.parseNumber (this.safeString2 (order, 'triggerPrice', 'stopPrice'));
        const takeProfitPrice = this.parseNumber (this.safeString (order, 'takeProfitPrice'));
        const stopLossPrice = this.parseNumber (this.safeString (order, 'stopLossPrice'));
        return this.extend (order, {
            'id': this.safeString (order, 'id'),
            'clientOrderId': this.safeString (order, 'clientOrderId'),
            'timestamp': timestamp,
            'datetime': datetime,
            'symbol': symbol,
            'type': this.safeString (order, 'type'),
            'side': side,
            'lastTradeTimestamp': lastTradeTimeTimestamp,
            'lastUpdateTimestamp': lastUpdateTimestamp,
            'price': this.parseNumber (price),
            'amount': this.parseNumber (amount),
            'cost': this.parseNumber (cost),
            'average': this.parseNumber (average),
            'filled': this.parseNumber (filled),
            'remaining': this.parseNumber (remaining),
            'timeInForce': timeInForce,
            'postOnly': postOnly,
            'trades': trades,
            'reduceOnly': this.safeValue (order, 'reduceOnly'),
            'stopPrice': triggerPrice,  // ! deprecated, use triggerPrice instead
            'triggerPrice': triggerPrice,
            'takeProfitPrice': takeProfitPrice,
            'stopLossPrice': stopLossPrice,
            'status': status,
            'fee': this.safeValue (order, 'fee'),
        });
    }

    parseOrders (orders: object, market: Market = undefined, since: Int = undefined, limit: Int = undefined, params = {}): Order[] {
        //
        // the value of orders is either a dict or a list
        //
        // dict
        //
        //     {
        //         'id1': { ... },
        //         'id2': { ... },
        //         'id3': { ... },
        //         ...
        //     }
        //
        // list
        //
        //     [
        //         { 'id': 'id1', ... },
        //         { 'id': 'id2', ... },
        //         { 'id': 'id3', ... },
        //         ...
        //     ]
        //
        let results = [];
        if (Array.isArray (orders)) {
            for (let i = 0; i < orders.length; i++) {
                const order = this.extend (this.parseOrder (orders[i], market), params);
                results.push (order);
            }
        } else {
            const ids = Object.keys (orders);
            for (let i = 0; i < ids.length; i++) {
                const id = ids[i];
                const order = this.extend (this.parseOrder (this.extend ({ 'id': id }, orders[id]), market), params);
                results.push (order);
            }
        }
        results = this.sortBy (results, 'timestamp');
        const symbol = (market !== undefined) ? market['symbol'] : undefined;
        return this.filterBySymbolSinceLimit (results, symbol, since, limit) as Order[];
    }

    calculateFee (symbol: string, type: string, side: string, amount: number, price: number, takerOrMaker = 'taker', params = {}) {
        /**
         * @method
         * @description calculates the presumptive fee that would be charged for an order
         * @param {string} symbol unified market symbol
         * @param {string} type 'market' or 'limit'
         * @param {string} side 'buy' or 'sell'
         * @param {float} amount how much you want to trade, in units of the base currency on most exchanges, or number of contracts
         * @param {float} price the price for the order to be filled at, in units of the quote currency
         * @param {string} takerOrMaker 'taker' or 'maker'
         * @param {object} params
         * @returns {object} contains the rate, the percentage multiplied to the order amount to obtain the fee amount, and cost, the total value of the fee in units of the quote currency, for the order
         */
        if (type === 'market' && takerOrMaker === 'maker') {
            throw new ArgumentsRequired (this.id + ' calculateFee() - you have provided incompatible arguments - "market" type order can not be "maker". Change either the "type" or the "takerOrMaker" argument to calculate the fee.');
        }
        const market = this.markets[symbol];
        const feeSide = this.safeString (market, 'feeSide', 'quote');
        let useQuote = undefined;
        if (feeSide === 'get') {
            // the fee is always in the currency you get
            useQuote = side === 'sell';
        } else if (feeSide === 'give') {
            // the fee is always in the currency you give
            useQuote = side === 'buy';
        } else {
            // the fee is always in feeSide currency
            useQuote = feeSide === 'quote';
        }
        let cost = this.numberToString (amount);
        let key = undefined;
        if (useQuote) {
            const priceString = this.numberToString (price);
            cost = Precise.stringMul (cost, priceString);
            key = 'quote';
        } else {
            key = 'base';
        }
        // for derivatives, the fee is in 'settle' currency
        if (!market['spot']) {
            key = 'settle';
        }
        // even if `takerOrMaker` argument was set to 'maker', for 'market' orders we should forcefully override it to 'taker'
        if (type === 'market') {
            takerOrMaker = 'taker';
        }
        const rate = this.safeString (market, takerOrMaker);
        cost = Precise.stringMul (cost, rate);
        return {
            'type': takerOrMaker,
            'currency': market[key],
            'rate': this.parseNumber (rate),
            'cost': this.parseNumber (cost),
        };
    }

    safeLiquidation (liquidation: object, market: Market = undefined): Liquidation {
        const contracts = this.safeString (liquidation, 'contracts');
        const contractSize = this.safeString (market, 'contractSize');
        const price = this.safeString (liquidation, 'price');
        let baseValue = this.safeString (liquidation, 'baseValue');
        let quoteValue = this.safeString (liquidation, 'quoteValue');
        if ((baseValue === undefined) && (contracts !== undefined) && (contractSize !== undefined) && (price !== undefined)) {
            baseValue = Precise.stringMul (contracts, contractSize);
        }
        if ((quoteValue === undefined) && (baseValue !== undefined) && (price !== undefined)) {
            quoteValue = Precise.stringMul (baseValue, price);
        }
        liquidation['contracts'] = this.parseNumber (contracts);
        liquidation['contractSize'] = this.parseNumber (contractSize);
        liquidation['price'] = this.parseNumber (price);
        liquidation['baseValue'] = this.parseNumber (baseValue);
        liquidation['quoteValue'] = this.parseNumber (quoteValue);
        return liquidation as Liquidation;
    }

    safeTrade (trade: object, market: Market = undefined): Trade {
        const amount = this.safeString (trade, 'amount');
        const price = this.safeString (trade, 'price');
        let cost = this.safeString (trade, 'cost');
        if (cost === undefined) {
            // contract trading
            const contractSize = this.safeString (market, 'contractSize');
            let multiplyPrice = price;
            if (contractSize !== undefined) {
                const inverse = this.safeBool (market, 'inverse', false);
                if (inverse) {
                    multiplyPrice = Precise.stringDiv ('1', price);
                }
                multiplyPrice = Precise.stringMul (multiplyPrice, contractSize);
            }
            cost = Precise.stringMul (multiplyPrice, amount);
        }
        const parseFee = this.safeValue (trade, 'fee') === undefined;
        const parseFees = this.safeValue (trade, 'fees') === undefined;
        const shouldParseFees = parseFee || parseFees;
        const fees = [];
        const fee = this.safeValue (trade, 'fee');
        if (shouldParseFees) {
            const reducedFees = this.reduceFees ? this.reduceFeesByCurrency (fees) : fees;
            const reducedLength = reducedFees.length;
            for (let i = 0; i < reducedLength; i++) {
                reducedFees[i]['cost'] = this.safeNumber (reducedFees[i], 'cost');
                if ('rate' in reducedFees[i]) {
                    reducedFees[i]['rate'] = this.safeNumber (reducedFees[i], 'rate');
                }
            }
            if (!parseFee && (reducedLength === 0)) {
                // copy fee to avoid modification by reference
                const feeCopy = this.deepExtend (fee);
                feeCopy['cost'] = this.safeNumber (feeCopy, 'cost');
                if ('rate' in feeCopy) {
                    feeCopy['rate'] = this.safeNumber (feeCopy, 'rate');
                }
                reducedFees.push (feeCopy);
            }
            if (parseFees) {
                trade['fees'] = reducedFees;
            }
            if (parseFee && (reducedLength === 1)) {
                trade['fee'] = reducedFees[0];
            }
            const tradeFee = this.safeValue (trade, 'fee');
            if (tradeFee !== undefined) {
                tradeFee['cost'] = this.safeNumber (tradeFee, 'cost');
                if ('rate' in tradeFee) {
                    tradeFee['rate'] = this.safeNumber (tradeFee, 'rate');
                }
                trade['fee'] = tradeFee;
            }
        }
        trade['amount'] = this.parseNumber (amount);
        trade['price'] = this.parseNumber (price);
        trade['cost'] = this.parseNumber (cost);
        return trade as Trade;
    }

    invertFlatStringDictionary (dict) {
        const reversed = {};
        const keys = Object.keys (dict);
        for (let i = 0; i < keys.length; i++) {
            const key = keys[i];
            const value = dict[key];
            if (typeof value === 'string') {
                reversed[value] = key;
            }
        }
        return reversed;
    }

    reduceFeesByCurrency (fees) {
        //
        // this function takes a list of fee structures having the following format
        //
        //     string = true
        //
        //     [
        //         { 'currency': 'BTC', 'cost': '0.1' },
        //         { 'currency': 'BTC', 'cost': '0.2'  },
        //         { 'currency': 'BTC', 'cost': '0.2', 'rate': '0.00123' },
        //         { 'currency': 'BTC', 'cost': '0.4', 'rate': '0.00123' },
        //         { 'currency': 'BTC', 'cost': '0.5', 'rate': '0.00456' },
        //         { 'currency': 'USDT', 'cost': '12.3456' },
        //     ]
        //
        //     string = false
        //
        //     [
        //         { 'currency': 'BTC', 'cost': 0.1 },
        //         { 'currency': 'BTC', 'cost': 0.2 },
        //         { 'currency': 'BTC', 'cost': 0.2, 'rate': 0.00123 },
        //         { 'currency': 'BTC', 'cost': 0.4, 'rate': 0.00123 },
        //         { 'currency': 'BTC', 'cost': 0.5, 'rate': 0.00456 },
        //         { 'currency': 'USDT', 'cost': 12.3456 },
        //     ]
        //
        // and returns a reduced fee list, where fees are summed per currency and rate (if any)
        //
        //     string = true
        //
        //     [
        //         { 'currency': 'BTC', 'cost': '0.4'  },
        //         { 'currency': 'BTC', 'cost': '0.6', 'rate': '0.00123' },
        //         { 'currency': 'BTC', 'cost': '0.5', 'rate': '0.00456' },
        //         { 'currency': 'USDT', 'cost': '12.3456' },
        //     ]
        //
        //     string  = false
        //
        //     [
        //         { 'currency': 'BTC', 'cost': 0.3  },
        //         { 'currency': 'BTC', 'cost': 0.6, 'rate': 0.00123 },
        //         { 'currency': 'BTC', 'cost': 0.5, 'rate': 0.00456 },
        //         { 'currency': 'USDT', 'cost': 12.3456 },
        //     ]
        //
        const reduced = {};
        for (let i = 0; i < fees.length; i++) {
            const fee = fees[i];
            const feeCurrencyCode = this.safeString (fee, 'currency');
            if (feeCurrencyCode !== undefined) {
                const rate = this.safeString (fee, 'rate');
                const cost = this.safeValue (fee, 'cost');
                if (Precise.stringEq (cost, '0')) {
                    // omit zero cost fees
                    continue;
                }
                if (!(feeCurrencyCode in reduced)) {
                    reduced[feeCurrencyCode] = {};
                }
                const rateKey = (rate === undefined) ? '' : rate;
                if (rateKey in reduced[feeCurrencyCode]) {
                    reduced[feeCurrencyCode][rateKey]['cost'] = Precise.stringAdd (reduced[feeCurrencyCode][rateKey]['cost'], cost);
                } else {
                    reduced[feeCurrencyCode][rateKey] = {
                        'currency': feeCurrencyCode,
                        'cost': cost,
                    };
                    if (rate !== undefined) {
                        reduced[feeCurrencyCode][rateKey]['rate'] = rate;
                    }
                }
            }
        }
        let result = [];
        const feeValues = Object.values (reduced);
        for (let i = 0; i < feeValues.length; i++) {
            const reducedFeeValues = Object.values (feeValues[i]);
            result = this.arrayConcat (result, reducedFeeValues);
        }
        return result;
    }

    safeTicker (ticker: object, market: Market = undefined): Ticker {
        let open = this.omitZero (this.safeString (ticker, 'open'));
        let close = this.omitZero (this.safeString (ticker, 'close'));
        let last = this.omitZero (this.safeString (ticker, 'last'));
        let change = this.omitZero (this.safeString (ticker, 'change'));
        let percentage = this.omitZero (this.safeString (ticker, 'percentage'));
        let average = this.omitZero (this.safeString (ticker, 'average'));
        let vwap = this.omitZero (this.safeString (ticker, 'vwap'));
        const baseVolume = this.safeString (ticker, 'baseVolume');
        const quoteVolume = this.safeString (ticker, 'quoteVolume');
        if (vwap === undefined) {
            vwap = Precise.stringDiv (this.omitZero (quoteVolume), baseVolume);
        }
        if ((last !== undefined) && (close === undefined)) {
            close = last;
        } else if ((last === undefined) && (close !== undefined)) {
            last = close;
        }
        if ((last !== undefined) && (open !== undefined)) {
            if (change === undefined) {
                change = Precise.stringSub (last, open);
            }
            if (average === undefined) {
                average = Precise.stringDiv (Precise.stringAdd (last, open), '2');
            }
        }
        if ((percentage === undefined) && (change !== undefined) && (open !== undefined) && Precise.stringGt (open, '0')) {
            percentage = Precise.stringMul (Precise.stringDiv (change, open), '100');
        }
        if ((change === undefined) && (percentage !== undefined) && (open !== undefined)) {
            change = Precise.stringDiv (Precise.stringMul (percentage, open), '100');
        }
        if ((open === undefined) && (last !== undefined) && (change !== undefined)) {
            open = Precise.stringSub (last, change);
        }
        // timestamp and symbol operations don't belong in safeTicker
        // they should be done in the derived classes
        return this.extend (ticker, {
            'bid': this.parseNumber (this.omitZero (this.safeNumber (ticker, 'bid'))),
            'bidVolume': this.safeNumber (ticker, 'bidVolume'),
            'ask': this.parseNumber (this.omitZero (this.safeNumber (ticker, 'ask'))),
            'askVolume': this.safeNumber (ticker, 'askVolume'),
            'high': this.parseNumber (this.omitZero (this.safeString (ticker, 'high'))),
            'low': this.parseNumber (this.omitZero (this.safeNumber (ticker, 'low'))),
            'open': this.parseNumber (this.omitZero (this.parseNumber (open))),
            'close': this.parseNumber (this.omitZero (this.parseNumber (close))),
            'last': this.parseNumber (this.omitZero (this.parseNumber (last))),
            'change': this.parseNumber (change),
            'percentage': this.parseNumber (percentage),
            'average': this.parseNumber (average),
            'vwap': this.parseNumber (vwap),
            'baseVolume': this.parseNumber (baseVolume),
            'quoteVolume': this.parseNumber (quoteVolume),
            'previousClose': this.safeNumber (ticker, 'previousClose'),
        });
    }

    async fetchBorrowRate (code: string, amount, params = {}): Promise<{}> {
        throw new NotSupported (this.id + ' fetchBorrowRate is deprecated, please use fetchCrossBorrowRate or fetchIsolatedBorrowRate instead');
    }

    async repayCrossMargin (code: string, amount, params = {}): Promise<{}> {
        throw new NotSupported (this.id + ' repayCrossMargin is not support yet');
    }

    async repayIsolatedMargin (symbol: string, code: string, amount, params = {}): Promise<{}> {
        throw new NotSupported (this.id + ' repayIsolatedMargin is not support yet');
    }

    async borrowCrossMargin (code: string, amount: number, params = {}): Promise<{}> {
        throw new NotSupported (this.id + ' borrowCrossMargin is not support yet');
    }

    async borrowIsolatedMargin (symbol: string, code: string, amount: number, params = {}): Promise<{}> {
        throw new NotSupported (this.id + ' borrowIsolatedMargin is not support yet');
    }

    async borrowMargin (code: string, amount, symbol: Str = undefined, params = {}): Promise<{}> {
        throw new NotSupported (this.id + ' borrowMargin is deprecated, please use borrowCrossMargin or borrowIsolatedMargin instead');
    }

    async repayMargin (code: string, amount, symbol: Str = undefined, params = {}): Promise<{}> {
        throw new NotSupported (this.id + ' repayMargin is deprecated, please use repayCrossMargin or repayIsolatedMargin instead');
    }

    async fetchOHLCV (symbol: string, timeframe = '1m', since: Int = undefined, limit: Int = undefined, params = {}): Promise<OHLCV[]> {
        let message = '';
        if (this.has['fetchTrades']) {
            message = '. If you want to build OHLCV candles from trade executions data, visit https://github.com/ccxt/ccxt/tree/master/examples/ and see "build-ohlcv-bars" file';
        }
        throw new NotSupported (this.id + ' fetchOHLCV() is not supported yet' + message);
    }

    async fetchOHLCVWs (symbol: string, timeframe = '1m', since: Int = undefined, limit: Int = undefined, params = {}): Promise<OHLCV[]> {
        let message = '';
        if (this.has['fetchTradesWs']) {
            message = '. If you want to build OHLCV candles from trade executions data, visit https://github.com/ccxt/ccxt/tree/master/examples/ and see "build-ohlcv-bars" file';
        }
        throw new NotSupported (this.id + ' fetchOHLCVWs() is not supported yet. Try using fetchOHLCV instead.' + message);
    }

    async watchOHLCV (symbol: string, timeframe = '1m', since: Int = undefined, limit: Int = undefined, params = {}): Promise<OHLCV[]> {
        throw new NotSupported (this.id + ' watchOHLCV() is not supported yet');
    }

    async subscribeOHLCV (symbol: string, timeframe = '1m', callback: ConsumerFunction = undefined, synchronous = true, params = {}) {
        /**
         * @method
         * @name subscribeOHLCV
         * @description watches historical candlestick data containing the open, high, low, and close price, and the volume of a market
         * @param {string} symbol unified symbol of the market to fetch OHLCV data for
         * @param {string} timeframe the length of time each candle represents
         * @param {Function} callback Consumer function to be called with each update
         * @param {boolean} synchronous if set to true, the callback will wait to finish before passing next message
         * @param {object} [params] extra parameters specific to the exchange API endpoint
         * @returns {int[][]} A list of candles ordered as timestamp, open, high, low, close, volume
         */
        await this.loadMarkets ();
        symbol = this.symbol (symbol);
        if (callback !== undefined) {
            const stream = this.stream;
            stream.subscribe ('ohlcv::' + symbol + '::' + timeframe, callback, synchronous);
        }
        await this.watchOHLCV (symbol, timeframe, undefined, undefined, params);
    }

    convertTradingViewToOHLCV (ohlcvs, timestamp = 't', open = 'o', high = 'h', low = 'l', close = 'c', volume = 'v', ms = false) {
        const result = [];
        const timestamps = this.safeList (ohlcvs, timestamp, []);
        const opens = this.safeList (ohlcvs, open, []);
        const highs = this.safeList (ohlcvs, high, []);
        const lows = this.safeList (ohlcvs, low, []);
        const closes = this.safeList (ohlcvs, close, []);
        const volumes = this.safeList (ohlcvs, volume, []);
        for (let i = 0; i < timestamps.length; i++) {
            result.push ([
                ms ? this.safeInteger (timestamps, i) : this.safeTimestamp (timestamps, i),
                this.safeValue (opens, i),
                this.safeValue (highs, i),
                this.safeValue (lows, i),
                this.safeValue (closes, i),
                this.safeValue (volumes, i),
            ]);
        }
        return result;
    }

    convertOHLCVToTradingView (ohlcvs, timestamp = 't', open = 'o', high = 'h', low = 'l', close = 'c', volume = 'v', ms = false) {
        const result = {};
        result[timestamp] = [];
        result[open] = [];
        result[high] = [];
        result[low] = [];
        result[close] = [];
        result[volume] = [];
        for (let i = 0; i < ohlcvs.length; i++) {
            const ts = ms ? ohlcvs[i][0] : this.parseToInt (ohlcvs[i][0] / 1000);
            result[timestamp].push (ts);
            result[open].push (ohlcvs[i][1]);
            result[high].push (ohlcvs[i][2]);
            result[low].push (ohlcvs[i][3]);
            result[close].push (ohlcvs[i][4]);
            result[volume].push (ohlcvs[i][5]);
        }
        return result;
    }

    async fetchWebEndpoint (method, endpointMethod, returnAsJson, startRegex = undefined, endRegex = undefined) {
        let errorMessage = '';
        const options = this.safeValue (this.options, method, {});
        const muteOnFailure = this.safeBool (options, 'webApiMuteFailure', true);
        try {
            // if it was not explicitly disabled, then don't fetch
            if (this.safeBool (options, 'webApiEnable', true) !== true) {
                return undefined;
            }
            const maxRetries = this.safeValue (options, 'webApiRetries', 10);
            let response = undefined;
            let retry = 0;
            while (retry < maxRetries) {
                try {
                    response = await this[endpointMethod] ({});
                    break;
                } catch (e) {
                    retry = retry + 1;
                    if (retry === maxRetries) {
                        throw e;
                    }
                }
            }
            let content = response;
            if (startRegex !== undefined) {
                const splitted_by_start = content.split (startRegex);
                content = splitted_by_start[1]; // we need second part after start
            }
            if (endRegex !== undefined) {
                const splitted_by_end = content.split (endRegex);
                content = splitted_by_end[0]; // we need first part after start
            }
            if (returnAsJson && (typeof content === 'string')) {
                const jsoned = this.parseJson (content.trim ()); // content should be trimmed before json parsing
                if (jsoned) {
                    return jsoned; // if parsing was not successfull, exception should be thrown
                } else {
                    throw new BadResponse ('could not parse the response into json');
                }
            } else {
                return content;
            }
        } catch (e) {
            errorMessage = this.id + ' ' + method + '() failed to fetch correct data from website. Probably webpage markup has been changed, breaking the page custom parser.';
        }
        if (muteOnFailure) {
            return undefined;
        } else {
            throw new BadResponse (errorMessage);
        }
    }

    marketIds (symbols) {
        if (symbols === undefined) {
            return symbols;
        }
        const result = [];
        for (let i = 0; i < symbols.length; i++) {
            result.push (this.marketId (symbols[i]));
        }
        return result;
    }

    marketSymbols (symbols, type: string = undefined, allowEmpty = true, sameTypeOnly = false, sameSubTypeOnly = false) {
        if (symbols === undefined) {
            if (!allowEmpty) {
                throw new ArgumentsRequired (this.id + ' empty list of symbols is not supported');
            }
            return symbols;
        }
        const symbolsLength = symbols.length;
        if (symbolsLength === 0) {
            if (!allowEmpty) {
                throw new ArgumentsRequired (this.id + ' empty list of symbols is not supported');
            }
            return symbols;
        }
        const result = [];
        let marketType = undefined;
        let isLinearSubType = undefined;
        for (let i = 0; i < symbols.length; i++) {
            const market = this.market (symbols[i]);
            if (sameTypeOnly && (marketType !== undefined)) {
                if (market['type'] !== marketType) {
                    throw new BadRequest (this.id + ' symbols must be of the same type, either ' + marketType + ' or ' + market['type'] + '.');
                }
            }
            if (sameSubTypeOnly && (isLinearSubType !== undefined)) {
                if (market['linear'] !== isLinearSubType) {
                    throw new BadRequest (this.id + ' symbols must be of the same subType, either linear or inverse.');
                }
            }
            if (type !== undefined && market['type'] !== type) {
                throw new BadRequest (this.id + ' symbols must be of the same type ' + type + '. If the type is incorrect you can change it in options or the params of the request');
            }
            marketType = market['type'];
            if (!market['spot']) {
                isLinearSubType = market['linear'];
            }
            const symbol = this.safeString (market, 'symbol', symbols[i]);
            result.push (symbol);
        }
        return result;
    }

    marketCodes (codes) {
        if (codes === undefined) {
            return codes;
        }
        const result = [];
        for (let i = 0; i < codes.length; i++) {
            result.push (this.commonCurrencyCode (codes[i]));
        }
        return result;
    }

    parseBidsAsks (bidasks, priceKey: IndexType = 0, amountKey: IndexType = 1, countOrIdKey: IndexType = 2) {
        bidasks = this.toArray (bidasks);
        const result = [];
        for (let i = 0; i < bidasks.length; i++) {
            result.push (this.parseBidAsk (bidasks[i], priceKey, amountKey, countOrIdKey));
        }
        return result;
    }

    async fetchL2OrderBook (symbol: string, limit: Int = undefined, params = {}) {
        const orderbook = await this.fetchOrderBook (symbol, limit, params);
        return this.extend (orderbook, {
            'asks': this.sortBy (this.aggregate (orderbook['asks']), 0),
            'bids': this.sortBy (this.aggregate (orderbook['bids']), 0, true),
        });
    }

    filterBySymbol (objects, symbol: string = undefined) {
        if (symbol === undefined) {
            return objects;
        }
        const result = [];
        for (let i = 0; i < objects.length; i++) {
            const objectSymbol = this.safeString (objects[i], 'symbol');
            if (objectSymbol === symbol) {
                result.push (objects[i]);
            }
        }
        return result;
    }

    parseOHLCV (ohlcv, market: Market = undefined) : OHLCV {
        if (Array.isArray (ohlcv)) {
            return [
                this.safeInteger (ohlcv, 0), // timestamp
                this.safeNumber (ohlcv, 1), // open
                this.safeNumber (ohlcv, 2), // high
                this.safeNumber (ohlcv, 3), // low
                this.safeNumber (ohlcv, 4), // close
                this.safeNumber (ohlcv, 5), // volume
            ];
        }
        return ohlcv;
    }

    networkCodeToId (networkCode: string, currencyCode: string = undefined): string {
        /**
         * @ignore
         * @method
         * @name exchange#networkCodeToId
         * @description tries to convert the provided networkCode (which is expected to be an unified network code) to a network id. In order to achieve this, derived class needs to have 'options->networks' defined.
         * @param {string} networkCode unified network code
         * @param {string} currencyCode unified currency code, but this argument is not required by default, unless there is an exchange (like huobi) that needs an override of the method to be able to pass currencyCode argument additionally
         * @returns {string|undefined} exchange-specific network id
         */
        if (networkCode === undefined) {
            return undefined;
        }
        const networkIdsByCodes = this.safeValue (this.options, 'networks', {});
        let networkId = this.safeString (networkIdsByCodes, networkCode);
        // for example, if 'ETH' is passed for networkCode, but 'ETH' key not defined in `options->networks` object
        if (networkId === undefined) {
            if (currencyCode === undefined) {
                // if currencyCode was not provided, then we just set passed value to networkId
                networkId = networkCode;
            } else {
                // if currencyCode was provided, then we try to find if that currencyCode has a replacement (i.e. ERC20 for ETH)
                const defaultNetworkCodeReplacements = this.safeValue (this.options, 'defaultNetworkCodeReplacements', {});
                if (currencyCode in defaultNetworkCodeReplacements) {
                    // if there is a replacement for the passed networkCode, then we use it to find network-id in `options->networks` object
                    const replacementObject = defaultNetworkCodeReplacements[currencyCode]; // i.e. { 'ERC20': 'ETH' }
                    const keys = Object.keys (replacementObject);
                    for (let i = 0; i < keys.length; i++) {
                        const key = keys[i];
                        const value = replacementObject[key];
                        // if value matches to provided unified networkCode, then we use it's key to find network-id in `options->networks` object
                        if (value === networkCode) {
                            networkId = this.safeString (networkIdsByCodes, key);
                            break;
                        }
                    }
                }
                // if it wasn't found, we just set the provided value to network-id
                if (networkId === undefined) {
                    networkId = networkCode;
                }
            }
        }
        return networkId;
    }

    networkIdToCode (networkId: string, currencyCode: string = undefined): string {
        /**
         * @ignore
         * @method
         * @name exchange#networkIdToCode
         * @description tries to convert the provided exchange-specific networkId to an unified network Code. In order to achieve this, derived class needs to have "options['networksById']" defined.
         * @param {string} networkId exchange specific network id/title, like: TRON, Trc-20, usdt-erc20, etc
         * @param {string|undefined} currencyCode unified currency code, but this argument is not required by default, unless there is an exchange (like huobi) that needs an override of the method to be able to pass currencyCode argument additionally
         * @returns {string|undefined} unified network code
         */
        if (networkId === undefined) {
            return undefined;
        }
        const networkCodesByIds = this.safeDict (this.options, 'networksById', {});
        let networkCode = this.safeString (networkCodesByIds, networkId, networkId);
        // replace mainnet network-codes (i.e. ERC20->ETH)
        if (currencyCode !== undefined) {
            const defaultNetworkCodeReplacements = this.safeDict (this.options, 'defaultNetworkCodeReplacements', {});
            if (currencyCode in defaultNetworkCodeReplacements) {
                const replacementObject = this.safeDict (defaultNetworkCodeReplacements, currencyCode, {});
                networkCode = this.safeString (replacementObject, networkCode, networkCode);
            }
        }
        return networkCode;
    }

    handleNetworkCodeAndParams (params) {
        const networkCodeInParams = this.safeString2 (params, 'networkCode', 'network');
        if (networkCodeInParams !== undefined) {
            params = this.omit (params, [ 'networkCode', 'network' ]);
        }
        // if it was not defined by user, we should not set it from 'defaultNetworks', because handleNetworkCodeAndParams is for only request-side and thus we do not fill it with anything. We can only use 'defaultNetworks' after parsing response-side
        return [ networkCodeInParams, params ];
    }

    defaultNetworkCode (currencyCode: string) {
        let defaultNetworkCode = undefined;
        const defaultNetworks = this.safeDict (this.options, 'defaultNetworks', {});
        if (currencyCode in defaultNetworks) {
            // if currency had set its network in "defaultNetworks", use it
            defaultNetworkCode = defaultNetworks[currencyCode];
        } else {
            // otherwise, try to use the global-scope 'defaultNetwork' value (even if that network is not supported by currency, it doesn't make any problem, this will be just used "at first" if currency supports this network at all)
            const defaultNetwork = this.safeDict (this.options, 'defaultNetwork');
            if (defaultNetwork !== undefined) {
                defaultNetworkCode = defaultNetwork;
            }
        }
        return defaultNetworkCode;
    }

    selectNetworkCodeFromUnifiedNetworks (currencyCode, networkCode, indexedNetworkEntries) {
        return this.selectNetworkKeyFromNetworks (currencyCode, networkCode, indexedNetworkEntries, true);
    }

    selectNetworkIdFromRawNetworks (currencyCode, networkCode, indexedNetworkEntries) {
        return this.selectNetworkKeyFromNetworks (currencyCode, networkCode, indexedNetworkEntries, false);
    }

    selectNetworkKeyFromNetworks (currencyCode, networkCode, indexedNetworkEntries, isIndexedByUnifiedNetworkCode = false) {
        // this method is used against raw & unparse network entries, which are just indexed by network id
        let chosenNetworkId = undefined;
        const availableNetworkIds = Object.keys (indexedNetworkEntries);
        const responseNetworksLength = availableNetworkIds.length;
        if (networkCode !== undefined) {
            if (responseNetworksLength === 0) {
                throw new NotSupported (this.id + ' - ' + networkCode + ' network did not return any result for ' + currencyCode);
            } else {
                // if networkCode was provided by user, we should check it after response, as the referenced exchange doesn't support network-code during request
                const networkId = isIndexedByUnifiedNetworkCode ? networkCode : this.networkCodeToId (networkCode, currencyCode);
                if (networkId in indexedNetworkEntries) {
                    chosenNetworkId = networkId;
                } else {
                    throw new NotSupported (this.id + ' - ' + networkId + ' network was not found for ' + currencyCode + ', use one of ' + availableNetworkIds.join (', '));
                }
            }
        } else {
            if (responseNetworksLength === 0) {
                throw new NotSupported (this.id + ' - no networks were returned for ' + currencyCode);
            } else {
                // if networkCode was not provided by user, then we try to use the default network (if it was defined in "defaultNetworks"), otherwise, we just return the first network entry
                const defaultNetworkCode = this.defaultNetworkCode (currencyCode);
                const defaultNetworkId = isIndexedByUnifiedNetworkCode ? defaultNetworkCode : this.networkCodeToId (defaultNetworkCode, currencyCode);
                chosenNetworkId = (defaultNetworkId in indexedNetworkEntries) ? defaultNetworkId : availableNetworkIds[0];
            }
        }
        return chosenNetworkId;
    }

    safeNumber2 (dictionary: object, key1: IndexType, key2: IndexType, d = undefined) {
        const value = this.safeString2 (dictionary, key1, key2);
        return this.parseNumber (value, d);
    }

    parseOrderBook (orderbook: object, symbol: string, timestamp: Int = undefined, bidsKey = 'bids', asksKey = 'asks', priceKey: IndexType = 0, amountKey: IndexType = 1, countOrIdKey: IndexType = 2): OrderBook {
        const bids = this.parseBidsAsks (this.safeValue (orderbook, bidsKey, []), priceKey, amountKey, countOrIdKey);
        const asks = this.parseBidsAsks (this.safeValue (orderbook, asksKey, []), priceKey, amountKey, countOrIdKey);
        return {
            'symbol': symbol,
            'bids': this.sortBy (bids, 0, true),
            'asks': this.sortBy (asks, 0),
            'timestamp': timestamp,
            'datetime': this.iso8601 (timestamp),
            'nonce': undefined,
        } as any;
    }

    parseOHLCVs (ohlcvs: object[], market: any = undefined, timeframe: string = '1m', since: Int = undefined, limit: Int = undefined): OHLCV[] {
        const results = [];
        for (let i = 0; i < ohlcvs.length; i++) {
            results.push (this.parseOHLCV (ohlcvs[i], market));
        }
        const sorted = this.sortBy (results, 0);
        return this.filterBySinceLimit (sorted, since, limit, 0) as any;
    }

    parseLeverageTiers (response: object[], symbols: string[] = undefined, marketIdKey = undefined) {
        // marketIdKey should only be undefined when response is a dictionary
        symbols = this.marketSymbols (symbols);
        const tiers = {};
        for (let i = 0; i < response.length; i++) {
            const item = response[i];
            const id = this.safeString (item, marketIdKey);
            const market = this.safeMarket (id, undefined, undefined, 'swap');
            const symbol = market['symbol'];
            const contract = this.safeBool (market, 'contract', false);
            if (contract && ((symbols === undefined) || this.inArray (symbol, symbols))) {
                tiers[symbol] = this.parseMarketLeverageTiers (item, market);
            }
        }
        return tiers;
    }

    async loadTradingLimits (symbols: string[] = undefined, reload = false, params = {}) {
        if (this.has['fetchTradingLimits']) {
            if (reload || !('limitsLoaded' in this.options)) {
                const response = await this.fetchTradingLimits (symbols);
                for (let i = 0; i < symbols.length; i++) {
                    const symbol = symbols[i];
                    this.markets[symbol] = this.deepExtend (this.markets[symbol], response[symbol]);
                }
                this.options['limitsLoaded'] = this.milliseconds ();
            }
        }
        return this.markets;
    }

    safePosition (position): Position {
        // simplified version of: /pull/12765/
        const unrealizedPnlString = this.safeString (position, 'unrealisedPnl');
        const initialMarginString = this.safeString (position, 'initialMargin');
        //
        // PERCENTAGE
        //
        const percentage = this.safeValue (position, 'percentage');
        if ((percentage === undefined) && (unrealizedPnlString !== undefined) && (initialMarginString !== undefined)) {
            // as it was done in all implementations ( aax, btcex, bybit, deribit, ftx, gate, kucoinfutures, phemex )
            const percentageString = Precise.stringMul (Precise.stringDiv (unrealizedPnlString, initialMarginString, 4), '100');
            position['percentage'] = this.parseNumber (percentageString);
        }
        // if contractSize is undefined get from market
        let contractSize = this.safeNumber (position, 'contractSize');
        const symbol = this.safeString (position, 'symbol');
        let market = undefined;
        if (symbol !== undefined) {
            market = this.safeValue (this.markets, symbol);
        }
        if (contractSize === undefined && market !== undefined) {
            contractSize = this.safeNumber (market, 'contractSize');
            position['contractSize'] = contractSize;
        }
        return position as Position;
    }

    parsePositions (positions: any[], symbols: string[] = undefined, params = {}): Position[] {
        symbols = this.marketSymbols (symbols);
        positions = this.toArray (positions);
        const result = [];
        for (let i = 0; i < positions.length; i++) {
            const position = this.extend (this.parsePosition (positions[i], undefined), params);
            result.push (position);
        }
        return this.filterByArrayPositions (result, 'symbol', symbols, false);
    }

    parseAccounts (accounts: any[], params = {}) {
        accounts = this.toArray (accounts);
        const result = [];
        for (let i = 0; i < accounts.length; i++) {
            const account = this.extend (this.parseAccount (accounts[i]), params);
            result.push (account);
        }
        return result;
    }

    parseTrades (trades: any[], market: Market = undefined, since: Int = undefined, limit: Int = undefined, params = {}): Trade[] {
        trades = this.toArray (trades);
        let result = [];
        for (let i = 0; i < trades.length; i++) {
            const trade = this.extend (this.parseTrade (trades[i], market), params);
            result.push (trade);
        }
        result = this.sortBy2 (result, 'timestamp', 'id');
        const symbol = (market !== undefined) ? market['symbol'] : undefined;
        return this.filterBySymbolSinceLimit (result, symbol, since, limit) as Trade[];
    }

    parseTransactions (transactions: any[], currency: Currency = undefined, since: Int = undefined, limit: Int = undefined, params = {}): Transaction[] {
        transactions = this.toArray (transactions);
        let result = [];
        for (let i = 0; i < transactions.length; i++) {
            const transaction = this.extend (this.parseTransaction (transactions[i], currency), params);
            result.push (transaction);
        }
        result = this.sortBy (result, 'timestamp');
        const code = (currency !== undefined) ? currency['code'] : undefined;
        return this.filterByCurrencySinceLimit (result, code, since, limit);
    }

    parseTransfers (transfers: any[], currency: Currency = undefined, since: Int = undefined, limit: Int = undefined, params = {}) {
        transfers = this.toArray (transfers);
        let result = [];
        for (let i = 0; i < transfers.length; i++) {
            const transfer = this.extend (this.parseTransfer (transfers[i], currency), params);
            result.push (transfer);
        }
        result = this.sortBy (result, 'timestamp');
        const code = (currency !== undefined) ? currency['code'] : undefined;
        return this.filterByCurrencySinceLimit (result, code, since, limit);
    }

    parseLedger (data, currency: Currency = undefined, since: Int = undefined, limit: Int = undefined, params = {}) {
        let result = [];
        const arrayData = this.toArray (data);
        for (let i = 0; i < arrayData.length; i++) {
            const itemOrItems = this.parseLedgerEntry (arrayData[i], currency);
            if (Array.isArray (itemOrItems)) {
                for (let j = 0; j < itemOrItems.length; j++) {
                    result.push (this.extend (itemOrItems[j], params));
                }
            } else {
                result.push (this.extend (itemOrItems, params));
            }
        }
        result = this.sortBy (result, 'timestamp');
        const code = (currency !== undefined) ? currency['code'] : undefined;
        return this.filterByCurrencySinceLimit (result, code, since, limit);
    }

    nonce () {
        return this.seconds ();
    }

    setHeaders (headers) {
        return headers;
    }

    marketId (symbol: string): string {
        const market = this.market (symbol);
        if (market !== undefined) {
            return market['id'];
        }
        return symbol;
    }

    symbol (symbol: string): string {
        const market = this.market (symbol);
        return this.safeString (market, 'symbol', symbol);
    }

    handleParamString (params: object, paramName: string, defaultValue = undefined): [string, object] {
        const value = this.safeString (params, paramName, defaultValue);
        if (value !== undefined) {
            params = this.omit (params, paramName);
        }
        return [ value, params ];
    }

    resolvePath (path, params) {
        return [
            this.implodeParams (path, params),
            this.omit (params, this.extractParams (path)),
        ];
    }

    getListFromObjectValues (objects, key: IndexType) {
        const newArray = this.toArray (objects);
        const results = [];
        for (let i = 0; i < newArray.length; i++) {
            results.push (newArray[i][key]);
        }
        return results;
    }

    getSymbolsForMarketType (marketType: string = undefined, subType: string = undefined, symbolWithActiveStatus: boolean = true, symbolWithUnknownStatus: boolean = true) {
        let filteredMarkets = this.markets;
        if (marketType !== undefined) {
            filteredMarkets = this.filterBy (filteredMarkets, 'type', marketType);
        }
        if (subType !== undefined) {
            this.checkRequiredArgument ('getSymbolsForMarketType', subType, 'subType', [ 'linear', 'inverse', 'quanto' ]);
            filteredMarkets = this.filterBy (filteredMarkets, 'subType', subType);
        }
        const activeStatuses = [];
        if (symbolWithActiveStatus) {
            activeStatuses.push (true);
        }
        if (symbolWithUnknownStatus) {
            activeStatuses.push (undefined);
        }
        filteredMarkets = this.filterByArray (filteredMarkets, 'active', activeStatuses, false);
        return this.getListFromObjectValues (filteredMarkets, 'symbol');
    }

    filterByArray (objects, key: IndexType, values = undefined, indexed = true) {
        objects = this.toArray (objects);
        // return all of them if no values were passed
        if (values === undefined || !values) {
            return indexed ? this.indexBy (objects, key) : objects;
        }
        const results = [];
        for (let i = 0; i < objects.length; i++) {
            if (this.inArray (objects[i][key], values)) {
                results.push (objects[i]);
            }
        }
        return indexed ? this.indexBy (results, key) : results;
    }

    async fetch2 (path, api: any = 'public', method = 'GET', params = {}, headers: any = undefined, body: any = undefined, config = {}) {
        if (this.enableRateLimit) {
            const cost = this.calculateRateLimiterCost (api, method, path, params, config);
            await this.throttle (cost);
        }
        this.lastRestRequestTimestamp = this.milliseconds ();
        const request = this.sign (path, api, method, params, headers, body);
        this.last_request_headers = request['headers'];
        this.last_request_body = request['body'];
        this.last_request_url = request['url'];
        return await this.fetch (request['url'], request['method'], request['headers'], request['body']);
    }

    async request (path, api: any = 'public', method = 'GET', params = {}, headers: any = undefined, body: any = undefined, config = {}) {
        return await this.fetch2 (path, api, method, params, headers, body, config);
    }

    async loadAccounts (reload = false, params = {}) {
        if (reload) {
            this.accounts = await this.fetchAccounts (params);
        } else {
            if (this.accounts) {
                return this.accounts;
            } else {
                this.accounts = await this.fetchAccounts (params);
            }
        }
        this.accountsById = this.indexBy (this.accounts, 'id') as any;
        return this.accounts;
    }

    buildOHLCVC (trades: Trade[], timeframe: string = '1m', since: number = 0, limit: number = 2147483647): OHLCVC[] {
        // given a sorted arrays of trades (recent last) and a timeframe builds an array of OHLCV candles
        // note, default limit value (2147483647) is max int32 value
        const ms = this.parseTimeframe (timeframe) * 1000;
        const ohlcvs = [];
        const i_timestamp = 0;
        // const open = 1;
        const i_high = 2;
        const i_low = 3;
        const i_close = 4;
        const i_volume = 5;
        const i_count = 6;
        const tradesLength = trades.length;
        const oldest = Math.min (tradesLength, limit);
        for (let i = 0; i < oldest; i++) {
            const trade = trades[i];
            const ts = trade['timestamp'];
            if (ts < since) {
                continue;
            }
            const openingTime = Math.floor (ts / ms) * ms; // shift to the edge of m/h/d (but not M)
            if (openingTime < since) { // we don't need bars, that have opening time earlier than requested
                continue;
            }
            const ohlcv_length = ohlcvs.length;
            const candle = ohlcv_length - 1;
            if ((candle === -1) || (openingTime >= this.sum (ohlcvs[candle][i_timestamp], ms))) {
                // moved to a new timeframe -> create a new candle from opening trade
                ohlcvs.push ([
                    openingTime, // timestamp
                    trade['price'], // O
                    trade['price'], // H
                    trade['price'], // L
                    trade['price'], // C
                    trade['amount'], // V
                    1, // count
                ]);
            } else {
                // still processing the same timeframe -> update opening trade
                ohlcvs[candle][i_high] = Math.max (ohlcvs[candle][i_high], trade['price']);
                ohlcvs[candle][i_low] = Math.min (ohlcvs[candle][i_low], trade['price']);
                ohlcvs[candle][i_close] = trade['price'];
                ohlcvs[candle][i_volume] = this.sum (ohlcvs[candle][i_volume], trade['amount']);
                ohlcvs[candle][i_count] = this.sum (ohlcvs[candle][i_count], 1);
            }
        }
        return ohlcvs;
    }

    parseTradingViewOHLCV (ohlcvs, market = undefined, timeframe = '1m', since: Int = undefined, limit: Int = undefined) {
        const result = this.convertTradingViewToOHLCV (ohlcvs);
        return this.parseOHLCVs (result, market, timeframe, since, limit);
    }

    async editLimitBuyOrder (id: string, symbol: string, amount: number, price: number = undefined, params = {}) {
        return await this.editLimitOrder (id, symbol, 'buy', amount, price, params);
    }

    async editLimitSellOrder (id: string, symbol: string, amount: number, price: number = undefined, params = {}) {
        return await this.editLimitOrder (id, symbol, 'sell', amount, price, params);
    }

    async editLimitOrder (id: string, symbol: string, side: OrderSide, amount: number, price: number = undefined, params = {}) {
        return await this.editOrder (id, symbol, 'limit', side, amount, price, params);
    }

    async editOrder (id: string, symbol: string, type: OrderType, side: OrderSide, amount: number = undefined, price: number = undefined, params = {}): Promise<Order> {
        await this.cancelOrder (id, symbol);
        return await this.createOrder (symbol, type, side, amount, price, params);
    }

    async editOrderWs (id: string, symbol: string, type: OrderType, side: OrderSide, amount: number, price: number = undefined, params = {}): Promise<Order> {
        await this.cancelOrderWs (id, symbol);
        return await this.createOrderWs (symbol, type, side, amount, price, params);
    }

    async fetchPermissions (params = {}): Promise<{}> {
        throw new NotSupported (this.id + ' fetchPermissions() is not supported yet');
    }

    async fetchPosition (symbol: string, params = {}): Promise<Position> {
        throw new NotSupported (this.id + ' fetchPosition() is not supported yet');
    }

    async watchPosition (symbol: string, params = {}): Promise<Position> {
        throw new NotSupported (this.id + ' watchPosition() is not supported yet');
    }

    async subscribePosition (symbol: string, callback: ConsumerFunction = undefined, synchronous = true, params = {}): Promise<void> {
        await this.loadMarkets ();
        symbol = this.symbol (symbol);
        const stream = this.stream;
        if (callback !== undefined) {
            stream.subscribe ('positions::' + symbol, callback, synchronous);
        }
        await this.watchPosition (symbol, params);
    }

    async watchPositions (symbols: string[] = undefined, since: Int = undefined, limit: Int = undefined, params = {}): Promise<Position[]> {
        throw new NotSupported (this.id + ' watchPositions() is not supported yet');
    }

    async subscribePositions (symbols: string[] = undefined, callback: ConsumerFunction = undefined, synchronous = true, params = {}): Promise<void> {
        await this.loadMarkets ();
        symbols = this.marketSymbols (symbols, undefined, true);
        if (callback !== undefined) {
            const stream = this.stream;
            if (this.isEmpty (symbols)) {
                stream.subscribe ('positions', callback, synchronous);
            } else {
                for (let i = 0; i < symbols.length; i++) {
                    stream.subscribe ('positions::' + symbols[i], callback, synchronous);
                }
            }
        }
        await this.watchPositions (symbols, undefined, undefined, params);
    }

    async watchPositionForSymbols (symbols: string[] = undefined, since: Int = undefined, limit: Int = undefined, params = {}): Promise<Position[]> {
        return await this.watchPositions (symbols, since, limit, params);
    }

    async subscribePositionForSymbols (symbols: string[] = undefined, callback: ConsumerFunction = undefined, synchronous = true, params = {}): Promise<void> {
        return await this.subscribePositions (symbols, callback, synchronous, params);
    }

    async fetchPositionsForSymbol (symbol: string, params = {}): Promise<Position[]> {
        /**
         * @method
         * @name exchange#fetchPositionsForSymbol
         * @description fetches all open positions for specific symbol, unlike fetchPositions (which is designed to work with multiple symbols) so this method might be preffered for one-market position, because of less rate-limit consumption and speed
         * @param {string} symbol unified market symbol
         * @param {object} params extra parameters specific to the endpoint
         * @returns {object[]} a list of [position structure]{@link https://docs.ccxt.com/#/?id=position-structure} with maximum 3 items - possible one position for "one-way" mode, and possible two positions (long & short) for "two-way" (a.k.a. hedge) mode
         */
        throw new NotSupported (this.id + ' fetchPositionsForSymbol() is not supported yet');
    }

    async fetchPositions (symbols: string[] = undefined, params = {}): Promise<Position[]> {
        throw new NotSupported (this.id + ' fetchPositions() is not supported yet');
    }

    async fetchPositionsRisk (symbols: string[] = undefined, params = {}): Promise<Position[]> {
        throw new NotSupported (this.id + ' fetchPositionsRisk() is not supported yet');
    }

    async fetchBidsAsks (symbols: string[] = undefined, params = {}): Promise<Dictionary<Ticker>> {
        throw new NotSupported (this.id + ' fetchBidsAsks() is not supported yet');
    }

    async fetchBorrowInterest (code: string = undefined, symbol: string = undefined, since: Int = undefined, limit: Int = undefined, params = {}): Promise<BorrowInterest[]> {
        throw new NotSupported (this.id + ' fetchBorrowInterest() is not supported yet');
    }

    async fetchLedger (code: string = undefined, since: Int = undefined, limit: Int = undefined, params = {}): Promise<LedgerEntry[]> {
        throw new NotSupported (this.id + ' fetchLedger() is not supported yet');
    }

    async fetchLedgerEntry (id: string, code: string = undefined, params = {}): Promise<LedgerEntry> {
        throw new NotSupported (this.id + ' fetchLedgerEntry() is not supported yet');
    }

    parseBidAsk (bidask, priceKey: IndexType = 0, amountKey: IndexType = 1, countOrIdKey: IndexType = 2) {
        const price = this.safeNumber (bidask, priceKey);
        const amount = this.safeNumber (bidask, amountKey);
        const countOrId = this.safeInteger (bidask, countOrIdKey);
        const bidAsk = [ price, amount ];
        if (countOrId !== undefined) {
            bidAsk.push (countOrId);
        }
        return bidAsk;
    }

    safeCurrency (currencyId: Str, currency: Currency = undefined): CurrencyInterface {
        if ((currencyId === undefined) && (currency !== undefined)) {
            return currency;
        }
        if ((this.currencies_by_id !== undefined) && (currencyId in this.currencies_by_id) && (this.currencies_by_id[currencyId] !== undefined)) {
            return this.currencies_by_id[currencyId];
        }
        let code = currencyId;
        if (currencyId !== undefined) {
            code = this.commonCurrencyCode (currencyId.toUpperCase ());
        }
        return {
            'id': currencyId,
            'code': code,
            'precision': undefined,
        };
    }

    safeMarket (marketId: Str, market: Market = undefined, delimiter: Str = undefined, marketType: Str = undefined): MarketInterface {
        const result = this.safeMarketStructure ({
            'symbol': marketId,
            'marketId': marketId,
        });
        if (marketId !== undefined) {
            if ((this.markets_by_id !== undefined) && (marketId in this.markets_by_id)) {
                const markets = this.markets_by_id[marketId];
                const numMarkets = markets.length;
                if (numMarkets === 1) {
                    return markets[0];
                } else {
                    if (marketType === undefined) {
                        if (market === undefined) {
                            throw new ArgumentsRequired (this.id + ' safeMarket() requires a fourth argument for ' + marketId + ' to disambiguate between different markets with the same market id');
                        } else {
                            marketType = market['type'];
                        }
                    }
                    for (let i = 0; i < markets.length; i++) {
                        const currentMarket = markets[i];
                        if (currentMarket[marketType]) {
                            return currentMarket;
                        }
                    }
                }
            } else if (delimiter !== undefined && delimiter !== '') {
                const parts = marketId.split (delimiter);
                const partsLength = parts.length;
                if (partsLength === 2) {
                    result['baseId'] = this.safeString (parts, 0);
                    result['quoteId'] = this.safeString (parts, 1);
                    result['base'] = this.safeCurrencyCode (result['baseId']);
                    result['quote'] = this.safeCurrencyCode (result['quoteId']);
                    result['symbol'] = result['base'] + '/' + result['quote'];
                    return result;
                } else {
                    return result;
                }
            }
        }
        if (market !== undefined) {
            return market;
        }
        return result;
    }

    checkRequiredCredentials (error = true) {
        const keys = Object.keys (this.requiredCredentials);
        for (let i = 0; i < keys.length; i++) {
            const key = keys[i];
            if (this.requiredCredentials[key] && !this[key]) {
                if (error) {
                    throw new AuthenticationError (this.id + ' requires "' + key + '" credential');
                } else {
                    return false;
                }
            }
        }
        return true;
    }

    oath () {
        if (this.twofa !== undefined) {
            return totp (this.twofa);
        } else {
            throw new ExchangeError (this.id + ' exchange.twofa has not been set for 2FA Two-Factor Authentication');
        }
    }

    async fetchBalance (params = {}): Promise<Balances> {
        throw new NotSupported (this.id + ' fetchBalance() is not supported yet');
    }

    async fetchBalanceWs (params = {}): Promise<Balances> {
        throw new NotSupported (this.id + ' fetchBalanceWs() is not supported yet');
    }

    parseBalance (response): Balances {
        throw new NotSupported (this.id + ' parseBalance() is not supported yet');
    }

    async watchBalance (params = {}): Promise<Balances> {
        throw new NotSupported (this.id + ' watchBalance() is not supported yet');
    }

    async subscribeBalance (callback: ConsumerFunction = undefined, synchronous = true, params = {}): Promise<void> {
        const stream = this.stream;
        if (callback !== undefined) {
            stream.subscribe ('balances', callback, synchronous);
        }
        await this.watchBalance (params);
    }

    async fetchPartialBalance (part, params = {}) {
        const balance = await this.fetchBalance (params);
        return balance[part];
    }

    async fetchFreeBalance (params = {}) {
        return await this.fetchPartialBalance ('free', params);
    }

    async fetchUsedBalance (params = {}) {
        return await this.fetchPartialBalance ('used', params);
    }

    async fetchTotalBalance (params = {}) {
        return await this.fetchPartialBalance ('total', params);
    }

    async fetchStatus (params = {}): Promise<any> {
        throw new NotSupported (this.id + ' fetchStatus() is not supported yet');
    }

    async fetchFundingFee (code: string, params = {}) {
        const warnOnFetchFundingFee = this.safeBool (this.options, 'warnOnFetchFundingFee', true);
        if (warnOnFetchFundingFee) {
            throw new NotSupported (this.id + ' fetchFundingFee() method is deprecated, it will be removed in July 2022, please, use fetchTransactionFee() or set exchange.options["warnOnFetchFundingFee"] = false to suppress this warning');
        }
        return await this.fetchTransactionFee (code, params);
    }

    async fetchFundingFees (codes: string[] = undefined, params = {}) {
        const warnOnFetchFundingFees = this.safeBool (this.options, 'warnOnFetchFundingFees', true);
        if (warnOnFetchFundingFees) {
            throw new NotSupported (this.id + ' fetchFundingFees() method is deprecated, it will be removed in July 2022. Please, use fetchTransactionFees() or set exchange.options["warnOnFetchFundingFees"] = false to suppress this warning');
        }
        return await this.fetchTransactionFees (codes, params);
    }

    async fetchTransactionFee (code: string, params = {}) {
        if (!this.has['fetchTransactionFees']) {
            throw new NotSupported (this.id + ' fetchTransactionFee() is not supported yet');
        }
        return await this.fetchTransactionFees ([ code ], params);
    }

    async fetchTransactionFees (codes: string[] = undefined, params = {}): Promise<{}> {
        throw new NotSupported (this.id + ' fetchTransactionFees() is not supported yet');
    }

    async fetchDepositWithdrawFees (codes: string[] = undefined, params = {}): Promise<Dictionary<DepositWithdrawFeeNetwork>> {
        throw new NotSupported (this.id + ' fetchDepositWithdrawFees() is not supported yet');
    }

    async fetchDepositWithdrawFee (code: string, params = {}): Promise<DepositWithdrawFeeNetwork> {
        if (!this.has['fetchDepositWithdrawFees']) {
            throw new NotSupported (this.id + ' fetchDepositWithdrawFee() is not supported yet');
        }
        const fees = await this.fetchDepositWithdrawFees ([ code ], params);
        return this.safeValue (fees, code);
    }

    getSupportedMapping (key, mapping = {}) {
        if (key in mapping) {
            return mapping[key];
        } else {
            throw new NotSupported (this.id + ' ' + key + ' does not have a value in mapping');
        }
    }

    async fetchCrossBorrowRate (code: string, params = {}): Promise<{}> {
        await this.loadMarkets ();
        if (!this.has['fetchBorrowRates']) {
            throw new NotSupported (this.id + ' fetchCrossBorrowRate() is not supported yet');
        }
        const borrowRates = await this.fetchCrossBorrowRates (params);
        const rate = this.safeValue (borrowRates, code);
        if (rate === undefined) {
            throw new ExchangeError (this.id + ' fetchCrossBorrowRate() could not find the borrow rate for currency code ' + code);
        }
        return rate;
    }

    async fetchIsolatedBorrowRate (symbol: string, params = {}): Promise<{}> {
        await this.loadMarkets ();
        if (!this.has['fetchBorrowRates']) {
            throw new NotSupported (this.id + ' fetchIsolatedBorrowRate() is not supported yet');
        }
        const borrowRates = await this.fetchIsolatedBorrowRates (params);
        const rate = this.safeDict (borrowRates, symbol);
        if (rate === undefined) {
            throw new ExchangeError (this.id + ' fetchIsolatedBorrowRate() could not find the borrow rate for market symbol ' + symbol);
        }
        return rate;
    }

    handleOptionAndParams (params: object, methodName: string, optionName: string, defaultValue = undefined) {
        // This method can be used to obtain method specific properties, i.e: this.handleOptionAndParams (params, 'fetchPosition', 'marginMode', 'isolated')
        const defaultOptionName = 'default' + this.capitalize (optionName); // we also need to check the 'defaultXyzWhatever'
        // check if params contain the key
        let value = this.safeValue2 (params, optionName, defaultOptionName);
        if (value !== undefined) {
            params = this.omit (params, [ optionName, defaultOptionName ]);
        } else {
            // handle routed methods like "watchTrades > watchTradesForSymbols" (or "watchTicker > watchTickers")
            [ methodName, params ] = this.handleParamString (params, 'callerMethodName', methodName);
            // check if exchange has properties for this method
            const exchangeWideMethodOptions = this.safeValue (this.options, methodName);
            if (exchangeWideMethodOptions !== undefined) {
                // check if the option is defined inside this method's props
                value = this.safeValue2 (exchangeWideMethodOptions, optionName, defaultOptionName);
            }
            if (value === undefined) {
                // if it's still undefined, check if global exchange-wide option exists
                value = this.safeValue2 (this.options, optionName, defaultOptionName);
            }
            // if it's still undefined, use the default value
            value = (value !== undefined) ? value : defaultValue;
        }
        return [ value, params ];
    }

    handleOptionAndParams2 (params: object, methodName: string, methodName2: string, optionName: string, defaultValue = undefined) {
        // This method can be used to obtain method specific properties, i.e: this.handleOptionAndParams (params, 'fetchPosition', 'marginMode', 'isolated')
        const defaultOptionName = 'default' + this.capitalize (optionName); // we also need to check the 'defaultXyzWhatever'
        // check if params contain the key
        let value = this.safeValue2 (params, optionName, defaultOptionName);
        if (value !== undefined) {
            params = this.omit (params, [ optionName, defaultOptionName ]);
        } else {
            // check if exchange has properties for this method
            const exchangeWideMethodOptions = this.safeValue2 (this.options, methodName, methodName2);
            if (exchangeWideMethodOptions !== undefined) {
                // check if the option is defined inside this method's props
                value = this.safeValue2 (exchangeWideMethodOptions, optionName, defaultOptionName);
            }
            if (value === undefined) {
                // if it's still undefined, check if global exchange-wide option exists
                value = this.safeValue2 (this.options, optionName, defaultOptionName);
            }
            // if it's still undefined, use the default value
            value = (value !== undefined) ? value : defaultValue;
        }
        return [ value, params ];
    }

    handleOption (methodName: string, optionName: string, defaultValue = undefined) {
        // eslint-disable-next-line no-unused-vars
        const [ result, empty ] = this.handleOptionAndParams ({}, methodName, optionName, defaultValue);
        return result;
    }

    handleMarketTypeAndParams (methodName: string, market: Market = undefined, params = {}): any {
        const defaultType = this.safeString2 (this.options, 'defaultType', 'type', 'spot');
        const methodOptions = this.safeDict (this.options, methodName);
        let methodType = defaultType;
        if (methodOptions !== undefined) {
            if (typeof methodOptions === 'string') {
                methodType = methodOptions;
            } else {
                methodType = this.safeString2 (methodOptions, 'defaultType', 'type', methodType);
            }
        }
        const marketType = (market === undefined) ? methodType : market['type'];
        const type = this.safeString2 (params, 'defaultType', 'type', marketType);
        params = this.omit (params, [ 'defaultType', 'type' ]);
        return [ type, params ];
    }

    handleSubTypeAndParams (methodName: string, market = undefined, params = {}, defaultValue = undefined) {
        let subType = undefined;
        // if set in params, it takes precedence
        const subTypeInParams = this.safeString2 (params, 'subType', 'defaultSubType');
        // avoid omitting if it's not present
        if (subTypeInParams !== undefined) {
            subType = subTypeInParams;
            params = this.omit (params, [ 'subType', 'defaultSubType' ]);
        } else {
            // at first, check from market object
            if (market !== undefined) {
                if (market['linear']) {
                    subType = 'linear';
                } else if (market['inverse']) {
                    subType = 'inverse';
                }
            }
            // if it was not defined in market object
            if (subType === undefined) {
                const values = this.handleOptionAndParams ({}, methodName, 'subType', defaultValue); // no need to re-test params here
                subType = values[0];
            }
        }
        return [ subType, params ];
    }

    handleMarginModeAndParams (methodName: string, params = {}, defaultValue = undefined) {
        /**
         * @ignore
         * @method
         * @param {object} [params] extra parameters specific to the exchange API endpoint
         * @returns {Array} the marginMode in lowercase as specified by params["marginMode"], params["defaultMarginMode"] this.options["marginMode"] or this.options["defaultMarginMode"]
         */
        return this.handleOptionAndParams (params, methodName, 'marginMode', defaultValue);
    }

    throwExactlyMatchedException (exact, string, message) {
        if (string === undefined) {
            return;
        }
        if (string in exact) {
            throw new exact[string] (message);
        }
    }

    throwBroadlyMatchedException (broad, string, message) {
        const broadKey = this.findBroadlyMatchedKey (broad, string);
        if (broadKey !== undefined) {
            throw new broad[broadKey] (message);
        }
    }

    findBroadlyMatchedKey (broad, string) {
        // a helper for matching error strings exactly vs broadly
        const keys = Object.keys (broad);
        for (let i = 0; i < keys.length; i++) {
            const key = keys[i];
            if (string !== undefined) { // #issues/12698
                if (string.indexOf (key) >= 0) {
                    return key;
                }
            }
        }
        return undefined;
    }

    handleErrors (statusCode, statusText, url, method, responseHeaders, responseBody, response, requestHeaders, requestBody) {
        // it is a stub method that must be overrided in the derived exchange classes
        // throw new NotSupported (this.id + ' handleErrors() not implemented yet');
        return undefined;
    }

    calculateRateLimiterCost (api, method, path, params, config = {}) {
        return this.safeValue (config, 'cost', 1);
    }

    async fetchTicker (symbol: string, params = {}): Promise<Ticker> {
        if (this.has['fetchTickers']) {
            await this.loadMarkets ();
            const market = this.market (symbol);
            symbol = market['symbol'];
            const tickers = await this.fetchTickers ([ symbol ], params);
            const ticker = this.safeDict (tickers, symbol);
            if (ticker === undefined) {
                throw new NullResponse (this.id + ' fetchTickers() could not find a ticker for ' + symbol);
            } else {
                return ticker as Ticker;
            }
        } else {
            throw new NotSupported (this.id + ' fetchTicker() is not supported yet');
        }
    }

    async watchTicker (symbol: string, params = {}): Promise<Ticker> {
        throw new NotSupported (this.id + ' watchTicker() is not supported yet');
    }

    async subscribeTicker (symbol: string, callback: ConsumerFunction = undefined, synchronous = true, params = {}): Promise<void> {
        /**
         * @method
         * @name subscribeTicker
         * @description subscribe to watchTicker
         * @param {string} symbol unified symbol of the market to watch ticker
         * @param {Function} callback function to call when receiving an update
         * @param {boolean} synchronous if set to true, the callback will wait to finish before passing next message
         * @param {object} [params] extra parameters specific to the exchange API endpoint
         */
        await this.loadMarkets ();
        symbol = this.symbol (symbol);
        const stream = this.stream;
        if (callback !== undefined) {
            stream.subscribe ('tickers::' + symbol, callback, synchronous);
        }
        await this.watchTicker (symbol, params);
    }

    async fetchTickers (symbols: string[] = undefined, params = {}): Promise<Tickers> {
        throw new NotSupported (this.id + ' fetchTickers() is not supported yet');
    }

    async fetchOrderBooks (symbols: string[] = undefined, limit: Int = undefined, params = {}): Promise<Dictionary<OrderBook>> {
        throw new NotSupported (this.id + ' fetchOrderBooks() is not supported yet');
    }

    async watchTickers (symbols: string[] = undefined, params = {}): Promise<Tickers> {
        throw new NotSupported (this.id + ' watchTickers() is not supported yet');
    }

    async subscribeTickers (symbols: string[] = undefined, callback: ConsumerFunction = undefined, synchronous = true, params = {}): Promise<void> {
        /**
         * @method
         * @name subscribeTicker
         * @description subscribe to watchTickers
         * @param {string[]} symbols unified symbols of the market to watch tickers
         * @param {Function} callback function to call when receiving an update
         * @param {boolean} synchronous if set to true, the callback will wait to finish before passing next message
         * @param {object} [params] extra parameters specific to the exchange API endpoint
         */
        await this.loadMarkets ();
        symbols = this.marketSymbols (symbols, undefined, true);
        if (callback !== undefined) {
            const stream = this.stream;
            if (this.isEmpty (symbols)) {
                stream.subscribe ('tickers', callback, synchronous);
            } else {
                for (let i = 0; i < symbols.length; i++) {
                    stream.subscribe ('tickers::' + symbols[i], callback, synchronous);
                }
            }
        }
        await this.watchTickers (symbols, params);
    }

    async fetchOrder (id: string, symbol: string = undefined, params = {}): Promise<Order> {
        throw new NotSupported (this.id + ' fetchOrder() is not supported yet');
    }

    async fetchOrderWs (id: string, symbol: string = undefined, params = {}): Promise<Order> {
        throw new NotSupported (this.id + ' fetchOrderWs() is not supported yet');
    }

    async fetchOrderStatus (id: string, symbol: string = undefined, params = {}): Promise<string> {
        // TODO: TypeScript: change method signature by replacing
        // Promise<string> with Promise<Order['status']>.
        const order = await this.fetchOrder (id, symbol, params);
        return order['status'];
    }

    async fetchUnifiedOrder (order, params = {}): Promise<Order> {
        return await this.fetchOrder (this.safeString (order, 'id'), this.safeString (order, 'symbol'), params);
    }

    async createOrder (symbol: string, type: OrderType, side: OrderSide, amount: number, price: number = undefined, params = {}): Promise<Order> {
        throw new NotSupported (this.id + ' createOrder() is not supported yet');
    }

    async createTrailingAmountOrder (symbol: string, type: OrderType, side: OrderSide, amount, price = undefined, trailingAmount = undefined, trailingTriggerPrice = undefined, params = {}): Promise<Order> {
        /**
         * @method
         * @name createTrailingAmountOrder
         * @description create a trailing order by providing the symbol, type, side, amount, price and trailingAmount
         * @param {string} symbol unified symbol of the market to create an order in
         * @param {string} type 'market' or 'limit'
         * @param {string} side 'buy' or 'sell'
         * @param {float} amount how much you want to trade in units of the base currency, or number of contracts
         * @param {float} [price] the price for the order to be filled at, in units of the quote currency, ignored in market orders
         * @param {float} trailingAmount the quote amount to trail away from the current market price
         * @param {float} [trailingTriggerPrice] the price to activate a trailing order, default uses the price argument
         * @param {object} [params] extra parameters specific to the exchange API endpoint
         * @returns {object} an [order structure]{@link https://docs.ccxt.com/#/?id=order-structure}
         */
        if (trailingAmount === undefined) {
            throw new ArgumentsRequired (this.id + ' createTrailingAmountOrder() requires a trailingAmount argument');
        }
        params['trailingAmount'] = trailingAmount;
        if (trailingTriggerPrice !== undefined) {
            params['trailingTriggerPrice'] = trailingTriggerPrice;
        }
        if (this.has['createTrailingAmountOrder']) {
            return await this.createOrder (symbol, type, side, amount, price, params);
        }
        throw new NotSupported (this.id + ' createTrailingAmountOrder() is not supported yet');
    }

    async createTrailingPercentOrder (symbol: string, type: OrderType, side: OrderSide, amount, price = undefined, trailingPercent = undefined, trailingTriggerPrice = undefined, params = {}): Promise<Order> {
        /**
         * @method
         * @name createTrailingPercentOrder
         * @description create a trailing order by providing the symbol, type, side, amount, price and trailingPercent
         * @param {string} symbol unified symbol of the market to create an order in
         * @param {string} type 'market' or 'limit'
         * @param {string} side 'buy' or 'sell'
         * @param {float} amount how much you want to trade in units of the base currency, or number of contracts
         * @param {float} [price] the price for the order to be filled at, in units of the quote currency, ignored in market orders
         * @param {float} trailingPercent the percent to trail away from the current market price
         * @param {float} [trailingTriggerPrice] the price to activate a trailing order, default uses the price argument
         * @param {object} [params] extra parameters specific to the exchange API endpoint
         * @returns {object} an [order structure]{@link https://docs.ccxt.com/#/?id=order-structure}
         */
        if (trailingPercent === undefined) {
            throw new ArgumentsRequired (this.id + ' createTrailingPercentOrder() requires a trailingPercent argument');
        }
        params['trailingPercent'] = trailingPercent;
        if (trailingTriggerPrice !== undefined) {
            params['trailingTriggerPrice'] = trailingTriggerPrice;
        }
        if (this.has['createTrailingPercentOrder']) {
            return await this.createOrder (symbol, type, side, amount, price, params);
        }
        throw new NotSupported (this.id + ' createTrailingPercentOrder() is not supported yet');
    }

    async createMarketOrderWithCost (symbol: string, side: OrderSide, cost: number, params = {}) {
        /**
         * @method
         * @name createMarketOrderWithCost
         * @description create a market order by providing the symbol, side and cost
         * @param {string} symbol unified symbol of the market to create an order in
         * @param {string} side 'buy' or 'sell'
         * @param {float} cost how much you want to trade in units of the quote currency
         * @param {object} [params] extra parameters specific to the exchange API endpoint
         * @returns {object} an [order structure]{@link https://docs.ccxt.com/#/?id=order-structure}
         */
        if (this.has['createMarketOrderWithCost'] || (this.has['createMarketBuyOrderWithCost'] && this.has['createMarketSellOrderWithCost'])) {
            return await this.createOrder (symbol, 'market', side, cost, 1, params);
        }
        throw new NotSupported (this.id + ' createMarketOrderWithCost() is not supported yet');
    }

    async createMarketBuyOrderWithCost (symbol: string, cost: number, params = {}): Promise<Order> {
        /**
         * @method
         * @name createMarketBuyOrderWithCost
         * @description create a market buy order by providing the symbol and cost
         * @param {string} symbol unified symbol of the market to create an order in
         * @param {float} cost how much you want to trade in units of the quote currency
         * @param {object} [params] extra parameters specific to the exchange API endpoint
         * @returns {object} an [order structure]{@link https://docs.ccxt.com/#/?id=order-structure}
         */
        if (this.options['createMarketBuyOrderRequiresPrice'] || this.has['createMarketBuyOrderWithCost']) {
            return await this.createOrder (symbol, 'market', 'buy', cost, 1, params);
        }
        throw new NotSupported (this.id + ' createMarketBuyOrderWithCost() is not supported yet');
    }

    async createMarketSellOrderWithCost (symbol: string, cost: number, params = {}): Promise<Order> {
        /**
         * @method
         * @name createMarketSellOrderWithCost
         * @description create a market sell order by providing the symbol and cost
         * @param {string} symbol unified symbol of the market to create an order in
         * @param {float} cost how much you want to trade in units of the quote currency
         * @param {object} [params] extra parameters specific to the exchange API endpoint
         * @returns {object} an [order structure]{@link https://docs.ccxt.com/#/?id=order-structure}
         */
        if (this.options['createMarketSellOrderRequiresPrice'] || this.has['createMarketSellOrderWithCost']) {
            return await this.createOrder (symbol, 'market', 'sell', cost, 1, params);
        }
        throw new NotSupported (this.id + ' createMarketSellOrderWithCost() is not supported yet');
    }

    async createTriggerOrder (symbol: string, type: OrderType, side: OrderSide, amount, price = undefined, triggerPrice = undefined, params = {}): Promise<Order> {
        /**
         * @method
         * @name createTriggerOrder
         * @description create a trigger stop order (type 1)
         * @param {string} symbol unified symbol of the market to create an order in
         * @param {string} type 'market' or 'limit'
         * @param {string} side 'buy' or 'sell'
         * @param {float} amount how much you want to trade in units of the base currency or the number of contracts
         * @param {float} [price] the price to fulfill the order, in units of the quote currency, ignored in market orders
         * @param {float} triggerPrice the price to trigger the stop order, in units of the quote currency
         * @param {object} [params] extra parameters specific to the exchange API endpoint
         * @returns {object} an [order structure]{@link https://docs.ccxt.com/#/?id=order-structure}
         */
        if (triggerPrice === undefined) {
            throw new ArgumentsRequired (this.id + ' createTriggerOrder() requires a triggerPrice argument');
        }
        params['triggerPrice'] = triggerPrice;
        if (this.has['createTriggerOrder']) {
            return await this.createOrder (symbol, type, side, amount, price, params);
        }
        throw new NotSupported (this.id + ' createTriggerOrder() is not supported yet');
    }

    async createStopLossOrder (symbol: string, type: OrderType, side: OrderSide, amount: number, price: number = undefined, stopLossPrice: number = undefined, params = {}): Promise<Order> {
        /**
         * @method
         * @name createStopLossOrder
         * @description create a trigger stop loss order (type 2)
         * @param {string} symbol unified symbol of the market to create an order in
         * @param {string} type 'market' or 'limit'
         * @param {string} side 'buy' or 'sell'
         * @param {float} amount how much you want to trade in units of the base currency or the number of contracts
         * @param {float} [price] the price to fulfill the order, in units of the quote currency, ignored in market orders
         * @param {float} stopLossPrice the price to trigger the stop loss order, in units of the quote currency
         * @param {object} [params] extra parameters specific to the exchange API endpoint
         * @returns {object} an [order structure]{@link https://docs.ccxt.com/#/?id=order-structure}
         */
        if (stopLossPrice === undefined) {
            throw new ArgumentsRequired (this.id + ' createStopLossOrder() requires a stopLossPrice argument');
        }
        params['stopLossPrice'] = stopLossPrice;
        if (this.has['createStopLossOrder']) {
            return await this.createOrder (symbol, type, side, amount, price, params);
        }
        throw new NotSupported (this.id + ' createStopLossOrder() is not supported yet');
    }

    async createTakeProfitOrder (symbol: string, type: OrderType, side: OrderSide, amount: number, price: number = undefined, takeProfitPrice: number = undefined, params = {}): Promise<Order> {
        /**
         * @method
         * @name createTakeProfitOrder
         * @description create a trigger take profit order (type 2)
         * @param {string} symbol unified symbol of the market to create an order in
         * @param {string} type 'market' or 'limit'
         * @param {string} side 'buy' or 'sell'
         * @param {float} amount how much you want to trade in units of the base currency or the number of contracts
         * @param {float} [price] the price to fulfill the order, in units of the quote currency, ignored in market orders
         * @param {float} takeProfitPrice the price to trigger the take profit order, in units of the quote currency
         * @param {object} [params] extra parameters specific to the exchange API endpoint
         * @returns {object} an [order structure]{@link https://docs.ccxt.com/#/?id=order-structure}
         */
        if (takeProfitPrice === undefined) {
            throw new ArgumentsRequired (this.id + ' createTakeProfitOrder() requires a takeProfitPrice argument');
        }
        params['takeProfitPrice'] = takeProfitPrice;
        if (this.has['createTakeProfitOrder']) {
            return await this.createOrder (symbol, type, side, amount, price, params);
        }
        throw new NotSupported (this.id + ' createTakeProfitOrder() is not supported yet');
    }

    async createOrderWithTakeProfitAndStopLoss (symbol: string, type: OrderType, side: OrderSide, amount: number, price: number = undefined, takeProfit: number = undefined, stopLoss: number = undefined, params = {}): Promise<Order> {
        /**
         * @method
         * @name createOrderWithTakeProfitAndStopLoss
         * @description create an order with a stop loss or take profit attached (type 3)
         * @param {string} symbol unified symbol of the market to create an order in
         * @param {string} type 'market' or 'limit'
         * @param {string} side 'buy' or 'sell'
         * @param {float} amount how much you want to trade in units of the base currency or the number of contracts
         * @param {float} [price] the price to fulfill the order, in units of the quote currency, ignored in market orders
         * @param {float} [takeProfit] the take profit price, in units of the quote currency
         * @param {float} [stopLoss] the stop loss price, in units of the quote currency
         * @param {object} [params] extra parameters specific to the exchange API endpoint
         * @param {string} [params.takeProfitType] *not available on all exchanges* 'limit' or 'market'
         * @param {string} [params.stopLossType] *not available on all exchanges* 'limit' or 'market'
         * @param {string} [params.takeProfitPriceType] *not available on all exchanges* 'last', 'mark' or 'index'
         * @param {string} [params.stopLossPriceType] *not available on all exchanges* 'last', 'mark' or 'index'
         * @param {float} [params.takeProfitLimitPrice] *not available on all exchanges* limit price for a limit take profit order
         * @param {float} [params.stopLossLimitPrice] *not available on all exchanges* stop loss for a limit stop loss order
         * @param {float} [params.takeProfitAmount] *not available on all exchanges* the amount for a take profit
         * @param {float} [params.stopLossAmount] *not available on all exchanges* the amount for a stop loss
         * @returns {object} an [order structure]{@link https://docs.ccxt.com/#/?id=order-structure}
         */
        if ((takeProfit === undefined) && (stopLoss === undefined)) {
            throw new ArgumentsRequired (this.id + ' createOrderWithTakeProfitAndStopLoss() requires either a takeProfit or stopLoss argument');
        }
        if (takeProfit !== undefined) {
            params['takeProfit'] = {
                'triggerPrice': takeProfit,
            };
        }
        if (stopLoss !== undefined) {
            params['stopLoss'] = {
                'triggerPrice': stopLoss,
            };
        }
        const takeProfitType = this.safeString (params, 'takeProfitType');
        const takeProfitPriceType = this.safeString (params, 'takeProfitPriceType');
        const takeProfitLimitPrice = this.safeString (params, 'takeProfitLimitPrice');
        const takeProfitAmount = this.safeString (params, 'takeProfitAmount');
        const stopLossType = this.safeString (params, 'stopLossType');
        const stopLossPriceType = this.safeString (params, 'stopLossPriceType');
        const stopLossLimitPrice = this.safeString (params, 'stopLossLimitPrice');
        const stopLossAmount = this.safeString (params, 'stopLossAmount');
        if (takeProfitType !== undefined) {
            params['takeProfit']['type'] = takeProfitType;
        }
        if (takeProfitPriceType !== undefined) {
            params['takeProfit']['priceType'] = takeProfitPriceType;
        }
        if (takeProfitLimitPrice !== undefined) {
            params['takeProfit']['price'] = this.parseToNumeric (takeProfitLimitPrice);
        }
        if (takeProfitAmount !== undefined) {
            params['takeProfit']['amount'] = this.parseToNumeric (takeProfitAmount);
        }
        if (stopLossType !== undefined) {
            params['stopLoss']['type'] = stopLossType;
        }
        if (stopLossPriceType !== undefined) {
            params['stopLoss']['priceType'] = stopLossPriceType;
        }
        if (stopLossLimitPrice !== undefined) {
            params['stopLoss']['price'] = this.parseToNumeric (stopLossLimitPrice);
        }
        if (stopLossAmount !== undefined) {
            params['stopLoss']['amount'] = this.parseToNumeric (stopLossAmount);
        }
        params = this.omit (params, [ 'takeProfitType', 'takeProfitPriceType', 'takeProfitLimitPrice', 'takeProfitAmount', 'stopLossType', 'stopLossPriceType', 'stopLossLimitPrice', 'stopLossAmount' ]);
        if (this.has['createOrderWithTakeProfitAndStopLoss']) {
            return await this.createOrder (symbol, type, side, amount, price, params);
        }
        throw new NotSupported (this.id + ' createOrderWithTakeProfitAndStopLoss() is not supported yet');
    }

    async createOrders (orders: OrderRequest[], params = {}): Promise<Order[]> {
        throw new NotSupported (this.id + ' createOrders() is not supported yet');
    }

    async createOrderWs (symbol: string, type: OrderType, side: OrderSide, amount: number, price: number = undefined, params = {}): Promise<Order> {
        throw new NotSupported (this.id + ' createOrderWs() is not supported yet');
    }

    async cancelOrder (id: string, symbol: string = undefined, params = {}): Promise<{}> {
        throw new NotSupported (this.id + ' cancelOrder() is not supported yet');
    }

    async cancelOrderWs (id: string, symbol: string = undefined, params = {}): Promise<{}> {
        throw new NotSupported (this.id + ' cancelOrderWs() is not supported yet');
    }

    async cancelOrdersWs (ids: string[], symbol: string = undefined, params = {}): Promise<{}> {
        throw new NotSupported (this.id + ' cancelOrdersWs() is not supported yet');
    }

    async cancelAllOrders (symbol: string = undefined, params = {}): Promise<{}> {
        throw new NotSupported (this.id + ' cancelAllOrders() is not supported yet');
    }

    async cancelAllOrdersWs (symbol: string = undefined, params = {}): Promise<{}> {
        throw new NotSupported (this.id + ' cancelAllOrdersWs() is not supported yet');
    }

    async cancelUnifiedOrder (order, params = {}): Promise<{}> {
        return this.cancelOrder (this.safeString (order, 'id'), this.safeString (order, 'symbol'), params);
    }

    async fetchOrders (symbol: string = undefined, since: Int = undefined, limit: Int = undefined, params = {}): Promise<Order[]> {
        if (this.has['fetchOpenOrders'] && this.has['fetchClosedOrders']) {
            throw new NotSupported (this.id + ' fetchOrders() is not supported yet, consider using fetchOpenOrders() and fetchClosedOrders() instead');
        }
        throw new NotSupported (this.id + ' fetchOrders() is not supported yet');
    }

    async fetchOrdersWs (symbol: string = undefined, since: Int = undefined, limit: Int = undefined, params = {}): Promise<Order[]> {
        throw new NotSupported (this.id + ' fetchOrdersWs() is not supported yet');
    }

    async fetchOrderTrades (id: string, symbol: string = undefined, since: Int = undefined, limit: Int = undefined, params = {}): Promise<Trade[]> {
        throw new NotSupported (this.id + ' fetchOrderTrades() is not supported yet');
    }

    async watchOrders (symbol: string = undefined, since: Int = undefined, limit: Int = undefined, params = {}): Promise<Order[]> {
        throw new NotSupported (this.id + ' watchOrders() is not supported yet');
    }

    subscribeRaw (callback: ConsumerFunction, synchronous = true): void {
        /**
         * @method
         * @name subscribeRaw
         * @description subscribe to all raw messages received from websocket
         * @param {string[]} symbols unified symbols of the market to watch tickers
         * @param {Function} callback function to call when receiving an update
         * @param {boolean} synchronous if set to true, the callback will wait to finish before passing next message
         */
        const stream = this.stream;
        stream.subscribe ('raw', callback, synchronous);
    }

    subscribeErrors (callback: ConsumerFunction, synchronous = true): void {
        /**
         * @method
         * @name subscribeErrors
         * @description subscribe to all errors thrown by stream
         * @param {string[]} symbols unified symbols of the market to watch tickers
         * @param {Function} callback function to call when receiving an update
         * @param {boolean} synchronous if set to true, the callback will wait to finish before passing next message
         */
        const stream = this.stream;
        stream.subscribe ('errors', callback, synchronous);
    }

    async subscribeOrders (symbol: string = undefined, callback: ConsumerFunction = undefined, synchronous = true, params = {}): Promise<void> {
        /**
         * @method
         * @name subscribeOrders
         * @description subscribes information on multiple orders made by the user
         * @param {string} symbol unified market symbol of the market the orders were made in
         * @param {Function} callback function to call when receiving an update
         * @param {boolean} synchronous if set to true, the callback will wait to finish before passing next message
         * @param {object} [params] extra parameters specific to the exchange API endpoint
         */
        await this.loadMarkets ();
        symbol = this.symbol (symbol);
        if (callback !== undefined) {
            const stream = this.stream;
            if (symbol === undefined) {
                stream.subscribe ('orders', callback, synchronous);
            } else {
                stream.subscribe ('orders::' + symbol, callback, synchronous);
            }
        }
        await this.watchOrders (symbol, undefined, undefined, params);
    }

    async fetchOpenOrders (symbol: string = undefined, since: Int = undefined, limit: Int = undefined, params = {}): Promise<Order[]> {
        if (this.has['fetchOrders']) {
            const orders = await this.fetchOrders (symbol, since, limit, params);
            return this.filterBy (orders, 'status', 'open') as Order[];
        }
        throw new NotSupported (this.id + ' fetchOpenOrders() is not supported yet');
    }

    async fetchOpenOrdersWs (symbol: string = undefined, since: Int = undefined, limit: Int = undefined, params = {}): Promise<Order[]> {
        if (this.has['fetchOrdersWs']) {
            const orders = await this.fetchOrdersWs (symbol, since, limit, params);
            return this.filterBy (orders, 'status', 'open') as Order[];
        }
        throw new NotSupported (this.id + ' fetchOpenOrdersWs() is not supported yet');
    }

    async fetchClosedOrders (symbol: string = undefined, since: Int = undefined, limit: Int = undefined, params = {}): Promise<Order[]> {
        if (this.has['fetchOrders']) {
            const orders = await this.fetchOrders (symbol, since, limit, params);
            return this.filterBy (orders, 'status', 'closed') as Order[];
        }
        throw new NotSupported (this.id + ' fetchClosedOrders() is not supported yet');
    }

    async fetchCanceledAndClosedOrders (symbol: Str = undefined, since: Int = undefined, limit: Int = undefined, params = {}): Promise<Order[]> {
        throw new NotSupported (this.id + ' fetchCanceledAndClosedOrders() is not supported yet');
    }

    async fetchClosedOrdersWs (symbol: string = undefined, since: Int = undefined, limit: Int = undefined, params = {}): Promise<Order[]> {
        if (this.has['fetchOrdersWs']) {
            const orders = await this.fetchOrdersWs (symbol, since, limit, params);
            return this.filterBy (orders, 'status', 'closed') as Order[];
        }
        throw new NotSupported (this.id + ' fetchClosedOrdersWs() is not supported yet');
    }

    async fetchMyTrades (symbol: string = undefined, since: Int = undefined, limit: Int = undefined, params = {}): Promise<Trade[]> {
        throw new NotSupported (this.id + ' fetchMyTrades() is not supported yet');
    }

    async fetchMyLiquidations (symbol: string = undefined, since: Int = undefined, limit: Int = undefined, params = {}): Promise<Liquidation[]> {
        throw new NotSupported (this.id + ' fetchMyLiquidations() is not supported yet');
    }

    async fetchLiquidations (symbol: string, since: Int = undefined, limit: Int = undefined, params = {}): Promise<Liquidation[]> {
        throw new NotSupported (this.id + ' fetchLiquidations() is not supported yet');
    }

    async fetchMyTradesWs (symbol: string = undefined, since: Int = undefined, limit: Int = undefined, params = {}): Promise<Trade[]> {
        throw new NotSupported (this.id + ' fetchMyTradesWs() is not supported yet');
    }

    async watchMyTrades (symbol: string = undefined, since: Int = undefined, limit: Int = undefined, params = {}): Promise<Trade[]> {
        throw new NotSupported (this.id + ' watchMyTrades() is not supported yet');
    }

    async subscribeMyTrades (symbol: string = undefined, callback: ConsumerFunction = undefined, synchronous = true, params = {}): Promise<void> {
        /**
         * @method
         * @name subscribeMyTrades
         * @description watches information on multiple trades made by the user
         * @param {string} symbol unified market symbol of the market orders were made in
         * @param {Function} callback function to call when receiving an update
         * @param {boolean} synchronous if set to true, the callback will wait to finish before passing next message
         * @param {object} [params] extra parameters specific to the exchange API endpoint
         */
        await this.loadMarkets ();
        symbol = this.symbol (symbol);
        if (callback !== undefined) {
            const stream = this.stream;
            stream.subscribe ('myTrades::' + symbol, callback, synchronous);
        }
        await this.watchMyTrades (symbol, undefined, undefined, params);
    }

    async fetchGreeks (symbol: string, params = {}): Promise<Greeks> {
        throw new NotSupported (this.id + ' fetchGreeks() is not supported yet');
    }

    async fetchDepositsWithdrawals (code: string = undefined, since: Int = undefined, limit: Int = undefined, params = {}): Promise<Transaction[]> {
        /**
         * @method
         * @name exchange#fetchDepositsWithdrawals
         * @description fetch history of deposits and withdrawals
         * @param {string} [code] unified currency code for the currency of the deposit/withdrawals, default is undefined
         * @param {int} [since] timestamp in ms of the earliest deposit/withdrawal, default is undefined
         * @param {int} [limit] max number of deposit/withdrawals to return, default is undefined
         * @param {object} [params] extra parameters specific to the exchange API endpoint
         * @returns {object} a list of [transaction structures]{@link https://docs.ccxt.com/#/?id=transaction-structure}
         */
        throw new NotSupported (this.id + ' fetchDepositsWithdrawals() is not supported yet');
    }

    async fetchDeposits (symbol: string = undefined, since: Int = undefined, limit: Int = undefined, params = {}): Promise<Transaction[]> {
        throw new NotSupported (this.id + ' fetchDeposits() is not supported yet');
    }

    async fetchWithdrawals (symbol: string = undefined, since: Int = undefined, limit: Int = undefined, params = {}): Promise<Transaction[]> {
        throw new NotSupported (this.id + ' fetchWithdrawals() is not supported yet');
    }

    async fetchDepositsWs (code: string = undefined, since: Int = undefined, limit: Int = undefined, params = {}): Promise<{}> {
        throw new NotSupported (this.id + ' fetchDepositsWs() is not supported yet');
    }

    async fetchWithdrawalsWs (code: string = undefined, since: Int = undefined, limit: Int = undefined, params = {}): Promise<{}> {
        throw new NotSupported (this.id + ' fetchWithdrawalsWs() is not supported yet');
    }

    async fetchFundingRateHistory (symbol: string = undefined, since: Int = undefined, limit: Int = undefined, params = {}): Promise<FundingRateHistory[]> {
        throw new NotSupported (this.id + ' fetchFundingRateHistory() is not supported yet');
    }

    async fetchFundingHistory (symbol: string = undefined, since: Int = undefined, limit: Int = undefined, params = {}): Promise<FundingHistory[]> {
        throw new NotSupported (this.id + ' fetchFundingHistory() is not supported yet');
    }

    async closePosition (symbol: string, side: OrderSide = undefined, params = {}): Promise<Order> {
        throw new NotSupported (this.id + ' closePosition() is not supported yet');
    }

    async closeAllPositions (params = {}): Promise<Position[]> {
        throw new NotSupported (this.id + ' closeAllPositions() is not supported yet');
    }

    async fetchL3OrderBook (symbol: string, limit: Int = undefined, params = {}): Promise<OrderBook> {
        throw new BadRequest (this.id + ' fetchL3OrderBook() is not supported yet');
    }

    parseLastPrice (price, market: Market = undefined): any {
        throw new NotSupported (this.id + ' parseLastPrice() is not supported yet');
    }

    async fetchDepositAddress (code: string, params = {}) {
        if (this.has['fetchDepositAddresses']) {
            const depositAddresses = await this.fetchDepositAddresses ([ code ], params);
            const depositAddress = this.safeValue (depositAddresses, code);
            if (depositAddress === undefined) {
                throw new InvalidAddress (this.id + ' fetchDepositAddress() could not find a deposit address for ' + code + ', make sure you have created a corresponding deposit address in your wallet on the exchange website');
            } else {
                return depositAddress;
            }
        } else if (this.has['fetchDepositAddressesByNetwork']) {
            const network = this.safeString (params, 'network');
            params = this.omit (params, 'network');
            const addressStructures = await this.fetchDepositAddressesByNetwork (code, params);
            if (network !== undefined) {
                return this.safeDict (addressStructures, network);
            } else {
                const keys = Object.keys (addressStructures);
                const key = this.safeString (keys, 0);
                return this.safeDict (addressStructures, key);
            }
        } else {
            throw new NotSupported (this.id + ' fetchDepositAddress() is not supported yet');
        }
    }

    account (): Account {
        return {
            'free': undefined,
            'used': undefined,
            'total': undefined,
        };
    }

    commonCurrencyCode (currency: string) {
        if (!this.substituteCommonCurrencyCodes) {
            return currency;
        }
        return this.safeString (this.commonCurrencies, currency, currency);
    }

    currency (code: string) {
        if (this.currencies === undefined) {
            throw new ExchangeError (this.id + ' currencies not loaded');
        }
        if (typeof code === 'string') {
            if (code in this.currencies) {
                return this.currencies[code];
            } else if (code in this.currencies_by_id) {
                return this.currencies_by_id[code];
            }
        }
        throw new ExchangeError (this.id + ' does not have currency code ' + code);
    }

    market (symbol: string): MarketInterface {
        if (this.markets === undefined) {
            throw new ExchangeError (this.id + ' markets not loaded');
        }
        if (symbol in this.markets) {
            return this.markets[symbol];
        } else if (symbol in this.markets_by_id) {
            const markets = this.markets_by_id[symbol];
            const defaultType = this.safeString2 (this.options, 'defaultType', 'defaultSubType', 'spot');
            for (let i = 0; i < markets.length; i++) {
                const market = markets[i];
                if (market[defaultType]) {
                    return market;
                }
            }
            return markets[0];
        } else if ((symbol.endsWith ('-C')) || (symbol.endsWith ('-P')) || (symbol.startsWith ('C-')) || (symbol.startsWith ('P-'))) {
            return this.createExpiredOptionMarket (symbol);
        }
        throw new BadSymbol (this.id + ' does not have market symbol ' + symbol);
    }

    createExpiredOptionMarket (symbol: string): MarketInterface {
        throw new NotSupported (this.id + ' createExpiredOptionMarket () is not supported yet');
    }

    handleWithdrawTagAndParams (tag, params): any {
        if ((tag !== undefined) && (typeof tag === 'object')) {
            params = this.extend (tag, params);
            tag = undefined;
        }
        if (tag === undefined) {
            tag = this.safeString (params, 'tag');
            if (tag !== undefined) {
                params = this.omit (params, 'tag');
            }
        }
        return [ tag, params ];
    }

    async createLimitOrder (symbol: string, side: OrderSide, amount: number, price: number, params = {}): Promise<Order> {
        return await this.createOrder (symbol, 'limit', side, amount, price, params);
    }

    async createMarketOrder (symbol: string, side: OrderSide, amount: number, price: number = undefined, params = {}): Promise<Order> {
        return await this.createOrder (symbol, 'market', side, amount, price, params);
    }

    async createLimitBuyOrder (symbol: string, amount: number, price: number, params = {}): Promise<Order> {
        return await this.createOrder (symbol, 'limit', 'buy', amount, price, params);
    }

    async createLimitSellOrder (symbol: string, amount: number, price: number, params = {}): Promise<Order> {
        return await this.createOrder (symbol, 'limit', 'sell', amount, price, params);
    }

    async createMarketBuyOrder (symbol: string, amount: number, params = {}): Promise<Order> {
        return await this.createOrder (symbol, 'market', 'buy', amount, undefined, params);
    }

    async createMarketSellOrder (symbol: string, amount: number, params = {}): Promise<Order> {
        return await this.createOrder (symbol, 'market', 'sell', amount, undefined, params);
    }

    costToPrecision (symbol: string, cost) {
        const market = this.market (symbol);
        return this.decimalToPrecision (cost, TRUNCATE, market['precision']['price'], this.precisionMode, this.paddingMode);
    }

    priceToPrecision (symbol: string, price): string {
        const market = this.market (symbol);
        const result = this.decimalToPrecision (price, ROUND, market['precision']['price'], this.precisionMode, this.paddingMode);
        if (result === '0') {
            throw new InvalidOrder (this.id + ' price of ' + market['symbol'] + ' must be greater than minimum price precision of ' + this.numberToString (market['precision']['price']));
        }
        return result;
    }

    amountToPrecision (symbol: string, amount) {
        const market = this.market (symbol);
        const result = this.decimalToPrecision (amount, TRUNCATE, market['precision']['amount'], this.precisionMode, this.paddingMode);
        if (result === '0') {
            throw new InvalidOrder (this.id + ' amount of ' + market['symbol'] + ' must be greater than minimum amount precision of ' + this.numberToString (market['precision']['amount']));
        }
        return result;
    }

    feeToPrecision (symbol: string, fee) {
        const market = this.market (symbol);
        return this.decimalToPrecision (fee, ROUND, market['precision']['price'], this.precisionMode, this.paddingMode);
    }

    currencyToPrecision (code: string, fee, networkCode = undefined) {
        const currency = this.currencies[code];
        let precision = this.safeValue (currency, 'precision');
        if (networkCode !== undefined) {
            const networks = this.safeDict (currency, 'networks', {});
            const networkItem = this.safeDict (networks, networkCode, {});
            precision = this.safeValue (networkItem, 'precision', precision);
        }
        if (precision === undefined) {
            return this.forceString (fee);
        } else {
            return this.decimalToPrecision (fee, ROUND, precision, this.precisionMode, this.paddingMode);
        }
    }

    forceString (value) {
        if (typeof value !== 'string') {
            return this.numberToString (value);
        }
        return value;
    }

    isTickPrecision () {
        return this.precisionMode === TICK_SIZE;
    }

    isDecimalPrecision () {
        return this.precisionMode === DECIMAL_PLACES;
    }

    isSignificantPrecision () {
        return this.precisionMode === SIGNIFICANT_DIGITS;
    }

    safeNumber (obj: object, key: IndexType, defaultNumber: number = undefined): Num {
        const value = this.safeString (obj, key);
        return this.parseNumber (value, defaultNumber);
    }

    safeNumberN (obj: object, arr: IndexType[], defaultNumber: number = undefined): Num {
        const value = this.safeStringN (obj, arr);
        return this.parseNumber (value, defaultNumber);
    }

    parsePrecision (precision?: string) {
        /**
         * @ignore
         * @method
         * @param {string} precision The number of digits to the right of the decimal
         * @returns {string} a string number equal to 1e-precision
         */
        if (precision === undefined) {
            return undefined;
        }
        const precisionNumber = parseInt (precision);
        if (precisionNumber === 0) {
            return '1';
        }
        let parsedPrecision = '0.';
        for (let i = 0; i < precisionNumber - 1; i++) {
            parsedPrecision = parsedPrecision + '0';
        }
        return parsedPrecision + '1';
    }

    async loadTimeDifference (params = {}) {
        const serverTime = await this.fetchTime (params);
        const after = this.milliseconds ();
        this.options['timeDifference'] = after - serverTime;
        return this.options['timeDifference'];
    }

    implodeHostname (url: string) {
        return this.implodeParams (url, { 'hostname': this.hostname });
    }

    async fetchMarketLeverageTiers (symbol: string, params = {}) {
        if (this.has['fetchLeverageTiers']) {
            const market = this.market (symbol);
            if (!market['contract']) {
                throw new BadSymbol (this.id + ' fetchMarketLeverageTiers() supports contract markets only');
            }
            const tiers = await this.fetchLeverageTiers ([ symbol ]);
            return this.safeValue (tiers, symbol);
        } else {
            throw new NotSupported (this.id + ' fetchMarketLeverageTiers() is not supported yet');
        }
    }

    async createPostOnlyOrder (symbol: string, type: OrderType, side: OrderSide, amount: number, price: number = undefined, params = {}) {
        if (!this.has['createPostOnlyOrder']) {
            throw new NotSupported (this.id + 'createPostOnlyOrder() is not supported yet');
        }
        const query = this.extend (params, { 'postOnly': true });
        return await this.createOrder (symbol, type, side, amount, price, query);
    }

    async createReduceOnlyOrder (symbol: string, type: OrderType, side: OrderSide, amount: number, price: number = undefined, params = {}) {
        if (!this.has['createReduceOnlyOrder']) {
            throw new NotSupported (this.id + 'createReduceOnlyOrder() is not supported yet');
        }
        const query = this.extend (params, { 'reduceOnly': true });
        return await this.createOrder (symbol, type, side, amount, price, query);
    }

    async createStopOrder (symbol: string, type: OrderType, side: OrderSide, amount: number, price: number = undefined, stopPrice: number = undefined, params = {}) {
        if (!this.has['createStopOrder']) {
            throw new NotSupported (this.id + ' createStopOrder() is not supported yet');
        }
        if (stopPrice === undefined) {
            throw new ArgumentsRequired (this.id + ' create_stop_order() requires a stopPrice argument');
        }
        const query = this.extend (params, { 'stopPrice': stopPrice });
        return await this.createOrder (symbol, type, side, amount, price, query);
    }

    async createStopLimitOrder (symbol: string, side: OrderSide, amount: number, price: number, stopPrice: number, params = {}) {
        if (!this.has['createStopLimitOrder']) {
            throw new NotSupported (this.id + ' createStopLimitOrder() is not supported yet');
        }
        const query = this.extend (params, { 'stopPrice': stopPrice });
        return await this.createOrder (symbol, 'limit', side, amount, price, query);
    }

    async createStopMarketOrder (symbol: string, side: OrderSide, amount: number, stopPrice: number, params = {}) {
        if (!this.has['createStopMarketOrder']) {
            throw new NotSupported (this.id + ' createStopMarketOrder() is not supported yet');
        }
        const query = this.extend (params, { 'stopPrice': stopPrice });
        return await this.createOrder (symbol, 'market', side, amount, undefined, query);
    }

    safeCurrencyCode (currencyId: Str, currency: Currency = undefined): string {
        currency = this.safeCurrency (currencyId, currency);
        return currency['code'];
    }

    filterBySymbolSinceLimit (array, symbol: string = undefined, since: Int = undefined, limit: Int = undefined, tail = false): any[] {
        return this.filterByValueSinceLimit (array, 'symbol', symbol, since, limit, 'timestamp', tail);
    }

    filterByCurrencySinceLimit (array, code = undefined, since: Int = undefined, limit: Int = undefined, tail = false) {
        return this.filterByValueSinceLimit (array, 'currency', code, since, limit, 'timestamp', tail);
    }

    filterBySymbolsSinceLimit (array, symbols: string[] = undefined, since: Int = undefined, limit: Int = undefined, tail = false) {
        const result = this.filterByArray (array, 'symbol', symbols, false);
        return this.filterBySinceLimit (result, since, limit, 'timestamp', tail);
    }

    parseLastPrices (pricesData, symbols: string[] = undefined, params = {}) {
        //
        // the value of tickers is either a dict or a list
        //
        // dict
        //
        //     {
        //         'marketId1': { ... },
        //         'marketId2': { ... },
        //         ...
        //     }
        //
        // list
        //
        //     [
        //         { 'market': 'marketId1', ... },
        //         { 'market': 'marketId2', ... },
        //         ...
        //     ]
        //
        const results = [];
        if (Array.isArray (pricesData)) {
            for (let i = 0; i < pricesData.length; i++) {
                const priceData = this.extend (this.parseLastPrice (pricesData[i]), params);
                results.push (priceData);
            }
        } else {
            const marketIds = Object.keys (pricesData);
            for (let i = 0; i < marketIds.length; i++) {
                const marketId = marketIds[i];
                const market = this.safeMarket (marketId);
                const priceData = this.extend (this.parseLastPrice (pricesData[marketId], market), params);
                results.push (priceData);
            }
        }
        symbols = this.marketSymbols (symbols);
        return this.filterByArray (results, 'symbol', symbols);
    }

    parseTickers (tickers, symbols: string[] = undefined, params = {}): Dictionary<Ticker> {
        //
        // the value of tickers is either a dict or a list
        //
        // dict
        //
        //     {
        //         'marketId1': { ... },
        //         'marketId2': { ... },
        //         'marketId3': { ... },
        //         ...
        //     }
        //
        // list
        //
        //     [
        //         { 'market': 'marketId1', ... },
        //         { 'market': 'marketId2', ... },
        //         { 'market': 'marketId3', ... },
        //         ...
        //     ]
        //
        const results = [];
        if (Array.isArray (tickers)) {
            for (let i = 0; i < tickers.length; i++) {
                const ticker = this.extend (this.parseTicker (tickers[i]), params);
                results.push (ticker);
            }
        } else {
            const marketIds = Object.keys (tickers);
            for (let i = 0; i < marketIds.length; i++) {
                const marketId = marketIds[i];
                const market = this.safeMarket (marketId);
                const ticker = this.extend (this.parseTicker (tickers[marketId], market), params);
                results.push (ticker);
            }
        }
        symbols = this.marketSymbols (symbols);
        return this.filterByArray (results, 'symbol', symbols);
    }

    parseDepositAddresses (addresses, codes: string[] = undefined, indexed = true, params = {}) {
        let result = [];
        for (let i = 0; i < addresses.length; i++) {
            const address = this.extend (this.parseDepositAddress (addresses[i]), params);
            result.push (address);
        }
        if (codes !== undefined) {
            result = this.filterByArray (result, 'currency', codes, false);
        }
        if (indexed) {
            return this.indexBy (result, 'currency');
        }
        return result;
    }

    parseBorrowInterests (response, market: Market = undefined) {
        const interests = [];
        for (let i = 0; i < response.length; i++) {
            const row = response[i];
            interests.push (this.parseBorrowInterest (row, market));
        }
        return interests;
    }

    parseFundingRateHistories (response, market = undefined, since: Int = undefined, limit: Int = undefined): FundingRateHistory[] {
        const rates = [];
        for (let i = 0; i < response.length; i++) {
            const entry = response[i];
            rates.push (this.parseFundingRateHistory (entry, market));
        }
        const sorted = this.sortBy (rates, 'timestamp');
        const symbol = (market === undefined) ? undefined : market['symbol'];
        return this.filterBySymbolSinceLimit (sorted, symbol, since, limit) as FundingRateHistory[];
    }

    safeSymbol (marketId: Str, market: Market = undefined, delimiter: Str = undefined, marketType: Str = undefined): string {
        market = this.safeMarket (marketId, market, delimiter, marketType);
        return market['symbol'];
    }

    parseFundingRate (contract: string, market: Market = undefined): object {
        throw new NotSupported (this.id + ' parseFundingRate() is not supported yet');
    }

    parseFundingRates (response, market: Market = undefined) {
        const result = {};
        for (let i = 0; i < response.length; i++) {
            const parsed = this.parseFundingRate (response[i], market);
            result[parsed['symbol']] = parsed;
        }
        return result;
    }

    isTriggerOrder (params) {
        const isTrigger = this.safeBool2 (params, 'trigger', 'stop');
        if (isTrigger) {
            params = this.omit (params, [ 'trigger', 'stop' ]);
        }
        return [ isTrigger, params ];
    }

    isPostOnly (isMarketOrder: boolean, exchangeSpecificParam, params = {}) {
        /**
         * @ignore
         * @method
         * @param {string} type Order type
         * @param {boolean} exchangeSpecificParam exchange specific postOnly
         * @param {object} [params] exchange specific params
         * @returns {boolean} true if a post only order, false otherwise
         */
        const timeInForce = this.safeStringUpper (params, 'timeInForce');
        let postOnly = this.safeBool2 (params, 'postOnly', 'post_only', false);
        // we assume timeInForce is uppercase from safeStringUpper (params, 'timeInForce')
        const ioc = timeInForce === 'IOC';
        const fok = timeInForce === 'FOK';
        const timeInForcePostOnly = timeInForce === 'PO';
        postOnly = postOnly || timeInForcePostOnly || exchangeSpecificParam;
        if (postOnly) {
            if (ioc || fok) {
                throw new InvalidOrder (this.id + ' postOnly orders cannot have timeInForce equal to ' + timeInForce);
            } else if (isMarketOrder) {
                throw new InvalidOrder (this.id + ' market orders cannot be postOnly');
            } else {
                return true;
            }
        } else {
            return false;
        }
    }

    handlePostOnly (isMarketOrder: boolean, exchangeSpecificPostOnlyOption: boolean, params: any = {}) {
        /**
         * @ignore
         * @method
         * @param {string} type Order type
         * @param {boolean} exchangeSpecificBoolean exchange specific postOnly
         * @param {object} [params] exchange specific params
         * @returns {Array}
         */
        const timeInForce = this.safeStringUpper (params, 'timeInForce');
        let postOnly = this.safeBool (params, 'postOnly', false);
        const ioc = timeInForce === 'IOC';
        const fok = timeInForce === 'FOK';
        const po = timeInForce === 'PO';
        postOnly = postOnly || po || exchangeSpecificPostOnlyOption;
        if (postOnly) {
            if (ioc || fok) {
                throw new InvalidOrder (this.id + ' postOnly orders cannot have timeInForce equal to ' + timeInForce);
            } else if (isMarketOrder) {
                throw new InvalidOrder (this.id + ' market orders cannot be postOnly');
            } else {
                if (po) {
                    params = this.omit (params, 'timeInForce');
                }
                params = this.omit (params, 'postOnly');
                return [ true, params ];
            }
        }
        return [ false, params ];
    }

    async fetchLastPrices (symbols: string[] = undefined, params = {}): Promise<{}> {
        throw new NotSupported (this.id + ' fetchLastPrices() is not supported yet');
    }

    async fetchTradingFees (params = {}): Promise<{}> {
        throw new NotSupported (this.id + ' fetchTradingFees() is not supported yet');
    }

    async fetchTradingFeesWs (params = {}): Promise<{}> {
        throw new NotSupported (this.id + ' fetchTradingFeesWs() is not supported yet');
    }

    async fetchTradingFee (symbol: string, params = {}): Promise<{}> {
        if (!this.has['fetchTradingFees']) {
            throw new NotSupported (this.id + ' fetchTradingFee() is not supported yet');
        }
        return await this.fetchTradingFees (params);
    }

    parseOpenInterest (interest, market: Market = undefined): OpenInterest {
        throw new NotSupported (this.id + ' parseOpenInterest () is not supported yet');
    }

    parseOpenInterests (response, market = undefined, since: Int = undefined, limit: Int = undefined): OpenInterest[] {
        const interests = [];
        for (let i = 0; i < response.length; i++) {
            const entry = response[i];
            const interest = this.parseOpenInterest (entry, market);
            interests.push (interest);
        }
        const sorted = this.sortBy (interests, 'timestamp');
        const symbol = this.safeString (market, 'symbol');
        return this.filterBySymbolSinceLimit (sorted, symbol, since, limit);
    }

    async fetchFundingRate (symbol: string, params = {}): Promise<FundingRate> {
        if (this.has['fetchFundingRates']) {
            await this.loadMarkets ();
            const market = this.market (symbol);
            symbol = market['symbol'];
            if (!market['contract']) {
                throw new BadSymbol (this.id + ' fetchFundingRate() supports contract markets only');
            }
            const rates = await this.fetchFundingRates ([ symbol ], params);
            const rate = this.safeValue (rates, symbol);
            if (rate === undefined) {
                throw new NullResponse (this.id + ' fetchFundingRate () returned no data for ' + symbol);
            } else {
                return rate;
            }
        } else {
            throw new NotSupported (this.id + ' fetchFundingRate () is not supported yet');
        }
    }

    async fetchMarkOHLCV (symbol, timeframe = '1m', since: Int = undefined, limit: Int = undefined, params = {}): Promise<OHLCV[]> {
        /**
         * @method
         * @name exchange#fetchMarkOHLCV
         * @description fetches historical mark price candlestick data containing the open, high, low, and close price of a market
         * @param {string} symbol unified symbol of the market to fetch OHLCV data for
         * @param {string} timeframe the length of time each candle represents
         * @param {int} [since] timestamp in ms of the earliest candle to fetch
         * @param {int} [limit] the maximum amount of candles to fetch
         * @param {object} [params] extra parameters specific to the exchange API endpoint
         * @returns {float[][]} A list of candles ordered as timestamp, open, high, low, close, undefined
         */
        if (this.has['fetchMarkOHLCV']) {
            const request = {
                'price': 'mark',
            };
            return await this.fetchOHLCV (symbol, timeframe, since, limit, this.extend (request, params));
        } else {
            throw new NotSupported (this.id + ' fetchMarkOHLCV () is not supported yet');
        }
    }

    async fetchIndexOHLCV (symbol: string, timeframe = '1m', since: Int = undefined, limit: Int = undefined, params = {}): Promise<OHLCV[]> {
        /**
         * @method
         * @name exchange#fetchIndexOHLCV
         * @description fetches historical index price candlestick data containing the open, high, low, and close price of a market
         * @param {string} symbol unified symbol of the market to fetch OHLCV data for
         * @param {string} timeframe the length of time each candle represents
         * @param {int} [since] timestamp in ms of the earliest candle to fetch
         * @param {int} [limit] the maximum amount of candles to fetch
         * @param {object} [params] extra parameters specific to the exchange API endpoint
         * @returns {} A list of candles ordered as timestamp, open, high, low, close, undefined
         */
        if (this.has['fetchIndexOHLCV']) {
            const request = {
                'price': 'index',
            };
            return await this.fetchOHLCV (symbol, timeframe, since, limit, this.extend (request, params));
        } else {
            throw new NotSupported (this.id + ' fetchIndexOHLCV () is not supported yet');
        }
    }

    async fetchPremiumIndexOHLCV (symbol: string, timeframe = '1m', since: Int = undefined, limit: Int = undefined, params = {}): Promise<OHLCV[]> {
        /**
         * @method
         * @name exchange#fetchPremiumIndexOHLCV
         * @description fetches historical premium index price candlestick data containing the open, high, low, and close price of a market
         * @param {string} symbol unified symbol of the market to fetch OHLCV data for
         * @param {string} timeframe the length of time each candle represents
         * @param {int} [since] timestamp in ms of the earliest candle to fetch
         * @param {int} [limit] the maximum amount of candles to fetch
         * @param {object} [params] extra parameters specific to the exchange API endpoint
         * @returns {float[][]} A list of candles ordered as timestamp, open, high, low, close, undefined
         */
        if (this.has['fetchPremiumIndexOHLCV']) {
            const request = {
                'price': 'premiumIndex',
            };
            return await this.fetchOHLCV (symbol, timeframe, since, limit, this.extend (request, params));
        } else {
            throw new NotSupported (this.id + ' fetchPremiumIndexOHLCV () is not supported yet');
        }
    }

    handleTimeInForce (params = {}) {
        /**
         * @ignore
         * @method
         * Must add timeInForce to this.options to use this method
         * @returns {string} returns the exchange specific value for timeInForce
         */
        const timeInForce = this.safeStringUpper (params, 'timeInForce'); // supported values GTC, IOC, PO
        if (timeInForce !== undefined) {
            const exchangeValue = this.safeString (this.options['timeInForce'], timeInForce);
            if (exchangeValue === undefined) {
                throw new ExchangeError (this.id + ' does not support timeInForce "' + timeInForce + '"');
            }
            return exchangeValue;
        }
        return undefined;
    }

    convertTypeToAccount (account) {
        /**
         * @ignore
         * @method
         * Must add accountsByType to this.options to use this method
         * @param {string} account key for account name in this.options['accountsByType']
         * @returns the exchange specific account name or the isolated margin id for transfers
         */
        const accountsByType = this.safeDict (this.options, 'accountsByType', {});
        const lowercaseAccount = account.toLowerCase ();
        if (lowercaseAccount in accountsByType) {
            return accountsByType[lowercaseAccount];
        } else if ((account in this.markets) || (account in this.markets_by_id)) {
            const market = this.market (account);
            return market['id'];
        } else {
            return account;
        }
    }

    checkRequiredArgument (methodName: string, argument, argumentName, options = []) {
        /**
         * @ignore
         * @method
         * @param {string} methodName the name of the method that the argument is being checked for
         * @param {string} argument the argument's actual value provided
         * @param {string} argumentName the name of the argument being checked (for logging purposes)
         * @param {string[]} options a list of options that the argument can be
         * @returns {undefined}
         */
        const optionsLength = options.length;
        if ((argument === undefined) || ((optionsLength > 0) && (!(this.inArray (argument, options))))) {
            const messageOptions = options.join (', ');
            let message = this.id + ' ' + methodName + '() requires a ' + argumentName + ' argument';
            if (messageOptions !== '') {
                message += ', one of ' + '(' + messageOptions + ')';
            }
            throw new ArgumentsRequired (message);
        }
    }

    checkRequiredMarginArgument (methodName: string, symbol: Str, marginMode: string) {
        /**
         * @ignore
         * @method
         * @param {string} symbol unified symbol of the market
         * @param {string} methodName name of the method that requires a symbol
         * @param {string} marginMode is either 'isolated' or 'cross'
         */
        if ((marginMode === 'isolated') && (symbol === undefined)) {
            throw new ArgumentsRequired (this.id + ' ' + methodName + '() requires a symbol argument for isolated margin');
        } else if ((marginMode === 'cross') && (symbol !== undefined)) {
            throw new ArgumentsRequired (this.id + ' ' + methodName + '() cannot have a symbol argument for cross margin');
        }
    }

    parseDepositWithdrawFees (response, codes: string[] = undefined, currencyIdKey = undefined): any {
        /**
         * @ignore
         * @method
         * @param {object[]|object} response unparsed response from the exchange
         * @param {string[]|undefined} codes the unified currency codes to fetch transactions fees for, returns all currencies when undefined
         * @param {str} currencyIdKey *should only be undefined when response is a dictionary* the object key that corresponds to the currency id
         * @returns {object} objects with withdraw and deposit fees, indexed by currency codes
         */
        const depositWithdrawFees = {};
        codes = this.marketCodes (codes);
        const isArray = Array.isArray (response);
        let responseKeys = response;
        if (!isArray) {
            responseKeys = Object.keys (response);
        }
        for (let i = 0; i < responseKeys.length; i++) {
            const entry = responseKeys[i];
            const dictionary = isArray ? entry : response[entry];
            const currencyId = isArray ? this.safeString (dictionary, currencyIdKey) : entry;
            const currency = this.safeValue (this.currencies_by_id, currencyId);
            const code = this.safeString (currency, 'code', currencyId);
            if ((codes === undefined) || (this.inArray (code, codes))) {
                depositWithdrawFees[code] = this.parseDepositWithdrawFee (dictionary, currency);
            }
        }
        return depositWithdrawFees;
    }

    parseDepositWithdrawFee (fee, currency: Currency = undefined): any {
        throw new NotSupported (this.id + ' parseDepositWithdrawFee() is not supported yet');
    }

    depositWithdrawFee (info): any {
        return {
            'info': info,
            'withdraw': {
                'fee': undefined,
                'percentage': undefined,
            },
            'deposit': {
                'fee': undefined,
                'percentage': undefined,
            },
            'networks': {},
        };
    }

    assignDefaultDepositWithdrawFees (fee, currency = undefined): any {
        /**
         * @ignore
         * @method
         * @description Takes a depositWithdrawFee structure and assigns the default values for withdraw and deposit
         * @param {object} fee A deposit withdraw fee structure
         * @param {object} currency A currency structure, the response from this.currency ()
         * @returns {object} A deposit withdraw fee structure
         */
        const networkKeys = Object.keys (fee['networks']);
        const numNetworks = networkKeys.length;
        if (numNetworks === 1) {
            fee['withdraw'] = fee['networks'][networkKeys[0]]['withdraw'];
            fee['deposit'] = fee['networks'][networkKeys[0]]['deposit'];
            return fee;
        }
        const currencyCode = this.safeString (currency, 'code');
        for (let i = 0; i < numNetworks; i++) {
            const network = networkKeys[i];
            if (network === currencyCode) {
                fee['withdraw'] = fee['networks'][networkKeys[i]]['withdraw'];
                fee['deposit'] = fee['networks'][networkKeys[i]]['deposit'];
            }
        }
        return fee;
    }

    parseIncome (info, market: Market = undefined): object {
        throw new NotSupported (this.id + ' parseIncome () is not supported yet');
    }

    parseIncomes (incomes, market = undefined, since: Int = undefined, limit: Int = undefined): FundingHistory[] {
        /**
         * @ignore
         * @method
         * @description parses funding fee info from exchange response
         * @param {object[]} incomes each item describes once instance of currency being received or paid
         * @param {object} market ccxt market
         * @param {int} [since] when defined, the response items are filtered to only include items after this timestamp
         * @param {int} [limit] limits the number of items in the response
         * @returns {object[]} an array of [funding history structures]{@link https://docs.ccxt.com/#/?id=funding-history-structure}
         */
        const result = [];
        for (let i = 0; i < incomes.length; i++) {
            const entry = incomes[i];
            const parsed = this.parseIncome (entry, market);
            result.push (parsed);
        }
        const sorted = this.sortBy (result, 'timestamp');
        return this.filterBySinceLimit (sorted, since, limit);
    }

    getMarketFromSymbols (symbols: string[] = undefined) {
        if (symbols === undefined) {
            return undefined;
        }
        const firstMarket = this.safeString (symbols, 0);
        const market = this.market (firstMarket);
        return market;
    }

    parseWsOHLCVs (ohlcvs: object[], market: any = undefined, timeframe: string = '1m', since: Int = undefined, limit: Int = undefined) {
        const results = [];
        for (let i = 0; i < ohlcvs.length; i++) {
            results.push (this.parseWsOHLCV (ohlcvs[i], market));
        }
        return results;
    }

    async fetchTransactions (code: string = undefined, since: Int = undefined, limit: Int = undefined, params = {}): Promise<Transaction[]> {
        /**
         * @method
         * @name exchange#fetchTransactions
         * @deprecated
         * @description *DEPRECATED* use fetchDepositsWithdrawals instead
         * @param {string} code unified currency code for the currency of the deposit/withdrawals, default is undefined
         * @param {int} [since] timestamp in ms of the earliest deposit/withdrawal, default is undefined
         * @param {int} [limit] max number of deposit/withdrawals to return, default is undefined
         * @param {object} [params] extra parameters specific to the exchange API endpoint
         * @returns {object} a list of [transaction structures]{@link https://docs.ccxt.com/#/?id=transaction-structure}
         */
        if (this.has['fetchDepositsWithdrawals']) {
            return await this.fetchDepositsWithdrawals (code, since, limit, params);
        } else {
            throw new NotSupported (this.id + ' fetchTransactions () is not supported yet');
        }
    }

    filterByArrayPositions (objects, key: IndexType, values = undefined, indexed = true): Position[] {
        /**
         * @ignore
         * @method
         * @description Typed wrapper for filterByArray that returns a list of positions
         */
        return this.filterByArray (objects, key, values, indexed) as Position[];
    }

    filterByArrayTickers (objects, key: IndexType, values = undefined, indexed = true): Dictionary<Ticker> {
        /**
         * @ignore
         * @method
         * @description Typed wrapper for filterByArray that returns a dictionary of tickers
         */
        return this.filterByArray (objects, key, values, indexed) as Dictionary<Ticker>;
    }

    createOHLCVObject (symbol: string, timeframe: string, data): Dictionary<Dictionary<OHLCV[]>> {
        const res = {};
        res[symbol] = {};
        res[symbol][timeframe] = data;
        return res;
    }

    handleMaxEntriesPerRequestAndParams (method: string, maxEntriesPerRequest: Int = undefined, params = {}): [Int, any] {
        let newMaxEntriesPerRequest = undefined;
        [ newMaxEntriesPerRequest, params ] = this.handleOptionAndParams (params, method, 'maxEntriesPerRequest');
        if ((newMaxEntriesPerRequest !== undefined) && (newMaxEntriesPerRequest !== maxEntriesPerRequest)) {
            maxEntriesPerRequest = newMaxEntriesPerRequest;
        }
        if (maxEntriesPerRequest === undefined) {
            maxEntriesPerRequest = 1000; // default to 1000
        }
        return [ maxEntriesPerRequest, params ];
    }

    async fetchPaginatedCallDynamic (method: string, symbol: string = undefined, since: Int = undefined, limit: Int = undefined, params = {}, maxEntriesPerRequest: Int = undefined): Promise<any> {
        let maxCalls = undefined;
        [ maxCalls, params ] = this.handleOptionAndParams (params, method, 'paginationCalls', 10);
        let maxRetries = undefined;
        [ maxRetries, params ] = this.handleOptionAndParams (params, method, 'maxRetries', 3);
        let paginationDirection = undefined;
        [ paginationDirection, params ] = this.handleOptionAndParams (params, method, 'paginationDirection', 'backward');
        let paginationTimestamp = undefined;
        let calls = 0;
        let result = [];
        let errors = 0;
        const until = this.safeInteger2 (params, 'untill', 'till'); // do not omit it from params here
        [ maxEntriesPerRequest, params ] = this.handleMaxEntriesPerRequestAndParams (method, maxEntriesPerRequest, params);
        if ((paginationDirection === 'forward')) {
            if (since === undefined) {
                throw new ArgumentsRequired (this.id + ' pagination requires a since argument when paginationDirection set to forward');
            }
            paginationTimestamp = since;
        }
        while ((calls < maxCalls)) {
            calls += 1;
            try {
                if (paginationDirection === 'backward') {
                    // do it backwards, starting from the last
                    // UNTIL filtering is required in order to work
                    if (paginationTimestamp !== undefined) {
                        params['until'] = paginationTimestamp - 1;
                    }
                    const response = await this[method] (symbol, undefined, maxEntriesPerRequest, params);
                    const responseLength = response.length;
                    if (this.verbose) {
                        let backwardMessage = 'Dynamic pagination call ' + this.numberToString (calls) + ' method ' + method + ' response length ' + this.numberToString (responseLength);
                        if (paginationTimestamp !== undefined) {
                            backwardMessage += ' timestamp ' + this.numberToString (paginationTimestamp);
                        }
                        this.log (backwardMessage);
                    }
                    if (responseLength === 0) {
                        break;
                    }
                    errors = 0;
                    result = this.arrayConcat (result, response);
                    const firstElement = this.safeValue (response, 0);
                    paginationTimestamp = this.safeInteger2 (firstElement, 'timestamp', 0);
                    if ((since !== undefined) && (paginationTimestamp <= since)) {
                        break;
                    }
                } else {
                    // do it forwards, starting from the since
                    const response = await this[method] (symbol, paginationTimestamp, maxEntriesPerRequest, params);
                    const responseLength = response.length;
                    if (this.verbose) {
                        let forwardMessage = 'Dynamic pagination call ' + this.numberToString (calls) + ' method ' + method + ' response length ' + this.numberToString (responseLength);
                        if (paginationTimestamp !== undefined) {
                            forwardMessage += ' timestamp ' + this.numberToString (paginationTimestamp);
                        }
                        this.log (forwardMessage);
                    }
                    if (responseLength === 0) {
                        break;
                    }
                    errors = 0;
                    result = this.arrayConcat (result, response);
                    const last = this.safeValue (response, responseLength - 1);
                    paginationTimestamp = this.safeInteger (last, 'timestamp') - 1;
                    if ((until !== undefined) && (paginationTimestamp >= until)) {
                        break;
                    }
                }
            } catch (e) {
                errors += 1;
                if (errors > maxRetries) {
                    throw e;
                }
            }
        }
        const uniqueResults = this.removeRepeatedElementsFromArray (result);
        const key = (method === 'fetchOHLCV') ? 0 : 'timestamp';
        return this.filterBySinceLimit (uniqueResults, since, limit, key);
    }

    async safeDeterministicCall (method: string, symbol: string = undefined, since: Int = undefined, limit: Int = undefined, timeframe: string = undefined, params = {}) {
        let maxRetries = undefined;
        [ maxRetries, params ] = this.handleOptionAndParams (params, method, 'maxRetries', 3);
        let errors = 0;
        try {
            if (timeframe && method !== 'fetchFundingRateHistory') {
                return await this[method] (symbol, timeframe, since, limit, params);
            } else {
                return await this[method] (symbol, since, limit, params);
            }
        } catch (e) {
            if (e instanceof RateLimitExceeded) {
                throw e; // if we are rate limited, we should not retry and fail fast
            }
            errors += 1;
            if (errors > maxRetries) {
                throw e;
            }
        }
        return undefined;
    }

    async fetchPaginatedCallDeterministic (method: string, symbol: string = undefined, since: Int = undefined, limit: Int = undefined, timeframe: string = undefined, params = {}, maxEntriesPerRequest = undefined): Promise<any> {
        let maxCalls = undefined;
        [ maxCalls, params ] = this.handleOptionAndParams (params, method, 'paginationCalls', 10);
        [ maxEntriesPerRequest, params ] = this.handleMaxEntriesPerRequestAndParams (method, maxEntriesPerRequest, params);
        const current = this.milliseconds ();
        const tasks = [];
        const time = this.parseTimeframe (timeframe) * 1000;
        const step = time * maxEntriesPerRequest;
        let currentSince = current - (maxCalls * step) - 1;
        if (since !== undefined) {
            currentSince = Math.max (currentSince, since);
        }
        const until = this.safeInteger2 (params, 'until', 'till'); // do not omit it here
        if (until !== undefined) {
            const requiredCalls = Math.ceil ((until - since) / step);
            if (requiredCalls > maxCalls) {
                throw new BadRequest (this.id + ' the number of required calls is greater than the max number of calls allowed, either increase the paginationCalls or decrease the since-until gap. Current paginationCalls limit is ' + maxCalls.toString () + ' required calls is ' + requiredCalls.toString ());
            }
        }
        for (let i = 0; i < maxCalls; i++) {
            if ((until !== undefined) && (currentSince >= until)) {
                break;
            }
            tasks.push (this.safeDeterministicCall (method, symbol, currentSince, maxEntriesPerRequest, timeframe, params));
            currentSince = this.sum (currentSince, step) - 1;
        }
        const results = await Promise.all (tasks);
        let result = [];
        for (let i = 0; i < results.length; i++) {
            result = this.arrayConcat (result, results[i]);
        }
        const uniqueResults = this.removeRepeatedElementsFromArray (result) as any;
        const key = (method === 'fetchOHLCV') ? 0 : 'timestamp';
        return this.filterBySinceLimit (uniqueResults, since, limit, key);
    }

    async fetchPaginatedCallCursor (method: string, symbol: string = undefined, since = undefined, limit = undefined, params = {}, cursorReceived = undefined, cursorSent = undefined, cursorIncrement = undefined, maxEntriesPerRequest = undefined): Promise<any> {
        let maxCalls = undefined;
        [ maxCalls, params ] = this.handleOptionAndParams (params, method, 'paginationCalls', 10);
        let maxRetries = undefined;
        [ maxRetries, params ] = this.handleOptionAndParams (params, method, 'maxRetries', 3);
        [ maxEntriesPerRequest, params ] = this.handleMaxEntriesPerRequestAndParams (method, maxEntriesPerRequest, params);
        let cursorValue = undefined;
        let i = 0;
        let errors = 0;
        let result = [];
        while (i < maxCalls) {
            try {
                if (cursorValue !== undefined) {
                    if (cursorIncrement !== undefined) {
                        cursorValue = this.parseToInt (cursorValue) + cursorIncrement;
                    }
                    params[cursorSent] = cursorValue;
                }
                let response = undefined;
                if (method === 'fetchAccounts') {
                    response = await this[method] (params);
                } else {
                    response = await this[method] (symbol, since, maxEntriesPerRequest, params);
                }
                errors = 0;
                const responseLength = response.length;
                if (this.verbose) {
                    const iteration = (i + 1).toString ();
                    const cursorMessage = 'Cursor pagination call ' + iteration + ' method ' + method + ' response length ' + responseLength.toString () + ' cursor ' + cursorValue;
                    this.log (cursorMessage);
                }
                if (responseLength === 0) {
                    break;
                }
                result = this.arrayConcat (result, response);
                const last = this.safeValue (response, responseLength - 1);
                cursorValue = this.safeValue (last['info'], cursorReceived);
                if (cursorValue === undefined) {
                    break;
                }
                const lastTimestamp = this.safeInteger (last, 'timestamp');
                if (lastTimestamp !== undefined && lastTimestamp < since) {
                    break;
                }
            } catch (e) {
                errors += 1;
                if (errors > maxRetries) {
                    throw e;
                }
            }
            i += 1;
        }
        const sorted = this.sortCursorPaginatedResult (result);
        const key = (method === 'fetchOHLCV') ? 0 : 'timestamp';
        return this.filterBySinceLimit (sorted, since, limit, key);
    }

    async fetchPaginatedCallIncremental (method: string, symbol: string = undefined, since = undefined, limit = undefined, params = {}, pageKey = undefined, maxEntriesPerRequest = undefined): Promise<any> {
        let maxCalls = undefined;
        [ maxCalls, params ] = this.handleOptionAndParams (params, method, 'paginationCalls', 10);
        let maxRetries = undefined;
        [ maxRetries, params ] = this.handleOptionAndParams (params, method, 'maxRetries', 3);
        [ maxEntriesPerRequest, params ] = this.handleMaxEntriesPerRequestAndParams (method, maxEntriesPerRequest, params);
        let i = 0;
        let errors = 0;
        let result = [];
        while (i < maxCalls) {
            try {
                params[pageKey] = i + 1;
                const response = await this[method] (symbol, since, maxEntriesPerRequest, params);
                errors = 0;
                const responseLength = response.length;
                if (this.verbose) {
                    const iteration = (i + 1).toString ();
                    const incrementalMessage = 'Incremental pagination call ' + iteration + ' method ' + method + ' response length ' + responseLength.toString ();
                    this.log (incrementalMessage);
                }
                if (responseLength === 0) {
                    break;
                }
                result = this.arrayConcat (result, response);
            } catch (e) {
                errors += 1;
                if (errors > maxRetries) {
                    throw e;
                }
            }
            i += 1;
        }
        const sorted = this.sortCursorPaginatedResult (result);
        const key = (method === 'fetchOHLCV') ? 0 : 'timestamp';
        return this.filterBySinceLimit (sorted, since, limit, key);
    }

    sortCursorPaginatedResult (result) {
        const first = this.safeValue (result, 0);
        if (first !== undefined) {
            if ('timestamp' in first) {
                return this.sortBy (result, 'timestamp', true);
            }
            if ('id' in first) {
                return this.sortBy (result, 'id', true);
            }
        }
        return result;
    }

    removeRepeatedElementsFromArray (input) {
        const uniqueResult = {};
        for (let i = 0; i < input.length; i++) {
            const entry = input[i];
            const id = this.safeString (entry, 'id');
            if (id !== undefined) {
                if (this.safeString (uniqueResult, id) === undefined) {
                    uniqueResult[id] = entry;
                }
            } else {
                const timestamp = this.safeInteger2 (entry, 'timestamp', 0);
                if (timestamp !== undefined) {
                    if (this.safeString (uniqueResult, timestamp) === undefined) {
                        uniqueResult[timestamp] = entry;
                    }
                }
            }
        }
        const values = Object.values (uniqueResult);
        const valuesLength = values.length;
        if (valuesLength > 0) {
            return values as any;
        }
        return input;
    }

    handleUntilOption (key: string, request, params, multiplier = 1) {
        const until = this.safeInteger2 (params, 'until', 'till');
        if (until !== undefined) {
            request[key] = this.parseToInt (until * multiplier);
            params = this.omit (params, [ 'until', 'till' ]);
        }
        return [ request, params ];
    }

    safeOpenInterest (interest, market: Market = undefined): OpenInterest {
        return this.extend (interest, {
            'symbol': this.safeString (market, 'symbol'),
            'baseVolume': this.safeNumber (interest, 'baseVolume'), // deprecated
            'quoteVolume': this.safeNumber (interest, 'quoteVolume'), // deprecated
            'openInterestAmount': this.safeNumber (interest, 'openInterestAmount'),
            'openInterestValue': this.safeNumber (interest, 'openInterestValue'),
            'timestamp': this.safeInteger (interest, 'timestamp'),
            'datetime': this.safeString (interest, 'datetime'),
            'info': this.safeValue (interest, 'info'),
        });
    }

    parseLiquidation (liquidation, market: Market = undefined): Liquidation {
        throw new NotSupported (this.id + ' parseLiquidation () is not supported yet');
    }

    parseLiquidations (liquidations, market = undefined, since: Int = undefined, limit: Int = undefined): Liquidation[] {
        /**
         * @ignore
         * @method
         * @description parses liquidation info from the exchange response
         * @param {object[]} liquidations each item describes an instance of a liquidation event
         * @param {object} market ccxt market
         * @param {int} [since] when defined, the response items are filtered to only include items after this timestamp
         * @param {int} [limit] limits the number of items in the response
         * @returns {object[]} an array of [liquidation structures]{@link https://docs.ccxt.com/#/?id=liquidation-structure}
         */
        const result = [];
        for (let i = 0; i < liquidations.length; i++) {
            const entry = liquidations[i];
            const parsed = this.parseLiquidation (entry, market);
            result.push (parsed);
        }
        const sorted = this.sortBy (result, 'timestamp');
        const symbol = this.safeString (market, 'symbol');
        return this.filterBySymbolSinceLimit (sorted, symbol, since, limit);
    }

    parseGreeks (greeks, market: Market = undefined): Greeks {
        throw new NotSupported (this.id + ' parseGreeks () is not supported yet');
    }

    parseMarginModes (response: object[], symbols: string[] = undefined, symbolKey: string = undefined, marketType: MarketType = undefined): MarginModes {
        const marginModeStructures = {};
        for (let i = 0; i < response.length; i++) {
            const info = response[i];
            const marketId = this.safeString (info, symbolKey);
            const market = this.safeMarket (marketId, undefined, undefined, marketType);
            if ((symbols === undefined) || this.inArray (market['symbol'], symbols)) {
                marginModeStructures[market['symbol']] = this.parseMarginMode (info, market);
            }
        }
        return marginModeStructures;
    }

    parseMarginMode (marginMode, market: Market = undefined): MarginMode {
        throw new NotSupported (this.id + ' parseMarginMode () is not supported yet');
    }

    parseLeverages (response: object[], symbols: string[] = undefined, symbolKey: string = undefined, marketType: MarketType = undefined): Leverages {
        const leverageStructures = {};
        for (let i = 0; i < response.length; i++) {
            const info = response[i];
            const marketId = this.safeString (info, symbolKey);
            const market = this.safeMarket (marketId, undefined, undefined, marketType);
            if ((symbols === undefined) || this.inArray (market['symbol'], symbols)) {
                leverageStructures[market['symbol']] = this.parseLeverage (info, market);
            }
        }
        return leverageStructures;
    }

    parseLeverage (leverage, market: Market = undefined): Leverage {
        throw new NotSupported (this.id + ' parseLeverage() is not supported yet');
    }
}

export {
    Exchange,
};<|MERGE_RESOLUTION|>--- conflicted
+++ resolved
@@ -152,16 +152,10 @@
 export type { Market, Trade, Fee, Ticker, OHLCV, OHLCVC, Order, OrderBook, Balance, Balances, Dictionary, Transaction, DepositAddressResponse, Currency, MinMax, IndexType, Int, OrderType, OrderSide, Position, FundingRateHistory, Liquidation, FundingHistory, Greeks, Leverage, Leverages } from './types.js'
 
 // ----------------------------------------------------------------------------
-<<<<<<< HEAD
 // move this elsewhere
-import { ArrayCache, ArrayCacheByTimestamp } from './ws/Cache.js'
-import {OrderBook as Ob} from './ws/OrderBook.js';
-
-import totp from './functions/totp.js';
 import Stream from './ws/Stream.js'
 import { sleep } from './functions.js'
 
-=======
 // move this elsewhere.
 import { ArrayCache, ArrayCacheByTimestamp, ArrayCacheBySymbolById, ArrayCacheBySymbolBySide } from './ws/Cache.js'
 import {OrderBook as Ob} from './ws/OrderBook.js';
@@ -169,7 +163,6 @@
 import totp from './functions/totp.js';
 import ethers from '../static_dependencies/ethers/index.js';
 import { TypedDataEncoder } from '../static_dependencies/ethers/hash/index.js';
->>>>>>> 1524d121
 // ----------------------------------------------------------------------------
 /**
  * @class Exchange
@@ -466,12 +459,9 @@
     ymd = ymd
     base64ToString = base64ToString
     crc32 = crc32
-<<<<<<< HEAD
     sleep = sleep
     stream: Stream = new Stream ();
-=======
     packb = packb
->>>>>>> 1524d121
 
     describe () {
         return {
@@ -1723,7 +1713,6 @@
         return modifiedContent;
     }
 
-<<<<<<< HEAD
     streamToSymbol (topic: Topic) {
         const callback = (message: Message) => {
             const payload = message.payload;
@@ -1731,7 +1720,8 @@
             this.stream.produce (topic + '::' + symbol, payload);
         }
         return callback.bind (this);
-=======
+    }
+
     ethAbiEncode (types, args) {
         return this.base16ToBinary (ethers.encode (types, args).slice (2));
     }
@@ -1742,7 +1732,6 @@
 
     intToBase16(elem): string {
         return elem.toString(16);
->>>>>>> 1524d121
     }
 
     /* eslint-enable */
