--- conflicted
+++ resolved
@@ -2646,7 +2646,6 @@
         throw new NotSupported (this.id + ' watchTrades() is not supported yet');
     }
 
-<<<<<<< HEAD
     async subscribeTrades (symbol: string, callback: ConsumerFunction = undefined, synchronous: boolean = true, params = {}): Promise<any> {
         /**
          * @method
@@ -2667,10 +2666,10 @@
         }
         stream.addWatchFunction ('watchTrades', [ symbol, undefined, undefined, params ]);
         return await this.watchTrades (symbol, undefined, undefined, params);
-=======
+    }
+
     async unWatchOrders (symbol: Str = undefined, params = {}): Promise<any> {
         throw new NotSupported (this.id + ' unWatchOrders() is not supported yet');
->>>>>>> d804257f
     }
 
     async unWatchTrades (symbol: string, params = {}): Promise<any> {
