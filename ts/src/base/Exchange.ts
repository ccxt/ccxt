--- conflicted
+++ resolved
@@ -4252,32 +4252,8 @@
         return await this.fetchPartialBalance ('total', params);
     }
 
-<<<<<<< HEAD
-    async fetchStatus (params = {}) {
-        if (this.has['fetchTime']) {
-            const time = await this.fetchTime (params);
-            try {
-                this.status = this.extend (this.status, {
-                    'status': 'ok',
-                    'updated': time,
-                    'info': time,
-                });
-            } catch (ex) {
-                this.status = this.extend (this.status, {
-                    'status': 'failed',
-                    'updated': undefined,
-                    'info': ex.toString (),
-                });
-            }
-        }
-        if (!('info' in this.status)) {
-            this.status['info'] = undefined;
-        }
-        return this.status;
-=======
     async fetchStatus (params = {}): Promise<any> {
         throw new NotSupported (this.id + ' fetchStatus() is not supported yet');
->>>>>>> 6507f2e7
     }
 
     async fetchFundingFee (code: string, params = {}) {
