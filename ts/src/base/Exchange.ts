// ----------------------------------------------------------------------------
/* eslint-disable */

import * as functions from './functions.js'

const {
    aggregate,
    arrayConcat,
    base16ToBinary,
    base58ToBinary,
    base64ToBinary,
    base64ToString,
    binaryConcat,
    binaryConcatArray,
    binaryToBase16,
    binaryToBase58,
    binaryToBase64,
    capitalize,
    clone,
    crc32,
    DECIMAL_PLACES,
    decimalToPrecision,
    decode,
    deepExtend,
    ecdsa,
    encode,
    extend,
    extractParams,
    filterBy,
    flatten,
    groupBy,
    hash,
    hmac,
    implodeParams,
    inArray,
    indexBy,
    isArray,
    isEmpty,
    isJsonEncodedObject,
    isNode,
    iso8601,
    json,
    keys,
    keysort,
    merge,
    microseconds,
    milliseconds,
    NO_PADDING,
    now,
    numberToBE,
    numberToLE,
    numberToString,
    omit,
    omitZero,
    ordered,
    parse8601,
    parseDate,
    parseTimeframe,
    precisionFromString,
    rawencode,
    ROUND,
    safeFloat,
    safeFloat2,
    safeFloatN,
    safeInteger,
    safeInteger2,
    safeIntegerN,
    safeIntegerProduct,
    safeIntegerProduct2,
    safeIntegerProductN,
    safeString,
    safeString2,
    safeStringLower,
    safeStringLower2,
    safeStringLowerN,
    safeStringN,
    safeStringUpper,
    safeStringUpper2,
    safeStringUpperN,
    safeTimestamp,
    safeTimestamp2,
    safeTimestampN,
    safeValue,
    safeValue2,
    safeValueN,
    seconds,
    SIGNIFICANT_DIGITS,
    sortBy,
    sortBy2,
    stringToBase64,
    strip,
    sum,
    Throttler,
    TICK_SIZE,
    toArray,
    TRUNCATE,
    unCamelCase,
    unique,
    urlencode,
    urlencodeNested,
    urlencodeWithArrayRepeat,
    uuid,
    uuid16,
    uuid22,
    uuidv1,
    values,
    vwap,
    ymd,
    ymdhms,
    yymmdd,
    yyyymmdd
} = functions

// import exceptions from "./errors.js"

import { // eslint-disable-line object-curly-newline
    ArgumentsRequired,
    AuthenticationError,
    BadRequest,
    BadResponse,
    BadSymbol,
    DDoSProtection,
    ExchangeError,
    ExchangeNotAvailable,
    InvalidAddress,
    InvalidOrder,
    NetworkError,
    NotSupported,
    NullResponse,
    RateLimitExceeded,
    RequestTimeout
} from "./errors.js"

import { Precise } from './Precise.js'

//-----------------------------------------------------------------------------
import WsClient from './ws/WsClient.js';
import { createFuture, Future } from './ws/Future.js';
import { CountedOrderBook, IndexedOrderBook, OrderBook as WsOrderBook } from './ws/OrderBook.js';

// ----------------------------------------------------------------------------
//

// import types
<<<<<<< HEAD
import { Balance, Balances, Currency, DepositAddressResponse, Dictionary, Fee, IndexType, Int, Market, MinMax, OHLCV, OHLCVC, Order, OrderBook, OrderSide, OrderType, Position, Ticker, Trade, Transaction } from './types.js';
export { Fee, Market, Ticker, Trade } from './types.js'
=======
import { Market, Trade, Fee, Ticker, OHLCV, OHLCVC, Order, OrderBook, Balance, Balances, Dictionary, Transaction, DepositAddressResponse, Currency, MinMax, IndexType, Int, OrderType, OrderSide, Position } from './types.js';
export {Market, Trade, Fee, Position, Ticker} from './types.js'
>>>>>>> e6134214

// ----------------------------------------------------------------------------
// move this elsewhere
import { ArrayCache, ArrayCacheByTimestamp, ArrayCacheBySymbolById } from './ws/Cache.js'
import totp from './functions/totp.js';

// ----------------------------------------------------------------------------
/**
 * @class Exchange
 */
export default class Exchange {
    options: {
        [key: string]: any;
    }

    api = undefined

    // PROXY & USER-AGENTS (see "examples/proxy-usage" file for explanation)
    proxy: any; // maintained for backwards compatibility, no-one should use it from now on
    proxyUrl: string;
    proxy_url: string;
    proxyUrlCallback: any;
    proxy_url_callback: any;
    httpProxy: string;
    http_proxy: string;
    httpProxyCallback: any;
    http_proxy_callback: any;
    httpsProxy: string;
    https_proxy: string;
    httpsProxyCallback: any;
    https_proxy_callback: any;
    socksProxy: string;
    socks_proxy: string;
    socksProxyCallback: any;
    socks_proxy_callback: any;
    userAgent: { 'User-Agent': string } | false = undefined;
    user_agent: { 'User-Agent': string } | false = undefined;
    //
    userAgents: any = {
        'chrome': 'Mozilla/5.0 (Windows NT 10.0; Win64; x64) AppleWebKit/537.36 (KHTML, like Gecko) Chrome/62.0.3202.94 Safari/537.36',
        'chrome39': 'Mozilla/5.0 (Windows NT 6.1; WOW64) AppleWebKit/537.36 (KHTML, like Gecko) Chrome/39.0.2171.71 Safari/537.36',
        'chrome100': 'Mozilla/5.0 (Macintosh; Intel Mac OS X 10_15_7) AppleWebKit/537.36 (KHTML, like Gecko) Chrome/100.0.4896.75 Safari/537.36',
    };
    headers: any = {};
    origin = '*' // CORS origin
    //
    agent = undefined; // maintained for backwards compatibility

    minFundingAddressLength = 1 // used in checkAddress
    substituteCommonCurrencyCodes = true  // reserved
    quoteJsonNumbers = true // treat numbers in json as quoted precise strings
    number = Number // or String (a pointer to a function)
    handleContentTypeApplicationZip = false

    // whether fees should be summed by currency code
    reduceFees = true

    // do not delete this line, it is needed for users to be able to define their own fetchImplementation
    fetchImplementation: any
    AbortError: any
    FetchError: any

    validateServerSsl = true
    validateClientSsl = false

    timeout       = 10000 // milliseconds
    twofa         = undefined // two-factor authentication (2FA)
    verbose       = false

    apiKey: string;
    secret: string;
    uid: string;
    login: string;
    password: string;
    privateKey: string;// a "0x"-prefixed hexstring private key for a wallet
    walletAddress: string; // a wallet address "0x"-prefixed hexstring
    token: string; // reserved for HTTP auth in some cases

    balance = {}
    orderbooks = {}
    tickers = {}
    orders = undefined
    trades: any
    transactions = {}
    ohlcvs: any
    myTrades: any
    positions = {}
    urls: {
        logo?: string;
        api?: string | Dictionary<string>;
        test?: string | Dictionary<string>;
        www?: string;
        doc?: string[];
        api_management?: string;
        fees?: string;
        referral?: string;
    };

    precision: {
        amount: number | undefined,
        price: number | undefined
    };
    requiresEddsa = false
    requiresWeb3 = false

    enableLastHttpResponse = true
    enableLastJsonResponse = true
    enableLastResponseHeaders = true
    last_http_response = undefined
    last_json_response = undefined
    last_response_headers = undefined

    id: string = undefined

    has: Dictionary<boolean | 'emulated'>
    markets: Dictionary<any> = undefined

    status = undefined

    requiredCredentials: {
        apiKey: boolean;
        login: boolean;
        password: boolean;
        privateKey: boolean;
        secret: boolean;
        token: boolean;
        twofa: boolean;
        uid: boolean;
        walletAddress: boolean;
    };
    enableRateLimit: boolean = undefined;
    rateLimit: number = undefined; // milliseconds
    throttler = undefined
    tokenBucket = undefined

    httpExceptions = undefined

    limits: {
        amount?: MinMax,
        cost?: MinMax,
        leverage?: MinMax,
        price?: MinMax,
    };
    currencies: Dictionary<Currency> = undefined;
    fees: object;
    ids: string[] = undefined;
    markets_by_id: Dictionary<any> = undefined;
    symbols: string[] = undefined;

    baseCurrencies = undefined
    codes = undefined
    currencies_by_id = undefined
    quoteCurrencies = undefined

    marketsLoading = undefined
    reloadingMarkets = undefined

    accounts = undefined
    accountsById = undefined

    commonCurrencies = undefined

    hostname: string = undefined;

    paddingMode = undefined
    precisionMode: number = undefined;

    exceptions = {}
    timeframes: Dictionary<number | string> = {}

    version: string = undefined;

    marketsByAltname = undefined

    name: string = undefined

    lastRestRequestTimestamp: number;

    targetAccount = undefined

    stablePairs = {}

    // WS/PRO options
    aggregate = aggregate
    arrayConcat = arrayConcat
    base16ToBinary = base16ToBinary
    base58ToBinary = base58ToBinary
    base64ToBinary = base64ToBinary
    base64ToString = base64ToString
    binaryConcat = binaryConcat
    binaryConcatArray = binaryConcatArray
    binaryToBase16 = binaryToBase16
    binaryToBase58 = binaryToBase58
    binaryToBase64 = binaryToBase64
    capitalize = capitalize
    clients = {}
    clone = clone
    crc32 = crc32
    decimalToPrecision = decimalToPrecision
    decode = decode
    deepExtend = deepExtend
    encode = encode
    extend = extend
    extractParams = extractParams
    filterBy = filterBy
    flatten = flatten
    groupBy = groupBy
    hash = hash
    hmac = hmac
    implodeParams = implodeParams
    inArray = inArray
    indexBy = indexBy
    isArray = isArray
    isEmpty = isEmpty
    isJsonEncodedObject = isJsonEncodedObject
    isNode = isNode
    iso8601 = iso8601
    json = json
    keys = keys
    keysort = keysort
    merge = merge
    microseconds = microseconds
    milliseconds = milliseconds
    newUpdates = true
    now = now
    numberToBE = numberToBE
    numberToLE = numberToLE
    numberToString = numberToString
    omit = omit
    omitZero = omitZero
    ordered = ordered
    parse8601 = parse8601
    parseDate = parseDate
    parseTimeframe = parseTimeframe
    precisionFromString = precisionFromString
    rawencode = rawencode
    safeFloat = safeFloat
    safeFloat2 = safeFloat2
    safeFloatN = safeFloatN
    safeInteger = safeInteger
    safeInteger2 = safeInteger2
    safeIntegerN = safeIntegerN
    safeIntegerProduct = safeIntegerProduct
    safeIntegerProduct2 = safeIntegerProduct2
    safeIntegerProductN = safeIntegerProductN
    safeString = safeString
    safeString2 = safeString2
    safeStringLower = safeStringLower
    safeStringLower2 = safeStringLower2
    safeStringLowerN = safeStringLowerN
    safeStringN = safeStringN
    safeStringUpper = safeStringUpper
    safeStringUpper2 = safeStringUpper2
    safeStringUpperN = safeStringUpperN
    safeTimestamp = safeTimestamp
    safeTimestamp2 = safeTimestamp2
    safeTimestampN = safeTimestampN
    safeValue = safeValue
    safeValue2 = safeValue2
    safeValueN = safeValueN
    seconds = seconds
    sortBy = sortBy
    sortBy2 = sortBy2
    streaming = {}
    stringToBase64 = stringToBase64
    strip = strip
    sum = sum
    toArray = toArray
    unCamelCase = unCamelCase
    unique = unique
    urlencode = urlencode
    urlencodeNested = urlencodeNested
    urlencodeWithArrayRepeat = urlencodeWithArrayRepeat
    uuid = uuid
    uuid16 = uuid16
    uuid22 = uuid22
    uuidv1 = uuidv1
    values = values
    vwap = vwap
    ymd = ymd
    ymdhms = ymdhms
    yymmdd = yymmdd
    yyyymmdd = yyyymmdd

    describe () {
        return {
            'alias': false, // whether this exchange is an alias to another exchange
            'api': undefined,
            'certified': false, // if certified by the CCXT dev team
            'commonCurrencies': { // gets extended/overwritten in subclasses
                'BCC': 'BCH',
                'BCHSV': 'BSV',
                'XBT': 'BTC',
            },
            'countries': undefined,
            'currencies': {}, // to be filled manually or by fetchMarkets
            'enableRateLimit': true,
            'exceptions': undefined,
            'fees': {
                'funding': {
                    'deposit': {},
                    'percentage': undefined,
                    'tierBased': undefined,
                    'withdraw': {},
                },
                'trading': {
                    'maker': undefined,
                    'percentage': undefined,
                    'taker': undefined,
                    'tierBased': undefined,
                },
            },
            'has': {
                'addMargin': undefined,
                'cancelAllOrders': undefined,
                'cancelAllOrdersWs': undefined,
                'cancelOrder': true,
                'cancelOrders': undefined,
                'cancelOrdersWs': undefined,
                'cancelOrderWs': undefined,
                'CORS': undefined,
                'createDepositAddress': undefined,
                'createLimitOrder': true,
                'createMarketOrder': true,
                'createOrder': true,
                'createOrderWs': undefined,
                'createPostOnlyOrder': undefined,
                'createReduceOnlyOrder': undefined,
                'createStopLimitOrder': undefined,
                'createStopMarketOrder': undefined,
                'createStopOrder': undefined,
                'editOrder': 'emulated',
                'editOrderWs': undefined,
                'fetchAccounts': undefined,
                'fetchBalance': true,
                'fetchBalanceWs': undefined,
                'fetchBidsAsks': undefined,
                'fetchBorrowInterest': undefined,
                'fetchBorrowRate': undefined,
                'fetchBorrowRateHistory': undefined,
                'fetchBorrowRates': undefined,
                'fetchBorrowRatesPerSymbol': undefined,
                'fetchCanceledOrders': undefined,
                'fetchClosedOrder': undefined,
                'fetchClosedOrders': undefined,
                'fetchCurrencies': 'emulated',
                'fetchDeposit': undefined,
                'fetchDepositAddress': undefined,
                'fetchDepositAddresses': undefined,
                'fetchDepositAddressesByNetwork': undefined,
                'fetchDeposits': undefined,
                'fetchDepositsWithdrawals': undefined,
                'fetchFundingHistory': undefined,
                'fetchFundingRate': undefined,
                'fetchFundingRateHistory': undefined,
                'fetchFundingRates': undefined,
                'fetchIndexOHLCV': undefined,
                'fetchL2OrderBook': true,
                'fetchLastPrices': undefined,
                'fetchLedger': undefined,
                'fetchLedgerEntry': undefined,
                'fetchLeverageTiers': undefined,
                'fetchMarketLeverageTiers': undefined,
                'fetchMarkets': true,
                'fetchMarkOHLCV': undefined,
                'fetchMyTrades': undefined,
                'fetchOHLCV': undefined,
                'fetchOpenInterest': undefined,
                'fetchOpenInterestHistory': undefined,
                'fetchOpenOrder': undefined,
                'fetchOpenOrders': undefined,
                'fetchOpenOrdersWs': undefined,
                'fetchOrder': undefined,
                'fetchOrderBook': true,
                'fetchOrderBooks': undefined,
                'fetchOrders': undefined,
                'fetchOrderTrades': undefined,
                'fetchOrderWs': undefined,
                'fetchPermissions': undefined,
                'fetchPosition': undefined,
                'fetchPositions': undefined,
                'fetchPositionsBySymbol': undefined,
                'fetchPositionsRisk': undefined,
                'fetchPremiumIndexOHLCV': undefined,
                'fetchStatus': 'emulated',
                'fetchTicker': true,
                'fetchTickers': undefined,
                'fetchTime': undefined,
                'fetchTrades': true,
                'fetchTradesWs': undefined,
                'fetchTradingFee': undefined,
                'fetchTradingFees': undefined,
                'fetchTradingLimits': undefined,
                'fetchTransactionFee': undefined,
                'fetchTransactionFees': undefined,
                'fetchTransactions': undefined,
                'fetchTransfers': undefined,
                'fetchWithdrawAddresses': undefined,
                'fetchWithdrawal': undefined,
                'fetchWithdrawals': undefined,
                'future': undefined,
                'margin': undefined,
                'option': undefined,
                'privateAPI': true,
                'publicAPI': true,
                'reduceMargin': undefined,
                'setLeverage': undefined,
                'setMargin': undefined,
                'setMarginMode': undefined,
                'setPositionMode': undefined,
                'signIn': undefined,
                'spot': undefined,
                'swap': undefined,
                'transfer': undefined,
                'withdraw': undefined,
            },
            'httpExceptions': {
                '400': ExchangeNotAvailable,
                '401': AuthenticationError,
                '403': ExchangeNotAvailable,
                '404': ExchangeNotAvailable,
                '405': ExchangeNotAvailable,
                '407': AuthenticationError,
                '408': RequestTimeout,
                '409': ExchangeNotAvailable,
                '410': ExchangeNotAvailable,
                '418': DDoSProtection,
                '422': ExchangeError,
                '429': RateLimitExceeded,
                '451': ExchangeNotAvailable,
                '500': ExchangeNotAvailable,
                '501': ExchangeNotAvailable,
                '502': ExchangeNotAvailable,
                '503': ExchangeNotAvailable,
                '504': RequestTimeout,
                '511': AuthenticationError,
                '520': ExchangeNotAvailable,
                '521': ExchangeNotAvailable,
                '522': ExchangeNotAvailable,
                '525': ExchangeNotAvailable,
                '526': ExchangeNotAvailable,
                '530': ExchangeNotAvailable,
            },
            'id': undefined,
            'limits': {
                'amount': { 'min': undefined, 'max': undefined },
                'cost': { 'min': undefined, 'max': undefined },
                'leverage': { 'min': undefined, 'max': undefined },
                'price': { 'min': undefined, 'max': undefined },
            },
            'markets': undefined, // to be filled manually or by fetchMarkets
            'name': undefined,
            'paddingMode': NO_PADDING,
            'precisionMode': DECIMAL_PLACES,
            'pro': false, // if it is integrated with CCXT Pro for WebSocket support
            'rateLimit': 2000, // milliseconds = seconds * 1000
            'requiredCredentials': {
                'apiKey': true,
                'login': false,
                'password': false,
                'privateKey': false, // a "0x"-prefixed hexstring private key for a wallet
                'secret': true,
                'token': false, // reserved for HTTP auth in some cases
                'twofa': false, // 2-factor authentication (one-time password key)
                'uid': false,
                'walletAddress': false, // the wallet address "0x"-prefixed hexstring
            },
            'status': {
                'eta': undefined,
                'status': 'ok',
                'updated': undefined,
                'url': undefined,
            },
            'timeframes': undefined, // redefine if the exchange has.fetchOHLCV
            'urls': {
                'api': undefined,
                'doc': undefined,
                'fees': undefined,
                'logo': undefined,
                'www': undefined,
            },
        } // return
    } // describe ()

    constructor (userConfig = {}) {
        Object.assign (this, functions)
        //
        //     if (isNode) {
        //         this.nodeVersion = process.version.match (/\d+\.\d+\.\d+/)[0]
        //         this.userAgent = {
        //             'User-Agent': 'ccxt/' + (Exchange as any).ccxtVersion +
        //                 ' (+https://github.com/ccxt/ccxt)' +
        //                 ' Node.js/' + this.nodeVersion + ' (JavaScript)'
        //         }
        //     }
        //
        this.options = this.getDefaultOptions (); // exchange-specific options, if any
        // fetch implementation options (JS only)
        // http properties
        this.headers = {}
        this.origin = '*' // CORS origin
        // underlying properties
        this.handleContentTypeApplicationZip = false
        this.minFundingAddressLength = 1 // used in checkAddress
        this.number = Number // or String (a pointer to a function)
        this.quoteJsonNumbers = true // treat numbers in json as quoted precise strings
        this.substituteCommonCurrencyCodes = true  // reserved
        // whether fees should be summed by currency code
        this.reduceFees = true
        // do not delete this line, it is needed for users to be able to define their own fetchImplementation
        this.fetchImplementation = undefined
        this.validateClientSsl = false
        this.validateServerSsl = true
        // default property values
        this.timeout       = 10000 // milliseconds
        this.twofa         = undefined // two-factor authentication (2FA)
        this.verbose       = false
        // default credentials
        this.apiKey = undefined
        this.login = undefined
        this.password = undefined
        this.privateKey = undefined // a "0x"-prefixed hexstring private key for a wallet
        this.secret = undefined
        this.token = undefined // reserved for HTTP auth in some cases
        this.uid = undefined
        this.walletAddress = undefined // a wallet address "0x"-prefixed hexstring
        // placeholders for cached data
        this.balance = {}
        this.myTrades = undefined
        this.ohlcvs = {}
        this.orderbooks = {}
        this.orders = undefined
        this.positions = {}
        this.tickers = {}
        this.trades = {}
        this.transactions = {}
        // web3 and cryptography flags
        this.requiresEddsa = false
        this.requiresWeb3 = false
        // response handling flags and properties
        this.enableLastHttpResponse = true
        this.enableLastJsonResponse = true
        this.enableLastResponseHeaders = true
        this.last_http_response = undefined
        this.last_json_response = undefined
        this.last_response_headers = undefined
        this.lastRestRequestTimestamp = 0
        // camelCase and snake_notation support
        const unCamelCaseProperties = (obj = this) => {
            if (obj !== null) {
                const ownPropertyNames = Object.getOwnPropertyNames (obj)
                for (let i = 0; i < ownPropertyNames.length; i++) {
                    const k = ownPropertyNames[i]
                    this[unCamelCase (k)] = this[k]
                }
                unCamelCaseProperties (Object.getPrototypeOf (obj))
            }
        }
        unCamelCaseProperties ()
        // merge constructor overrides to this instance
        const configEntries = Object.entries (this.describe ()).concat (Object.entries (userConfig))
        for (let i = 0; i < configEntries.length; i++) {
            const [ property, value ] = configEntries[i]
            if (value && Object.getPrototypeOf (value) === Object.prototype) {
                this[property] = this.deepExtend (this[property], value)
            } else {
                this[property] = value
            }
        }
        // http client options
        const agentOptions = {
            'keepAlive': true,
        }
        // ssl options
        if (!this.validateServerSsl) {
            agentOptions['rejectUnauthorized'] = false;
        }
        // generate old metainfo interface
        const hasKeys = Object.keys (this.has)
        for (let i = 0; i < hasKeys.length; i++) {
            const k = hasKeys[i]
            this['has' + this.capitalize (k)] = !!this.has[k] // converts 'emulated' to true
        }
        // generate implicit api
        if (this.api) {
            this.defineRestApi (this.api, 'request')
        }
        // init the request rate limiter
        this.initRestRateLimiter ()
        // init predefined markets if any
        if (this.markets) {
            this.setMarkets (this.markets)
        }
        this.newUpdates = ((this.options as any).newUpdates !== undefined) ? (this.options as any).newUpdates : true;

        this.afterConstruct ();
    }

    encodeURIComponent (... args) {
        // @ts-expect-error
        return encodeURIComponent (... args)
    }

    checkRequiredVersion (requiredVersion, error = true) {
        let result = true
        const [ major1, minor1, patch1 ] = requiredVersion.split ('.')
            , [ major2, minor2, patch2 ] = (Exchange as any).ccxtVersion.split ('.')
            , intMajor1 = this.parseToInt (major1)
            , intMinor1 = this.parseToInt (minor1)
            , intPatch1 = this.parseToInt (patch1)
            , intMajor2 = this.parseToInt (major2)
            , intMinor2 = this.parseToInt (minor2)
            , intPatch2 = this.parseToInt (patch2)
        if (intMajor1 > intMajor2) {
            result = false
        }
        if (intMajor1 === intMajor2) {
            if (intMinor1 > intMinor2) {
                result = false
            } else if (intMinor1 === intMinor2 && intPatch1 > intPatch2) {
                result = false
            }
        }
        if (!result) {
            if (error) {
                throw new NotSupported ('Your current version of CCXT is ' + (Exchange as any).ccxtVersion + ', a newer version ' + requiredVersion + ' is required, please, upgrade your version of CCXT')
            } else {
                return error
            }
        }
        return result
    }

    checkAddress (address) {
        if (address === undefined) {
            throw new InvalidAddress (this.id + ' address is undefined')
        }
        // check the address is not the same letter like 'aaaaa' nor too short nor has a space
        if ((this.unique (address).length === 1) || address.length < this.minFundingAddressLength || address.includes (' ')) {
            throw new InvalidAddress (this.id + ' address is invalid or has less than ' + this.minFundingAddressLength.toString () + ' characters: "' + this.json (address) + '"')
        }
        return address
    }

    initRestRateLimiter () {
        if (this.rateLimit === undefined) {
            throw new Error (this.id + '.rateLimit property is not configured');
        }
        this.tokenBucket = this.extend ({
            delay: 0.001,
            capacity: 1,
            cost: 1,
            maxCapacity: 1000,
            refillRate: (this.rateLimit > 0) ? 1 / this.rateLimit : Number.MAX_VALUE,
        }, this.tokenBucket);
        this.throttler = new Throttler (this.tokenBucket);
    }

    throttle (cost = undefined) {
        return this.throttler.throttle (cost)
    }

    defineRestApiEndpoint (methodName, uppercaseMethod, lowercaseMethod, camelcaseMethod, path, paths, config = {}) {
        const splitPath = path.split (/[^a-zA-Z0-9]/)
        const camelcaseSuffix = splitPath.map (this.capitalize).join ('')
        const underscoreSuffix = splitPath.map ((x) => x.trim ().toLowerCase ()).filter ((x) => x.length > 0).join ('_')
        const camelcasePrefix = [ paths[0] ].concat (paths.slice (1).map (this.capitalize)).join ('')
        const underscorePrefix = [ paths[0] ].concat (paths.slice (1).map ((x) => x.trim ()).filter ((x) => x.length > 0)).join ('_')
        const camelcase = camelcasePrefix + camelcaseMethod + this.capitalize (camelcaseSuffix)
        const underscore = underscorePrefix + '_' + lowercaseMethod + '_' + underscoreSuffix
        const typeArgument = (paths.length > 1) ? paths : paths[0]
        // handle call costs here
        const partial = async (params = {}, context = {}) => this[methodName] (path, typeArgument, uppercaseMethod, params, undefined, undefined, config, context)
        // const partial = async (params) => this[methodName] (path, typeArgument, uppercaseMethod, params || {})
        this[camelcase] = partial
        this[underscore] = partial
    }

    defineRestApi (api, methodName, paths = []) {
        const keys = Object.keys (api)
        for (let i = 0; i < keys.length; i++) {
            const key = keys[i]
            const value = api[key]
            const uppercaseMethod = key.toUpperCase ()
            const lowercaseMethod = key.toLowerCase ()
            const camelcaseMethod = this.capitalize (lowercaseMethod)
            if (Array.isArray (value)) {
                for (let k = 0; k < value.length; k++) {
                    const path = value[k].trim ()
                    this.defineRestApiEndpoint (methodName, uppercaseMethod, lowercaseMethod, camelcaseMethod, path, paths)
                }
                // the options HTTP method conflicts with the 'options' API url path
                // } else if (key.match (/^(?:get|post|put|delete|options|head|patch)$/i)) {
            } else if (key.match (/^(?:get|post|put|delete|head|patch)$/i)) {
                const endpoints = Object.keys (value);
                for (let j = 0; j < endpoints.length; j++) {
                    const endpoint = endpoints[j]
                    const path = endpoint.trim ()
                    const config = value[endpoint]
                    if (typeof config === 'object') {
                        this.defineRestApiEndpoint (methodName, uppercaseMethod, lowercaseMethod, camelcaseMethod, path, paths, config)
                    } else if (typeof config === 'number') {
                        this.defineRestApiEndpoint (methodName, uppercaseMethod, lowercaseMethod, camelcaseMethod, path, paths, { cost: config })
                    } else {
                        throw new NotSupported (this.id + ' defineRestApi() API format is not supported, API leafs must strings, objects or numbers');
                    }
                }
            } else {
                this.defineRestApi (value, methodName, paths.concat ([ key ]))
            }
        }
    }

    log (... args) {
        console.log (... args)
    }

    async fetch (url, method = 'GET', headers: any = undefined, body: any = undefined) {


        // ##### PROXY & HEADERS #####
        headers = this.extend (this.headers, headers);
        const [ proxyUrl, httpProxy, httpsProxy, socksProxy ] = this.checkProxySettings (url, method, headers, body);
        if (proxyUrl !== undefined) {
            // in node we need to set header to *
            if (isNode) {
                headers = this.extend ({ 'Origin': this.origin }, headers)
            }
            url = proxyUrl + url;
        } else if (httpProxy !== undefined) {
            const module = await import (/* webpackIgnore: true */ '../static_dependencies/proxies/http-proxy-agent/index.js')
            const proxyAgent = new module.HttpProxyAgent(httpProxy);
            this.agent = proxyAgent;
        }  else if (httpsProxy !== undefined) {
            const module = await import (/* webpackIgnore: true */ '../static_dependencies/proxies/https-proxy-agent/index.js')
            const proxyAgent = new module.HttpsProxyAgent(httpsProxy);
            proxyAgent.keepAlive = true;
            this.agent = proxyAgent;
        } else if (socksProxy !== undefined) {
            let module = undefined;
            try {
                // @ts-ignore
                module = await import (/* webpackIgnore: true */ 'socks-proxy-agent');
            } catch (e) {
                throw new NotSupported (this.id + ' - to use SOCKS proxy with ccxt, at first you need install module "npm i socks-proxy-agent" ');
            }
            this.agent = new module.SocksProxyAgent(socksProxy);
        }

        const userAgent = (this.userAgent !== undefined) ? this.userAgent : this.user_agent;
        if (userAgent && isNode) {
            if (typeof userAgent === 'string') {
                headers = this.extend ({ 'User-Agent': userAgent }, headers)
            } else if ((typeof userAgent === 'object') && ('User-Agent' in userAgent)) {
                headers = this.extend (userAgent, headers)
            }
        }
        headers = this.setHeaders (headers)
        // ######## end of proxies ########

        if (this.verbose) {
            this.log ("fetch Request:\n", this.id, method, url, "\nRequestHeaders:\n", headers, "\nRequestBody:\n", body, "\n")
        }
        if (this.fetchImplementation === undefined) {
            if (isNode) {
                const module = await import (/* webpackIgnore: true */'../static_dependencies/node-fetch/index.js')
                if (this.agent === undefined) {
                    const { Agent } = await import (/* webpackIgnore: true */'node:https')
                    this.agent = new Agent ({ keepAlive: true })
                }
                this.AbortError = module.AbortError
                this.fetchImplementation = module.default
                this.FetchError = module.FetchError
            } else {
                this.fetchImplementation = self.fetch
                this.AbortError = DOMException
                this.FetchError = TypeError
            }
        }
        // fetchImplementation cannot be called on this. in browsers:
        // TypeError Failed to execute 'fetch' on 'Window': Illegal invocation
        const fetchImplementation = this.fetchImplementation;
        const params = { method, headers, body, timeout: this.timeout };
        if (this.agent) {
            params['agent'] = this.agent;
        }
        const controller = new AbortController ()
        params['signal'] = controller.signal
        const timeout = setTimeout (() => {
            controller.abort ()
        }, this.timeout)
        try {
            const response = await fetchImplementation (url, params)
            clearTimeout (timeout)
            return this.handleRestResponse (response, url, method, headers, body);
        } catch (e) {
            if (e instanceof this.AbortError) {
                throw new RequestTimeout (this.id + ' ' + method + ' ' + url + ' request timed out (' + this.timeout + ' ms)');
            } else if (e instanceof this.FetchError) {
                throw new NetworkError (this.id + ' ' + method + ' ' + url + ' fetch failed');
            }
            throw e
        }
    }

    parseJson (jsonString) {
        try {
            if (this.isJsonEncodedObject (jsonString)) {
                return JSON.parse (this.onJsonResponse (jsonString))
            }
        } catch (e) {
            // SyntaxError
            return undefined
        }
    }

    getResponseHeaders (response) {
        const result = {}
        response.headers.forEach ((value, key) => {
            key = key.split ('-').map ((word) => this.capitalize (word)).join ('-')
            result[key] = value
        })
        return result
    }

    handleRestResponse (response, url, method = 'GET', requestHeaders = undefined, requestBody = undefined) {
        const responseHeaders = this.getResponseHeaders (response)
        if (this.handleContentTypeApplicationZip && (responseHeaders['Content-Type'] === 'application/zip')) {
            const responseBuffer = response.buffer ();
            if (this.enableLastResponseHeaders) {
                this.last_response_headers = responseHeaders
            }
            if (this.enableLastHttpResponse) {
                this.last_http_response = responseBuffer
            }
            if (this.verbose) {
                this.log ("handleRestResponse:\n", this.id, method, url, response.status, response.statusText, "\nResponseHeaders:\n", responseHeaders, "ZIP redacted", "\n")
            }
            // no error handler needed, because it would not be a zip response in case of an error
            return responseBuffer;
        }
        return response.text ().then ((responseBody) => {
            const bodyText = this.onRestResponse (response.status, response.statusText, url, method, responseHeaders, responseBody, requestHeaders, requestBody);
            const json = this.parseJson (bodyText)
            if (this.enableLastResponseHeaders) {
                this.last_response_headers = responseHeaders
            }
            if (this.enableLastHttpResponse) {
                this.last_http_response = responseBody
            }
            if (this.enableLastJsonResponse) {
                this.last_json_response = json
            }
            if (this.verbose) {
                this.log ("handleRestResponse:\n", this.id, method, url, response.status, response.statusText, "\nResponseHeaders:\n", responseHeaders, "\nResponseBody:\n", responseBody, "\n")
            }
            const skipFurtherErrorHandling = this.handleErrors (response.status, response.statusText, url, method, responseHeaders, responseBody, json, requestHeaders, requestBody)
            if (!skipFurtherErrorHandling) {
                this.handleHttpStatusCode (response.status, response.statusText, url, method, responseBody)
            }
            return json || responseBody
        })
    }

    onRestResponse (statusCode, statusText, url, method, responseHeaders, responseBody, requestHeaders, requestBody) {
        return responseBody.trim ()
    }

    onJsonResponse (responseBody) {
        return this.quoteJsonNumbers ? responseBody.replace (/":([+.0-9eE-]+)([,}])/g, '":"$1"$2') : responseBody;
    }

    async loadMarketsHelper (reload = false, params = {}) {
        if (!reload && this.markets) {
            if (!this.markets_by_id) {
                return this.setMarkets (this.markets)
            }
            return this.markets
        }
        let currencies = undefined
        // only call if exchange API provides endpoint (true), thus avoid emulated versions ('emulated')
        if (this.has['fetchCurrencies'] === true) {
            currencies = await this.fetchCurrencies ()
        }
        const markets = await this.fetchMarkets (params)
        return this.setMarkets (markets, currencies)
    }

    loadMarkets (reload = false, params = {}): Promise<Dictionary<Market>> {
        // this method is async, it returns a promise
        if ((reload && !this.reloadingMarkets) || !this.marketsLoading) {
            this.reloadingMarkets = true
            this.marketsLoading = this.loadMarketsHelper (reload, params).then ((resolved) => {
                this.reloadingMarkets = false
                return resolved
            }, (error) => {
                this.reloadingMarkets = false
                throw error
            })
        }
        return this.marketsLoading
    }

    fetchCurrencies (params = {}) {
        // markets are returned as a list
        // currencies are returned as a dict
        // this is for historical reasons
        // and may be changed for consistency later
        return new Promise ((resolve, reject) => resolve (this.currencies));
    }

    fetchMarkets (params = {}): Promise<Market[]> {
        // markets are returned as a list
        // currencies are returned as a dict
        // this is for historical reasons
        // and may be changed for consistency later
        return new Promise ((resolve, reject) => resolve (Object.values (this.markets)))
    }

    checkRequiredDependencies () {
        return
    }

    parseNumber (value, d: number = undefined): number {
        if (value === undefined) {
            return d
        } else {
            try {
                return this.number (value)
            } catch (e) {
                return d
            }
        }
    }

    checkOrderArguments (market, type, side, amount, price, params) {
        if (price === undefined) {
            if (type === 'limit') {
                throw new ArgumentsRequired (this.id + ' createOrder() requires a price argument for a limit order');
            }
        }
        if (amount <= 0) {
            throw new ArgumentsRequired (this.id + ' createOrder() amount should be above 0');
        }
    }

    handleHttpStatusCode (code, reason, url, method, body) {
        const codeAsString = code.toString ();
        if (codeAsString in this.httpExceptions) {
            const ErrorClass = this.httpExceptions[codeAsString];
            throw new ErrorClass (this.id + ' ' + method + ' ' + url + ' ' + codeAsString + ' ' + reason + ' ' + body);
        }
    }

    remove0xPrefix (hexData) {
        if (hexData.slice (0, 2) === '0x') {
            return hexData.slice (2);
        } else {
            return hexData;
        }
    }

    spawn (method, ... args): Future {
        const future = createFuture ()
        method.apply (this, args).then (future.resolve).catch (future.reject)
        return future
    }

    delay (timeout, method, ... args) {
        setTimeout (() => {
            this.spawn (method, ... args)
        }, timeout);
    }

    // -----------------------------------------------------------------------
    // -----------------------------------------------------------------------
    // WS/PRO methods

    orderBook (snapshot = {}, depth = Number.MAX_SAFE_INTEGER) {
        return new WsOrderBook (snapshot, depth);
    }

    indexedOrderBook (snapshot = {}, depth = Number.MAX_SAFE_INTEGER) {
        return new IndexedOrderBook (snapshot, depth);
    }

    countedOrderBook (snapshot = {}, depth = Number.MAX_SAFE_INTEGER) {
        return new CountedOrderBook (snapshot, depth);
    }

    handleMessage (client, message) {
    } // stub to override

    // ping (client) {} // stub to override

    client (url): WsClient {
        this.clients = this.clients || {};
        if (!this.clients[url]) {
            const onMessage = this.handleMessage.bind (this);
            const onError = this.onError.bind (this);
            const onClose = this.onClose.bind (this);
            const onConnected = this.onConnected.bind (this);
            // decide client type here: ws / signalr / socketio
            const wsOptions = this.safeValue (this.options, 'ws', {});
            const options = this.deepExtend (this.streaming, {
                'log': this.log ? this.log.bind (this) : this.log,
                'ping': (this as any).ping ? (this as any).ping.bind (this) : (this as any).ping,
                'verbose': this.verbose,
                'throttler': new Throttler (this.tokenBucket),
                // add support for proxies
                'options': {
                    'agent': this.agent,
                }
            }, wsOptions);
            this.clients[url] = new WsClient (url, onMessage, onError, onClose, onConnected, options);
        }
        return this.clients[url];
    }

    watch (url, messageHash, message = undefined, subscribeHash = undefined, subscription = undefined) {
        //
        // Without comments the code of this method is short and easy:
        //
        //     const client = this.client (url)
        //     const backoffDelay = 0
        //     const future = client.future (messageHash)
        //     const connected = client.connect (backoffDelay)
        //     connected.then (() => {
        //         if (message && !client.subscriptions[subscribeHash]) {
        //             client.subscriptions[subscribeHash] = true
        //             client.send (message)
        //         }
        //     }).catch ((error) => {})
        //     return future
        //
        // The following is a longer version of this method with comments
        //
        const client = this.client (url) as WsClient;
        // todo: calculate the backoff using the clients cache
        const backoffDelay = 0;
        //
        //  watchOrderBook ---- future ----+---------------+----→ user
        //                                 |               |
        //                                 ↓               ↑
        //                                 |               |
        //                              connect ......→ resolve
        //                                 |               |
        //                                 ↓               ↑
        //                                 |               |
        //                             subscribe -----→ receive
        //
        if ((subscribeHash === undefined) && (messageHash in client.futures)) {
            return client.futures[messageHash];
        }
        const future = client.future (messageHash);
        // read and write subscription, this is done before connecting the client
        // to avoid race conditions when other parts of the code read or write to the client.subscriptions
        const clientSubscription = client.subscriptions[subscribeHash];
        if (!clientSubscription) {
            client.subscriptions[subscribeHash] = subscription || true;
        }
        // we intentionally do not use await here to avoid unhandled exceptions
        // the policy is to make sure that 100% of promises are resolved or rejected
        // either with a call to client.resolve or client.reject with
        //  a proper exception class instance
        const connected = client.connect (backoffDelay);
        // the following is executed only if the catch-clause does not
        // catch any connection-level exceptions from the client
        // (connection established successfully)
        if (!clientSubscription) {
            connected.then (() => {
                    const options = this.safeValue (this.options, 'ws');
                    const cost = this.safeValue (options, 'cost', 1);
                    if (message) {
                        if (this.enableRateLimit && client.throttle) {
                            // add cost here |
                            //               |
                            //               V
                            client.throttle (cost).then (() => {
                                client.send (message);
                            }).catch ((e) => { throw e });
                        } else {
                            client.send (message)
                            .catch ((e) => { throw e });
                        }
                    }
                }).catch ((e)=> {
                    delete client.subscriptions[subscribeHash];
                    future.reject (e);
            });
        }
        return future;
    }

    onConnected (client, message = undefined) {
        // for user hooks
        // console.log ('Connected to', client.url)
    }

    onError (client, error) {
        if ((client.url in this.clients) && (this.clients[client.url].error)) {
            delete this.clients[client.url];
        }
    }

    onClose (client, error) {
        if (client.error) {
            // connection closed due to an error, do nothing
        } else {
            // server disconnected a working connection
            if (this.clients[client.url]) {
                delete this.clients[client.url];
            }
        }
    }

    async close () {
        const clients = Object.values (this.clients || {});
        const closedClients = [];
        for (let i = 0; i < clients.length; i++) {
            const client = clients[i] as WsClient;
            delete this.clients[client.url];
            closedClients.push(client.close ());
        }
        return Promise.all (closedClients);
    }

    async loadOrderBook (client, messageHash, symbol, limit = undefined, params = {}) {
        if (!(symbol in this.orderbooks)) {
            client.reject (new ExchangeError (this.id + ' loadOrderBook() orderbook is not initiated'), messageHash);
            return;
        }
        const maxRetries = this.handleOption ('watchOrderBook', 'snapshotMaxRetries', 3);
        let tries = 0;
        try {
            const stored = this.orderbooks[symbol];
            while (tries < maxRetries) {
                const cache = stored.cache;
                const orderBook = await this.fetchRestOrderBookSafe (symbol, limit, params);
                const index = this.getCacheIndex (orderBook, cache);
                if (index >= 0) {
                    stored.reset (orderBook);
                    this.handleDeltas (stored, cache.slice (index));
                    stored.cache.length = 0;
                    client.resolve (stored, messageHash);
                    return;
                }
                tries++;
            }
            client.reject (new ExchangeError (this.id + ' nonce is behind the cache after ' + maxRetries.toString () + ' tries.'), messageHash);
            delete this.clients[client.url];
        } catch (e) {
            client.reject (e, messageHash);
            await this.loadOrderBook (client, messageHash, symbol, limit, params);
        }
    }

    convertToBigInt(value: string) {
        return BigInt(value); // used on XT
    }

    valueIsDefined (value) {
        return value !== undefined && value !== null;
    }

    arraySlice (array, first, second = undefined) {
        if (second === undefined) {
            return array.slice (first);
        }
        return array.slice (first, second);
    }

    getProperty (obj, property, defaultValue = undefined) {
        return (property in obj ? obj[property] : defaultValue);
    }

    /* eslint-enable */
    // ------------------------------------------------------------------------

    // ########################################################################
    // ########################################################################
    // ########################################################################
    // ########################################################################
    // ########                        ########                        ########
    // ########                        ########                        ########
    // ########                        ########                        ########
    // ########                        ########                        ########
    // ########        ########################        ########################
    // ########        ########################        ########################
    // ########        ########################        ########################
    // ########        ########################        ########################
    // ########                        ########                        ########
    // ########                        ########                        ########
    // ########                        ########                        ########
    // ########                        ########                        ########
    // ########################################################################
    // ########################################################################
    // ########################################################################
    // ########################################################################
    // ########        ########        ########                        ########
    // ########        ########        ########                        ########
    // ########        ########        ########                        ########
    // ########        ########        ########                        ########
    // ################        ########################        ################
    // ################        ########################        ################
    // ################        ########################        ################
    // ################        ########################        ################
    // ########        ########        ################        ################
    // ########        ########        ################        ################
    // ########        ########        ################        ################
    // ########        ########        ################        ################
    // ########################################################################
    // ########################################################################
    // ########################################################################
    // ########################################################################

    // ------------------------------------------------------------------------
    // METHODS BELOW THIS LINE ARE TRANSPILED FROM JAVASCRIPT TO PYTHON AND PHP

    handleDeltas (orderbook, deltas) {
        for (let i = 0; i < deltas.length; i++) {
            this.handleDelta (orderbook, deltas[i]);
        }
    }

    handleDelta (bookside, delta) {
        throw new NotSupported (this.id + ' handleDelta not supported yet');
    }

    getCacheIndex (orderbook, deltas) {
        // return the first index of the cache that can be applied to the orderbook or -1 if not possible
        return -1;
    }

    findTimeframe (timeframe, timeframes = undefined) {
        if (timeframes === undefined) {
            timeframes = this.timeframes;
        }
        const keys = Object.keys (timeframes);
        for (let i = 0; i < keys.length; i++) {
            const key = keys[i];
            if (timeframes[key] === timeframe) {
                return key;
            }
        }
        return undefined;
    }

    checkProxySettings (url, method, headers, body) {
        let proxyUrl = (this.proxyUrl !== undefined) ? this.proxyUrl : this.proxy_url;
        const proxyUrlCallback = (this.proxyUrlCallback !== undefined) ? this.proxyUrlCallback : this.proxy_url_callback;
        if (proxyUrlCallback !== undefined) {
            proxyUrl = proxyUrlCallback (url, method, headers, body);
        }
        // backwards-compatibility
        if (this.proxy !== undefined) {
            if (typeof this.proxy === 'function') {
                proxyUrl = this.proxy (url, method, headers, body);
            } else {
                proxyUrl = this.proxy;
            }
        }
        let httpProxy = (this.httpProxy !== undefined) ? this.httpProxy : this.http_proxy;
        const httpProxyCallback = (this.httpProxyCallback !== undefined) ? this.httpProxyCallback : this.http_proxy_callback;
        if (httpProxyCallback !== undefined) {
            httpProxy = httpProxyCallback (url, method, headers, body);
        }
        let httpsProxy = (this.httpsProxy !== undefined) ? this.httpsProxy : this.https_proxy;
        const httpsProxyCallback = (this.httpsProxyCallback !== undefined) ? this.httpsProxyCallback : this.https_proxy_callback;
        if (httpsProxyCallback !== undefined) {
            httpsProxy = httpsProxyCallback (url, method, headers, body);
        }
        let socksProxy = (this.socksProxy !== undefined) ? this.socksProxy : this.socks_proxy;
        const socksProxyCallback = (this.socksProxyCallback !== undefined) ? this.socksProxyCallback : this.socks_proxy_callback;
        if (socksProxyCallback !== undefined) {
            socksProxy = socksProxyCallback (url, method, headers, body);
        }
        let val = 0;
        if (proxyUrl !== undefined) {
            val = val + 1;
        }
        if (proxyUrlCallback !== undefined) {
            val = val + 1;
        }
        if (httpProxy !== undefined) {
            val = val + 1;
        }
        if (httpProxyCallback !== undefined) {
            val = val + 1;
        }
        if (httpsProxy !== undefined) {
            val = val + 1;
        }
        if (httpsProxyCallback !== undefined) {
            val = val + 1;
        }
        if (socksProxy !== undefined) {
            val = val + 1;
        }
        if (socksProxyCallback !== undefined) {
            val = val + 1;
        }
        if (val > 1) {
            throw new ExchangeError (this.id + ' you have multiple conflicting proxy settings, please use only one from : proxyUrl, httpProxy, httpsProxy, socksProxy, userAgent');
        }
        return [ proxyUrl, httpProxy, httpsProxy, socksProxy ];
    }

    findMessageHashes (client, element: string): string[] {
        const result = [];
        const messageHashes = Object.keys (client.futures);
        for (let i = 0; i < messageHashes.length; i++) {
            const messageHash = messageHashes[i];
            if (messageHash.indexOf (element) >= 0) {
                result.push (messageHash);
            }
        }
        return result;
    }

    filterByLimit (array: object[], limit: Int = undefined, key: IndexType = 'timestamp'): any {
        if (this.valueIsDefined (limit)) {
            const arrayLength = array.length;
            if (arrayLength > 0) {
                let ascending = true;
                if ((key in array[0])) {
                    const first = array[0][key];
                    const last = array[arrayLength - 1][key];
                    if (first !== undefined && last !== undefined) {
                        ascending = first <= last;  // true if array is sorted in ascending order based on 'timestamp'
                    }
                }
                array = ascending ? this.arraySlice (array, -limit) : this.arraySlice (array, 0, limit);
            }
        }
        return array;
    }

    filterBySinceLimit (array: object[], since: Int = undefined, limit: Int = undefined, key: IndexType = 'timestamp', tail = false): any {
        const sinceIsDefined = this.valueIsDefined (since);
        const parsedArray = this.toArray (array) as any;
        let result = parsedArray;
        if (sinceIsDefined) {
            result = [ ];
            for (let i = 0; i < parsedArray.length; i++) {
                const entry = parsedArray[i];
                const value = this.safeValue (entry, key);
                if (value && (value >= since)) {
                    result.push (entry);
                }
            }
        }
        if (tail && limit !== undefined) {
            return this.arraySlice (result, -limit);
        }
        return this.filterByLimit (result, limit, key);
    }

    filterByValueSinceLimit (array: object[], field: IndexType, value = undefined, since: Int = undefined, limit: Int = undefined, key = 'timestamp', tail = false): any {
        const valueIsDefined = this.valueIsDefined (value);
        const sinceIsDefined = this.valueIsDefined (since);
        const parsedArray = this.toArray (array) as any;
        let result = parsedArray;
        // single-pass filter for both symbol and since
        if (valueIsDefined || sinceIsDefined) {
            result = [ ];
            for (let i = 0; i < parsedArray.length; i++) {
                const entry = parsedArray[i];
                const entryFiledEqualValue = entry[field] === value;
                const firstCondition = valueIsDefined ? entryFiledEqualValue : true;
                const entryKeyValue = this.safeValue (entry, key);
                const entryKeyGESince = (entryKeyValue) && since && (entryKeyValue >= since);
                const secondCondition = sinceIsDefined ? entryKeyGESince : true;
                if (firstCondition && secondCondition) {
                    result.push (entry);
                }
            }
        }
        if (tail && limit !== undefined) {
            return this.arraySlice (result, -limit);
        }
        return this.filterByLimit (result, limit, key);
    }

    setSandboxMode (enabled) {
        if (enabled) {
            if ('test' in this.urls) {
                if (typeof this.urls['api'] === 'string') {
                    this.urls['apiBackup'] = this.urls['api'];
                    this.urls['api'] = this.urls['test'];
                } else {
                    this.urls['apiBackup'] = this.clone (this.urls['api']);
                    this.urls['api'] = this.clone (this.urls['test']);
                }
            } else {
                throw new NotSupported (this.id + ' does not have a sandbox URL');
            }
        } else if ('apiBackup' in this.urls) {
            if (typeof this.urls['api'] === 'string') {
                this.urls['api'] = this.urls['apiBackup'] as any;
            } else {
                this.urls['api'] = this.clone (this.urls['apiBackup']);
            }
            const newUrls = this.omit (this.urls, 'apiBackup');
            this.urls = newUrls;
        }
    }

    sign (path, api: any = 'public', method = 'GET', params = {}, headers: any = undefined, body: any = undefined) {
        return {};
    }

    async fetchAccounts (params = {}): Promise<any> {
        throw new NotSupported (this.id + ' fetchAccounts() is not supported yet');
    }

    async fetchTrades (symbol: string, since: Int = undefined, limit: Int = undefined, params = {}): Promise<Trade[]> {
        throw new NotSupported (this.id + ' fetchTrades() is not supported yet');
    }

    async fetchTradesWs (symbol: string, since: Int = undefined, limit: Int = undefined, params = {}): Promise<Trade[]> {
        throw new NotSupported (this.id + ' fetchTradesWs() is not supported yet');
    }

    async watchTrades (symbol: string, since: Int = undefined, limit: Int = undefined, params = {}): Promise<Trade[]> {
        throw new NotSupported (this.id + ' watchTrades() is not supported yet');
    }

    async fetchDepositAddresses (codes: string[] = undefined, params = {}): Promise<any> {
        throw new NotSupported (this.id + ' fetchDepositAddresses() is not supported yet');
    }

    async fetchOrderBook (symbol: string, limit: Int = undefined, params = {}): Promise<OrderBook> {
        throw new NotSupported (this.id + ' fetchOrderBook() is not supported yet');
    }

    async fetchRestOrderBookSafe (symbol, limit = undefined, params = {}) {
        const fetchSnapshotMaxRetries = this.handleOption ('watchOrderBook', 'maxRetries', 3);
        for (let i = 0; i < fetchSnapshotMaxRetries; i++) {
            try {
                const orderBook = await this.fetchOrderBook (symbol, limit, params);
                return orderBook;
            } catch (e) {
                if ((i + 1) === fetchSnapshotMaxRetries) {
                    throw e;
                }
            }
        }
        return undefined;
    }

    async watchOrderBook (symbol: string, limit: Int = undefined, params = {}): Promise<OrderBook> {
        throw new NotSupported (this.id + ' watchOrderBook() is not supported yet');
    }

    async fetchTime (params = {}): Promise<number> {
        throw new NotSupported (this.id + ' fetchTime() is not supported yet');
    }

    async fetchTradingLimits (symbols: string[] = undefined, params = {}): Promise<any> {
        throw new NotSupported (this.id + ' fetchTradingLimits() is not supported yet');
    }

    parseTicker (ticker: object, market = undefined): Ticker {
        throw new NotSupported (this.id + ' parseTicker() is not supported yet');
    }

    parseDepositAddress (depositAddress, currency = undefined) {
        throw new NotSupported (this.id + ' parseDepositAddress() is not supported yet');
    }

    parseTrade (trade: object, market = undefined): Trade {
        throw new NotSupported (this.id + ' parseTrade() is not supported yet');
    }

    parseTransaction (transaction, currency = undefined) {
        throw new NotSupported (this.id + ' parseTransaction() is not supported yet');
    }

    parseTransfer (transfer, currency = undefined) {
        throw new NotSupported (this.id + ' parseTransfer() is not supported yet');
    }

    parseAccount (account) {
        throw new NotSupported (this.id + ' parseAccount() is not supported yet');
    }

    parseLedgerEntry (item, currency = undefined) {
        throw new NotSupported (this.id + ' parseLedgerEntry() is not supported yet');
    }

    parseOrder (order, market = undefined): Order {
        throw new NotSupported (this.id + ' parseOrder() is not supported yet');
    }

    async fetchBorrowRates (params = {}): Promise<any> {
        throw new NotSupported (this.id + ' fetchBorrowRates() is not supported yet');
    }

    parseMarketLeverageTiers (info, market = undefined) {
        throw new NotSupported (this.id + ' parseMarketLeverageTiers() is not supported yet');
    }

    async fetchLeverageTiers (symbols: string[] = undefined, params = {}): Promise<any> {
        throw new NotSupported (this.id + ' fetchLeverageTiers() is not supported yet');
    }

    parsePosition (position, market = undefined) {
        throw new NotSupported (this.id + ' parsePosition() is not supported yet');
    }

    parseFundingRateHistory (info, market = undefined) {
        throw new NotSupported (this.id + ' parseFundingRateHistory() is not supported yet');
    }

    parseBorrowInterest (info, market = undefined) {
        throw new NotSupported (this.id + ' parseBorrowInterest() is not supported yet');
    }

    parseWsTrade (trade, market = undefined): Trade {
        throw new NotSupported (this.id + ' parseWsTrade() is not supported yet');
    }

    parseWsOrder (order, market = undefined): Order {
        throw new NotSupported (this.id + ' parseWsOrder() is not supported yet');
    }

    parseWsOrderTrade (trade, market = undefined): Trade {
        throw new NotSupported (this.id + ' parseWsOrderTrade() is not supported yet');
    }

    parseWsOHLCV (ohlcv, market = undefined) {
        return this.parseOHLCV (ohlcv, market);
    }

    async fetchFundingRates (symbols: string[] = undefined, params = {}): Promise<any> {
        throw new NotSupported (this.id + ' fetchFundingRates() is not supported yet');
    }

    async transfer (code: string, amount, fromAccount, toAccount, params = {}): Promise<any> {
        throw new NotSupported (this.id + ' transfer() is not supported yet');
    }

    async withdraw (code: string, amount, address, tag = undefined, params = {}): Promise<any> {
        throw new NotSupported (this.id + ' withdraw() is not supported yet');
    }

    async createDepositAddress (code: string, params = {}): Promise<DepositAddressResponse> {
        throw new NotSupported (this.id + ' createDepositAddress() is not supported yet');
    }

    async setLeverage (leverage, symbol: string = undefined, params = {}): Promise<any> {
        throw new NotSupported (this.id + ' setLeverage() is not supported yet');
    }

    parseToInt (number) {
        // Solve Common parseInt misuse ex: parseInt ((since / 1000).toString ())
        // using a number as parameter which is not valid in ts
        const stringifiedNumber = number.toString ();
        const convertedNumber = parseFloat (stringifiedNumber) as any;
        return parseInt (convertedNumber);
    }

    afterConstruct () {
        this.createNetworksByIdObject ();
    }

    createNetworksByIdObject () {
        // automatically generate network-id-to-code mappings
        const networkIdsToCodesGenerated = this.invertFlatStringDictionary (this.safeValue (this.options, 'networks', {})); // invert defined networks dictionary
        this.options['networksById'] = this.extend (networkIdsToCodesGenerated, this.safeValue (this.options, 'networksById', {})); // support manually overriden "networksById" dictionary too
    }

    getDefaultOptions () {
        return {
            'defaultNetworkCodeReplacements': {
                'ETH': { 'ERC20': 'ETH' },
                'TRX': { 'TRC20': 'TRX' },
                'CRO': { 'CRC20': 'CRONOS' },
            },
        };
    }

    safeLedgerEntry (entry: object, currency: object = undefined) {
        currency = this.safeCurrency (undefined, currency);
        let direction = this.safeString (entry, 'direction');
        let before = this.safeString (entry, 'before');
        let after = this.safeString (entry, 'after');
        const amount = this.safeString (entry, 'amount');
        if (amount !== undefined) {
            if (before === undefined && after !== undefined) {
                before = Precise.stringSub (after, amount);
            } else if (before !== undefined && after === undefined) {
                after = Precise.stringAdd (before, amount);
            }
        }
        if (before !== undefined && after !== undefined) {
            if (direction === undefined) {
                if (Precise.stringGt (before, after)) {
                    direction = 'out';
                }
                if (Precise.stringGt (after, before)) {
                    direction = 'in';
                }
            }
        }
        const fee = this.safeValue (entry, 'fee');
        if (fee !== undefined) {
            fee['cost'] = this.safeNumber (fee, 'cost');
        }
        const timestamp = this.safeInteger (entry, 'timestamp');
        return {
            'id': this.safeString (entry, 'id'),
            'timestamp': timestamp,
            'datetime': this.iso8601 (timestamp),
            'direction': direction,
            'account': this.safeString (entry, 'account'),
            'referenceId': this.safeString (entry, 'referenceId'),
            'referenceAccount': this.safeString (entry, 'referenceAccount'),
            'type': this.safeString (entry, 'type'),
            'currency': currency['code'],
            'amount': this.parseNumber (amount),
            'before': this.parseNumber (before),
            'after': this.parseNumber (after),
            'status': this.safeString (entry, 'status'),
            'fee': fee,
            'info': entry,
        };
    }

    safeCurrencyStructure (currency: object) {
        return this.extend ({
            'info': undefined,
            'id': undefined,
            'numericId': undefined,
            'code': undefined,
            'precision': undefined,
            'type': undefined,
            'name': undefined,
            'active': undefined,
            'deposit': undefined,
            'withdraw': undefined,
            'fee': undefined,
            'fees': {},
            'networks': {},
            'limits': {
                'deposit': {
                    'min': undefined,
                    'max': undefined,
                },
                'withdraw': {
                    'min': undefined,
                    'max': undefined,
                },
            },
        }, currency);
    }

    setMarkets (markets, currencies = undefined) {
        const values = [];
        this.markets_by_id = {};
        // handle marketId conflicts
        // we insert spot markets first
        const marketValues = this.sortBy (this.toArray (markets), 'spot', true);
        for (let i = 0; i < marketValues.length; i++) {
            const value = marketValues[i];
            if (value['id'] in this.markets_by_id) {
                (this.markets_by_id[value['id']] as any).push (value);
            } else {
                this.markets_by_id[value['id']] = [ value ] as any;
            }
            const market = this.deepExtend (this.safeMarket (), {
                'precision': this.precision,
                'limits': this.limits,
            }, this.fees['trading'], value);
            values.push (market);
        }
        this.markets = this.indexBy (values, 'symbol') as any;
        const marketsSortedBySymbol = this.keysort (this.markets);
        const marketsSortedById = this.keysort (this.markets_by_id);
        this.symbols = Object.keys (marketsSortedBySymbol);
        this.ids = Object.keys (marketsSortedById);
        if (currencies !== undefined) {
            // currencies is always undefined when called in constructor but not when called from loadMarkets
            this.currencies = this.deepExtend (this.currencies, currencies);
        } else {
            let baseCurrencies = [];
            let quoteCurrencies = [];
            for (let i = 0; i < values.length; i++) {
                const market = values[i];
                const defaultCurrencyPrecision = (this.precisionMode === DECIMAL_PLACES) ? 8 : this.parseNumber ('1e-8');
                const marketPrecision = this.safeValue (market, 'precision', {});
                if ('base' in market) {
                    const currency = this.safeCurrencyStructure ({
                        'id': this.safeString2 (market, 'baseId', 'base'),
                        'numericId': this.safeInteger (market, 'baseNumericId'),
                        'code': this.safeString (market, 'base'),
                        'precision': this.safeValue2 (marketPrecision, 'base', 'amount', defaultCurrencyPrecision),
                    });
                    baseCurrencies.push (currency);
                }
                if ('quote' in market) {
                    const currency = this.safeCurrencyStructure ({
                        'id': this.safeString2 (market, 'quoteId', 'quote'),
                        'numericId': this.safeInteger (market, 'quoteNumericId'),
                        'code': this.safeString (market, 'quote'),
                        'precision': this.safeValue2 (marketPrecision, 'quote', 'price', defaultCurrencyPrecision),
                    });
                    quoteCurrencies.push (currency);
                }
            }
            baseCurrencies = this.sortBy (baseCurrencies, 'code');
            quoteCurrencies = this.sortBy (quoteCurrencies, 'code');
            this.baseCurrencies = this.indexBy (baseCurrencies, 'code');
            this.quoteCurrencies = this.indexBy (quoteCurrencies, 'code');
            const allCurrencies = this.arrayConcat (baseCurrencies, quoteCurrencies);
            const groupedCurrencies = this.groupBy (allCurrencies, 'code');
            const codes = Object.keys (groupedCurrencies);
            const resultingCurrencies = [];
            for (let i = 0; i < codes.length; i++) {
                const code = codes[i];
                const groupedCurrenciesCode = this.safeValue (groupedCurrencies, code, []);
                let highestPrecisionCurrency = this.safeValue (groupedCurrenciesCode, 0);
                for (let j = 1; j < groupedCurrenciesCode.length; j++) {
                    const currentCurrency = groupedCurrenciesCode[j];
                    if (this.precisionMode === TICK_SIZE) {
                        highestPrecisionCurrency = (currentCurrency['precision'] < highestPrecisionCurrency['precision']) ? currentCurrency : highestPrecisionCurrency;
                    } else {
                        highestPrecisionCurrency = (currentCurrency['precision'] > highestPrecisionCurrency['precision']) ? currentCurrency : highestPrecisionCurrency;
                    }
                }
                resultingCurrencies.push (highestPrecisionCurrency);
            }
            const sortedCurrencies = this.sortBy (resultingCurrencies, 'code');
            this.currencies = this.deepExtend (this.currencies, this.indexBy (sortedCurrencies, 'code'));
        }
        this.currencies_by_id = this.indexBy (this.currencies, 'id');
        const currenciesSortedByCode = this.keysort (this.currencies);
        this.codes = Object.keys (currenciesSortedByCode);
        return this.markets;
    }

    safeBalance (balance: object): Balances {
        const balances = this.omit (balance, [ 'info', 'timestamp', 'datetime', 'free', 'used', 'total' ]);
        const codes = Object.keys (balances);
        balance['free'] = {};
        balance['used'] = {};
        balance['total'] = {};
        const debtBalance = {};
        for (let i = 0; i < codes.length; i++) {
            const code = codes[i];
            let total = this.safeString (balance[code], 'total');
            let free = this.safeString (balance[code], 'free');
            let used = this.safeString (balance[code], 'used');
            const debt = this.safeString (balance[code], 'debt');
            if ((total === undefined) && (free !== undefined) && (used !== undefined)) {
                total = Precise.stringAdd (free, used);
            }
            if ((free === undefined) && (total !== undefined) && (used !== undefined)) {
                free = Precise.stringSub (total, used);
            }
            if ((used === undefined) && (total !== undefined) && (free !== undefined)) {
                used = Precise.stringSub (total, free);
            }
            balance[code]['free'] = this.parseNumber (free);
            balance[code]['used'] = this.parseNumber (used);
            balance[code]['total'] = this.parseNumber (total);
            balance['free'][code] = balance[code]['free'];
            balance['used'][code] = balance[code]['used'];
            balance['total'][code] = balance[code]['total'];
            if (debt !== undefined) {
                balance[code]['debt'] = this.parseNumber (debt);
                debtBalance[code] = balance[code]['debt'];
            }
        }
        const debtBalanceArray = Object.keys (debtBalance);
        const length = debtBalanceArray.length;
        if (length) {
            balance['debt'] = debtBalance;
        }
        return balance as any;
    }

    safeOrder (order: object, market: object = undefined): Order {
        // parses numbers as strings
        // * it is important pass the trades as unparsed rawTrades
        let amount = this.omitZero (this.safeString (order, 'amount'));
        let remaining = this.safeString (order, 'remaining');
        let filled = this.safeString (order, 'filled');
        let cost = this.safeString (order, 'cost');
        let average = this.omitZero (this.safeString (order, 'average'));
        let price = this.omitZero (this.safeString (order, 'price'));
        let lastTradeTimeTimestamp = this.safeInteger (order, 'lastTradeTimestamp');
        let symbol = this.safeString (order, 'symbol');
        let side = this.safeString (order, 'side');
        const status = this.safeString (order, 'status');
        const parseFilled = (filled === undefined);
        const parseCost = (cost === undefined);
        const parseLastTradeTimeTimestamp = (lastTradeTimeTimestamp === undefined);
        const fee = this.safeValue (order, 'fee');
        const parseFee = (fee === undefined);
        const parseFees = this.safeValue (order, 'fees') === undefined;
        const parseSymbol = symbol === undefined;
        const parseSide = side === undefined;
        const shouldParseFees = parseFee || parseFees;
        const fees = this.safeValue (order, 'fees', []);
        let trades = [];
        if (parseFilled || parseCost || shouldParseFees) {
            const rawTrades = this.safeValue (order, 'trades', trades);
            const oldNumber = this.number;
            // we parse trades as strings here!
            (this as any).number = String;
            trades = this.parseTrades (rawTrades, market);
            this.number = oldNumber;
            let tradesLength = 0;
            const isArray = Array.isArray (trades);
            if (isArray) {
                tradesLength = trades.length;
            }
            if (isArray && (tradesLength > 0)) {
                // move properties that are defined in trades up into the order
                if (order['symbol'] === undefined) {
                    order['symbol'] = trades[0]['symbol'];
                }
                if (order['side'] === undefined) {
                    order['side'] = trades[0]['side'];
                }
                if (order['type'] === undefined) {
                    order['type'] = trades[0]['type'];
                }
                if (order['id'] === undefined) {
                    order['id'] = trades[0]['order'];
                }
                if (parseFilled) {
                    filled = '0';
                }
                if (parseCost) {
                    cost = '0';
                }
                for (let i = 0; i < trades.length; i++) {
                    const trade = trades[i];
                    const tradeAmount = this.safeString (trade, 'amount');
                    if (parseFilled && (tradeAmount !== undefined)) {
                        filled = Precise.stringAdd (filled, tradeAmount);
                    }
                    const tradeCost = this.safeString (trade, 'cost');
                    if (parseCost && (tradeCost !== undefined)) {
                        cost = Precise.stringAdd (cost, tradeCost);
                    }
                    if (parseSymbol) {
                        symbol = this.safeString (trade, 'symbol');
                    }
                    if (parseSide) {
                        side = this.safeString (trade, 'side');
                    }
                    const tradeTimestamp = this.safeValue (trade, 'timestamp');
                    if (parseLastTradeTimeTimestamp && (tradeTimestamp !== undefined)) {
                        if (lastTradeTimeTimestamp === undefined) {
                            lastTradeTimeTimestamp = tradeTimestamp;
                        } else {
                            lastTradeTimeTimestamp = Math.max (lastTradeTimeTimestamp, tradeTimestamp);
                        }
                    }
                    if (shouldParseFees) {
                        const tradeFees = this.safeValue (trade, 'fees');
                        if (tradeFees !== undefined) {
                            for (let j = 0; j < tradeFees.length; j++) {
                                const tradeFee = tradeFees[j];
                                fees.push (this.extend ({}, tradeFee));
                            }
                        } else {
                            const tradeFee = this.safeValue (trade, 'fee');
                            if (tradeFee !== undefined) {
                                fees.push (this.extend ({}, tradeFee));
                            }
                        }
                    }
                }
            }
        }
        if (shouldParseFees) {
            const reducedFees = this.reduceFees ? this.reduceFeesByCurrency (fees) : fees;
            const reducedLength = reducedFees.length;
            for (let i = 0; i < reducedLength; i++) {
                reducedFees[i]['cost'] = this.safeNumber (reducedFees[i], 'cost');
                if ('rate' in reducedFees[i]) {
                    reducedFees[i]['rate'] = this.safeNumber (reducedFees[i], 'rate');
                }
            }
            if (!parseFee && (reducedLength === 0)) {
                fee['cost'] = this.safeNumber (fee, 'cost');
                if ('rate' in fee) {
                    fee['rate'] = this.safeNumber (fee, 'rate');
                }
                reducedFees.push (fee);
            }
            order['fees'] = reducedFees;
            if (parseFee && (reducedLength === 1)) {
                order['fee'] = reducedFees[0];
            }
        }
        if (amount === undefined) {
            // ensure amount = filled + remaining
            if (filled !== undefined && remaining !== undefined) {
                amount = Precise.stringAdd (filled, remaining);
            } else if (status === 'closed') {
                amount = filled;
            }
        }
        if (filled === undefined) {
            if (amount !== undefined && remaining !== undefined) {
                filled = Precise.stringSub (amount, remaining);
            } else if (status === 'closed' && amount !== undefined) {
                filled = amount;
            }
        }
        if (remaining === undefined) {
            if (amount !== undefined && filled !== undefined) {
                remaining = Precise.stringSub (amount, filled);
            } else if (status === 'closed') {
                remaining = '0';
            }
        }
        // ensure that the average field is calculated correctly
        const inverse = this.safeValue (market, 'inverse', false);
        const contractSize = this.numberToString (this.safeValue (market, 'contractSize', 1));
        // inverse
        // price = filled * contract size / cost
        //
        // linear
        // price = cost / (filled * contract size)
        if (average === undefined) {
            if ((filled !== undefined) && (cost !== undefined) && Precise.stringGt (filled, '0')) {
                const filledTimesContractSize = Precise.stringMul (filled, contractSize);
                if (inverse) {
                    average = Precise.stringDiv (filledTimesContractSize, cost);
                } else {
                    average = Precise.stringDiv (cost, filledTimesContractSize);
                }
            }
        }
        // similarly
        // inverse
        // cost = filled * contract size / price
        //
        // linear
        // cost = filled * contract size * price
        const costPriceExists = (average !== undefined) || (price !== undefined);
        if (parseCost && (filled !== undefined) && costPriceExists) {
            let multiplyPrice = undefined;
            if (average === undefined) {
                multiplyPrice = price;
            } else {
                multiplyPrice = average;
            }
            // contract trading
            const filledTimesContractSize = Precise.stringMul (filled, contractSize);
            if (inverse) {
                cost = Precise.stringDiv (filledTimesContractSize, multiplyPrice);
            } else {
                cost = Precise.stringMul (filledTimesContractSize, multiplyPrice);
            }
        }
        // support for market orders
        const orderType = this.safeValue (order, 'type');
        const emptyPrice = (price === undefined) || Precise.stringEquals (price, '0');
        if (emptyPrice && (orderType === 'market')) {
            price = average;
        }
        // we have trades with string values at this point so we will mutate them
        for (let i = 0; i < trades.length; i++) {
            const entry = trades[i];
            entry['amount'] = this.safeNumber (entry, 'amount');
            entry['price'] = this.safeNumber (entry, 'price');
            entry['cost'] = this.safeNumber (entry, 'cost');
            const fee = this.safeValue (entry, 'fee', {});
            fee['cost'] = this.safeNumber (fee, 'cost');
            if ('rate' in fee) {
                fee['rate'] = this.safeNumber (fee, 'rate');
            }
            entry['fee'] = fee;
        }
        let timeInForce = this.safeString (order, 'timeInForce');
        let postOnly = this.safeValue (order, 'postOnly');
        // timeInForceHandling
        if (timeInForce === undefined) {
            if (this.safeString (order, 'type') === 'market') {
                timeInForce = 'IOC';
            }
            // allow postOnly override
            if (postOnly) {
                timeInForce = 'PO';
            }
        } else if (postOnly === undefined) {
            // timeInForce is not undefined here
            postOnly = timeInForce === 'PO';
        }
        const timestamp = this.safeInteger (order, 'timestamp');
        const lastUpdateTimestamp = this.safeInteger (order, 'lastUpdateTimestamp');
        let datetime = this.safeString (order, 'datetime');
        if (datetime === undefined) {
            datetime = this.iso8601 (timestamp);
        }
        const triggerPrice = this.parseNumber (this.safeString2 (order, 'triggerPrice', 'stopPrice'));
        const takeProfitPrice = this.parseNumber (this.safeString (order, 'takeProfitPrice'));
        const stopLossPrice = this.parseNumber (this.safeString (order, 'stopLossPrice'));
        return this.extend (order, {
            'amount': this.parseNumber (amount),
            'average': this.parseNumber (average),
            'clientOrderId': this.safeString (order, 'clientOrderId'),
            'cost': this.parseNumber (cost),
            'datetime': datetime,
            'fee': this.safeValue (order, 'fee'),
            'filled': this.parseNumber (filled),
            'id': this.safeString (order, 'id'),
            'lastTradeTimestamp': lastTradeTimeTimestamp,
            'lastUpdateTimestamp': lastUpdateTimestamp,
            'postOnly': postOnly,
            'price': this.parseNumber (price),
            'reduceOnly': this.safeValue (order, 'reduceOnly'),
            'remaining': this.parseNumber (remaining),
            'side': side,
            'status': status,
            'stopLossPrice': stopLossPrice,
            'stopPrice': triggerPrice, // ! deprecated, use triggerPrice instead
            'symbol': symbol,
            'takeProfitPrice': takeProfitPrice,
            'timeInForce': timeInForce,
            'timestamp': timestamp,
            'trades': trades,
            'triggerPrice': triggerPrice,
            'type': this.safeString (order, 'type'),
        });
    }

    parseOrders (orders: object, market: object = undefined, since: Int = undefined, limit: Int = undefined, params = {}): Order[] {
        //
        // the value of orders is either a dict or a list
        //
        // dict
        //
        //     {
        //         'id1': { ... },
        //         'id2': { ... },
        //         'id3': { ... },
        //         ...
        //     }
        //
        // list
        //
        //     [
        //         { 'id': 'id1', ... },
        //         { 'id': 'id2', ... },
        //         { 'id': 'id3', ... },
        //         ...
        //     ]
        //
        let results = [];
        if (Array.isArray (orders)) {
            for (let i = 0; i < orders.length; i++) {
                const order = this.extend (this.parseOrder (orders[i], market), params);
                results.push (order);
            }
        } else {
            const ids = Object.keys (orders);
            for (let i = 0; i < ids.length; i++) {
                const id = ids[i];
                const order = this.extend (this.parseOrder (this.extend ({ 'id': id }, orders[id]), market), params);
                results.push (order);
            }
        }
        results = this.sortBy (results, 'timestamp');
        const symbol = (market !== undefined) ? market['symbol'] : undefined;
        return this.filterBySymbolSinceLimit (results, symbol, since, limit) as Order[];
    }

    calculateFee (symbol: string, type: string, side: string, amount: number, price: number, takerOrMaker = 'taker', params = {}) {
        if (type === 'market' && takerOrMaker === 'maker') {
            throw new ArgumentsRequired (this.id + ' calculateFee() - you have provided incompatible arguments - "market" type order can not be "maker". Change either the "type" or the "takerOrMaker" argument to calculate the fee.');
        }
        const market = this.markets[symbol];
        const feeSide = this.safeString (market, 'feeSide', 'quote');
        let useQuote = undefined;
        if (feeSide === 'get') {
            // the fee is always in the currency you get
            useQuote = side === 'sell';
        } else if (feeSide === 'give') {
            // the fee is always in the currency you give
            useQuote = side === 'buy';
        } else {
            // the fee is always in feeSide currency
            useQuote = feeSide === 'quote';
        }
        let cost = this.numberToString (amount);
        let key = undefined;
        if (useQuote) {
            const priceString = this.numberToString (price);
            cost = Precise.stringMul (cost, priceString);
            key = 'quote';
        } else {
            key = 'base';
        }
        // for derivatives, the fee is in 'settle' currency
        if (!market['spot']) {
            key = 'settle';
        }
        // even if `takerOrMaker` argument was set to 'maker', for 'market' orders we should forcefully override it to 'taker'
        if (type === 'market') {
            takerOrMaker = 'taker';
        }
        const rate = this.safeString (market, takerOrMaker);
        cost = Precise.stringMul (cost, rate);
        return {
            'cost': this.parseNumber (cost),
            'currency': market[key],
            'rate': this.parseNumber (rate),
            'type': takerOrMaker,
        };
    }

    safeTrade (trade: object, market: object = undefined): Trade {
        const amount = this.safeString (trade, 'amount');
        const price = this.safeString (trade, 'price');
        let cost = this.safeString (trade, 'cost');
        if (cost === undefined) {
            // contract trading
            const contractSize = this.safeString (market, 'contractSize');
            let multiplyPrice = price;
            if (contractSize !== undefined) {
                const inverse = this.safeValue (market, 'inverse', false);
                if (inverse) {
                    multiplyPrice = Precise.stringDiv ('1', price);
                }
                multiplyPrice = Precise.stringMul (multiplyPrice, contractSize);
            }
            cost = Precise.stringMul (multiplyPrice, amount);
        }
        const parseFee = this.safeValue (trade, 'fee') === undefined;
        const parseFees = this.safeValue (trade, 'fees') === undefined;
        const shouldParseFees = parseFee || parseFees;
        const fees = [];
        const fee = this.safeValue (trade, 'fee');
        if (shouldParseFees) {
            const reducedFees = this.reduceFees ? this.reduceFeesByCurrency (fees) : fees;
            const reducedLength = reducedFees.length;
            for (let i = 0; i < reducedLength; i++) {
                reducedFees[i]['cost'] = this.safeNumber (reducedFees[i], 'cost');
                if ('rate' in reducedFees[i]) {
                    reducedFees[i]['rate'] = this.safeNumber (reducedFees[i], 'rate');
                }
            }
            if (!parseFee && (reducedLength === 0)) {
                fee['cost'] = this.safeNumber (fee, 'cost');
                if ('rate' in fee) {
                    fee['rate'] = this.safeNumber (fee, 'rate');
                }
                reducedFees.push (fee);
            }
            if (parseFees) {
                trade['fees'] = reducedFees;
            }
            if (parseFee && (reducedLength === 1)) {
                trade['fee'] = reducedFees[0];
            }
            const tradeFee = this.safeValue (trade, 'fee');
            if (tradeFee !== undefined) {
                tradeFee['cost'] = this.safeNumber (tradeFee, 'cost');
                if ('rate' in tradeFee) {
                    tradeFee['rate'] = this.safeNumber (tradeFee, 'rate');
                }
                trade['fee'] = tradeFee;
            }
        }
        trade['amount'] = this.parseNumber (amount);
        trade['cost'] = this.parseNumber (cost);
        trade['price'] = this.parseNumber (price);
        return trade as Trade;
    }

    invertFlatStringDictionary (dict) {
        const reversed = {};
        const keys = Object.keys (dict);
        for (let i = 0; i < keys.length; i++) {
            const key = keys[i];
            const value = dict[key];
            if (typeof value === 'string') {
                reversed[value] = key;
            }
        }
        return reversed;
    }

    reduceFeesByCurrency (fees) {
        //
        // this function takes a list of fee structures having the following format
        //
        //     string = true
        //
        //     [
        //         { 'currency': 'BTC', 'cost': '0.1' },
        //         { 'currency': 'BTC', 'cost': '0.2'  },
        //         { 'currency': 'BTC', 'cost': '0.2', 'rate': '0.00123' },
        //         { 'currency': 'BTC', 'cost': '0.4', 'rate': '0.00123' },
        //         { 'currency': 'BTC', 'cost': '0.5', 'rate': '0.00456' },
        //         { 'currency': 'USDT', 'cost': '12.3456' },
        //     ]
        //
        //     string = false
        //
        //     [
        //         { 'currency': 'BTC', 'cost': 0.1 },
        //         { 'currency': 'BTC', 'cost': 0.2 },
        //         { 'currency': 'BTC', 'cost': 0.2, 'rate': 0.00123 },
        //         { 'currency': 'BTC', 'cost': 0.4, 'rate': 0.00123 },
        //         { 'currency': 'BTC', 'cost': 0.5, 'rate': 0.00456 },
        //         { 'currency': 'USDT', 'cost': 12.3456 },
        //     ]
        //
        // and returns a reduced fee list, where fees are summed per currency and rate (if any)
        //
        //     string = true
        //
        //     [
        //         { 'currency': 'BTC', 'cost': '0.3'  },
        //         { 'currency': 'BTC', 'cost': '0.6', 'rate': '0.00123' },
        //         { 'currency': 'BTC', 'cost': '0.5', 'rate': '0.00456' },
        //         { 'currency': 'USDT', 'cost': '12.3456' },
        //     ]
        //
        //     string  = false
        //
        //     [
        //         { 'currency': 'BTC', 'cost': 0.3  },
        //         { 'currency': 'BTC', 'cost': 0.6, 'rate': 0.00123 },
        //         { 'currency': 'BTC', 'cost': 0.5, 'rate': 0.00456 },
        //         { 'currency': 'USDT', 'cost': 12.3456 },
        //     ]
        //
        const reduced = {};
        for (let i = 0; i < fees.length; i++) {
            const fee = fees[i];
            const feeCurrencyCode = this.safeString (fee, 'currency');
            if (feeCurrencyCode !== undefined) {
                const rate = this.safeString (fee, 'rate');
                const cost = this.safeValue (fee, 'cost');
                if (Precise.stringEq (cost, '0')) {
                    // omit zero cost fees
                    continue;
                }
                if (!(feeCurrencyCode in reduced)) {
                    reduced[feeCurrencyCode] = {};
                }
                const rateKey = (rate === undefined) ? '' : rate;
                if (rateKey in reduced[feeCurrencyCode]) {
                    reduced[feeCurrencyCode][rateKey]['cost'] = Precise.stringAdd (reduced[feeCurrencyCode][rateKey]['cost'], cost);
                } else {
                    reduced[feeCurrencyCode][rateKey] = {
                        'cost': cost,
                        'currency': feeCurrencyCode,
                    };
                    if (rate !== undefined) {
                        reduced[feeCurrencyCode][rateKey]['rate'] = rate;
                    }
                }
            }
        }
        let result = [];
        const feeValues = Object.values (reduced);
        for (let i = 0; i < feeValues.length; i++) {
            const reducedFeeValues = Object.values (feeValues[i]);
            result = this.arrayConcat (result, reducedFeeValues);
        }
        return result;
    }

    safeTicker (ticker: object, market = undefined): Ticker {
        let open = this.safeValue (ticker, 'open');
        let close = this.safeValue (ticker, 'close');
        let last = this.safeValue (ticker, 'last');
        let change = this.safeValue (ticker, 'change');
        let percentage = this.safeValue (ticker, 'percentage');
        let average = this.safeValue (ticker, 'average');
        let vwap = this.safeValue (ticker, 'vwap');
        const baseVolume = this.safeString (ticker, 'baseVolume');
        const quoteVolume = this.safeString (ticker, 'quoteVolume');
        if (vwap === undefined) {
            vwap = Precise.stringDiv (quoteVolume, baseVolume);
        }
        if ((last !== undefined) && (close === undefined)) {
            close = last;
        } else if ((last === undefined) && (close !== undefined)) {
            last = close;
        }
        if ((last !== undefined) && (open !== undefined)) {
            if (change === undefined) {
                change = Precise.stringSub (last, open);
            }
            if (average === undefined) {
                average = Precise.stringDiv (Precise.stringAdd (last, open), '2');
            }
        }
        if ((percentage === undefined) && (change !== undefined) && (open !== undefined) && Precise.stringGt (open, '0')) {
            percentage = Precise.stringMul (Precise.stringDiv (change, open), '100');
        }
        if ((change === undefined) && (percentage !== undefined) && (open !== undefined)) {
            change = Precise.stringDiv (Precise.stringMul (percentage, open), '100');
        }
        if ((open === undefined) && (last !== undefined) && (change !== undefined)) {
            open = Precise.stringSub (last, change);
        }
        // timestamp and symbol operations don't belong in safeTicker
        // they should be done in the derived classes
        return this.extend (ticker, {
            'ask': this.omitZero (this.safeNumber (ticker, 'ask')),
            'askVolume': this.safeNumber (ticker, 'askVolume'),
            'average': this.omitZero (this.parseNumber (average)),
            'baseVolume': this.parseNumber (baseVolume),
            'bid': this.omitZero (this.safeNumber (ticker, 'bid')),
            'bidVolume': this.safeNumber (ticker, 'bidVolume'),
            'change': this.parseNumber (change),
            'close': this.omitZero (this.parseNumber (close)),
            'high': this.omitZero (this.safeNumber (ticker, 'high')),
            'last': this.omitZero (this.parseNumber (last)),
            'low': this.omitZero (this.safeNumber (ticker, 'low')),
            'open': this.omitZero (this.parseNumber (open)),
            'percentage': this.parseNumber (percentage),
            'previousClose': this.safeNumber (ticker, 'previousClose'),
            'quoteVolume': this.parseNumber (quoteVolume),
            'vwap': this.omitZero (this.parseNumber (vwap)),
        });
    }

    async fetchOHLCV (symbol: string, timeframe = '1m', since: Int = undefined, limit: Int = undefined, params = {}): Promise<OHLCV[]> {
        let message = '';
        if (this.has['fetchTrades']) {
            message = '. If you want to build OHLCV candles from trade executions data, visit https://github.com/ccxt/ccxt/tree/master/examples/ and see "build-ohlcv-bars" file';
        }
        throw new NotSupported (this.id + ' fetchOHLCV() is not supported yet' + message);
    }

    async watchOHLCV (symbol: string, timeframe = '1m', since: Int = undefined, limit: Int = undefined, params = {}): Promise<OHLCV[]> {
        throw new NotSupported (this.id + ' watchOHLCV() is not supported yet');
    }

    convertTradingViewToOHLCV (ohlcvs, timestamp = 't', open = 'o', high = 'h', low = 'l', close = 'c', volume = 'v', ms = false) {
        const result = [];
        const timestamps = this.safeValue (ohlcvs, timestamp, []);
        const opens = this.safeValue (ohlcvs, open, []);
        const highs = this.safeValue (ohlcvs, high, []);
        const lows = this.safeValue (ohlcvs, low, []);
        const closes = this.safeValue (ohlcvs, close, []);
        const volumes = this.safeValue (ohlcvs, volume, []);
        for (let i = 0; i < timestamps.length; i++) {
            result.push ([
                ms ? this.safeInteger (timestamps, i) : this.safeTimestamp (timestamps, i),
                this.safeValue (opens, i),
                this.safeValue (highs, i),
                this.safeValue (lows, i),
                this.safeValue (closes, i),
                this.safeValue (volumes, i),
            ]);
        }
        return result;
    }

    convertOHLCVToTradingView (ohlcvs, timestamp = 't', open = 'o', high = 'h', low = 'l', close = 'c', volume = 'v', ms = false) {
        const result = {};
        result[close] = [];
        result[high] = [];
        result[low] = [];
        result[open] = [];
        result[timestamp] = [];
        result[volume] = [];
        for (let i = 0; i < ohlcvs.length; i++) {
            const ts = ms ? ohlcvs[i][0] : this.parseToInt (ohlcvs[i][0] / 1000);
            result[timestamp].push (ts);
            result[open].push (ohlcvs[i][1]);
            result[high].push (ohlcvs[i][2]);
            result[low].push (ohlcvs[i][3]);
            result[close].push (ohlcvs[i][4]);
            result[volume].push (ohlcvs[i][5]);
        }
        return result;
    }

    async fetchWebEndpoint (method, endpointMethod, returnAsJson, startRegex = undefined, endRegex = undefined) {
        let errorMessage = '';
        const options = this.safeValue (this.options, method, {});
        const muteOnFailure = this.safeValue (options, 'webApiMuteFailure', true);
        try {
            // if it was not explicitly disabled, then don't fetch
            if (this.safeValue (options, 'webApiEnable', true) !== true) {
                return undefined;
            }
            const maxRetries = this.safeValue (options, 'webApiRetries', 10);
            let response = undefined;
            let retry = 0;
            while (retry < maxRetries) {
                try {
                    response = await this[endpointMethod] ({});
                    break;
                } catch (e) {
                    retry = retry + 1;
                    if (retry === maxRetries) {
                        throw e;
                    }
                }
            }
            let content = response;
            if (startRegex !== undefined) {
                const splitted_by_start = content.split (startRegex);
                content = splitted_by_start[1]; // we need second part after start
            }
            if (endRegex !== undefined) {
                const splitted_by_end = content.split (endRegex);
                content = splitted_by_end[0]; // we need first part after start
            }
            if (returnAsJson && (typeof content === 'string')) {
                const jsoned = this.parseJson (content.trim ()); // content should be trimmed before json parsing
                if (jsoned) {
                    return jsoned; // if parsing was not successfull, exception should be thrown
                } else {
                    throw new BadResponse ('could not parse the response into json');
                }
            } else {
                return content;
            }
        } catch (e) {
            errorMessage = this.id + ' ' + method + '() failed to fetch correct data from website. Probably webpage markup has been changed, breaking the page custom parser.';
        }
        if (muteOnFailure) {
            return undefined;
        } else {
            throw new BadResponse (errorMessage);
        }
    }

    marketIds (symbols) {
        if (symbols === undefined) {
            return symbols;
        }
        const result = [];
        for (let i = 0; i < symbols.length; i++) {
            result.push (this.marketId (symbols[i]));
        }
        return result;
    }

    marketSymbols (symbols, type: string = undefined) {
        if (symbols === undefined) {
            return symbols;
        }
        const result = [];
        for (let i = 0; i < symbols.length; i++) {
            const market = this.market (symbols[i]);
            if (type !== undefined && market['type'] !== type) {
                throw new BadRequest (this.id + ' symbols must be of same type ' + type + '. If the type is incorrect you can change it in options or the params of the request');
            }
            const symbol = this.safeString (market, 'symbol', symbols[i]);
            result.push (symbol);
        }
        return result;
    }

    marketCodes (codes) {
        if (codes === undefined) {
            return codes;
        }
        const result = [];
        for (let i = 0; i < codes.length; i++) {
            result.push (this.commonCurrencyCode (codes[i]));
        }
        return result;
    }

    parseBidsAsks (bidasks, priceKey: IndexType = 0, amountKey: IndexType = 1) {
        bidasks = this.toArray (bidasks);
        const result = [];
        for (let i = 0; i < bidasks.length; i++) {
            result.push (this.parseBidAsk (bidasks[i], priceKey, amountKey));
        }
        return result;
    }

    async fetchL2OrderBook (symbol: string, limit: Int = undefined, params = {}) {
        const orderbook = await this.fetchOrderBook (symbol, limit, params);
        return this.extend (orderbook, {
            'asks': this.sortBy (this.aggregate (orderbook['asks']), 0),
            'bids': this.sortBy (this.aggregate (orderbook['bids']), 0, true),
        });
    }

    filterBySymbol (objects, symbol: string = undefined) {
        if (symbol === undefined) {
            return objects;
        }
        const result = [];
        for (let i = 0; i < objects.length; i++) {
            const objectSymbol = this.safeString (objects[i], 'symbol');
            if (objectSymbol === symbol) {
                result.push (objects[i]);
            }
        }
        return result;
    }

    parseOHLCV (ohlcv, market = undefined) {
        if (Array.isArray (ohlcv)) {
            return [
                this.safeInteger (ohlcv, 0), // timestamp
                this.safeNumber (ohlcv, 1), // open
                this.safeNumber (ohlcv, 2), // high
                this.safeNumber (ohlcv, 3), // low
                this.safeNumber (ohlcv, 4), // close
                this.safeNumber (ohlcv, 5), // volume
            ];
        }
        return ohlcv;
    }

    networkCodeToId (networkCode, currencyCode = undefined) {
        /**
         * @ignore
         * @method
         * @name exchange#networkCodeToId
         * @description tries to convert the provided networkCode (which is expected to be an unified network code) to a network id. In order to achieve this, derived class needs to have 'options->networks' defined.
         * @param {string} networkCode unified network code
         * @param {string} currencyCode unified currency code, but this argument is not required by default, unless there is an exchange (like huobi) that needs an override of the method to be able to pass currencyCode argument additionally
         * @returns {string|undefined} exchange-specific network id
         */
        const networkIdsByCodes = this.safeValue (this.options, 'networks', {});
        let networkId = this.safeString (networkIdsByCodes, networkCode);
        // for example, if 'ETH' is passed for networkCode, but 'ETH' key not defined in `options->networks` object
        if (networkId === undefined) {
            if (currencyCode === undefined) {
                // if currencyCode was not provided, then we just set passed value to networkId
                networkId = networkCode;
            } else {
                // if currencyCode was provided, then we try to find if that currencyCode has a replacement (i.e. ERC20 for ETH)
                const defaultNetworkCodeReplacements = this.safeValue (this.options, 'defaultNetworkCodeReplacements', {});
                if (currencyCode in defaultNetworkCodeReplacements) {
                    // if there is a replacement for the passed networkCode, then we use it to find network-id in `options->networks` object
                    const replacementObject = defaultNetworkCodeReplacements[currencyCode]; // i.e. { 'ERC20': 'ETH' }
                    const keys = Object.keys (replacementObject);
                    for (let i = 0; i < keys.length; i++) {
                        const key = keys[i];
                        const value = replacementObject[key];
                        // if value matches to provided unified networkCode, then we use it's key to find network-id in `options->networks` object
                        if (value === networkCode) {
                            networkId = this.safeString (networkIdsByCodes, key);
                            break;
                        }
                    }
                }
                // if it wasn't found, we just set the provided value to network-id
                if (networkId === undefined) {
                    networkId = networkCode;
                }
            }
        }
        return networkId;
    }

    networkIdToCode (networkId, currencyCode = undefined) {
        /**
         * @ignore
         * @method
         * @name exchange#networkIdToCode
         * @description tries to convert the provided exchange-specific networkId to an unified network Code. In order to achieve this, derived class needs to have "options['networksById']" defined.
         * @param {string} networkId exchange specific network id/title, like: TRON, Trc-20, usdt-erc20, etc
         * @param {string|undefined} currencyCode unified currency code, but this argument is not required by default, unless there is an exchange (like huobi) that needs an override of the method to be able to pass currencyCode argument additionally
         * @returns {string|undefined} unified network code
         */
        const networkCodesByIds = this.safeValue (this.options, 'networksById', {});
        let networkCode = this.safeString (networkCodesByIds, networkId, networkId);
        // replace mainnet network-codes (i.e. ERC20->ETH)
        if (currencyCode !== undefined) {
            const defaultNetworkCodeReplacements = this.safeValue (this.options, 'defaultNetworkCodeReplacements', {});
            if (currencyCode in defaultNetworkCodeReplacements) {
                const replacementObject = this.safeValue (defaultNetworkCodeReplacements, currencyCode, {});
                networkCode = this.safeString (replacementObject, networkCode, networkCode);
            }
        }
        return networkCode;
    }

    handleNetworkCodeAndParams (params) {
        const networkCodeInParams = this.safeString2 (params, 'networkCode', 'network');
        if (networkCodeInParams !== undefined) {
            params = this.omit (params, [ 'networkCode', 'network' ]);
        }
        // if it was not defined by user, we should not set it from 'defaultNetworks', because handleNetworkCodeAndParams is for only request-side and thus we do not fill it with anything. We can only use 'defaultNetworks' after parsing response-side
        return [ networkCodeInParams, params ];
    }

    defaultNetworkCode (currencyCode) {
        let defaultNetworkCode = undefined;
        const defaultNetworks = this.safeValue (this.options, 'defaultNetworks', {});
        if (currencyCode in defaultNetworks) {
            // if currency had set its network in "defaultNetworks", use it
            defaultNetworkCode = defaultNetworks[currencyCode];
        } else {
            // otherwise, try to use the global-scope 'defaultNetwork' value (even if that network is not supported by currency, it doesn't make any problem, this will be just used "at first" if currency supports this network at all)
            const defaultNetwork = this.safeValue (this.options, 'defaultNetwork');
            if (defaultNetwork !== undefined) {
                defaultNetworkCode = defaultNetwork;
            }
        }
        return defaultNetworkCode;
    }

    selectNetworkCodeFromUnifiedNetworks (currencyCode, networkCode, indexedNetworkEntries) {
        return this.selectNetworkKeyFromNetworks (currencyCode, networkCode, indexedNetworkEntries, true);
    }

    selectNetworkIdFromRawNetworks (currencyCode, networkCode, indexedNetworkEntries) {
        return this.selectNetworkKeyFromNetworks (currencyCode, networkCode, indexedNetworkEntries, false);
    }

    selectNetworkKeyFromNetworks (currencyCode, networkCode, indexedNetworkEntries, isIndexedByUnifiedNetworkCode = false) {
        // this method is used against raw & unparse network entries, which are just indexed by network id
        let chosenNetworkId = undefined;
        const availableNetworkIds = Object.keys (indexedNetworkEntries);
        const responseNetworksLength = availableNetworkIds.length;
        if (networkCode !== undefined) {
            if (responseNetworksLength === 0) {
                throw new NotSupported (this.id + ' - ' + networkCode + ' network did not return any result for ' + currencyCode);
            } else {
                // if networkCode was provided by user, we should check it after response, as the referenced exchange doesn't support network-code during request
                const networkId = isIndexedByUnifiedNetworkCode ? networkCode : this.networkCodeToId (networkCode, currencyCode);
                if (networkId in indexedNetworkEntries) {
                    chosenNetworkId = networkId;
                } else {
                    throw new NotSupported (this.id + ' - ' + networkId + ' network was not found for ' + currencyCode + ', use one of ' + availableNetworkIds.join (', '));
                }
            }
        } else {
            if (responseNetworksLength === 0) {
                throw new NotSupported (this.id + ' - no networks were returned for ' + currencyCode);
            } else {
                // if networkCode was not provided by user, then we try to use the default network (if it was defined in "defaultNetworks"), otherwise, we just return the first network entry
                const defaultNetworkCode = this.defaultNetworkCode (currencyCode);
                const defaultNetworkId = isIndexedByUnifiedNetworkCode ? defaultNetworkCode : this.networkCodeToId (defaultNetworkCode, currencyCode);
                chosenNetworkId = (defaultNetworkId in indexedNetworkEntries) ? defaultNetworkId : availableNetworkIds[0];
            }
        }
        return chosenNetworkId;
    }

    safeNumber2 (dictionary, key1, key2, d = undefined) {
        const value = this.safeString2 (dictionary, key1, key2);
        return this.parseNumber (value, d);
    }

    parseOrderBook (orderbook: object, symbol: string, timestamp: number = undefined, bidsKey = 'bids', asksKey = 'asks', priceKey: IndexType = 0, amountKey: IndexType = 1): OrderBook {
        const bids = this.parseBidsAsks (this.safeValue (orderbook, bidsKey, []), priceKey, amountKey);
        const asks = this.parseBidsAsks (this.safeValue (orderbook, asksKey, []), priceKey, amountKey);
        return {
            'asks': this.sortBy (asks, 0),
            'bids': this.sortBy (bids, 0, true),
            'datetime': this.iso8601 (timestamp),
            'nonce': undefined,
            'symbol': symbol,
            'timestamp': timestamp,
        } as any;
    }

    parseOHLCVs (ohlcvs: object[], market: any = undefined, timeframe: string = '1m', since: Int = undefined, limit: Int = undefined): OHLCV[] {
        const results = [];
        for (let i = 0; i < ohlcvs.length; i++) {
            results.push (this.parseOHLCV (ohlcvs[i], market));
        }
        const sorted = this.sortBy (results, 0);
        return this.filterBySinceLimit (sorted, since, limit, 0) as any;
    }

    parseLeverageTiers (response, symbols: string[] = undefined, marketIdKey = undefined) {
        // marketIdKey should only be undefined when response is a dictionary
        symbols = this.marketSymbols (symbols);
        const tiers = {};
        for (let i = 0; i < response.length; i++) {
            const item = response[i];
            const id = this.safeString (item, marketIdKey);
            const market = this.safeMarket (id, undefined, undefined, this.safeString (this.options, 'defaultType'));
            const symbol = market['symbol'];
            const contract = this.safeValue (market, 'contract', false);
            if (contract && ((symbols === undefined) || this.inArray (symbol, symbols))) {
                tiers[symbol] = this.parseMarketLeverageTiers (item, market);
            }
        }
        return tiers;
    }

    async loadTradingLimits (symbols: string[] = undefined, reload = false, params = {}) {
        if (this.has['fetchTradingLimits']) {
            if (reload || !('limitsLoaded' in this.options)) {
                const response = await this.fetchTradingLimits (symbols);
                for (let i = 0; i < symbols.length; i++) {
                    const symbol = symbols[i];
                    this.markets[symbol] = this.deepExtend (this.markets[symbol], response[symbol]);
                }
                this.options['limitsLoaded'] = this.milliseconds ();
            }
        }
        return this.markets;
    }

    safePosition (position): Position {
        // simplified version of: /pull/12765/
        const unrealizedPnlString = this.safeString (position, 'unrealisedPnl');
        const initialMarginString = this.safeString (position, 'initialMargin');
        //
        // PERCENTAGE
        //
        const percentage = this.safeValue (position, 'percentage');
        if ((percentage === undefined) && (unrealizedPnlString !== undefined) && (initialMarginString !== undefined)) {
            // as it was done in all implementations ( aax, btcex, bybit, deribit, ftx, gate, kucoinfutures, phemex )
            const percentageString = Precise.stringMul (Precise.stringDiv (unrealizedPnlString, initialMarginString, 4), '100');
            position['percentage'] = this.parseNumber (percentageString);
        }
        // if contractSize is undefined get from market
        let contractSize = this.safeNumber (position, 'contractSize');
        const symbol = this.safeString (position, 'symbol');
        let market = undefined;
        if (symbol !== undefined) {
            market = this.market (symbol);
        }
        if (contractSize === undefined && market !== undefined) {
            contractSize = this.safeNumber (market, 'contractSize');
            position['contractSize'] = contractSize;
        }
        return position as any;
    }

    parsePositions (positions, symbols: string[] = undefined, params = {}): Position[] {
        symbols = this.marketSymbols (symbols);
        positions = this.toArray (positions);
        const result = [];
        for (let i = 0; i < positions.length; i++) {
            const position = this.extend (this.parsePosition (positions[i], undefined), params);
            result.push (position);
        }
        return this.filterByArrayPositions (result, 'symbol', symbols, false);
    }

    parseAccounts (accounts, params = {}) {
        accounts = this.toArray (accounts);
        const result = [];
        for (let i = 0; i < accounts.length; i++) {
            const account = this.extend (this.parseAccount (accounts[i]), params);
            result.push (account);
        }
        return result;
    }

    parseTrades (trades, market: object = undefined, since: Int = undefined, limit: Int = undefined, params = {}): Trade[] {
        trades = this.toArray (trades);
        let result = [];
        for (let i = 0; i < trades.length; i++) {
            const trade = this.extend (this.parseTrade (trades[i], market), params);
            result.push (trade);
        }
        result = this.sortBy2 (result, 'timestamp', 'id');
        const symbol = (market !== undefined) ? market['symbol'] : undefined;
        return this.filterBySymbolSinceLimit (result, symbol, since, limit) as Trade[];
    }

    parseTransactions (transactions, currency: object = undefined, since: Int = undefined, limit: Int = undefined, params = {}) {
        transactions = this.toArray (transactions);
        let result = [];
        for (let i = 0; i < transactions.length; i++) {
            const transaction = this.extend (this.parseTransaction (transactions[i], currency), params);
            result.push (transaction);
        }
        result = this.sortBy (result, 'timestamp');
        const code = (currency !== undefined) ? currency['code'] : undefined;
        return this.filterByCurrencySinceLimit (result, code, since, limit);
    }

    parseTransfers (transfers, currency: object = undefined, since: Int = undefined, limit: Int = undefined, params = {}) {
        transfers = this.toArray (transfers);
        let result = [];
        for (let i = 0; i < transfers.length; i++) {
            const transfer = this.extend (this.parseTransfer (transfers[i], currency), params);
            result.push (transfer);
        }
        result = this.sortBy (result, 'timestamp');
        const code = (currency !== undefined) ? currency['code'] : undefined;
        return this.filterByCurrencySinceLimit (result, code, since, limit);
    }

    parseLedger (data, currency: object = undefined, since: Int = undefined, limit: Int = undefined, params = {}) {
        let result = [];
        const arrayData = this.toArray (data);
        for (let i = 0; i < arrayData.length; i++) {
            const itemOrItems = this.parseLedgerEntry (arrayData[i], currency);
            if (Array.isArray (itemOrItems)) {
                for (let j = 0; j < itemOrItems.length; j++) {
                    result.push (this.extend (itemOrItems[j], params));
                }
            } else {
                result.push (this.extend (itemOrItems, params));
            }
        }
        result = this.sortBy (result, 'timestamp');
        const code = (currency !== undefined) ? currency['code'] : undefined;
        return this.filterByCurrencySinceLimit (result, code, since, limit);
    }

    nonce () {
        return this.seconds ();
    }

    setHeaders (headers) {
        return headers;
    }

    marketId (symbol: string): string {
        const market = this.market (symbol);
        if (market !== undefined) {
            return market['id'];
        }
        return symbol;
    }

    symbol (symbol: string): string {
        const market = this.market (symbol);
        return this.safeString (market, 'symbol', symbol);
    }

    resolvePath (path, params) {
        return [
            this.implodeParams (path, params),
            this.omit (params, this.extractParams (path)),
        ];
    }

    filterByArray (objects, key: IndexType, values = undefined, indexed = true) {
        objects = this.toArray (objects);
        // return all of them if no values were passed
        if (values === undefined || !values) {
            return indexed ? this.indexBy (objects, key) : objects;
        }
        const results = [];
        for (let i = 0; i < objects.length; i++) {
            if (this.inArray (objects[i][key], values)) {
                results.push (objects[i]);
            }
        }
        return indexed ? this.indexBy (results, key) : results;
    }

    async fetch2 (path, api: any = 'public', method = 'GET', params = {}, headers: any = undefined, body: any = undefined, config = {}) {
        if (this.enableRateLimit) {
            const cost = this.calculateRateLimiterCost (api, method, path, params, config);
            await this.throttle (cost);
        }
        this.lastRestRequestTimestamp = this.milliseconds ();
        const request = this.sign (path, api, method, params, headers, body);
        return await this.fetch (request['url'], request['method'], request['headers'], request['body']);
    }

    async request (path, api: any = 'public', method = 'GET', params = {}, headers: any = undefined, body: any = undefined, config = {}) {
        return await this.fetch2 (path, api, method, params, headers, body, config);
    }

    async loadAccounts (reload = false, params = {}) {
        if (reload) {
            this.accounts = await this.fetchAccounts (params);
        } else {
            if (this.accounts) {
                return this.accounts;
            } else {
                this.accounts = await this.fetchAccounts (params);
            }
        }
        this.accountsById = this.indexBy (this.accounts, 'id') as any;
        return this.accounts;
    }

    buildOHLCVC (trades: Trade[], timeframe: string = '1m', since: number = 0, limit: number = 2147483647): OHLCVC[] {
        // given a sorted arrays of trades (recent last) and a timeframe builds an array of OHLCV candles
        // note, default limit value (2147483647) is max int32 value
        const ms = this.parseTimeframe (timeframe) * 1000;
        const ohlcvs = [];
        const i_timestamp = 0;
        // const open = 1;
        const i_high = 2;
        const i_low = 3;
        const i_close = 4;
        const i_volume = 5;
        const i_count = 6;
        const tradesLength = trades.length;
        const oldest = Math.min (tradesLength, limit);
        for (let i = 0; i < oldest; i++) {
            const trade = trades[i];
            const ts = trade['timestamp'];
            if (ts < since) {
                continue;
            }
            const openingTime = Math.floor (ts / ms) * ms; // shift to the edge of m/h/d (but not M)
            if (openingTime < since) { // we don't need bars, that have opening time earlier than requested
                continue;
            }
            const ohlcv_length = ohlcvs.length;
            const candle = ohlcv_length - 1;
            if ((candle === -1) || (openingTime >= this.sum (ohlcvs[candle][i_timestamp], ms))) {
                // moved to a new timeframe -> create a new candle from opening trade
                ohlcvs.push ([
                    openingTime, // timestamp
                    trade['price'], // O
                    trade['price'], // H
                    trade['price'], // L
                    trade['price'], // C
                    trade['amount'], // V
                    1, // count
                ]);
            } else {
                // still processing the same timeframe -> update opening trade
                ohlcvs[candle][i_high] = Math.max (ohlcvs[candle][i_high], trade['price']);
                ohlcvs[candle][i_low] = Math.min (ohlcvs[candle][i_low], trade['price']);
                ohlcvs[candle][i_close] = trade['price'];
                ohlcvs[candle][i_volume] = this.sum (ohlcvs[candle][i_volume], trade['amount']);
                ohlcvs[candle][i_count] = this.sum (ohlcvs[candle][i_count], 1);
            }
        }
        return ohlcvs;
    }

    parseTradingViewOHLCV (ohlcvs, market = undefined, timeframe = '1m', since: Int = undefined, limit: Int = undefined) {
        const result = this.convertTradingViewToOHLCV (ohlcvs);
        return this.parseOHLCVs (result, market, timeframe, since, limit);
    }

    async editLimitBuyOrder (id, symbol, amount, price = undefined, params = {}) {
        return await this.editLimitOrder (id, symbol, 'buy', amount, price, params);
    }

    async editLimitSellOrder (id, symbol, amount, price = undefined, params = {}) {
        return await this.editLimitOrder (id, symbol, 'sell', amount, price, params);
    }

    async editLimitOrder (id, symbol, side, amount, price = undefined, params = {}) {
        return await this.editOrder (id, symbol, 'limit', side, amount, price, params);
    }

    async editOrder (id: string, symbol, type, side, amount = undefined, price = undefined, params = {}): Promise<Order> {
        await this.cancelOrder (id, symbol);
        return await this.createOrder (symbol, type, side, amount, price, params);
    }

    async editOrderWs (id: string, symbol: string, type: OrderType, side: OrderSide, amount: number, price: number = undefined, params = {}): Promise<Order> {
        await this.cancelOrderWs (id, symbol);
        return await this.createOrderWs (symbol, type, side, amount, price, params);
    }

    async fetchPermissions (params = {}) {
        throw new NotSupported (this.id + ' fetchPermissions() is not supported yet');
    }

    async fetchPosition (symbol: string, params = {}): Promise<Position> {
        throw new NotSupported (this.id + ' fetchPosition() is not supported yet');
    }

    async fetchPositionsBySymbol (symbol: string, params = {}): Promise<Position[]> {
        /**
         * @method
         * @name exchange#fetchPositionsBySymbol
         * @description specifically fetches positions for specific symbol, unlike fetchPositions (which can work with multiple symbols, but because of that, it might be slower & more rate-limit consuming)
         * @param {string} symbol unified market symbol of the market the position is held in
         * @param {object} params extra parameters specific to the endpoint
         * @returns {object[]} a list of [position structure]{@link https://github.com/ccxt/ccxt/wiki/Manual#position-structure} with maximum 3 items - one position for "one-way" mode, and two positions (long & short) for "two-way" (a.k.a. hedge) mode
         */
        throw new NotSupported (this.id + ' fetchPositionsBySymbol() is not supported yet');
    }

    async fetchPositions (symbols: string[] = undefined, params = {}): Promise<Position[]> {
        throw new NotSupported (this.id + ' fetchPositions() is not supported yet');
    }

    async fetchPositionsRisk (symbols: string[] = undefined, params = {}): Promise<Position[]> {
        throw new NotSupported (this.id + ' fetchPositionsRisk() is not supported yet');
    }

    async fetchBidsAsks (symbols: string[] = undefined, params = {}): Promise<Dictionary<Ticker>> {
        throw new NotSupported (this.id + ' fetchBidsAsks() is not supported yet');
    }

    parseBidAsk (bidask, priceKey: IndexType = 0, amountKey: IndexType = 1) {
        const price = this.safeNumber (bidask, priceKey);
        const amount = this.safeNumber (bidask, amountKey);
        return [ price, amount ];
    }

    safeCurrency (currencyId?: string, currency: any = undefined) {
        if ((currencyId === undefined) && (currency !== undefined)) {
            return currency;
        }
        if ((this.currencies_by_id !== undefined) && (currencyId in this.currencies_by_id) && (this.currencies_by_id[currencyId] !== undefined)) {
            return this.currencies_by_id[currencyId];
        }
        let code = currencyId;
        if (currencyId !== undefined) {
            code = this.commonCurrencyCode (currencyId.toUpperCase ());
        }
        return {
            'id': currencyId,
            'code': code,
        };
    }

    safeMarket (marketId = undefined, market = undefined, delimiter = undefined, marketType = undefined) {
        const result = {
            'active': undefined,
            'base': undefined,
            'baseId': undefined,
            'contract': false,
            'contractSize': undefined,
            'expiry': undefined,
            'expiryDatetime': undefined,
            'future': false,
            'id': marketId,
            'info': undefined,
            'inverse': undefined,
            'limits': {
                'amount': {
                    'min': undefined,
                    'max': undefined,
                },
                'cost': {
                    'min': undefined,
                    'max': undefined,
                },
                'price': {
                    'min': undefined,
                    'max': undefined,
                },
            },
            'linear': undefined,
            'margin': false,
            'option': false,
            'optionType': undefined,
            'precision': {
                'amount': undefined,
                'price': undefined,
            },
            'quote': undefined,
            'quoteId': undefined,
            'settle': undefined,
            'settleId': undefined,
            'spot': false,
            'strike': undefined,
            'swap': false,
            'symbol': marketId,
            'type': undefined,
        };
        if (marketId !== undefined) {
            if ((this.markets_by_id !== undefined) && (marketId in this.markets_by_id)) {
                const markets = this.markets_by_id[marketId];
                const numMarkets = markets.length;
                if (numMarkets === 1) {
                    return markets[0];
                } else {
                    if ((marketType === undefined) && (market === undefined)) {
                        throw new ArgumentsRequired (this.id + ' safeMarket() requires a fourth argument for ' + marketId + ' to disambiguate between different markets with the same market id');
                    }
                    const inferredMarketType = (marketType === undefined) ? market['type'] : marketType;
                    for (let i = 0; i < markets.length; i++) {
                        const market = markets[i];
                        if (market[inferredMarketType]) {
                            return market;
                        }
                    }
                }
            } else if (delimiter !== undefined) {
                const parts = marketId.split (delimiter);
                const partsLength = parts.length;
                if (partsLength === 2) {
                    result['baseId'] = this.safeString (parts, 0);
                    result['quoteId'] = this.safeString (parts, 1);
                    result['base'] = this.safeCurrencyCode (result['baseId']);
                    result['quote'] = this.safeCurrencyCode (result['quoteId']);
                    result['symbol'] = result['base'] + '/' + result['quote'];
                    return result;
                } else {
                    return result;
                }
            }
        }
        if (market !== undefined) {
            return market;
        }
        return result;
    }

    checkRequiredCredentials (error = true) {
        const keys = Object.keys (this.requiredCredentials);
        for (let i = 0; i < keys.length; i++) {
            const key = keys[i];
            if (this.requiredCredentials[key] && !this[key]) {
                if (error) {
                    throw new AuthenticationError (this.id + ' requires "' + key + '" credential');
                } else {
                    return false;
                }
            }
        }
        return true;
    }

    oath () {
        if (this.twofa !== undefined) {
            return totp (this.twofa);
        } else {
            throw new ExchangeError (this.id + ' exchange.twofa has not been set for 2FA Two-Factor Authentication');
        }
    }

    async fetchBalance (params = {}): Promise<Balances> {
        throw new NotSupported (this.id + ' fetchBalance() is not supported yet');
    }

    async fetchBalanceWs (params = {}): Promise<Balances> {
        throw new NotSupported (this.id + ' fetchBalanceWs() is not supported yet');
    }

    parseBalance (response): Balances {
        throw new NotSupported (this.id + ' parseBalance() is not supported yet');
    }

    async watchBalance (params = {}): Promise<Balances> {
        throw new NotSupported (this.id + ' watchBalance() is not supported yet');
    }

    async fetchPartialBalance (part, params = {}) {
        const balance = await this.fetchBalance (params);
        return balance[part];
    }

    async fetchFreeBalance (params = {}) {
        return await this.fetchPartialBalance ('free', params);
    }

    async fetchUsedBalance (params = {}) {
        return await this.fetchPartialBalance ('used', params);
    }

    async fetchTotalBalance (params = {}) {
        return await this.fetchPartialBalance ('total', params);
    }

    async fetchStatus (params = {}) {
        if (this.has['fetchTime']) {
            const time = await this.fetchTime (params);
            this.status = this.extend (this.status, {
                'updated': time,
                'info': time,
            });
        }
        if (!('info' in this.status)) {
            this.status['info'] = undefined;
        }
        return this.status;
    }

    async fetchFundingFee (code: string, params = {}) {
        const warnOnFetchFundingFee = this.safeValue (this.options, 'warnOnFetchFundingFee', true);
        if (warnOnFetchFundingFee) {
            throw new NotSupported (this.id + ' fetchFundingFee() method is deprecated, it will be removed in July 2022, please, use fetchTransactionFee() or set exchange.options["warnOnFetchFundingFee"] = false to suppress this warning');
        }
        return await this.fetchTransactionFee (code, params);
    }

    async fetchFundingFees (codes: string[] = undefined, params = {}) {
        const warnOnFetchFundingFees = this.safeValue (this.options, 'warnOnFetchFundingFees', true);
        if (warnOnFetchFundingFees) {
            throw new NotSupported (this.id + ' fetchFundingFees() method is deprecated, it will be removed in July 2022. Please, use fetchTransactionFees() or set exchange.options["warnOnFetchFundingFees"] = false to suppress this warning');
        }
        return await this.fetchTransactionFees (codes, params);
    }

    async fetchTransactionFee (code: string, params = {}) {
        if (!this.has['fetchTransactionFees']) {
            throw new NotSupported (this.id + ' fetchTransactionFee() is not supported yet');
        }
        return await this.fetchTransactionFees ([ code ], params);
    }

    async fetchTransactionFees (codes: string[] = undefined, params = {}): Promise<any> {
        throw new NotSupported (this.id + ' fetchTransactionFees() is not supported yet');
    }

    async fetchDepositWithdrawFees (codes: string[] = undefined, params = {}): Promise<any> {
        throw new NotSupported (this.id + ' fetchDepositWithdrawFees() is not supported yet');
    }

    async fetchDepositWithdrawFee (code: string, params = {}) {
        if (!this.has['fetchDepositWithdrawFees']) {
            throw new NotSupported (this.id + ' fetchDepositWithdrawFee() is not supported yet');
        }
        const fees = await this.fetchDepositWithdrawFees ([ code ], params);
        return this.safeValue (fees, code);
    }

    getSupportedMapping (key, mapping = {}) {
        if (key in mapping) {
            return mapping[key];
        } else {
            throw new NotSupported (this.id + ' ' + key + ' does not have a value in mapping');
        }
    }

    async fetchBorrowRate (code: string, params = {}) {
        await this.loadMarkets ();
        if (!this.has['fetchBorrowRates']) {
            throw new NotSupported (this.id + ' fetchBorrowRate() is not supported yet');
        }
        const borrowRates = await this.fetchBorrowRates (params);
        const rate = this.safeValue (borrowRates, code);
        if (rate === undefined) {
            throw new ExchangeError (this.id + ' fetchBorrowRate() could not find the borrow rate for currency code ' + code);
        }
        return rate;
    }

    handleOptionAndParams (params, methodName, optionName, defaultValue = undefined) {
        // This method can be used to obtain method specific properties, i.e: this.handleOptionAndParams (params, 'fetchPosition', 'marginMode', 'isolated')
        const defaultOptionName = 'default' + this.capitalize (optionName); // we also need to check the 'defaultXyzWhatever'
        // check if params contain the key
        let value = this.safeValue2 (params, optionName, defaultOptionName);
        if (value !== undefined) {
            params = this.omit (params, [ optionName, defaultOptionName ]);
        } else {
            // check if exchange has properties for this method
            const exchangeWideMethodOptions = this.safeValue (this.options, methodName);
            if (exchangeWideMethodOptions !== undefined) {
                // check if the option is defined inside this method's props
                value = this.safeValue2 (exchangeWideMethodOptions, optionName, defaultOptionName);
            }
            if (value === undefined) {
                // if it's still undefined, check if global exchange-wide option exists
                value = this.safeValue2 (this.options, optionName, defaultOptionName);
            }
            // if it's still undefined, use the default value
            value = (value !== undefined) ? value : defaultValue;
        }
        return [ value, params ];
    }

    handleOption (methodName, optionName, defaultValue = undefined) {
        // eslint-disable-next-line no-unused-vars
        const [ result, empty ] = this.handleOptionAndParams ({}, methodName, optionName, defaultValue);
        return result;
    }

    handleMarketTypeAndParams (methodName, market = undefined, params = {}): any {
        const defaultType = this.safeString2 (this.options, 'defaultType', 'type', 'spot');
        const methodOptions = this.safeValue (this.options, methodName);
        let methodType = defaultType;
        if (methodOptions !== undefined) {
            if (typeof methodOptions === 'string') {
                methodType = methodOptions;
            } else {
                methodType = this.safeString2 (methodOptions, 'defaultType', 'type', methodType);
            }
        }
        const marketType = (market === undefined) ? methodType : market['type'];
        const type = this.safeString2 (params, 'defaultType', 'type', marketType);
        params = this.omit (params, [ 'defaultType', 'type' ]);
        return [ type, params ];
    }

    handleSubTypeAndParams (methodName, market = undefined, params = {}, defaultValue = undefined) {
        let subType = undefined;
        // if set in params, it takes precedence
        const subTypeInParams = this.safeString2 (params, 'subType', 'defaultSubType');
        // avoid omitting if it's not present
        if (subTypeInParams !== undefined) {
            subType = subTypeInParams;
            params = this.omit (params, [ 'subType', 'defaultSubType' ]);
        } else {
            // at first, check from market object
            if (market !== undefined) {
                if (market['linear']) {
                    subType = 'linear';
                } else if (market['inverse']) {
                    subType = 'inverse';
                }
            }
            // if it was not defined in market object
            if (subType === undefined) {
                const values = this.handleOptionAndParams (undefined, methodName, 'subType', defaultValue); // no need to re-test params here
                subType = values[0];
            }
        }
        return [ subType, params ];
    }

    handleMarginModeAndParams (methodName, params = {}, defaultValue = undefined) {
        /**
         * @ignore
         * @method
         * @param {object} [params] extra parameters specific to the exchange api endpoint
         * @returns {Array} the marginMode in lowercase as specified by params["marginMode"], params["defaultMarginMode"] this.options["marginMode"] or this.options["defaultMarginMode"]
         */
        return this.handleOptionAndParams (params, methodName, 'marginMode', defaultValue);
    }

    throwExactlyMatchedException (exact, string, message) {
        if (string in exact) {
            throw new exact[string] (message);
        }
    }

    throwBroadlyMatchedException (broad, string, message) {
        const broadKey = this.findBroadlyMatchedKey (broad, string);
        if (broadKey !== undefined) {
            throw new broad[broadKey] (message);
        }
    }

    findBroadlyMatchedKey (broad, string) {
        // a helper for matching error strings exactly vs broadly
        const keys = Object.keys (broad);
        for (let i = 0; i < keys.length; i++) {
            const key = keys[i];
            if (string !== undefined) { // #issues/12698
                if (string.indexOf (key) >= 0) {
                    return key;
                }
            }
        }
        return undefined;
    }

    handleErrors (statusCode, statusText, url, method, responseHeaders, responseBody, response, requestHeaders, requestBody) {
        // it is a stub method that must be overrided in the derived exchange classes
        // throw new NotSupported (this.id + ' handleErrors() not implemented yet');
        return undefined;
    }

    calculateRateLimiterCost (api, method, path, params, config = {}) {
        return this.safeValue (config, 'cost', 1);
    }

    async fetchTicker (symbol: string, params = {}): Promise<Ticker> {
        if (this.has['fetchTickers']) {
            await this.loadMarkets ();
            const market = this.market (symbol);
            symbol = market['symbol'];
            const tickers = await this.fetchTickers ([ symbol ], params);
            const ticker = this.safeValue (tickers, symbol);
            if (ticker === undefined) {
                throw new NullResponse (this.id + ' fetchTickers() could not find a ticker for ' + symbol);
            } else {
                return ticker;
            }
        } else {
            throw new NotSupported (this.id + ' fetchTicker() is not supported yet');
        }
    }

    async watchTicker (symbol: string, params = {}): Promise<Ticker> {
        throw new NotSupported (this.id + ' watchTicker() is not supported yet');
    }

    async fetchTickers (symbols: string[] = undefined, params = {}): Promise<Dictionary<Ticker>> {
        throw new NotSupported (this.id + ' fetchTickers() is not supported yet');
    }

    async watchTickers (symbols: string[] = undefined, params = {}): Promise<Dictionary<Ticker>> {
        throw new NotSupported (this.id + ' watchTickers() is not supported yet');
    }

    async fetchOrder (id: string, symbol: string = undefined, params = {}): Promise<Order> {
        throw new NotSupported (this.id + ' fetchOrder() is not supported yet');
    }

    async fetchOrderWs (id: string, symbol: string = undefined, params = {}): Promise<Order> {
        throw new NotSupported (this.id + ' fetchOrderWs() is not supported yet');
    }

    async fetchOrderStatus (id: string, symbol: string = undefined, params = {}): Promise<string> {
        // TODO: TypeScript: change method signature by replacing
        // Promise<string> with Promise<Order['status']>.
        const order = await this.fetchOrder (id, symbol, params);
        return order['status'];
    }

    async fetchUnifiedOrder (order, params = {}): Promise<Order> {
        return await this.fetchOrder (this.safeValue (order, 'id'), this.safeValue (order, 'symbol'), params);
    }

    async createOrder (symbol: string, type: OrderType, side: OrderSide, amount, price = undefined, params = {}): Promise<Order> {
        throw new NotSupported (this.id + ' createOrder() is not supported yet');
    }

    async createOrderWs (symbol: string, type: OrderType, side: OrderSide, amount: number, price: number = undefined, params = {}): Promise<Order> {
        throw new NotSupported (this.id + ' createOrderWs() is not supported yet');
    }

    async cancelOrder (id: string, symbol: string = undefined, params = {}): Promise<any> {
        throw new NotSupported (this.id + ' cancelOrder() is not supported yet');
    }

    async cancelOrderWs (id: string, symbol: string = undefined, params = {}): Promise<any> {
        throw new NotSupported (this.id + ' cancelOrderWs() is not supported yet');
    }

    async cancelOrdersWs (ids: string[], symbol: string = undefined, params = {}): Promise<any> {
        throw new NotSupported (this.id + ' cancelOrdersWs() is not supported yet');
    }

    async cancelAllOrders (symbol: string = undefined, params = {}): Promise<any> {
        throw new NotSupported (this.id + ' cancelAllOrders() is not supported yet');
    }

    async cancelAllOrdersWs (symbol: string = undefined, params = {}): Promise<any> {
        throw new NotSupported (this.id + ' cancelAllOrdersWs() is not supported yet');
    }

    async cancelUnifiedOrder (order, params = {}) {
        return this.cancelOrder (this.safeValue (order, 'id'), this.safeValue (order, 'symbol'), params);
    }

    async fetchOrders (symbol: string = undefined, since: Int = undefined, limit: Int = undefined, params = {}): Promise<Order[]> {
        throw new NotSupported (this.id + ' fetchOrders() is not supported yet');
    }

    async fetchOrderTrades (id: string, symbol: string = undefined, since: Int = undefined, limit: Int = undefined, params = {}): Promise<Trade[]> {
        throw new NotSupported (this.id + ' fetchOrderTrades() is not supported yet');
    }

    async watchOrders (symbol: string = undefined, since: Int = undefined, limit: Int = undefined, params = {}): Promise<Order[]> {
        throw new NotSupported (this.id + ' watchOrders() is not supported yet');
    }

    async fetchOpenOrders (symbol: string = undefined, since: Int = undefined, limit: Int = undefined, params = {}): Promise<Order[]> {
        throw new NotSupported (this.id + ' fetchOpenOrders() is not supported yet');
    }

    async fetchOpenOrdersWs (symbol: string = undefined, since: Int = undefined, limit: Int = undefined, params = {}): Promise<Order[]> {
        throw new NotSupported (this.id + ' fetchOpenOrdersWs() is not supported yet');
    }

    async fetchClosedOrders (symbol: string = undefined, since: Int = undefined, limit: Int = undefined, params = {}): Promise<Order[]> {
        throw new NotSupported (this.id + ' fetchClosedOrders() is not supported yet');
    }

    async fetchMyTrades (symbol: string = undefined, since: Int = undefined, limit: Int = undefined, params = {}): Promise<Trade[]> {
        throw new NotSupported (this.id + ' fetchMyTrades() is not supported yet');
    }

    async fetchMyTradesWs (symbol: string = undefined, since: Int = undefined, limit: Int = undefined, params = {}): Promise<Trade[]> {
        throw new NotSupported (this.id + ' fetchMyTradesWs() is not supported yet');
    }

    async watchMyTrades (symbol: string = undefined, since: Int = undefined, limit: Int = undefined, params = {}): Promise<Trade[]> {
        throw new NotSupported (this.id + ' watchMyTrades() is not supported yet');
    }

    async fetchOHLCVWs (symbol: string, timeframe: string = '1m', since: Int = undefined, limit: Int = undefined, params = {}): Promise<OHLCV[]> {
        throw new NotSupported (this.id + ' fetchOHLCVWs() is not supported yet');
    }

    async fetchDepositsWithdrawals (code: string = undefined, since: Int = undefined, limit: Int = undefined, params = {}): Promise<any> {
        /**
         * @method
         * @name exchange#fetchDepositsWithdrawals
         * @description fetch history of deposits and withdrawals
         * @param {string} [code] unified currency code for the currency of the deposit/withdrawals, default is undefined
         * @param {int} [since] timestamp in ms of the earliest deposit/withdrawal, default is undefined
         * @param {int} [limit] max number of deposit/withdrawals to return, default is undefined
         * @param {object} [params] extra parameters specific to the exchange api endpoint
         * @returns {object} a list of [transaction structures]{@link https://github.com/ccxt/ccxt/wiki/Manual#transaction-structure}
         */
        throw new NotSupported (this.id + ' fetchDepositsWithdrawals() is not supported yet');
    }

    async fetchDeposits (symbol: string = undefined, since: Int = undefined, limit: Int = undefined, params = {}): Promise<any> {
        throw new NotSupported (this.id + ' fetchDeposits() is not supported yet');
    }

    async fetchWithdrawals (symbol: string = undefined, since: Int = undefined, limit: Int = undefined, params = {}): Promise<any> {
        throw new NotSupported (this.id + ' fetchWithdrawals() is not supported yet');
    }

    async fetchOpenInterest (symbol: string, params = {}): Promise<any> {
        throw new NotSupported (this.id + ' fetchOpenInterest() is not supported yet');
    }

    parseLastPrice (price, market = undefined): any {
        throw new NotSupported (this.id + ' parseLastPrice() is not supported yet');
    }

    async fetchDepositAddress (code: string, params = {}) {
        if (this.has['fetchDepositAddresses']) {
            const depositAddresses = await this.fetchDepositAddresses ([ code ], params);
            const depositAddress = this.safeValue (depositAddresses, code);
            if (depositAddress === undefined) {
                throw new InvalidAddress (this.id + ' fetchDepositAddress() could not find a deposit address for ' + code + ', make sure you have created a corresponding deposit address in your wallet on the exchange website');
            } else {
                return depositAddress;
            }
        } else {
            throw new NotSupported (this.id + ' fetchDepositAddress() is not supported yet');
        }
    }

    account (): Balance {
        return {
            'free': undefined,
            'used': undefined,
            'total': undefined,
        };
    }

    commonCurrencyCode (currency: string) {
        if (!this.substituteCommonCurrencyCodes) {
            return currency;
        }
        return this.safeString (this.commonCurrencies, currency, currency);
    }

    currency (code) {
        if (this.currencies === undefined) {
            throw new ExchangeError (this.id + ' currencies not loaded');
        }
        if (typeof code === 'string') {
            if (code in this.currencies) {
                return this.currencies[code];
            } else if (code in this.currencies_by_id) {
                return this.currencies_by_id[code];
            }
        }
        throw new ExchangeError (this.id + ' does not have currency code ' + code);
    }

    market (symbol: string) {
        if (this.markets === undefined) {
            throw new ExchangeError (this.id + ' markets not loaded');
        }
        if (typeof symbol === 'string') {
            if (symbol in this.markets) {
                return this.markets[symbol];
            } else if (symbol in this.markets_by_id) {
                const markets = this.markets_by_id[symbol];
                const defaultType = this.safeString2 (this.options, 'defaultType', 'defaultSubType', 'spot');
                for (let i = 0; i < markets.length; i++) {
                    const market = markets[i];
                    if (market[defaultType]) {
                        return market;
                    }
                }
                return markets[0];
            }
        }
        throw new BadSymbol (this.id + ' does not have market symbol ' + symbol);
    }

    handleWithdrawTagAndParams (tag, params): any {
        if (typeof tag === 'object') {
            params = this.extend (tag, params);
            tag = undefined;
        }
        if (tag === undefined) {
            tag = this.safeString (params, 'tag');
            if (tag !== undefined) {
                params = this.omit (params, 'tag');
            }
        }
        return [ tag, params ];
    }

    async createLimitOrder (symbol: string, side: OrderSide, amount, price, params = {}): Promise<Order> {
        return await this.createOrder (symbol, 'limit', side, amount, price, params);
    }

    async createMarketOrder (symbol: string, side: OrderSide, amount, price = undefined, params = {}): Promise<Order> {
        return await this.createOrder (symbol, 'market', side, amount, price, params);
    }

    async createLimitBuyOrder (symbol: string, amount, price, params = {}): Promise<Order> {
        return await this.createOrder (symbol, 'limit', 'buy', amount, price, params);
    }

    async createLimitSellOrder (symbol: string, amount, price, params = {}): Promise<Order> {
        return await this.createOrder (symbol, 'limit', 'sell', amount, price, params);
    }

    async createMarketBuyOrder (symbol: string, amount, params = {}): Promise<Order> {
        return await this.createOrder (symbol, 'market', 'buy', amount, undefined, params);
    }

    async createMarketSellOrder (symbol: string, amount, params = {}): Promise<Order> {
        return await this.createOrder (symbol, 'market', 'sell', amount, undefined, params);
    }

    costToPrecision (symbol: string, cost) {
        const market = this.market (symbol);
        return this.decimalToPrecision (cost, TRUNCATE, market['precision']['price'], this.precisionMode, this.paddingMode);
    }

    priceToPrecision (symbol: string, price): string {
        const market = this.market (symbol);
        const result = this.decimalToPrecision (price, ROUND, market['precision']['price'], this.precisionMode, this.paddingMode);
        if (result === '0') {
            throw new InvalidOrder (this.id + ' price of ' + market['symbol'] + ' must be greater than minimum price precision of ' + this.numberToString (market['precision']['price']));
        }
        return result;
    }

    amountToPrecision (symbol: string, amount) {
        const market = this.market (symbol);
        const result = this.decimalToPrecision (amount, TRUNCATE, market['precision']['amount'], this.precisionMode, this.paddingMode);
        if (result === '0') {
            throw new InvalidOrder (this.id + ' amount of ' + market['symbol'] + ' must be greater than minimum amount precision of ' + this.numberToString (market['precision']['amount']));
        }
        return result;
    }

    feeToPrecision (symbol: string, fee) {
        const market = this.market (symbol);
        return this.decimalToPrecision (fee, ROUND, market['precision']['price'], this.precisionMode, this.paddingMode);
    }

    currencyToPrecision (code: string, fee, networkCode = undefined) {
        const currency = this.currencies[code];
        let precision = this.safeValue (currency, 'precision');
        if (networkCode !== undefined) {
            const networks = this.safeValue (currency, 'networks', {});
            const networkItem = this.safeValue (networks, networkCode, {});
            precision = this.safeValue (networkItem, 'precision', precision);
        }
        if (precision === undefined) {
            return this.forceString (fee);
        } else {
            return this.decimalToPrecision (fee, ROUND, precision, this.precisionMode, this.paddingMode);
        }
    }

    forceString (value) {
        if (typeof value !== 'string') {
            return this.numberToString (value);
        }
        return value;
    }

    isTickPrecision () {
        return this.precisionMode === TICK_SIZE;
    }

    isDecimalPrecision () {
        return this.precisionMode === DECIMAL_PLACES;
    }

    isSignificantPrecision () {
        return this.precisionMode === SIGNIFICANT_DIGITS;
    }

    safeNumber (obj: object, key: IndexType, defaultNumber: number = undefined): number {
        const value = this.safeString (obj, key);
        return this.parseNumber (value, defaultNumber);
    }

    safeNumberN (obj: object, arr: IndexType[], defaultNumber: number = undefined): number {
        const value = this.safeStringN (obj, arr);
        return this.parseNumber (value, defaultNumber);
    }

    parsePrecision (precision?: string) {
        /**
         * @ignore
         * @method
         * @param {string} precision The number of digits to the right of the decimal
         * @returns {string} a string number equal to 1e-precision
         */
        if (precision === undefined) {
            return undefined;
        }
        const precisionNumber = parseInt (precision);
        if (precisionNumber === 0) {
            return '1';
        }
        let parsedPrecision = '0.';
        for (let i = 0; i < precisionNumber - 1; i++) {
            parsedPrecision = parsedPrecision + '0';
        }
        return parsedPrecision + '1';
    }

    async loadTimeDifference (params = {}) {
        const serverTime = await this.fetchTime (params);
        const after = this.milliseconds ();
        this.options['timeDifference'] = after - serverTime;
        return this.options['timeDifference'];
    }

    implodeHostname (url: string) {
        return this.implodeParams (url, { 'hostname': this.hostname });
    }

    async fetchMarketLeverageTiers (symbol: string, params = {}) {
        if (this.has['fetchLeverageTiers']) {
            const market = this.market (symbol);
            if (!market['contract']) {
                throw new BadSymbol (this.id + ' fetchMarketLeverageTiers() supports contract markets only');
            }
            const tiers = await this.fetchLeverageTiers ([ symbol ]);
            return this.safeValue (tiers, symbol);
        } else {
            throw new NotSupported (this.id + ' fetchMarketLeverageTiers() is not supported yet');
        }
    }

    async createPostOnlyOrder (symbol: string, type: OrderType, side: OrderSide, amount, price, params = {}) {
        if (!this.has['createPostOnlyOrder']) {
            throw new NotSupported (this.id + 'createPostOnlyOrder() is not supported yet');
        }
        const query = this.extend (params, { 'postOnly': true });
        return await this.createOrder (symbol, type, side, amount, price, query);
    }

    async createReduceOnlyOrder (symbol: string, type: OrderType, side: OrderSide, amount, price, params = {}) {
        if (!this.has['createReduceOnlyOrder']) {
            throw new NotSupported (this.id + 'createReduceOnlyOrder() is not supported yet');
        }
        const query = this.extend (params, { 'reduceOnly': true });
        return await this.createOrder (symbol, type, side, amount, price, query);
    }

    async createStopOrder (symbol: string, type: OrderType, side: OrderSide, amount, price = undefined, stopPrice = undefined, params = {}) {
        if (!this.has['createStopOrder']) {
            throw new NotSupported (this.id + ' createStopOrder() is not supported yet');
        }
        if (stopPrice === undefined) {
            throw new ArgumentsRequired (this.id + ' create_stop_order() requires a stopPrice argument');
        }
        const query = this.extend (params, { 'stopPrice': stopPrice });
        return await this.createOrder (symbol, type, side, amount, price, query);
    }

    async createStopLimitOrder (symbol: string, side: OrderSide, amount, price, stopPrice, params = {}) {
        if (!this.has['createStopLimitOrder']) {
            throw new NotSupported (this.id + ' createStopLimitOrder() is not supported yet');
        }
        const query = this.extend (params, { 'stopPrice': stopPrice });
        return await this.createOrder (symbol, 'limit', side, amount, price, query);
    }

    async createStopMarketOrder (symbol: string, side: OrderSide, amount, stopPrice, params = {}) {
        if (!this.has['createStopMarketOrder']) {
            throw new NotSupported (this.id + ' createStopMarketOrder() is not supported yet');
        }
        const query = this.extend (params, { 'stopPrice': stopPrice });
        return await this.createOrder (symbol, 'market', side, amount, undefined, query);
    }

    safeCurrencyCode (currencyId?: string, currency: any = undefined) {
        currency = this.safeCurrency (currencyId, currency);
        return currency['code'];
    }

    filterBySymbolSinceLimit (array, symbol: string = undefined, since: Int = undefined, limit: Int = undefined, tail = false) {
        return this.filterByValueSinceLimit (array, 'symbol', symbol, since, limit, 'timestamp', tail);
    }

    filterByCurrencySinceLimit (array, code = undefined, since: Int = undefined, limit: Int = undefined, tail = false) {
        return this.filterByValueSinceLimit (array, 'currency', code, since, limit, 'timestamp', tail);
    }

    parseLastPrices (pricesData, symbols: string[] = undefined, params = {}) {
        //
        // the value of tickers is either a dict or a list
        //
        // dict
        //
        //     {
        //         'marketId1': { ... },
        //         'marketId2': { ... },
        //         ...
        //     }
        //
        // list
        //
        //     [
        //         { 'market': 'marketId1', ... },
        //         { 'market': 'marketId2', ... },
        //         ...
        //     ]
        //
        const results = [];
        if (Array.isArray (pricesData)) {
            for (let i = 0; i < pricesData.length; i++) {
                const priceData = this.extend (this.parseLastPrice (pricesData[i]), params);
                results.push (priceData);
            }
        } else {
            const marketIds = Object.keys (pricesData);
            for (let i = 0; i < marketIds.length; i++) {
                const marketId = marketIds[i];
                const market = this.safeMarket (marketId);
                const priceData = this.extend (this.parseLastPrice (pricesData[marketId], market), params);
                results.push (priceData);
            }
        }
        symbols = this.marketSymbols (symbols);
        return this.filterByArray (results, 'symbol', symbols);
    }

    parseTickers (tickers, symbols: string[] = undefined, params = {}): Dictionary<Ticker> {
        //
        // the value of tickers is either a dict or a list
        //
        // dict
        //
        //     {
        //         'marketId1': { ... },
        //         'marketId2': { ... },
        //         'marketId3': { ... },
        //         ...
        //     }
        //
        // list
        //
        //     [
        //         { 'market': 'marketId1', ... },
        //         { 'market': 'marketId2', ... },
        //         { 'market': 'marketId3', ... },
        //         ...
        //     ]
        //
        const results = [];
        if (Array.isArray (tickers)) {
            for (let i = 0; i < tickers.length; i++) {
                const ticker = this.extend (this.parseTicker (tickers[i]), params);
                results.push (ticker);
            }
        } else {
            const marketIds = Object.keys (tickers);
            for (let i = 0; i < marketIds.length; i++) {
                const marketId = marketIds[i];
                const market = this.safeMarket (marketId);
                const ticker = this.extend (this.parseTicker (tickers[marketId], market), params);
                results.push (ticker);
            }
        }
        symbols = this.marketSymbols (symbols);
        return this.filterByArray (results, 'symbol', symbols);
    }

    parseDepositAddresses (addresses, codes: string[] = undefined, indexed = true, params = {}) {
        let result = [];
        for (let i = 0; i < addresses.length; i++) {
            const address = this.extend (this.parseDepositAddress (addresses[i]), params);
            result.push (address);
        }
        if (codes !== undefined) {
            result = this.filterByArray (result, 'currency', codes, false);
        }
        if (indexed) {
            return this.indexBy (result, 'currency');
        }
        return result;
    }

    parseBorrowInterests (response, market = undefined) {
        const interests = [];
        for (let i = 0; i < response.length; i++) {
            const row = response[i];
            interests.push (this.parseBorrowInterest (row, market));
        }
        return interests;
    }

    parseFundingRateHistories (response, market = undefined, since: Int = undefined, limit: Int = undefined) {
        const rates = [];
        for (let i = 0; i < response.length; i++) {
            const entry = response[i];
            rates.push (this.parseFundingRateHistory (entry, market));
        }
        const sorted = this.sortBy (rates, 'timestamp');
        const symbol = (market === undefined) ? undefined : market['symbol'];
        return this.filterBySymbolSinceLimit (sorted, symbol, since, limit);
    }

    safeSymbol (marketId, market = undefined, delimiter = undefined, marketType = undefined) {
        market = this.safeMarket (marketId, market, delimiter, marketType);
        return market['symbol'];
    }

    parseFundingRate (contract: string, market = undefined) {
        throw new NotSupported (this.id + ' parseFundingRate() is not supported yet');
    }

    parseFundingRates (response, market = undefined) {
        const result = {};
        for (let i = 0; i < response.length; i++) {
            const parsed = this.parseFundingRate (response[i], market);
            result[parsed['symbol']] = parsed;
        }
        return result;
    }

    isTriggerOrder (params) {
        const isTrigger = this.safeValue2 (params, 'trigger', 'stop');
        if (isTrigger) {
            params = this.omit (params, [ 'trigger', 'stop' ]);
        }
        return [ isTrigger, params ];
    }

    isPostOnly (isMarketOrder: boolean, exchangeSpecificParam, params = {}) {
        /**
         * @ignore
         * @method
         * @param {string} type Order type
         * @param {boolean} exchangeSpecificParam exchange specific postOnly
         * @param {object} [params] exchange specific params
         * @returns {boolean} true if a post only order, false otherwise
         */
        const timeInForce = this.safeStringUpper (params, 'timeInForce');
        let postOnly = this.safeValue2 (params, 'postOnly', 'post_only', false);
        // we assume timeInForce is uppercase from safeStringUpper (params, 'timeInForce')
        const ioc = timeInForce === 'IOC';
        const fok = timeInForce === 'FOK';
        const timeInForcePostOnly = timeInForce === 'PO';
        postOnly = postOnly || timeInForcePostOnly || exchangeSpecificParam;
        if (postOnly) {
            if (ioc || fok) {
                throw new InvalidOrder (this.id + ' postOnly orders cannot have timeInForce equal to ' + timeInForce);
            } else if (isMarketOrder) {
                throw new InvalidOrder (this.id + ' market orders cannot be postOnly');
            } else {
                return true;
            }
        } else {
            return false;
        }
    }

    handlePostOnly (isMarketOrder: boolean, exchangeSpecificPostOnlyOption: boolean, params: any = {}) {
        /**
         * @ignore
         * @method
         * @param {string} type Order type
         * @param {boolean} exchangeSpecificBoolean exchange specific postOnly
         * @param {object} [params] exchange specific params
         * @returns {Array}
         */
        const timeInForce = this.safeStringUpper (params, 'timeInForce');
        let postOnly = this.safeValue (params, 'postOnly', false);
        const ioc = timeInForce === 'IOC';
        const fok = timeInForce === 'FOK';
        const po = timeInForce === 'PO';
        postOnly = postOnly || po || exchangeSpecificPostOnlyOption;
        if (postOnly) {
            if (ioc || fok) {
                throw new InvalidOrder (this.id + ' postOnly orders cannot have timeInForce equal to ' + timeInForce);
            } else if (isMarketOrder) {
                throw new InvalidOrder (this.id + ' market orders cannot be postOnly');
            } else {
                if (po) {
                    params = this.omit (params, 'timeInForce');
                }
                params = this.omit (params, 'postOnly');
                return [ true, params ];
            }
        }
        return [ false, params ];
    }

    async fetchLastPrices (symbols: string[] = undefined, params = {}) {
        throw new NotSupported (this.id + ' fetchLastPrices() is not supported yet');
    }

    async fetchTradingFees (params = {}): Promise<any> {
        throw new NotSupported (this.id + ' fetchTradingFees() is not supported yet');
    }

    async fetchTradingFee (symbol: string, params = {}) {
        if (!this.has['fetchTradingFees']) {
            throw new NotSupported (this.id + ' fetchTradingFee() is not supported yet');
        }
        return await this.fetchTradingFees (params);
    }

    parseOpenInterest (interest, market = undefined): any {
        throw new NotSupported (this.id + ' parseOpenInterest () is not supported yet');
    }

    parseOpenInterests (response, market = undefined, since: Int = undefined, limit: Int = undefined) {
        const interests = [];
        for (let i = 0; i < response.length; i++) {
            const entry = response[i];
            const interest = this.parseOpenInterest (entry, market);
            interests.push (interest);
        }
        const sorted = this.sortBy (interests, 'timestamp');
        const symbol = this.safeString (market, 'symbol');
        return this.filterBySymbolSinceLimit (sorted, symbol, since, limit);
    }

    async fetchFundingRate (symbol: string, params = {}) {
        if (this.has['fetchFundingRates']) {
            await this.loadMarkets ();
            const market = this.market (symbol);
            symbol = market['symbol'];
            if (!market['contract']) {
                throw new BadSymbol (this.id + ' fetchFundingRate() supports contract markets only');
            }
            const rates = await this.fetchFundingRates ([ symbol ], params);
            const rate = this.safeValue (rates, symbol);
            if (rate === undefined) {
                throw new NullResponse (this.id + ' fetchFundingRate () returned no data for ' + symbol);
            } else {
                return rate;
            }
        } else {
            throw new NotSupported (this.id + ' fetchFundingRate () is not supported yet');
        }
    }

    async fetchMarkOHLCV (symbol, timeframe = '1m', since: Int = undefined, limit: Int = undefined, params = {}): Promise<OHLCV[]> {
        /**
         * @method
         * @name exchange#fetchMarkOHLCV
         * @description fetches historical mark price candlestick data containing the open, high, low, and close price of a market
         * @param {string} symbol unified symbol of the market to fetch OHLCV data for
         * @param {string} timeframe the length of time each candle represents
         * @param {int} [since] timestamp in ms of the earliest candle to fetch
         * @param {int} [limit] the maximum amount of candles to fetch
         * @param {object} [params] extra parameters specific to the exchange api endpoint
         * @returns {float[][]} A list of candles ordered as timestamp, open, high, low, close, undefined
         */
        if (this.has['fetchMarkOHLCV']) {
            const request = {
                'price': 'mark',
            };
            return await this.fetchOHLCV (symbol, timeframe, since, limit, this.extend (request, params));
        } else {
            throw new NotSupported (this.id + ' fetchMarkOHLCV () is not supported yet');
        }
    }

    async fetchIndexOHLCV (symbol: string, timeframe = '1m', since: Int = undefined, limit: Int = undefined, params = {}): Promise<OHLCV[]> {
        /**
         * @method
         * @name exchange#fetchIndexOHLCV
         * @description fetches historical index price candlestick data containing the open, high, low, and close price of a market
         * @param {string} symbol unified symbol of the market to fetch OHLCV data for
         * @param {string} timeframe the length of time each candle represents
         * @param {int} [since] timestamp in ms of the earliest candle to fetch
         * @param {int} [limit] the maximum amount of candles to fetch
         * @param {object} [params] extra parameters specific to the exchange api endpoint
         * @returns {} A list of candles ordered as timestamp, open, high, low, close, undefined
         */
        if (this.has['fetchIndexOHLCV']) {
            const request = {
                'price': 'index',
            };
            return await this.fetchOHLCV (symbol, timeframe, since, limit, this.extend (request, params));
        } else {
            throw new NotSupported (this.id + ' fetchIndexOHLCV () is not supported yet');
        }
    }

    async fetchPremiumIndexOHLCV (symbol: string, timeframe = '1m', since: Int = undefined, limit: Int = undefined, params = {}): Promise<OHLCV[]> {
        /**
         * @method
         * @name exchange#fetchPremiumIndexOHLCV
         * @description fetches historical premium index price candlestick data containing the open, high, low, and close price of a market
         * @param {string} symbol unified symbol of the market to fetch OHLCV data for
         * @param {string} timeframe the length of time each candle represents
         * @param {int} [since] timestamp in ms of the earliest candle to fetch
         * @param {int} [limit] the maximum amount of candles to fetch
         * @param {object} [params] extra parameters specific to the exchange api endpoint
         * @returns {float[][]} A list of candles ordered as timestamp, open, high, low, close, undefined
         */
        if (this.has['fetchPremiumIndexOHLCV']) {
            const request = {
                'price': 'premiumIndex',
            };
            return await this.fetchOHLCV (symbol, timeframe, since, limit, this.extend (request, params));
        } else {
            throw new NotSupported (this.id + ' fetchPremiumIndexOHLCV () is not supported yet');
        }
    }

    handleTimeInForce (params = {}) {
        /**
         * @ignore
         * @method
         * * Must add timeInForce to this.options to use this method
         * @return {string} returns the exchange specific value for timeInForce
         */
        const timeInForce = this.safeStringUpper (params, 'timeInForce'); // supported values GTC, IOC, PO
        if (timeInForce !== undefined) {
            const exchangeValue = this.safeString (this.options['timeInForce'], timeInForce);
            if (exchangeValue === undefined) {
                throw new ExchangeError (this.id + ' does not support timeInForce "' + timeInForce + '"');
            }
            return exchangeValue;
        }
        return undefined;
    }

    convertTypeToAccount (account) {
        /**
         * @ignore
         * @method
         * * Must add accountsByType to this.options to use this method
         * @param {string} account key for account name in this.options['accountsByType']
         * @returns the exchange specific account name or the isolated margin id for transfers
         */
        const accountsByType = this.safeValue (this.options, 'accountsByType', {});
        const lowercaseAccount = account.toLowerCase ();
        if (lowercaseAccount in accountsByType) {
            return accountsByType[lowercaseAccount];
        } else if ((account in this.markets) || (account in this.markets_by_id)) {
            const market = this.market (account);
            return market['id'];
        } else {
            return account;
        }
    }

    checkRequiredArgument (methodName, argument, argumentName, options = []) {
        /**
         * @ignore
         * @method
         * @param {string} methodName the name of the method that the argument is being checked for
         * @param {string} argument the argument's actual value provided
         * @param {string} argumentName the name of the argument being checked (for logging purposes)
         * @param {string[]} options a list of options that the argument can be
         * @returns {undefined}
         */
        const optionsLength = options.length;
        if ((argument === undefined) || ((optionsLength > 0) && (!(this.inArray (argument, options))))) {
            const messageOptions = options.join (', ');
            let message = this.id + ' ' + methodName + '() requires a ' + argumentName + ' argument';
            if (messageOptions !== '') {
                message += ', one of ' + '(' + messageOptions + ')';
            }
            throw new ArgumentsRequired (message);
        }
    }

    checkRequiredMarginArgument (methodName: string, symbol: string, marginMode: string) {
        /**
         * @ignore
         * @method
         * @param {string} symbol unified symbol of the market
         * @param {string} methodName name of the method that requires a symbol
         * @param {string} marginMode is either 'isolated' or 'cross'
         */
        if ((marginMode === 'isolated') && (symbol === undefined)) {
            throw new ArgumentsRequired (this.id + ' ' + methodName + '() requires a symbol argument for isolated margin');
        } else if ((marginMode === 'cross') && (symbol !== undefined)) {
            throw new ArgumentsRequired (this.id + ' ' + methodName + '() cannot have a symbol argument for cross margin');
        }
    }

    checkRequiredSymbol (methodName: string, symbol: string) {
        /**
         * @ignore
         * @method
         * @param {string} symbol unified symbol of the market
         * @param {string} methodName name of the method that requires a symbol
         */
        this.checkRequiredArgument (methodName, symbol, 'symbol');
    }

    parseDepositWithdrawFees (response, codes: string[] = undefined, currencyIdKey = undefined): any {
        /**
         * @ignore
         * @method
         * @param {object[]|object} response unparsed response from the exchange
         * @param {string[]|undefined} codes the unified currency codes to fetch transactions fees for, returns all currencies when undefined
         * @param {str} currencyIdKey *should only be undefined when response is a dictionary* the object key that corresponds to the currency id
         * @returns {object} objects with withdraw and deposit fees, indexed by currency codes
         */
        const depositWithdrawFees = {};
        codes = this.marketCodes (codes);
        const isArray = Array.isArray (response);
        let responseKeys = response;
        if (!isArray) {
            responseKeys = Object.keys (response);
        }
        for (let i = 0; i < responseKeys.length; i++) {
            const entry = responseKeys[i];
            const dictionary = isArray ? entry : response[entry];
            const currencyId = isArray ? this.safeString (dictionary, currencyIdKey) : entry;
            const currency = this.safeValue (this.currencies_by_id, currencyId);
            const code = this.safeString (currency, 'code', currencyId);
            if ((codes === undefined) || (this.inArray (code, codes))) {
                depositWithdrawFees[code] = this.parseDepositWithdrawFee (dictionary, currency);
            }
        }
        return depositWithdrawFees;
    }

    parseDepositWithdrawFee (fee, currency = undefined): any {
        throw new NotSupported (this.id + ' parseDepositWithdrawFee() is not supported yet');
    }

    depositWithdrawFee (info): any {
        return {
            'deposit': {
                'fee': undefined,
                'percentage': undefined,
            },
            'info': info,
            'networks': {},
            'withdraw': {
                'fee': undefined,
                'percentage': undefined,
            },
        };
    }

    assignDefaultDepositWithdrawFees (fee, currency = undefined): any {
        /**
         * @ignore
         * @method
         * @description Takes a depositWithdrawFee structure and assigns the default values for withdraw and deposit
         * @param {object} fee A deposit withdraw fee structure
         * @param {object} currency A currency structure, the response from this.currency ()
         * @returns {object} A deposit withdraw fee structure
         */
        const networkKeys = Object.keys (fee['networks']);
        const numNetworks = networkKeys.length;
        if (numNetworks === 1) {
            fee['withdraw'] = fee['networks'][networkKeys[0]]['withdraw'];
            fee['deposit'] = fee['networks'][networkKeys[0]]['deposit'];
            return fee;
        }
        const currencyCode = this.safeString (currency, 'code');
        for (let i = 0; i < numNetworks; i++) {
            const network = networkKeys[i];
            if (network === currencyCode) {
                fee['deposit'] = fee['networks'][networkKeys[i]]['deposit'];
                fee['withdraw'] = fee['networks'][networkKeys[i]]['withdraw'];
            }
        }
        return fee;
    }

    parseIncome (info, market = undefined) {
        throw new NotSupported (this.id + ' parseIncome () is not supported yet');
    }

    parseIncomes (incomes, market = undefined, since: Int = undefined, limit: Int = undefined) {
        /**
         * @ignore
         * @method
         * @description parses funding fee info from exchange response
         * @param {object[]} incomes each item describes once instance of currency being received or paid
         * @param {object} market ccxt market
         * @param {int} [since] when defined, the response items are filtered to only include items after this timestamp
         * @param {int} [limit] limits the number of items in the response
         * @returns {object[]} an array of [funding history structures]{@link https://github.com/ccxt/ccxt/wiki/Manual#funding-history-structure}
         */
        const result = [];
        for (let i = 0; i < incomes.length; i++) {
            const entry = incomes[i];
            const parsed = this.parseIncome (entry, market);
            result.push (parsed);
        }
        const sorted = this.sortBy (result, 'timestamp');
        return this.filterBySinceLimit (sorted, since, limit);
    }

    getMarketFromSymbols (symbols: string[] = undefined) {
        if (symbols === undefined) {
            return undefined;
        }
        const firstMarket = this.safeString (symbols, 0);
        const market = this.market (firstMarket);
        return market;
    }

    parseWsOHLCVs (ohlcvs: object[], market: any = undefined, timeframe: string = '1m', since: Int = undefined, limit: Int = undefined) {
        const results = [];
        for (let i = 0; i < ohlcvs.length; i++) {
            results.push (this.parseWsOHLCV (ohlcvs[i], market));
        }
        return results;
    }

    async fetchTransactions (code: string = undefined, since: Int = undefined, limit: Int = undefined, params = {}): Promise<any> {
        /**
         * @method
         * @name exchange#fetchTransactions
         * @deprecated
         * @description *DEPRECATED* use fetchDepositsWithdrawals instead
         * @param {string} code unified currency code for the currency of the deposit/withdrawals, default is undefined
         * @param {int} [since] timestamp in ms of the earliest deposit/withdrawal, default is undefined
         * @param {int} [limit] max number of deposit/withdrawals to return, default is undefined
         * @param {object} [params] extra parameters specific to the exchange api endpoint
         * @returns {object} a list of [transaction structures]{@link https://github.com/ccxt/ccxt/wiki/Manual#transaction-structure}
         */
        if (this.has['fetchDepositsWithdrawals']) {
            return await this.fetchDepositsWithdrawals (code, since, limit, params);
        } else {
            throw new NotSupported (this.id + ' fetchTransactions () is not supported yet');
        }
    }

    filterByArrayPositions (objects, key: IndexType, values = undefined, indexed = true): Position[] {
        /**
         * @ignore
         * @method
         * @description Typed wrapper for filterByArray that returns a list of positions
         */
        return this.filterByArray (objects, key, values, indexed) as Position[];
    }
}

export {
    Exchange,
};<|MERGE_RESOLUTION|>--- conflicted
+++ resolved
@@ -142,13 +142,8 @@
 //
 
 // import types
-<<<<<<< HEAD
 import { Balance, Balances, Currency, DepositAddressResponse, Dictionary, Fee, IndexType, Int, Market, MinMax, OHLCV, OHLCVC, Order, OrderBook, OrderSide, OrderType, Position, Ticker, Trade, Transaction } from './types.js';
-export { Fee, Market, Ticker, Trade } from './types.js'
-=======
-import { Market, Trade, Fee, Ticker, OHLCV, OHLCVC, Order, OrderBook, Balance, Balances, Dictionary, Transaction, DepositAddressResponse, Currency, MinMax, IndexType, Int, OrderType, OrderSide, Position } from './types.js';
-export {Market, Trade, Fee, Position, Ticker} from './types.js'
->>>>>>> e6134214
+export { Fee, Market, Position, Ticker, Trade } from './types.js'
 
 // ----------------------------------------------------------------------------
 // move this elsewhere
