--- conflicted
+++ resolved
@@ -41,7 +41,6 @@
 //
 import { axolotl } from './functions/crypto.js';
 // import types
-<<<<<<< HEAD
 import type {
     Account,
     Balance,
@@ -67,6 +66,7 @@
     FundingRates,
     Greeks,
     IndexType,
+    int,
     Int,
     IsolatedBorrowRate,
     IsolatedBorrowRates,
@@ -108,13 +108,6 @@
     TransferEntries,
     TransferEntry,
 } from './types.js';
-=======
-import type { Market, Trade, Fee, Ticker, OHLCV, OHLCVC, Order, OrderBook, Balance, Balances, Dictionary, Transaction, DepositAddressResponse, Currency, MinMax, IndexType, Int, OrderType, OrderSide, Position, FundingRate, DepositWithdrawFeeNetwork, LedgerEntry, BorrowInterest, OpenInterest, LeverageTier, TransferEntry, FundingRateHistory, Liquidation, FundingHistory, OrderRequest, MarginMode, Tickers, Greeks, Option, OptionChain, Str, Num, MarketInterface, CurrencyInterface, BalanceAccount, MarginModes, MarketType, Leverage, Leverages, LastPrice, LastPrices, Account, Strings, MarginModification, TradingFeeInterface, Currencies, TradingFees, Conversion, CancellationRequest, IsolatedBorrowRate, IsolatedBorrowRates, CrossBorrowRates, CrossBorrowRate, Dict, TransferEntries, FundingRates, LeverageTiers, Bool, int}  from './types.js';
-// export {Market, Trade, Fee, Ticker, OHLCV, OHLCVC, Order, OrderBook, Balance, Balances, Dictionary, Transaction, DepositAddressResponse, Currency, MinMax, IndexType, Int, OrderType, OrderSide, Position, FundingRateHistory, Liquidation, FundingHistory} from './types.js'
-// import { Market, Trade, Fee, Ticker, OHLCV, OHLCVC, Order, OrderBook, Balance, Balances, Dictionary, Transaction, DepositAddressResponse, Currency, MinMax, IndexType, Int, OrderType, OrderSide, Position, FundingRateHistory, OpenInterest, Liquidation, OrderRequest, FundingHistory, MarginMode, Tickers, Greeks, Str, Num, MarketInterface, CurrencyInterface, Account } from './types.js';
-export type { Market, Trade, Fee, Ticker, OHLCV, OHLCVC, Order, OrderBook, Balance, Balances, Dictionary, Transaction, DepositAddressResponse, Currency, MinMax, IndexType, Int, Bool, OrderType, OrderSide, Position, LedgerEntry, BorrowInterest, OpenInterest, LeverageTier, TransferEntry, CrossBorrowRate, FundingRateHistory, Liquidation, FundingHistory, OrderRequest, MarginMode, Tickers, Greeks, Option, OptionChain, Str, Num, MarketInterface, CurrencyInterface, BalanceAccount, MarginModes, MarketType, Leverage, Leverages, LastPrice, LastPrices, Account, Strings, Conversion } from './types.js'
-
->>>>>>> ff483373
 // ----------------------------------------------------------------------------
 // move this elsewhere.
 import {
@@ -372,7 +365,6 @@
     uid: string;
     walletAddress: string; // a wallet address "0x"-prefixed hexstring
 
-<<<<<<< HEAD
     accounts = undefined;
     accountsById = undefined;
     balance = {};
@@ -408,24 +400,12 @@
         leverage?: MinMax,
         price?: MinMax,
     };
+    liquidations: Dictionary<Liquidation> = {}
     markets: Dictionary<any> = undefined;
     markets_by_id: Dictionary<any> = undefined;
     marketsByAltname: Dictionary<any> = undefined;
     marketsLoading: Promise<Dictionary<any>> = undefined;
-=======
-    balance      = {}
-    liquidations: Dictionary<Liquidation> = {}
-    orderbooks: Dictionary<Ob>   = {}
-    tickers: Dictionary<Ticker>  = {}
-    fundingRates: Dictionary<FundingRate> = {}
-    bidsasks: Dictionary<Ticker>  = {}
-    orders: ArrayCache       = undefined
-    triggerOrders: ArrayCache = undefined
-    trades: Dictionary<ArrayCache>
-    transactions = {}
-    ohlcvs: Dictionary<Dictionary<ArrayCacheByTimestamp>>
     myLiquidations: Dictionary<Liquidation> = {}
->>>>>>> ff483373
     myTrades: ArrayCache;
     name: Str = undefined;
     ohlcvs: Dictionary<Dictionary<ArrayCacheByTimestamp>>;
@@ -938,8 +918,9 @@
         this.uid = undefined;
         this.walletAddress = undefined; // a wallet address "0x"-prefixed hexstring
         // placeholders for cached data
-<<<<<<< HEAD
         this.balance = {};
+        this.liquidations = {}
+        this.myLiquidations = {}
         this.myTrades = undefined;
         this.ohlcvs = {};
         this.orderbooks = {};
@@ -948,19 +929,6 @@
         this.tickers = {};
         this.trades = {};
         this.transactions = undefined;
-=======
-        this.balance      = {}
-        this.orderbooks   = {}
-        this.tickers      = {}
-        this.liquidations = {}
-        this.orders       = undefined
-        this.trades       = {}
-        this.transactions = {}
-        this.ohlcvs       = {}
-        this.myLiquidations = {}
-        this.myTrades     = undefined
-        this.positions    = undefined
->>>>>>> ff483373
         // web3 and cryptography flags
         this.requiresEddsa = false;
         this.requiresWeb3 = false;
