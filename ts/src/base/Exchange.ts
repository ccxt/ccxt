// ----------------------------------------------------------------------------
/* eslint-disable */

import * as functions from './functions.js'
const {
    isNode
    , deepExtend
    , extend
    , clone
    , flatten
    , unique
    , indexBy
    , sortBy
    , sortBy2
    , safeFloat2
    , groupBy
    , aggregate
    , uuid
    , unCamelCase
    , precisionFromString
    , Throttler
    , capitalize
    , now
    , decimalToPrecision
    , safeValue
    , safeValue2
    , safeString
    , safeString2
    , seconds
    , milliseconds
    , binaryToBase16
    , numberToBE
    , base16ToBinary
    , iso8601
    , omit
    , isJsonEncodedObject
    , safeInteger
    , sum
    , omitZero
    , implodeParams
    , extractParams
    , json
    , merge
    , binaryConcat
    , hash
    , ecdsa
    , arrayConcat
    , encode
    , urlencode
    , hmac
    , numberToString
    , parseTimeframe
    , safeInteger2
    , safeStringLower
    , parse8601
    , yyyymmdd
    , safeStringUpper
    , safeTimestamp
    , binaryConcatArray
    , uuidv1
    , numberToLE
    , ymdhms
    , stringToBase64
    , decode
    , uuid22
    , safeIntegerProduct2
    , safeIntegerProduct
    , safeStringLower2
    , yymmdd
    , base58ToBinary
    , binaryToBase58
    , safeTimestamp2
    , rawencode
    , keysort
    , inArray
    , isEmpty
    , ordered
    , filterBy
    , uuid16
    , safeFloat
    , base64ToBinary
    , safeStringUpper2
    , urlencodeWithArrayRepeat
    , microseconds
    , binaryToBase64
    , strip
    , toArray
    , safeFloatN
    , safeIntegerN
    , safeIntegerProductN
    , safeTimestampN
    , safeValueN
    , safeStringN
    , safeStringLowerN
    , safeStringUpperN
    , urlencodeNested
    , parseDate
    , ymd
    , base64ToString
    , crc32
    , packb
    , TRUNCATE
    , ROUND
    , DECIMAL_PLACES
    , NO_PADDING
    , TICK_SIZE
    , SIGNIFICANT_DIGITS
} = functions

import {
    keys as keysFunc,
    values as valuesFunc,
    inArray as inArrayFunc,
    vwap as vwapFunc
} from './functions.js'
// import exceptions from "./errors.js"

 import { // eslint-disable-line object-curly-newline
    ExchangeError
    , BadSymbol
    , NullResponse
    , InvalidAddress
    , InvalidOrder
    , NotSupported
    , BadResponse
    , AuthenticationError
    , DDoSProtection
    , RequestTimeout
    , NetworkError
    , ProxyError
    , ExchangeNotAvailable
    , ArgumentsRequired
    , RateLimitExceeded,
    BadRequest,
    ExchangeClosedByUser} from "./errors.js"

import { Precise } from './Precise.js'


//-----------------------------------------------------------------------------
import WsClient from './ws/WsClient.js';
import { Future } from './ws/Future.js';
import { OrderBook as WsOrderBook, IndexedOrderBook, CountedOrderBook } from './ws/OrderBook.js';

// ----------------------------------------------------------------------------
//
import { axolotl } from './functions/crypto.js';
// import types
import type { Market, Trade, Fee, Ticker, OHLCV, OHLCVC, Order, OrderBook, Balance, Balances, Dictionary, Transaction, DepositAddressResponse, Currency, MinMax, IndexType, Int, OrderType, OrderSide, Position, FundingRate, DepositWithdrawFeeNetwork, LedgerEntry, BorrowInterest, OpenInterest, LeverageTier, TransferEntry, BorrowRate, FundingRateHistory, Liquidation, FundingHistory, OrderRequest, MarginMode, Tickers, Greeks,  Str, Num, MarketInterface, CurrencyInterface, Account, MarginModes, MarketType, Leverage, Leverages } from './types.js';
// export {Market, Trade, Fee, Ticker, OHLCV, OHLCVC, Order, OrderBook, Balance, Balances, Dictionary, Transaction, DepositAddressResponse, Currency, MinMax, IndexType, Int, OrderType, OrderSide, Position, FundingRateHistory, Liquidation, FundingHistory} from './types.js'
// import { Market, Trade, Fee, Ticker, OHLCV, OHLCVC, Order, OrderBook, Balance, Balances, Dictionary, Transaction, DepositAddressResponse, Currency, MinMax, IndexType, Int, OrderType, OrderSide, Position, FundingRateHistory, OpenInterest, Liquidation, OrderRequest, FundingHistory, MarginMode, Tickers, Greeks, Str, Num, MarketInterface, CurrencyInterface, Account } from './types.js';
export type { Market, Trade, Fee, Ticker, OHLCV, OHLCVC, Order, OrderBook, Balance, Balances, Dictionary, Transaction, DepositAddressResponse, Currency, MinMax, IndexType, Int, OrderType, OrderSide, Position, FundingRateHistory, Liquidation, FundingHistory, Greeks, Leverage, Leverages } from './types.js'

// ----------------------------------------------------------------------------
// move this elsewhere
import { ArrayCache, ArrayCacheByTimestamp, ArrayCacheBySymbolById, ArrayCacheBySymbolBySide } from './ws/Cache.js'
import {OrderBook as Ob} from './ws/OrderBook.js';

import totp from './functions/totp.js';
import ethers from '../static_dependencies/ethers/index.js';
import { TypedDataEncoder } from '../static_dependencies/ethers/hash/index.js';
// ----------------------------------------------------------------------------
/**
 * @class Exchange
 */
export default class Exchange {
    options: {
        [key: string]: any;
    }

    throttleProp = undefined

    api = undefined

    // PROXY & USER-AGENTS (see "examples/proxy-usage" file for explanation)
    proxy: any; // maintained for backwards compatibility, no-one should use it from now on
    proxyUrl: string;
    proxy_url: string;
    proxyUrlCallback: any;
    proxy_url_callback: any;
    httpProxy: string;
    http_proxy: string;
    httpProxyCallback: any;
    http_proxy_callback: any;
    httpsProxy: string;
    https_proxy: string;
    httpsProxyCallback: any;
    https_proxy_callback: any;
    socksProxy: string;
    socks_proxy: string;
    socksProxyCallback: any;
    socks_proxy_callback: any;
    userAgent: { 'User-Agent': string } | false = undefined;
    user_agent: { 'User-Agent': string } | false = undefined;
    wsProxy: string;
    ws_proxy: string;
    wssProxy: string;
    wss_proxy: string;
    wsSocksProxy: string;
    ws_socks_proxy: string;
    //
    userAgents: any = {
        'chrome': 'Mozilla/5.0 (Windows NT 10.0; Win64; x64) AppleWebKit/537.36 (KHTML, like Gecko) Chrome/62.0.3202.94 Safari/537.36',
        'chrome39': 'Mozilla/5.0 (Windows NT 6.1; WOW64) AppleWebKit/537.36 (KHTML, like Gecko) Chrome/39.0.2171.71 Safari/537.36',
        'chrome100': 'Mozilla/5.0 (Macintosh; Intel Mac OS X 10_15_7) AppleWebKit/537.36 (KHTML, like Gecko) Chrome/100.0.4896.75 Safari/537.36',
    };
    headers: any = {};
    origin = '*' // CORS origin
    //
    agent = undefined; // maintained for backwards compatibility
    nodeHttpModuleLoaded = false;
    httpAgent = undefined;
    httpsAgent = undefined;

    minFundingAddressLength = 1 // used in checkAddress
    substituteCommonCurrencyCodes = true  // reserved
    quoteJsonNumbers = true // treat numbers in json as quoted precise strings
    number: (numberString: string) => number = Number // or String (a pointer to a function)
    handleContentTypeApplicationZip = false

    // whether fees should be summed by currency code
    reduceFees = true

    // do not delete this line, it is needed for users to be able to define their own fetchImplementation
    fetchImplementation: any
    AbortError: any
    FetchError: any

    validateServerSsl = true
    validateClientSsl = false

    timeout       = 10000 // milliseconds
    verbose       = false
    twofa         = undefined // two-factor authentication (2FA)

    apiKey: string;
    secret: string;
    uid: string;
    login:string;
    password: string;
    privateKey: string;// a "0x"-prefixed hexstring private key for a wallet
    walletAddress: string; // a wallet address "0x"-prefixed hexstring
    token: string; // reserved for HTTP auth in some cases

    balance      = {}
    orderbooks: Dictionary<Ob>   = {}
    tickers: Dictionary<Ticker>      = {}
    bidsasks: Dictionary<Ticker>     = {}
    orders: ArrayCache       = undefined
    triggerOrders: ArrayCache = undefined
    trades: Dictionary<ArrayCache>
    transactions = {}
<<<<<<< HEAD
    ohlcvs: any
    myTrades: any
    positions    = {}
    futuresOldSymbolsMap = {}
=======
    ohlcvs: Dictionary<Dictionary<ArrayCacheByTimestamp>>
    myTrades: ArrayCache;
    positions: any;
>>>>>>> 288b923d
    urls: {
        logo?: string;
        api?: string | Dictionary<string>;
        test?: string | Dictionary<string>;
        www?: string;
        doc?: string[];
        api_management?: string;
        fees?: string;
        referral?: string;
    };

    requiresWeb3 = false
    requiresEddsa = false
    precision: {
        amount: number | undefined,
        price: number | undefined
    };

    enableLastJsonResponse = true
    enableLastHttpResponse = true
    enableLastResponseHeaders = true
    last_http_response    = undefined
    last_json_response    = undefined
    last_response_headers = undefined
    last_request_headers  = undefined
    last_request_body     = undefined
    last_request_url      = undefined
    last_request_path     = undefined

    id: string = undefined

    markets: Dictionary<any> = undefined
    has: Dictionary<boolean | 'emulated'>

    status = undefined

    requiredCredentials: {
        apiKey: boolean;
        secret: boolean;
        uid: boolean;
        login: boolean;
        password: boolean;
        twofa: boolean;
        privateKey: boolean;
        walletAddress: boolean;
        token: boolean;
    };
    rateLimit: number = undefined; // milliseconds
    tokenBucket = undefined
    throttler = undefined
    enableRateLimit: boolean = undefined;

    httpExceptions = undefined

    limits: {
        amount?: MinMax,
        cost?: MinMax,
        leverage?: MinMax,
        price?: MinMax,
    };
    fees: object;
    markets_by_id: Dictionary<any> = undefined;
    symbols: string[] = undefined;
    ids: string[] = undefined;
    currencies: Dictionary<Currency> = undefined;

    baseCurrencies = undefined
    quoteCurrencies = undefined
    currencies_by_id = undefined
    codes = undefined

    reloadingMarkets = undefined
    marketsLoading = undefined

    accounts = undefined
    accountsById = undefined

    commonCurrencies = undefined

    hostname: string = undefined;

    precisionMode: number = undefined;
    paddingMode = undefined

    exceptions = {}
    timeframes: Dictionary<number | string> = {}

    version: string = undefined;

    marketsByAltname = undefined

    name:string = undefined

    lastRestRequestTimestamp:number;

    targetAccount = undefined

    stablePairs = {}

    // WS/PRO options
    clients = {}
    newUpdates = true
    streaming = {}

    alias = false;

    deepExtend = deepExtend
    isNode = isNode
    keys = keysFunc
    values = valuesFunc
    extend = extend
    clone = clone
    flatten = flatten
    unique = unique
    indexBy = indexBy
    sortBy = sortBy
    sortBy2 = sortBy2
    groupBy = groupBy
    aggregate = aggregate
    uuid = uuid
    unCamelCase = unCamelCase
    precisionFromString = precisionFromString
    capitalize = capitalize
    now = now
    decimalToPrecision = decimalToPrecision
    safeValue = safeValue
    safeValue2 = safeValue2
    safeString = safeString
    safeString2 = safeString2
    safeFloat = safeFloat
    safeFloat2 = safeFloat2
    seconds = seconds
    milliseconds = milliseconds
    binaryToBase16 = binaryToBase16
    numberToBE = numberToBE
    base16ToBinary = base16ToBinary
    iso8601 = iso8601
    omit = omit
    isJsonEncodedObject = isJsonEncodedObject
    safeInteger = safeInteger
    sum = sum
    omitZero = omitZero
    implodeParams = implodeParams
    extractParams = extractParams
    json = json
    vwap = vwapFunc
    merge = merge
    binaryConcat = binaryConcat
    hash = hash
    arrayConcat = arrayConcat
    encode = encode
    urlencode = urlencode
    hmac = hmac
    numberToString = numberToString
    parseTimeframe = parseTimeframe
    safeInteger2 = safeInteger2
    safeStringLower = safeStringLower
    parse8601 = parse8601
    yyyymmdd = yyyymmdd
    safeStringUpper = safeStringUpper
    safeTimestamp = safeTimestamp
    binaryConcatArray = binaryConcatArray
    uuidv1 = uuidv1
    numberToLE = numberToLE
    ymdhms = ymdhms
    yymmdd = yymmdd
    stringToBase64 = stringToBase64
    decode = decode
    uuid22 = uuid22
    safeIntegerProduct2 = safeIntegerProduct2
    safeIntegerProduct = safeIntegerProduct
    binaryToBase58 = binaryToBase58
    base58ToBinary = base58ToBinary
    base64ToBinary = base64ToBinary
    safeTimestamp2 = safeTimestamp2
    rawencode = rawencode
    keysort = keysort
    inArray = inArray
    safeStringLower2 = safeStringLower2
    safeStringUpper2 = safeStringUpper2
    isEmpty = isEmpty
    ordered = ordered
    filterBy = filterBy
    uuid16 = uuid16
    urlencodeWithArrayRepeat = urlencodeWithArrayRepeat
    microseconds = microseconds
    binaryToBase64 = binaryToBase64
    strip = strip
    toArray = toArray
    safeFloatN = safeFloatN
    safeIntegerN = safeIntegerN
    safeIntegerProductN = safeIntegerProductN
    safeTimestampN = safeTimestampN
    safeValueN = safeValueN
    safeStringN = safeStringN
    safeStringLowerN = safeStringLowerN
    safeStringUpperN = safeStringUpperN
    urlencodeNested = urlencodeNested
    parseDate = parseDate
    ymd = ymd
    base64ToString = base64ToString
    crc32 = crc32
    packb = packb

    describe () {
        return {
            'id': undefined,
            'name': undefined,
            'countries': undefined,
            'enableRateLimit': true,
            'rateLimit': 2000, // milliseconds = seconds * 1000
            'certified': false, // if certified by the CCXT dev team
            'pro': false, // if it is integrated with CCXT Pro for WebSocket support
            'alias': false, // whether this exchange is an alias to another exchange
            'has': {
                'publicAPI': true,
                'privateAPI': true,
                'CORS': undefined,
                'spot': undefined,
                'margin': undefined,
                'swap': undefined,
                'future': undefined,
                'option': undefined,
                'addMargin': undefined,
                'borrowCrossMargin': undefined,
                'borrowIsolatedMargin': undefined,
                'borrowMargin': undefined,
                'cancelAllOrders': undefined,
                'cancelAllOrdersWs': undefined,
                'cancelOrder': true,
                'cancelOrders': undefined,
                'cancelOrdersWs': undefined,
                'cancelOrderWs': undefined,
                'closeAllPositions': undefined,
                'closePosition': undefined,
                'createDepositAddress': undefined,
                'createLimitBuyOrder': undefined,
                'createLimitOrder': true,
                'createLimitSellOrder': undefined,
                'createMarketBuyOrder': undefined,
                'createMarketBuyOrderWithCost': undefined,
                'createMarketOrder': true,
                'createMarketOrderWithCost': undefined,
                'createMarketSellOrder': undefined,
                'createMarketSellOrderWithCost': undefined,
                'createOrder': true,
                'createOrders': undefined,
                'createOrderWithTakeProfitAndStopLoss': undefined,
                'createOrderWs': undefined,
                'createPostOnlyOrder': undefined,
                'createReduceOnlyOrder': undefined,
                'createStopLimitOrder': undefined,
                'createStopLossOrder': undefined,
                'createStopMarketOrder': undefined,
                'createStopOrder': undefined,
                'createTakeProfitOrder': undefined,
                'createTrailingAmountOrder': undefined,
                'createTrailingPercentOrder': undefined,
                'createTriggerOrder': undefined,
                'deposit': undefined,
                'editOrder': 'emulated',
                'editOrderWs': undefined,
                'fetchAccounts': undefined,
                'fetchBalance': true,
                'fetchBalanceWs': undefined,
                'fetchBidsAsks': undefined,
                'fetchBorrowInterest': undefined,
                'fetchBorrowRate': undefined,
                'fetchBorrowRateHistories': undefined,
                'fetchBorrowRateHistory': undefined,
                'fetchBorrowRates': undefined,
                'fetchBorrowRatesPerSymbol': undefined,
                'fetchCanceledAndClosedOrders': undefined,
                'fetchCanceledOrders': undefined,
                'fetchClosedOrder': undefined,
                'fetchClosedOrders': undefined,
                'fetchClosedOrdersWs': undefined,
                'fetchCrossBorrowRate': undefined,
                'fetchCrossBorrowRates': undefined,
                'fetchCurrencies': 'emulated',
                'fetchCurrenciesWs': 'emulated',
                'fetchDeposit': undefined,
                'fetchDepositAddress': undefined,
                'fetchDepositAddresses': undefined,
                'fetchDepositAddressesByNetwork': undefined,
                'fetchDeposits': undefined,
                'fetchDepositsWithdrawals': undefined,
                'fetchDepositsWs': undefined,
                'fetchDepositWithdrawFee': undefined,
                'fetchDepositWithdrawFees': undefined,
                'fetchFundingHistory': undefined,
                'fetchFundingRate': undefined,
                'fetchFundingRateHistory': undefined,
                'fetchFundingRates': undefined,
                'fetchGreeks': undefined,
                'fetchIndexOHLCV': undefined,
                'fetchIsolatedBorrowRate': undefined,
                'fetchIsolatedBorrowRates': undefined,
                'fetchIsolatedPositions': undefined,
                'fetchL2OrderBook': true,
                'fetchL3OrderBook': undefined,
                'fetchLastPrices': undefined,
                'fetchLedger': undefined,
                'fetchLedgerEntry': undefined,
                'fetchLeverage': undefined,
                'fetchLeverages': undefined,
                'fetchLeverageTiers': undefined,
                'fetchLiquidations': undefined,
                'fetchMarginMode': undefined,
                'fetchMarginModes': undefined,
                'fetchMarketLeverageTiers': undefined,
                'fetchMarkets': true,
                'fetchMarketsWs': undefined,
                'fetchMarkOHLCV': undefined,
                'fetchMyLiquidations': undefined,
                'fetchMySettlementHistory': undefined,
                'fetchMyTrades': undefined,
                'fetchMyTradesWs': undefined,
                'fetchOHLCV': undefined,
                'fetchOHLCVWs': undefined,
                'fetchOpenInterest': undefined,
                'fetchOpenInterestHistory': undefined,
                'fetchOpenOrder': undefined,
                'fetchOpenOrders': undefined,
                'fetchOpenOrdersWs': undefined,
                'fetchOrder': undefined,
                'fetchOrderBook': true,
                'fetchOrderBooks': undefined,
                'fetchOrderBookWs': undefined,
                'fetchOrders': undefined,
                'fetchOrdersByStatus': undefined,
                'fetchOrdersWs': undefined,
                'fetchOrderTrades': undefined,
                'fetchOrderWs': undefined,
                'fetchPermissions': undefined,
                'fetchPosition': undefined,
                'fetchPositionMode': undefined,
                'fetchPositions': undefined,
                'fetchPositionsForSymbol': undefined,
                'fetchPositionsRisk': undefined,
                'fetchPremiumIndexOHLCV': undefined,
                'fetchSettlementHistory': undefined,
                'fetchStatus': undefined,
                'fetchTicker': true,
                'fetchTickers': undefined,
                'fetchTickerWs': undefined,
                'fetchTime': undefined,
                'fetchTrades': true,
                'fetchTradesWs': undefined,
                'fetchTradingFee': undefined,
                'fetchTradingFees': undefined,
                'fetchTradingFeesWs': undefined,
                'fetchTradingLimits': undefined,
                'fetchTransactionFee': undefined,
                'fetchTransactionFees': undefined,
                'fetchTransactions': undefined,
                'fetchTransfer': undefined,
                'fetchTransfers': undefined,
                'fetchUnderlyingAssets': undefined,
                'fetchVolatilityHistory': undefined,
                'fetchWithdrawAddresses': undefined,
                'fetchWithdrawal': undefined,
                'fetchWithdrawals': undefined,
                'fetchWithdrawalsWs': undefined,
                'fetchWithdrawalWhitelist': undefined,
                'reduceMargin': undefined,
                'repayCrossMargin': undefined,
                'repayIsolatedMargin': undefined,
                'setLeverage': undefined,
                'setMargin': undefined,
                'setMarginMode': undefined,
                'setPositionMode': undefined,
                'signIn': undefined,
                'transfer': undefined,
                'watchBalance': undefined,
                'watchMyTrades': undefined,
                'watchOHLCV': undefined,
                'watchOHLCVForSymbols': undefined,
                'watchOrderBook': undefined,
                'watchOrderBookForSymbols': undefined,
                'watchOrders': undefined,
                'watchOrdersForSymbols': undefined,
                'watchPosition': undefined,
                'watchPositions': undefined,
                'watchStatus': undefined,
                'watchTicker': undefined,
                'watchTickers': undefined,
                'watchTrades': undefined,
                'watchTradesForSymbols': undefined,
                'withdraw': undefined,
                'ws': undefined,
            },
            'urls': {
                'logo': undefined,
                'api': undefined,
                'www': undefined,
                'doc': undefined,
                'fees': undefined,
            },
            'api': undefined,
            'requiredCredentials': {
                'apiKey':     true,
                'secret':     true,
                'uid':        false,
                'login':      false,
                'password':   false,
                'twofa':      false, // 2-factor authentication (one-time password key)
                'privateKey': false, // a "0x"-prefixed hexstring private key for a wallet
                'walletAddress': false, // the wallet address "0x"-prefixed hexstring
                'token':      false, // reserved for HTTP auth in some cases
            },
            'markets': undefined, // to be filled manually or by fetchMarkets
            'currencies': {}, // to be filled manually or by fetchMarkets
            'timeframes': undefined, // redefine if the exchange has.fetchOHLCV
            'fees': {
                'trading': {
                    'tierBased': undefined,
                    'percentage': undefined,
                    'taker': undefined,
                    'maker': undefined,
                },
                'funding': {
                    'tierBased': undefined,
                    'percentage': undefined,
                    'withdraw': {},
                    'deposit': {},
                },
            },
            'status': {
                'status': 'ok',
                'updated': undefined,
                'eta': undefined,
                'url': undefined,
            },
            'exceptions': undefined,
            'httpExceptions': {
                '422': ExchangeError,
                '418': DDoSProtection,
                '429': RateLimitExceeded,
                '404': ExchangeNotAvailable,
                '409': ExchangeNotAvailable,
                '410': ExchangeNotAvailable,
                '451': ExchangeNotAvailable,
                '500': ExchangeNotAvailable,
                '501': ExchangeNotAvailable,
                '502': ExchangeNotAvailable,
                '520': ExchangeNotAvailable,
                '521': ExchangeNotAvailable,
                '522': ExchangeNotAvailable,
                '525': ExchangeNotAvailable,
                '526': ExchangeNotAvailable,
                '400': ExchangeNotAvailable,
                '403': ExchangeNotAvailable,
                '405': ExchangeNotAvailable,
                '503': ExchangeNotAvailable,
                '530': ExchangeNotAvailable,
                '408': RequestTimeout,
                '504': RequestTimeout,
                '401': AuthenticationError,
                '407': AuthenticationError,
                '511': AuthenticationError,
            },
            'commonCurrencies': { // gets extended/overwritten in subclasses
                'XBT': 'BTC',
                'BCC': 'BCH',
                'BCHSV': 'BSV',
            },
            'precisionMode': DECIMAL_PLACES,
            'paddingMode': NO_PADDING,
            'limits': {
                'leverage': { 'min': undefined, 'max': undefined },
                'amount': { 'min': undefined, 'max': undefined },
                'price': { 'min': undefined, 'max': undefined },
                'cost': { 'min': undefined, 'max': undefined },
            },
        } // return
    } // describe ()

    constructor (userConfig = {}) {
        Object.assign (this, functions)
        //
        //     if (isNode) {
        //         this.nodeVersion = process.version.match (/\d+\.\d+\.\d+/)[0]
        //         this.userAgent = {
        //             'User-Agent': 'ccxt/' + (Exchange as any).ccxtVersion +
        //                 ' (+https://github.com/ccxt/ccxt)' +
        //                 ' Node.js/' + this.nodeVersion + ' (JavaScript)'
        //         }
        //     }
        //
        this.options = this.getDefaultOptions(); // exchange-specific options, if any
        // fetch implementation options (JS only)
        // http properties
        this.headers = {}
        this.origin = '*' // CORS origin
        // underlying properties
        this.minFundingAddressLength = 1 // used in checkAddress
        this.substituteCommonCurrencyCodes = true  // reserved
        this.quoteJsonNumbers = true // treat numbers in json as quoted precise strings
        this.number = Number // or String (a pointer to a function)
        this.handleContentTypeApplicationZip = false
        // whether fees should be summed by currency code
        this.reduceFees = true
        // do not delete this line, it is needed for users to be able to define their own fetchImplementation
        this.fetchImplementation = undefined
        this.validateServerSsl = true
        this.validateClientSsl = false
        // default property values
        this.timeout       = 10000 // milliseconds
        this.verbose       = false
        this.twofa         = undefined // two-factor authentication (2FA)
        // default credentials
        this.apiKey        = undefined
        this.secret        = undefined
        this.uid           = undefined
        this.login         = undefined
        this.password      = undefined
        this.privateKey    = undefined // a "0x"-prefixed hexstring private key for a wallet
        this.walletAddress = undefined // a wallet address "0x"-prefixed hexstring
        this.token         = undefined // reserved for HTTP auth in some cases
        // placeholders for cached data
        this.balance      = {}
        this.orderbooks   = {}
        this.tickers      = {}
        this.orders       = undefined
        this.trades       = {}
        this.transactions = {}
        this.ohlcvs       = {}
        this.myTrades     = undefined
<<<<<<< HEAD
        this.positions    = {}
        this.futuresOldSymbolsMap = {}
=======
        this.positions    = undefined
>>>>>>> 288b923d
        // web3 and cryptography flags
        this.requiresWeb3 = false
        this.requiresEddsa = false
        // response handling flags and properties
        this.lastRestRequestTimestamp = 0
        this.enableLastJsonResponse = true
        this.enableLastHttpResponse = true
        this.enableLastResponseHeaders = true
        this.last_http_response    = undefined
        this.last_json_response    = undefined
        this.last_response_headers = undefined
        this.last_request_headers  = undefined
        this.last_request_body     = undefined
        this.last_request_url      = undefined
        this.last_request_path     = undefined
        // camelCase and snake_notation support
        const unCamelCaseProperties = (obj = this) => {
            if (obj !== null) {
                const ownPropertyNames = Object.getOwnPropertyNames (obj)
                for (let i = 0; i < ownPropertyNames.length; i++) {
                    const k = ownPropertyNames[i]
                    this[unCamelCase (k)] = this[k]
                }
                unCamelCaseProperties (Object.getPrototypeOf (obj))
            }
        }
        unCamelCaseProperties ()
        // merge constructor overrides to this instance
        const configEntries = Object.entries (this.describe ()).concat (Object.entries (userConfig))
        for (let i = 0; i < configEntries.length; i++) {
            const [property, value] = configEntries[i]
            if (value && Object.getPrototypeOf (value) === Object.prototype) {
                this[property] = this.deepExtend (this[property], value)
            } else {
                this[property] = value
            }
        }
        // http client options
        const agentOptions = {
            'keepAlive': true,
        }
        // ssl options
        if (!this.validateServerSsl) {
            agentOptions['rejectUnauthorized'] = false;
        }
        // generate old metainfo interface
        const hasKeys = Object.keys (this.has)
        for (let i = 0; i < hasKeys.length; i++) {
            const k = hasKeys[i]
            this['has' + this.capitalize (k)] = !!this.has[k] // converts 'emulated' to true
        }
        // generate implicit api
        if (this.api) {
            this.defineRestApi (this.api, 'request')
        }
        // init the request rate limiter
        this.initRestRateLimiter ()
        // init predefined markets if any
        if (this.markets) {
            this.setMarkets (this.markets)
        }
        this.newUpdates = ((this.options as any).newUpdates !== undefined) ? (this.options as any).newUpdates : true;

        this.afterConstruct ();
    }

    encodeURIComponent (...args) {
        // @ts-expect-error
        return encodeURIComponent (...args)
    }

    checkRequiredVersion (requiredVersion, error = true) {
        let result = true
        const [ major1, minor1, patch1 ] = requiredVersion.split ('.')
            , [ major2, minor2, patch2 ] = (Exchange as any).ccxtVersion.split ('.')
            , intMajor1 = this.parseToInt (major1)
            , intMinor1 = this.parseToInt (minor1)
            , intPatch1 = this.parseToInt (patch1)
            , intMajor2 = this.parseToInt (major2)
            , intMinor2 = this.parseToInt (minor2)
            , intPatch2 = this.parseToInt (patch2)
        if (intMajor1 > intMajor2) {
            result = false
        }
        if (intMajor1 === intMajor2) {
            if (intMinor1 > intMinor2) {
                result = false
            } else if (intMinor1 === intMinor2 && intPatch1 > intPatch2) {
                result = false
            }
        }
        if (!result) {
            if (error) {
                throw new NotSupported ('Your current version of CCXT is ' + (Exchange as any).ccxtVersion + ', a newer version ' + requiredVersion + ' is required, please, upgrade your version of CCXT')
            } else {
                return error
            }
        }
        return result
    }

    checkAddress (address) {
        if (address === undefined) {
            throw new InvalidAddress (this.id + ' address is undefined')
        }
        // check the address is not the same letter like 'aaaaa' nor too short nor has a space
        if ((this.unique (address).length === 1) || address.length < this.minFundingAddressLength || address.includes (' ')) {
            throw new InvalidAddress (this.id + ' address is invalid or has less than ' + this.minFundingAddressLength.toString () + ' characters: "' + this.json (address) + '"')
        }
        return address
    }

    initRestRateLimiter () {
        if (this.rateLimit === undefined) {
            throw new Error (this.id + '.rateLimit property is not configured');
        }
        this.tokenBucket = this.extend ({
            delay: 0.001,
            capacity: 1,
            cost: 1,
            maxCapacity: 1000,
            refillRate: (this.rateLimit > 0) ? 1 / this.rateLimit : Number.MAX_VALUE,
        }, this.tokenBucket);
        this.throttler = new Throttler (this.tokenBucket);
    }

    throttle (cost = undefined) {
        return this.throttler.throttle (cost)
    }

    defineRestApiEndpoint (methodName, uppercaseMethod, lowercaseMethod, camelcaseMethod, path, paths, config = {}) {
        const splitPath = path.split (/[^a-zA-Z0-9]/)
        const camelcaseSuffix  = splitPath.map (this.capitalize).join ('')
        const underscoreSuffix = splitPath.map ((x) => x.trim ().toLowerCase ()).filter ((x) => x.length > 0).join ('_')
        const camelcasePrefix = [ paths[0] ].concat (paths.slice (1).map (this.capitalize)).join ('')
        const underscorePrefix = [ paths[0] ].concat (paths.slice (1).map ((x) => x.trim ()).filter ((x) => x.length > 0)).join ('_')
        const camelcase  = camelcasePrefix + camelcaseMethod + this.capitalize (camelcaseSuffix)
        const underscore = underscorePrefix + '_' + lowercaseMethod + '_' + underscoreSuffix
        const typeArgument = (paths.length > 1) ? paths : paths[0]
        // handle call costs here
        const partial = async (params = {}, context = {}) => this[methodName] (path, typeArgument, uppercaseMethod, params, undefined, undefined, config, context)
        // const partial = async (params) => this[methodName] (path, typeArgument, uppercaseMethod, params || {})
        this[camelcase]  = partial
        this[underscore] = partial
    }

    defineRestApi (api, methodName, paths = []) {
        const keys = Object.keys (api)
        for (let i = 0; i < keys.length; i++) {
            const key = keys[i]
            const value = api[key]
            const uppercaseMethod = key.toUpperCase ()
            const lowercaseMethod = key.toLowerCase ()
            const camelcaseMethod = this.capitalize (lowercaseMethod)
            if (Array.isArray (value)) {
                for (let k = 0; k < value.length; k++) {
                    const path = value[k].trim ()
                    this.defineRestApiEndpoint (methodName, uppercaseMethod, lowercaseMethod, camelcaseMethod, path, paths)
                }
            // the options HTTP method conflicts with the 'options' API url path
            // } else if (key.match (/^(?:get|post|put|delete|options|head|patch)$/i)) {
            } else if (key.match (/^(?:get|post|put|delete|head|patch)$/i)) {
                const endpoints = Object.keys (value);
                for (let j = 0; j < endpoints.length; j++) {
                    const endpoint = endpoints[j]
                    const path = endpoint.trim ()
                    const config = value[endpoint]
                    if (typeof config === 'object') {
                        this.defineRestApiEndpoint (methodName, uppercaseMethod, lowercaseMethod, camelcaseMethod, path, paths, config)
                    } else if (typeof config === 'number') {
                        this.defineRestApiEndpoint (methodName, uppercaseMethod, lowercaseMethod, camelcaseMethod, path, paths, { cost: config })
                    } else {
                        throw new NotSupported (this.id + ' defineRestApi() API format is not supported, API leafs must strings, objects or numbers');
                    }
                }
            } else {
                this.defineRestApi (value, methodName, paths.concat ([ key ]))
            }
        }
    }

    log (... args) {
        console.log (... args)
    }

    httpProxyAgentModule:any = undefined;
    httpsProxyAgentModule:any = undefined;
    socksProxyAgentModule:any = undefined;
    socksProxyAgentModuleChecked:boolean = false;
    proxyDictionaries:any = {};
    proxyModulesLoaded:boolean = false;

    async loadProxyModules () {
        if (this.proxyModulesLoaded) {
            return;
        }
        this.proxyModulesLoaded = true;
        // we have to handle it with below nested way, because of dynamic
        // import issues (https://github.com/ccxt/ccxt/pull/20687)
        try {
            // todo: possible sync alternatives: https://stackoverflow.com/questions/51069002/convert-import-to-synchronous
            this.httpProxyAgentModule = await import (/* webpackIgnore: true */ '../static_dependencies/proxies/http-proxy-agent/index.js');
            this.httpsProxyAgentModule = await import (/* webpackIgnore: true */ '../static_dependencies/proxies/https-proxy-agent/index.js');
        } catch (e) {
            // if several users are using those frameworks which cause exceptions,
            // let them to be able to load modules still, by installing them
            try {
                // @ts-ignore
                this.httpProxyAgentModule = await import (/* webpackIgnore: true */ 'http-proxy-agent');
                // @ts-ignore
                this.httpProxyAgentModule = await import (/* webpackIgnore: true */ 'https-proxy-agent');
            } catch (e) { }
        }
        if (this.socksProxyAgentModuleChecked === false) {
            this.socksProxyAgentModuleChecked = true;
            try {
                // @ts-ignore
                this.socksProxyAgentModule = await import (/* webpackIgnore: true */ 'socks-proxy-agent');
            } catch (e) {}
        }
    }

    setProxyAgents (httpProxy, httpsProxy, socksProxy) {
        let chosenAgent = undefined;
        if (httpProxy) {
            if (this.httpProxyAgentModule === undefined) {
                throw new NotSupported (this.id + ' you need to load JS proxy modules with `.loadProxyModules()` method at first to use proxies');
            }
            if (!(httpProxy in this.proxyDictionaries)) {
                this.proxyDictionaries[httpProxy] = new this.httpProxyAgentModule.HttpProxyAgent(httpProxy);
            }
            chosenAgent = this.proxyDictionaries[httpProxy];
        } else if (httpsProxy) {
            if (this.httpsProxyAgentModule === undefined) {
                throw new NotSupported (this.id + ' you need to load JS proxy modules with `.loadProxyModules()` method at first to use proxies');
            }
            if (!(httpsProxy in this.proxyDictionaries)) {
                this.proxyDictionaries[httpsProxy] = new this.httpsProxyAgentModule.HttpsProxyAgent(httpsProxy);
            }
            chosenAgent = this.proxyDictionaries[httpsProxy];
            chosenAgent.keepAlive = true;
        } else if (socksProxy) {
            if (this.socksProxyAgentModule === undefined) {
                throw new NotSupported (this.id + ' - to use SOCKS proxy with ccxt, at first you need install module "npm i socks-proxy-agent" and then initialize proxies with `.loadProxyModules()` method');
            }
            if (!(socksProxy in this.proxyDictionaries)) {
                this.proxyDictionaries[socksProxy] = new this.socksProxyAgentModule.SocksProxyAgent(socksProxy);
            }
            chosenAgent = this.proxyDictionaries[socksProxy];
        }
        return chosenAgent;
    }

    async loadHttpProxyAgent () {
        // for `http://` protocol proxy-urls, we need to load `http` module only on first call
        if (!this.httpAgent) {
            const httpModule = await import (/* webpackIgnore: true */'node:http')
            this.httpAgent = new httpModule.Agent ();
        }
        return this.httpAgent;
    }

    getHttpAgentIfNeeded (url) {
        if (isNode) {
            // only for non-ssl proxy
            if (url.substring(0, 5) === 'ws://') {
                if (this.httpAgent === undefined) {
                    throw new NotSupported (this.id + ' to use proxy with non-ssl ws:// urls, at first run  `await exchange.loadHttpProxyAgent()` method');
                }
                return this.httpAgent;
            }
        }
        return undefined;
    }


    async fetch (url, method = 'GET', headers: any = undefined, body: any = undefined) {

        // load node-http(s) modules only on first call
        if (isNode) {
            if (!this.nodeHttpModuleLoaded) {
                this.nodeHttpModuleLoaded = true;
                const httpsModule = await import (/* webpackIgnore: true */'node:https')
                this.httpsAgent = new httpsModule.Agent ({ keepAlive: true });
            }
        }

        // ##### PROXY & HEADERS #####
        headers = this.extend (this.headers, headers);
        // proxy-url
        const proxyUrl = this.checkProxyUrlSettings (url, method, headers, body);
        let httpProxyAgent = false;
        if (proxyUrl !== undefined) {
            // part only for node-js
            if (isNode) {
                // in node we need to set header to *
                headers = this.extend ({ 'Origin': this.origin }, headers);
                // only for http proxy
                if (proxyUrl.substring(0, 5) === 'http:') {
                    await this.loadHttpProxyAgent ();
                    httpProxyAgent = this.httpAgent;
                }
            }
            url = proxyUrl + url;
        }
        // proxy agents
        const [ httpProxy, httpsProxy, socksProxy ] = this.checkProxySettings (url, method, headers, body);
        this.checkConflictingProxies (httpProxy || httpsProxy || socksProxy, proxyUrl);
        // skip proxies on the browser
        if (isNode) {
            // this is needed in JS, independently whether proxy properties were set or not, we have to load them because of necessity in WS, which would happen beyond 'fetch' method (WS/etc)
            await this.loadProxyModules ();
        }
        const chosenAgent = this.setProxyAgents (httpProxy, httpsProxy, socksProxy);
        // user-agent
        const userAgent = (this.userAgent !== undefined) ? this.userAgent : this.user_agent;
        if (userAgent && isNode) {
            if (typeof userAgent === 'string') {
                headers = this.extend ({ 'User-Agent': userAgent }, headers);
            } else if ((typeof userAgent === 'object') && ('User-Agent' in userAgent)) {
                headers = this.extend (userAgent, headers);
            }
        }
        // set final headers
        headers = this.setHeaders (headers);
        // log
        if (this.verbose) {
            this.log ("fetch Request:\n", this.id, method, url, "\nRequestHeaders:\n", headers, "\nRequestBody:\n", body, "\n")
        }
        // end of proxies & headers

        if (this.fetchImplementation === undefined) {
            if (isNode) {
                if (this.agent === undefined) {
                    this.agent = this.httpsAgent;
                }
                try {
                    const module = await import (/* webpackIgnore: true */'../static_dependencies/node-fetch/index.js')
                    this.AbortError = module.AbortError
                    this.fetchImplementation = module.default
                    this.FetchError = module.FetchError
                }
                catch (e) {
                    // some users having issues with dynamic imports (https://github.com/ccxt/ccxt/pull/20687)
                    // so let them to fallback to node's native fetch
                    if (typeof fetch === 'function') {
                        this.fetchImplementation = fetch
                        // as it's browser-compatible implementation ( https://nodejs.org/dist/latest-v20.x/docs/api/globals.html#fetch )
                        // it throws same error types
                        this.AbortError = DOMException
                        this.FetchError = TypeError
                    } else {
                        throw new Error ('Seems, "fetch" function is not available in your node-js version, please use latest node-js version');
                    }
                }
            } else {
                this.fetchImplementation = self.fetch
                this.AbortError = DOMException
                this.FetchError = TypeError
            }
        }
        // fetchImplementation cannot be called on this. in browsers:
        // TypeError Failed to execute 'fetch' on 'Window': Illegal invocation
        const fetchImplementation = this.fetchImplementation;
        const params = { method, headers, body, timeout: this.timeout };
        if (this.agent) {
            params['agent'] = this.agent;
        }
        // override agent, if needed
        if (httpProxyAgent) {
            // if proxyUrl is being used, then specifically in nodejs, we need http module, not https
            params['agent'] = httpProxyAgent;
        } else if (chosenAgent) {
            // if http(s)Proxy is being used
            params['agent'] = chosenAgent;
        }
        const controller = new AbortController ()
        params['signal'] = controller.signal
        const timeout = setTimeout (() => {
            controller.abort ()
        }, this.timeout)
        try {
            const response = await fetchImplementation (url, params)
            clearTimeout (timeout)
            return this.handleRestResponse (response, url, method, headers, body);
        } catch (e) {
            if (e instanceof this.AbortError) {
                throw new RequestTimeout (this.id + ' ' + method + ' ' + url + ' request timed out (' + this.timeout + ' ms)');
            } else if (e instanceof this.FetchError) {
                throw new NetworkError (this.id + ' ' + method + ' ' + url + ' fetch failed');
            }
            throw e
        }
    }

    parseJson (jsonString) {
        try {
            if (this.isJsonEncodedObject (jsonString)) {
                return JSON.parse (this.onJsonResponse (jsonString))
            }
        } catch (e) {
            // SyntaxError
            return undefined
        }
    }

    getResponseHeaders (response) {
        const result = {}
        response.headers.forEach ((value, key) => {
            key = key.split ('-').map ((word) => this.capitalize (word)).join ('-')
            result[key] = value
        })
        return result
    }

    handleRestResponse (response, url, method = 'GET', requestHeaders = undefined, requestBody = undefined) {
        const responseHeaders = this.getResponseHeaders (response)
        if (this.handleContentTypeApplicationZip && (responseHeaders['Content-Type'] === 'application/zip')) {
            const responseBuffer = response.buffer ();
            if (this.enableLastResponseHeaders) {
                this.last_response_headers = responseHeaders
            }
            if (this.enableLastHttpResponse) {
                this.last_http_response = responseBuffer
            }
            if (this.verbose) {
                this.log ("handleRestResponse:\n", this.id, method, url, response.status, response.statusText, "\nResponseHeaders:\n", responseHeaders, "ZIP redacted", "\n")
            }
            // no error handler needed, because it would not be a zip response in case of an error
            return responseBuffer;
        }
        return response.text ().then ((responseBody) => {
            const bodyText = this.onRestResponse (response.status, response.statusText, url, method, responseHeaders, responseBody, requestHeaders, requestBody);
            const json = this.parseJson (bodyText)
            if (this.enableLastResponseHeaders) {
                this.last_response_headers = responseHeaders
            }
            if (this.enableLastHttpResponse) {
                this.last_http_response = responseBody
            }
            if (this.enableLastJsonResponse) {
                this.last_json_response = json
            }
            if (this.verbose) {
                this.log ("handleRestResponse:\n", this.id, method, url, response.status, response.statusText, "\nResponseHeaders:\n", responseHeaders, "\nResponseBody:\n", responseBody, "\n")
            }
            const skipFurtherErrorHandling = this.handleErrors (response.status, response.statusText, url, method, responseHeaders, responseBody, json, requestHeaders, requestBody)
            if (!skipFurtherErrorHandling) {
                this.handleHttpStatusCode (response.status, response.statusText, url, method, responseBody)
            }
            return json || responseBody
        })
    }

    onRestResponse (statusCode, statusText, url, method, responseHeaders, responseBody, requestHeaders, requestBody) {
        return responseBody.trim ()
    }

    onJsonResponse (responseBody) {
        return this.quoteJsonNumbers ? responseBody.replace (/":([+.0-9eE-]+)([,}])/g, '":"$1"$2') : responseBody;
    }

    async loadMarketsHelper (reload = false, params = {}) {
        if (!reload && this.markets) {
            if (!this.markets_by_id) {
                return this.setMarkets (this.markets)
            }
            return this.markets
        }
        let currencies = undefined
        // only call if exchange API provides endpoint (true), thus avoid emulated versions ('emulated')
        if (this.has['fetchCurrencies'] === true) {
            currencies = await this.fetchCurrencies ()
        }
        const markets = await this.fetchMarkets (params)
        return this.setMarkets (markets, currencies)
    }

    async loadMarkets (reload = false, params = {}): Promise<Dictionary<Market>> {
        // this method is async, it returns a promise
        if ((reload && !this.reloadingMarkets) || !this.marketsLoading) {
            this.reloadingMarkets = true
            this.marketsLoading = this.loadMarketsHelper (reload, params).then ((resolved) => {
                this.reloadingMarkets = false
                return resolved
            }, (error) => {
                this.reloadingMarkets = false
                throw error
            })
        }
        return this.marketsLoading
    }

    async fetchCurrencies (params = {}) {
        // markets are returned as a list
        // currencies are returned as a dict
        // this is for historical reasons
        // and may be changed for consistency later
        return new Promise ((resolve, reject) => resolve (this.currencies));
    }

    async fetchCurrenciesWs (params = {}) {
        // markets are returned as a list
        // currencies are returned as a dict
        // this is for historical reasons
        // and may be changed for consistency later
        return new Promise ((resolve, reject) => resolve (this.currencies));
    }

    async fetchMarkets (params = {}): Promise<Market[]> {
        // markets are returned as a list
        // currencies are returned as a dict
        // this is for historical reasons
        // and may be changed for consistency later
        return new Promise ((resolve, reject) => resolve (Object.values (this.markets)))
    }

    async fetchMarketsWs (params = {}): Promise<Market[]> {
        // markets are returned as a list
        // currencies are returned as a dict
        // this is for historical reasons
        // and may be changed for consistency later
        return new Promise ((resolve, reject) => resolve (Object.values (this.markets)))
    }

    checkRequiredDependencies () {
        return
    }

    parseNumber (value, d: number = undefined): number {
        if (value === undefined) {
            return d
        } else {
            try {
                return this.number (value)
            } catch (e) {
                return d
            }
        }
    }

    checkOrderArguments (market, type, side, amount, price, params) {
        if (price === undefined) {
            if (type === 'limit') {
                  throw new ArgumentsRequired (this.id + ' createOrder() requires a price argument for a limit order');
            }
        }
        if (amount <= 0) {
            throw new ArgumentsRequired (this.id + ' createOrder() amount should be above 0');
        }
    }

    handleHttpStatusCode (code, reason, url, method, body) {
        const codeAsString = code.toString ();
        if (codeAsString in this.httpExceptions) {
            const ErrorClass = this.httpExceptions[codeAsString];
            throw new ErrorClass (this.id + ' ' + method + ' ' + url + ' ' + codeAsString + ' ' + reason + ' ' + body);
        }
    }

    remove0xPrefix (hexData) {
        if (hexData.slice (0, 2) === '0x') {
            return hexData.slice (2);
        } else {
            return hexData;
        }
    }

    spawn(method, ...args) {
        const future = Future();
        // using setTimeout 0 to force the execution to run after the future is returned
        setTimeout(() => {
            method.apply(this, args).then(future.resolve).catch(future.reject);
        }, 0);
        return future;
    }

    delay (timeout, method, ... args) {
        setTimeout (() => {
            this.spawn (method, ... args)
        }, timeout);
    }

    // -----------------------------------------------------------------------
    // -----------------------------------------------------------------------
    // WS/PRO methods

    orderBook (snapshot = {}, depth = Number.MAX_SAFE_INTEGER) {
        return new WsOrderBook (snapshot, depth);
    }

    indexedOrderBook (snapshot = {}, depth = Number.MAX_SAFE_INTEGER) {
        return new IndexedOrderBook (snapshot, depth);
    }

    countedOrderBook (snapshot = {}, depth = Number.MAX_SAFE_INTEGER) {
        return new CountedOrderBook (snapshot, depth);
    }

    handleMessage (client, message) {} // stub to override

    // ping (client) {} // stub to override

    ping (client) {
        return undefined;
    }

    client (url: string): WsClient {
        this.clients = this.clients || {};
        if (!this.clients[url]) {
            const onMessage = this.handleMessage.bind (this);
            const onError = this.onError.bind (this);
            const onClose = this.onClose.bind (this);
            const onConnected = this.onConnected.bind (this);
            // decide client type here: ws / signalr / socketio
            const wsOptions = this.safeValue (this.options, 'ws', {});
            // proxy agents
            const [ httpProxy, httpsProxy, socksProxy ] = this.checkWsProxySettings ();
            const chosenAgent = this.setProxyAgents (httpProxy, httpsProxy, socksProxy);
            // part only for node-js
            const httpProxyAgent = this.getHttpAgentIfNeeded (url);
            const finalAgent = chosenAgent ? chosenAgent : (httpProxyAgent ? httpProxyAgent : this.agent);
            //
            const options = this.deepExtend (this.streaming, {
                'log': this.log ? this.log.bind (this) : this.log,
                'ping': (this as any).ping ? (this as any).ping.bind (this) : (this as any).ping,
                'verbose': this.verbose,
                'throttler': new Throttler (this.tokenBucket),
                // add support for proxies
                'options': {
                    'agent': finalAgent,
                }
            }, wsOptions);
            this.clients[url] = new WsClient (url, onMessage, onError, onClose, onConnected, options);
        }
        return this.clients[url];
    }

    watchMultiple (url: string, messageHashes: string[], message = undefined, subscribeHashes = undefined, subscription = undefined) {
        //
        // Without comments the code of this method is short and easy:
        //
        //     const client = this.client (url)
        //     const backoffDelay = 0
        //     const future = client.future (messageHash)
        //     const connected = client.connect (backoffDelay)
        //     connected.then (() => {
        //         if (message && !client.subscriptions[subscribeHash]) {
        //             client.subscriptions[subscribeHash] = true
        //             client.send (message)
        //         }
        //     }).catch ((error) => {})
        //     return future
        //
        // The following is a longer version of this method with comments
        //
        const client = this.client (url) as WsClient;
        // todo: calculate the backoff using the clients cache
        const backoffDelay = 0;
        //
        //  watchOrderBook ---- future ----+---------------+----→ user
        //                                 |               |
        //                                 ↓               ↑
        //                                 |               |
        //                              connect ......→ resolve
        //                                 |               |
        //                                 ↓               ↑
        //                                 |               |
        //                             subscribe -----→ receive
        //
        const future = Future.race (messageHashes.map (messageHash => client.future (messageHash)))
        // read and write subscription, this is done before connecting the client
        // to avoid race conditions when other parts of the code read or write to the client.subscriptions
        let missingSubscriptions = []
        if (subscribeHashes !== undefined) {
            for (let i = 0; i < subscribeHashes.length; i++) {
                const subscribeHash = subscribeHashes[i];
                if (!client.subscriptions[subscribeHash]) {
                    missingSubscriptions.push (subscribeHash)
                    client.subscriptions[subscribeHash] = subscription || true
                }
            }
        }
        // we intentionally do not use await here to avoid unhandled exceptions
        // the policy is to make sure that 100% of promises are resolved or rejected
        // either with a call to client.resolve or client.reject with
        //  a proper exception class instance
        const connected = client.connect (backoffDelay);
        // the following is executed only if the catch-clause does not
        // catch any connection-level exceptions from the client
        // (connection established successfully)
        if ((subscribeHashes === undefined) || missingSubscriptions.length) {
            connected.then (() => {
                const options = this.safeValue (this.options, 'ws');
                const cost = this.safeValue (options, 'cost', 1);
                if (message) {
                    if (this.enableRateLimit && client.throttle) {
                        // add cost here |
                        //               |
                        //               V
                        client.throttle (cost).then (() => {
                            client.send (message);
                        }).catch ((e) => {
                            for (let i = 0; i < missingSubscriptions.length; i++) {
                                const subscribeHash = missingSubscriptions[i];
                                delete client.subscriptions[subscribeHash]
                            }
                            future.reject (e);
                        });
                    } else {
                        client.send (message)
                        .catch ((e) => {
                            for (let i = 0; i < missingSubscriptions.length; i++) {
                                const subscribeHash = missingSubscriptions[i];
                                delete client.subscriptions[subscribeHash]
                            }
                            future.reject (e);
                        });
                    }
                }
            }).catch ((e)=> {
                for (let i = 0; i < missingSubscriptions.length; i++) {
                    const subscribeHash = missingSubscriptions[i];
                    delete client.subscriptions[subscribeHash]
                }
                future.reject (e);
            });
        }
        return future;
    }

    watch (url: string, messageHash: string, message = undefined, subscribeHash = undefined, subscription = undefined) {
        //
        // Without comments the code of this method is short and easy:
        //
        //     const client = this.client (url)
        //     const backoffDelay = 0
        //     const future = client.future (messageHash)
        //     const connected = client.connect (backoffDelay)
        //     connected.then (() => {
        //         if (message && !client.subscriptions[subscribeHash]) {
        //             client.subscriptions[subscribeHash] = true
        //             client.send (message)
        //         }
        //     }).catch ((error) => {})
        //     return future
        //
        // The following is a longer version of this method with comments
        //
        const client = this.client (url) as WsClient;
        // todo: calculate the backoff using the clients cache
        const backoffDelay = 0;
        //
        //  watchOrderBook ---- future ----+---------------+----→ user
        //                                 |               |
        //                                 ↓               ↑
        //                                 |               |
        //                              connect ......→ resolve
        //                                 |               |
        //                                 ↓               ↑
        //                                 |               |
        //                             subscribe -----→ receive
        //
        if ((subscribeHash === undefined) && (messageHash in client.futures)) {
            return client.futures[messageHash];
        }
        const future = client.future (messageHash);
        // read and write subscription, this is done before connecting the client
        // to avoid race conditions when other parts of the code read or write to the client.subscriptions
        const clientSubscription = client.subscriptions[subscribeHash];
        if (!clientSubscription) {
            client.subscriptions[subscribeHash] = subscription || true;
        }
        // we intentionally do not use await here to avoid unhandled exceptions
        // the policy is to make sure that 100% of promises are resolved or rejected
        // either with a call to client.resolve or client.reject with
        //  a proper exception class instance
        const connected = client.connect (backoffDelay);
        // the following is executed only if the catch-clause does not
        // catch any connection-level exceptions from the client
        // (connection established successfully)
        if (!clientSubscription) {
            connected.then (() => {
                const options = this.safeValue (this.options, 'ws');
                const cost = this.safeValue (options, 'cost', 1);
                if (message) {
                    if (this.enableRateLimit && client.throttle) {
                        // add cost here |
                        //               |
                        //               V
                        client.throttle (cost).then (() => {
                            client.send (message);
                        }).catch ((e) => {
                            client.onError (e);
                        });
                    } else {
                        client.send (message)
                        .catch ((e) => {
                            client.onError (e);
                        });
                    }
                }
            }).catch ((e)=> {
                delete client.subscriptions[subscribeHash];
                future.reject (e);
            });
        }
        return future;
    }

    onConnected (client, message = undefined) {
        // for user hooks
        // console.log ('Connected to', client.url)
    }

    onError (client, error) {
        if ((client.url in this.clients) && (this.clients[client.url].error)) {
            delete this.clients[client.url];
        }
    }

    onClose (client, error) {
        if (client.error) {
            // connection closed due to an error, do nothing
        } else {
            // server disconnected a working connection
            if (this.clients[client.url]) {
                delete this.clients[client.url];
            }
        }
    }

    async close () {
        const clients = Object.values (this.clients || {});
        const closedClients = [];
        for (let i = 0; i < clients.length; i++) {
            const client = clients[i] as WsClient;
            client.error = new ExchangeClosedByUser (this.id + ' closedByUser');
            closedClients.push(client.close ());
        }
        await Promise.all (closedClients);
        for (let i = 0; i < clients.length; i++) {
            const client = clients[i] as WsClient;
            delete this.clients[client.url];
        }
        return;
    }

    async loadOrderBook (client, messageHash: string, symbol: string, limit: Int = undefined, params = {}) {
        if (!(symbol in this.orderbooks)) {
            client.reject (new ExchangeError (this.id + ' loadOrderBook() orderbook is not initiated'), messageHash);
            return;
        }
        const maxRetries = this.handleOption ('watchOrderBook', 'snapshotMaxRetries', 3);
        let tries = 0;
        try {
            const stored = this.orderbooks[symbol];
            while (tries < maxRetries) {
                const cache = stored.cache;
                const orderBook = await this.fetchRestOrderBookSafe (symbol, limit, params);
                const index = this.getCacheIndex (orderBook, cache);
                if (index >= 0) {
                    stored.reset (orderBook);
                    this.handleDeltas (stored, cache.slice (index));
                    stored.cache.length = 0;
                    client.resolve (stored, messageHash);
                    return;
                }
                tries++;
            }
            client.reject (new ExchangeError (this.id + ' nonce is behind the cache after ' + maxRetries.toString () + ' tries.'), messageHash);
            delete this.clients[client.url];
        } catch (e) {
            client.reject (e, messageHash);
            await this.loadOrderBook (client, messageHash, symbol, limit, params);
        }
    }

    convertToBigInt(value: string) {
        return BigInt(value); // used on XT
    }

    stringToCharsArray (value) {
        return value.split ('');
    }

    valueIsDefined (value){
        return value !== undefined && value !== null;
    }

    arraySlice(array, first, second = undefined) {
        if (second === undefined) {
            return array.slice(first);
        }
        return array.slice(first, second);
    }

    getProperty (obj, property, defaultValue = undefined) {
        return (property in obj ? obj[property] : defaultValue);
    }

    setProperty (obj, property, defaultValue = undefined) {
        obj[property] = defaultValue;
    }

    axolotl(payload, hexKey, ed25519) {
        return axolotl(payload, hexKey, ed25519);
    }

    fixStringifiedJsonMembers (content: string) {
        // used for instance in bingx
        // when stringified json has members with their values also stringified, like:
        // '{"code":0, "data":{"order":{"orderId":1742968678528512345,"symbol":"BTC-USDT", "takeProfit":"{\"type\":\"TAKE_PROFIT\",\"stopPrice\":43320.1}","reduceOnly":false}}}'
        // we can fix with below manipulations
        // @ts-ignore
        let modifiedContent = content.replaceAll ('\\', '');
        modifiedContent = modifiedContent.replaceAll ('"{', '{');
        modifiedContent = modifiedContent.replaceAll ('}"', '}');
        return modifiedContent;
    }

    ethAbiEncode (types, args) {
        return this.base16ToBinary (ethers.encode (types, args).slice (2));
    }

    ethEncodeStructuredData (domain, messageTypes, messageData) {
        return this.base16ToBinary (TypedDataEncoder.encode (domain, messageTypes, messageData).slice (-132));
    }

    intToBase16(elem): string {
        return elem.toString(16);
    }

    /* eslint-enable */
    // ------------------------------------------------------------------------

    // ########################################################################
    // ########################################################################
    // ########################################################################
    // ########################################################################
    // ########                        ########                        ########
    // ########                        ########                        ########
    // ########                        ########                        ########
    // ########                        ########                        ########
    // ########        ########################        ########################
    // ########        ########################        ########################
    // ########        ########################        ########################
    // ########        ########################        ########################
    // ########                        ########                        ########
    // ########                        ########                        ########
    // ########                        ########                        ########
    // ########                        ########                        ########
    // ########################################################################
    // ########################################################################
    // ########################################################################
    // ########################################################################
    // ########        ########        ########                        ########
    // ########        ########        ########                        ########
    // ########        ########        ########                        ########
    // ########        ########        ########                        ########
    // ################        ########################        ################
    // ################        ########################        ################
    // ################        ########################        ################
    // ################        ########################        ################
    // ########        ########        ################        ################
    // ########        ########        ################        ################
    // ########        ########        ################        ################
    // ########        ########        ################        ################
    // ########################################################################
    // ########################################################################
    // ########################################################################
    // ########################################################################

    // ------------------------------------------------------------------------
    // METHODS BELOW THIS LINE ARE TRANSPILED FROM JAVASCRIPT TO PYTHON AND PHP

    safeBoolN (dictionaryOrList, keys: IndexType[], defaultValue: boolean = undefined): boolean | undefined {
        /**
         * @ignore
         * @method
         * @description safely extract boolean value from dictionary or list
         * @returns {bool | undefined}
         */
        const value = this.safeValueN (dictionaryOrList, keys, defaultValue);
        if (typeof value === 'boolean') {
            return value;
        }
        return defaultValue;
    }

    safeBool2 (dictionary, key1: IndexType, key2: IndexType, defaultValue: boolean = undefined): boolean | undefined {
        /**
         * @ignore
         * @method
         * @description safely extract boolean value from dictionary or list
         * @returns {bool | undefined}
         */
        return this.safeBoolN (dictionary, [ key1, key2 ], defaultValue);
    }

    safeBool (dictionary, key: IndexType, defaultValue: boolean = undefined): boolean | undefined {
        /**
         * @ignore
         * @method
         * @description safely extract boolean value from dictionary or list
         * @returns {bool | undefined}
         */
        return this.safeBoolN (dictionary, [ key ], defaultValue);
    }

    safeDictN (dictionaryOrList, keys: IndexType[], defaultValue: Dictionary<any> = undefined): Dictionary<any> | undefined {
        /**
         * @ignore
         * @method
         * @description safely extract a dictionary from dictionary or list
         * @returns {object | undefined}
         */
        const value = this.safeValueN (dictionaryOrList, keys, defaultValue);
        if (value === undefined) {
            return defaultValue;
        }
        if (typeof value === 'object') {
            return value;
        }
        return defaultValue;
    }

    safeDict (dictionary, key: IndexType, defaultValue: Dictionary<any> = undefined): Dictionary<any> | undefined {
        /**
         * @ignore
         * @method
         * @description safely extract a dictionary from dictionary or list
         * @returns {object | undefined}
         */
        return this.safeDictN (dictionary, [ key ], defaultValue);
    }

    safeDict2 (dictionary, key1: IndexType, key2: string, defaultValue: Dictionary<any> = undefined): Dictionary<any> | undefined {
        /**
         * @ignore
         * @method
         * @description safely extract a dictionary from dictionary or list
         * @returns {object | undefined}
         */
        return this.safeDictN (dictionary, [ key1, key2 ], defaultValue);
    }

    safeListN (dictionaryOrList, keys: IndexType[], defaultValue: any[] = undefined): any[] | undefined {
        /**
         * @ignore
         * @method
         * @description safely extract an Array from dictionary or list
         * @returns {Array | undefined}
         */
        const value = this.safeValueN (dictionaryOrList, keys, defaultValue);
        if (value === undefined) {
            return defaultValue;
        }
        if (Array.isArray (value)) {
            return value;
        }
        return defaultValue;
    }

    safeList2 (dictionaryOrList, key1: IndexType, key2: string, defaultValue: any[] = undefined): any[] | undefined {
        /**
         * @ignore
         * @method
         * @description safely extract an Array from dictionary or list
         * @returns {Array | undefined}
         */
        return this.safeListN (dictionaryOrList, [ key1, key2 ], defaultValue);
    }

    safeList (dictionaryOrList, key: IndexType, defaultValue: any[] = undefined): any[] | undefined {
        /**
         * @ignore
         * @method
         * @description safely extract an Array from dictionary or list
         * @returns {Array | undefined}
         */
        return this.safeListN (dictionaryOrList, [ key ], defaultValue);
    }

    handleDeltas (orderbook, deltas) {
        for (let i = 0; i < deltas.length; i++) {
            this.handleDelta (orderbook, deltas[i]);
        }
    }

    handleDelta (bookside, delta) {
        throw new NotSupported (this.id + ' handleDelta not supported yet');
    }

    getCacheIndex (orderbook, deltas) {
        // return the first index of the cache that can be applied to the orderbook or -1 if not possible
        return -1;
    }

    findTimeframe (timeframe, timeframes = undefined) {
        if (timeframes === undefined) {
            timeframes = this.timeframes;
        }
        const keys = Object.keys (timeframes);
        for (let i = 0; i < keys.length; i++) {
            const key = keys[i];
            if (timeframes[key] === timeframe) {
                return key;
            }
        }
        return undefined;
    }

    checkProxyUrlSettings (url: string = undefined, method: string = undefined, headers = undefined, body = undefined) {
        const usedProxies = [];
        let proxyUrl = undefined;
        if (this.proxyUrl !== undefined) {
            usedProxies.push ('proxyUrl');
            proxyUrl = this.proxyUrl;
        }
        if (this.proxy_url !== undefined) {
            usedProxies.push ('proxy_url');
            proxyUrl = this.proxy_url;
        }
        if (this.proxyUrlCallback !== undefined) {
            usedProxies.push ('proxyUrlCallback');
            proxyUrl = this.proxyUrlCallback (url, method, headers, body);
        }
        if (this.proxy_url_callback !== undefined) {
            usedProxies.push ('proxy_url_callback');
            proxyUrl = this.proxy_url_callback (url, method, headers, body);
        }
        // backwards-compatibility
        if (this.proxy !== undefined) {
            usedProxies.push ('proxy');
            if (typeof this.proxy === 'function') {
                proxyUrl = this.proxy (url, method, headers, body);
            } else {
                proxyUrl = this.proxy;
            }
        }
        const length = usedProxies.length;
        if (length > 1) {
            const joinedProxyNames = usedProxies.join (',');
            throw new ProxyError (this.id + ' you have multiple conflicting proxy settings (' + joinedProxyNames + '), please use only one from : proxyUrl, proxy_url, proxyUrlCallback, proxy_url_callback');
        }
        return proxyUrl;
    }

    checkProxySettings (url: string = undefined, method: string = undefined, headers = undefined, body = undefined) {
        const usedProxies = [];
        let httpProxy = undefined;
        let httpsProxy = undefined;
        let socksProxy = undefined;
        // httpProxy
        if (this.valueIsDefined (this.httpProxy)) {
            usedProxies.push ('httpProxy');
            httpProxy = this.httpProxy;
        }
        if (this.valueIsDefined (this.http_proxy)) {
            usedProxies.push ('http_proxy');
            httpProxy = this.http_proxy;
        }
        if (this.httpProxyCallback !== undefined) {
            usedProxies.push ('httpProxyCallback');
            httpProxy = this.httpProxyCallback (url, method, headers, body);
        }
        if (this.http_proxy_callback !== undefined) {
            usedProxies.push ('http_proxy_callback');
            httpProxy = this.http_proxy_callback (url, method, headers, body);
        }
        // httpsProxy
        if (this.valueIsDefined (this.httpsProxy)) {
            usedProxies.push ('httpsProxy');
            httpsProxy = this.httpsProxy;
        }
        if (this.valueIsDefined (this.https_proxy)) {
            usedProxies.push ('https_proxy');
            httpsProxy = this.https_proxy;
        }
        if (this.httpsProxyCallback !== undefined) {
            usedProxies.push ('httpsProxyCallback');
            httpsProxy = this.httpsProxyCallback (url, method, headers, body);
        }
        if (this.https_proxy_callback !== undefined) {
            usedProxies.push ('https_proxy_callback');
            httpsProxy = this.https_proxy_callback (url, method, headers, body);
        }
        // socksProxy
        if (this.valueIsDefined (this.socksProxy)) {
            usedProxies.push ('socksProxy');
            socksProxy = this.socksProxy;
        }
        if (this.valueIsDefined (this.socks_proxy)) {
            usedProxies.push ('socks_proxy');
            socksProxy = this.socks_proxy;
        }
        if (this.socksProxyCallback !== undefined) {
            usedProxies.push ('socksProxyCallback');
            socksProxy = this.socksProxyCallback (url, method, headers, body);
        }
        if (this.socks_proxy_callback !== undefined) {
            usedProxies.push ('socks_proxy_callback');
            socksProxy = this.socks_proxy_callback (url, method, headers, body);
        }
        // check
        const length = usedProxies.length;
        if (length > 1) {
            const joinedProxyNames = usedProxies.join (',');
            throw new ProxyError (this.id + ' you have multiple conflicting proxy settings (' + joinedProxyNames + '), please use only one from: httpProxy, httpsProxy, httpProxyCallback, httpsProxyCallback, socksProxy, socksProxyCallback');
        }
        return [ httpProxy, httpsProxy, socksProxy ];
    }

    checkWsProxySettings () {
        const usedProxies = [];
        let wsProxy = undefined;
        let wssProxy = undefined;
        let wsSocksProxy = undefined;
        // ws proxy
        if (this.valueIsDefined (this.wsProxy)) {
            usedProxies.push ('wsProxy');
            wsProxy = this.wsProxy;
        }
        if (this.valueIsDefined (this.ws_proxy)) {
            usedProxies.push ('ws_proxy');
            wsProxy = this.ws_proxy;
        }
        // wss proxy
        if (this.valueIsDefined (this.wssProxy)) {
            usedProxies.push ('wssProxy');
            wssProxy = this.wssProxy;
        }
        if (this.valueIsDefined (this.wss_proxy)) {
            usedProxies.push ('wss_proxy');
            wssProxy = this.wss_proxy;
        }
        // ws socks proxy
        if (this.valueIsDefined (this.wsSocksProxy)) {
            usedProxies.push ('wsSocksProxy');
            wsSocksProxy = this.wsSocksProxy;
        }
        if (this.valueIsDefined (this.ws_socks_proxy)) {
            usedProxies.push ('ws_socks_proxy');
            wsSocksProxy = this.ws_socks_proxy;
        }
        // check
        const length = usedProxies.length;
        if (length > 1) {
            const joinedProxyNames = usedProxies.join (',');
            throw new ProxyError (this.id + ' you have multiple conflicting proxy settings (' + joinedProxyNames + '), please use only one from: wsProxy, wssProxy, wsSocksProxy');
        }
        return [ wsProxy, wssProxy, wsSocksProxy ];
    }

    checkConflictingProxies (proxyAgentSet, proxyUrlSet) {
        if (proxyAgentSet && proxyUrlSet) {
            throw new ProxyError (this.id + ' you have multiple conflicting proxy settings, please use only one from : proxyUrl, httpProxy, httpsProxy, socksProxy');
        }
    }

    findMessageHashes (client, element: string): string[] {
        const result = [];
        const messageHashes = Object.keys (client.futures);
        for (let i = 0; i < messageHashes.length; i++) {
            const messageHash = messageHashes[i];
            if (messageHash.indexOf (element) >= 0) {
                result.push (messageHash);
            }
        }
        return result;
    }

    filterByLimit (array: object[], limit: Int = undefined, key: IndexType = 'timestamp', fromStart: boolean = false): any {
        if (this.valueIsDefined (limit)) {
            const arrayLength = array.length;
            if (arrayLength > 0) {
                let ascending = true;
                if ((key in array[0])) {
                    const first = array[0][key];
                    const last = array[arrayLength - 1][key];
                    if (first !== undefined && last !== undefined) {
                        ascending = first <= last;  // true if array is sorted in ascending order based on 'timestamp'
                    }
                }
                if (fromStart) {
                    if (limit > arrayLength) {
                        limit = arrayLength;
                    }
                    array = ascending ? this.arraySlice (array, 0, limit) : this.arraySlice (array, -limit);
                } else {
                    array = ascending ? this.arraySlice (array, -limit) : this.arraySlice (array, 0, limit);
                }
            }
        }
        return array;
    }

    filterBySinceLimit (array: object[], since: Int = undefined, limit: Int = undefined, key: IndexType = 'timestamp', tail = false): any {
        const sinceIsDefined = this.valueIsDefined (since);
        const parsedArray = this.toArray (array) as any;
        let result = parsedArray;
        if (sinceIsDefined) {
            result = [ ];
            for (let i = 0; i < parsedArray.length; i++) {
                const entry = parsedArray[i];
                const value = this.safeValue (entry, key);
                if (value && (value >= since)) {
                    result.push (entry);
                }
            }
        }
        if (tail && limit !== undefined) {
            return this.arraySlice (result, -limit);
        }
        // if the user provided a 'since' argument
        // we want to limit the result starting from the 'since'
        const shouldFilterFromStart = !tail && sinceIsDefined;
        return this.filterByLimit (result, limit, key, shouldFilterFromStart);
    }

    filterByValueSinceLimit (array: object[], field: IndexType, value = undefined, since: Int = undefined, limit: Int = undefined, key = 'timestamp', tail = false): any {
        const valueIsDefined = this.valueIsDefined (value);
        const sinceIsDefined = this.valueIsDefined (since);
        const parsedArray = this.toArray (array) as any;
        let result = parsedArray;
        // single-pass filter for both symbol and since
        if (valueIsDefined || sinceIsDefined) {
            result = [ ];
            for (let i = 0; i < parsedArray.length; i++) {
                const entry = parsedArray[i];
                const entryFiledEqualValue = entry[field] === value;
                const firstCondition = valueIsDefined ? entryFiledEqualValue : true;
                const entryKeyValue = this.safeValue (entry, key);
                const entryKeyGESince = (entryKeyValue) && since && (entryKeyValue >= since);
                const secondCondition = sinceIsDefined ? entryKeyGESince : true;
                if (firstCondition && secondCondition) {
                    result.push (entry);
                }
            }
        }
        if (tail && limit !== undefined) {
            return this.arraySlice (result, -limit);
        }
        return this.filterByLimit (result, limit, key, sinceIsDefined);
    }

    setSandboxMode (enabled: boolean) {
        if (enabled) {
            if ('test' in this.urls) {
                if (typeof this.urls['api'] === 'string') {
                    this.urls['apiBackup'] = this.urls['api'];
                    this.urls['api'] = this.urls['test'];
                } else {
                    this.urls['apiBackup'] = this.clone (this.urls['api']);
                    this.urls['api'] = this.clone (this.urls['test']);
                }
            } else {
                throw new NotSupported (this.id + ' does not have a sandbox URL');
            }
        } else if ('apiBackup' in this.urls) {
            if (typeof this.urls['api'] === 'string') {
                this.urls['api'] = this.urls['apiBackup'] as any;
            } else {
                this.urls['api'] = this.clone (this.urls['apiBackup']);
            }
            const newUrls = this.omit (this.urls, 'apiBackup');
            this.urls = newUrls;
        }
    }

    sign (path, api: any = 'public', method = 'GET', params = {}, headers: any = undefined, body: any = undefined) {
        return {};
    }

    async fetchAccounts (params = {}): Promise<{}> {
        throw new NotSupported (this.id + ' fetchAccounts() is not supported yet');
    }

    async fetchTrades (symbol: string, since: Int = undefined, limit: Int = undefined, params = {}): Promise<Trade[]> {
        throw new NotSupported (this.id + ' fetchTrades() is not supported yet');
    }

    async fetchTradesWs (symbol: string, since: Int = undefined, limit: Int = undefined, params = {}): Promise<Trade[]> {
        throw new NotSupported (this.id + ' fetchTradesWs() is not supported yet');
    }

    async watchTrades (symbol: string, since: Int = undefined, limit: Int = undefined, params = {}): Promise<Trade[]> {
        throw new NotSupported (this.id + ' watchTrades() is not supported yet');
    }

    async watchTradesForSymbols (symbols: string[], since: Int = undefined, limit: Int = undefined, params = {}): Promise<Trade[]> {
        throw new NotSupported (this.id + ' watchTradesForSymbols() is not supported yet');
    }

    async watchMyTradesForSymbols (symbols: string[], since: Int = undefined, limit: Int = undefined, params = {}): Promise<Trade[]> {
        throw new NotSupported (this.id + ' watchMyTradesForSymbols() is not supported yet');
    }

    async watchOrdersForSymbols (symbols: string[], since: Int = undefined, limit: Int = undefined, params = {}): Promise<Order[]> {
        throw new NotSupported (this.id + ' watchOrdersForSymbols() is not supported yet');
    }

    async watchOHLCVForSymbols (symbolsAndTimeframes: string[][], since: Int = undefined, limit: Int = undefined, params = {}): Promise<Dictionary<Dictionary<OHLCV[]>>> {
        throw new NotSupported (this.id + ' watchOHLCVForSymbols() is not supported yet');
    }

    async watchOrderBookForSymbols (symbols: string[], limit: Int = undefined, params = {}): Promise<OrderBook> {
        throw new NotSupported (this.id + ' watchOrderBookForSymbols() is not supported yet');
    }

    async fetchDepositAddresses (codes: string[] = undefined, params = {}): Promise<{}> {
        throw new NotSupported (this.id + ' fetchDepositAddresses() is not supported yet');
    }

    async fetchOrderBook (symbol: string, limit: Int = undefined, params = {}): Promise<OrderBook> {
        throw new NotSupported (this.id + ' fetchOrderBook() is not supported yet');
    }

    async fetchMarginMode (symbol: string, params = {}): Promise<MarginMode> {
        if (this.has['fetchMarginModes']) {
            const marginModes = await this.fetchMarginModes ([ symbol ], params);
            return this.safeDict (marginModes, symbol) as MarginMode;
        } else {
            throw new NotSupported (this.id + ' fetchMarginMode() is not supported yet');
        }
    }

    async fetchMarginModes (symbols: string[] = undefined, params = {}): Promise<MarginModes> {
        throw new NotSupported (this.id + ' fetchMarginModes () is not supported yet');
    }

    async fetchRestOrderBookSafe (symbol, limit = undefined, params = {}) {
        const fetchSnapshotMaxRetries = this.handleOption ('watchOrderBook', 'maxRetries', 3);
        for (let i = 0; i < fetchSnapshotMaxRetries; i++) {
            try {
                const orderBook = await this.fetchOrderBook (symbol, limit, params);
                return orderBook;
            } catch (e) {
                if ((i + 1) === fetchSnapshotMaxRetries) {
                    throw e;
                }
            }
        }
        return undefined;
    }

    async watchOrderBook (symbol: string, limit: Int = undefined, params = {}): Promise<OrderBook> {
        throw new NotSupported (this.id + ' watchOrderBook() is not supported yet');
    }

    async fetchTime (params = {}): Promise<Int> {
        throw new NotSupported (this.id + ' fetchTime() is not supported yet');
    }

    async fetchTradingLimits (symbols: string[] = undefined, params = {}): Promise<{}> {
        throw new NotSupported (this.id + ' fetchTradingLimits() is not supported yet');
    }

    parseMarket (market): Market {
        throw new NotSupported (this.id + ' parseMarket() is not supported yet');
    }

    parseMarkets (markets): Market[] {
        const result = [];
        for (let i = 0; i < markets.length; i++) {
            result.push (this.parseMarket (markets[i]));
        }
        return result;
    }

    parseTicker (ticker: object, market: Market = undefined): Ticker {
        throw new NotSupported (this.id + ' parseTicker() is not supported yet');
    }

    parseDepositAddress (depositAddress, currency: Currency = undefined): object {
        throw new NotSupported (this.id + ' parseDepositAddress() is not supported yet');
    }

    parseTrade (trade: object, market: Market = undefined): Trade {
        throw new NotSupported (this.id + ' parseTrade() is not supported yet');
    }

    parseTransaction (transaction, currency: Currency = undefined): Transaction {
        throw new NotSupported (this.id + ' parseTransaction() is not supported yet');
    }

    parseTransfer (transfer, currency: Currency = undefined): object {
        throw new NotSupported (this.id + ' parseTransfer() is not supported yet');
    }

    parseAccount (account): {} {
        throw new NotSupported (this.id + ' parseAccount() is not supported yet');
    }

    parseLedgerEntry (item, currency: Currency = undefined): object {
        throw new NotSupported (this.id + ' parseLedgerEntry() is not supported yet');
    }

    parseOrder (order, market: Market = undefined): Order {
        throw new NotSupported (this.id + ' parseOrder() is not supported yet');
    }

    async fetchCrossBorrowRates (params = {}): Promise<{}> {
        throw new NotSupported (this.id + ' fetchCrossBorrowRates() is not supported yet');
    }

    async fetchIsolatedBorrowRates (params = {}): Promise<{}> {
        throw new NotSupported (this.id + ' fetchIsolatedBorrowRates() is not supported yet');
    }

    parseMarketLeverageTiers (info, market: Market = undefined): object {
        throw new NotSupported (this.id + ' parseMarketLeverageTiers() is not supported yet');
    }

    async fetchLeverageTiers (symbols: string[] = undefined, params = {}): Promise<Dictionary<LeverageTier>> {
        throw new NotSupported (this.id + ' fetchLeverageTiers() is not supported yet');
    }

    parsePosition (position, market: Market = undefined): Position {
        throw new NotSupported (this.id + ' parsePosition() is not supported yet');
    }

    parseFundingRateHistory (info, market: Market = undefined): FundingRateHistory {
        throw new NotSupported (this.id + ' parseFundingRateHistory() is not supported yet');
    }

    parseBorrowInterest (info, market: Market = undefined): BorrowInterest {
        throw new NotSupported (this.id + ' parseBorrowInterest() is not supported yet');
    }

    parseWsTrade (trade, market: Market = undefined): Trade {
        throw new NotSupported (this.id + ' parseWsTrade() is not supported yet');
    }

    parseWsOrder (order, market: Market = undefined): Order {
        throw new NotSupported (this.id + ' parseWsOrder() is not supported yet');
    }

    parseWsOrderTrade (trade, market: Market = undefined): Trade {
        throw new NotSupported (this.id + ' parseWsOrderTrade() is not supported yet');
    }

    parseWsOHLCV (ohlcv, market: Market = undefined): OHLCV {
        return this.parseOHLCV (ohlcv, market);
    }

    async fetchFundingRates (symbols: string[] = undefined, params = {}): Promise<{}> {
        throw new NotSupported (this.id + ' fetchFundingRates() is not supported yet');
    }

    async transfer (code: string, amount: number, fromAccount: string, toAccount: string, params = {}): Promise<TransferEntry> {
        throw new NotSupported (this.id + ' transfer() is not supported yet');
    }

    async withdraw (code: string, amount: number, address: string, tag = undefined, params = {}): Promise<Transaction> {
        throw new NotSupported (this.id + ' withdraw() is not supported yet');
    }

    async createDepositAddress (code: string, params = {}): Promise<DepositAddressResponse> {
        throw new NotSupported (this.id + ' createDepositAddress() is not supported yet');
    }

    async setLeverage (leverage: Int, symbol: string = undefined, params = {}): Promise<{}> {
        throw new NotSupported (this.id + ' setLeverage() is not supported yet');
    }

    async fetchLeverage (symbol: string, params = {}): Promise<Leverage> {
        if (this.has['fetchLeverages']) {
            const leverages = await this.fetchLeverages ([ symbol ], params);
            return this.safeDict (leverages, symbol) as Leverage;
        } else {
            throw new NotSupported (this.id + ' fetchLeverage() is not supported yet');
        }
    }

    async fetchLeverages (symbols: string[] = undefined, params = {}): Promise<Leverages> {
        throw new NotSupported (this.id + ' fetchLeverages() is not supported yet');
    }

    async setPositionMode (hedged: boolean, symbol: Str = undefined, params = {}): Promise<{}> {
        throw new NotSupported (this.id + ' setPositionMode() is not supported yet');
    }

    async addMargin (symbol: string, amount: number, params = {}): Promise<{}> {
        throw new NotSupported (this.id + ' addMargin() is not supported yet');
    }

    async reduceMargin (symbol: string, amount: number, params = {}): Promise<{}> {
        throw new NotSupported (this.id + ' reduceMargin() is not supported yet');
    }

    async setMargin (symbol: string, amount: number, params = {}): Promise<{}> {
        throw new NotSupported (this.id + ' setMargin() is not supported yet');
    }

    async setMarginMode (marginMode: string, symbol: Str = undefined, params = {}): Promise<{}> {
        throw new NotSupported (this.id + ' setMarginMode() is not supported yet');
    }

    async fetchDepositAddressesByNetwork (code: string, params = {}): Promise<{}> {
        throw new NotSupported (this.id + ' fetchDepositAddressesByNetwork() is not supported yet');
    }

    async fetchOpenInterestHistory (symbol: string, timeframe = '1h', since: Int = undefined, limit: Int = undefined, params = {}): Promise<OpenInterest[]> {
        throw new NotSupported (this.id + ' fetchOpenInterestHistory() is not supported yet');
    }

    async fetchOpenInterest (symbol: string, params = {}): Promise<OpenInterest> {
        throw new NotSupported (this.id + ' fetchOpenInterest() is not supported yet');
    }

    async signIn (params = {}): Promise<{}> {
        throw new NotSupported (this.id + ' signIn() is not supported yet');
    }

    async fetchPaymentMethods (params = {}): Promise<{}> {
        throw new NotSupported (this.id + ' fetchPaymentMethods() is not supported yet');
    }

    parseToInt (number) {
        // Solve Common parseInt misuse ex: parseInt ((since / 1000).toString ())
        // using a number as parameter which is not valid in ts
        const stringifiedNumber = number.toString ();
        const convertedNumber = parseFloat (stringifiedNumber) as any;
        return parseInt (convertedNumber);
    }

    parseToNumeric (number) {
        const stringVersion = this.numberToString (number); // this will convert 1.0 and 1 to "1" and 1.1 to "1.1"
        // keep this in mind:
        // in JS: 1 == 1.0 is true;  1 === 1.0 is true
        // in Python: 1 == 1.0 is true
        // in PHP 1 == 1.0 is true, but 1 === 1.0 is false
        if (stringVersion.indexOf ('.') >= 0) {
            return parseFloat (stringVersion);
        }
        return parseInt (stringVersion);
    }

    isRoundNumber (value) {
        // this method is similar to isInteger, but this is more loyal and does not check for types.
        // i.e. isRoundNumber(1.000) returns true, while isInteger(1.000) returns false
        const res = this.parseToNumeric ((value % 1));
        return res === 0;
    }

    afterConstruct () {
        this.createNetworksByIdObject ();
    }

    createNetworksByIdObject () {
        // automatically generate network-id-to-code mappings
        const networkIdsToCodesGenerated = this.invertFlatStringDictionary (this.safeValue (this.options, 'networks', {})); // invert defined networks dictionary
        this.options['networksById'] = this.extend (networkIdsToCodesGenerated, this.safeValue (this.options, 'networksById', {})); // support manually overriden "networksById" dictionary too
    }

    getDefaultOptions () {
        return {
            'defaultNetworkCodeReplacements': {
                'ETH': { 'ERC20': 'ETH' },
                'TRX': { 'TRC20': 'TRX' },
                'CRO': { 'CRC20': 'CRONOS' },
            },
        };
    }

    safeLedgerEntry (entry: object, currency: Currency = undefined) {
        currency = this.safeCurrency (undefined, currency);
        let direction = this.safeString (entry, 'direction');
        let before = this.safeString (entry, 'before');
        let after = this.safeString (entry, 'after');
        const amount = this.safeString (entry, 'amount');
        if (amount !== undefined) {
            if (before === undefined && after !== undefined) {
                before = Precise.stringSub (after, amount);
            } else if (before !== undefined && after === undefined) {
                after = Precise.stringAdd (before, amount);
            }
        }
        if (before !== undefined && after !== undefined) {
            if (direction === undefined) {
                if (Precise.stringGt (before, after)) {
                    direction = 'out';
                }
                if (Precise.stringGt (after, before)) {
                    direction = 'in';
                }
            }
        }
        const fee = this.safeValue (entry, 'fee');
        if (fee !== undefined) {
            fee['cost'] = this.safeNumber (fee, 'cost');
        }
        const timestamp = this.safeInteger (entry, 'timestamp');
        const info = this.safeDict (entry, 'info', {});
        return {
            'id': this.safeString (entry, 'id'),
            'timestamp': timestamp,
            'datetime': this.iso8601 (timestamp),
            'direction': direction,
            'account': this.safeString (entry, 'account'),
            'referenceId': this.safeString (entry, 'referenceId'),
            'referenceAccount': this.safeString (entry, 'referenceAccount'),
            'type': this.safeString (entry, 'type'),
            'currency': currency['code'],
            'amount': this.parseNumber (amount),
            'before': this.parseNumber (before),
            'after': this.parseNumber (after),
            'status': this.safeString (entry, 'status'),
            'fee': fee,
            'info': info,
        };
    }

    safeCurrencyStructure (currency: object) {
        return this.extend ({
            'info': undefined,
            'id': undefined,
            'numericId': undefined,
            'code': undefined,
            'precision': undefined,
            'type': undefined,
            'name': undefined,
            'active': undefined,
            'deposit': undefined,
            'withdraw': undefined,
            'fee': undefined,
            'fees': {},
            'networks': {},
            'limits': {
                'deposit': {
                    'min': undefined,
                    'max': undefined,
                },
                'withdraw': {
                    'min': undefined,
                    'max': undefined,
                },
            },
        }, currency);
    }

    safeMarketStructure (market = undefined): MarketInterface {
        const cleanStructure = {
            'id': undefined,
            'lowercaseId': undefined,
            'symbol': undefined,
            'base': undefined,
            'quote': undefined,
            'settle': undefined,
            'baseId': undefined,
            'quoteId': undefined,
            'settleId': undefined,
            'type': undefined,
            'spot': undefined,
            'margin': undefined,
            'swap': undefined,
            'future': undefined,
            'option': undefined,
            'index': undefined,
            'active': undefined,
            'contract': undefined,
            'linear': undefined,
            'inverse': undefined,
            'subType': undefined,
            'taker': undefined,
            'maker': undefined,
            'contractSize': undefined,
            'expiry': undefined,
            'expiryDatetime': undefined,
            'strike': undefined,
            'optionType': undefined,
            'precision': {
                'amount': undefined,
                'price': undefined,
                'cost': undefined,
                'base': undefined,
                'quote': undefined,
            },
            'limits': {
                'leverage': {
                    'min': undefined,
                    'max': undefined,
                },
                'amount': {
                    'min': undefined,
                    'max': undefined,
                },
                'price': {
                    'min': undefined,
                    'max': undefined,
                },
                'cost': {
                    'min': undefined,
                    'max': undefined,
                },
            },
            'created': undefined,
            'info': undefined,
        };
        if (market !== undefined) {
            const result = this.extend (cleanStructure, market);
            // set undefined swap/future/etc
            if (result['spot']) {
                if (result['contract'] === undefined) {
                    result['contract'] = false;
                }
                if (result['swap'] === undefined) {
                    result['swap'] = false;
                }
                if (result['future'] === undefined) {
                    result['future'] = false;
                }
                if (result['option'] === undefined) {
                    result['option'] = false;
                }
                if (result['index'] === undefined) {
                    result['index'] = false;
                }
            }
            return result;
        }
        return cleanStructure;
    }

    setMarkets (markets, currencies = undefined) {
        const values = [];
        this.markets_by_id = {};
        // handle marketId conflicts
        // we insert spot markets first
        const marketValues = this.sortBy (this.toArray (markets), 'spot', true, true);
        for (let i = 0; i < marketValues.length; i++) {
            const value = marketValues[i];
            if (value['id'] in this.markets_by_id) {
                (this.markets_by_id[value['id']] as any).push (value);
            } else {
                this.markets_by_id[value['id']] = [ value ] as any;
            }
            const market = this.deepExtend (this.safeMarketStructure (), {
                'precision': this.precision,
                'limits': this.limits,
            }, this.fees['trading'], value);
            if (market['linear']) {
                market['subType'] = 'linear';
            } else if (market['inverse']) {
                market['subType'] = 'inverse';
            } else {
                market['subType'] = undefined;
            }
            values.push (market);
        }
        this.markets = this.indexBy (values, 'symbol') as any;
        const marketsSortedBySymbol = this.keysort (this.markets);
        const marketsSortedById = this.keysort (this.markets_by_id);
        this.symbols = Object.keys (marketsSortedBySymbol);
        this.ids = Object.keys (marketsSortedById);
        if (currencies !== undefined) {
            // currencies is always undefined when called in constructor but not when called from loadMarkets
            this.currencies = this.deepExtend (this.currencies, currencies);
        } else {
            let baseCurrencies = [];
            let quoteCurrencies = [];
            for (let i = 0; i < values.length; i++) {
                const market = values[i];
                const defaultCurrencyPrecision = (this.precisionMode === DECIMAL_PLACES) ? 8 : this.parseNumber ('1e-8');
                const marketPrecision = this.safeDict (market, 'precision', {});
                if ('base' in market) {
                    const currency = this.safeCurrencyStructure ({
                        'id': this.safeString2 (market, 'baseId', 'base'),
                        'numericId': this.safeInteger (market, 'baseNumericId'),
                        'code': this.safeString (market, 'base'),
                        'precision': this.safeValue2 (marketPrecision, 'base', 'amount', defaultCurrencyPrecision),
                    });
                    baseCurrencies.push (currency);
                }
                if ('quote' in market) {
                    const currency = this.safeCurrencyStructure ({
                        'id': this.safeString2 (market, 'quoteId', 'quote'),
                        'numericId': this.safeInteger (market, 'quoteNumericId'),
                        'code': this.safeString (market, 'quote'),
                        'precision': this.safeValue2 (marketPrecision, 'quote', 'price', defaultCurrencyPrecision),
                    });
                    quoteCurrencies.push (currency);
                }
            }
            baseCurrencies = this.sortBy (baseCurrencies, 'code', false, '');
            quoteCurrencies = this.sortBy (quoteCurrencies, 'code', false, '');
            this.baseCurrencies = this.indexBy (baseCurrencies, 'code');
            this.quoteCurrencies = this.indexBy (quoteCurrencies, 'code');
            const allCurrencies = this.arrayConcat (baseCurrencies, quoteCurrencies);
            const groupedCurrencies = this.groupBy (allCurrencies, 'code');
            const codes = Object.keys (groupedCurrencies);
            const resultingCurrencies = [];
            for (let i = 0; i < codes.length; i++) {
                const code = codes[i];
                const groupedCurrenciesCode = this.safeList (groupedCurrencies, code, []);
                let highestPrecisionCurrency = this.safeValue (groupedCurrenciesCode, 0);
                for (let j = 1; j < groupedCurrenciesCode.length; j++) {
                    const currentCurrency = groupedCurrenciesCode[j];
                    if (this.precisionMode === TICK_SIZE) {
                        highestPrecisionCurrency = (currentCurrency['precision'] < highestPrecisionCurrency['precision']) ? currentCurrency : highestPrecisionCurrency;
                    } else {
                        highestPrecisionCurrency = (currentCurrency['precision'] > highestPrecisionCurrency['precision']) ? currentCurrency : highestPrecisionCurrency;
                    }
                }
                resultingCurrencies.push (highestPrecisionCurrency);
            }
            const sortedCurrencies = this.sortBy (resultingCurrencies, 'code');
            this.currencies = this.deepExtend (this.currencies, this.indexBy (sortedCurrencies, 'code'));
        }
        this.currencies_by_id = this.indexBy (this.currencies, 'id');
        const currenciesSortedByCode = this.keysort (this.currencies);
        this.codes = Object.keys (currenciesSortedByCode);
        return this.markets;
    }

    getDescribeForExtendedWsExchange (currentRestInstance: any, parentRestInstance: any, wsBaseDescribe: Dictionary<any>) {
        const extendedRestDescribe = this.deepExtend (parentRestInstance.describe (), currentRestInstance.describe ());
        const superWithRestDescribe = this.deepExtend (extendedRestDescribe, wsBaseDescribe);
        return superWithRestDescribe;
    }

    safeBalance (balance: object): Balances {
        const balances = this.omit (balance, [ 'info', 'timestamp', 'datetime', 'free', 'used', 'total' ]);
        const codes = Object.keys (balances);
        balance['free'] = {};
        balance['used'] = {};
        balance['total'] = {};
        const debtBalance = {};
        for (let i = 0; i < codes.length; i++) {
            const code = codes[i];
            let total = this.safeString (balance[code], 'total');
            let free = this.safeString (balance[code], 'free');
            let used = this.safeString (balance[code], 'used');
            const debt = this.safeString (balance[code], 'debt');
            if ((total === undefined) && (free !== undefined) && (used !== undefined)) {
                total = Precise.stringAdd (free, used);
            }
            if ((free === undefined) && (total !== undefined) && (used !== undefined)) {
                free = Precise.stringSub (total, used);
            }
            if ((used === undefined) && (total !== undefined) && (free !== undefined)) {
                used = Precise.stringSub (total, free);
            }
            balance[code]['free'] = this.parseNumber (free);
            balance[code]['used'] = this.parseNumber (used);
            balance[code]['total'] = this.parseNumber (total);
            balance['free'][code] = balance[code]['free'];
            balance['used'][code] = balance[code]['used'];
            balance['total'][code] = balance[code]['total'];
            if (debt !== undefined) {
                balance[code]['debt'] = this.parseNumber (debt);
                debtBalance[code] = balance[code]['debt'];
            }
        }
        const debtBalanceArray = Object.keys (debtBalance);
        const length = debtBalanceArray.length;
        if (length) {
            balance['debt'] = debtBalance;
        }
        return balance as any;
    }

    safeOrder (order: object, market: Market = undefined): Order {
        // parses numbers as strings
        // * it is important pass the trades as unparsed rawTrades
        let amount = this.omitZero (this.safeString (order, 'amount'));
        let remaining = this.safeString (order, 'remaining');
        let filled = this.safeString (order, 'filled');
        let cost = this.safeString (order, 'cost');
        let average = this.omitZero (this.safeString (order, 'average'));
        let price = this.omitZero (this.safeString (order, 'price'));
        let lastTradeTimeTimestamp = this.safeInteger (order, 'lastTradeTimestamp');
        let symbol = this.safeString (order, 'symbol');
        let side = this.safeString (order, 'side');
        const status = this.safeString (order, 'status');
        const parseFilled = (filled === undefined);
        const parseCost = (cost === undefined);
        const parseLastTradeTimeTimestamp = (lastTradeTimeTimestamp === undefined);
        const fee = this.safeValue (order, 'fee');
        const parseFee = (fee === undefined);
        const parseFees = this.safeValue (order, 'fees') === undefined;
        const parseSymbol = symbol === undefined;
        const parseSide = side === undefined;
        const shouldParseFees = parseFee || parseFees;
        const fees = this.safeList (order, 'fees', []);
        let trades = [];
        if (parseFilled || parseCost || shouldParseFees) {
            const rawTrades = this.safeValue (order, 'trades', trades);
            const oldNumber = this.number;
            // we parse trades as strings here!
            (this as any).number = String;
            const firstTrade = this.safeValue (rawTrades, 0);
            // parse trades if they haven't already been parsed
            const tradesAreParsed = ((firstTrade !== undefined) && ('info' in firstTrade) && ('id' in firstTrade));
            if (!tradesAreParsed) {
                trades = this.parseTrades (rawTrades, market);
            } else {
                trades = rawTrades;
            }
            this.number = oldNumber;
            let tradesLength = 0;
            const isArray = Array.isArray (trades);
            if (isArray) {
                tradesLength = trades.length;
            }
            if (isArray && (tradesLength > 0)) {
                // move properties that are defined in trades up into the order
                if (order['symbol'] === undefined) {
                    order['symbol'] = trades[0]['symbol'];
                }
                if (order['side'] === undefined) {
                    order['side'] = trades[0]['side'];
                }
                if (order['type'] === undefined) {
                    order['type'] = trades[0]['type'];
                }
                if (order['id'] === undefined) {
                    order['id'] = trades[0]['order'];
                }
                if (parseFilled) {
                    filled = '0';
                }
                if (parseCost) {
                    cost = '0';
                }
                for (let i = 0; i < trades.length; i++) {
                    const trade = trades[i];
                    const tradeAmount = this.safeString (trade, 'amount');
                    if (parseFilled && (tradeAmount !== undefined)) {
                        filled = Precise.stringAdd (filled, tradeAmount);
                    }
                    const tradeCost = this.safeString (trade, 'cost');
                    if (parseCost && (tradeCost !== undefined)) {
                        cost = Precise.stringAdd (cost, tradeCost);
                    }
                    if (parseSymbol) {
                        symbol = this.safeString (trade, 'symbol');
                    }
                    if (parseSide) {
                        side = this.safeString (trade, 'side');
                    }
                    const tradeTimestamp = this.safeValue (trade, 'timestamp');
                    if (parseLastTradeTimeTimestamp && (tradeTimestamp !== undefined)) {
                        if (lastTradeTimeTimestamp === undefined) {
                            lastTradeTimeTimestamp = tradeTimestamp;
                        } else {
                            lastTradeTimeTimestamp = Math.max (lastTradeTimeTimestamp, tradeTimestamp);
                        }
                    }
                    if (shouldParseFees) {
                        const tradeFees = this.safeValue (trade, 'fees');
                        if (tradeFees !== undefined) {
                            for (let j = 0; j < tradeFees.length; j++) {
                                const tradeFee = tradeFees[j];
                                fees.push (this.extend ({}, tradeFee));
                            }
                        } else {
                            const tradeFee = this.safeValue (trade, 'fee');
                            if (tradeFee !== undefined) {
                                fees.push (this.extend ({}, tradeFee));
                            }
                        }
                    }
                }
            }
        }
        if (shouldParseFees) {
            const reducedFees = this.reduceFees ? this.reduceFeesByCurrency (fees) : fees;
            const reducedLength = reducedFees.length;
            for (let i = 0; i < reducedLength; i++) {
                reducedFees[i]['cost'] = this.safeNumber (reducedFees[i], 'cost');
                if ('rate' in reducedFees[i]) {
                    reducedFees[i]['rate'] = this.safeNumber (reducedFees[i], 'rate');
                }
            }
            if (!parseFee && (reducedLength === 0)) {
                // copy fee to avoid modification by reference
                const feeCopy = this.deepExtend (fee);
                feeCopy['cost'] = this.safeNumber (feeCopy, 'cost');
                if ('rate' in feeCopy) {
                    feeCopy['rate'] = this.safeNumber (feeCopy, 'rate');
                }
                reducedFees.push (feeCopy);
            }
            order['fees'] = reducedFees;
            if (parseFee && (reducedLength === 1)) {
                order['fee'] = reducedFees[0];
            }
        }
        if (amount === undefined) {
            // ensure amount = filled + remaining
            if (filled !== undefined && remaining !== undefined) {
                amount = Precise.stringAdd (filled, remaining);
            } else if (status === 'closed') {
                amount = filled;
            }
        }
        if (filled === undefined) {
            if (amount !== undefined && remaining !== undefined) {
                filled = Precise.stringSub (amount, remaining);
            } else if (status === 'closed' && amount !== undefined) {
                filled = amount;
            }
        }
        if (remaining === undefined) {
            if (amount !== undefined && filled !== undefined) {
                remaining = Precise.stringSub (amount, filled);
            } else if (status === 'closed') {
                remaining = '0';
            }
        }
        // ensure that the average field is calculated correctly
        const inverse = this.safeBool (market, 'inverse', false);
        const contractSize = this.numberToString (this.safeValue (market, 'contractSize', 1));
        // inverse
        // price = filled * contract size / cost
        //
        // linear
        // price = cost / (filled * contract size)
        if (average === undefined) {
            if ((filled !== undefined) && (cost !== undefined) && Precise.stringGt (filled, '0')) {
                const filledTimesContractSize = Precise.stringMul (filled, contractSize);
                if (inverse) {
                    average = Precise.stringDiv (filledTimesContractSize, cost);
                } else {
                    average = Precise.stringDiv (cost, filledTimesContractSize);
                }
            }
        }
        // similarly
        // inverse
        // cost = filled * contract size / price
        //
        // linear
        // cost = filled * contract size * price
        const costPriceExists = (average !== undefined) || (price !== undefined);
        if (parseCost && (filled !== undefined) && costPriceExists) {
            let multiplyPrice = undefined;
            if (average === undefined) {
                multiplyPrice = price;
            } else {
                multiplyPrice = average;
            }
            // contract trading
            const filledTimesContractSize = Precise.stringMul (filled, contractSize);
            if (inverse) {
                cost = Precise.stringDiv (filledTimesContractSize, multiplyPrice);
            } else {
                cost = Precise.stringMul (filledTimesContractSize, multiplyPrice);
            }
        }
        // support for market orders
        const orderType = this.safeValue (order, 'type');
        const emptyPrice = (price === undefined) || Precise.stringEquals (price, '0');
        if (emptyPrice && (orderType === 'market')) {
            price = average;
        }
        // we have trades with string values at this point so we will mutate them
        for (let i = 0; i < trades.length; i++) {
            const entry = trades[i];
            entry['amount'] = this.safeNumber (entry, 'amount');
            entry['price'] = this.safeNumber (entry, 'price');
            entry['cost'] = this.safeNumber (entry, 'cost');
            const tradeFee = this.safeDict (entry, 'fee', {});
            tradeFee['cost'] = this.safeNumber (tradeFee, 'cost');
            if ('rate' in tradeFee) {
                tradeFee['rate'] = this.safeNumber (tradeFee, 'rate');
            }
            const entryFees = this.safeList (entry, 'fees', []);
            for (let j = 0; j < entryFees.length; j++) {
                entryFees[j]['cost'] = this.safeNumber (entryFees[j], 'cost');
            }
            entry['fees'] = entryFees;
            entry['fee'] = tradeFee;
        }
        let timeInForce = this.safeString (order, 'timeInForce');
        let postOnly = this.safeValue (order, 'postOnly');
        // timeInForceHandling
        if (timeInForce === undefined) {
            if (this.safeString (order, 'type') === 'market') {
                timeInForce = 'IOC';
            }
            // allow postOnly override
            if (postOnly) {
                timeInForce = 'PO';
            }
        } else if (postOnly === undefined) {
            // timeInForce is not undefined here
            postOnly = timeInForce === 'PO';
        }
        const timestamp = this.safeInteger (order, 'timestamp');
        const lastUpdateTimestamp = this.safeInteger (order, 'lastUpdateTimestamp');
        let datetime = this.safeString (order, 'datetime');
        if (datetime === undefined) {
            datetime = this.iso8601 (timestamp);
        }
        const triggerPrice = this.parseNumber (this.safeString2 (order, 'triggerPrice', 'stopPrice'));
        const takeProfitPrice = this.parseNumber (this.safeString (order, 'takeProfitPrice'));
        const stopLossPrice = this.parseNumber (this.safeString (order, 'stopLossPrice'));
        return this.extend (order, {
            'id': this.safeString (order, 'id'),
            'clientOrderId': this.safeString (order, 'clientOrderId'),
            'timestamp': timestamp,
            'datetime': datetime,
            'symbol': symbol,
            'type': this.safeString (order, 'type'),
            'side': side,
            'lastTradeTimestamp': lastTradeTimeTimestamp,
            'lastUpdateTimestamp': lastUpdateTimestamp,
            'price': this.parseNumber (price),
            'amount': this.parseNumber (amount),
            'cost': this.parseNumber (cost),
            'average': this.parseNumber (average),
            'filled': this.parseNumber (filled),
            'remaining': this.parseNumber (remaining),
            'timeInForce': timeInForce,
            'postOnly': postOnly,
            'trades': trades,
            'reduceOnly': this.safeValue (order, 'reduceOnly'),
            'stopPrice': triggerPrice,  // ! deprecated, use triggerPrice instead
            'triggerPrice': triggerPrice,
            'takeProfitPrice': takeProfitPrice,
            'stopLossPrice': stopLossPrice,
            'status': status,
            'fee': this.safeValue (order, 'fee'),
        });
    }

    parseOrders (orders: object, market: Market = undefined, since: Int = undefined, limit: Int = undefined, params = {}): Order[] {
        //
        // the value of orders is either a dict or a list
        //
        // dict
        //
        //     {
        //         'id1': { ... },
        //         'id2': { ... },
        //         'id3': { ... },
        //         ...
        //     }
        //
        // list
        //
        //     [
        //         { 'id': 'id1', ... },
        //         { 'id': 'id2', ... },
        //         { 'id': 'id3', ... },
        //         ...
        //     ]
        //
        let results = [];
        if (Array.isArray (orders)) {
            for (let i = 0; i < orders.length; i++) {
                const order = this.extend (this.parseOrder (orders[i], market), params);
                results.push (order);
            }
        } else {
            const ids = Object.keys (orders);
            for (let i = 0; i < ids.length; i++) {
                const id = ids[i];
                const order = this.extend (this.parseOrder (this.extend ({ 'id': id }, orders[id]), market), params);
                results.push (order);
            }
        }
        results = this.sortBy (results, 'timestamp');
        const symbol = (market !== undefined) ? market['symbol'] : undefined;
        return this.filterBySymbolSinceLimit (results, symbol, since, limit) as Order[];
    }

    calculateFee (symbol: string, type: string, side: string, amount: number, price: number, takerOrMaker = 'taker', params = {}) {
        if (type === 'market' && takerOrMaker === 'maker') {
            throw new ArgumentsRequired (this.id + ' calculateFee() - you have provided incompatible arguments - "market" type order can not be "maker". Change either the "type" or the "takerOrMaker" argument to calculate the fee.');
        }
        const market = this.markets[symbol];
        const feeSide = this.safeString (market, 'feeSide', 'quote');
        let useQuote = undefined;
        if (feeSide === 'get') {
            // the fee is always in the currency you get
            useQuote = side === 'sell';
        } else if (feeSide === 'give') {
            // the fee is always in the currency you give
            useQuote = side === 'buy';
        } else {
            // the fee is always in feeSide currency
            useQuote = feeSide === 'quote';
        }
        let cost = this.numberToString (amount);
        let key = undefined;
        if (useQuote) {
            const priceString = this.numberToString (price);
            cost = Precise.stringMul (cost, priceString);
            key = 'quote';
        } else {
            key = 'base';
        }
        // for derivatives, the fee is in 'settle' currency
        if (!market['spot']) {
            key = 'settle';
        }
        // even if `takerOrMaker` argument was set to 'maker', for 'market' orders we should forcefully override it to 'taker'
        if (type === 'market') {
            takerOrMaker = 'taker';
        }
        const rate = this.safeString (market, takerOrMaker);
        cost = Precise.stringMul (cost, rate);
        return {
            'type': takerOrMaker,
            'currency': market[key],
            'rate': this.parseNumber (rate),
            'cost': this.parseNumber (cost),
        };
    }

    safeLiquidation (liquidation: object, market: Market = undefined): Liquidation {
        const contracts = this.safeString (liquidation, 'contracts');
        const contractSize = this.safeString (market, 'contractSize');
        const price = this.safeString (liquidation, 'price');
        let baseValue = this.safeString (liquidation, 'baseValue');
        let quoteValue = this.safeString (liquidation, 'quoteValue');
        if ((baseValue === undefined) && (contracts !== undefined) && (contractSize !== undefined) && (price !== undefined)) {
            baseValue = Precise.stringMul (contracts, contractSize);
        }
        if ((quoteValue === undefined) && (baseValue !== undefined) && (price !== undefined)) {
            quoteValue = Precise.stringMul (baseValue, price);
        }
        liquidation['contracts'] = this.parseNumber (contracts);
        liquidation['contractSize'] = this.parseNumber (contractSize);
        liquidation['price'] = this.parseNumber (price);
        liquidation['baseValue'] = this.parseNumber (baseValue);
        liquidation['quoteValue'] = this.parseNumber (quoteValue);
        return liquidation as Liquidation;
    }

    safeTrade (trade: object, market: Market = undefined): Trade {
        const amount = this.safeString (trade, 'amount');
        const price = this.safeString (trade, 'price');
        let cost = this.safeString (trade, 'cost');
        if (cost === undefined) {
            // contract trading
            const contractSize = this.safeString (market, 'contractSize');
            let multiplyPrice = price;
            if (contractSize !== undefined) {
                const inverse = this.safeBool (market, 'inverse', false);
                if (inverse) {
                    multiplyPrice = Precise.stringDiv ('1', price);
                }
                multiplyPrice = Precise.stringMul (multiplyPrice, contractSize);
            }
            cost = Precise.stringMul (multiplyPrice, amount);
        }
        const parseFee = this.safeValue (trade, 'fee') === undefined;
        const parseFees = this.safeValue (trade, 'fees') === undefined;
        const shouldParseFees = parseFee || parseFees;
        const fees = [];
        const fee = this.safeValue (trade, 'fee');
        if (shouldParseFees) {
            const reducedFees = this.reduceFees ? this.reduceFeesByCurrency (fees) : fees;
            const reducedLength = reducedFees.length;
            for (let i = 0; i < reducedLength; i++) {
                reducedFees[i]['cost'] = this.safeNumber (reducedFees[i], 'cost');
                if ('rate' in reducedFees[i]) {
                    reducedFees[i]['rate'] = this.safeNumber (reducedFees[i], 'rate');
                }
            }
            if (!parseFee && (reducedLength === 0)) {
                // copy fee to avoid modification by reference
                const feeCopy = this.deepExtend (fee);
                feeCopy['cost'] = this.safeNumber (feeCopy, 'cost');
                if ('rate' in feeCopy) {
                    feeCopy['rate'] = this.safeNumber (feeCopy, 'rate');
                }
                reducedFees.push (feeCopy);
            }
            if (parseFees) {
                trade['fees'] = reducedFees;
            }
            if (parseFee && (reducedLength === 1)) {
                trade['fee'] = reducedFees[0];
            }
            const tradeFee = this.safeValue (trade, 'fee');
            if (tradeFee !== undefined) {
                tradeFee['cost'] = this.safeNumber (tradeFee, 'cost');
                if ('rate' in tradeFee) {
                    tradeFee['rate'] = this.safeNumber (tradeFee, 'rate');
                }
                trade['fee'] = tradeFee;
            }
        }
        trade['amount'] = this.parseNumber (amount);
        trade['price'] = this.parseNumber (price);
        trade['cost'] = this.parseNumber (cost);
        return trade as Trade;
    }

    invertFlatStringDictionary (dict) {
        const reversed = {};
        const keys = Object.keys (dict);
        for (let i = 0; i < keys.length; i++) {
            const key = keys[i];
            const value = dict[key];
            if (typeof value === 'string') {
                reversed[value] = key;
            }
        }
        return reversed;
    }

    reduceFeesByCurrency (fees) {
        //
        // this function takes a list of fee structures having the following format
        //
        //     string = true
        //
        //     [
        //         { 'currency': 'BTC', 'cost': '0.1' },
        //         { 'currency': 'BTC', 'cost': '0.2'  },
        //         { 'currency': 'BTC', 'cost': '0.2', 'rate': '0.00123' },
        //         { 'currency': 'BTC', 'cost': '0.4', 'rate': '0.00123' },
        //         { 'currency': 'BTC', 'cost': '0.5', 'rate': '0.00456' },
        //         { 'currency': 'USDT', 'cost': '12.3456' },
        //     ]
        //
        //     string = false
        //
        //     [
        //         { 'currency': 'BTC', 'cost': 0.1 },
        //         { 'currency': 'BTC', 'cost': 0.2 },
        //         { 'currency': 'BTC', 'cost': 0.2, 'rate': 0.00123 },
        //         { 'currency': 'BTC', 'cost': 0.4, 'rate': 0.00123 },
        //         { 'currency': 'BTC', 'cost': 0.5, 'rate': 0.00456 },
        //         { 'currency': 'USDT', 'cost': 12.3456 },
        //     ]
        //
        // and returns a reduced fee list, where fees are summed per currency and rate (if any)
        //
        //     string = true
        //
        //     [
        //         { 'currency': 'BTC', 'cost': '0.4'  },
        //         { 'currency': 'BTC', 'cost': '0.6', 'rate': '0.00123' },
        //         { 'currency': 'BTC', 'cost': '0.5', 'rate': '0.00456' },
        //         { 'currency': 'USDT', 'cost': '12.3456' },
        //     ]
        //
        //     string  = false
        //
        //     [
        //         { 'currency': 'BTC', 'cost': 0.3  },
        //         { 'currency': 'BTC', 'cost': 0.6, 'rate': 0.00123 },
        //         { 'currency': 'BTC', 'cost': 0.5, 'rate': 0.00456 },
        //         { 'currency': 'USDT', 'cost': 12.3456 },
        //     ]
        //
        const reduced = {};
        for (let i = 0; i < fees.length; i++) {
            const fee = fees[i];
            const feeCurrencyCode = this.safeString (fee, 'currency');
            if (feeCurrencyCode !== undefined) {
                const rate = this.safeString (fee, 'rate');
                const cost = this.safeValue (fee, 'cost');
                if (Precise.stringEq (cost, '0')) {
                    // omit zero cost fees
                    continue;
                }
                if (!(feeCurrencyCode in reduced)) {
                    reduced[feeCurrencyCode] = {};
                }
                const rateKey = (rate === undefined) ? '' : rate;
                if (rateKey in reduced[feeCurrencyCode]) {
                    reduced[feeCurrencyCode][rateKey]['cost'] = Precise.stringAdd (reduced[feeCurrencyCode][rateKey]['cost'], cost);
                } else {
                    reduced[feeCurrencyCode][rateKey] = {
                        'currency': feeCurrencyCode,
                        'cost': cost,
                    };
                    if (rate !== undefined) {
                        reduced[feeCurrencyCode][rateKey]['rate'] = rate;
                    }
                }
            }
        }
        let result = [];
        const feeValues = Object.values (reduced);
        for (let i = 0; i < feeValues.length; i++) {
            const reducedFeeValues = Object.values (feeValues[i]);
            result = this.arrayConcat (result, reducedFeeValues);
        }
        return result;
    }

    safeTicker (ticker: object, market: Market = undefined): Ticker {
        let open = this.omitZero (this.safeString (ticker, 'open'));
        let close = this.omitZero (this.safeString (ticker, 'close'));
        let last = this.omitZero (this.safeString (ticker, 'last'));
        let change = this.omitZero (this.safeString (ticker, 'change'));
        let percentage = this.omitZero (this.safeString (ticker, 'percentage'));
        let average = this.omitZero (this.safeString (ticker, 'average'));
        let vwap = this.omitZero (this.safeString (ticker, 'vwap'));
        const baseVolume = this.safeString (ticker, 'baseVolume');
        const quoteVolume = this.safeString (ticker, 'quoteVolume');
        if (vwap === undefined) {
            vwap = Precise.stringDiv (this.omitZero (quoteVolume), baseVolume);
        }
        if ((last !== undefined) && (close === undefined)) {
            close = last;
        } else if ((last === undefined) && (close !== undefined)) {
            last = close;
        }
        if ((last !== undefined) && (open !== undefined)) {
            if (change === undefined) {
                change = Precise.stringSub (last, open);
            }
            if (average === undefined) {
                average = Precise.stringDiv (Precise.stringAdd (last, open), '2');
            }
        }
        if ((percentage === undefined) && (change !== undefined) && (open !== undefined) && Precise.stringGt (open, '0')) {
            percentage = Precise.stringMul (Precise.stringDiv (change, open), '100');
        }
        if ((change === undefined) && (percentage !== undefined) && (open !== undefined)) {
            change = Precise.stringDiv (Precise.stringMul (percentage, open), '100');
        }
        if ((open === undefined) && (last !== undefined) && (change !== undefined)) {
            open = Precise.stringSub (last, change);
        }
        // timestamp and symbol operations don't belong in safeTicker
        // they should be done in the derived classes
        return this.extend (ticker, {
            'bid': this.parseNumber (this.omitZero (this.safeNumber (ticker, 'bid'))),
            'bidVolume': this.safeNumber (ticker, 'bidVolume'),
            'ask': this.parseNumber (this.omitZero (this.safeNumber (ticker, 'ask'))),
            'askVolume': this.safeNumber (ticker, 'askVolume'),
            'high': this.parseNumber (this.omitZero (this.safeString (ticker, 'high'))),
            'low': this.parseNumber (this.omitZero (this.safeNumber (ticker, 'low'))),
            'open': this.parseNumber (this.omitZero (this.parseNumber (open))),
            'close': this.parseNumber (this.omitZero (this.parseNumber (close))),
            'last': this.parseNumber (this.omitZero (this.parseNumber (last))),
            'change': this.parseNumber (change),
            'percentage': this.parseNumber (percentage),
            'average': this.parseNumber (average),
            'vwap': this.parseNumber (vwap),
            'baseVolume': this.parseNumber (baseVolume),
            'quoteVolume': this.parseNumber (quoteVolume),
            'previousClose': this.safeNumber (ticker, 'previousClose'),
        });
    }

    async fetchBorrowRate (code: string, amount, params = {}): Promise<{}> {
        throw new NotSupported (this.id + ' fetchBorrowRate is deprecated, please use fetchCrossBorrowRate or fetchIsolatedBorrowRate instead');
    }

    async repayCrossMargin (code: string, amount, params = {}): Promise<{}> {
        throw new NotSupported (this.id + ' repayCrossMargin is not support yet');
    }

    async repayIsolatedMargin (symbol: string, code: string, amount, params = {}): Promise<{}> {
        throw new NotSupported (this.id + ' repayIsolatedMargin is not support yet');
    }

    async borrowCrossMargin (code: string, amount: number, params = {}): Promise<{}> {
        throw new NotSupported (this.id + ' borrowCrossMargin is not support yet');
    }

    async borrowIsolatedMargin (symbol: string, code: string, amount: number, params = {}): Promise<{}> {
        throw new NotSupported (this.id + ' borrowIsolatedMargin is not support yet');
    }

    async borrowMargin (code: string, amount, symbol: Str = undefined, params = {}): Promise<{}> {
        throw new NotSupported (this.id + ' borrowMargin is deprecated, please use borrowCrossMargin or borrowIsolatedMargin instead');
    }

    async repayMargin (code: string, amount, symbol: Str = undefined, params = {}): Promise<{}> {
        throw new NotSupported (this.id + ' repayMargin is deprecated, please use repayCrossMargin or repayIsolatedMargin instead');
    }

    async fetchOHLCV (symbol: string, timeframe = '1m', since: Int = undefined, limit: Int = undefined, params = {}): Promise<OHLCV[]> {
        let message = '';
        if (this.has['fetchTrades']) {
            message = '. If you want to build OHLCV candles from trade executions data, visit https://github.com/ccxt/ccxt/tree/master/examples/ and see "build-ohlcv-bars" file';
        }
        throw new NotSupported (this.id + ' fetchOHLCV() is not supported yet' + message);
    }

    async fetchOHLCVWs (symbol: string, timeframe = '1m', since: Int = undefined, limit: Int = undefined, params = {}): Promise<OHLCV[]> {
        let message = '';
        if (this.has['fetchTradesWs']) {
            message = '. If you want to build OHLCV candles from trade executions data, visit https://github.com/ccxt/ccxt/tree/master/examples/ and see "build-ohlcv-bars" file';
        }
        throw new NotSupported (this.id + ' fetchOHLCVWs() is not supported yet. Try using fetchOHLCV instead.' + message);
    }

    async watchOHLCV (symbol: string, timeframe = '1m', since: Int = undefined, limit: Int = undefined, params = {}): Promise<OHLCV[]> {
        throw new NotSupported (this.id + ' watchOHLCV() is not supported yet');
    }

    convertTradingViewToOHLCV (ohlcvs, timestamp = 't', open = 'o', high = 'h', low = 'l', close = 'c', volume = 'v', ms = false) {
        const result = [];
        const timestamps = this.safeList (ohlcvs, timestamp, []);
        const opens = this.safeList (ohlcvs, open, []);
        const highs = this.safeList (ohlcvs, high, []);
        const lows = this.safeList (ohlcvs, low, []);
        const closes = this.safeList (ohlcvs, close, []);
        const volumes = this.safeList (ohlcvs, volume, []);
        for (let i = 0; i < timestamps.length; i++) {
            result.push ([
                ms ? this.safeInteger (timestamps, i) : this.safeTimestamp (timestamps, i),
                this.safeValue (opens, i),
                this.safeValue (highs, i),
                this.safeValue (lows, i),
                this.safeValue (closes, i),
                this.safeValue (volumes, i),
            ]);
        }
        return result;
    }

    convertOHLCVToTradingView (ohlcvs, timestamp = 't', open = 'o', high = 'h', low = 'l', close = 'c', volume = 'v', ms = false) {
        const result = {};
        result[timestamp] = [];
        result[open] = [];
        result[high] = [];
        result[low] = [];
        result[close] = [];
        result[volume] = [];
        for (let i = 0; i < ohlcvs.length; i++) {
            const ts = ms ? ohlcvs[i][0] : this.parseToInt (ohlcvs[i][0] / 1000);
            result[timestamp].push (ts);
            result[open].push (ohlcvs[i][1]);
            result[high].push (ohlcvs[i][2]);
            result[low].push (ohlcvs[i][3]);
            result[close].push (ohlcvs[i][4]);
            result[volume].push (ohlcvs[i][5]);
        }
        return result;
    }

    async fetchWebEndpoint (method, endpointMethod, returnAsJson, startRegex = undefined, endRegex = undefined) {
        let errorMessage = '';
        const options = this.safeValue (this.options, method, {});
        const muteOnFailure = this.safeBool (options, 'webApiMuteFailure', true);
        try {
            // if it was not explicitly disabled, then don't fetch
            if (this.safeBool (options, 'webApiEnable', true) !== true) {
                return undefined;
            }
            const maxRetries = this.safeValue (options, 'webApiRetries', 10);
            let response = undefined;
            let retry = 0;
            while (retry < maxRetries) {
                try {
                    response = await this[endpointMethod] ({});
                    break;
                } catch (e) {
                    retry = retry + 1;
                    if (retry === maxRetries) {
                        throw e;
                    }
                }
            }
            let content = response;
            if (startRegex !== undefined) {
                const splitted_by_start = content.split (startRegex);
                content = splitted_by_start[1]; // we need second part after start
            }
            if (endRegex !== undefined) {
                const splitted_by_end = content.split (endRegex);
                content = splitted_by_end[0]; // we need first part after start
            }
            if (returnAsJson && (typeof content === 'string')) {
                const jsoned = this.parseJson (content.trim ()); // content should be trimmed before json parsing
                if (jsoned) {
                    return jsoned; // if parsing was not successfull, exception should be thrown
                } else {
                    throw new BadResponse ('could not parse the response into json');
                }
            } else {
                return content;
            }
        } catch (e) {
            errorMessage = this.id + ' ' + method + '() failed to fetch correct data from website. Probably webpage markup has been changed, breaking the page custom parser.';
        }
        if (muteOnFailure) {
            return undefined;
        } else {
            throw new BadResponse (errorMessage);
        }
    }

    marketIds (symbols) {
        if (symbols === undefined) {
            return symbols;
        }
        const result = [];
        for (let i = 0; i < symbols.length; i++) {
            result.push (this.marketId (symbols[i]));
        }
        return result;
    }

    marketSymbols (symbols, type: string = undefined, allowEmpty = true, sameTypeOnly = false, sameSubTypeOnly = false) {
        if (symbols === undefined) {
            if (!allowEmpty) {
                throw new ArgumentsRequired (this.id + ' empty list of symbols is not supported');
            }
            return symbols;
        }
        const symbolsLength = symbols.length;
        if (symbolsLength === 0) {
            if (!allowEmpty) {
                throw new ArgumentsRequired (this.id + ' empty list of symbols is not supported');
            }
            return symbols;
        }
        const result = [];
        let marketType = undefined;
        let isLinearSubType = undefined;
        for (let i = 0; i < symbols.length; i++) {
            const market = this.market (symbols[i]);
            if (sameTypeOnly && (marketType !== undefined)) {
                if (market['type'] !== marketType) {
                    throw new BadRequest (this.id + ' symbols must be of the same type, either ' + marketType + ' or ' + market['type'] + '.');
                }
            }
            if (sameSubTypeOnly && (isLinearSubType !== undefined)) {
                if (market['linear'] !== isLinearSubType) {
                    throw new BadRequest (this.id + ' symbols must be of the same subType, either linear or inverse.');
                }
            }
            if (type !== undefined && market['type'] !== type) {
                throw new BadRequest (this.id + ' symbols must be of the same type ' + type + '. If the type is incorrect you can change it in options or the params of the request');
            }
            marketType = market['type'];
            if (!market['spot']) {
                isLinearSubType = market['linear'];
            }
            const symbol = this.safeString (market, 'symbol', symbols[i]);
            result.push (symbol);
        }
        return result;
    }

    marketCodes (codes) {
        if (codes === undefined) {
            return codes;
        }
        const result = [];
        for (let i = 0; i < codes.length; i++) {
            result.push (this.commonCurrencyCode (codes[i]));
        }
        return result;
    }

    parseBidsAsks (bidasks, priceKey: IndexType = 0, amountKey: IndexType = 1, countOrIdKey: IndexType = 2) {
        bidasks = this.toArray (bidasks);
        const result = [];
        for (let i = 0; i < bidasks.length; i++) {
            result.push (this.parseBidAsk (bidasks[i], priceKey, amountKey, countOrIdKey));
        }
        return result;
    }

    async fetchL2OrderBook (symbol: string, limit: Int = undefined, params = {}) {
        const orderbook = await this.fetchOrderBook (symbol, limit, params);
        return this.extend (orderbook, {
            'asks': this.sortBy (this.aggregate (orderbook['asks']), 0),
            'bids': this.sortBy (this.aggregate (orderbook['bids']), 0, true),
        });
    }

    filterBySymbol (objects, symbol: string = undefined) {
        if (symbol === undefined) {
            return objects;
        }
        const result = [];
        for (let i = 0; i < objects.length; i++) {
            const objectSymbol = this.safeString (objects[i], 'symbol');
            if (objectSymbol === symbol) {
                result.push (objects[i]);
            }
        }
        return result;
    }

    parseOHLCV (ohlcv, market: Market = undefined) : OHLCV {
        if (Array.isArray (ohlcv)) {
            return [
                this.safeInteger (ohlcv, 0), // timestamp
                this.safeNumber (ohlcv, 1), // open
                this.safeNumber (ohlcv, 2), // high
                this.safeNumber (ohlcv, 3), // low
                this.safeNumber (ohlcv, 4), // close
                this.safeNumber (ohlcv, 5), // volume
            ];
        }
        return ohlcv;
    }

    networkCodeToId (networkCode: string, currencyCode: string = undefined): string {
        /**
         * @ignore
         * @method
         * @name exchange#networkCodeToId
         * @description tries to convert the provided networkCode (which is expected to be an unified network code) to a network id. In order to achieve this, derived class needs to have 'options->networks' defined.
         * @param {string} networkCode unified network code
         * @param {string} currencyCode unified currency code, but this argument is not required by default, unless there is an exchange (like huobi) that needs an override of the method to be able to pass currencyCode argument additionally
         * @returns {string|undefined} exchange-specific network id
         */
        if (networkCode === undefined) {
            return undefined;
        }
        const networkIdsByCodes = this.safeValue (this.options, 'networks', {});
        let networkId = this.safeString (networkIdsByCodes, networkCode);
        // for example, if 'ETH' is passed for networkCode, but 'ETH' key not defined in `options->networks` object
        if (networkId === undefined) {
            if (currencyCode === undefined) {
                // if currencyCode was not provided, then we just set passed value to networkId
                networkId = networkCode;
            } else {
                // if currencyCode was provided, then we try to find if that currencyCode has a replacement (i.e. ERC20 for ETH)
                const defaultNetworkCodeReplacements = this.safeValue (this.options, 'defaultNetworkCodeReplacements', {});
                if (currencyCode in defaultNetworkCodeReplacements) {
                    // if there is a replacement for the passed networkCode, then we use it to find network-id in `options->networks` object
                    const replacementObject = defaultNetworkCodeReplacements[currencyCode]; // i.e. { 'ERC20': 'ETH' }
                    const keys = Object.keys (replacementObject);
                    for (let i = 0; i < keys.length; i++) {
                        const key = keys[i];
                        const value = replacementObject[key];
                        // if value matches to provided unified networkCode, then we use it's key to find network-id in `options->networks` object
                        if (value === networkCode) {
                            networkId = this.safeString (networkIdsByCodes, key);
                            break;
                        }
                    }
                }
                // if it wasn't found, we just set the provided value to network-id
                if (networkId === undefined) {
                    networkId = networkCode;
                }
            }
        }
        return networkId;
    }

    networkIdToCode (networkId: string, currencyCode: string = undefined): string {
        /**
         * @ignore
         * @method
         * @name exchange#networkIdToCode
         * @description tries to convert the provided exchange-specific networkId to an unified network Code. In order to achieve this, derived class needs to have "options['networksById']" defined.
         * @param {string} networkId exchange specific network id/title, like: TRON, Trc-20, usdt-erc20, etc
         * @param {string|undefined} currencyCode unified currency code, but this argument is not required by default, unless there is an exchange (like huobi) that needs an override of the method to be able to pass currencyCode argument additionally
         * @returns {string|undefined} unified network code
         */
        if (networkId === undefined) {
            return undefined;
        }
        const networkCodesByIds = this.safeDict (this.options, 'networksById', {});
        let networkCode = this.safeString (networkCodesByIds, networkId, networkId);
        // replace mainnet network-codes (i.e. ERC20->ETH)
        if (currencyCode !== undefined) {
            const defaultNetworkCodeReplacements = this.safeDict (this.options, 'defaultNetworkCodeReplacements', {});
            if (currencyCode in defaultNetworkCodeReplacements) {
                const replacementObject = this.safeDict (defaultNetworkCodeReplacements, currencyCode, {});
                networkCode = this.safeString (replacementObject, networkCode, networkCode);
            }
        }
        return networkCode;
    }

    handleNetworkCodeAndParams (params) {
        const networkCodeInParams = this.safeString2 (params, 'networkCode', 'network');
        if (networkCodeInParams !== undefined) {
            params = this.omit (params, [ 'networkCode', 'network' ]);
        }
        // if it was not defined by user, we should not set it from 'defaultNetworks', because handleNetworkCodeAndParams is for only request-side and thus we do not fill it with anything. We can only use 'defaultNetworks' after parsing response-side
        return [ networkCodeInParams, params ];
    }

    defaultNetworkCode (currencyCode: string) {
        let defaultNetworkCode = undefined;
        const defaultNetworks = this.safeDict (this.options, 'defaultNetworks', {});
        if (currencyCode in defaultNetworks) {
            // if currency had set its network in "defaultNetworks", use it
            defaultNetworkCode = defaultNetworks[currencyCode];
        } else {
            // otherwise, try to use the global-scope 'defaultNetwork' value (even if that network is not supported by currency, it doesn't make any problem, this will be just used "at first" if currency supports this network at all)
            const defaultNetwork = this.safeDict (this.options, 'defaultNetwork');
            if (defaultNetwork !== undefined) {
                defaultNetworkCode = defaultNetwork;
            }
        }
        return defaultNetworkCode;
    }

    selectNetworkCodeFromUnifiedNetworks (currencyCode, networkCode, indexedNetworkEntries) {
        return this.selectNetworkKeyFromNetworks (currencyCode, networkCode, indexedNetworkEntries, true);
    }

    selectNetworkIdFromRawNetworks (currencyCode, networkCode, indexedNetworkEntries) {
        return this.selectNetworkKeyFromNetworks (currencyCode, networkCode, indexedNetworkEntries, false);
    }

    selectNetworkKeyFromNetworks (currencyCode, networkCode, indexedNetworkEntries, isIndexedByUnifiedNetworkCode = false) {
        // this method is used against raw & unparse network entries, which are just indexed by network id
        let chosenNetworkId = undefined;
        const availableNetworkIds = Object.keys (indexedNetworkEntries);
        const responseNetworksLength = availableNetworkIds.length;
        if (networkCode !== undefined) {
            if (responseNetworksLength === 0) {
                throw new NotSupported (this.id + ' - ' + networkCode + ' network did not return any result for ' + currencyCode);
            } else {
                // if networkCode was provided by user, we should check it after response, as the referenced exchange doesn't support network-code during request
                const networkId = isIndexedByUnifiedNetworkCode ? networkCode : this.networkCodeToId (networkCode, currencyCode);
                if (networkId in indexedNetworkEntries) {
                    chosenNetworkId = networkId;
                } else {
                    throw new NotSupported (this.id + ' - ' + networkId + ' network was not found for ' + currencyCode + ', use one of ' + availableNetworkIds.join (', '));
                }
            }
        } else {
            if (responseNetworksLength === 0) {
                throw new NotSupported (this.id + ' - no networks were returned for ' + currencyCode);
            } else {
                // if networkCode was not provided by user, then we try to use the default network (if it was defined in "defaultNetworks"), otherwise, we just return the first network entry
                const defaultNetworkCode = this.defaultNetworkCode (currencyCode);
                const defaultNetworkId = isIndexedByUnifiedNetworkCode ? defaultNetworkCode : this.networkCodeToId (defaultNetworkCode, currencyCode);
                chosenNetworkId = (defaultNetworkId in indexedNetworkEntries) ? defaultNetworkId : availableNetworkIds[0];
            }
        }
        return chosenNetworkId;
    }

    safeNumber2 (dictionary: object, key1: IndexType, key2: IndexType, d = undefined) {
        const value = this.safeString2 (dictionary, key1, key2);
        return this.parseNumber (value, d);
    }

    parseOrderBook (orderbook: object, symbol: string, timestamp: Int = undefined, bidsKey = 'bids', asksKey = 'asks', priceKey: IndexType = 0, amountKey: IndexType = 1, countOrIdKey: IndexType = 2): OrderBook {
        const bids = this.parseBidsAsks (this.safeValue (orderbook, bidsKey, []), priceKey, amountKey, countOrIdKey);
        const asks = this.parseBidsAsks (this.safeValue (orderbook, asksKey, []), priceKey, amountKey, countOrIdKey);
        return {
            'symbol': symbol,
            'bids': this.sortBy (bids, 0, true),
            'asks': this.sortBy (asks, 0),
            'timestamp': timestamp,
            'datetime': this.iso8601 (timestamp),
            'nonce': undefined,
        } as any;
    }

    parseOHLCVs (ohlcvs: object[], market: any = undefined, timeframe: string = '1m', since: Int = undefined, limit: Int = undefined): OHLCV[] {
        const results = [];
        for (let i = 0; i < ohlcvs.length; i++) {
            results.push (this.parseOHLCV (ohlcvs[i], market));
        }
        const sorted = this.sortBy (results, 0);
        return this.filterBySinceLimit (sorted, since, limit, 0) as any;
    }

    parseLeverageTiers (response: object[], symbols: string[] = undefined, marketIdKey = undefined) {
        // marketIdKey should only be undefined when response is a dictionary
        symbols = this.marketSymbols (symbols);
        const tiers = {};
        for (let i = 0; i < response.length; i++) {
            const item = response[i];
            const id = this.safeString (item, marketIdKey);
            const market = this.safeMarket (id, undefined, undefined, 'swap');
            const symbol = market['symbol'];
            const contract = this.safeBool (market, 'contract', false);
            if (contract && ((symbols === undefined) || this.inArray (symbol, symbols))) {
                tiers[symbol] = this.parseMarketLeverageTiers (item, market);
            }
        }
        return tiers;
    }

    async loadTradingLimits (symbols: string[] = undefined, reload = false, params = {}) {
        if (this.has['fetchTradingLimits']) {
            if (reload || !('limitsLoaded' in this.options)) {
                const response = await this.fetchTradingLimits (symbols);
                for (let i = 0; i < symbols.length; i++) {
                    const symbol = symbols[i];
                    this.markets[symbol] = this.deepExtend (this.markets[symbol], response[symbol]);
                }
                this.options['limitsLoaded'] = this.milliseconds ();
            }
        }
        return this.markets;
    }

    safePosition (position): Position {
        // simplified version of: /pull/12765/
        const unrealizedPnlString = this.safeString (position, 'unrealisedPnl');
        const initialMarginString = this.safeString (position, 'initialMargin');
        //
        // PERCENTAGE
        //
        const percentage = this.safeValue (position, 'percentage');
        if ((percentage === undefined) && (unrealizedPnlString !== undefined) && (initialMarginString !== undefined)) {
            // as it was done in all implementations ( aax, btcex, bybit, deribit, ftx, gate, kucoinfutures, phemex )
            const percentageString = Precise.stringMul (Precise.stringDiv (unrealizedPnlString, initialMarginString, 4), '100');
            position['percentage'] = this.parseNumber (percentageString);
        }
        // if contractSize is undefined get from market
        let contractSize = this.safeNumber (position, 'contractSize');
        const symbol = this.safeString (position, 'symbol');
        let market = undefined;
        if (symbol !== undefined) {
            market = this.safeValue (this.markets, symbol);
        }
        if (contractSize === undefined && market !== undefined) {
            contractSize = this.safeNumber (market, 'contractSize');
            position['contractSize'] = contractSize;
        }
        return position as Position;
    }

    parsePositions (positions: any[], symbols: string[] = undefined, params = {}): Position[] {
        symbols = this.marketSymbols (symbols);
        positions = this.toArray (positions);
        const result = [];
        for (let i = 0; i < positions.length; i++) {
            const position = this.extend (this.parsePosition (positions[i], undefined), params);
            result.push (position);
        }
        return this.filterByArrayPositions (result, 'symbol', symbols, false);
    }

    parseAccounts (accounts: any[], params = {}) {
        accounts = this.toArray (accounts);
        const result = [];
        for (let i = 0; i < accounts.length; i++) {
            const account = this.extend (this.parseAccount (accounts[i]), params);
            result.push (account);
        }
        return result;
    }

    parseTrades (trades: any[], market: Market = undefined, since: Int = undefined, limit: Int = undefined, params = {}): Trade[] {
        trades = this.toArray (trades);
        let result = [];
        for (let i = 0; i < trades.length; i++) {
            const trade = this.extend (this.parseTrade (trades[i], market), params);
            result.push (trade);
        }
        result = this.sortBy2 (result, 'timestamp', 'id');
        const symbol = (market !== undefined) ? market['symbol'] : undefined;
        return this.filterBySymbolSinceLimit (result, symbol, since, limit) as Trade[];
    }

    parseTransactions (transactions: any[], currency: Currency = undefined, since: Int = undefined, limit: Int = undefined, params = {}): Transaction[] {
        transactions = this.toArray (transactions);
        let result = [];
        for (let i = 0; i < transactions.length; i++) {
            const transaction = this.extend (this.parseTransaction (transactions[i], currency), params);
            result.push (transaction);
        }
        result = this.sortBy (result, 'timestamp');
        const code = (currency !== undefined) ? currency['code'] : undefined;
        return this.filterByCurrencySinceLimit (result, code, since, limit);
    }

    parseTransfers (transfers: any[], currency: Currency = undefined, since: Int = undefined, limit: Int = undefined, params = {}) {
        transfers = this.toArray (transfers);
        let result = [];
        for (let i = 0; i < transfers.length; i++) {
            const transfer = this.extend (this.parseTransfer (transfers[i], currency), params);
            result.push (transfer);
        }
        result = this.sortBy (result, 'timestamp');
        const code = (currency !== undefined) ? currency['code'] : undefined;
        return this.filterByCurrencySinceLimit (result, code, since, limit);
    }

    parseLedger (data, currency: Currency = undefined, since: Int = undefined, limit: Int = undefined, params = {}) {
        let result = [];
        const arrayData = this.toArray (data);
        for (let i = 0; i < arrayData.length; i++) {
            const itemOrItems = this.parseLedgerEntry (arrayData[i], currency);
            if (Array.isArray (itemOrItems)) {
                for (let j = 0; j < itemOrItems.length; j++) {
                    result.push (this.extend (itemOrItems[j], params));
                }
            } else {
                result.push (this.extend (itemOrItems, params));
            }
        }
        result = this.sortBy (result, 'timestamp');
        const code = (currency !== undefined) ? currency['code'] : undefined;
        return this.filterByCurrencySinceLimit (result, code, since, limit);
    }

    nonce () {
        return this.seconds ();
    }

    setHeaders (headers) {
        return headers;
    }

    marketId (symbol: string): string {
        const market = this.market (symbol);
        if (market !== undefined) {
            return market['id'];
        }
        return symbol;
    }

    symbol (symbol: string): string {
        const market = this.market (symbol);
        return this.safeString (market, 'symbol', symbol);
    }

    handleParamString (params: object, paramName: string, defaultValue = undefined): [string, object] {
        const value = this.safeString (params, paramName, defaultValue);
        if (value !== undefined) {
            params = this.omit (params, paramName);
        }
        return [ value, params ];
    }

    resolvePath (path, params) {
        return [
            this.implodeParams (path, params),
            this.omit (params, this.extractParams (path)),
        ];
    }

    getListFromObjectValues (objects, key: IndexType) {
        const newArray = this.toArray (objects);
        const results = [];
        for (let i = 0; i < newArray.length; i++) {
            results.push (newArray[i][key]);
        }
        return results;
    }

    getSymbolsForMarketType (marketType: string = undefined, subType: string = undefined, symbolWithActiveStatus: boolean = true, symbolWithUnknownStatus: boolean = true) {
        let filteredMarkets = this.markets;
        if (marketType !== undefined) {
            filteredMarkets = this.filterBy (filteredMarkets, 'type', marketType);
        }
        if (subType !== undefined) {
            this.checkRequiredArgument ('getSymbolsForMarketType', subType, 'subType', [ 'linear', 'inverse', 'quanto' ]);
            filteredMarkets = this.filterBy (filteredMarkets, 'subType', subType);
        }
        const activeStatuses = [];
        if (symbolWithActiveStatus) {
            activeStatuses.push (true);
        }
        if (symbolWithUnknownStatus) {
            activeStatuses.push (undefined);
        }
        filteredMarkets = this.filterByArray (filteredMarkets, 'active', activeStatuses, false);
        return this.getListFromObjectValues (filteredMarkets, 'symbol');
    }

    filterByArray (objects, key: IndexType, values = undefined, indexed = true) {
        objects = this.toArray (objects);
        // return all of them if no values were passed
        if (values === undefined || !values) {
            return indexed ? this.indexBy (objects, key) : objects;
        }
        const results = [];
        for (let i = 0; i < objects.length; i++) {
            if (this.inArray (objects[i][key], values)) {
                results.push (objects[i]);
            }
        }
        return indexed ? this.indexBy (results, key) : results;
    }

    async fetch2 (path, api: any = 'public', method = 'GET', params = {}, headers: any = undefined, body: any = undefined, config = {}) {
        if (this.enableRateLimit) {
            const cost = this.calculateRateLimiterCost (api, method, path, params, config);
            await this.throttle (cost);
        }
        this.lastRestRequestTimestamp = this.milliseconds ();
        const request = this.sign (path, api, method, params, headers, body);
        this.last_request_headers = request['headers'];
        this.last_request_body = request['body'];
        this.last_request_url = request['url'];
        return await this.fetch (request['url'], request['method'], request['headers'], request['body']);
    }

    async request (path, api: any = 'public', method = 'GET', params = {}, headers: any = undefined, body: any = undefined, config = {}) {
        return await this.fetch2 (path, api, method, params, headers, body, config);
    }

    async loadAccounts (reload = false, params = {}) {
        if (reload) {
            this.accounts = await this.fetchAccounts (params);
        } else {
            if (this.accounts) {
                return this.accounts;
            } else {
                this.accounts = await this.fetchAccounts (params);
            }
        }
        this.accountsById = this.indexBy (this.accounts, 'id') as any;
        return this.accounts;
    }

    buildOHLCVC (trades: Trade[], timeframe: string = '1m', since: number = 0, limit: number = 2147483647): OHLCVC[] {
        // given a sorted arrays of trades (recent last) and a timeframe builds an array of OHLCV candles
        // note, default limit value (2147483647) is max int32 value
        const ms = this.parseTimeframe (timeframe) * 1000;
        const ohlcvs = [];
        const i_timestamp = 0;
        // const open = 1;
        const i_high = 2;
        const i_low = 3;
        const i_close = 4;
        const i_volume = 5;
        const i_count = 6;
        const tradesLength = trades.length;
        const oldest = Math.min (tradesLength, limit);
        for (let i = 0; i < oldest; i++) {
            const trade = trades[i];
            const ts = trade['timestamp'];
            if (ts < since) {
                continue;
            }
            const openingTime = Math.floor (ts / ms) * ms; // shift to the edge of m/h/d (but not M)
            if (openingTime < since) { // we don't need bars, that have opening time earlier than requested
                continue;
            }
            const ohlcv_length = ohlcvs.length;
            const candle = ohlcv_length - 1;
            if ((candle === -1) || (openingTime >= this.sum (ohlcvs[candle][i_timestamp], ms))) {
                // moved to a new timeframe -> create a new candle from opening trade
                ohlcvs.push ([
                    openingTime, // timestamp
                    trade['price'], // O
                    trade['price'], // H
                    trade['price'], // L
                    trade['price'], // C
                    trade['amount'], // V
                    1, // count
                ]);
            } else {
                // still processing the same timeframe -> update opening trade
                ohlcvs[candle][i_high] = Math.max (ohlcvs[candle][i_high], trade['price']);
                ohlcvs[candle][i_low] = Math.min (ohlcvs[candle][i_low], trade['price']);
                ohlcvs[candle][i_close] = trade['price'];
                ohlcvs[candle][i_volume] = this.sum (ohlcvs[candle][i_volume], trade['amount']);
                ohlcvs[candle][i_count] = this.sum (ohlcvs[candle][i_count], 1);
            }
        }
        return ohlcvs;
    }

    parseTradingViewOHLCV (ohlcvs, market = undefined, timeframe = '1m', since: Int = undefined, limit: Int = undefined) {
        const result = this.convertTradingViewToOHLCV (ohlcvs);
        return this.parseOHLCVs (result, market, timeframe, since, limit);
    }

    async editLimitBuyOrder (id: string, symbol: string, amount: number, price: number = undefined, params = {}) {
        return await this.editLimitOrder (id, symbol, 'buy', amount, price, params);
    }

    async editLimitSellOrder (id: string, symbol: string, amount: number, price: number = undefined, params = {}) {
        return await this.editLimitOrder (id, symbol, 'sell', amount, price, params);
    }

    async editLimitOrder (id: string, symbol: string, side: OrderSide, amount: number, price: number = undefined, params = {}) {
        return await this.editOrder (id, symbol, 'limit', side, amount, price, params);
    }

    async editOrder (id: string, symbol: string, type: OrderType, side: OrderSide, amount: number = undefined, price: number = undefined, params = {}): Promise<Order> {
        await this.cancelOrder (id, symbol);
        return await this.createOrder (symbol, type, side, amount, price, params);
    }

    async editOrderWs (id: string, symbol: string, type: OrderType, side: OrderSide, amount: number, price: number = undefined, params = {}): Promise<Order> {
        await this.cancelOrderWs (id, symbol);
        return await this.createOrderWs (symbol, type, side, amount, price, params);
    }

    async fetchPermissions (params = {}): Promise<{}> {
        throw new NotSupported (this.id + ' fetchPermissions() is not supported yet');
    }

    async fetchPosition (symbol: string, params = {}): Promise<Position> {
        throw new NotSupported (this.id + ' fetchPosition() is not supported yet');
    }

    async watchPosition (symbol: string = undefined, params = {}): Promise<Position> {
        throw new NotSupported (this.id + ' watchPosition() is not supported yet');
    }

    async watchPositions (symbols: string[] = undefined, since: Int = undefined, limit: Int = undefined, params = {}): Promise<Position[]> {
        throw new NotSupported (this.id + ' watchPositions() is not supported yet');
    }

    async watchPositionForSymbols (symbols: string[] = undefined, since: Int = undefined, limit: Int = undefined, params = {}): Promise<Position[]> {
        return await this.watchPositions (symbols, since, limit, params);
    }

    async fetchPositionsForSymbol (symbol: string, params = {}): Promise<Position[]> {
        /**
         * @method
         * @name exchange#fetchPositionsForSymbol
         * @description fetches all open positions for specific symbol, unlike fetchPositions (which is designed to work with multiple symbols) so this method might be preffered for one-market position, because of less rate-limit consumption and speed
         * @param {string} symbol unified market symbol
         * @param {object} params extra parameters specific to the endpoint
         * @returns {object[]} a list of [position structure]{@link https://docs.ccxt.com/#/?id=position-structure} with maximum 3 items - possible one position for "one-way" mode, and possible two positions (long & short) for "two-way" (a.k.a. hedge) mode
         */
        throw new NotSupported (this.id + ' fetchPositionsForSymbol() is not supported yet');
    }

    async fetchPositions (symbols: string[] = undefined, params = {}): Promise<Position[]> {
        throw new NotSupported (this.id + ' fetchPositions() is not supported yet');
    }

    async fetchPositionsRisk (symbols: string[] = undefined, params = {}): Promise<Position[]> {
        throw new NotSupported (this.id + ' fetchPositionsRisk() is not supported yet');
    }

    async fetchBidsAsks (symbols: string[] = undefined, params = {}): Promise<Dictionary<Ticker>> {
        throw new NotSupported (this.id + ' fetchBidsAsks() is not supported yet');
    }

    async fetchBorrowInterest (code: string = undefined, symbol: string = undefined, since: Int = undefined, limit: Int = undefined, params = {}): Promise<BorrowInterest[]> {
        throw new NotSupported (this.id + ' fetchBorrowInterest() is not supported yet');
    }

    async fetchLedger (code: string = undefined, since: Int = undefined, limit: Int = undefined, params = {}): Promise<LedgerEntry[]> {
        throw new NotSupported (this.id + ' fetchLedger() is not supported yet');
    }

    async fetchLedgerEntry (id: string, code: string = undefined, params = {}): Promise<LedgerEntry> {
        throw new NotSupported (this.id + ' fetchLedgerEntry() is not supported yet');
    }

    parseBidAsk (bidask, priceKey: IndexType = 0, amountKey: IndexType = 1, countOrIdKey: IndexType = 2) {
        const price = this.safeNumber (bidask, priceKey);
        const amount = this.safeNumber (bidask, amountKey);
        const countOrId = this.safeInteger (bidask, countOrIdKey);
        const bidAsk = [ price, amount ];
        if (countOrId !== undefined) {
            bidAsk.push (countOrId);
        }
        return bidAsk;
    }

    safeCurrency (currencyId: Str, currency: Currency = undefined): CurrencyInterface {
        if ((currencyId === undefined) && (currency !== undefined)) {
            return currency;
        }
        if ((this.currencies_by_id !== undefined) && (currencyId in this.currencies_by_id) && (this.currencies_by_id[currencyId] !== undefined)) {
            return this.currencies_by_id[currencyId];
        }
        let code = currencyId;
        if (currencyId !== undefined) {
            code = this.commonCurrencyCode (currencyId.toUpperCase ());
        }
        return {
            'id': currencyId,
            'code': code,
            'precision': undefined,
        };
    }

    safeMarket (marketId: Str, market: Market = undefined, delimiter: Str = undefined, marketType: Str = undefined): MarketInterface {
        const result = this.safeMarketStructure ({
            'symbol': marketId,
            'marketId': marketId,
        });
        if (marketId !== undefined) {
            if ((this.markets_by_id !== undefined) && (marketId in this.markets_by_id)) {
                const markets = this.markets_by_id[marketId];
                const numMarkets = markets.length;
                if (numMarkets === 1) {
                    return markets[0];
                } else {
                    if (marketType === undefined) {
                        if (market === undefined) {
                            throw new ArgumentsRequired (this.id + ' safeMarket() requires a fourth argument for ' + marketId + ' to disambiguate between different markets with the same market id');
                        } else {
                            marketType = market['type'];
                        }
                    }
                    for (let i = 0; i < markets.length; i++) {
                        const currentMarket = markets[i];
                        if (currentMarket[marketType]) {
                            return currentMarket;
                        }
                    }
                }
            } else if (delimiter !== undefined && delimiter !== '') {
                const parts = marketId.split (delimiter);
                const partsLength = parts.length;
                if (partsLength === 2) {
                    result['baseId'] = this.safeString (parts, 0);
                    result['quoteId'] = this.safeString (parts, 1);
                    result['base'] = this.safeCurrencyCode (result['baseId']);
                    result['quote'] = this.safeCurrencyCode (result['quoteId']);
                    result['symbol'] = result['base'] + '/' + result['quote'];
                    return result;
                } else {
                    return result;
                }
            }
        }
        if (market !== undefined) {
            return market;
        }
        return result;
    }

    checkRequiredCredentials (error = true) {
        const keys = Object.keys (this.requiredCredentials);
        for (let i = 0; i < keys.length; i++) {
            const key = keys[i];
            if (this.requiredCredentials[key] && !this[key]) {
                if (error) {
                    throw new AuthenticationError (this.id + ' requires "' + key + '" credential');
                } else {
                    return false;
                }
            }
        }
        return true;
    }

    oath () {
        if (this.twofa !== undefined) {
            return totp (this.twofa);
        } else {
            throw new ExchangeError (this.id + ' exchange.twofa has not been set for 2FA Two-Factor Authentication');
        }
    }

    async fetchBalance (params = {}): Promise<Balances> {
        throw new NotSupported (this.id + ' fetchBalance() is not supported yet');
    }

    async fetchBalanceWs (params = {}): Promise<Balances> {
        throw new NotSupported (this.id + ' fetchBalanceWs() is not supported yet');
    }

    parseBalance (response): Balances {
        throw new NotSupported (this.id + ' parseBalance() is not supported yet');
    }

    async watchBalance (params = {}): Promise<Balances> {
        throw new NotSupported (this.id + ' watchBalance() is not supported yet');
    }

    async fetchPartialBalance (part, params = {}) {
        const balance = await this.fetchBalance (params);
        return balance[part];
    }

    async fetchFreeBalance (params = {}) {
        return await this.fetchPartialBalance ('free', params);
    }

    async fetchUsedBalance (params = {}) {
        return await this.fetchPartialBalance ('used', params);
    }

    async fetchTotalBalance (params = {}) {
        return await this.fetchPartialBalance ('total', params);
    }

    async fetchStatus (params = {}): Promise<any> {
        throw new NotSupported (this.id + ' fetchStatus() is not supported yet');
    }

    async fetchFundingFee (code: string, params = {}) {
        const warnOnFetchFundingFee = this.safeBool (this.options, 'warnOnFetchFundingFee', true);
        if (warnOnFetchFundingFee) {
            throw new NotSupported (this.id + ' fetchFundingFee() method is deprecated, it will be removed in July 2022, please, use fetchTransactionFee() or set exchange.options["warnOnFetchFundingFee"] = false to suppress this warning');
        }
        return await this.fetchTransactionFee (code, params);
    }

    async fetchFundingFees (codes: string[] = undefined, params = {}) {
        const warnOnFetchFundingFees = this.safeBool (this.options, 'warnOnFetchFundingFees', true);
        if (warnOnFetchFundingFees) {
            throw new NotSupported (this.id + ' fetchFundingFees() method is deprecated, it will be removed in July 2022. Please, use fetchTransactionFees() or set exchange.options["warnOnFetchFundingFees"] = false to suppress this warning');
        }
        return await this.fetchTransactionFees (codes, params);
    }

    async fetchTransactionFee (code: string, params = {}) {
        if (!this.has['fetchTransactionFees']) {
            throw new NotSupported (this.id + ' fetchTransactionFee() is not supported yet');
        }
        return await this.fetchTransactionFees ([ code ], params);
    }

    async fetchTransactionFees (codes: string[] = undefined, params = {}): Promise<{}> {
        throw new NotSupported (this.id + ' fetchTransactionFees() is not supported yet');
    }

    async fetchDepositWithdrawFees (codes: string[] = undefined, params = {}): Promise<Dictionary<DepositWithdrawFeeNetwork>> {
        throw new NotSupported (this.id + ' fetchDepositWithdrawFees() is not supported yet');
    }

    async fetchDepositWithdrawFee (code: string, params = {}): Promise<DepositWithdrawFeeNetwork> {
        if (!this.has['fetchDepositWithdrawFees']) {
            throw new NotSupported (this.id + ' fetchDepositWithdrawFee() is not supported yet');
        }
        const fees = await this.fetchDepositWithdrawFees ([ code ], params);
        return this.safeValue (fees, code);
    }

    getSupportedMapping (key, mapping = {}) {
        if (key in mapping) {
            return mapping[key];
        } else {
            throw new NotSupported (this.id + ' ' + key + ' does not have a value in mapping');
        }
    }

    async fetchCrossBorrowRate (code: string, params = {}): Promise<{}> {
        await this.loadMarkets ();
        if (!this.has['fetchBorrowRates']) {
            throw new NotSupported (this.id + ' fetchCrossBorrowRate() is not supported yet');
        }
        const borrowRates = await this.fetchCrossBorrowRates (params);
        const rate = this.safeValue (borrowRates, code);
        if (rate === undefined) {
            throw new ExchangeError (this.id + ' fetchCrossBorrowRate() could not find the borrow rate for currency code ' + code);
        }
        return rate;
    }

    async fetchIsolatedBorrowRate (symbol: string, params = {}): Promise<{}> {
        await this.loadMarkets ();
        if (!this.has['fetchBorrowRates']) {
            throw new NotSupported (this.id + ' fetchIsolatedBorrowRate() is not supported yet');
        }
        const borrowRates = await this.fetchIsolatedBorrowRates (params);
        const rate = this.safeDict (borrowRates, symbol);
        if (rate === undefined) {
            throw new ExchangeError (this.id + ' fetchIsolatedBorrowRate() could not find the borrow rate for market symbol ' + symbol);
        }
        return rate;
    }

    handleOptionAndParams (params: object, methodName: string, optionName: string, defaultValue = undefined) {
        // This method can be used to obtain method specific properties, i.e: this.handleOptionAndParams (params, 'fetchPosition', 'marginMode', 'isolated')
        const defaultOptionName = 'default' + this.capitalize (optionName); // we also need to check the 'defaultXyzWhatever'
        // check if params contain the key
        let value = this.safeValue2 (params, optionName, defaultOptionName);
        if (value !== undefined) {
            params = this.omit (params, [ optionName, defaultOptionName ]);
        } else {
            // handle routed methods like "watchTrades > watchTradesForSymbols" (or "watchTicker > watchTickers")
            [ methodName, params ] = this.handleParamString (params, 'callerMethodName', methodName);
            // check if exchange has properties for this method
            const exchangeWideMethodOptions = this.safeValue (this.options, methodName);
            if (exchangeWideMethodOptions !== undefined) {
                // check if the option is defined inside this method's props
                value = this.safeValue2 (exchangeWideMethodOptions, optionName, defaultOptionName);
            }
            if (value === undefined) {
                // if it's still undefined, check if global exchange-wide option exists
                value = this.safeValue2 (this.options, optionName, defaultOptionName);
            }
            // if it's still undefined, use the default value
            value = (value !== undefined) ? value : defaultValue;
        }
        return [ value, params ];
    }

    handleOptionAndParams2 (params: object, methodName: string, methodName2: string, optionName: string, defaultValue = undefined) {
        // This method can be used to obtain method specific properties, i.e: this.handleOptionAndParams (params, 'fetchPosition', 'marginMode', 'isolated')
        const defaultOptionName = 'default' + this.capitalize (optionName); // we also need to check the 'defaultXyzWhatever'
        // check if params contain the key
        let value = this.safeValue2 (params, optionName, defaultOptionName);
        if (value !== undefined) {
            params = this.omit (params, [ optionName, defaultOptionName ]);
        } else {
            // check if exchange has properties for this method
            const exchangeWideMethodOptions = this.safeValue2 (this.options, methodName, methodName2);
            if (exchangeWideMethodOptions !== undefined) {
                // check if the option is defined inside this method's props
                value = this.safeValue2 (exchangeWideMethodOptions, optionName, defaultOptionName);
            }
            if (value === undefined) {
                // if it's still undefined, check if global exchange-wide option exists
                value = this.safeValue2 (this.options, optionName, defaultOptionName);
            }
            // if it's still undefined, use the default value
            value = (value !== undefined) ? value : defaultValue;
        }
        return [ value, params ];
    }

    handleOption (methodName: string, optionName: string, defaultValue = undefined) {
        // eslint-disable-next-line no-unused-vars
        const [ result, empty ] = this.handleOptionAndParams ({}, methodName, optionName, defaultValue);
        return result;
    }

    handleMarketTypeAndParams (methodName: string, market: Market = undefined, params = {}): any {
        const defaultType = this.safeString2 (this.options, 'defaultType', 'type', 'spot');
        const methodOptions = this.safeDict (this.options, methodName);
        let methodType = defaultType;
        if (methodOptions !== undefined) {
            if (typeof methodOptions === 'string') {
                methodType = methodOptions;
            } else {
                methodType = this.safeString2 (methodOptions, 'defaultType', 'type', methodType);
            }
        }
        const marketType = (market === undefined) ? methodType : market['type'];
        const type = this.safeString2 (params, 'defaultType', 'type', marketType);
        params = this.omit (params, [ 'defaultType', 'type' ]);
        return [ type, params ];
    }

    handleSubTypeAndParams (methodName: string, market = undefined, params = {}, defaultValue = undefined) {
        let subType = undefined;
        // if set in params, it takes precedence
        const subTypeInParams = this.safeString2 (params, 'subType', 'defaultSubType');
        // avoid omitting if it's not present
        if (subTypeInParams !== undefined) {
            subType = subTypeInParams;
            params = this.omit (params, [ 'subType', 'defaultSubType' ]);
        } else {
            // at first, check from market object
            if (market !== undefined) {
                if (market['linear']) {
                    subType = 'linear';
                } else if (market['inverse']) {
                    subType = 'inverse';
                }
            }
            // if it was not defined in market object
            if (subType === undefined) {
                const values = this.handleOptionAndParams ({}, methodName, 'subType', defaultValue); // no need to re-test params here
                subType = values[0];
            }
        }
        return [ subType, params ];
    }

    handleMarginModeAndParams (methodName: string, params = {}, defaultValue = undefined) {
        /**
         * @ignore
         * @method
         * @param {object} [params] extra parameters specific to the exchange API endpoint
         * @returns {Array} the marginMode in lowercase as specified by params["marginMode"], params["defaultMarginMode"] this.options["marginMode"] or this.options["defaultMarginMode"]
         */
        return this.handleOptionAndParams (params, methodName, 'marginMode', defaultValue);
    }

    throwExactlyMatchedException (exact, string, message) {
        if (string === undefined) {
            return;
        }
        if (string in exact) {
            throw new exact[string] (message);
        }
    }

    throwBroadlyMatchedException (broad, string, message) {
        const broadKey = this.findBroadlyMatchedKey (broad, string);
        if (broadKey !== undefined) {
            throw new broad[broadKey] (message);
        }
    }

    findBroadlyMatchedKey (broad, string) {
        // a helper for matching error strings exactly vs broadly
        const keys = Object.keys (broad);
        for (let i = 0; i < keys.length; i++) {
            const key = keys[i];
            if (string !== undefined) { // #issues/12698
                if (string.indexOf (key) >= 0) {
                    return key;
                }
            }
        }
        return undefined;
    }

    handleErrors (statusCode, statusText, url, method, responseHeaders, responseBody, response, requestHeaders, requestBody) {
        // it is a stub method that must be overrided in the derived exchange classes
        // throw new NotSupported (this.id + ' handleErrors() not implemented yet');
        return undefined;
    }

    calculateRateLimiterCost (api, method, path, params, config = {}) {
        return this.safeValue (config, 'cost', 1);
    }

    async fetchTicker (symbol: string, params = {}): Promise<Ticker> {
        if (this.has['fetchTickers']) {
            await this.loadMarkets ();
            const market = this.market (symbol);
            symbol = market['symbol'];
            const tickers = await this.fetchTickers ([ symbol ], params);
            const ticker = this.safeDict (tickers, symbol);
            if (ticker === undefined) {
                throw new NullResponse (this.id + ' fetchTickers() could not find a ticker for ' + symbol);
            } else {
                return ticker as Ticker;
            }
        } else {
            throw new NotSupported (this.id + ' fetchTicker() is not supported yet');
        }
    }

    async watchTicker (symbol: string, params = {}): Promise<Ticker> {
        throw new NotSupported (this.id + ' watchTicker() is not supported yet');
    }

    async fetchTickers (symbols: string[] = undefined, params = {}): Promise<Tickers> {
        throw new NotSupported (this.id + ' fetchTickers() is not supported yet');
    }

    async fetchOrderBooks (symbols: string[] = undefined, limit: Int = undefined, params = {}): Promise<Dictionary<OrderBook>> {
        throw new NotSupported (this.id + ' fetchOrderBooks() is not supported yet');
    }

    async watchTickers (symbols: string[] = undefined, params = {}): Promise<Tickers> {
        throw new NotSupported (this.id + ' watchTickers() is not supported yet');
    }

    async fetchOrder (id: string, symbol: string = undefined, params = {}): Promise<Order> {
        throw new NotSupported (this.id + ' fetchOrder() is not supported yet');
    }

    async fetchOrderWs (id: string, symbol: string = undefined, params = {}): Promise<Order> {
        throw new NotSupported (this.id + ' fetchOrderWs() is not supported yet');
    }

    async fetchOrderStatus (id: string, symbol: string = undefined, params = {}): Promise<string> {
        // TODO: TypeScript: change method signature by replacing
        // Promise<string> with Promise<Order['status']>.
        const order = await this.fetchOrder (id, symbol, params);
        return order['status'];
    }

    async fetchUnifiedOrder (order, params = {}): Promise<Order> {
        return await this.fetchOrder (this.safeString (order, 'id'), this.safeString (order, 'symbol'), params);
    }

    async createOrder (symbol: string, type: OrderType, side: OrderSide, amount: number, price: number = undefined, params = {}): Promise<Order> {
        throw new NotSupported (this.id + ' createOrder() is not supported yet');
    }

    async createTrailingAmountOrder (symbol: string, type: OrderType, side: OrderSide, amount, price = undefined, trailingAmount = undefined, trailingTriggerPrice = undefined, params = {}): Promise<Order> {
        /**
         * @method
         * @name createTrailingAmountOrder
         * @description create a trailing order by providing the symbol, type, side, amount, price and trailingAmount
         * @param {string} symbol unified symbol of the market to create an order in
         * @param {string} type 'market' or 'limit'
         * @param {string} side 'buy' or 'sell'
         * @param {float} amount how much you want to trade in units of the base currency, or number of contracts
         * @param {float} [price] the price for the order to be filled at, in units of the quote currency, ignored in market orders
         * @param {float} trailingAmount the quote amount to trail away from the current market price
         * @param {float} [trailingTriggerPrice] the price to activate a trailing order, default uses the price argument
         * @param {object} [params] extra parameters specific to the exchange API endpoint
         * @returns {object} an [order structure]{@link https://docs.ccxt.com/#/?id=order-structure}
         */
        if (trailingAmount === undefined) {
            throw new ArgumentsRequired (this.id + ' createTrailingAmountOrder() requires a trailingAmount argument');
        }
        params['trailingAmount'] = trailingAmount;
        if (trailingTriggerPrice !== undefined) {
            params['trailingTriggerPrice'] = trailingTriggerPrice;
        }
        if (this.has['createTrailingAmountOrder']) {
            return await this.createOrder (symbol, type, side, amount, price, params);
        }
        throw new NotSupported (this.id + ' createTrailingAmountOrder() is not supported yet');
    }

    async createTrailingPercentOrder (symbol: string, type: OrderType, side: OrderSide, amount, price = undefined, trailingPercent = undefined, trailingTriggerPrice = undefined, params = {}): Promise<Order> {
        /**
         * @method
         * @name createTrailingPercentOrder
         * @description create a trailing order by providing the symbol, type, side, amount, price and trailingPercent
         * @param {string} symbol unified symbol of the market to create an order in
         * @param {string} type 'market' or 'limit'
         * @param {string} side 'buy' or 'sell'
         * @param {float} amount how much you want to trade in units of the base currency, or number of contracts
         * @param {float} [price] the price for the order to be filled at, in units of the quote currency, ignored in market orders
         * @param {float} trailingPercent the percent to trail away from the current market price
         * @param {float} [trailingTriggerPrice] the price to activate a trailing order, default uses the price argument
         * @param {object} [params] extra parameters specific to the exchange API endpoint
         * @returns {object} an [order structure]{@link https://docs.ccxt.com/#/?id=order-structure}
         */
        if (trailingPercent === undefined) {
            throw new ArgumentsRequired (this.id + ' createTrailingPercentOrder() requires a trailingPercent argument');
        }
        params['trailingPercent'] = trailingPercent;
        if (trailingTriggerPrice !== undefined) {
            params['trailingTriggerPrice'] = trailingTriggerPrice;
        }
        if (this.has['createTrailingPercentOrder']) {
            return await this.createOrder (symbol, type, side, amount, price, params);
        }
        throw new NotSupported (this.id + ' createTrailingPercentOrder() is not supported yet');
    }

    async createMarketOrderWithCost (symbol: string, side: OrderSide, cost: number, params = {}) {
        /**
         * @method
         * @name createMarketOrderWithCost
         * @description create a market order by providing the symbol, side and cost
         * @param {string} symbol unified symbol of the market to create an order in
         * @param {string} side 'buy' or 'sell'
         * @param {float} cost how much you want to trade in units of the quote currency
         * @param {object} [params] extra parameters specific to the exchange API endpoint
         * @returns {object} an [order structure]{@link https://docs.ccxt.com/#/?id=order-structure}
         */
        if (this.has['createMarketOrderWithCost'] || (this.has['createMarketBuyOrderWithCost'] && this.has['createMarketSellOrderWithCost'])) {
            return await this.createOrder (symbol, 'market', side, cost, 1, params);
        }
        throw new NotSupported (this.id + ' createMarketOrderWithCost() is not supported yet');
    }

    async createMarketBuyOrderWithCost (symbol: string, cost: number, params = {}): Promise<Order> {
        /**
         * @method
         * @name createMarketBuyOrderWithCost
         * @description create a market buy order by providing the symbol and cost
         * @param {string} symbol unified symbol of the market to create an order in
         * @param {float} cost how much you want to trade in units of the quote currency
         * @param {object} [params] extra parameters specific to the exchange API endpoint
         * @returns {object} an [order structure]{@link https://docs.ccxt.com/#/?id=order-structure}
         */
        if (this.options['createMarketBuyOrderRequiresPrice'] || this.has['createMarketBuyOrderWithCost']) {
            return await this.createOrder (symbol, 'market', 'buy', cost, 1, params);
        }
        throw new NotSupported (this.id + ' createMarketBuyOrderWithCost() is not supported yet');
    }

    async createMarketSellOrderWithCost (symbol: string, cost: number, params = {}): Promise<Order> {
        /**
         * @method
         * @name createMarketSellOrderWithCost
         * @description create a market sell order by providing the symbol and cost
         * @param {string} symbol unified symbol of the market to create an order in
         * @param {float} cost how much you want to trade in units of the quote currency
         * @param {object} [params] extra parameters specific to the exchange API endpoint
         * @returns {object} an [order structure]{@link https://docs.ccxt.com/#/?id=order-structure}
         */
        if (this.options['createMarketSellOrderRequiresPrice'] || this.has['createMarketSellOrderWithCost']) {
            return await this.createOrder (symbol, 'market', 'sell', cost, 1, params);
        }
        throw new NotSupported (this.id + ' createMarketSellOrderWithCost() is not supported yet');
    }

    async createTriggerOrder (symbol: string, type: OrderType, side: OrderSide, amount, price = undefined, triggerPrice = undefined, params = {}): Promise<Order> {
        /**
         * @method
         * @name createTriggerOrder
         * @description create a trigger stop order (type 1)
         * @param {string} symbol unified symbol of the market to create an order in
         * @param {string} type 'market' or 'limit'
         * @param {string} side 'buy' or 'sell'
         * @param {float} amount how much you want to trade in units of the base currency or the number of contracts
         * @param {float} [price] the price to fulfill the order, in units of the quote currency, ignored in market orders
         * @param {float} triggerPrice the price to trigger the stop order, in units of the quote currency
         * @param {object} [params] extra parameters specific to the exchange API endpoint
         * @returns {object} an [order structure]{@link https://docs.ccxt.com/#/?id=order-structure}
         */
        if (triggerPrice === undefined) {
            throw new ArgumentsRequired (this.id + ' createTriggerOrder() requires a triggerPrice argument');
        }
        params['triggerPrice'] = triggerPrice;
        if (this.has['createTriggerOrder']) {
            return await this.createOrder (symbol, type, side, amount, price, params);
        }
        throw new NotSupported (this.id + ' createTriggerOrder() is not supported yet');
    }

    async createStopLossOrder (symbol: string, type: OrderType, side: OrderSide, amount: number, price: number = undefined, stopLossPrice: number = undefined, params = {}): Promise<Order> {
        /**
         * @method
         * @name createStopLossOrder
         * @description create a trigger stop loss order (type 2)
         * @param {string} symbol unified symbol of the market to create an order in
         * @param {string} type 'market' or 'limit'
         * @param {string} side 'buy' or 'sell'
         * @param {float} amount how much you want to trade in units of the base currency or the number of contracts
         * @param {float} [price] the price to fulfill the order, in units of the quote currency, ignored in market orders
         * @param {float} stopLossPrice the price to trigger the stop loss order, in units of the quote currency
         * @param {object} [params] extra parameters specific to the exchange API endpoint
         * @returns {object} an [order structure]{@link https://docs.ccxt.com/#/?id=order-structure}
         */
        if (stopLossPrice === undefined) {
            throw new ArgumentsRequired (this.id + ' createStopLossOrder() requires a stopLossPrice argument');
        }
        params['stopLossPrice'] = stopLossPrice;
        if (this.has['createStopLossOrder']) {
            return await this.createOrder (symbol, type, side, amount, price, params);
        }
        throw new NotSupported (this.id + ' createStopLossOrder() is not supported yet');
    }

    async createTakeProfitOrder (symbol: string, type: OrderType, side: OrderSide, amount: number, price: number = undefined, takeProfitPrice: number = undefined, params = {}): Promise<Order> {
        /**
         * @method
         * @name createTakeProfitOrder
         * @description create a trigger take profit order (type 2)
         * @param {string} symbol unified symbol of the market to create an order in
         * @param {string} type 'market' or 'limit'
         * @param {string} side 'buy' or 'sell'
         * @param {float} amount how much you want to trade in units of the base currency or the number of contracts
         * @param {float} [price] the price to fulfill the order, in units of the quote currency, ignored in market orders
         * @param {float} takeProfitPrice the price to trigger the take profit order, in units of the quote currency
         * @param {object} [params] extra parameters specific to the exchange API endpoint
         * @returns {object} an [order structure]{@link https://docs.ccxt.com/#/?id=order-structure}
         */
        if (takeProfitPrice === undefined) {
            throw new ArgumentsRequired (this.id + ' createTakeProfitOrder() requires a takeProfitPrice argument');
        }
        params['takeProfitPrice'] = takeProfitPrice;
        if (this.has['createTakeProfitOrder']) {
            return await this.createOrder (symbol, type, side, amount, price, params);
        }
        throw new NotSupported (this.id + ' createTakeProfitOrder() is not supported yet');
    }

    async createOrderWithTakeProfitAndStopLoss (symbol: string, type: OrderType, side: OrderSide, amount: number, price: number = undefined, takeProfit: number = undefined, stopLoss: number = undefined, params = {}): Promise<Order> {
        /**
         * @method
         * @name createOrderWithTakeProfitAndStopLoss
         * @description create an order with a stop loss or take profit attached (type 3)
         * @param {string} symbol unified symbol of the market to create an order in
         * @param {string} type 'market' or 'limit'
         * @param {string} side 'buy' or 'sell'
         * @param {float} amount how much you want to trade in units of the base currency or the number of contracts
         * @param {float} [price] the price to fulfill the order, in units of the quote currency, ignored in market orders
         * @param {float} [takeProfit] the take profit price, in units of the quote currency
         * @param {float} [stopLoss] the stop loss price, in units of the quote currency
         * @param {object} [params] extra parameters specific to the exchange API endpoint
         * @param {string} [params.takeProfitType] *not available on all exchanges* 'limit' or 'market'
         * @param {string} [params.stopLossType] *not available on all exchanges* 'limit' or 'market'
         * @param {string} [params.takeProfitPriceType] *not available on all exchanges* 'last', 'mark' or 'index'
         * @param {string} [params.stopLossPriceType] *not available on all exchanges* 'last', 'mark' or 'index'
         * @param {float} [params.takeProfitLimitPrice] *not available on all exchanges* limit price for a limit take profit order
         * @param {float} [params.stopLossLimitPrice] *not available on all exchanges* stop loss for a limit stop loss order
         * @param {float} [params.takeProfitAmount] *not available on all exchanges* the amount for a take profit
         * @param {float} [params.stopLossAmount] *not available on all exchanges* the amount for a stop loss
         * @returns {object} an [order structure]{@link https://docs.ccxt.com/#/?id=order-structure}
         */
        if ((takeProfit === undefined) && (stopLoss === undefined)) {
            throw new ArgumentsRequired (this.id + ' createOrderWithTakeProfitAndStopLoss() requires either a takeProfit or stopLoss argument');
        }
        if (takeProfit !== undefined) {
            params['takeProfit'] = {
                'triggerPrice': takeProfit,
            };
        }
        if (stopLoss !== undefined) {
            params['stopLoss'] = {
                'triggerPrice': stopLoss,
            };
        }
        const takeProfitType = this.safeString (params, 'takeProfitType');
        const takeProfitPriceType = this.safeString (params, 'takeProfitPriceType');
        const takeProfitLimitPrice = this.safeString (params, 'takeProfitLimitPrice');
        const takeProfitAmount = this.safeString (params, 'takeProfitAmount');
        const stopLossType = this.safeString (params, 'stopLossType');
        const stopLossPriceType = this.safeString (params, 'stopLossPriceType');
        const stopLossLimitPrice = this.safeString (params, 'stopLossLimitPrice');
        const stopLossAmount = this.safeString (params, 'stopLossAmount');
        if (takeProfitType !== undefined) {
            params['takeProfit']['type'] = takeProfitType;
        }
        if (takeProfitPriceType !== undefined) {
            params['takeProfit']['priceType'] = takeProfitPriceType;
        }
        if (takeProfitLimitPrice !== undefined) {
            params['takeProfit']['price'] = this.parseToNumeric (takeProfitLimitPrice);
        }
        if (takeProfitAmount !== undefined) {
            params['takeProfit']['amount'] = this.parseToNumeric (takeProfitAmount);
        }
        if (stopLossType !== undefined) {
            params['stopLoss']['type'] = stopLossType;
        }
        if (stopLossPriceType !== undefined) {
            params['stopLoss']['priceType'] = stopLossPriceType;
        }
        if (stopLossLimitPrice !== undefined) {
            params['stopLoss']['price'] = this.parseToNumeric (stopLossLimitPrice);
        }
        if (stopLossAmount !== undefined) {
            params['stopLoss']['amount'] = this.parseToNumeric (stopLossAmount);
        }
        params = this.omit (params, [ 'takeProfitType', 'takeProfitPriceType', 'takeProfitLimitPrice', 'takeProfitAmount', 'stopLossType', 'stopLossPriceType', 'stopLossLimitPrice', 'stopLossAmount' ]);
        if (this.has['createOrderWithTakeProfitAndStopLoss']) {
            return await this.createOrder (symbol, type, side, amount, price, params);
        }
        throw new NotSupported (this.id + ' createOrderWithTakeProfitAndStopLoss() is not supported yet');
    }

    async createOrders (orders: OrderRequest[], params = {}): Promise<Order[]> {
        throw new NotSupported (this.id + ' createOrders() is not supported yet');
    }

    async createOrderWs (symbol: string, type: OrderType, side: OrderSide, amount: number, price: number = undefined, params = {}): Promise<Order> {
        throw new NotSupported (this.id + ' createOrderWs() is not supported yet');
    }

    async cancelOrder (id: string, symbol: string = undefined, params = {}): Promise<{}> {
        throw new NotSupported (this.id + ' cancelOrder() is not supported yet');
    }

    async cancelOrderWs (id: string, symbol: string = undefined, params = {}): Promise<{}> {
        throw new NotSupported (this.id + ' cancelOrderWs() is not supported yet');
    }

    async cancelOrdersWs (ids: string[], symbol: string = undefined, params = {}): Promise<{}> {
        throw new NotSupported (this.id + ' cancelOrdersWs() is not supported yet');
    }

    async cancelAllOrders (symbol: string = undefined, params = {}): Promise<{}> {
        throw new NotSupported (this.id + ' cancelAllOrders() is not supported yet');
    }

    async cancelAllOrdersWs (symbol: string = undefined, params = {}): Promise<{}> {
        throw new NotSupported (this.id + ' cancelAllOrdersWs() is not supported yet');
    }

    async cancelUnifiedOrder (order, params = {}): Promise<{}> {
        return this.cancelOrder (this.safeString (order, 'id'), this.safeString (order, 'symbol'), params);
    }

    async fetchOrders (symbol: string = undefined, since: Int = undefined, limit: Int = undefined, params = {}): Promise<Order[]> {
        if (this.has['fetchOpenOrders'] && this.has['fetchClosedOrders']) {
            throw new NotSupported (this.id + ' fetchOrders() is not supported yet, consider using fetchOpenOrders() and fetchClosedOrders() instead');
        }
        throw new NotSupported (this.id + ' fetchOrders() is not supported yet');
    }

    async fetchOrdersWs (symbol: string = undefined, since: Int = undefined, limit: Int = undefined, params = {}): Promise<Order[]> {
        throw new NotSupported (this.id + ' fetchOrdersWs() is not supported yet');
    }

    async fetchOrderTrades (id: string, symbol: string = undefined, since: Int = undefined, limit: Int = undefined, params = {}): Promise<Trade[]> {
        throw new NotSupported (this.id + ' fetchOrderTrades() is not supported yet');
    }

    async watchOrders (symbol: string = undefined, since: Int = undefined, limit: Int = undefined, params = {}): Promise<Order[]> {
        throw new NotSupported (this.id + ' watchOrders() is not supported yet');
    }

    async fetchOpenOrders (symbol: string = undefined, since: Int = undefined, limit: Int = undefined, params = {}): Promise<Order[]> {
        if (this.has['fetchOrders']) {
            const orders = await this.fetchOrders (symbol, since, limit, params);
            return this.filterBy (orders, 'status', 'open') as Order[];
        }
        throw new NotSupported (this.id + ' fetchOpenOrders() is not supported yet');
    }

    async fetchOpenOrdersWs (symbol: string = undefined, since: Int = undefined, limit: Int = undefined, params = {}): Promise<Order[]> {
        if (this.has['fetchOrdersWs']) {
            const orders = await this.fetchOrdersWs (symbol, since, limit, params);
            return this.filterBy (orders, 'status', 'open') as Order[];
        }
        throw new NotSupported (this.id + ' fetchOpenOrdersWs() is not supported yet');
    }

    async fetchClosedOrders (symbol: string = undefined, since: Int = undefined, limit: Int = undefined, params = {}): Promise<Order[]> {
        if (this.has['fetchOrders']) {
            const orders = await this.fetchOrders (symbol, since, limit, params);
            return this.filterBy (orders, 'status', 'closed') as Order[];
        }
        throw new NotSupported (this.id + ' fetchClosedOrders() is not supported yet');
    }

    async fetchCanceledAndClosedOrders (symbol: Str = undefined, since: Int = undefined, limit: Int = undefined, params = {}): Promise<Order[]> {
        throw new NotSupported (this.id + ' fetchCanceledAndClosedOrders() is not supported yet');
    }

    async fetchClosedOrdersWs (symbol: string = undefined, since: Int = undefined, limit: Int = undefined, params = {}): Promise<Order[]> {
        if (this.has['fetchOrdersWs']) {
            const orders = await this.fetchOrdersWs (symbol, since, limit, params);
            return this.filterBy (orders, 'status', 'closed') as Order[];
        }
        throw new NotSupported (this.id + ' fetchClosedOrdersWs() is not supported yet');
    }

    async fetchMyTrades (symbol: string = undefined, since: Int = undefined, limit: Int = undefined, params = {}): Promise<Trade[]> {
        throw new NotSupported (this.id + ' fetchMyTrades() is not supported yet');
    }

    async fetchMyLiquidations (symbol: string = undefined, since: Int = undefined, limit: Int = undefined, params = {}): Promise<Liquidation[]> {
        throw new NotSupported (this.id + ' fetchMyLiquidations() is not supported yet');
    }

    async fetchLiquidations (symbol: string, since: Int = undefined, limit: Int = undefined, params = {}): Promise<Liquidation[]> {
        throw new NotSupported (this.id + ' fetchLiquidations() is not supported yet');
    }

    async fetchMyTradesWs (symbol: string = undefined, since: Int = undefined, limit: Int = undefined, params = {}): Promise<Trade[]> {
        throw new NotSupported (this.id + ' fetchMyTradesWs() is not supported yet');
    }

    async watchMyTrades (symbol: string = undefined, since: Int = undefined, limit: Int = undefined, params = {}): Promise<Trade[]> {
        throw new NotSupported (this.id + ' watchMyTrades() is not supported yet');
    }

    async fetchGreeks (symbol: string, params = {}): Promise<Greeks> {
        throw new NotSupported (this.id + ' fetchGreeks() is not supported yet');
    }

    async fetchDepositsWithdrawals (code: string = undefined, since: Int = undefined, limit: Int = undefined, params = {}): Promise<Transaction[]> {
        /**
         * @method
         * @name exchange#fetchDepositsWithdrawals
         * @description fetch history of deposits and withdrawals
         * @param {string} [code] unified currency code for the currency of the deposit/withdrawals, default is undefined
         * @param {int} [since] timestamp in ms of the earliest deposit/withdrawal, default is undefined
         * @param {int} [limit] max number of deposit/withdrawals to return, default is undefined
         * @param {object} [params] extra parameters specific to the exchange API endpoint
         * @returns {object} a list of [transaction structures]{@link https://docs.ccxt.com/#/?id=transaction-structure}
         */
        throw new NotSupported (this.id + ' fetchDepositsWithdrawals() is not supported yet');
    }

    async fetchDeposits (symbol: string = undefined, since: Int = undefined, limit: Int = undefined, params = {}): Promise<Transaction[]> {
        throw new NotSupported (this.id + ' fetchDeposits() is not supported yet');
    }

    async fetchWithdrawals (symbol: string = undefined, since: Int = undefined, limit: Int = undefined, params = {}): Promise<Transaction[]> {
        throw new NotSupported (this.id + ' fetchWithdrawals() is not supported yet');
    }

    async fetchDepositsWs (code: string = undefined, since: Int = undefined, limit: Int = undefined, params = {}): Promise<{}> {
        throw new NotSupported (this.id + ' fetchDepositsWs() is not supported yet');
    }

    async fetchWithdrawalsWs (code: string = undefined, since: Int = undefined, limit: Int = undefined, params = {}): Promise<{}> {
        throw new NotSupported (this.id + ' fetchWithdrawalsWs() is not supported yet');
    }

    async fetchFundingRateHistory (symbol: string = undefined, since: Int = undefined, limit: Int = undefined, params = {}): Promise<FundingRateHistory[]> {
        throw new NotSupported (this.id + ' fetchFundingRateHistory() is not supported yet');
    }

    async fetchFundingHistory (symbol: string = undefined, since: Int = undefined, limit: Int = undefined, params = {}): Promise<FundingHistory[]> {
        throw new NotSupported (this.id + ' fetchFundingHistory() is not supported yet');
    }

    async closePosition (symbol: string, side: OrderSide = undefined, params = {}): Promise<Order> {
        throw new NotSupported (this.id + ' closePosition() is not supported yet');
    }

    async closeAllPositions (params = {}): Promise<Position[]> {
        throw new NotSupported (this.id + ' closeAllPositions() is not supported yet');
    }

    async fetchL3OrderBook (symbol: string, limit: Int = undefined, params = {}): Promise<OrderBook> {
        throw new BadRequest (this.id + ' fetchL3OrderBook() is not supported yet');
    }

    parseLastPrice (price, market: Market = undefined): any {
        throw new NotSupported (this.id + ' parseLastPrice() is not supported yet');
    }

    async fetchDepositAddress (code: string, params = {}) {
        if (this.has['fetchDepositAddresses']) {
            const depositAddresses = await this.fetchDepositAddresses ([ code ], params);
            const depositAddress = this.safeValue (depositAddresses, code);
            if (depositAddress === undefined) {
                throw new InvalidAddress (this.id + ' fetchDepositAddress() could not find a deposit address for ' + code + ', make sure you have created a corresponding deposit address in your wallet on the exchange website');
            } else {
                return depositAddress;
            }
        } else if (this.has['fetchDepositAddressesByNetwork']) {
            const network = this.safeString (params, 'network');
            params = this.omit (params, 'network');
            const addressStructures = await this.fetchDepositAddressesByNetwork (code, params);
            if (network !== undefined) {
                return this.safeDict (addressStructures, network);
            } else {
                const keys = Object.keys (addressStructures);
                const key = this.safeString (keys, 0);
                return this.safeDict (addressStructures, key);
            }
        } else {
            throw new NotSupported (this.id + ' fetchDepositAddress() is not supported yet');
        }
    }

    account (): Account {
        return {
            'free': undefined,
            'used': undefined,
            'total': undefined,
        };
    }

    commonCurrencyCode (currency: string) {
        if (!this.substituteCommonCurrencyCodes) {
            return currency;
        }
        return this.safeString (this.commonCurrencies, currency, currency);
    }

    currency (code: string) {
        if (this.currencies === undefined) {
            throw new ExchangeError (this.id + ' currencies not loaded');
        }
        if (typeof code === 'string') {
            if (code in this.currencies) {
                return this.currencies[code];
            } else if (code in this.currencies_by_id) {
                return this.currencies_by_id[code];
            }
        }
        throw new ExchangeError (this.id + ' does not have currency code ' + code);
    }

    market (symbol: string): MarketInterface {
        if (this.markets === undefined) {
            throw new ExchangeError (this.id + ' markets not loaded');
        }
        if (symbol in this.markets) {
            return this.markets[symbol];
        } else if (symbol in this.markets_by_id) {
            const markets = this.markets_by_id[symbol];
            const defaultType = this.safeString2 (this.options, 'defaultType', 'defaultSubType', 'spot');
            for (let i = 0; i < markets.length; i++) {
                const market = markets[i];
                if (market[defaultType]) {
                    return market;
                }
<<<<<<< HEAD
                return markets[0];
            } else if (symbol in this.futuresOldSymbolsMap) {
                const newSymbols = this.futuresOldSymbolsMap[symbol];
                const length = newSymbols.length;
                if (length === 1) {
                    if (newSymbols[0] in this.markets) {
                        return this.markets[newSymbols[0]];
                    }
                } else {
                    throw new BadRequest (this.id + ' found ' + length.toString () + ' markets for old symbol ' + symbol + ', use the new one instead from ' + this.json (newSymbols));
                }
=======
>>>>>>> 288b923d
            }
            return markets[0];
        } else if ((symbol.endsWith ('-C')) || (symbol.endsWith ('-P')) || (symbol.startsWith ('C-')) || (symbol.startsWith ('P-'))) {
            return this.createExpiredOptionMarket (symbol);
        }
        throw new BadSymbol (this.id + ' does not have market symbol ' + symbol);
    }

    createExpiredOptionMarket (symbol: string): MarketInterface {
        throw new NotSupported (this.id + ' createExpiredOptionMarket () is not supported yet');
    }

    handleWithdrawTagAndParams (tag, params): any {
        if ((tag !== undefined) && (typeof tag === 'object')) {
            params = this.extend (tag, params);
            tag = undefined;
        }
        if (tag === undefined) {
            tag = this.safeString (params, 'tag');
            if (tag !== undefined) {
                params = this.omit (params, 'tag');
            }
        }
        return [ tag, params ];
    }

    async createLimitOrder (symbol: string, side: OrderSide, amount: number, price: number, params = {}): Promise<Order> {
        return await this.createOrder (symbol, 'limit', side, amount, price, params);
    }

    async createMarketOrder (symbol: string, side: OrderSide, amount: number, price: number = undefined, params = {}): Promise<Order> {
        return await this.createOrder (symbol, 'market', side, amount, price, params);
    }

    async createLimitBuyOrder (symbol: string, amount: number, price: number, params = {}): Promise<Order> {
        return await this.createOrder (symbol, 'limit', 'buy', amount, price, params);
    }

    async createLimitSellOrder (symbol: string, amount: number, price: number, params = {}): Promise<Order> {
        return await this.createOrder (symbol, 'limit', 'sell', amount, price, params);
    }

    async createMarketBuyOrder (symbol: string, amount: number, params = {}): Promise<Order> {
        return await this.createOrder (symbol, 'market', 'buy', amount, undefined, params);
    }

    async createMarketSellOrder (symbol: string, amount: number, params = {}): Promise<Order> {
        return await this.createOrder (symbol, 'market', 'sell', amount, undefined, params);
    }

    costToPrecision (symbol: string, cost) {
        const market = this.market (symbol);
        return this.decimalToPrecision (cost, TRUNCATE, market['precision']['price'], this.precisionMode, this.paddingMode);
    }

    priceToPrecision (symbol: string, price): string {
        const market = this.market (symbol);
        const result = this.decimalToPrecision (price, ROUND, market['precision']['price'], this.precisionMode, this.paddingMode);
        if (result === '0') {
            throw new InvalidOrder (this.id + ' price of ' + market['symbol'] + ' must be greater than minimum price precision of ' + this.numberToString (market['precision']['price']));
        }
        return result;
    }

    amountToPrecision (symbol: string, amount) {
        const market = this.market (symbol);
        const result = this.decimalToPrecision (amount, TRUNCATE, market['precision']['amount'], this.precisionMode, this.paddingMode);
        if (result === '0') {
            throw new InvalidOrder (this.id + ' amount of ' + market['symbol'] + ' must be greater than minimum amount precision of ' + this.numberToString (market['precision']['amount']));
        }
        return result;
    }

    feeToPrecision (symbol: string, fee) {
        const market = this.market (symbol);
        return this.decimalToPrecision (fee, ROUND, market['precision']['price'], this.precisionMode, this.paddingMode);
    }

    currencyToPrecision (code: string, fee, networkCode = undefined) {
        const currency = this.currencies[code];
        let precision = this.safeValue (currency, 'precision');
        if (networkCode !== undefined) {
            const networks = this.safeDict (currency, 'networks', {});
            const networkItem = this.safeDict (networks, networkCode, {});
            precision = this.safeValue (networkItem, 'precision', precision);
        }
        if (precision === undefined) {
            return this.forceString (fee);
        } else {
            return this.decimalToPrecision (fee, ROUND, precision, this.precisionMode, this.paddingMode);
        }
    }

    forceString (value) {
        if (typeof value !== 'string') {
            return this.numberToString (value);
        }
        return value;
    }

    isTickPrecision () {
        return this.precisionMode === TICK_SIZE;
    }

    isDecimalPrecision () {
        return this.precisionMode === DECIMAL_PLACES;
    }

    isSignificantPrecision () {
        return this.precisionMode === SIGNIFICANT_DIGITS;
    }

    safeNumber (obj: object, key: IndexType, defaultNumber: number = undefined): Num {
        const value = this.safeString (obj, key);
        return this.parseNumber (value, defaultNumber);
    }

    safeNumberN (obj: object, arr: IndexType[], defaultNumber: number = undefined): Num {
        const value = this.safeStringN (obj, arr);
        return this.parseNumber (value, defaultNumber);
    }

    parsePrecision (precision?: string) {
        /**
         * @ignore
         * @method
         * @param {string} precision The number of digits to the right of the decimal
         * @returns {string} a string number equal to 1e-precision
         */
        if (precision === undefined) {
            return undefined;
        }
        const precisionNumber = parseInt (precision);
        if (precisionNumber === 0) {
            return '1';
        }
        let parsedPrecision = '0.';
        for (let i = 0; i < precisionNumber - 1; i++) {
            parsedPrecision = parsedPrecision + '0';
        }
        return parsedPrecision + '1';
    }

    async loadTimeDifference (params = {}) {
        const serverTime = await this.fetchTime (params);
        const after = this.milliseconds ();
        this.options['timeDifference'] = after - serverTime;
        return this.options['timeDifference'];
    }

    implodeHostname (url: string) {
        return this.implodeParams (url, { 'hostname': this.hostname });
    }

    async fetchMarketLeverageTiers (symbol: string, params = {}) {
        if (this.has['fetchLeverageTiers']) {
            const market = this.market (symbol);
            if (!market['contract']) {
                throw new BadSymbol (this.id + ' fetchMarketLeverageTiers() supports contract markets only');
            }
            const tiers = await this.fetchLeverageTiers ([ symbol ]);
            return this.safeValue (tiers, symbol);
        } else {
            throw new NotSupported (this.id + ' fetchMarketLeverageTiers() is not supported yet');
        }
    }

    async createPostOnlyOrder (symbol: string, type: OrderType, side: OrderSide, amount: number, price: number = undefined, params = {}) {
        if (!this.has['createPostOnlyOrder']) {
            throw new NotSupported (this.id + 'createPostOnlyOrder() is not supported yet');
        }
        const query = this.extend (params, { 'postOnly': true });
        return await this.createOrder (symbol, type, side, amount, price, query);
    }

    async createReduceOnlyOrder (symbol: string, type: OrderType, side: OrderSide, amount: number, price: number = undefined, params = {}) {
        if (!this.has['createReduceOnlyOrder']) {
            throw new NotSupported (this.id + 'createReduceOnlyOrder() is not supported yet');
        }
        const query = this.extend (params, { 'reduceOnly': true });
        return await this.createOrder (symbol, type, side, amount, price, query);
    }

    async createStopOrder (symbol: string, type: OrderType, side: OrderSide, amount: number, price: number = undefined, stopPrice: number = undefined, params = {}) {
        if (!this.has['createStopOrder']) {
            throw new NotSupported (this.id + ' createStopOrder() is not supported yet');
        }
        if (stopPrice === undefined) {
            throw new ArgumentsRequired (this.id + ' create_stop_order() requires a stopPrice argument');
        }
        const query = this.extend (params, { 'stopPrice': stopPrice });
        return await this.createOrder (symbol, type, side, amount, price, query);
    }

    async createStopLimitOrder (symbol: string, side: OrderSide, amount: number, price: number, stopPrice: number, params = {}) {
        if (!this.has['createStopLimitOrder']) {
            throw new NotSupported (this.id + ' createStopLimitOrder() is not supported yet');
        }
        const query = this.extend (params, { 'stopPrice': stopPrice });
        return await this.createOrder (symbol, 'limit', side, amount, price, query);
    }

    async createStopMarketOrder (symbol: string, side: OrderSide, amount: number, stopPrice: number, params = {}) {
        if (!this.has['createStopMarketOrder']) {
            throw new NotSupported (this.id + ' createStopMarketOrder() is not supported yet');
        }
        const query = this.extend (params, { 'stopPrice': stopPrice });
        return await this.createOrder (symbol, 'market', side, amount, undefined, query);
    }

    safeCurrencyCode (currencyId: Str, currency: Currency = undefined): string {
        currency = this.safeCurrency (currencyId, currency);
        return currency['code'];
    }

    filterBySymbolSinceLimit (array, symbol: string = undefined, since: Int = undefined, limit: Int = undefined, tail = false) {
        return this.filterByValueSinceLimit (array, 'symbol', symbol, since, limit, 'timestamp', tail);
    }

    filterByCurrencySinceLimit (array, code = undefined, since: Int = undefined, limit: Int = undefined, tail = false) {
        return this.filterByValueSinceLimit (array, 'currency', code, since, limit, 'timestamp', tail);
    }

    filterBySymbolsSinceLimit (array, symbols: string[] = undefined, since: Int = undefined, limit: Int = undefined, tail = false) {
        const result = this.filterByArray (array, 'symbol', symbols, false);
        return this.filterBySinceLimit (result, since, limit, 'timestamp', tail);
    }

    parseLastPrices (pricesData, symbols: string[] = undefined, params = {}) {
        //
        // the value of tickers is either a dict or a list
        //
        // dict
        //
        //     {
        //         'marketId1': { ... },
        //         'marketId2': { ... },
        //         ...
        //     }
        //
        // list
        //
        //     [
        //         { 'market': 'marketId1', ... },
        //         { 'market': 'marketId2', ... },
        //         ...
        //     ]
        //
        const results = [];
        if (Array.isArray (pricesData)) {
            for (let i = 0; i < pricesData.length; i++) {
                const priceData = this.extend (this.parseLastPrice (pricesData[i]), params);
                results.push (priceData);
            }
        } else {
            const marketIds = Object.keys (pricesData);
            for (let i = 0; i < marketIds.length; i++) {
                const marketId = marketIds[i];
                const market = this.safeMarket (marketId);
                const priceData = this.extend (this.parseLastPrice (pricesData[marketId], market), params);
                results.push (priceData);
            }
        }
        symbols = this.marketSymbols (symbols);
        return this.filterByArray (results, 'symbol', symbols);
    }

    parseTickers (tickers, symbols: string[] = undefined, params = {}): Dictionary<Ticker> {
        //
        // the value of tickers is either a dict or a list
        //
        // dict
        //
        //     {
        //         'marketId1': { ... },
        //         'marketId2': { ... },
        //         'marketId3': { ... },
        //         ...
        //     }
        //
        // list
        //
        //     [
        //         { 'market': 'marketId1', ... },
        //         { 'market': 'marketId2', ... },
        //         { 'market': 'marketId3', ... },
        //         ...
        //     ]
        //
        const results = [];
        if (Array.isArray (tickers)) {
            for (let i = 0; i < tickers.length; i++) {
                const ticker = this.extend (this.parseTicker (tickers[i]), params);
                results.push (ticker);
            }
        } else {
            const marketIds = Object.keys (tickers);
            for (let i = 0; i < marketIds.length; i++) {
                const marketId = marketIds[i];
                const market = this.safeMarket (marketId);
                const ticker = this.extend (this.parseTicker (tickers[marketId], market), params);
                results.push (ticker);
            }
        }
        symbols = this.marketSymbols (symbols);
        return this.filterByArray (results, 'symbol', symbols);
    }

    parseDepositAddresses (addresses, codes: string[] = undefined, indexed = true, params = {}) {
        let result = [];
        for (let i = 0; i < addresses.length; i++) {
            const address = this.extend (this.parseDepositAddress (addresses[i]), params);
            result.push (address);
        }
        if (codes !== undefined) {
            result = this.filterByArray (result, 'currency', codes, false);
        }
        if (indexed) {
            return this.indexBy (result, 'currency');
        }
        return result;
    }

    parseBorrowInterests (response, market: Market = undefined) {
        const interests = [];
        for (let i = 0; i < response.length; i++) {
            const row = response[i];
            interests.push (this.parseBorrowInterest (row, market));
        }
        return interests;
    }

    parseFundingRateHistories (response, market = undefined, since: Int = undefined, limit: Int = undefined): FundingRateHistory[] {
        const rates = [];
        for (let i = 0; i < response.length; i++) {
            const entry = response[i];
            rates.push (this.parseFundingRateHistory (entry, market));
        }
        const sorted = this.sortBy (rates, 'timestamp');
        const symbol = (market === undefined) ? undefined : market['symbol'];
        return this.filterBySymbolSinceLimit (sorted, symbol, since, limit) as FundingRateHistory[];
    }

    safeSymbol (marketId: Str, market: Market = undefined, delimiter: Str = undefined, marketType: Str = undefined): string {
        market = this.safeMarket (marketId, market, delimiter, marketType);
        return market['symbol'];
    }

    parseFundingRate (contract: string, market: Market = undefined): object {
        throw new NotSupported (this.id + ' parseFundingRate() is not supported yet');
    }

    parseFundingRates (response, market: Market = undefined) {
        const result = {};
        for (let i = 0; i < response.length; i++) {
            const parsed = this.parseFundingRate (response[i], market);
            result[parsed['symbol']] = parsed;
        }
        return result;
    }

    isTriggerOrder (params) {
        const isTrigger = this.safeBool2 (params, 'trigger', 'stop');
        if (isTrigger) {
            params = this.omit (params, [ 'trigger', 'stop' ]);
        }
        return [ isTrigger, params ];
    }

    isPostOnly (isMarketOrder: boolean, exchangeSpecificParam, params = {}) {
        /**
         * @ignore
         * @method
         * @param {string} type Order type
         * @param {boolean} exchangeSpecificParam exchange specific postOnly
         * @param {object} [params] exchange specific params
         * @returns {boolean} true if a post only order, false otherwise
         */
        const timeInForce = this.safeStringUpper (params, 'timeInForce');
        let postOnly = this.safeBool2 (params, 'postOnly', 'post_only', false);
        // we assume timeInForce is uppercase from safeStringUpper (params, 'timeInForce')
        const ioc = timeInForce === 'IOC';
        const fok = timeInForce === 'FOK';
        const timeInForcePostOnly = timeInForce === 'PO';
        postOnly = postOnly || timeInForcePostOnly || exchangeSpecificParam;
        if (postOnly) {
            if (ioc || fok) {
                throw new InvalidOrder (this.id + ' postOnly orders cannot have timeInForce equal to ' + timeInForce);
            } else if (isMarketOrder) {
                throw new InvalidOrder (this.id + ' market orders cannot be postOnly');
            } else {
                return true;
            }
        } else {
            return false;
        }
    }

    handlePostOnly (isMarketOrder: boolean, exchangeSpecificPostOnlyOption: boolean, params: any = {}) {
        /**
         * @ignore
         * @method
         * @param {string} type Order type
         * @param {boolean} exchangeSpecificBoolean exchange specific postOnly
         * @param {object} [params] exchange specific params
         * @returns {Array}
         */
        const timeInForce = this.safeStringUpper (params, 'timeInForce');
        let postOnly = this.safeBool (params, 'postOnly', false);
        const ioc = timeInForce === 'IOC';
        const fok = timeInForce === 'FOK';
        const po = timeInForce === 'PO';
        postOnly = postOnly || po || exchangeSpecificPostOnlyOption;
        if (postOnly) {
            if (ioc || fok) {
                throw new InvalidOrder (this.id + ' postOnly orders cannot have timeInForce equal to ' + timeInForce);
            } else if (isMarketOrder) {
                throw new InvalidOrder (this.id + ' market orders cannot be postOnly');
            } else {
                if (po) {
                    params = this.omit (params, 'timeInForce');
                }
                params = this.omit (params, 'postOnly');
                return [ true, params ];
            }
        }
        return [ false, params ];
    }

    async fetchLastPrices (symbols: string[] = undefined, params = {}): Promise<{}> {
        throw new NotSupported (this.id + ' fetchLastPrices() is not supported yet');
    }

    async fetchTradingFees (params = {}): Promise<{}> {
        throw new NotSupported (this.id + ' fetchTradingFees() is not supported yet');
    }

    async fetchTradingFeesWs (params = {}): Promise<{}> {
        throw new NotSupported (this.id + ' fetchTradingFeesWs() is not supported yet');
    }

    async fetchTradingFee (symbol: string, params = {}): Promise<{}> {
        if (!this.has['fetchTradingFees']) {
            throw new NotSupported (this.id + ' fetchTradingFee() is not supported yet');
        }
        return await this.fetchTradingFees (params);
    }

    parseOpenInterest (interest, market: Market = undefined): OpenInterest {
        throw new NotSupported (this.id + ' parseOpenInterest () is not supported yet');
    }

    parseOpenInterests (response, market = undefined, since: Int = undefined, limit: Int = undefined): OpenInterest[] {
        const interests = [];
        for (let i = 0; i < response.length; i++) {
            const entry = response[i];
            const interest = this.parseOpenInterest (entry, market);
            interests.push (interest);
        }
        const sorted = this.sortBy (interests, 'timestamp');
        const symbol = this.safeString (market, 'symbol');
        return this.filterBySymbolSinceLimit (sorted, symbol, since, limit);
    }

    async fetchFundingRate (symbol: string, params = {}): Promise<FundingRate> {
        if (this.has['fetchFundingRates']) {
            await this.loadMarkets ();
            const market = this.market (symbol);
            symbol = market['symbol'];
            if (!market['contract']) {
                throw new BadSymbol (this.id + ' fetchFundingRate() supports contract markets only');
            }
            const rates = await this.fetchFundingRates ([ symbol ], params);
            const rate = this.safeValue (rates, symbol);
            if (rate === undefined) {
                throw new NullResponse (this.id + ' fetchFundingRate () returned no data for ' + symbol);
            } else {
                return rate;
            }
        } else {
            throw new NotSupported (this.id + ' fetchFundingRate () is not supported yet');
        }
    }

    async fetchMarkOHLCV (symbol, timeframe = '1m', since: Int = undefined, limit: Int = undefined, params = {}): Promise<OHLCV[]> {
        /**
         * @method
         * @name exchange#fetchMarkOHLCV
         * @description fetches historical mark price candlestick data containing the open, high, low, and close price of a market
         * @param {string} symbol unified symbol of the market to fetch OHLCV data for
         * @param {string} timeframe the length of time each candle represents
         * @param {int} [since] timestamp in ms of the earliest candle to fetch
         * @param {int} [limit] the maximum amount of candles to fetch
         * @param {object} [params] extra parameters specific to the exchange API endpoint
         * @returns {float[][]} A list of candles ordered as timestamp, open, high, low, close, undefined
         */
        if (this.has['fetchMarkOHLCV']) {
            const request = {
                'price': 'mark',
            };
            return await this.fetchOHLCV (symbol, timeframe, since, limit, this.extend (request, params));
        } else {
            throw new NotSupported (this.id + ' fetchMarkOHLCV () is not supported yet');
        }
    }

    async fetchIndexOHLCV (symbol: string, timeframe = '1m', since: Int = undefined, limit: Int = undefined, params = {}): Promise<OHLCV[]> {
        /**
         * @method
         * @name exchange#fetchIndexOHLCV
         * @description fetches historical index price candlestick data containing the open, high, low, and close price of a market
         * @param {string} symbol unified symbol of the market to fetch OHLCV data for
         * @param {string} timeframe the length of time each candle represents
         * @param {int} [since] timestamp in ms of the earliest candle to fetch
         * @param {int} [limit] the maximum amount of candles to fetch
         * @param {object} [params] extra parameters specific to the exchange API endpoint
         * @returns {} A list of candles ordered as timestamp, open, high, low, close, undefined
         */
        if (this.has['fetchIndexOHLCV']) {
            const request = {
                'price': 'index',
            };
            return await this.fetchOHLCV (symbol, timeframe, since, limit, this.extend (request, params));
        } else {
            throw new NotSupported (this.id + ' fetchIndexOHLCV () is not supported yet');
        }
    }

    async fetchPremiumIndexOHLCV (symbol: string, timeframe = '1m', since: Int = undefined, limit: Int = undefined, params = {}): Promise<OHLCV[]> {
        /**
         * @method
         * @name exchange#fetchPremiumIndexOHLCV
         * @description fetches historical premium index price candlestick data containing the open, high, low, and close price of a market
         * @param {string} symbol unified symbol of the market to fetch OHLCV data for
         * @param {string} timeframe the length of time each candle represents
         * @param {int} [since] timestamp in ms of the earliest candle to fetch
         * @param {int} [limit] the maximum amount of candles to fetch
         * @param {object} [params] extra parameters specific to the exchange API endpoint
         * @returns {float[][]} A list of candles ordered as timestamp, open, high, low, close, undefined
         */
        if (this.has['fetchPremiumIndexOHLCV']) {
            const request = {
                'price': 'premiumIndex',
            };
            return await this.fetchOHLCV (symbol, timeframe, since, limit, this.extend (request, params));
        } else {
            throw new NotSupported (this.id + ' fetchPremiumIndexOHLCV () is not supported yet');
        }
    }

    handleTimeInForce (params = {}) {
        /**
         * @ignore
         * @method
         * Must add timeInForce to this.options to use this method
         * @returns {string} returns the exchange specific value for timeInForce
         */
        const timeInForce = this.safeStringUpper (params, 'timeInForce'); // supported values GTC, IOC, PO
        if (timeInForce !== undefined) {
            const exchangeValue = this.safeString (this.options['timeInForce'], timeInForce);
            if (exchangeValue === undefined) {
                throw new ExchangeError (this.id + ' does not support timeInForce "' + timeInForce + '"');
            }
            return exchangeValue;
        }
        return undefined;
    }

    convertTypeToAccount (account) {
        /**
         * @ignore
         * @method
         * Must add accountsByType to this.options to use this method
         * @param {string} account key for account name in this.options['accountsByType']
         * @returns the exchange specific account name or the isolated margin id for transfers
         */
        const accountsByType = this.safeDict (this.options, 'accountsByType', {});
        const lowercaseAccount = account.toLowerCase ();
        if (lowercaseAccount in accountsByType) {
            return accountsByType[lowercaseAccount];
        } else if ((account in this.markets) || (account in this.markets_by_id)) {
            const market = this.market (account);
            return market['id'];
        } else {
            return account;
        }
    }

    checkRequiredArgument (methodName: string, argument, argumentName, options = []) {
        /**
         * @ignore
         * @method
         * @param {string} methodName the name of the method that the argument is being checked for
         * @param {string} argument the argument's actual value provided
         * @param {string} argumentName the name of the argument being checked (for logging purposes)
         * @param {string[]} options a list of options that the argument can be
         * @returns {undefined}
         */
        const optionsLength = options.length;
        if ((argument === undefined) || ((optionsLength > 0) && (!(this.inArray (argument, options))))) {
            const messageOptions = options.join (', ');
            let message = this.id + ' ' + methodName + '() requires a ' + argumentName + ' argument';
            if (messageOptions !== '') {
                message += ', one of ' + '(' + messageOptions + ')';
            }
            throw new ArgumentsRequired (message);
        }
    }

    checkRequiredMarginArgument (methodName: string, symbol: Str, marginMode: string) {
        /**
         * @ignore
         * @method
         * @param {string} symbol unified symbol of the market
         * @param {string} methodName name of the method that requires a symbol
         * @param {string} marginMode is either 'isolated' or 'cross'
         */
        if ((marginMode === 'isolated') && (symbol === undefined)) {
            throw new ArgumentsRequired (this.id + ' ' + methodName + '() requires a symbol argument for isolated margin');
        } else if ((marginMode === 'cross') && (symbol !== undefined)) {
            throw new ArgumentsRequired (this.id + ' ' + methodName + '() cannot have a symbol argument for cross margin');
        }
    }

    parseDepositWithdrawFees (response, codes: string[] = undefined, currencyIdKey = undefined): any {
        /**
         * @ignore
         * @method
         * @param {object[]|object} response unparsed response from the exchange
         * @param {string[]|undefined} codes the unified currency codes to fetch transactions fees for, returns all currencies when undefined
         * @param {str} currencyIdKey *should only be undefined when response is a dictionary* the object key that corresponds to the currency id
         * @returns {object} objects with withdraw and deposit fees, indexed by currency codes
         */
        const depositWithdrawFees = {};
        codes = this.marketCodes (codes);
        const isArray = Array.isArray (response);
        let responseKeys = response;
        if (!isArray) {
            responseKeys = Object.keys (response);
        }
        for (let i = 0; i < responseKeys.length; i++) {
            const entry = responseKeys[i];
            const dictionary = isArray ? entry : response[entry];
            const currencyId = isArray ? this.safeString (dictionary, currencyIdKey) : entry;
            const currency = this.safeValue (this.currencies_by_id, currencyId);
            const code = this.safeString (currency, 'code', currencyId);
            if ((codes === undefined) || (this.inArray (code, codes))) {
                depositWithdrawFees[code] = this.parseDepositWithdrawFee (dictionary, currency);
            }
        }
        return depositWithdrawFees;
    }

    parseDepositWithdrawFee (fee, currency: Currency = undefined): any {
        throw new NotSupported (this.id + ' parseDepositWithdrawFee() is not supported yet');
    }

    depositWithdrawFee (info): any {
        return {
            'info': info,
            'withdraw': {
                'fee': undefined,
                'percentage': undefined,
            },
            'deposit': {
                'fee': undefined,
                'percentage': undefined,
            },
            'networks': {},
        };
    }

    assignDefaultDepositWithdrawFees (fee, currency = undefined): any {
        /**
         * @ignore
         * @method
         * @description Takes a depositWithdrawFee structure and assigns the default values for withdraw and deposit
         * @param {object} fee A deposit withdraw fee structure
         * @param {object} currency A currency structure, the response from this.currency ()
         * @returns {object} A deposit withdraw fee structure
         */
        const networkKeys = Object.keys (fee['networks']);
        const numNetworks = networkKeys.length;
        if (numNetworks === 1) {
            fee['withdraw'] = fee['networks'][networkKeys[0]]['withdraw'];
            fee['deposit'] = fee['networks'][networkKeys[0]]['deposit'];
            return fee;
        }
        const currencyCode = this.safeString (currency, 'code');
        for (let i = 0; i < numNetworks; i++) {
            const network = networkKeys[i];
            if (network === currencyCode) {
                fee['withdraw'] = fee['networks'][networkKeys[i]]['withdraw'];
                fee['deposit'] = fee['networks'][networkKeys[i]]['deposit'];
            }
        }
        return fee;
    }

    parseIncome (info, market: Market = undefined): object {
        throw new NotSupported (this.id + ' parseIncome () is not supported yet');
    }

    parseIncomes (incomes, market = undefined, since: Int = undefined, limit: Int = undefined): FundingHistory[] {
        /**
         * @ignore
         * @method
         * @description parses funding fee info from exchange response
         * @param {object[]} incomes each item describes once instance of currency being received or paid
         * @param {object} market ccxt market
         * @param {int} [since] when defined, the response items are filtered to only include items after this timestamp
         * @param {int} [limit] limits the number of items in the response
         * @returns {object[]} an array of [funding history structures]{@link https://docs.ccxt.com/#/?id=funding-history-structure}
         */
        const result = [];
        for (let i = 0; i < incomes.length; i++) {
            const entry = incomes[i];
            const parsed = this.parseIncome (entry, market);
            result.push (parsed);
        }
        const sorted = this.sortBy (result, 'timestamp');
        return this.filterBySinceLimit (sorted, since, limit);
    }

    getMarketFromSymbols (symbols: string[] = undefined) {
        if (symbols === undefined) {
            return undefined;
        }
        const firstMarket = this.safeString (symbols, 0);
        const market = this.market (firstMarket);
        return market;
    }

    parseWsOHLCVs (ohlcvs: object[], market: any = undefined, timeframe: string = '1m', since: Int = undefined, limit: Int = undefined) {
        const results = [];
        for (let i = 0; i < ohlcvs.length; i++) {
            results.push (this.parseWsOHLCV (ohlcvs[i], market));
        }
        return results;
    }

    async fetchTransactions (code: string = undefined, since: Int = undefined, limit: Int = undefined, params = {}): Promise<Transaction[]> {
        /**
         * @method
         * @name exchange#fetchTransactions
         * @deprecated
         * @description *DEPRECATED* use fetchDepositsWithdrawals instead
         * @param {string} code unified currency code for the currency of the deposit/withdrawals, default is undefined
         * @param {int} [since] timestamp in ms of the earliest deposit/withdrawal, default is undefined
         * @param {int} [limit] max number of deposit/withdrawals to return, default is undefined
         * @param {object} [params] extra parameters specific to the exchange API endpoint
         * @returns {object} a list of [transaction structures]{@link https://docs.ccxt.com/#/?id=transaction-structure}
         */
        if (this.has['fetchDepositsWithdrawals']) {
            return await this.fetchDepositsWithdrawals (code, since, limit, params);
        } else {
            throw new NotSupported (this.id + ' fetchTransactions () is not supported yet');
        }
    }

    filterByArrayPositions (objects, key: IndexType, values = undefined, indexed = true): Position[] {
        /**
         * @ignore
         * @method
         * @description Typed wrapper for filterByArray that returns a list of positions
         */
        return this.filterByArray (objects, key, values, indexed) as Position[];
    }

    filterByArrayTickers (objects, key: IndexType, values = undefined, indexed = true): Dictionary<Ticker> {
        /**
         * @ignore
         * @method
         * @description Typed wrapper for filterByArray that returns a dictionary of tickers
         */
        return this.filterByArray (objects, key, values, indexed) as Dictionary<Ticker>;
    }

    createOHLCVObject (symbol: string, timeframe: string, data): Dictionary<Dictionary<OHLCV[]>> {
        const res = {};
        res[symbol] = {};
        res[symbol][timeframe] = data;
        return res;
    }

    handleMaxEntriesPerRequestAndParams (method: string, maxEntriesPerRequest: Int = undefined, params = {}): [Int, any] {
        let newMaxEntriesPerRequest = undefined;
        [ newMaxEntriesPerRequest, params ] = this.handleOptionAndParams (params, method, 'maxEntriesPerRequest');
        if ((newMaxEntriesPerRequest !== undefined) && (newMaxEntriesPerRequest !== maxEntriesPerRequest)) {
            maxEntriesPerRequest = newMaxEntriesPerRequest;
        }
        if (maxEntriesPerRequest === undefined) {
            maxEntriesPerRequest = 1000; // default to 1000
        }
        return [ maxEntriesPerRequest, params ];
    }

    async fetchPaginatedCallDynamic (method: string, symbol: string = undefined, since: Int = undefined, limit: Int = undefined, params = {}, maxEntriesPerRequest: Int = undefined): Promise<any> {
        let maxCalls = undefined;
        [ maxCalls, params ] = this.handleOptionAndParams (params, method, 'paginationCalls', 10);
        let maxRetries = undefined;
        [ maxRetries, params ] = this.handleOptionAndParams (params, method, 'maxRetries', 3);
        let paginationDirection = undefined;
        [ paginationDirection, params ] = this.handleOptionAndParams (params, method, 'paginationDirection', 'backward');
        let paginationTimestamp = undefined;
        let calls = 0;
        let result = [];
        let errors = 0;
        const until = this.safeInteger2 (params, 'untill', 'till'); // do not omit it from params here
        [ maxEntriesPerRequest, params ] = this.handleMaxEntriesPerRequestAndParams (method, maxEntriesPerRequest, params);
        if ((paginationDirection === 'forward')) {
            if (since === undefined) {
                throw new ArgumentsRequired (this.id + ' pagination requires a since argument when paginationDirection set to forward');
            }
            paginationTimestamp = since;
        }
        while ((calls < maxCalls)) {
            calls += 1;
            try {
                if (paginationDirection === 'backward') {
                    // do it backwards, starting from the last
                    // UNTIL filtering is required in order to work
                    if (paginationTimestamp !== undefined) {
                        params['until'] = paginationTimestamp - 1;
                    }
                    const response = await this[method] (symbol, undefined, maxEntriesPerRequest, params);
                    const responseLength = response.length;
                    if (this.verbose) {
                        const backwardMessage = 'Dynamic pagination call ' + calls + ' method ' + method + ' response length ' + responseLength + ' timestamp ' + paginationTimestamp;
                        this.log (backwardMessage);
                    }
                    if (responseLength === 0) {
                        break;
                    }
                    errors = 0;
                    result = this.arrayConcat (result, response);
                    const firstElement = this.safeValue (response, 0);
                    paginationTimestamp = this.safeInteger2 (firstElement, 'timestamp', 0);
                    if ((since !== undefined) && (paginationTimestamp <= since)) {
                        break;
                    }
                } else {
                    // do it forwards, starting from the since
                    const response = await this[method] (symbol, paginationTimestamp, maxEntriesPerRequest, params);
                    const responseLength = response.length;
                    if (this.verbose) {
                        const forwardMessage = 'Dynamic pagination call ' + calls + ' method ' + method + ' response length ' + responseLength + ' timestamp ' + paginationTimestamp;
                        this.log (forwardMessage);
                    }
                    if (responseLength === 0) {
                        break;
                    }
                    errors = 0;
                    result = this.arrayConcat (result, response);
                    const last = this.safeValue (response, responseLength - 1);
                    paginationTimestamp = this.safeInteger (last, 'timestamp') - 1;
                    if ((until !== undefined) && (paginationTimestamp >= until)) {
                        break;
                    }
                }
            } catch (e) {
                errors += 1;
                if (errors > maxRetries) {
                    throw e;
                }
            }
        }
        const uniqueResults = this.removeRepeatedElementsFromArray (result);
        const key = (method === 'fetchOHLCV') ? 0 : 'timestamp';
        return this.filterBySinceLimit (uniqueResults, since, limit, key);
    }

    async safeDeterministicCall (method: string, symbol: string = undefined, since: Int = undefined, limit: Int = undefined, timeframe: string = undefined, params = {}) {
        let maxRetries = undefined;
        [ maxRetries, params ] = this.handleOptionAndParams (params, method, 'maxRetries', 3);
        let errors = 0;
        try {
            if (timeframe && method !== 'fetchFundingRateHistory') {
                return await this[method] (symbol, timeframe, since, limit, params);
            } else {
                return await this[method] (symbol, since, limit, params);
            }
        } catch (e) {
            if (e instanceof RateLimitExceeded) {
                throw e; // if we are rate limited, we should not retry and fail fast
            }
            errors += 1;
            if (errors > maxRetries) {
                throw e;
            }
        }
        return undefined;
    }

    async fetchPaginatedCallDeterministic (method: string, symbol: string = undefined, since: Int = undefined, limit: Int = undefined, timeframe: string = undefined, params = {}, maxEntriesPerRequest = undefined): Promise<any> {
        let maxCalls = undefined;
        [ maxCalls, params ] = this.handleOptionAndParams (params, method, 'paginationCalls', 10);
        [ maxEntriesPerRequest, params ] = this.handleMaxEntriesPerRequestAndParams (method, maxEntriesPerRequest, params);
        const current = this.milliseconds ();
        const tasks = [];
        const time = this.parseTimeframe (timeframe) * 1000;
        const step = time * maxEntriesPerRequest;
        let currentSince = current - (maxCalls * step) - 1;
        if (since !== undefined) {
            currentSince = Math.max (currentSince, since);
        }
        const until = this.safeInteger2 (params, 'until', 'till'); // do not omit it here
        if (until !== undefined) {
            const requiredCalls = Math.ceil ((until - since) / step);
            if (requiredCalls > maxCalls) {
                throw new BadRequest (this.id + ' the number of required calls is greater than the max number of calls allowed, either increase the paginationCalls or decrease the since-until gap. Current paginationCalls limit is ' + maxCalls.toString () + ' required calls is ' + requiredCalls.toString ());
            }
        }
        for (let i = 0; i < maxCalls; i++) {
            if ((until !== undefined) && (currentSince >= until)) {
                break;
            }
            tasks.push (this.safeDeterministicCall (method, symbol, currentSince, maxEntriesPerRequest, timeframe, params));
            currentSince = this.sum (currentSince, step) - 1;
        }
        const results = await Promise.all (tasks);
        let result = [];
        for (let i = 0; i < results.length; i++) {
            result = this.arrayConcat (result, results[i]);
        }
        const uniqueResults = this.removeRepeatedElementsFromArray (result) as any;
        const key = (method === 'fetchOHLCV') ? 0 : 'timestamp';
        return this.filterBySinceLimit (uniqueResults, since, limit, key);
    }

    async fetchPaginatedCallCursor (method: string, symbol: string = undefined, since = undefined, limit = undefined, params = {}, cursorReceived = undefined, cursorSent = undefined, cursorIncrement = undefined, maxEntriesPerRequest = undefined): Promise<any> {
        let maxCalls = undefined;
        [ maxCalls, params ] = this.handleOptionAndParams (params, method, 'paginationCalls', 10);
        let maxRetries = undefined;
        [ maxRetries, params ] = this.handleOptionAndParams (params, method, 'maxRetries', 3);
        [ maxEntriesPerRequest, params ] = this.handleMaxEntriesPerRequestAndParams (method, maxEntriesPerRequest, params);
        let cursorValue = undefined;
        let i = 0;
        let errors = 0;
        let result = [];
        while (i < maxCalls) {
            try {
                if (cursorValue !== undefined) {
                    if (cursorIncrement !== undefined) {
                        cursorValue = this.parseToInt (cursorValue) + cursorIncrement;
                    }
                    params[cursorSent] = cursorValue;
                }
                let response = undefined;
                if (method === 'fetchAccounts') {
                    response = await this[method] (params);
                } else {
                    response = await this[method] (symbol, since, maxEntriesPerRequest, params);
                }
                errors = 0;
                const responseLength = response.length;
                if (this.verbose) {
                    const iteration = (i + 1).toString ();
                    const cursorMessage = 'Cursor pagination call ' + iteration + ' method ' + method + ' response length ' + responseLength.toString () + ' cursor ' + cursorValue;
                    this.log (cursorMessage);
                }
                if (responseLength === 0) {
                    break;
                }
                result = this.arrayConcat (result, response);
                const last = this.safeValue (response, responseLength - 1);
                cursorValue = this.safeValue (last['info'], cursorReceived);
                if (cursorValue === undefined) {
                    break;
                }
                const lastTimestamp = this.safeInteger (last, 'timestamp');
                if (lastTimestamp !== undefined && lastTimestamp < since) {
                    break;
                }
            } catch (e) {
                errors += 1;
                if (errors > maxRetries) {
                    throw e;
                }
            }
            i += 1;
        }
        const sorted = this.sortCursorPaginatedResult (result);
        const key = (method === 'fetchOHLCV') ? 0 : 'timestamp';
        return this.filterBySinceLimit (sorted, since, limit, key);
    }

    async fetchPaginatedCallIncremental (method: string, symbol: string = undefined, since = undefined, limit = undefined, params = {}, pageKey = undefined, maxEntriesPerRequest = undefined): Promise<any> {
        let maxCalls = undefined;
        [ maxCalls, params ] = this.handleOptionAndParams (params, method, 'paginationCalls', 10);
        let maxRetries = undefined;
        [ maxRetries, params ] = this.handleOptionAndParams (params, method, 'maxRetries', 3);
        [ maxEntriesPerRequest, params ] = this.handleMaxEntriesPerRequestAndParams (method, maxEntriesPerRequest, params);
        let i = 0;
        let errors = 0;
        let result = [];
        while (i < maxCalls) {
            try {
                params[pageKey] = i + 1;
                const response = await this[method] (symbol, since, maxEntriesPerRequest, params);
                errors = 0;
                const responseLength = response.length;
                if (this.verbose) {
                    const iteration = (i + 1).toString ();
                    const incrementalMessage = 'Incremental pagination call ' + iteration + ' method ' + method + ' response length ' + responseLength.toString ();
                    this.log (incrementalMessage);
                }
                if (responseLength === 0) {
                    break;
                }
                result = this.arrayConcat (result, response);
            } catch (e) {
                errors += 1;
                if (errors > maxRetries) {
                    throw e;
                }
            }
            i += 1;
        }
        const sorted = this.sortCursorPaginatedResult (result);
        const key = (method === 'fetchOHLCV') ? 0 : 'timestamp';
        return this.filterBySinceLimit (sorted, since, limit, key);
    }

    sortCursorPaginatedResult (result) {
        const first = this.safeValue (result, 0);
        if (first !== undefined) {
            if ('timestamp' in first) {
                return this.sortBy (result, 'timestamp', true);
            }
            if ('id' in first) {
                return this.sortBy (result, 'id', true);
            }
        }
        return result;
    }

    removeRepeatedElementsFromArray (input) {
        const uniqueResult = {};
        for (let i = 0; i < input.length; i++) {
            const entry = input[i];
            const id = this.safeString (entry, 'id');
            if (id !== undefined) {
                if (this.safeString (uniqueResult, id) === undefined) {
                    uniqueResult[id] = entry;
                }
            } else {
                const timestamp = this.safeInteger2 (entry, 'timestamp', 0);
                if (timestamp !== undefined) {
                    if (this.safeString (uniqueResult, timestamp) === undefined) {
                        uniqueResult[timestamp] = entry;
                    }
                }
            }
        }
        const values = Object.values (uniqueResult);
        const valuesLength = values.length;
        if (valuesLength > 0) {
            return values as any;
        }
        return input;
    }

    handleUntilOption (key: string, request, params, multiplier = 1) {
        const until = this.safeInteger2 (params, 'until', 'till');
        if (until !== undefined) {
            request[key] = this.parseToInt (until * multiplier);
            params = this.omit (params, [ 'until', 'till' ]);
        }
        return [ request, params ];
    }

    safeOpenInterest (interest, market: Market = undefined): OpenInterest {
        return this.extend (interest, {
            'symbol': this.safeString (market, 'symbol'),
            'baseVolume': this.safeNumber (interest, 'baseVolume'), // deprecated
            'quoteVolume': this.safeNumber (interest, 'quoteVolume'), // deprecated
            'openInterestAmount': this.safeNumber (interest, 'openInterestAmount'),
            'openInterestValue': this.safeNumber (interest, 'openInterestValue'),
            'timestamp': this.safeInteger (interest, 'timestamp'),
            'datetime': this.safeString (interest, 'datetime'),
            'info': this.safeValue (interest, 'info'),
        });
    }

    parseLiquidation (liquidation, market: Market = undefined): Liquidation {
        throw new NotSupported (this.id + ' parseLiquidation () is not supported yet');
    }

    parseLiquidations (liquidations, market = undefined, since: Int = undefined, limit: Int = undefined): Liquidation[] {
        /**
         * @ignore
         * @method
         * @description parses liquidation info from the exchange response
         * @param {object[]} liquidations each item describes an instance of a liquidation event
         * @param {object} market ccxt market
         * @param {int} [since] when defined, the response items are filtered to only include items after this timestamp
         * @param {int} [limit] limits the number of items in the response
         * @returns {object[]} an array of [liquidation structures]{@link https://docs.ccxt.com/#/?id=liquidation-structure}
         */
        const result = [];
        for (let i = 0; i < liquidations.length; i++) {
            const entry = liquidations[i];
            const parsed = this.parseLiquidation (entry, market);
            result.push (parsed);
        }
        const sorted = this.sortBy (result, 'timestamp');
        const symbol = this.safeString (market, 'symbol');
        return this.filterBySymbolSinceLimit (sorted, symbol, since, limit);
    }

    parseGreeks (greeks, market: Market = undefined): Greeks {
        throw new NotSupported (this.id + ' parseGreeks () is not supported yet');
    }

    parseMarginModes (response: object[], symbols: string[] = undefined, symbolKey: string = undefined, marketType: MarketType = undefined): MarginModes {
        const marginModeStructures = {};
        for (let i = 0; i < response.length; i++) {
            const info = response[i];
            const marketId = this.safeString (info, symbolKey);
            const market = this.safeMarket (marketId, undefined, undefined, marketType);
            if ((symbols === undefined) || this.inArray (market['symbol'], symbols)) {
                marginModeStructures[market['symbol']] = this.parseMarginMode (info, market);
            }
        }
        return marginModeStructures;
    }

    parseMarginMode (marginMode, market: Market = undefined): MarginMode {
        throw new NotSupported (this.id + ' parseMarginMode () is not supported yet');
    }

    parseLeverages (response: object[], symbols: string[] = undefined, symbolKey: string = undefined, marketType: MarketType = undefined): Leverages {
        const leverageStructures = {};
        for (let i = 0; i < response.length; i++) {
            const info = response[i];
            const marketId = this.safeString (info, symbolKey);
            const market = this.safeMarket (marketId, undefined, undefined, marketType);
            if ((symbols === undefined) || this.inArray (market['symbol'], symbols)) {
                leverageStructures[market['symbol']] = this.parseLeverage (info, market);
            }
        }
        return leverageStructures;
    }

    parseLeverage (leverage, market: Market = undefined): Leverage {
        throw new NotSupported (this.id + ' parseLeverage() is not supported yet');
    }
}

export {
    Exchange,
};<|MERGE_RESOLUTION|>--- conflicted
+++ resolved
@@ -250,16 +250,10 @@
     triggerOrders: ArrayCache = undefined
     trades: Dictionary<ArrayCache>
     transactions = {}
-<<<<<<< HEAD
-    ohlcvs: any
-    myTrades: any
-    positions    = {}
-    futuresOldSymbolsMap = {}
-=======
     ohlcvs: Dictionary<Dictionary<ArrayCacheByTimestamp>>
     myTrades: ArrayCache;
-    positions: any;
->>>>>>> 288b923d
+    positions: any    = {};
+    futuresOldSymbolsMap = {}
     urls: {
         logo?: string;
         api?: string | Dictionary<string>;
@@ -789,12 +783,8 @@
         this.transactions = {}
         this.ohlcvs       = {}
         this.myTrades     = undefined
-<<<<<<< HEAD
         this.positions    = {}
         this.futuresOldSymbolsMap = {}
-=======
-        this.positions    = undefined
->>>>>>> 288b923d
         // web3 and cryptography flags
         this.requiresWeb3 = false
         this.requiresEddsa = false
@@ -5031,7 +5021,6 @@
                 if (market[defaultType]) {
                     return market;
                 }
-<<<<<<< HEAD
                 return markets[0];
             } else if (symbol in this.futuresOldSymbolsMap) {
                 const newSymbols = this.futuresOldSymbolsMap[symbol];
@@ -5043,8 +5032,6 @@
                 } else {
                     throw new BadRequest (this.id + ' found ' + length.toString () + ' markets for old symbol ' + symbol + ', use the new one instead from ' + this.json (newSymbols));
                 }
-=======
->>>>>>> 288b923d
             }
             return markets[0];
         } else if ((symbol.endsWith ('-C')) || (symbol.endsWith ('-P')) || (symbol.startsWith ('C-')) || (symbol.startsWith ('P-'))) {
