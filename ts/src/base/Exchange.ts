--- conflicted
+++ resolved
@@ -361,17 +361,10 @@
     // whether fees should be summed by currency code
     reduceFees: boolean = true;
 
-<<<<<<< HEAD
-    // do not delete this line, it is needed for users to be able to define their own fetchImplementation
-    AbortError: any;
-    FetchError: any;
-    fetchImplementation: any;
-=======
     // don't delete this line, it is needed for users to be able to define their own fetchImplementation
     fetchImplementation: any
     AbortError: any
     FetchError: any
->>>>>>> bbceca9d
 
     validateClientSsl: boolean = false
     validateServerSsl: boolean = true
