// ----------------------------------------------------------------------------
/* eslint-disable */

import * as functions from './functions.js'
const {
    isNode
    , selfIsDefined
    , deepExtend
    , extend
    , clone
    , flatten
    , unique
    , indexBy
    , sortBy
    , sortBy2
    , safeFloat2
    , groupBy
    , aggregate
    , uuid
    , unCamelCase
    , precisionFromString
    , Throttler
    , capitalize
    , now
    , decimalToPrecision
    , safeValue
    , safeValue2
    , safeString
    , safeString2
    , seconds
    , milliseconds
    , binaryToBase16
    , numberToBE
    , base16ToBinary
    , iso8601
    , omit
    , isJsonEncodedObject
    , safeInteger
    , sum
    , omitZero
    , implodeParams
    , extractParams
    , json
    , merge
    , binaryConcat
    , hash
    , ecdsa
    , arrayConcat
    , encode
    , urlencode
    , hmac
    , numberToString
    , roundTimeframe
    , parseTimeframe
    , safeInteger2
    , safeStringLower
    , parse8601
    , yyyymmdd
    , safeStringUpper
    , safeTimestamp
    , binaryConcatArray
    , uuidv1
    , numberToLE
    , ymdhms
    , stringToBase64
    , decode
    , uuid22
    , safeIntegerProduct2
    , safeIntegerProduct
    , safeStringLower2
    , yymmdd
    , base58ToBinary
    , binaryToBase58
    , safeTimestamp2
    , rawencode
    , keysort
    , inArray
    , isEmpty
    , ordered
    , filterBy
    , uuid16
    , safeFloat
    , base64ToBinary
    , safeStringUpper2
    , urlencodeWithArrayRepeat
    , microseconds
    , binaryToBase64
    , strip
    , toArray
    , safeFloatN
    , safeIntegerN
    , safeIntegerProductN
    , safeTimestampN
    , safeValueN
    , safeStringN
    , safeStringLowerN
    , safeStringUpperN
    , urlencodeNested
    , urlencodeBase64
    , parseDate
    , ymd
    , base64ToString
    , crc32
    , packb
    , TRUNCATE
    , ROUND
    , NO_PADDING
    , TICK_SIZE
    , SIGNIFICANT_DIGITS
    , sleep
} = functions

import {
    keys as keysFunc,
    values as valuesFunc,
    inArray as inArrayFunc,
    vwap as vwapFunc
} from './functions.js'
// import exceptions from "./errors.js"

 import { // eslint-disable-line object-curly-newline
    ExchangeError
    , BadSymbol
    , NullResponse
    , InvalidAddress
    , InvalidOrder
    , NotSupported
    , OperationFailed
    , BadResponse
    , AuthenticationError
    , DDoSProtection
    , RequestTimeout
    , NetworkError
    , InvalidProxySettings
    , ExchangeNotAvailable
    , ArgumentsRequired
    , RateLimitExceeded,
    BadRequest,
    ExchangeClosedByUser,
    UnsubscribeError} from "./errors.js"

import { Precise } from './Precise.js'


//-----------------------------------------------------------------------------
import WsClient from './ws/WsClient.js';
import { Future } from './ws/Future.js';
import { OrderBook as WsOrderBook, IndexedOrderBook, CountedOrderBook } from './ws/OrderBook.js';

// ----------------------------------------------------------------------------
//
import { axolotl } from './functions/crypto.js';
// import types
import type { Market, Trade, Fee, Ticker, OHLCV, OHLCVC, Order, OrderBook, Balance, Balances, Dictionary, Transaction, DepositAddressResponse, Currency, MinMax, IndexType, Int, OrderType, OrderSide, Position, FundingRate, DepositWithdrawFeeNetwork, LedgerEntry, BorrowInterest, OpenInterest, LeverageTier, TransferEntry, FundingRateHistory, Liquidation, FundingHistory, OrderRequest, MarginMode, Tickers, Greeks, Option, OptionChain, Str, Num, MarketInterface, CurrencyInterface, BalanceAccount, MarginModes, MarketType, Leverage, Leverages, LastPrice, LastPrices, Account, Strings, MarginModification, TradingFeeInterface, Currencies, TradingFees, Conversion, CancellationRequest, IsolatedBorrowRate, IsolatedBorrowRates, CrossBorrowRates, CrossBorrowRate, Dict, FundingRates, LeverageTiers, Bool, int, DepositAddress, LongShortRatio }  from './types.js';
// export {Market, Trade, Fee, Ticker, OHLCV, OHLCVC, Order, OrderBook, Balance, Balances, Dictionary, Transaction, DepositAddressResponse, Currency, MinMax, IndexType, Int, OrderType, OrderSide, Position, FundingRateHistory, Liquidation, FundingHistory} from './types.js'
// import { Market, Trade, Fee, Ticker, OHLCV, OHLCVC, Order, OrderBook, Balance, Balances, Dictionary, Transaction, DepositAddressResponse, Currency, MinMax, IndexType, Int, OrderType, OrderSide, Position, FundingRateHistory, OpenInterest, Liquidation, OrderRequest, FundingHistory, MarginMode, Tickers, Greeks, Str, Num, MarketInterface, CurrencyInterface, Account } from './types.js';
export type { Market, Trade, Fee, Ticker, OHLCV, OHLCVC, Order, OrderBook, Balance, Balances, Dictionary, Transaction, DepositAddressResponse, Currency, MinMax, IndexType, Int, Bool, OrderType, OrderSide, Position, LedgerEntry, BorrowInterest, OpenInterest, LeverageTier, TransferEntry, CrossBorrowRate, FundingRateHistory, Liquidation, FundingHistory, OrderRequest, MarginMode, Tickers, Greeks, Option, OptionChain, Str, Num, MarketInterface, CurrencyInterface, BalanceAccount, MarginModes, MarketType, Leverage, Leverages, LastPrice, LastPrices, Account, Strings, Conversion, DepositAddress, LongShortRatio } from './types.js'

// ----------------------------------------------------------------------------
// move this elsewhere.
import { ArrayCache, ArrayCacheByTimestamp, ArrayCacheBySymbolById, ArrayCacheBySymbolBySide } from './ws/Cache.js'
import {OrderBook as Ob} from './ws/OrderBook.js';

import totp from './functions/totp.js';
import ethers from '../static_dependencies/ethers/index.js';
import { TypedDataEncoder } from '../static_dependencies/ethers/hash/index.js';
import {SecureRandom} from "../static_dependencies/jsencrypt/lib/jsbn/rng.js";
import {getStarkKey, ethSigToPrivate, sign as starknetCurveSign} from '../static_dependencies/scure-starknet/index.js';
import * as Starknet from '../static_dependencies/starknet/index.js';
import Client from './ws/Client.js'
// ----------------------------------------------------------------------------
/**
 * @class Exchange
 */
export default class Exchange {
    options: {
        [key: string]: any;
    }
    isSandboxModeEnabled: boolean = false

    throttleProp = undefined
    sleep = sleep;
    api = undefined
    certified: boolean = false;
    pro: boolean = false;
    countries: Str[] = undefined;

    // PROXY & USER-AGENTS (see "examples/proxy-usage" file for explanation)
    proxy: any; // maintained for backwards compatibility, no-one should use it from now on
    proxyUrl: string;
    proxy_url: string;
    proxyUrlCallback: any;
    proxy_url_callback: any;
    httpProxy: string;
    http_proxy: string;
    httpProxyCallback: any;
    http_proxy_callback: any;
    httpsProxy: string;
    https_proxy: string;
    httpsProxyCallback: any;
    https_proxy_callback: any;
    socksProxy: string;
    socks_proxy: string;
    socksProxyCallback: any;
    socks_proxy_callback: any;
    userAgent: { 'User-Agent': string } | false = undefined;
    user_agent: { 'User-Agent': string } | false = undefined;
    wsProxy: string;
    ws_proxy: string;
    wssProxy: string;
    wss_proxy: string;
    wsSocksProxy: string;
    ws_socks_proxy: string;
    //
    userAgents: any = {
        'chrome': 'Mozilla/5.0 (Windows NT 10.0; Win64; x64) AppleWebKit/537.36 (KHTML, like Gecko) Chrome/62.0.3202.94 Safari/537.36',
        'chrome39': 'Mozilla/5.0 (Windows NT 6.1; WOW64) AppleWebKit/537.36 (KHTML, like Gecko) Chrome/39.0.2171.71 Safari/537.36',
        'chrome100': 'Mozilla/5.0 (Macintosh; Intel Mac OS X 10_15_7) AppleWebKit/537.36 (KHTML, like Gecko) Chrome/100.0.4896.75 Safari/537.36',
    };
    headers: any = {};
    origin = '*' // CORS origin
    //
    agent = undefined; // maintained for backwards compatibility
    nodeHttpModuleLoaded: boolean = false;
    httpAgent = undefined;
    httpsAgent = undefined;

    minFundingAddressLength: Int = 1 // used in checkAddress
    substituteCommonCurrencyCodes: boolean = true  // reserved
    quoteJsonNumbers: boolean = true // treat numbers in json as quoted precise strings
    number: (numberString: string) => number = Number // or String (a pointer to a function)
    handleContentTypeApplicationZip: boolean = false

    // whether fees should be summed by currency code
    reduceFees: boolean = true

    // do not delete this line, it is needed for users to be able to define their own fetchImplementation
    fetchImplementation: any
    AbortError: any
    FetchError: any

    validateServerSsl: boolean = true
    validateClientSsl: boolean = false

    timeout: Int      = 10000 // milliseconds
    verbose: boolean  = false
    twofa             = undefined // two-factor authentication (2FA)

    apiKey: string;
    secret: string;
    uid: string;
    accountId: string;
    login:string;
    password: string;
    privateKey: string;// a "0x"-prefixed hexstring private key for a wallet
    walletAddress: string; // a wallet address "0x"-prefixed hexstring
    token: string; // reserved for HTTP auth in some cases

    balance      = {}
    liquidations: Dictionary<Liquidation> = {}
    orderbooks: Dictionary<Ob>   = {}
    tickers: Dictionary<Ticker>  = {}
    fundingRates: Dictionary<FundingRate> = {}
    bidsasks: Dictionary<Ticker>  = {}
    orders: ArrayCache       = undefined
    triggerOrders: ArrayCache = undefined
    trades: Dictionary<ArrayCache>
    transactions = {}
    ohlcvs: Dictionary<Dictionary<ArrayCacheByTimestamp>>
    myLiquidations: Dictionary<Liquidation> = {}
    myTrades: ArrayCache;
    positions: any;
    urls: {
        logo?: string;
        api?: string | Dictionary<string>;
        test?: string | Dictionary<string>;
        www?: string;
        doc?: string[];
        api_management?: string;
        fees?: string;
        referral?: string;
    };

    requiresWeb3: boolean = false
    requiresEddsa: boolean = false
    precision: {
        amount: Num,
        price: Num,
        cost?: Num,
        base?: Num,
        quote?: Num,
    } = undefined

    enableLastJsonResponse: boolean = true
    enableLastHttpResponse: boolean = true
    enableLastResponseHeaders: boolean = true
    last_http_response    = undefined
    last_json_response    = undefined
    last_response_headers = undefined
    last_request_headers  = undefined
    last_request_body     = undefined
    last_request_url      = undefined
    last_request_path     = undefined

    id: string = 'Exchange';

    markets: Dictionary<any> = undefined
    has: Dictionary<boolean | 'emulated'>;

    status: {
        status: Str,
        updated: Num,
        eta: Num,
        url: Str,
        info: any,
    } = undefined;

    requiredCredentials: {
        apiKey: Bool,
        secret: Bool,
        uid: Bool,
        login: Bool,
        password: Bool,
        twofa: Bool, // 2-factor authentication (one-time password key)
        privateKey: Bool, // a "0x"-prefixed hexstring private key for a wallet
        walletAddress: Bool, // the wallet address "0x"-prefixed hexstring
        token: Bool, // reserved for HTTP auth in some cases
    };
    rateLimit: Num = undefined; // milliseconds
    tokenBucket = undefined
    throttler = undefined
    enableRateLimit: boolean = undefined;

    httpExceptions = undefined

    limits: {
        amount?: MinMax,
        cost?: MinMax,
        leverage?: MinMax,
        price?: MinMax,
    } = undefined;

    fees: {
        trading: {
            tierBased: Bool,
            percentage: Bool,
            taker: Num,
            maker: Num,
        },
        funding: {
            tierBased: Bool,
            percentage: Bool,
            withdraw: {},
            deposit: {},
        },
    };
    markets_by_id: Dictionary<any> = undefined;
    symbols: string[] = undefined;
    ids: string[] = undefined;
    currencies: Currencies = {};

    baseCurrencies = undefined
    quoteCurrencies = undefined
    currencies_by_id = undefined
    codes = undefined

    reloadingMarkets: boolean = undefined
    marketsLoading: Promise<Dictionary<any>> = undefined

    accounts = undefined
    accountsById = undefined

    commonCurrencies: Dictionary<string> = undefined

    hostname: Str = undefined;

    precisionMode: Num = undefined;
    paddingMode: Num = undefined

    exceptions: Dictionary<string> = {}
    timeframes: Dictionary<number | string> = {}

    version: Str = undefined;

    marketsByAltname: Dictionary<any> = undefined

    name:Str = undefined

    lastRestRequestTimestamp:number;

    targetAccount = undefined

    stablePairs = {}

    // WS/PRO options
    clients: Dictionary<WsClient> = {}
    newUpdates: boolean = true
    streaming = {}

    alias: boolean = false;

    deepExtend = deepExtend
    isNode = isNode
    keys = keysFunc
    values = valuesFunc
    extend = extend
    clone = clone
    flatten = flatten
    unique = unique
    indexBy = indexBy
    roundTimeframe = roundTimeframe
    sortBy = sortBy
    sortBy2 = sortBy2
    groupBy = groupBy
    aggregate = aggregate
    uuid = uuid
    unCamelCase = unCamelCase
    precisionFromString = precisionFromString
    capitalize = capitalize
    now = now
    decimalToPrecision = decimalToPrecision
    safeValue = safeValue
    safeValue2 = safeValue2
    safeString = safeString
    safeString2 = safeString2
    safeFloat = safeFloat
    safeFloat2 = safeFloat2
    seconds = seconds
    milliseconds = milliseconds
    binaryToBase16 = binaryToBase16
    numberToBE = numberToBE
    base16ToBinary = base16ToBinary
    iso8601 = iso8601
    omit = omit
    isJsonEncodedObject = isJsonEncodedObject
    safeInteger = safeInteger
    sum = sum
    omitZero = omitZero
    implodeParams = implodeParams
    extractParams = extractParams
    json = json
    vwap = vwapFunc
    merge = merge
    binaryConcat = binaryConcat
    hash = hash
    arrayConcat = arrayConcat
    encode = encode
    urlencode = urlencode
    hmac = hmac
    numberToString = numberToString
    parseTimeframe = parseTimeframe
    safeInteger2 = safeInteger2
    safeStringLower = safeStringLower
    parse8601 = parse8601
    yyyymmdd = yyyymmdd
    safeStringUpper = safeStringUpper
    safeTimestamp = safeTimestamp
    binaryConcatArray = binaryConcatArray
    uuidv1 = uuidv1
    numberToLE = numberToLE
    ymdhms = ymdhms
    yymmdd = yymmdd
    stringToBase64 = stringToBase64
    decode = decode
    uuid22 = uuid22
    safeIntegerProduct2 = safeIntegerProduct2
    safeIntegerProduct = safeIntegerProduct
    binaryToBase58 = binaryToBase58
    base58ToBinary = base58ToBinary
    base64ToBinary = base64ToBinary
    safeTimestamp2 = safeTimestamp2
    rawencode = rawencode
    keysort = keysort
    inArray = inArray
    safeStringLower2 = safeStringLower2
    safeStringUpper2 = safeStringUpper2
    isEmpty = isEmpty
    ordered = ordered
    filterBy = filterBy
    uuid16 = uuid16
    urlencodeWithArrayRepeat = urlencodeWithArrayRepeat
    microseconds = microseconds
    binaryToBase64 = binaryToBase64
    strip = strip
    toArray = toArray
    safeFloatN = safeFloatN
    safeIntegerN = safeIntegerN
    safeIntegerProductN = safeIntegerProductN
    safeTimestampN = safeTimestampN
    safeValueN = safeValueN
    safeStringN = safeStringN
    safeStringLowerN = safeStringLowerN
    safeStringUpperN = safeStringUpperN
    urlencodeNested = urlencodeNested
    parseDate = parseDate
    ymd = ymd
    base64ToString = base64ToString
    crc32 = crc32
    packb = packb
    urlencodeBase64 = urlencodeBase64

<<<<<<< HEAD
    describe () {
        return {
            'id': undefined,
            'name': undefined,
            'countries': undefined,
            'enableRateLimit': true,
            'rateLimit': 2000, // milliseconds = seconds * 1000
            'certified': false, // if certified by the CCXT dev team
            'pro': false, // if it is integrated with CCXT Pro for WebSocket support
            'alias': false, // whether this exchange is an alias to another exchange
            'dex': false,
            'has': {
                'publicAPI': true,
                'privateAPI': true,
                'CORS': undefined,
                'sandbox': undefined,
                'spot': undefined,
                'margin': undefined,
                'swap': undefined,
                'future': undefined,
                'option': undefined,
                'addMargin': undefined,
                'borrowCrossMargin': undefined,
                'borrowIsolatedMargin': undefined,
                'borrowMargin': undefined,
                'cancelAllOrders': undefined,
                'cancelAllOrdersWs': undefined,
                'cancelOrder': true,
                'cancelOrderWs': undefined,
                'cancelOrders': undefined,
                'cancelOrdersWs': undefined,
                'closeAllPositions': undefined,
                'closePosition': undefined,
                'createDepositAddress': undefined,
                'createLimitBuyOrder': undefined,
                'createLimitBuyOrderWs': undefined,
                'createLimitOrder': true,
                'createLimitOrderWs': undefined,
                'createLimitSellOrder': undefined,
                'createLimitSellOrderWs': undefined,
                'createMarketBuyOrder': undefined,
                'createMarketBuyOrderWs': undefined,
                'createMarketBuyOrderWithCost': undefined,
                'createMarketBuyOrderWithCostWs': undefined,
                'createMarketOrder': true,
                'createMarketOrderWs': true,
                'createMarketOrderWithCost': undefined,
                'createMarketOrderWithCostWs': undefined,
                'createMarketSellOrder': undefined,
                'createMarketSellOrderWs': undefined,
                'createMarketSellOrderWithCost': undefined,
                'createMarketSellOrderWithCostWs': undefined,
                'createOrder': true,
                'createOrderWs': undefined,
                'createOrders': undefined,
                'createOrderWithTakeProfitAndStopLoss': undefined,
                'createOrderWithTakeProfitAndStopLossWs': undefined,
                'createPostOnlyOrder': undefined,
                'createPostOnlyOrderWs': undefined,
                'createReduceOnlyOrder': undefined,
                'createReduceOnlyOrderWs': undefined,
                'createStopLimitOrder': undefined,
                'createStopLimitOrderWs': undefined,
                'createStopLossOrder': undefined,
                'createStopLossOrderWs': undefined,
                'createStopMarketOrder': undefined,
                'createStopMarketOrderWs': undefined,
                'createStopOrder': undefined,
                'createStopOrderWs': undefined,
                'createTakeProfitOrder': undefined,
                'createTakeProfitOrderWs': undefined,
                'createTrailingAmountOrder': undefined,
                'createTrailingAmountOrderWs': undefined,
                'createTrailingPercentOrder': undefined,
                'createTrailingPercentOrderWs': undefined,
                'createTriggerOrder': undefined,
                'createTriggerOrderWs': undefined,
                'deposit': undefined,
                'editOrder': 'emulated',
                'editOrderWs': undefined,
                'fetchAccounts': undefined,
                'fetchBalance': true,
                'fetchBalanceWs': undefined,
                'fetchBidsAsks': undefined,
                'fetchBorrowInterest': undefined,
                'fetchBorrowRate': undefined,
                'fetchBorrowRateHistories': undefined,
                'fetchBorrowRateHistory': undefined,
                'fetchBorrowRates': undefined,
                'fetchBorrowRatesPerSymbol': undefined,
                'fetchCanceledAndClosedOrders': undefined,
                'fetchCanceledOrders': undefined,
                'fetchClosedOrder': undefined,
                'fetchClosedOrders': undefined,
                'fetchClosedOrdersWs': undefined,
                'fetchConvertCurrencies': undefined,
                'fetchConvertQuote': undefined,
                'fetchConvertTrade': undefined,
                'fetchConvertTradeHistory': undefined,
                'fetchCrossBorrowRate': undefined,
                'fetchCrossBorrowRates': undefined,
                'fetchCurrencies': 'emulated',
                'fetchCurrenciesWs': 'emulated',
                'fetchDeposit': undefined,
                'fetchDepositAddress': undefined,
                'fetchDepositAddresses': undefined,
                'fetchDepositAddressesByNetwork': undefined,
                'fetchDeposits': undefined,
                'fetchDepositsWithdrawals': undefined,
                'fetchDepositsWs': undefined,
                'fetchDepositWithdrawFee': undefined,
                'fetchDepositWithdrawFees': undefined,
                'fetchFundingHistory': undefined,
                'fetchFundingRate': undefined,
                'fetchFundingRateHistory': undefined,
                'fetchFundingRates': undefined,
                'fetchGreeks': undefined,
                'fetchIndexOHLCV': undefined,
                'fetchIsolatedBorrowRate': undefined,
                'fetchIsolatedBorrowRates': undefined,
                'fetchMarginAdjustmentHistory': undefined,
                'fetchIsolatedPositions': undefined,
                'fetchL2OrderBook': true,
                'fetchL3OrderBook': undefined,
                'fetchLastPrices': undefined,
                'fetchLedger': undefined,
                'fetchLedgerEntry': undefined,
                'fetchLeverage': undefined,
                'fetchLeverages': undefined,
                'fetchLeverageTiers': undefined,
                'fetchLiquidations': undefined,
                'fetchMarginMode': undefined,
                'fetchMarginModes': undefined,
                'fetchMarketLeverageTiers': undefined,
                'fetchMarkets': true,
                'fetchMarketsWs': undefined,
                'fetchMarkOHLCV': undefined,
                'fetchMyLiquidations': undefined,
                'fetchMySettlementHistory': undefined,
                'fetchMyTrades': undefined,
                'fetchMyTradesWs': undefined,
                'fetchOHLCV': undefined,
                'fetchOHLCVWs': undefined,
                'fetchOpenInterest': undefined,
                'fetchOpenInterestHistory': undefined,
                'fetchOpenOrder': undefined,
                'fetchOpenOrders': undefined,
                'fetchOpenOrdersWs': undefined,
                'fetchOption': undefined,
                'fetchOptionChain': undefined,
                'fetchOrder': undefined,
                'fetchOrderBook': true,
                'fetchOrderBooks': undefined,
                'fetchOrderBookWs': undefined,
                'fetchOrders': undefined,
                'fetchOrdersByStatus': undefined,
                'fetchOrdersWs': undefined,
                'fetchOrderTrades': undefined,
                'fetchOrderWs': undefined,
                'fetchPermissions': undefined,
                'fetchPosition': undefined,
                'fetchPositionHistory': undefined,
                'fetchPositionsHistory': undefined,
                'fetchPositionWs': undefined,
                'fetchPositionMode': undefined,
                'fetchPositions': undefined,
                'fetchPositionsWs': undefined,
                'fetchPositionsForSymbol': undefined,
                'fetchPositionsForSymbolWs': undefined,
                'fetchPositionsRisk': undefined,
                'fetchPremiumIndexOHLCV': undefined,
                'fetchSettlementHistory': undefined,
                'fetchStatus': undefined,
                'fetchTicker': true,
                'fetchTickerWs': undefined,
                'fetchTickers': undefined,
                'fetchTickersWs': undefined,
                'fetchTime': undefined,
                'fetchTrades': true,
                'fetchTradesWs': undefined,
                'fetchTradingFee': undefined,
                'fetchTradingFees': undefined,
                'fetchTradingFeesWs': undefined,
                'fetchTradingLimits': undefined,
                'fetchTransactionFee': undefined,
                'fetchTransactionFees': undefined,
                'fetchTransactions': undefined,
                'fetchTransfer': undefined,
                'fetchTransfers': undefined,
                'fetchUnderlyingAssets': undefined,
                'fetchVolatilityHistory': undefined,
                'fetchWithdrawAddresses': undefined,
                'fetchWithdrawal': undefined,
                'fetchWithdrawals': undefined,
                'fetchWithdrawalsWs': undefined,
                'fetchWithdrawalWhitelist': undefined,
                'reduceMargin': undefined,
                'repayCrossMargin': undefined,
                'repayIsolatedMargin': undefined,
                'setLeverage': undefined,
                'setMargin': undefined,
                'setMarginMode': undefined,
                'setPositionMode': undefined,
                'signIn': undefined,
                'transfer': undefined,
                'watchBalance': undefined,
                'watchMyTrades': undefined,
                'watchOHLCV': undefined,
                'watchOHLCVForSymbols': undefined,
                'watchOrderBook': undefined,
                'watchOrderBookForSymbols': undefined,
                'watchOrders': undefined,
                'watchOrdersForSymbols': undefined,
                'watchPosition': undefined,
                'watchPositions': undefined,
                'watchStatus': undefined,
                'watchTicker': undefined,
                'watchTickers': undefined,
                'watchTrades': undefined,
                'watchTradesForSymbols': undefined,
                'watchLiquidations': undefined,
                'watchLiquidationsForSymbols': undefined,
                'watchMyLiquidations': undefined,
                'watchMyLiquidationsForSymbols': undefined,
                'withdraw': undefined,
                'ws': undefined,
            },
            'urls': {
                'logo': undefined,
                'api': undefined,
                'www': undefined,
                'doc': undefined,
                'fees': undefined,
            },
            'api': undefined,
            'requiredCredentials': {
                'apiKey':     true,
                'secret':     true,
                'uid':        false,
                'accountId':  false,
                'login':      false,
                'password':   false,
                'twofa':      false, // 2-factor authentication (one-time password key)
                'privateKey': false, // a "0x"-prefixed hexstring private key for a wallet
                'walletAddress': false, // the wallet address "0x"-prefixed hexstring
                'token':      false, // reserved for HTTP auth in some cases
            },
            'markets': undefined, // to be filled manually or by fetchMarkets
            'currencies': {}, // to be filled manually or by fetchMarkets
            'timeframes': undefined, // redefine if the exchange has.fetchOHLCV
            'fees': {
                'trading': {
                    'tierBased': undefined,
                    'percentage': undefined,
                    'taker': undefined,
                    'maker': undefined,
                },
                'funding': {
                    'tierBased': undefined,
                    'percentage': undefined,
                    'withdraw': {},
                    'deposit': {},
                },
            },
            'status': {
                'status': 'ok',
                'updated': undefined,
                'eta': undefined,
                'url': undefined,
            },
            'exceptions': undefined,
            'httpExceptions': {
                '422': ExchangeError,
                '418': DDoSProtection,
                '429': RateLimitExceeded,
                '404': ExchangeNotAvailable,
                '409': ExchangeNotAvailable,
                '410': ExchangeNotAvailable,
                '451': ExchangeNotAvailable,
                '500': ExchangeNotAvailable,
                '501': ExchangeNotAvailable,
                '502': ExchangeNotAvailable,
                '520': ExchangeNotAvailable,
                '521': ExchangeNotAvailable,
                '522': ExchangeNotAvailable,
                '525': ExchangeNotAvailable,
                '526': ExchangeNotAvailable,
                '400': ExchangeNotAvailable,
                '403': ExchangeNotAvailable,
                '405': ExchangeNotAvailable,
                '503': ExchangeNotAvailable,
                '530': ExchangeNotAvailable,
                '408': RequestTimeout,
                '504': RequestTimeout,
                '401': AuthenticationError,
                '407': AuthenticationError,
                '511': AuthenticationError,
            },
            'commonCurrencies': { // gets extended/overwritten in subclasses
                'XBT': 'BTC',
                'BCC': 'BCH',
                'BCHSV': 'BSV',
            },
            'precisionMode': TICK_SIZE,
            'paddingMode': NO_PADDING,
            'limits': {
                'leverage': { 'min': undefined, 'max': undefined },
                'amount': { 'min': undefined, 'max': undefined },
                'price': { 'min': undefined, 'max': undefined },
                'cost': { 'min': undefined, 'max': undefined },
            },
        } // return
    } // describe ()

=======
>>>>>>> f52d1a9a
    constructor (userConfig = {}) {
        Object.assign (this, functions)
        //
        //     if (isNode) {
        //         this.nodeVersion = process.version.match (/\d+\.\d+\.\d+/)[0]
        //         this.userAgent = {
        //             'User-Agent': 'ccxt/' + (Exchange as any).ccxtVersion +
        //                 ' (+https://github.com/ccxt/ccxt)' +
        //                 ' Node.js/' + this.nodeVersion + ' (JavaScript)'
        //         }
        //     }
        //
        this.options = this.getDefaultOptions(); // exchange-specific options if any
        // fetch implementation options (JS only)
        // http properties
        this.headers = {}
        this.origin = '*' // CORS origin
        // underlying properties
        this.minFundingAddressLength = 1 // used in checkAddress
        this.substituteCommonCurrencyCodes = true  // reserved
        this.quoteJsonNumbers = true // treat numbers in json as quoted precise strings
        this.number = Number // or String (a pointer to a function)
        this.handleContentTypeApplicationZip = false
        // whether fees should be summed by currency code
        this.reduceFees = true
        // do not delete this line, it is needed for users to be able to define their own fetchImplementation
        this.fetchImplementation = undefined
        this.validateServerSsl = true
        this.validateClientSsl = false
        // default property values
        this.timeout       = 10000 // milliseconds
        this.verbose       = false
        this.twofa         = undefined // two-factor authentication (2FA)
        // default credentials
        this.apiKey        = undefined
        this.secret        = undefined
        this.uid           = undefined
        this.login         = undefined
        this.password      = undefined
        this.privateKey    = undefined // a "0x"-prefixed hexstring private key for a wallet
        this.walletAddress = undefined // a wallet address "0x"-prefixed hexstring
        this.token         = undefined // reserved for HTTP auth in some cases
        // placeholders for cached data
        this.balance      = {}
        this.orderbooks   = {}
        this.tickers      = {}
        this.liquidations = {}
        this.orders       = undefined
        this.trades       = {}
        this.transactions = {}
        this.ohlcvs       = {}
        this.myLiquidations = {}
        this.myTrades     = undefined
        this.positions    = undefined
        // web3 and cryptography flags
        this.requiresWeb3 = false
        this.requiresEddsa = false
        // response handling flags and properties
        this.lastRestRequestTimestamp = 0
        this.enableLastJsonResponse = true
        this.enableLastHttpResponse = true
        this.enableLastResponseHeaders = true
        this.last_http_response    = undefined
        this.last_json_response    = undefined
        this.last_response_headers = undefined
        this.last_request_headers  = undefined
        this.last_request_body     = undefined
        this.last_request_url      = undefined
        this.last_request_path     = undefined
        // camelCase and snake_notation support
        const unCamelCaseProperties = (obj = this) => {
            if (obj !== null) {
                const ownPropertyNames = Object.getOwnPropertyNames (obj)
                for (let i = 0; i < ownPropertyNames.length; i++) {
                    const k = ownPropertyNames[i]
                    this[unCamelCase (k)] = this[k]
                }
                unCamelCaseProperties (Object.getPrototypeOf (obj))
            }
        }
        unCamelCaseProperties ()
        // merge constructor overrides to this instance
        const configEntries = Object.entries (this.describe ()).concat (Object.entries (userConfig))
        for (let i = 0; i < configEntries.length; i++) {
            const [property, value] = configEntries[i]
            if (value && Object.getPrototypeOf (value) === Object.prototype) {
                this[property] = this.deepExtend (this[property], value)
            } else {
                this[property] = value
            }
        }
        // http client options
        const agentOptions = {
            'keepAlive': true,
        }
        // ssl options
        if (!this.validateServerSsl) {
            agentOptions['rejectUnauthorized'] = false;
        }
        // generate old metainfo interface
        const hasKeys = Object.keys (this.has)
        for (let i = 0; i < hasKeys.length; i++) {
            const k = hasKeys[i]
            this['has' + this.capitalize (k)] = !!this.has[k] // converts 'emulated' to true
        }
        // generate implicit api
        if (this.api) {
            this.defineRestApi (this.api, 'request')
        }
        // init the request rate limiter
        this.initRestRateLimiter ()
        // init predefined markets if any
        if (this.markets) {
            this.setMarkets (this.markets)
        }
        this.newUpdates = ((this.options as any).newUpdates !== undefined) ? (this.options as any).newUpdates : true;

        this.afterConstruct ();
        const isSandbox = this.safeBool2 (this.options, 'sandbox', 'testnet', false);
        if (isSandbox) {
            this.setSandboxMode (isSandbox);
        }
    }

    encodeURIComponent (...args) {
        // @ts-expect-error
        return encodeURIComponent (...args)
    }

    checkRequiredVersion (requiredVersion, error = true) {
        let result = true
        const [ major1, minor1, patch1 ] = requiredVersion.split ('.')
            , [ major2, minor2, patch2 ] = (Exchange as any).ccxtVersion.split ('.')
            , intMajor1 = this.parseToInt (major1)
            , intMinor1 = this.parseToInt (minor1)
            , intPatch1 = this.parseToInt (patch1)
            , intMajor2 = this.parseToInt (major2)
            , intMinor2 = this.parseToInt (minor2)
            , intPatch2 = this.parseToInt (patch2)
        if (intMajor1 > intMajor2) {
            result = false
        }
        if (intMajor1 === intMajor2) {
            if (intMinor1 > intMinor2) {
                result = false
            } else if (intMinor1 === intMinor2 && intPatch1 > intPatch2) {
                result = false
            }
        }
        if (!result) {
            if (error) {
                throw new NotSupported ('Your current version of CCXT is ' + (Exchange as any).ccxtVersion + ', a newer version ' + requiredVersion + ' is required, please, upgrade your version of CCXT')
            } else {
                return error
            }
        }
        return result
    }

    initRestRateLimiter () {
        if (this.rateLimit === undefined) {
            throw new Error (this.id + '.rateLimit property is not configured');
        }
        this.tokenBucket = this.extend ({
            delay: 0.001,
            capacity: 1,
            cost: 1,
            maxCapacity: 1000,
            refillRate: (this.rateLimit > 0) ? 1 / this.rateLimit : Number.MAX_VALUE,
        }, this.tokenBucket);
        this.throttler = new Throttler (this.tokenBucket);
    }

    throttle (cost = undefined) {
        return this.throttler.throttle (cost)
    }

    defineRestApiEndpoint (methodName, uppercaseMethod, lowercaseMethod, camelcaseMethod, path, paths, config = {}) {
        const splitPath = path.split (/[^a-zA-Z0-9]/)
        const camelcaseSuffix  = splitPath.map (this.capitalize).join ('')
        const underscoreSuffix = splitPath.map ((x) => x.trim ().toLowerCase ()).filter ((x) => x.length > 0).join ('_')
        const camelcasePrefix = [ paths[0] ].concat (paths.slice (1).map (this.capitalize)).join ('')
        const underscorePrefix = [ paths[0] ].concat (paths.slice (1).map ((x) => x.trim ()).filter ((x) => x.length > 0)).join ('_')
        const camelcase  = camelcasePrefix + camelcaseMethod + this.capitalize (camelcaseSuffix)
        const underscore = underscorePrefix + '_' + lowercaseMethod + '_' + underscoreSuffix
        const typeArgument = (paths.length > 1) ? paths : paths[0]
        // handle call costs here
        const partial = async (params = {}, context = {}) => this[methodName] (path, typeArgument, uppercaseMethod, params, undefined, undefined, config, context)
        // const partial = async (params) => this[methodName] (path, typeArgument, uppercaseMethod, params || {})
        this[camelcase]  = partial
        this[underscore] = partial
    }

    defineRestApi (api, methodName, paths = []) {
        const keys = Object.keys (api)
        for (let i = 0; i < keys.length; i++) {
            const key = keys[i]
            const value = api[key]
            const uppercaseMethod = key.toUpperCase ()
            const lowercaseMethod = key.toLowerCase ()
            const camelcaseMethod = this.capitalize (lowercaseMethod)
            if (Array.isArray (value)) {
                for (let k = 0; k < value.length; k++) {
                    const path = value[k].trim ()
                    this.defineRestApiEndpoint (methodName, uppercaseMethod, lowercaseMethod, camelcaseMethod, path, paths)
                }
            // the options HTTP method conflicts with the 'options' API url path
            // } else if (key.match (/^(?:get|post|put|delete|options|head|patch)$/i)) {
            } else if (key.match (/^(?:get|post|put|delete|head|patch)$/i)) {
                const endpoints = Object.keys (value);
                for (let j = 0; j < endpoints.length; j++) {
                    const endpoint = endpoints[j]
                    const path = endpoint.trim ()
                    const config = value[endpoint]
                    if (typeof config === 'object') {
                        this.defineRestApiEndpoint (methodName, uppercaseMethod, lowercaseMethod, camelcaseMethod, path, paths, config)
                    } else if (typeof config === 'number') {
                        this.defineRestApiEndpoint (methodName, uppercaseMethod, lowercaseMethod, camelcaseMethod, path, paths, { cost: config })
                    } else {
                        throw new NotSupported (this.id + ' defineRestApi() API format is not supported, API leafs must strings, objects or numbers');
                    }
                }
            } else {
                this.defineRestApi (value, methodName, paths.concat ([ key ]))
            }
        }
    }

    log (... args) {
        console.log (... args)
    }

    httpProxyAgentModule:any = undefined;
    httpsProxyAgentModule:any = undefined;
    socksProxyAgentModule:any = undefined;
    socksProxyAgentModuleChecked:boolean = false;
    proxyDictionaries:any = {};
    proxiesModulesLoading:Promise<any> = undefined

    async loadProxyModules () {
        // when loading markets, multiple parallel calls are made, so need one promise
        if (this.proxiesModulesLoading === undefined) {
            this.proxiesModulesLoading = (async () => {
                // we have to handle it with below nested way, because of dynamic
                // import issues (https://github.com/ccxt/ccxt/pull/20687)
                try {
                    // todo: possible sync alternatives: https://stackoverflow.com/questions/51069002/convert-import-to-synchronous
                    this.httpProxyAgentModule = await import (/* webpackIgnore: true */ '../static_dependencies/proxies/http-proxy-agent/index.js');
                    this.httpsProxyAgentModule = await import (/* webpackIgnore: true */ '../static_dependencies/proxies/https-proxy-agent/index.js');
                } catch (e) {
                    // if several users are using those frameworks which cause exceptions,
                    // let them to be able to load modules still, by installing them
                    try {
                        // @ts-ignore
                        this.httpProxyAgentModule = await import (/* webpackIgnore: true */ 'http-proxy-agent');
                        // @ts-ignore
                        this.httpsProxyAgentModule = await import (/* webpackIgnore: true */ 'https-proxy-agent');
                    } catch (e) { }
                }
                if (this.socksProxyAgentModuleChecked === false) {
                    try {
                        // @ts-ignore
                        this.socksProxyAgentModule = await import (/* webpackIgnore: true */ 'socks-proxy-agent');
                    } catch (e) {}
                    this.socksProxyAgentModuleChecked = true;
                }
            })();
        }
        return await this.proxiesModulesLoading;
    }

    setProxyAgents (httpProxy, httpsProxy, socksProxy) {
        let chosenAgent = undefined;
        // in browser-side, proxy modules are not supported in 'fetch/ws' methods
        if (!isNode && (httpProxy || httpsProxy || socksProxy)) {
            throw new NotSupported (this.id + ' - proxies in browser-side projects are not supported. You have several choices: [A] Use `exchange.proxyUrl` property to redirect requests through local/remote cors-proxy server (find sample file named "sample-local-proxy-server-with-cors" in https://github.com/ccxt/ccxt/tree/master/examples/ folder, which can be used for REST requests only) [B] override `exchange.fetch` && `exchange.watch` methods to send requests through your custom proxy');
        }
        if (httpProxy) {
            if (this.httpProxyAgentModule === undefined) {
                throw new NotSupported (this.id + ' you need to load JS proxy modules with `.loadProxyModules()` method at first to use proxies');
            }
            if (!(httpProxy in this.proxyDictionaries)) {
                this.proxyDictionaries[httpProxy] = new this.httpProxyAgentModule.HttpProxyAgent(httpProxy);
            }
            chosenAgent = this.proxyDictionaries[httpProxy];
        } else if (httpsProxy) {
            if (this.httpsProxyAgentModule === undefined) {
                throw new NotSupported (this.id + ' you need to load JS proxy modules with `.loadProxyModules()` method at first to use proxies');
            }
            if (!(httpsProxy in this.proxyDictionaries)) {
                this.proxyDictionaries[httpsProxy] = new this.httpsProxyAgentModule.HttpsProxyAgent(httpsProxy);
            }
            chosenAgent = this.proxyDictionaries[httpsProxy];
            chosenAgent.keepAlive = true;
        } else if (socksProxy) {
            if (this.socksProxyAgentModule === undefined) {
                throw new NotSupported (this.id + ' - to use SOCKS proxy with ccxt, at first you need install module "npm i socks-proxy-agent" and then initialize proxies with `.loadProxyModules()` method');
            }
            if (!(socksProxy in this.proxyDictionaries)) {
                this.proxyDictionaries[socksProxy] = new this.socksProxyAgentModule.SocksProxyAgent(socksProxy);
            }
            chosenAgent = this.proxyDictionaries[socksProxy];
        }
        return chosenAgent;
    }

    async loadHttpProxyAgent () {
        // for `http://` protocol proxy-urls, we need to load `http` module only on first call
        if (!this.httpAgent) {
            const httpModule = await import (/* webpackIgnore: true */'node:http')
            this.httpAgent = new httpModule.Agent ();
        }
        return this.httpAgent;
    }

    getHttpAgentIfNeeded (url) {
        if (isNode) {
            // only for non-ssl proxy
            if (url.substring(0, 5) === 'ws://') {
                if (this.httpAgent === undefined) {
                    throw new NotSupported (this.id + ' to use proxy with non-ssl ws:// urls, at first run  `await exchange.loadHttpProxyAgent()` method');
                }
                return this.httpAgent;
            }
        }
        return undefined;
    }


    async fetch (url, method = 'GET', headers: any = undefined, body: any = undefined) {

        // load node-http(s) modules only on first call
        if (isNode) {
            if (!this.nodeHttpModuleLoaded) {
                this.nodeHttpModuleLoaded = true;
                const httpsModule = await import (/* webpackIgnore: true */'node:https')
                this.httpsAgent = new httpsModule.Agent ({ keepAlive: true });
            }
        }

        // ##### PROXY & HEADERS #####
        headers = this.extend (this.headers, headers);
        // proxy-url
        const proxyUrl = this.checkProxyUrlSettings (url, method, headers, body);
        let httpProxyAgent = false;
        if (proxyUrl !== undefined) {
            // part only for node-js
            if (isNode) {
                // in node we need to set header to *
                headers = this.extend ({ 'Origin': this.origin }, headers);
                // only for http proxy
                if (proxyUrl.substring(0, 5) === 'http:') {
                    await this.loadHttpProxyAgent ();
                    httpProxyAgent = this.httpAgent;
                }
            }
            url = proxyUrl + url;
        }
        // proxy agents
        const [ httpProxy, httpsProxy, socksProxy ] = this.checkProxySettings (url, method, headers, body);
        this.checkConflictingProxies (httpProxy || httpsProxy || socksProxy, proxyUrl);
        // skip proxies on the browser
        if (isNode) {
            // this is needed in JS, independently whether proxy properties were set or not, we have to load them because of necessity in WS, which would happen beyond 'fetch' method (WS/etc)
            await this.loadProxyModules ();
        }
        const chosenAgent = this.setProxyAgents (httpProxy, httpsProxy, socksProxy);
        // user-agent
        const userAgent = (this.userAgent !== undefined) ? this.userAgent : this.user_agent;
        if (userAgent && isNode) {
            if (typeof userAgent === 'string') {
                headers = this.extend ({ 'User-Agent': userAgent }, headers);
            } else if ((typeof userAgent === 'object') && ('User-Agent' in userAgent)) {
                headers = this.extend (userAgent, headers);
            }
        }
        // set final headers
        headers = this.setHeaders (headers);
        // log
        if (this.verbose) {
            this.log ("fetch Request:\n", this.id, method, url, "\nRequestHeaders:\n", headers, "\nRequestBody:\n", body, "\n")
        }
        // end of proxies & headers

        if (this.fetchImplementation === undefined) {
            if (isNode) {
                if (this.agent === undefined) {
                    this.agent = this.httpsAgent;
                }
                try {
                    const module = await import (/* webpackIgnore: true */'../static_dependencies/node-fetch/index.js')
                    this.AbortError = module.AbortError
                    this.fetchImplementation = module.default
                    this.FetchError = module.FetchError
                }
                catch (e) {
                    // some users having issues with dynamic imports (https://github.com/ccxt/ccxt/pull/20687)
                    // so let them to fallback to node's native fetch
                    if (typeof fetch === 'function') {
                        this.fetchImplementation = fetch
                        // as it's browser-compatible implementation ( https://nodejs.org/dist/latest-v20.x/docs/api/globals.html#fetch )
                        // it throws same error types
                        this.AbortError = DOMException
                        this.FetchError = TypeError
                    } else {
                        throw new Error ('Seems, "fetch" function is not available in your node-js version, please use latest node-js version');
                    }
                }
            } else {
                this.fetchImplementation = (selfIsDefined()) ? self.fetch: fetch
                this.AbortError = DOMException
                this.FetchError = TypeError
            }
        }
        // fetchImplementation cannot be called on this. in browsers:
        // TypeError Failed to execute 'fetch' on 'Window': Illegal invocation
        const fetchImplementation = this.fetchImplementation;
        const params = { method, headers, body, timeout: this.timeout };
        if (this.agent) {
            params['agent'] = this.agent;
        }
        // override agent, if needed
        if (httpProxyAgent) {
            // if proxyUrl is being used, then specifically in nodejs, we need http module, not https
            params['agent'] = httpProxyAgent;
        } else if (chosenAgent) {
            // if http(s)Proxy is being used
            params['agent'] = chosenAgent;
        }
        const controller = new AbortController ()
        params['signal'] = controller.signal
        const timeout = setTimeout (() => {
            controller.abort ()
        }, this.timeout)
        try {
            const response = await fetchImplementation (url, params)
            clearTimeout (timeout)
            return this.handleRestResponse (response, url, method, headers, body);
        } catch (e) {
            if (e instanceof this.AbortError) {
                throw new RequestTimeout (this.id + ' ' + method + ' ' + url + ' request timed out (' + this.timeout + ' ms)');
            } else if (e instanceof this.FetchError) {
                throw new NetworkError (this.id + ' ' + method + ' ' + url + ' fetch failed');
            }
            throw e
        }
    }

    parseJson (jsonString) {
        try {
            if (this.isJsonEncodedObject (jsonString)) {
                return JSON.parse (this.onJsonResponse (jsonString))
            }
        } catch (e) {
            // SyntaxError
            return undefined
        }
    }

    getResponseHeaders (response) {
        const result = {}
        response.headers.forEach ((value, key) => {
            key = key.split ('-').map ((word) => this.capitalize (word)).join ('-')
            result[key] = value
        })
        return result
    }

    handleRestResponse (response, url, method = 'GET', requestHeaders = undefined, requestBody = undefined) {
        const responseHeaders = this.getResponseHeaders (response)
        if (this.handleContentTypeApplicationZip && (responseHeaders['Content-Type'] === 'application/zip')) {
            const responseBuffer = response.buffer ();
            if (this.enableLastResponseHeaders) {
                this.last_response_headers = responseHeaders
            }
            if (this.enableLastHttpResponse) {
                this.last_http_response = responseBuffer
            }
            if (this.verbose) {
                this.log ("handleRestResponse:\n", this.id, method, url, response.status, response.statusText, "\nResponseHeaders:\n", responseHeaders, "ZIP redacted", "\n")
            }
            // no error handler needed, because it would not be a zip response in case of an error
            return responseBuffer;
        }
        return response.text ().then ((responseBody) => {
            const bodyText = this.onRestResponse (response.status, response.statusText, url, method, responseHeaders, responseBody, requestHeaders, requestBody);
            const json = this.parseJson (bodyText)
            if (this.enableLastResponseHeaders) {
                this.last_response_headers = responseHeaders
            }
            if (this.enableLastHttpResponse) {
                this.last_http_response = responseBody
            }
            if (this.enableLastJsonResponse) {
                this.last_json_response = json
            }
            if (this.verbose) {
                this.log ("handleRestResponse:\n", this.id, method, url, response.status, response.statusText, "\nResponseHeaders:\n", responseHeaders, "\nResponseBody:\n", responseBody, "\n")
            }
            const skipFurtherErrorHandling = this.handleErrors (response.status, response.statusText, url, method, responseHeaders, responseBody, json, requestHeaders, requestBody)
            if (!skipFurtherErrorHandling) {
                this.handleHttpStatusCode (response.status, response.statusText, url, method, responseBody)
            }
            return json || responseBody
        })
    }

    onRestResponse (statusCode, statusText, url, method, responseHeaders, responseBody, requestHeaders, requestBody) {
        return responseBody.trim ()
    }

    onJsonResponse (responseBody) {
        return this.quoteJsonNumbers ? responseBody.replace (/":([+.0-9eE-]+)([,}])/g, '":"$1"$2') : responseBody;
    }

    async loadMarketsHelper (reload = false, params = {}) {
        if (!reload && this.markets) {
            if (!this.markets_by_id) {
                return this.setMarkets (this.markets)
            }
            return this.markets
        }
        let currencies = undefined
        // only call if exchange API provides endpoint (true), thus avoid emulated versions ('emulated')
        if (this.has['fetchCurrencies'] === true) {
            currencies = await this.fetchCurrencies ()
        }
        const markets = await this.fetchMarkets (params)
        return this.setMarkets (markets, currencies)
    }

    async loadMarkets (reload = false, params = {}): Promise<Dictionary<Market>> {
        // this method is async, it returns a promise
        if ((reload && !this.reloadingMarkets) || !this.marketsLoading) {
            this.reloadingMarkets = true
            this.marketsLoading = this.loadMarketsHelper (reload, params).then ((resolved) => {
                this.reloadingMarkets = false
                return resolved
            }, (error) => {
                this.reloadingMarkets = false
                throw error
            })
        }
        return this.marketsLoading
    }

    async fetchCurrencies (params = {}): Promise<Currencies> {
        // markets are returned as a list
        // currencies are returned as a dict
        // this is for historical reasons
        // and may be changed for consistency later
        return new Promise ((resolve, reject) => resolve (this.currencies));
    }

    async fetchCurrenciesWs (params = {}) {
        // markets are returned as a list
        // currencies are returned as a dict
        // this is for historical reasons
        // and may be changed for consistency later
        return new Promise ((resolve, reject) => resolve (this.currencies));
    }

    async fetchMarkets (params = {}): Promise<Market[]> {
        // markets are returned as a list
        // currencies are returned as a dict
        // this is for historical reasons
        // and may be changed for consistency later
        return new Promise ((resolve, reject) => resolve (Object.values (this.markets)))
    }

    async fetchMarketsWs (params = {}): Promise<Market[]> {
        // markets are returned as a list
        // currencies are returned as a dict
        // this is for historical reasons
        // and may be changed for consistency later
        return new Promise ((resolve, reject) => resolve (Object.values (this.markets)))
    }

    checkRequiredDependencies () {
        return
    }

    parseNumber (value, d: Num = undefined): number {
        if (value === undefined) {
            return d
        } else {
            try {
                // we should handle scientific notation here
                // so if the exchanges returns 1e-8
                // this function will return 0.00000001
                // check https://github.com/ccxt/ccxt/issues/24135
                const numberNormalized = this.numberToString(value)
                if (numberNormalized.indexOf('e-') > -1) {
                    return this.number(numberToString(parseFloat(numberNormalized)))
                }
                return this.number (numberNormalized)
            } catch (e) {
                return d
            }
        }
    }

    checkOrderArguments (market, type, side, amount, price, params) {
        if (price === undefined) {
            if (type === 'limit') {
                  throw new ArgumentsRequired (this.id + ' createOrder() requires a price argument for a limit order');
            }
        }
        if (amount <= 0) {
            throw new ArgumentsRequired (this.id + ' createOrder() amount should be above 0');
        }
    }

    handleHttpStatusCode (code, reason, url, method, body) {
        const codeAsString = code.toString ();
        if (codeAsString in this.httpExceptions) {
            const ErrorClass = this.httpExceptions[codeAsString];
            throw new ErrorClass (this.id + ' ' + method + ' ' + url + ' ' + codeAsString + ' ' + reason + ' ' + body);
        }
    }

    remove0xPrefix (hexData) {
        if (hexData.slice (0, 2) === '0x') {
            return hexData.slice (2);
        } else {
            return hexData;
        }
    }

    spawn(method, ...args) {
        const future = Future();
        // using setTimeout 0 to force the execution to run after the future is returned
        setTimeout(() => {
            method.apply(this, args).then(future.resolve).catch(future.reject);
        }, 0);
        return future;
    }

    delay (timeout, method, ... args) {
        setTimeout (() => {
            this.spawn (method, ... args)
        }, timeout);
    }

    // -----------------------------------------------------------------------
    // -----------------------------------------------------------------------
    // WS/PRO methods

    orderBook (snapshot = {}, depth = Number.MAX_SAFE_INTEGER) {
        return new WsOrderBook (snapshot, depth);
    }

    indexedOrderBook (snapshot = {}, depth = Number.MAX_SAFE_INTEGER) {
        return new IndexedOrderBook (snapshot, depth);
    }

    countedOrderBook (snapshot = {}, depth = Number.MAX_SAFE_INTEGER) {
        return new CountedOrderBook (snapshot, depth);
    }

    handleMessage (client, message) {} // stub to override

    // ping (client: Client) {} // stub to override

    ping (client: Client) {
        return undefined;
    }

    client (url: string): WsClient {
        this.clients = this.clients || {};
        if (!this.clients[url]) {
            const onMessage = this.handleMessage.bind (this);
            const onError = this.onError.bind (this);
            const onClose = this.onClose.bind (this);
            const onConnected = this.onConnected.bind (this);
            // decide client type here: ws / signalr / socketio
            const wsOptions = this.safeValue (this.options, 'ws', {});
            // proxy agents
            const [ httpProxy, httpsProxy, socksProxy ] = this.checkWsProxySettings ();
            const chosenAgent = this.setProxyAgents (httpProxy, httpsProxy, socksProxy);
            // part only for node-js
            const httpProxyAgent = this.getHttpAgentIfNeeded (url);
            const finalAgent = chosenAgent ? chosenAgent : (httpProxyAgent ? httpProxyAgent : this.agent);
            //
            const options = this.deepExtend (this.streaming, {
                'log': this.log ? this.log.bind (this) : this.log,
                'ping': (this as any).ping ? (this as any).ping.bind (this) : (this as any).ping,
                'verbose': this.verbose,
                'throttler': new Throttler (this.tokenBucket),
                // add support for proxies
                'options': {
                    'agent': finalAgent,
                }
            }, wsOptions);
            this.clients[url] = new WsClient (url, onMessage, onError, onClose, onConnected, options);
        }
        return this.clients[url];
    }

    watchMultiple (url: string, messageHashes: string[], message = undefined, subscribeHashes = undefined, subscription = undefined) {
        //
        // Without comments the code of this method is short and easy:
        //
        //     const client = this.client (url)
        //     const backoffDelay = 0
        //     const future = client.future (messageHash)
        //     const connected = client.connect (backoffDelay)
        //     connected.then (() => {
        //         if (message && !client.subscriptions[subscribeHash]) {
        //             client.subscriptions[subscribeHash] = true
        //             client.send (message)
        //         }
        //     }).catch ((error) => {})
        //     return future
        //
        // The following is a longer version of this method with comments
        //
        const client = this.client (url) as WsClient;
        // todo: calculate the backoff using the clients cache
        const backoffDelay = 0;
        //
        //  watchOrderBook ---- future ----+---------------+----→ user
        //                                 |               |
        //                                 ↓               ↑
        //                                 |               |
        //                              connect ......→ resolve
        //                                 |               |
        //                                 ↓               ↑
        //                                 |               |
        //                             subscribe -----→ receive
        //
        const future = Future.race (messageHashes.map (messageHash => client.future (messageHash)))
        // read and write subscription, this is done before connecting the client
        // to avoid race conditions when other parts of the code read or write to the client.subscriptions
        let missingSubscriptions = []
        if (subscribeHashes !== undefined) {
            for (let i = 0; i < subscribeHashes.length; i++) {
                const subscribeHash = subscribeHashes[i];
                if (!client.subscriptions[subscribeHash]) {
                    missingSubscriptions.push (subscribeHash)
                    client.subscriptions[subscribeHash] = subscription || true
                }
            }
        }
        // we intentionally do not use await here to avoid unhandled exceptions
        // the policy is to make sure that 100% of promises are resolved or rejected
        // either with a call to client.resolve or client.reject with
        //  a proper exception class instance
        const connected = client.connect (backoffDelay);
        // the following is executed only if the catch-clause does not
        // catch any connection-level exceptions from the client
        // (connection established successfully)
        if ((subscribeHashes === undefined) || missingSubscriptions.length) {
            connected.then (() => {
                const options = this.safeValue (this.options, 'ws');
                const cost = this.safeValue (options, 'cost', 1);
                if (message) {
                    if (this.enableRateLimit && client.throttle) {
                        // add cost here |
                        //               |
                        //               V
                        client.throttle (cost).then (() => {
                            client.send (message);
                        }).catch ((e) => {
                            for (let i = 0; i < missingSubscriptions.length; i++) {
                                const subscribeHash = missingSubscriptions[i];
                                delete client.subscriptions[subscribeHash]
                            }
                            future.reject (e);
                        });
                    } else {
                        client.send (message)
                        .catch ((e) => {
                            for (let i = 0; i < missingSubscriptions.length; i++) {
                                const subscribeHash = missingSubscriptions[i];
                                delete client.subscriptions[subscribeHash]
                            }
                            future.reject (e);
                        });
                    }
                }
            }).catch ((e)=> {
                for (let i = 0; i < missingSubscriptions.length; i++) {
                    const subscribeHash = missingSubscriptions[i];
                    delete client.subscriptions[subscribeHash]
                }
                future.reject (e);
            });
        }
        return future;
    }

    watch (url: string, messageHash: string, message = undefined, subscribeHash = undefined, subscription = undefined) {
        //
        // Without comments the code of this method is short and easy:
        //
        //     const client = this.client (url)
        //     const backoffDelay = 0
        //     const future = client.future (messageHash)
        //     const connected = client.connect (backoffDelay)
        //     connected.then (() => {
        //         if (message && !client.subscriptions[subscribeHash]) {
        //             client.subscriptions[subscribeHash] = true
        //             client.send (message)
        //         }
        //     }).catch ((error) => {})
        //     return future
        //
        // The following is a longer version of this method with comments
        //
        const client = this.client (url) as WsClient;
        // todo: calculate the backoff using the clients cache
        const backoffDelay = 0;
        //
        //  watchOrderBook ---- future ----+---------------+----→ user
        //                                 |               |
        //                                 ↓               ↑
        //                                 |               |
        //                              connect ......→ resolve
        //                                 |               |
        //                                 ↓               ↑
        //                                 |               |
        //                             subscribe -----→ receive
        //
        if ((subscribeHash === undefined) && (messageHash in client.futures)) {
            return client.futures[messageHash];
        }
        const future = client.future (messageHash);
        // read and write subscription, this is done before connecting the client
        // to avoid race conditions when other parts of the code read or write to the client.subscriptions
        const clientSubscription = client.subscriptions[subscribeHash];
        if (!clientSubscription) {
            client.subscriptions[subscribeHash] = subscription || true;
        }
        // we intentionally do not use await here to avoid unhandled exceptions
        // the policy is to make sure that 100% of promises are resolved or rejected
        // either with a call to client.resolve or client.reject with
        //  a proper exception class instance
        const connected = client.connect (backoffDelay);
        // the following is executed only if the catch-clause does not
        // catch any connection-level exceptions from the client
        // (connection established successfully)
        if (!clientSubscription) {
            connected.then (() => {
                const options = this.safeValue (this.options, 'ws');
                const cost = this.safeValue (options, 'cost', 1);
                if (message) {
                    if (this.enableRateLimit && client.throttle) {
                        // add cost here |
                        //               |
                        //               V
                        client.throttle (cost).then (() => {
                            client.send (message);
                        }).catch ((e) => {
                            client.onError (e);
                        });
                    } else {
                        client.send (message)
                        .catch ((e) => {
                            client.onError (e);
                        });
                    }
                }
            }).catch ((e)=> {
                delete client.subscriptions[subscribeHash];
                future.reject (e);
            });
        }
        return future;
    }

    onConnected (client, message = undefined) {
        // for user hooks
        // console.log ('Connected to', client.url)
    }

    onError (client, error) {
        if ((client.url in this.clients) && (this.clients[client.url].error)) {
            delete this.clients[client.url];
        }
    }

    onClose (client, error) {
        if (client.error) {
            // connection closed due to an error, do nothing
        } else {
            // server disconnected a working connection
            if (this.clients[client.url]) {
                delete this.clients[client.url];
            }
        }
    }

    async close () {
        const clients = Object.values (this.clients || {});
        const closedClients = [];
        for (let i = 0; i < clients.length; i++) {
            const client = clients[i] as WsClient;
            client.error = new ExchangeClosedByUser (this.id + ' closedByUser');
            closedClients.push(client.close ());
        }
        await Promise.all (closedClients);
        for (let i = 0; i < clients.length; i++) {
            const client = clients[i] as WsClient;
            delete this.clients[client.url];
        }
        return;
    }

    async loadOrderBook (client, messageHash: string, symbol: string, limit: Int = undefined, params = {}) {
        if (!(symbol in this.orderbooks)) {
            client.reject (new ExchangeError (this.id + ' loadOrderBook() orderbook is not initiated'), messageHash);
            return;
        }
        const maxRetries = this.handleOption ('watchOrderBook', 'snapshotMaxRetries', 3);
        let tries = 0;
        try {
            const stored = this.orderbooks[symbol];
            while (tries < maxRetries) {
                const cache = stored.cache;
                const orderBook = await this.fetchRestOrderBookSafe (symbol, limit, params);
                const index = this.getCacheIndex (orderBook, cache);
                if (index >= 0) {
                    stored.reset (orderBook);
                    this.handleDeltas (stored, cache.slice (index));
                    stored.cache.length = 0;
                    client.resolve (stored, messageHash);
                    return;
                }
                tries++;
            }
            client.reject (new ExchangeError (this.id + ' nonce is behind the cache after ' + maxRetries.toString () + ' tries.'), messageHash);
            delete this.clients[client.url];
        } catch (e) {
            client.reject (e, messageHash);
            await this.loadOrderBook (client, messageHash, symbol, limit, params);
        }
    }

    convertToBigInt(value: string) {
        return BigInt(value); // used on XT
    }

    stringToCharsArray (value: string) {
        return value.split ('');
    }

    valueIsDefined (value: any){
        return value !== undefined && value !== null;
    }

    arraySlice(array, first, second = undefined) {
        if (second === undefined) {
            return array.slice(first);
        }
        return array.slice(first, second);
    }

    getProperty (obj, property, defaultValue: any = undefined) {
        return (property in obj ? obj[property] : defaultValue);
    }

    setProperty (obj, property, defaultValue: any = undefined) {
        obj[property] = defaultValue;
    }

    axolotl(payload, hexKey, ed25519) {
        return axolotl(payload, hexKey, ed25519);
    }

    fixStringifiedJsonMembers (content: string) {
        // used for instance in bingx
        // when stringified json has members with their values also stringified, like:
        // '{"code":0, "data":{"order":{"orderId":1742968678528512345,"symbol":"BTC-USDT", "takeProfit":"{\"type\":\"TAKE_PROFIT\",\"stopPrice\":43320.1}","reduceOnly":false}}}'
        // we can fix with below manipulations
        // @ts-ignore
        let modifiedContent = content.replaceAll ('\\', '');
        modifiedContent = modifiedContent.replaceAll ('"{', '{');
        modifiedContent = modifiedContent.replaceAll ('}"', '}');
        return modifiedContent;
    }

    ethAbiEncode (types, args) {
        return this.base16ToBinary (ethers.encode (types, args).slice (2));
    }

    ethEncodeStructuredData (domain, messageTypes, messageData) {
        return this.base16ToBinary (TypedDataEncoder.encode (domain, messageTypes, messageData).slice (-132));
    }

    retrieveStarkAccount (signature, accountClassHash, accountProxyClassHash) {
        const privateKey = ethSigToPrivate (signature);
        const publicKey = getStarkKey (privateKey);
        const callData = Starknet.CallData.compile({
            implementation: accountClassHash,
            selector: Starknet.hash.getSelectorFromName('initialize'),
            calldata: Starknet.CallData.compile({
              signer: publicKey,
              guardian: '0',
            }),
        });
        
        const address = Starknet.hash.calculateContractAddressFromHash(
            publicKey,
            accountProxyClassHash,
            callData,
            0,
        );
        return {
            privateKey,
            publicKey,
            address
        };
    }

    starknetEncodeStructuredData (domain, messageTypes, messageData, address) {
        const types = Object.keys (messageTypes);
        if (types.length > 1) {
            throw new NotSupported (this.id + 'starknetEncodeStructuredData only support single type');
        }
        const request = {
            'domain': domain,
            'primaryType': types[0],
            'types': this.extend ({
                'StarkNetDomain': [
                    { 'name': "name", 'type': "felt" },
                    { 'name': "chainId", 'type': "felt" },
                    { 'name': "version", 'type': "felt" },
                ],
            }, messageTypes),
            'message': messageData,
        };
        const msgHash = Starknet.typedData.getMessageHash (request, address);
        return msgHash;
    }

    starknetSign (hash, pri) {
        // TODO: unify to ecdsa
        const signature = starknetCurveSign (hash.replace ('0x', ''), pri.slice (-64));
        return this.json ([ signature.r.toString (), signature.s.toString () ]);
    }

    intToBase16(elem): string {
        return elem.toString(16);

    }

    extendExchangeOptions (newOptions: Dict) {
        this.options = this.extend (this.options, newOptions);
    }

    createSafeDictionary () {
        return {};
    }

    randomBytes (length: number) {
        const rng = new SecureRandom();
        const x:number[] = [];
        x.length = length;
        rng.nextBytes(x);
        return Buffer.from (x).toString ('hex');
    }

    randNumber(size: number) {
        let number = '';
        for (let i = 0; i < size; i++) {
            number += Math.floor(Math.random() * 10);
        }
        return parseInt(number, 10);
    }

    /* eslint-enable */
    // ------------------------------------------------------------------------

    // ########################################################################
    // ########################################################################
    // ########################################################################
    // ########################################################################
    // ########                        ########                        ########
    // ########                        ########                        ########
    // ########                        ########                        ########
    // ########                        ########                        ########
    // ########        ########################        ########################
    // ########        ########################        ########################
    // ########        ########################        ########################
    // ########        ########################        ########################
    // ########                        ########                        ########
    // ########                        ########                        ########
    // ########                        ########                        ########
    // ########                        ########                        ########
    // ########################################################################
    // ########################################################################
    // ########################################################################
    // ########################################################################
    // ########        ########        ########                        ########
    // ########        ########        ########                        ########
    // ########        ########        ########                        ########
    // ########        ########        ########                        ########
    // ################        ########################        ################
    // ################        ########################        ################
    // ################        ########################        ################
    // ################        ########################        ################
    // ########        ########        ################        ################
    // ########        ########        ################        ################
    // ########        ########        ################        ################
    // ########        ########        ################        ################
    // ########################################################################
    // ########################################################################
    // ########################################################################
    // ########################################################################

    // ------------------------------------------------------------------------
    // METHODS BELOW THIS LINE ARE TRANSPILED FROM JAVASCRIPT TO PYTHON AND PHP

    describe () {
        return {
            'id': undefined,
            'name': undefined,
            'countries': undefined,
            'enableRateLimit': true,
            'rateLimit': 2000, // milliseconds = seconds * 1000
            'timeout': this.timeout, // milliseconds = seconds * 1000
            'certified': false, // if certified by the CCXT dev team
            'pro': false, // if it is integrated with CCXT Pro for WebSocket support
            'alias': false, // whether this exchange is an alias to another exchange
            'dex': false,
            'has': {
                'publicAPI': true,
                'privateAPI': true,
                'CORS': undefined,
                'sandbox': undefined,
                'spot': undefined,
                'margin': undefined,
                'swap': undefined,
                'future': undefined,
                'option': undefined,
                'addMargin': undefined,
                'borrowCrossMargin': undefined,
                'borrowIsolatedMargin': undefined,
                'borrowMargin': undefined,
                'cancelAllOrders': undefined,
                'cancelAllOrdersWs': undefined,
                'cancelOrder': true,
                'cancelOrderWs': undefined,
                'cancelOrders': undefined,
                'cancelOrdersWs': undefined,
                'closeAllPositions': undefined,
                'closePosition': undefined,
                'createDepositAddress': undefined,
                'createLimitBuyOrder': undefined,
                'createLimitBuyOrderWs': undefined,
                'createLimitOrder': true,
                'createLimitOrderWs': undefined,
                'createLimitSellOrder': undefined,
                'createLimitSellOrderWs': undefined,
                'createMarketBuyOrder': undefined,
                'createMarketBuyOrderWs': undefined,
                'createMarketBuyOrderWithCost': undefined,
                'createMarketBuyOrderWithCostWs': undefined,
                'createMarketOrder': true,
                'createMarketOrderWs': true,
                'createMarketOrderWithCost': undefined,
                'createMarketOrderWithCostWs': undefined,
                'createMarketSellOrder': undefined,
                'createMarketSellOrderWs': undefined,
                'createMarketSellOrderWithCost': undefined,
                'createMarketSellOrderWithCostWs': undefined,
                'createOrder': true,
                'createOrderWs': undefined,
                'createOrders': undefined,
                'createOrderWithTakeProfitAndStopLoss': undefined,
                'createOrderWithTakeProfitAndStopLossWs': undefined,
                'createPostOnlyOrder': undefined,
                'createPostOnlyOrderWs': undefined,
                'createReduceOnlyOrder': undefined,
                'createReduceOnlyOrderWs': undefined,
                'createStopLimitOrder': undefined,
                'createStopLimitOrderWs': undefined,
                'createStopLossOrder': undefined,
                'createStopLossOrderWs': undefined,
                'createStopMarketOrder': undefined,
                'createStopMarketOrderWs': undefined,
                'createStopOrder': undefined,
                'createStopOrderWs': undefined,
                'createTakeProfitOrder': undefined,
                'createTakeProfitOrderWs': undefined,
                'createTrailingAmountOrder': undefined,
                'createTrailingAmountOrderWs': undefined,
                'createTrailingPercentOrder': undefined,
                'createTrailingPercentOrderWs': undefined,
                'createTriggerOrder': undefined,
                'createTriggerOrderWs': undefined,
                'deposit': undefined,
                'editOrder': 'emulated',
                'editOrderWs': undefined,
                'fetchAccounts': undefined,
                'fetchBalance': true,
                'fetchBalanceWs': undefined,
                'fetchBidsAsks': undefined,
                'fetchBorrowInterest': undefined,
                'fetchBorrowRate': undefined,
                'fetchBorrowRateHistories': undefined,
                'fetchBorrowRateHistory': undefined,
                'fetchBorrowRates': undefined,
                'fetchBorrowRatesPerSymbol': undefined,
                'fetchCanceledAndClosedOrders': undefined,
                'fetchCanceledOrders': undefined,
                'fetchClosedOrder': undefined,
                'fetchClosedOrders': undefined,
                'fetchClosedOrdersWs': undefined,
                'fetchConvertCurrencies': undefined,
                'fetchConvertQuote': undefined,
                'fetchConvertTrade': undefined,
                'fetchConvertTradeHistory': undefined,
                'fetchCrossBorrowRate': undefined,
                'fetchCrossBorrowRates': undefined,
                'fetchCurrencies': 'emulated',
                'fetchCurrenciesWs': 'emulated',
                'fetchDeposit': undefined,
                'fetchDepositAddress': undefined,
                'fetchDepositAddresses': undefined,
                'fetchDepositAddressesByNetwork': undefined,
                'fetchDeposits': undefined,
                'fetchDepositsWithdrawals': undefined,
                'fetchDepositsWs': undefined,
                'fetchDepositWithdrawFee': undefined,
                'fetchDepositWithdrawFees': undefined,
                'fetchFundingHistory': undefined,
                'fetchFundingRate': undefined,
                'fetchFundingRateHistory': undefined,
                'fetchFundingInterval': undefined,
                'fetchFundingIntervals': undefined,
                'fetchFundingRates': undefined,
                'fetchGreeks': undefined,
                'fetchIndexOHLCV': undefined,
                'fetchIsolatedBorrowRate': undefined,
                'fetchIsolatedBorrowRates': undefined,
                'fetchMarginAdjustmentHistory': undefined,
                'fetchIsolatedPositions': undefined,
                'fetchL2OrderBook': true,
                'fetchL3OrderBook': undefined,
                'fetchLastPrices': undefined,
                'fetchLedger': undefined,
                'fetchLedgerEntry': undefined,
                'fetchLeverage': undefined,
                'fetchLeverages': undefined,
                'fetchLeverageTiers': undefined,
                'fetchLiquidations': undefined,
                'fetchLongShortRatio': undefined,
                'fetchLongShortRatioHistory': undefined,
                'fetchMarginMode': undefined,
                'fetchMarginModes': undefined,
                'fetchMarketLeverageTiers': undefined,
                'fetchMarkets': true,
                'fetchMarketsWs': undefined,
                'fetchMarkOHLCV': undefined,
                'fetchMyLiquidations': undefined,
                'fetchMySettlementHistory': undefined,
                'fetchMyTrades': undefined,
                'fetchMyTradesWs': undefined,
                'fetchOHLCV': undefined,
                'fetchOHLCVWs': undefined,
                'fetchOpenInterest': undefined,
                'fetchOpenInterestHistory': undefined,
                'fetchOpenOrder': undefined,
                'fetchOpenOrders': undefined,
                'fetchOpenOrdersWs': undefined,
                'fetchOption': undefined,
                'fetchOptionChain': undefined,
                'fetchOrder': undefined,
                'fetchOrderBook': true,
                'fetchOrderBooks': undefined,
                'fetchOrderBookWs': undefined,
                'fetchOrders': undefined,
                'fetchOrdersByStatus': undefined,
                'fetchOrdersWs': undefined,
                'fetchOrderTrades': undefined,
                'fetchOrderWs': undefined,
                'fetchPosition': undefined,
                'fetchPositionHistory': undefined,
                'fetchPositionsHistory': undefined,
                'fetchPositionWs': undefined,
                'fetchPositionMode': undefined,
                'fetchPositions': undefined,
                'fetchPositionsWs': undefined,
                'fetchPositionsForSymbol': undefined,
                'fetchPositionsForSymbolWs': undefined,
                'fetchPositionsRisk': undefined,
                'fetchPremiumIndexOHLCV': undefined,
                'fetchSettlementHistory': undefined,
                'fetchStatus': undefined,
                'fetchTicker': true,
                'fetchTickerWs': undefined,
                'fetchTickers': undefined,
                'fetchMarkPrices': undefined,
                'fetchTickersWs': undefined,
                'fetchTime': undefined,
                'fetchTrades': true,
                'fetchTradesWs': undefined,
                'fetchTradingFee': undefined,
                'fetchTradingFees': undefined,
                'fetchTradingFeesWs': undefined,
                'fetchTradingLimits': undefined,
                'fetchTransactionFee': undefined,
                'fetchTransactionFees': undefined,
                'fetchTransactions': undefined,
                'fetchTransfer': undefined,
                'fetchTransfers': undefined,
                'fetchUnderlyingAssets': undefined,
                'fetchVolatilityHistory': undefined,
                'fetchWithdrawAddresses': undefined,
                'fetchWithdrawal': undefined,
                'fetchWithdrawals': undefined,
                'fetchWithdrawalsWs': undefined,
                'fetchWithdrawalWhitelist': undefined,
                'reduceMargin': undefined,
                'repayCrossMargin': undefined,
                'repayIsolatedMargin': undefined,
                'setLeverage': undefined,
                'setMargin': undefined,
                'setMarginMode': undefined,
                'setPositionMode': undefined,
                'signIn': undefined,
                'transfer': undefined,
                'watchBalance': undefined,
                'watchMyTrades': undefined,
                'watchOHLCV': undefined,
                'watchOHLCVForSymbols': undefined,
                'watchOrderBook': undefined,
                'watchOrderBookForSymbols': undefined,
                'watchOrders': undefined,
                'watchOrdersForSymbols': undefined,
                'watchPosition': undefined,
                'watchPositions': undefined,
                'watchStatus': undefined,
                'watchTicker': undefined,
                'watchTickers': undefined,
                'watchTrades': undefined,
                'watchTradesForSymbols': undefined,
                'watchLiquidations': undefined,
                'watchLiquidationsForSymbols': undefined,
                'watchMyLiquidations': undefined,
                'watchMyLiquidationsForSymbols': undefined,
                'withdraw': undefined,
                'ws': undefined,
            },
            'urls': {
                'logo': undefined,
                'api': undefined,
                'www': undefined,
                'doc': undefined,
                'fees': undefined,
            },
            'api': undefined,
            'requiredCredentials': {
                'apiKey': true,
                'secret': true,
                'uid': false,
                'accountId': false,
                'login': false,
                'password': false,
                'twofa': false, // 2-factor authentication (one-time password key)
                'privateKey': false, // a "0x"-prefixed hexstring private key for a wallet
                'walletAddress': false, // the wallet address "0x"-prefixed hexstring
                'token': false, // reserved for HTTP auth in some cases
            },
            'markets': undefined, // to be filled manually or by fetchMarkets
            'currencies': {}, // to be filled manually or by fetchMarkets
            'timeframes': undefined, // redefine if the exchange has.fetchOHLCV
            'fees': {
                'trading': {
                    'tierBased': undefined,
                    'percentage': undefined,
                    'taker': undefined,
                    'maker': undefined,
                },
                'funding': {
                    'tierBased': undefined,
                    'percentage': undefined,
                    'withdraw': {},
                    'deposit': {},
                },
            },
            'status': {
                'status': 'ok',
                'updated': undefined,
                'eta': undefined,
                'url': undefined,
            },
            'exceptions': undefined,
            'httpExceptions': {
                '422': ExchangeError,
                '418': DDoSProtection,
                '429': RateLimitExceeded,
                '404': ExchangeNotAvailable,
                '409': ExchangeNotAvailable,
                '410': ExchangeNotAvailable,
                '451': ExchangeNotAvailable,
                '500': ExchangeNotAvailable,
                '501': ExchangeNotAvailable,
                '502': ExchangeNotAvailable,
                '520': ExchangeNotAvailable,
                '521': ExchangeNotAvailable,
                '522': ExchangeNotAvailable,
                '525': ExchangeNotAvailable,
                '526': ExchangeNotAvailable,
                '400': ExchangeNotAvailable,
                '403': ExchangeNotAvailable,
                '405': ExchangeNotAvailable,
                '503': ExchangeNotAvailable,
                '530': ExchangeNotAvailable,
                '408': RequestTimeout,
                '504': RequestTimeout,
                '401': AuthenticationError,
                '407': AuthenticationError,
                '511': AuthenticationError,
            },
            'commonCurrencies': {
                'XBT': 'BTC',
                'BCC': 'BCH',
                'BCHSV': 'BSV',
            },
            'precisionMode': TICK_SIZE,
            'paddingMode': NO_PADDING,
            'limits': {
                'leverage': { 'min': undefined, 'max': undefined },
                'amount': { 'min': undefined, 'max': undefined },
                'price': { 'min': undefined, 'max': undefined },
                'cost': { 'min': undefined, 'max': undefined },
            },
        };
    }

    safeBoolN (dictionaryOrList, keys: IndexType[], defaultValue: boolean = undefined): boolean | undefined {
        /**
         * @ignore
         * @method
         * @description safely extract boolean value from dictionary or list
         * @returns {bool | undefined}
         */
        const value = this.safeValueN (dictionaryOrList, keys, defaultValue);
        if (typeof value === 'boolean') {
            return value;
        }
        return defaultValue;
    }

    safeBool2 (dictionary, key1: IndexType, key2: IndexType, defaultValue: boolean = undefined): boolean | undefined {
        /**
         * @ignore
         * @method
         * @description safely extract boolean value from dictionary or list
         * @returns {bool | undefined}
         */
        return this.safeBoolN (dictionary, [ key1, key2 ], defaultValue);
    }

    safeBool (dictionary, key: IndexType, defaultValue: boolean = undefined): boolean | undefined {
        /**
         * @ignore
         * @method
         * @description safely extract boolean value from dictionary or list
         * @returns {bool | undefined}
         */
        return this.safeBoolN (dictionary, [ key ], defaultValue);
    }

    safeDictN (dictionaryOrList, keys: IndexType[], defaultValue: Dictionary<any> = undefined): Dictionary<any> | undefined {
        /**
         * @ignore
         * @method
         * @description safely extract a dictionary from dictionary or list
         * @returns {object | undefined}
         */
        const value = this.safeValueN (dictionaryOrList, keys, defaultValue);
        if (value === undefined) {
            return defaultValue;
        }
        if ((typeof value === 'object')) {
            if (!Array.isArray (value)) {
                return value;
            }
        }
        return defaultValue;
    }

    safeDict (dictionary, key: IndexType, defaultValue: Dictionary<any> = undefined): Dictionary<any> | undefined {
        /**
         * @ignore
         * @method
         * @description safely extract a dictionary from dictionary or list
         * @returns {object | undefined}
         */
        return this.safeDictN (dictionary, [ key ], defaultValue);
    }

    safeDict2 (dictionary, key1: IndexType, key2: string, defaultValue: Dictionary<any> = undefined): Dictionary<any> | undefined {
        /**
         * @ignore
         * @method
         * @description safely extract a dictionary from dictionary or list
         * @returns {object | undefined}
         */
        return this.safeDictN (dictionary, [ key1, key2 ], defaultValue);
    }

    safeListN (dictionaryOrList, keys: IndexType[], defaultValue: any[] = undefined): any[] | undefined {
        /**
         * @ignore
         * @method
         * @description safely extract an Array from dictionary or list
         * @returns {Array | undefined}
         */
        const value = this.safeValueN (dictionaryOrList, keys, defaultValue);
        if (value === undefined) {
            return defaultValue;
        }
        if (Array.isArray (value)) {
            return value;
        }
        return defaultValue;
    }

    safeList2 (dictionaryOrList, key1: IndexType, key2: string, defaultValue: any[] = undefined): any[] | undefined {
        /**
         * @ignore
         * @method
         * @description safely extract an Array from dictionary or list
         * @returns {Array | undefined}
         */
        return this.safeListN (dictionaryOrList, [ key1, key2 ], defaultValue);
    }

    safeList (dictionaryOrList, key: IndexType, defaultValue: any[] = undefined): any[] | undefined {
        /**
         * @ignore
         * @method
         * @description safely extract an Array from dictionary or list
         * @returns {Array | undefined}
         */
        return this.safeListN (dictionaryOrList, [ key ], defaultValue);
    }

    handleDeltas (orderbook, deltas) {
        for (let i = 0; i < deltas.length; i++) {
            this.handleDelta (orderbook, deltas[i]);
        }
    }

    handleDelta (bookside, delta) {
        throw new NotSupported (this.id + ' handleDelta not supported yet');
    }

    handleDeltasWithKeys (bookSide: any, deltas, priceKey: IndexType = 0, amountKey: IndexType = 1, countOrIdKey: IndexType = 2) {
        for (let i = 0; i < deltas.length; i++) {
            const bidAsk = this.parseBidAsk (deltas[i], priceKey, amountKey, countOrIdKey);
            bookSide.storeArray (bidAsk);
        }
    }

    getCacheIndex (orderbook, deltas) {
        // return the first index of the cache that can be applied to the orderbook or -1 if not possible
        return -1;
    }

    findTimeframe (timeframe, timeframes = undefined) {
        if (timeframes === undefined) {
            timeframes = this.timeframes;
        }
        const keys = Object.keys (timeframes);
        for (let i = 0; i < keys.length; i++) {
            const key = keys[i];
            if (timeframes[key] === timeframe) {
                return key;
            }
        }
        return undefined;
    }

    checkProxyUrlSettings (url: Str = undefined, method: Str = undefined, headers = undefined, body = undefined) {
        const usedProxies = [];
        let proxyUrl = undefined;
        if (this.proxyUrl !== undefined) {
            usedProxies.push ('proxyUrl');
            proxyUrl = this.proxyUrl;
        }
        if (this.proxy_url !== undefined) {
            usedProxies.push ('proxy_url');
            proxyUrl = this.proxy_url;
        }
        if (this.proxyUrlCallback !== undefined) {
            usedProxies.push ('proxyUrlCallback');
            proxyUrl = this.proxyUrlCallback (url, method, headers, body);
        }
        if (this.proxy_url_callback !== undefined) {
            usedProxies.push ('proxy_url_callback');
            proxyUrl = this.proxy_url_callback (url, method, headers, body);
        }
        // backwards-compatibility
        if (this.proxy !== undefined) {
            usedProxies.push ('proxy');
            if (typeof this.proxy === 'function') {
                proxyUrl = this.proxy (url, method, headers, body);
            } else {
                proxyUrl = this.proxy;
            }
        }
        const length = usedProxies.length;
        if (length > 1) {
            const joinedProxyNames = usedProxies.join (',');
            throw new InvalidProxySettings (this.id + ' you have multiple conflicting proxy settings (' + joinedProxyNames + '), please use only one from : proxyUrl, proxy_url, proxyUrlCallback, proxy_url_callback');
        }
        return proxyUrl;
    }

    checkProxySettings (url: Str = undefined, method: Str = undefined, headers = undefined, body = undefined) {
        const usedProxies = [];
        let httpProxy = undefined;
        let httpsProxy = undefined;
        let socksProxy = undefined;
        // httpProxy
        const isHttpProxyDefined = this.valueIsDefined (this.httpProxy);
        const isHttp_proxy_defined = this.valueIsDefined (this.http_proxy);
        if (isHttpProxyDefined || isHttp_proxy_defined) {
            usedProxies.push ('httpProxy');
            httpProxy = isHttpProxyDefined ? this.httpProxy : this.http_proxy;
        }
        const ishttpProxyCallbackDefined = this.valueIsDefined (this.httpProxyCallback);
        const ishttp_proxy_callback_defined = this.valueIsDefined (this.http_proxy_callback);
        if (ishttpProxyCallbackDefined || ishttp_proxy_callback_defined) {
            usedProxies.push ('httpProxyCallback');
            httpProxy = ishttpProxyCallbackDefined ? this.httpProxyCallback (url, method, headers, body) : this.http_proxy_callback (url, method, headers, body);
        }
        // httpsProxy
        const isHttpsProxyDefined = this.valueIsDefined (this.httpsProxy);
        const isHttps_proxy_defined = this.valueIsDefined (this.https_proxy);
        if (isHttpsProxyDefined || isHttps_proxy_defined) {
            usedProxies.push ('httpsProxy');
            httpsProxy = isHttpsProxyDefined ? this.httpsProxy : this.https_proxy;
        }
        const ishttpsProxyCallbackDefined = this.valueIsDefined (this.httpsProxyCallback);
        const ishttps_proxy_callback_defined = this.valueIsDefined (this.https_proxy_callback);
        if (ishttpsProxyCallbackDefined || ishttps_proxy_callback_defined) {
            usedProxies.push ('httpsProxyCallback');
            httpsProxy = ishttpsProxyCallbackDefined ? this.httpsProxyCallback (url, method, headers, body) : this.https_proxy_callback (url, method, headers, body);
        }
        // socksProxy
        const isSocksProxyDefined = this.valueIsDefined (this.socksProxy);
        const isSocks_proxy_defined = this.valueIsDefined (this.socks_proxy);
        if (isSocksProxyDefined || isSocks_proxy_defined) {
            usedProxies.push ('socksProxy');
            socksProxy = isSocksProxyDefined ? this.socksProxy : this.socks_proxy;
        }
        const issocksProxyCallbackDefined = this.valueIsDefined (this.socksProxyCallback);
        const issocks_proxy_callback_defined = this.valueIsDefined (this.socks_proxy_callback);
        if (issocksProxyCallbackDefined || issocks_proxy_callback_defined) {
            usedProxies.push ('socksProxyCallback');
            socksProxy = issocksProxyCallbackDefined ? this.socksProxyCallback (url, method, headers, body) : this.socks_proxy_callback (url, method, headers, body);
        }
        // check
        const length = usedProxies.length;
        if (length > 1) {
            const joinedProxyNames = usedProxies.join (',');
            throw new InvalidProxySettings (this.id + ' you have multiple conflicting proxy settings (' + joinedProxyNames + '), please use only one from: httpProxy, httpsProxy, httpProxyCallback, httpsProxyCallback, socksProxy, socksProxyCallback');
        }
        return [ httpProxy, httpsProxy, socksProxy ];
    }

    checkWsProxySettings () {
        const usedProxies = [];
        let wsProxy = undefined;
        let wssProxy = undefined;
        let wsSocksProxy = undefined;
        // ws proxy
        if (this.valueIsDefined (this.wsProxy)) {
            usedProxies.push ('wsProxy');
            wsProxy = this.wsProxy;
        }
        if (this.valueIsDefined (this.ws_proxy)) {
            usedProxies.push ('ws_proxy');
            wsProxy = this.ws_proxy;
        }
        // wss proxy
        if (this.valueIsDefined (this.wssProxy)) {
            usedProxies.push ('wssProxy');
            wssProxy = this.wssProxy;
        }
        if (this.valueIsDefined (this.wss_proxy)) {
            usedProxies.push ('wss_proxy');
            wssProxy = this.wss_proxy;
        }
        // ws socks proxy
        if (this.valueIsDefined (this.wsSocksProxy)) {
            usedProxies.push ('wsSocksProxy');
            wsSocksProxy = this.wsSocksProxy;
        }
        if (this.valueIsDefined (this.ws_socks_proxy)) {
            usedProxies.push ('ws_socks_proxy');
            wsSocksProxy = this.ws_socks_proxy;
        }
        // check
        const length = usedProxies.length;
        if (length > 1) {
            const joinedProxyNames = usedProxies.join (',');
            throw new InvalidProxySettings (this.id + ' you have multiple conflicting proxy settings (' + joinedProxyNames + '), please use only one from: wsProxy, wssProxy, wsSocksProxy');
        }
        return [ wsProxy, wssProxy, wsSocksProxy ];
    }

    checkConflictingProxies (proxyAgentSet, proxyUrlSet) {
        if (proxyAgentSet && proxyUrlSet) {
            throw new InvalidProxySettings (this.id + ' you have multiple conflicting proxy settings, please use only one from : proxyUrl, httpProxy, httpsProxy, socksProxy');
        }
    }

    checkAddress (address: Str = undefined): Str {
        if (address === undefined) {
            throw new InvalidAddress (this.id + ' address is undefined');
        }
        // check the address is not the same letter like 'aaaaa' nor too short nor has a space
        const uniqChars = (this.unique (this.stringToCharsArray (address)));
        const length = uniqChars.length; // py transpiler trick
        if (length === 1 || address.length < this.minFundingAddressLength || address.indexOf (' ') > -1) {
            throw new InvalidAddress (this.id + ' address is invalid or has less than ' + this.minFundingAddressLength.toString () + ' characters: "' + address.toString () + '"');
        }
        return address;
    }

    findMessageHashes (client, element: string): string[] {
        const result = [];
        const messageHashes = Object.keys (client.futures);
        for (let i = 0; i < messageHashes.length; i++) {
            const messageHash = messageHashes[i];
            if (messageHash.indexOf (element) >= 0) {
                result.push (messageHash);
            }
        }
        return result;
    }

    filterByLimit (array: object[], limit: Int = undefined, key: IndexType = 'timestamp', fromStart: boolean = false): any {
        if (this.valueIsDefined (limit)) {
            const arrayLength = array.length;
            if (arrayLength > 0) {
                let ascending = true;
                if ((key in array[0])) {
                    const first = array[0][key];
                    const last = array[arrayLength - 1][key];
                    if (first !== undefined && last !== undefined) {
                        ascending = first <= last;  // true if array is sorted in ascending order based on 'timestamp'
                    }
                }
                if (fromStart) {
                    if (limit > arrayLength) {
                        limit = arrayLength;
                    }
                    array = ascending ? this.arraySlice (array, 0, limit) : this.arraySlice (array, -limit);
                } else {
                    array = ascending ? this.arraySlice (array, -limit) : this.arraySlice (array, 0, limit);
                }
            }
        }
        return array;
    }

    filterBySinceLimit (array: object[], since: Int = undefined, limit: Int = undefined, key: IndexType = 'timestamp', tail = false): any {
        const sinceIsDefined = this.valueIsDefined (since);
        const parsedArray = this.toArray (array) as any;
        let result = parsedArray;
        if (sinceIsDefined) {
            result = [ ];
            for (let i = 0; i < parsedArray.length; i++) {
                const entry = parsedArray[i];
                const value = this.safeValue (entry, key);
                if (value && (value >= since)) {
                    result.push (entry);
                }
            }
        }
        if (tail && limit !== undefined) {
            return this.arraySlice (result, -limit);
        }
        // if the user provided a 'since' argument
        // we want to limit the result starting from the 'since'
        const shouldFilterFromStart = !tail && sinceIsDefined;
        return this.filterByLimit (result, limit, key, shouldFilterFromStart);
    }

    filterByValueSinceLimit (array: object[], field: IndexType, value = undefined, since: Int = undefined, limit: Int = undefined, key = 'timestamp', tail = false): any {
        const valueIsDefined = this.valueIsDefined (value);
        const sinceIsDefined = this.valueIsDefined (since);
        const parsedArray = this.toArray (array) as any;
        let result = parsedArray;
        // single-pass filter for both symbol and since
        if (valueIsDefined || sinceIsDefined) {
            result = [ ];
            for (let i = 0; i < parsedArray.length; i++) {
                const entry = parsedArray[i];
                const entryFiledEqualValue = entry[field] === value;
                const firstCondition = valueIsDefined ? entryFiledEqualValue : true;
                const entryKeyValue = this.safeValue (entry, key);
                const entryKeyGESince = (entryKeyValue) && since && (entryKeyValue >= since);
                const secondCondition = sinceIsDefined ? entryKeyGESince : true;
                if (firstCondition && secondCondition) {
                    result.push (entry);
                }
            }
        }
        if (tail && limit !== undefined) {
            return this.arraySlice (result, -limit);
        }
        return this.filterByLimit (result, limit, key, sinceIsDefined);
    }

    setSandboxMode (enabled: boolean) {
        if (enabled) {
            if ('test' in this.urls) {
                if (typeof this.urls['api'] === 'string') {
                    this.urls['apiBackup'] = this.urls['api'];
                    this.urls['api'] = this.urls['test'];
                } else {
                    this.urls['apiBackup'] = this.clone (this.urls['api']);
                    this.urls['api'] = this.clone (this.urls['test']);
                }
            } else {
                throw new NotSupported (this.id + ' does not have a sandbox URL');
            }
            // set flag
            this.isSandboxModeEnabled = true;
        } else if ('apiBackup' in this.urls) {
            if (typeof this.urls['api'] === 'string') {
                this.urls['api'] = this.urls['apiBackup'] as any;
            } else {
                this.urls['api'] = this.clone (this.urls['apiBackup']);
            }
            const newUrls = this.omit (this.urls, 'apiBackup');
            this.urls = newUrls;
            // set flag
            this.isSandboxModeEnabled = false;
        }
    }

    sign (path, api: any = 'public', method = 'GET', params = {}, headers: any = undefined, body: any = undefined) {
        return {};
    }

    async fetchAccounts (params = {}): Promise<Account[]> {
        throw new NotSupported (this.id + ' fetchAccounts() is not supported yet');
    }

    async fetchTrades (symbol: string, since: Int = undefined, limit: Int = undefined, params = {}): Promise<Trade[]> {
        throw new NotSupported (this.id + ' fetchTrades() is not supported yet');
    }

    async fetchTradesWs (symbol: string, since: Int = undefined, limit: Int = undefined, params = {}): Promise<Trade[]> {
        throw new NotSupported (this.id + ' fetchTradesWs() is not supported yet');
    }

    async watchLiquidations (symbol: string, since: Int = undefined, limit: Int = undefined, params = {}): Promise<Liquidation[]> {
        if (this.has['watchLiquidationsForSymbols']) {
            return await this.watchLiquidationsForSymbols ([ symbol ], since, limit, params);
        }
        throw new NotSupported (this.id + ' watchLiquidations() is not supported yet');
    }

    async watchLiquidationsForSymbols (symbols: string[], since: Int = undefined, limit: Int = undefined, params = {}): Promise<Liquidation[]> {
        throw new NotSupported (this.id + ' watchLiquidationsForSymbols() is not supported yet');
    }

    async watchMyLiquidations (symbol: string, since: Int = undefined, limit: Int = undefined, params = {}): Promise<Liquidation[]> {
        if (this.has['watchMyLiquidationsForSymbols']) {
            return this.watchMyLiquidationsForSymbols ([ symbol ], since, limit, params);
        }
        throw new NotSupported (this.id + ' watchMyLiquidations() is not supported yet');
    }

    async watchMyLiquidationsForSymbols (symbols: string[], since: Int = undefined, limit: Int = undefined, params = {}): Promise<Liquidation[]> {
        throw new NotSupported (this.id + ' watchMyLiquidationsForSymbols() is not supported yet');
    }

    async watchTrades (symbol: string, since: Int = undefined, limit: Int = undefined, params = {}): Promise<Trade[]> {
        throw new NotSupported (this.id + ' watchTrades() is not supported yet');
    }

    async unWatchTrades (symbol: string, params = {}): Promise<any> {
        throw new NotSupported (this.id + ' unWatchTrades() is not supported yet');
    }

    async watchTradesForSymbols (symbols: string[], since: Int = undefined, limit: Int = undefined, params = {}): Promise<Trade[]> {
        throw new NotSupported (this.id + ' watchTradesForSymbols() is not supported yet');
    }

    async unWatchTradesForSymbols (symbols: string[], params = {}): Promise<any> {
        throw new NotSupported (this.id + ' unWatchTradesForSymbols() is not supported yet');
    }

    async watchMyTradesForSymbols (symbols: string[], since: Int = undefined, limit: Int = undefined, params = {}): Promise<Trade[]> {
        throw new NotSupported (this.id + ' watchMyTradesForSymbols() is not supported yet');
    }

    async watchOrdersForSymbols (symbols: string[], since: Int = undefined, limit: Int = undefined, params = {}): Promise<Order[]> {
        throw new NotSupported (this.id + ' watchOrdersForSymbols() is not supported yet');
    }

    async watchOHLCVForSymbols (symbolsAndTimeframes: string[][], since: Int = undefined, limit: Int = undefined, params = {}): Promise<Dictionary<Dictionary<OHLCV[]>>> {
        throw new NotSupported (this.id + ' watchOHLCVForSymbols() is not supported yet');
    }

    async unWatchOHLCVForSymbols (symbolsAndTimeframes: string[][], params = {}): Promise<any> {
        throw new NotSupported (this.id + ' unWatchOHLCVForSymbols() is not supported yet');
    }

    async watchOrderBookForSymbols (symbols: string[], limit: Int = undefined, params = {}): Promise<OrderBook> {
        throw new NotSupported (this.id + ' watchOrderBookForSymbols() is not supported yet');
    }

    async unWatchOrderBookForSymbols (symbols: string[], params = {}): Promise<any> {
        throw new NotSupported (this.id + ' unWatchOrderBookForSymbols() is not supported yet');
    }

    async fetchDepositAddresses (codes: Strings = undefined, params = {}): Promise<DepositAddress[]> {
        throw new NotSupported (this.id + ' fetchDepositAddresses() is not supported yet');
    }

    async fetchOrderBook (symbol: string, limit: Int = undefined, params = {}): Promise<OrderBook> {
        throw new NotSupported (this.id + ' fetchOrderBook() is not supported yet');
    }

    async fetchOrderBookWs (symbol: string, limit: Int = undefined, params = {}): Promise<OrderBook> {
        throw new NotSupported (this.id + ' fetchOrderBookWs() is not supported yet');
    }

    async fetchMarginMode (symbol: string, params = {}): Promise<MarginMode> {
        if (this.has['fetchMarginModes']) {
            const marginModes = await this.fetchMarginModes ([ symbol ], params);
            return this.safeDict (marginModes, symbol) as MarginMode;
        } else {
            throw new NotSupported (this.id + ' fetchMarginMode() is not supported yet');
        }
    }

    async fetchMarginModes (symbols: Strings = undefined, params = {}): Promise<MarginModes> {
        throw new NotSupported (this.id + ' fetchMarginModes () is not supported yet');
    }

    async fetchRestOrderBookSafe (symbol, limit = undefined, params = {}) {
        const fetchSnapshotMaxRetries = this.handleOption ('watchOrderBook', 'maxRetries', 3);
        for (let i = 0; i < fetchSnapshotMaxRetries; i++) {
            try {
                const orderBook = await this.fetchOrderBook (symbol, limit, params);
                return orderBook;
            } catch (e) {
                if ((i + 1) === fetchSnapshotMaxRetries) {
                    throw e;
                }
            }
        }
        return undefined;
    }

    async watchOrderBook (symbol: string, limit: Int = undefined, params = {}): Promise<OrderBook> {
        throw new NotSupported (this.id + ' watchOrderBook() is not supported yet');
    }

    async unWatchOrderBook (symbol: string, params = {}): Promise<any> {
        throw new NotSupported (this.id + ' unWatchOrderBook() is not supported yet');
    }

    async fetchTime (params = {}): Promise<Int> {
        throw new NotSupported (this.id + ' fetchTime() is not supported yet');
    }

    async fetchTradingLimits (symbols: Strings = undefined, params = {}): Promise<{}> {
        throw new NotSupported (this.id + ' fetchTradingLimits() is not supported yet');
    }

    parseCurrency (rawCurrency: Dict): Currency {
        throw new NotSupported (this.id + ' parseCurrency() is not supported yet');
    }

    parseCurrencies (rawCurrencies): Currencies {
        const result = {};
        const arr = this.toArray (rawCurrencies);
        for (let i = 0; i < arr.length; i++) {
            const parsed = this.parseCurrency (arr[i]);
            const code = parsed['code'];
            result[code] = parsed;
        }
        return result;
    }

    parseMarket (market: Dict): Market {
        throw new NotSupported (this.id + ' parseMarket() is not supported yet');
    }

    parseMarkets (markets): Market[] {
        const result = [];
        for (let i = 0; i < markets.length; i++) {
            result.push (this.parseMarket (markets[i]));
        }
        return result;
    }

    parseTicker (ticker: Dict, market: Market = undefined): Ticker {
        throw new NotSupported (this.id + ' parseTicker() is not supported yet');
    }

    parseDepositAddress (depositAddress, currency: Currency = undefined): DepositAddress {
        throw new NotSupported (this.id + ' parseDepositAddress() is not supported yet');
    }

    parseTrade (trade: Dict, market: Market = undefined): Trade {
        throw new NotSupported (this.id + ' parseTrade() is not supported yet');
    }

    parseTransaction (transaction: Dict, currency: Currency = undefined): Transaction {
        throw new NotSupported (this.id + ' parseTransaction() is not supported yet');
    }

    parseTransfer (transfer: Dict, currency: Currency = undefined): TransferEntry {
        throw new NotSupported (this.id + ' parseTransfer() is not supported yet');
    }

    parseAccount (account: Dict): Account {
        throw new NotSupported (this.id + ' parseAccount() is not supported yet');
    }

    parseLedgerEntry (item: Dict, currency: Currency = undefined): LedgerEntry {
        throw new NotSupported (this.id + ' parseLedgerEntry() is not supported yet');
    }

    parseOrder (order: Dict, market: Market = undefined): Order {
        throw new NotSupported (this.id + ' parseOrder() is not supported yet');
    }

    async fetchCrossBorrowRates (params = {}): Promise<CrossBorrowRates> {
        throw new NotSupported (this.id + ' fetchCrossBorrowRates() is not supported yet');
    }

    async fetchIsolatedBorrowRates (params = {}): Promise<IsolatedBorrowRates> {
        throw new NotSupported (this.id + ' fetchIsolatedBorrowRates() is not supported yet');
    }

    parseMarketLeverageTiers (info, market: Market = undefined): LeverageTier[] {
        throw new NotSupported (this.id + ' parseMarketLeverageTiers() is not supported yet');
    }

    async fetchLeverageTiers (symbols: Strings = undefined, params = {}): Promise<LeverageTiers> {
        throw new NotSupported (this.id + ' fetchLeverageTiers() is not supported yet');
    }

    parsePosition (position: Dict, market: Market = undefined): Position {
        throw new NotSupported (this.id + ' parsePosition() is not supported yet');
    }

    parseFundingRateHistory (info, market: Market = undefined): FundingRateHistory {
        throw new NotSupported (this.id + ' parseFundingRateHistory() is not supported yet');
    }

    parseBorrowInterest (info: Dict, market: Market = undefined): BorrowInterest {
        throw new NotSupported (this.id + ' parseBorrowInterest() is not supported yet');
    }

    parseIsolatedBorrowRate (info: Dict, market: Market = undefined): IsolatedBorrowRate {
        throw new NotSupported (this.id + ' parseIsolatedBorrowRate() is not supported yet');
    }

    parseWsTrade (trade: Dict, market: Market = undefined): Trade {
        throw new NotSupported (this.id + ' parseWsTrade() is not supported yet');
    }

    parseWsOrder (order: Dict, market: Market = undefined): Order {
        throw new NotSupported (this.id + ' parseWsOrder() is not supported yet');
    }

    parseWsOrderTrade (trade: Dict, market: Market = undefined): Trade {
        throw new NotSupported (this.id + ' parseWsOrderTrade() is not supported yet');
    }

    parseWsOHLCV (ohlcv, market: Market = undefined): OHLCV {
        return this.parseOHLCV (ohlcv, market);
    }

    async fetchFundingRates (symbols: Strings = undefined, params = {}): Promise<FundingRates> {
        throw new NotSupported (this.id + ' fetchFundingRates() is not supported yet');
    }

    async fetchFundingIntervals (symbols: Strings = undefined, params = {}): Promise<FundingRates> {
        throw new NotSupported (this.id + ' fetchFundingIntervals() is not supported yet');
    }

    async watchFundingRate (symbol: string, params = {}): Promise<FundingRate> {
        throw new NotSupported (this.id + ' watchFundingRate() is not supported yet');
    }

    async watchFundingRates (symbols: string[], params = {}): Promise<FundingRates> {
        throw new NotSupported (this.id + ' watchFundingRates() is not supported yet');
    }

    async watchFundingRatesForSymbols (symbols: string[], params = {}): Promise<{}> {
        return await this.watchFundingRates (symbols, params);
    }

    async transfer (code: string, amount: number, fromAccount: string, toAccount: string, params = {}): Promise<TransferEntry> {
        throw new NotSupported (this.id + ' transfer() is not supported yet');
    }

    async withdraw (code: string, amount: number, address: string, tag = undefined, params = {}): Promise<Transaction> {
        throw new NotSupported (this.id + ' withdraw() is not supported yet');
    }

    async createDepositAddress (code: string, params = {}): Promise<DepositAddressResponse> {
        throw new NotSupported (this.id + ' createDepositAddress() is not supported yet');
    }

    async setLeverage (leverage: Int, symbol: Str = undefined, params = {}): Promise<{}> {
        throw new NotSupported (this.id + ' setLeverage() is not supported yet');
    }

    async fetchLeverage (symbol: string, params = {}): Promise<Leverage> {
        if (this.has['fetchLeverages']) {
            const leverages = await this.fetchLeverages ([ symbol ], params);
            return this.safeDict (leverages, symbol) as Leverage;
        } else {
            throw new NotSupported (this.id + ' fetchLeverage() is not supported yet');
        }
    }

    async fetchLeverages (symbols: Strings = undefined, params = {}): Promise<Leverages> {
        throw new NotSupported (this.id + ' fetchLeverages() is not supported yet');
    }

    async setPositionMode (hedged: boolean, symbol: Str = undefined, params = {}): Promise<{}> {
        throw new NotSupported (this.id + ' setPositionMode() is not supported yet');
    }

    async addMargin (symbol: string, amount: number, params = {}): Promise<MarginModification> {
        throw new NotSupported (this.id + ' addMargin() is not supported yet');
    }

    async reduceMargin (symbol: string, amount: number, params = {}): Promise<MarginModification> {
        throw new NotSupported (this.id + ' reduceMargin() is not supported yet');
    }

    async setMargin (symbol: string, amount: number, params = {}): Promise<{}> {
        throw new NotSupported (this.id + ' setMargin() is not supported yet');
    }

    async fetchLongShortRatio (symbol: string, timeframe: Str = undefined, params = {}): Promise<LongShortRatio> {
        throw new NotSupported (this.id + ' fetchLongShortRatio() is not supported yet');
    }

    async fetchLongShortRatioHistory (symbol: Str = undefined, timeframe: Str = undefined, since: Int = undefined, limit: Int = undefined, params = {}): Promise<LongShortRatio[]> {
        throw new NotSupported (this.id + ' fetchLongShortRatioHistory() is not supported yet');
    }

    async fetchMarginAdjustmentHistory (symbol: Str = undefined, type: Str = undefined, since: Num = undefined, limit: Num = undefined, params = {}): Promise<MarginModification[]> {
        /**
         * @method
         * @name exchange#fetchMarginAdjustmentHistory
         * @description fetches the history of margin added or reduced from contract isolated positions
         * @param {string} [symbol] unified market symbol
         * @param {string} [type] "add" or "reduce"
         * @param {int} [since] timestamp in ms of the earliest change to fetch
         * @param {int} [limit] the maximum amount of changes to fetch
         * @param {object} params extra parameters specific to the exchange api endpoint
         * @returns {object[]} a list of [margin structures]{@link https://docs.ccxt.com/#/?id=margin-loan-structure}
         */
        throw new NotSupported (this.id + ' fetchMarginAdjustmentHistory() is not supported yet');
    }

    async setMarginMode (marginMode: string, symbol: Str = undefined, params = {}): Promise<{}> {
        throw new NotSupported (this.id + ' setMarginMode() is not supported yet');
    }

    async fetchDepositAddressesByNetwork (code: string, params = {}): Promise<DepositAddress[]> {
        throw new NotSupported (this.id + ' fetchDepositAddressesByNetwork() is not supported yet');
    }

    async fetchOpenInterestHistory (symbol: string, timeframe = '1h', since: Int = undefined, limit: Int = undefined, params = {}): Promise<OpenInterest[]> {
        throw new NotSupported (this.id + ' fetchOpenInterestHistory() is not supported yet');
    }

    async fetchOpenInterest (symbol: string, params = {}): Promise<OpenInterest> {
        throw new NotSupported (this.id + ' fetchOpenInterest() is not supported yet');
    }

    async signIn (params = {}): Promise<{}> {
        throw new NotSupported (this.id + ' signIn() is not supported yet');
    }

    async fetchPaymentMethods (params = {}): Promise<{}> {
        throw new NotSupported (this.id + ' fetchPaymentMethods() is not supported yet');
    }

    parseToInt (number) {
        // Solve Common parseInt misuse ex: parseInt ((since / 1000).toString ())
        // using a number as parameter which is not valid in ts
        const stringifiedNumber = this.numberToString (number);
        const convertedNumber = parseFloat (stringifiedNumber) as any;
        return parseInt (convertedNumber);
    }

    parseToNumeric (number) {
        const stringVersion = this.numberToString (number); // this will convert 1.0 and 1 to "1" and 1.1 to "1.1"
        // keep this in mind:
        // in JS: 1 == 1.0 is true;  1 === 1.0 is true
        // in Python: 1 == 1.0 is true
        // in PHP 1 == 1.0 is true, but 1 === 1.0 is false
        if (stringVersion.indexOf ('.') >= 0) {
            return parseFloat (stringVersion);
        }
        return parseInt (stringVersion);
    }

    isRoundNumber (value: number) {
        // this method is similar to isInteger, but this is more loyal and does not check for types.
        // i.e. isRoundNumber(1.000) returns true, while isInteger(1.000) returns false
        const res = this.parseToNumeric ((value % 1));
        return res === 0;
    }

    safeIntegerOmitZero (obj: object, key: IndexType, defaultValue: Int = undefined): Int {
        const timestamp = this.safeInteger (obj, key, defaultValue);
        if (timestamp === undefined || timestamp === 0) {
            return undefined;
        }
        return timestamp;
    }

    afterConstruct () {
        this.createNetworksByIdObject ();
    }

    orderbookChecksumMessage (symbol:Str) {
        return symbol + ' : ' + 'orderbook data checksum validation failed. You can reconnect by calling watchOrderBook again or you can mute the error by setting exchange.options["watchOrderBook"]["checksum"] = false';
    }

    createNetworksByIdObject () {
        // automatically generate network-id-to-code mappings
        const networkIdsToCodesGenerated = this.invertFlatStringDictionary (this.safeValue (this.options, 'networks', {})); // invert defined networks dictionary
        this.options['networksById'] = this.extend (networkIdsToCodesGenerated, this.safeValue (this.options, 'networksById', {})); // support manually overriden "networksById" dictionary too
    }

    getDefaultOptions () {
        return {
            'defaultNetworkCodeReplacements': {
                'ETH': { 'ERC20': 'ETH' },
                'TRX': { 'TRC20': 'TRX' },
                'CRO': { 'CRC20': 'CRONOS' },
                'BRC20': { 'BRC20': 'BTC' },
            },
        };
    }

    safeLedgerEntry (entry: object, currency: Currency = undefined) {
        currency = this.safeCurrency (undefined, currency);
        let direction = this.safeString (entry, 'direction');
        let before = this.safeString (entry, 'before');
        let after = this.safeString (entry, 'after');
        const amount = this.safeString (entry, 'amount');
        if (amount !== undefined) {
            if (before === undefined && after !== undefined) {
                before = Precise.stringSub (after, amount);
            } else if (before !== undefined && after === undefined) {
                after = Precise.stringAdd (before, amount);
            }
        }
        if (before !== undefined && after !== undefined) {
            if (direction === undefined) {
                if (Precise.stringGt (before, after)) {
                    direction = 'out';
                }
                if (Precise.stringGt (after, before)) {
                    direction = 'in';
                }
            }
        }
        const fee = this.safeValue (entry, 'fee');
        if (fee !== undefined) {
            fee['cost'] = this.safeNumber (fee, 'cost');
        }
        const timestamp = this.safeInteger (entry, 'timestamp');
        const info = this.safeDict (entry, 'info', {});
        return {
            'id': this.safeString (entry, 'id'),
            'timestamp': timestamp,
            'datetime': this.iso8601 (timestamp),
            'direction': direction,
            'account': this.safeString (entry, 'account'),
            'referenceId': this.safeString (entry, 'referenceId'),
            'referenceAccount': this.safeString (entry, 'referenceAccount'),
            'type': this.safeString (entry, 'type'),
            'currency': currency['code'],
            'amount': this.parseNumber (amount),
            'before': this.parseNumber (before),
            'after': this.parseNumber (after),
            'status': this.safeString (entry, 'status'),
            'fee': fee,
            'info': info,
        };
    }

    safeCurrencyStructure (currency: object): CurrencyInterface {
        return this.extend ({
            'info': undefined,
            'id': undefined,
            'numericId': undefined,
            'code': undefined,
            'precision': undefined,
            'type': undefined,
            'name': undefined,
            'active': undefined,
            'deposit': undefined,
            'withdraw': undefined,
            'fee': undefined,
            'fees': {},
            'networks': {},
            'limits': {
                'deposit': {
                    'min': undefined,
                    'max': undefined,
                },
                'withdraw': {
                    'min': undefined,
                    'max': undefined,
                },
            },
        }, currency);
    }

    safeMarketStructure (market: Dict = undefined): MarketInterface {
        const cleanStructure = {
            'id': undefined,
            'lowercaseId': undefined,
            'symbol': undefined,
            'base': undefined,
            'quote': undefined,
            'settle': undefined,
            'baseId': undefined,
            'quoteId': undefined,
            'settleId': undefined,
            'type': undefined,
            'spot': undefined,
            'margin': undefined,
            'swap': undefined,
            'future': undefined,
            'option': undefined,
            'index': undefined,
            'active': undefined,
            'contract': undefined,
            'linear': undefined,
            'inverse': undefined,
            'subType': undefined,
            'taker': undefined,
            'maker': undefined,
            'contractSize': undefined,
            'expiry': undefined,
            'expiryDatetime': undefined,
            'strike': undefined,
            'optionType': undefined,
            'precision': {
                'amount': undefined,
                'price': undefined,
                'cost': undefined,
                'base': undefined,
                'quote': undefined,
            },
            'limits': {
                'leverage': {
                    'min': undefined,
                    'max': undefined,
                },
                'amount': {
                    'min': undefined,
                    'max': undefined,
                },
                'price': {
                    'min': undefined,
                    'max': undefined,
                },
                'cost': {
                    'min': undefined,
                    'max': undefined,
                },
            },
            'marginModes': {
                'cross': undefined,
                'isolated': undefined,
            },
            'created': undefined,
            'info': undefined,
        };
        if (market !== undefined) {
            const result = this.extend (cleanStructure, market);
            // set undefined swap/future/etc
            if (result['spot']) {
                if (result['contract'] === undefined) {
                    result['contract'] = false;
                }
                if (result['swap'] === undefined) {
                    result['swap'] = false;
                }
                if (result['future'] === undefined) {
                    result['future'] = false;
                }
                if (result['option'] === undefined) {
                    result['option'] = false;
                }
                if (result['index'] === undefined) {
                    result['index'] = false;
                }
            }
            return result;
        }
        return cleanStructure;
    }

    setMarkets (markets, currencies = undefined) {
        const values = [];
        this.markets_by_id = {};
        // handle marketId conflicts
        // we insert spot markets first
        const marketValues = this.sortBy (this.toArray (markets), 'spot', true, true);
        for (let i = 0; i < marketValues.length; i++) {
            const value = marketValues[i];
            if (value['id'] in this.markets_by_id) {
                (this.markets_by_id[value['id']] as any).push (value);
            } else {
                this.markets_by_id[value['id']] = [ value ] as any;
            }
            const market = this.deepExtend (this.safeMarketStructure (), {
                'precision': this.precision,
                'limits': this.limits,
            }, this.fees['trading'], value);
            if (market['linear']) {
                market['subType'] = 'linear';
            } else if (market['inverse']) {
                market['subType'] = 'inverse';
            } else {
                market['subType'] = undefined;
            }
            values.push (market);
        }
        this.markets = this.indexBy (values, 'symbol') as any;
        const marketsSortedBySymbol = this.keysort (this.markets);
        const marketsSortedById = this.keysort (this.markets_by_id);
        this.symbols = Object.keys (marketsSortedBySymbol);
        this.ids = Object.keys (marketsSortedById);
        if (currencies !== undefined) {
            // currencies is always undefined when called in constructor but not when called from loadMarkets
            this.currencies = this.deepExtend (this.currencies, currencies);
        } else {
            let baseCurrencies = [];
            let quoteCurrencies = [];
            for (let i = 0; i < values.length; i++) {
                const market = values[i];
                const defaultCurrencyPrecision = (this.precisionMode === TICK_SIZE) ? this.parseNumber ('1e-8') : this.parseNumber ('8');
                const marketPrecision = this.safeDict (market, 'precision', {});
                if ('base' in market) {
                    const currency = this.safeCurrencyStructure ({
                        'id': this.safeString2 (market, 'baseId', 'base'),
                        'numericId': this.safeInteger (market, 'baseNumericId'),
                        'code': this.safeString (market, 'base'),
                        'precision': this.safeNumber2 (marketPrecision, 'base', 'amount', defaultCurrencyPrecision),
                    });
                    baseCurrencies.push (currency);
                }
                if ('quote' in market) {
                    const currency = this.safeCurrencyStructure ({
                        'id': this.safeString2 (market, 'quoteId', 'quote'),
                        'numericId': this.safeInteger (market, 'quoteNumericId'),
                        'code': this.safeString (market, 'quote'),
                        'precision': this.safeNumber2 (marketPrecision, 'quote', 'price', defaultCurrencyPrecision),
                    });
                    quoteCurrencies.push (currency);
                }
            }
            baseCurrencies = this.sortBy (baseCurrencies, 'code', false, '');
            quoteCurrencies = this.sortBy (quoteCurrencies, 'code', false, '');
            this.baseCurrencies = this.indexBy (baseCurrencies, 'code');
            this.quoteCurrencies = this.indexBy (quoteCurrencies, 'code');
            const allCurrencies = this.arrayConcat (baseCurrencies, quoteCurrencies);
            const groupedCurrencies = this.groupBy (allCurrencies, 'code');
            const codes = Object.keys (groupedCurrencies);
            const resultingCurrencies = [];
            for (let i = 0; i < codes.length; i++) {
                const code = codes[i];
                const groupedCurrenciesCode = this.safeList (groupedCurrencies, code, []);
                let highestPrecisionCurrency = this.safeValue (groupedCurrenciesCode, 0);
                for (let j = 1; j < groupedCurrenciesCode.length; j++) {
                    const currentCurrency = groupedCurrenciesCode[j];
                    if (this.precisionMode === TICK_SIZE) {
                        highestPrecisionCurrency = (currentCurrency['precision'] < highestPrecisionCurrency['precision']) ? currentCurrency : highestPrecisionCurrency;
                    } else {
                        highestPrecisionCurrency = (currentCurrency['precision'] > highestPrecisionCurrency['precision']) ? currentCurrency : highestPrecisionCurrency;
                    }
                }
                resultingCurrencies.push (highestPrecisionCurrency);
            }
            const sortedCurrencies = this.sortBy (resultingCurrencies, 'code');
            this.currencies = this.deepExtend (this.currencies, this.indexBy (sortedCurrencies, 'code'));
        }
        this.currencies_by_id = this.indexBy (this.currencies, 'id');
        const currenciesSortedByCode = this.keysort (this.currencies);
        this.codes = Object.keys (currenciesSortedByCode);
        return this.markets;
    }

    getDescribeForExtendedWsExchange (currentRestInstance: any, parentRestInstance: any, wsBaseDescribe: Dictionary<any>) {
        const extendedRestDescribe = this.deepExtend (parentRestInstance.describe (), currentRestInstance.describe ());
        const superWithRestDescribe = this.deepExtend (extendedRestDescribe, wsBaseDescribe);
        return superWithRestDescribe;
    }

    safeBalance (balance: Dict): Balances {
        const balances = this.omit (balance, [ 'info', 'timestamp', 'datetime', 'free', 'used', 'total' ]);
        const codes = Object.keys (balances);
        balance['free'] = {};
        balance['used'] = {};
        balance['total'] = {};
        const debtBalance = {};
        for (let i = 0; i < codes.length; i++) {
            const code = codes[i];
            let total = this.safeString (balance[code], 'total');
            let free = this.safeString (balance[code], 'free');
            let used = this.safeString (balance[code], 'used');
            const debt = this.safeString (balance[code], 'debt');
            if ((total === undefined) && (free !== undefined) && (used !== undefined)) {
                total = Precise.stringAdd (free, used);
            }
            if ((free === undefined) && (total !== undefined) && (used !== undefined)) {
                free = Precise.stringSub (total, used);
            }
            if ((used === undefined) && (total !== undefined) && (free !== undefined)) {
                used = Precise.stringSub (total, free);
            }
            balance[code]['free'] = this.parseNumber (free);
            balance[code]['used'] = this.parseNumber (used);
            balance[code]['total'] = this.parseNumber (total);
            balance['free'][code] = balance[code]['free'];
            balance['used'][code] = balance[code]['used'];
            balance['total'][code] = balance[code]['total'];
            if (debt !== undefined) {
                balance[code]['debt'] = this.parseNumber (debt);
                debtBalance[code] = balance[code]['debt'];
            }
        }
        const debtBalanceArray = Object.keys (debtBalance);
        const length = debtBalanceArray.length;
        if (length) {
            balance['debt'] = debtBalance;
        }
        return balance as any;
    }

    safeOrder (order: Dict, market: Market = undefined): Order {
        // parses numbers as strings
        // * it is important pass the trades as unparsed rawTrades
        let amount = this.omitZero (this.safeString (order, 'amount'));
        let remaining = this.safeString (order, 'remaining');
        let filled = this.safeString (order, 'filled');
        let cost = this.safeString (order, 'cost');
        let average = this.omitZero (this.safeString (order, 'average'));
        let price = this.omitZero (this.safeString (order, 'price'));
        let lastTradeTimeTimestamp = this.safeInteger (order, 'lastTradeTimestamp');
        let symbol = this.safeString (order, 'symbol');
        let side = this.safeString (order, 'side');
        const status = this.safeString (order, 'status');
        const parseFilled = (filled === undefined);
        const parseCost = (cost === undefined);
        const parseLastTradeTimeTimestamp = (lastTradeTimeTimestamp === undefined);
        const fee = this.safeValue (order, 'fee');
        const parseFee = (fee === undefined);
        const parseFees = this.safeValue (order, 'fees') === undefined;
        const parseSymbol = symbol === undefined;
        const parseSide = side === undefined;
        const shouldParseFees = parseFee || parseFees;
        const fees = this.safeList (order, 'fees', []);
        let trades = [];
        const isTriggerOrSLTpOrder = ((this.safeString (order, 'triggerPrice') !== undefined || (this.safeString (order, 'stopLossPrice') !== undefined)) || (this.safeString (order, 'takeProfitPrice') !== undefined));
        if (parseFilled || parseCost || shouldParseFees) {
            const rawTrades = this.safeValue (order, 'trades', trades);
            // const oldNumber = this.number;
            // we parse trades as strings here!
            // i don't think this is needed anymore
            // (this as any).number = String;
            const firstTrade = this.safeValue (rawTrades, 0);
            // parse trades if they haven't already been parsed
            const tradesAreParsed = ((firstTrade !== undefined) && ('info' in firstTrade) && ('id' in firstTrade));
            if (!tradesAreParsed) {
                trades = this.parseTrades (rawTrades, market);
            } else {
                trades = rawTrades;
            }
            // this.number = oldNumber; why parse trades as strings if you read the value using `safeString` ?
            let tradesLength = 0;
            const isArray = Array.isArray (trades);
            if (isArray) {
                tradesLength = trades.length;
            }
            if (isArray && (tradesLength > 0)) {
                // move properties that are defined in trades up into the order
                if (order['symbol'] === undefined) {
                    order['symbol'] = trades[0]['symbol'];
                }
                if (order['side'] === undefined) {
                    order['side'] = trades[0]['side'];
                }
                if (order['type'] === undefined) {
                    order['type'] = trades[0]['type'];
                }
                if (order['id'] === undefined) {
                    order['id'] = trades[0]['order'];
                }
                if (parseFilled) {
                    filled = '0';
                }
                if (parseCost) {
                    cost = '0';
                }
                for (let i = 0; i < trades.length; i++) {
                    const trade = trades[i];
                    const tradeAmount = this.safeString (trade, 'amount');
                    if (parseFilled && (tradeAmount !== undefined)) {
                        filled = Precise.stringAdd (filled, tradeAmount);
                    }
                    const tradeCost = this.safeString (trade, 'cost');
                    if (parseCost && (tradeCost !== undefined)) {
                        cost = Precise.stringAdd (cost, tradeCost);
                    }
                    if (parseSymbol) {
                        symbol = this.safeString (trade, 'symbol');
                    }
                    if (parseSide) {
                        side = this.safeString (trade, 'side');
                    }
                    const tradeTimestamp = this.safeValue (trade, 'timestamp');
                    if (parseLastTradeTimeTimestamp && (tradeTimestamp !== undefined)) {
                        if (lastTradeTimeTimestamp === undefined) {
                            lastTradeTimeTimestamp = tradeTimestamp;
                        } else {
                            lastTradeTimeTimestamp = Math.max (lastTradeTimeTimestamp, tradeTimestamp);
                        }
                    }
                    if (shouldParseFees) {
                        const tradeFees = this.safeValue (trade, 'fees');
                        if (tradeFees !== undefined) {
                            for (let j = 0; j < tradeFees.length; j++) {
                                const tradeFee = tradeFees[j];
                                fees.push (this.extend ({}, tradeFee));
                            }
                        } else {
                            const tradeFee = this.safeValue (trade, 'fee');
                            if (tradeFee !== undefined) {
                                fees.push (this.extend ({}, tradeFee));
                            }
                        }
                    }
                }
            }
        }
        if (shouldParseFees) {
            const reducedFees = this.reduceFees ? this.reduceFeesByCurrency (fees) : fees;
            const reducedLength = reducedFees.length;
            for (let i = 0; i < reducedLength; i++) {
                reducedFees[i]['cost'] = this.safeNumber (reducedFees[i], 'cost');
                if ('rate' in reducedFees[i]) {
                    reducedFees[i]['rate'] = this.safeNumber (reducedFees[i], 'rate');
                }
            }
            if (!parseFee && (reducedLength === 0)) {
                // copy fee to avoid modification by reference
                const feeCopy = this.deepExtend (fee);
                feeCopy['cost'] = this.safeNumber (feeCopy, 'cost');
                if ('rate' in feeCopy) {
                    feeCopy['rate'] = this.safeNumber (feeCopy, 'rate');
                }
                reducedFees.push (feeCopy);
            }
            order['fees'] = reducedFees;
            if (parseFee && (reducedLength === 1)) {
                order['fee'] = reducedFees[0];
            }
        }
        if (amount === undefined) {
            // ensure amount = filled + remaining
            if (filled !== undefined && remaining !== undefined) {
                amount = Precise.stringAdd (filled, remaining);
            } else if (status === 'closed') {
                amount = filled;
            }
        }
        if (filled === undefined) {
            if (amount !== undefined && remaining !== undefined) {
                filled = Precise.stringSub (amount, remaining);
            } else if (status === 'closed' && amount !== undefined) {
                filled = amount;
            }
        }
        if (remaining === undefined) {
            if (amount !== undefined && filled !== undefined) {
                remaining = Precise.stringSub (amount, filled);
            } else if (status === 'closed') {
                remaining = '0';
            }
        }
        // ensure that the average field is calculated correctly
        const inverse = this.safeBool (market, 'inverse', false);
        const contractSize = this.numberToString (this.safeValue (market, 'contractSize', 1));
        // inverse
        // price = filled * contract size / cost
        //
        // linear
        // price = cost / (filled * contract size)
        if (average === undefined) {
            if ((filled !== undefined) && (cost !== undefined) && Precise.stringGt (filled, '0')) {
                const filledTimesContractSize = Precise.stringMul (filled, contractSize);
                if (inverse) {
                    average = Precise.stringDiv (filledTimesContractSize, cost);
                } else {
                    average = Precise.stringDiv (cost, filledTimesContractSize);
                }
            }
        }
        // similarly
        // inverse
        // cost = filled * contract size / price
        //
        // linear
        // cost = filled * contract size * price
        const costPriceExists = (average !== undefined) || (price !== undefined);
        if (parseCost && (filled !== undefined) && costPriceExists) {
            let multiplyPrice = undefined;
            if (average === undefined) {
                multiplyPrice = price;
            } else {
                multiplyPrice = average;
            }
            // contract trading
            const filledTimesContractSize = Precise.stringMul (filled, contractSize);
            if (inverse) {
                cost = Precise.stringDiv (filledTimesContractSize, multiplyPrice);
            } else {
                cost = Precise.stringMul (filledTimesContractSize, multiplyPrice);
            }
        }
        // support for market orders
        const orderType = this.safeValue (order, 'type');
        const emptyPrice = (price === undefined) || Precise.stringEquals (price, '0');
        if (emptyPrice && (orderType === 'market')) {
            price = average;
        }
        // we have trades with string values at this point so we will mutate them
        for (let i = 0; i < trades.length; i++) {
            const entry = trades[i];
            entry['amount'] = this.safeNumber (entry, 'amount');
            entry['price'] = this.safeNumber (entry, 'price');
            entry['cost'] = this.safeNumber (entry, 'cost');
            const tradeFee = this.safeDict (entry, 'fee', {});
            tradeFee['cost'] = this.safeNumber (tradeFee, 'cost');
            if ('rate' in tradeFee) {
                tradeFee['rate'] = this.safeNumber (tradeFee, 'rate');
            }
            const entryFees = this.safeList (entry, 'fees', []);
            for (let j = 0; j < entryFees.length; j++) {
                entryFees[j]['cost'] = this.safeNumber (entryFees[j], 'cost');
            }
            entry['fees'] = entryFees;
            entry['fee'] = tradeFee;
        }
        let timeInForce = this.safeString (order, 'timeInForce');
        let postOnly = this.safeValue (order, 'postOnly');
        // timeInForceHandling
        if (timeInForce === undefined) {
            if (!isTriggerOrSLTpOrder && (this.safeString (order, 'type') === 'market')) {
                timeInForce = 'IOC';
            }
            // allow postOnly override
            if (postOnly) {
                timeInForce = 'PO';
            }
        } else if (postOnly === undefined) {
            // timeInForce is not undefined here
            postOnly = timeInForce === 'PO';
        }
        const timestamp = this.safeInteger (order, 'timestamp');
        const lastUpdateTimestamp = this.safeInteger (order, 'lastUpdateTimestamp');
        let datetime = this.safeString (order, 'datetime');
        if (datetime === undefined) {
            datetime = this.iso8601 (timestamp);
        }
        const triggerPrice = this.parseNumber (this.safeString2 (order, 'triggerPrice', 'stopPrice'));
        const takeProfitPrice = this.parseNumber (this.safeString (order, 'takeProfitPrice'));
        const stopLossPrice = this.parseNumber (this.safeString (order, 'stopLossPrice'));
        return this.extend (order, {
            'id': this.safeString (order, 'id'),
            'clientOrderId': this.safeString (order, 'clientOrderId'),
            'timestamp': timestamp,
            'datetime': datetime,
            'symbol': symbol,
            'type': this.safeString (order, 'type'),
            'side': side,
            'lastTradeTimestamp': lastTradeTimeTimestamp,
            'lastUpdateTimestamp': lastUpdateTimestamp,
            'price': this.parseNumber (price),
            'amount': this.parseNumber (amount),
            'cost': this.parseNumber (cost),
            'average': this.parseNumber (average),
            'filled': this.parseNumber (filled),
            'remaining': this.parseNumber (remaining),
            'timeInForce': timeInForce,
            'postOnly': postOnly,
            'trades': trades,
            'reduceOnly': this.safeValue (order, 'reduceOnly'),
            'stopPrice': triggerPrice,  // ! deprecated, use triggerPrice instead
            'triggerPrice': triggerPrice,
            'takeProfitPrice': takeProfitPrice,
            'stopLossPrice': stopLossPrice,
            'status': status,
            'fee': this.safeValue (order, 'fee'),
        });
    }

    parseOrders (orders: object, market: Market = undefined, since: Int = undefined, limit: Int = undefined, params = {}): Order[] {
        //
        // the value of orders is either a dict or a list
        //
        // dict
        //
        //     {
        //         'id1': { ... },
        //         'id2': { ... },
        //         'id3': { ... },
        //         ...
        //     }
        //
        // list
        //
        //     [
        //         { 'id': 'id1', ... },
        //         { 'id': 'id2', ... },
        //         { 'id': 'id3', ... },
        //         ...
        //     ]
        //
        let results = [];
        if (Array.isArray (orders)) {
            for (let i = 0; i < orders.length; i++) {
                const order = this.extend (this.parseOrder (orders[i], market), params);
                results.push (order);
            }
        } else {
            const ids = Object.keys (orders);
            for (let i = 0; i < ids.length; i++) {
                const id = ids[i];
                const order = this.extend (this.parseOrder (this.extend ({ 'id': id }, orders[id]), market), params);
                results.push (order);
            }
        }
        results = this.sortBy (results, 'timestamp');
        const symbol = (market !== undefined) ? market['symbol'] : undefined;
        return this.filterBySymbolSinceLimit (results, symbol, since, limit) as Order[];
    }

    calculateFee (symbol: string, type: string, side: string, amount: number, price: number, takerOrMaker = 'taker', params = {}) {
        /**
         * @method
         * @description calculates the presumptive fee that would be charged for an order
         * @param {string} symbol unified market symbol
         * @param {string} type 'market' or 'limit'
         * @param {string} side 'buy' or 'sell'
         * @param {float} amount how much you want to trade, in units of the base currency on most exchanges, or number of contracts
         * @param {float} price the price for the order to be filled at, in units of the quote currency
         * @param {string} takerOrMaker 'taker' or 'maker'
         * @param {object} params
         * @returns {object} contains the rate, the percentage multiplied to the order amount to obtain the fee amount, and cost, the total value of the fee in units of the quote currency, for the order
         */
        if (type === 'market' && takerOrMaker === 'maker') {
            throw new ArgumentsRequired (this.id + ' calculateFee() - you have provided incompatible arguments - "market" type order can not be "maker". Change either the "type" or the "takerOrMaker" argument to calculate the fee.');
        }
        const market = this.markets[symbol];
        const feeSide = this.safeString (market, 'feeSide', 'quote');
        let useQuote = undefined;
        if (feeSide === 'get') {
            // the fee is always in the currency you get
            useQuote = side === 'sell';
        } else if (feeSide === 'give') {
            // the fee is always in the currency you give
            useQuote = side === 'buy';
        } else {
            // the fee is always in feeSide currency
            useQuote = feeSide === 'quote';
        }
        let cost = this.numberToString (amount);
        let key = undefined;
        if (useQuote) {
            const priceString = this.numberToString (price);
            cost = Precise.stringMul (cost, priceString);
            key = 'quote';
        } else {
            key = 'base';
        }
        // for derivatives, the fee is in 'settle' currency
        if (!market['spot']) {
            key = 'settle';
        }
        // even if `takerOrMaker` argument was set to 'maker', for 'market' orders we should forcefully override it to 'taker'
        if (type === 'market') {
            takerOrMaker = 'taker';
        }
        const rate = this.safeString (market, takerOrMaker);
        cost = Precise.stringMul (cost, rate);
        return {
            'type': takerOrMaker,
            'currency': market[key],
            'rate': this.parseNumber (rate),
            'cost': this.parseNumber (cost),
        };
    }

    safeLiquidation (liquidation: Dict, market: Market = undefined): Liquidation {
        const contracts = this.safeString (liquidation, 'contracts');
        const contractSize = this.safeString (market, 'contractSize');
        const price = this.safeString (liquidation, 'price');
        let baseValue = this.safeString (liquidation, 'baseValue');
        let quoteValue = this.safeString (liquidation, 'quoteValue');
        if ((baseValue === undefined) && (contracts !== undefined) && (contractSize !== undefined) && (price !== undefined)) {
            baseValue = Precise.stringMul (contracts, contractSize);
        }
        if ((quoteValue === undefined) && (baseValue !== undefined) && (price !== undefined)) {
            quoteValue = Precise.stringMul (baseValue, price);
        }
        liquidation['contracts'] = this.parseNumber (contracts);
        liquidation['contractSize'] = this.parseNumber (contractSize);
        liquidation['price'] = this.parseNumber (price);
        liquidation['baseValue'] = this.parseNumber (baseValue);
        liquidation['quoteValue'] = this.parseNumber (quoteValue);
        return liquidation as Liquidation;
    }

    safeTrade (trade: Dict, market: Market = undefined): Trade {
        const amount = this.safeString (trade, 'amount');
        const price = this.safeString (trade, 'price');
        let cost = this.safeString (trade, 'cost');
        if (cost === undefined) {
            // contract trading
            const contractSize = this.safeString (market, 'contractSize');
            let multiplyPrice = price;
            if (contractSize !== undefined) {
                const inverse = this.safeBool (market, 'inverse', false);
                if (inverse) {
                    multiplyPrice = Precise.stringDiv ('1', price);
                }
                multiplyPrice = Precise.stringMul (multiplyPrice, contractSize);
            }
            cost = Precise.stringMul (multiplyPrice, amount);
        }
        const [ resultFee, resultFees ] = this.parsedFeeAndFees (trade);
        trade['fee'] = resultFee;
        trade['fees'] = resultFees;
        trade['amount'] = this.parseNumber (amount);
        trade['price'] = this.parseNumber (price);
        trade['cost'] = this.parseNumber (cost);
        return trade as Trade;
    }

    parsedFeeAndFees (container:any) {
        let fee = this.safeDict (container, 'fee');
        let fees = this.safeList (container, 'fees');
        const feeDefined = fee !== undefined;
        const feesDefined = fees !== undefined;
        // parsing only if at least one of them is defined
        const shouldParseFees = (feeDefined || feesDefined);
        if (shouldParseFees) {
            if (feeDefined) {
                fee = this.parseFeeNumeric (fee);
            }
            if (!feesDefined) {
                // just set it directly, no further processing needed
                fees = [ fee ];
            }
            // 'fees' were set, so reparse them
            const reducedFees = this.reduceFees ? this.reduceFeesByCurrency (fees) : fees;
            const reducedLength = reducedFees.length;
            for (let i = 0; i < reducedLength; i++) {
                reducedFees[i] = this.parseFeeNumeric (reducedFees[i]);
            }
            fees = reducedFees;
            if (reducedLength === 1) {
                fee = reducedFees[0];
            } else if (reducedLength === 0) {
                fee = undefined;
            }
        }
        // in case `fee & fees` are undefined, set `fees` as empty array
        if (fee === undefined) {
            fee = {
                'cost': undefined,
                'currency': undefined,
            };
        }
        if (fees === undefined) {
            fees = [];
        }
        return [ fee, fees ];
    }

    parseFeeNumeric (fee: any) {
        fee['cost'] = this.safeNumber (fee, 'cost'); // ensure numeric
        if ('rate' in fee) {
            fee['rate'] = this.safeNumber (fee, 'rate');
        }
        return fee;
    }

    findNearestCeiling (arr: number[], providedValue: number) {
        //  i.e. findNearestCeiling ([ 10, 30, 50],  23) returns 30
        const length = arr.length;
        for (let i = 0; i < length; i++) {
            const current = arr[i];
            if (providedValue <= current) {
                return current;
            }
        }
        return arr[length - 1];
    }

    invertFlatStringDictionary (dict) {
        const reversed = {};
        const keys = Object.keys (dict);
        for (let i = 0; i < keys.length; i++) {
            const key = keys[i];
            const value = dict[key];
            if (typeof value === 'string') {
                reversed[value] = key;
            }
        }
        return reversed;
    }

    reduceFeesByCurrency (fees) {
        //
        // this function takes a list of fee structures having the following format
        //
        //     string = true
        //
        //     [
        //         { 'currency': 'BTC', 'cost': '0.1' },
        //         { 'currency': 'BTC', 'cost': '0.2'  },
        //         { 'currency': 'BTC', 'cost': '0.2', 'rate': '0.00123' },
        //         { 'currency': 'BTC', 'cost': '0.4', 'rate': '0.00123' },
        //         { 'currency': 'BTC', 'cost': '0.5', 'rate': '0.00456' },
        //         { 'currency': 'USDT', 'cost': '12.3456' },
        //     ]
        //
        //     string = false
        //
        //     [
        //         { 'currency': 'BTC', 'cost': 0.1 },
        //         { 'currency': 'BTC', 'cost': 0.2 },
        //         { 'currency': 'BTC', 'cost': 0.2, 'rate': 0.00123 },
        //         { 'currency': 'BTC', 'cost': 0.4, 'rate': 0.00123 },
        //         { 'currency': 'BTC', 'cost': 0.5, 'rate': 0.00456 },
        //         { 'currency': 'USDT', 'cost': 12.3456 },
        //     ]
        //
        // and returns a reduced fee list, where fees are summed per currency and rate (if any)
        //
        //     string = true
        //
        //     [
        //         { 'currency': 'BTC', 'cost': '0.4'  },
        //         { 'currency': 'BTC', 'cost': '0.6', 'rate': '0.00123' },
        //         { 'currency': 'BTC', 'cost': '0.5', 'rate': '0.00456' },
        //         { 'currency': 'USDT', 'cost': '12.3456' },
        //     ]
        //
        //     string  = false
        //
        //     [
        //         { 'currency': 'BTC', 'cost': 0.3  },
        //         { 'currency': 'BTC', 'cost': 0.6, 'rate': 0.00123 },
        //         { 'currency': 'BTC', 'cost': 0.5, 'rate': 0.00456 },
        //         { 'currency': 'USDT', 'cost': 12.3456 },
        //     ]
        //
        const reduced = {};
        for (let i = 0; i < fees.length; i++) {
            const fee = fees[i];
            const code = this.safeString (fee, 'currency');
            const feeCurrencyCode = code !== undefined ? code : i.toString ();
            if (feeCurrencyCode !== undefined) {
                const rate = this.safeString (fee, 'rate');
                const cost = this.safeString (fee, 'cost');
                if (cost === undefined) {
                    // omit undefined cost, as it does not make sense, however, don't omit '0' costs, as they still make sense
                    continue;
                }
                if (!(feeCurrencyCode in reduced)) {
                    reduced[feeCurrencyCode] = {};
                }
                const rateKey = (rate === undefined) ? '' : rate;
                if (rateKey in reduced[feeCurrencyCode]) {
                    reduced[feeCurrencyCode][rateKey]['cost'] = Precise.stringAdd (reduced[feeCurrencyCode][rateKey]['cost'], cost);
                } else {
                    reduced[feeCurrencyCode][rateKey] = {
                        'currency': code,
                        'cost': cost,
                    };
                    if (rate !== undefined) {
                        reduced[feeCurrencyCode][rateKey]['rate'] = rate;
                    }
                }
            }
        }
        let result = [];
        const feeValues = Object.values (reduced);
        for (let i = 0; i < feeValues.length; i++) {
            const reducedFeeValues = Object.values (feeValues[i]);
            result = this.arrayConcat (result, reducedFeeValues);
        }
        return result;
    }

    safeTicker (ticker: Dict, market: Market = undefined): Ticker {
        let open = this.omitZero (this.safeString (ticker, 'open'));
        let close = this.omitZero (this.safeString (ticker, 'close'));
        let last = this.omitZero (this.safeString (ticker, 'last'));
        let change = this.omitZero (this.safeString (ticker, 'change'));
        let percentage = this.omitZero (this.safeString (ticker, 'percentage'));
        let average = this.omitZero (this.safeString (ticker, 'average'));
        let vwap = this.omitZero (this.safeString (ticker, 'vwap'));
        const baseVolume = this.safeString (ticker, 'baseVolume');
        const quoteVolume = this.safeString (ticker, 'quoteVolume');
        if (vwap === undefined) {
            vwap = Precise.stringDiv (this.omitZero (quoteVolume), baseVolume);
        }
        if ((last !== undefined) && (close === undefined)) {
            close = last;
        } else if ((last === undefined) && (close !== undefined)) {
            last = close;
        }
        if ((last !== undefined) && (open !== undefined)) {
            if (change === undefined) {
                change = Precise.stringSub (last, open);
            }
            if (average === undefined) {
                let precision = 18;
                if (market !== undefined && this.isTickPrecision ()) {
                    const marketPrecision = this.safeDict (market, 'precision');
                    const precisionPrice = this.safeString (marketPrecision, 'price');
                    if (precisionPrice !== undefined) {
                        precision = this.precisionFromString (precisionPrice);
                    }
                }
                average = Precise.stringDiv (Precise.stringAdd (last, open), '2', precision);
            }
        }
        if ((percentage === undefined) && (change !== undefined) && (open !== undefined) && Precise.stringGt (open, '0')) {
            percentage = Precise.stringMul (Precise.stringDiv (change, open), '100');
        }
        if ((change === undefined) && (percentage !== undefined) && (open !== undefined)) {
            change = Precise.stringDiv (Precise.stringMul (percentage, open), '100');
        }
        if ((open === undefined) && (last !== undefined) && (change !== undefined)) {
            open = Precise.stringSub (last, change);
        }
        // timestamp and symbol operations don't belong in safeTicker
        // they should be done in the derived classes
        return this.extend (ticker, {
            'bid': this.parseNumber (this.omitZero (this.safeString (ticker, 'bid'))),
            'bidVolume': this.safeNumber (ticker, 'bidVolume'),
            'ask': this.parseNumber (this.omitZero (this.safeString (ticker, 'ask'))),
            'askVolume': this.safeNumber (ticker, 'askVolume'),
            'high': this.parseNumber (this.omitZero (this.safeString (ticker, 'high'))),
            'low': this.parseNumber (this.omitZero (this.safeString (ticker, 'low'))),
            'open': this.parseNumber (this.omitZero (open)),
            'close': this.parseNumber (this.omitZero (close)),
            'last': this.parseNumber (this.omitZero (last)),
            'change': this.parseNumber (change),
            'percentage': this.parseNumber (percentage),
            'average': this.parseNumber (average),
            'vwap': this.parseNumber (vwap),
            'baseVolume': this.parseNumber (baseVolume),
            'quoteVolume': this.parseNumber (quoteVolume),
            'previousClose': this.safeNumber (ticker, 'previousClose'),
            'indexPrice': this.safeNumber (ticker, 'indexPrice'),
            'markPrice': this.safeNumber (ticker, 'markPrice'),
        });
    }

    async fetchBorrowRate (code: string, amount: number, params = {}): Promise<{}> {
        throw new NotSupported (this.id + ' fetchBorrowRate is deprecated, please use fetchCrossBorrowRate or fetchIsolatedBorrowRate instead');
    }

    async repayCrossMargin (code: string, amount: number, params = {}): Promise<{}> {
        throw new NotSupported (this.id + ' repayCrossMargin is not support yet');
    }

    async repayIsolatedMargin (symbol: string, code: string, amount: number, params = {}): Promise<{}> {
        throw new NotSupported (this.id + ' repayIsolatedMargin is not support yet');
    }

    async borrowCrossMargin (code: string, amount: number, params = {}): Promise<{}> {
        throw new NotSupported (this.id + ' borrowCrossMargin is not support yet');
    }

    async borrowIsolatedMargin (symbol: string, code: string, amount: number, params = {}): Promise<{}> {
        throw new NotSupported (this.id + ' borrowIsolatedMargin is not support yet');
    }

    async borrowMargin (code: string, amount: number, symbol: Str = undefined, params = {}): Promise<{}> {
        throw new NotSupported (this.id + ' borrowMargin is deprecated, please use borrowCrossMargin or borrowIsolatedMargin instead');
    }

    async repayMargin (code: string, amount: number, symbol: Str = undefined, params = {}): Promise<{}> {
        throw new NotSupported (this.id + ' repayMargin is deprecated, please use repayCrossMargin or repayIsolatedMargin instead');
    }

    async fetchOHLCV (symbol: string, timeframe = '1m', since: Int = undefined, limit: Int = undefined, params = {}): Promise<OHLCV[]> {
        let message = '';
        if (this.has['fetchTrades']) {
            message = '. If you want to build OHLCV candles from trade executions data, visit https://github.com/ccxt/ccxt/tree/master/examples/ and see "build-ohlcv-bars" file';
        }
        throw new NotSupported (this.id + ' fetchOHLCV() is not supported yet' + message);
    }

    async fetchOHLCVWs (symbol: string, timeframe = '1m', since: Int = undefined, limit: Int = undefined, params = {}): Promise<OHLCV[]> {
        let message = '';
        if (this.has['fetchTradesWs']) {
            message = '. If you want to build OHLCV candles from trade executions data, visit https://github.com/ccxt/ccxt/tree/master/examples/ and see "build-ohlcv-bars" file';
        }
        throw new NotSupported (this.id + ' fetchOHLCVWs() is not supported yet. Try using fetchOHLCV instead.' + message);
    }

    async watchOHLCV (symbol: string, timeframe = '1m', since: Int = undefined, limit: Int = undefined, params = {}): Promise<OHLCV[]> {
        throw new NotSupported (this.id + ' watchOHLCV() is not supported yet');
    }

    convertTradingViewToOHLCV (ohlcvs: number[][], timestamp = 't', open = 'o', high = 'h', low = 'l', close = 'c', volume = 'v', ms = false) {
        const result = [];
        const timestamps = this.safeList (ohlcvs, timestamp, []);
        const opens = this.safeList (ohlcvs, open, []);
        const highs = this.safeList (ohlcvs, high, []);
        const lows = this.safeList (ohlcvs, low, []);
        const closes = this.safeList (ohlcvs, close, []);
        const volumes = this.safeList (ohlcvs, volume, []);
        for (let i = 0; i < timestamps.length; i++) {
            result.push ([
                ms ? this.safeInteger (timestamps, i) : this.safeTimestamp (timestamps, i),
                this.safeValue (opens, i),
                this.safeValue (highs, i),
                this.safeValue (lows, i),
                this.safeValue (closes, i),
                this.safeValue (volumes, i),
            ]);
        }
        return result;
    }

    convertOHLCVToTradingView (ohlcvs: number[][], timestamp = 't', open = 'o', high = 'h', low = 'l', close = 'c', volume = 'v', ms = false) {
        const result = {};
        result[timestamp] = [];
        result[open] = [];
        result[high] = [];
        result[low] = [];
        result[close] = [];
        result[volume] = [];
        for (let i = 0; i < ohlcvs.length; i++) {
            const ts = ms ? ohlcvs[i][0] : this.parseToInt (ohlcvs[i][0] / 1000);
            result[timestamp].push (ts);
            result[open].push (ohlcvs[i][1]);
            result[high].push (ohlcvs[i][2]);
            result[low].push (ohlcvs[i][3]);
            result[close].push (ohlcvs[i][4]);
            result[volume].push (ohlcvs[i][5]);
        }
        return result;
    }

    async fetchWebEndpoint (method, endpointMethod, returnAsJson, startRegex = undefined, endRegex = undefined) {
        let errorMessage = '';
        const options = this.safeValue (this.options, method, {});
        const muteOnFailure = this.safeBool (options, 'webApiMuteFailure', true);
        try {
            // if it was not explicitly disabled, then don't fetch
            if (this.safeBool (options, 'webApiEnable', true) !== true) {
                return undefined;
            }
            const maxRetries = this.safeValue (options, 'webApiRetries', 10);
            let response = undefined;
            let retry = 0;
            while (retry < maxRetries) {
                try {
                    response = await this[endpointMethod] ({});
                    break;
                } catch (e) {
                    retry = retry + 1;
                    if (retry === maxRetries) {
                        throw e;
                    }
                }
            }
            let content = response;
            if (startRegex !== undefined) {
                const splitted_by_start = content.split (startRegex);
                content = splitted_by_start[1]; // we need second part after start
            }
            if (endRegex !== undefined) {
                const splitted_by_end = content.split (endRegex);
                content = splitted_by_end[0]; // we need first part after start
            }
            if (returnAsJson && (typeof content === 'string')) {
                const jsoned = this.parseJson (content.trim ()); // content should be trimmed before json parsing
                if (jsoned) {
                    return jsoned; // if parsing was not successfull, exception should be thrown
                } else {
                    throw new BadResponse ('could not parse the response into json');
                }
            } else {
                return content;
            }
        } catch (e) {
            errorMessage = this.id + ' ' + method + '() failed to fetch correct data from website. Probably webpage markup has been changed, breaking the page custom parser.';
        }
        if (muteOnFailure) {
            return undefined;
        } else {
            throw new BadResponse (errorMessage);
        }
    }

    marketIds (symbols: Strings = undefined) {
        if (symbols === undefined) {
            return symbols;
        }
        const result = [];
        for (let i = 0; i < symbols.length; i++) {
            result.push (this.marketId (symbols[i]));
        }
        return result;
    }

    marketsForSymbols (symbols: Strings = undefined) {
        if (symbols === undefined) {
            return symbols;
        }
        const result = [];
        for (let i = 0; i < symbols.length; i++) {
            result.push (this.market (symbols[i]));
        }
        return result;
    }

    marketSymbols (symbols: Strings = undefined, type: Str = undefined, allowEmpty = true, sameTypeOnly = false, sameSubTypeOnly = false) {
        if (symbols === undefined) {
            if (!allowEmpty) {
                throw new ArgumentsRequired (this.id + ' empty list of symbols is not supported');
            }
            return symbols;
        }
        const symbolsLength = symbols.length;
        if (symbolsLength === 0) {
            if (!allowEmpty) {
                throw new ArgumentsRequired (this.id + ' empty list of symbols is not supported');
            }
            return symbols;
        }
        const result = [];
        let marketType = undefined;
        let isLinearSubType = undefined;
        for (let i = 0; i < symbols.length; i++) {
            const market = this.market (symbols[i]);
            if (sameTypeOnly && (marketType !== undefined)) {
                if (market['type'] !== marketType) {
                    throw new BadRequest (this.id + ' symbols must be of the same type, either ' + marketType + ' or ' + market['type'] + '.');
                }
            }
            if (sameSubTypeOnly && (isLinearSubType !== undefined)) {
                if (market['linear'] !== isLinearSubType) {
                    throw new BadRequest (this.id + ' symbols must be of the same subType, either linear or inverse.');
                }
            }
            if (type !== undefined && market['type'] !== type) {
                throw new BadRequest (this.id + ' symbols must be of the same type ' + type + '. If the type is incorrect you can change it in options or the params of the request');
            }
            marketType = market['type'];
            if (!market['spot']) {
                isLinearSubType = market['linear'];
            }
            const symbol = this.safeString (market, 'symbol', symbols[i]);
            result.push (symbol);
        }
        return result;
    }

    marketCodes (codes: Strings = undefined) {
        if (codes === undefined) {
            return codes;
        }
        const result = [];
        for (let i = 0; i < codes.length; i++) {
            result.push (this.commonCurrencyCode (codes[i]));
        }
        return result;
    }

    parseBidsAsks (bidasks, priceKey: IndexType = 0, amountKey: IndexType = 1, countOrIdKey: IndexType = 2) {
        bidasks = this.toArray (bidasks);
        const result = [];
        for (let i = 0; i < bidasks.length; i++) {
            result.push (this.parseBidAsk (bidasks[i], priceKey, amountKey, countOrIdKey));
        }
        return result;
    }

    async fetchL2OrderBook (symbol: string, limit: Int = undefined, params = {}) {
        const orderbook = await this.fetchOrderBook (symbol, limit, params);
        return this.extend (orderbook, {
            'asks': this.sortBy (this.aggregate (orderbook['asks']), 0),
            'bids': this.sortBy (this.aggregate (orderbook['bids']), 0, true),
        });
    }

    filterBySymbol (objects, symbol: Str = undefined) {
        if (symbol === undefined) {
            return objects;
        }
        const result = [];
        for (let i = 0; i < objects.length; i++) {
            const objectSymbol = this.safeString (objects[i], 'symbol');
            if (objectSymbol === symbol) {
                result.push (objects[i]);
            }
        }
        return result;
    }

    parseOHLCV (ohlcv, market: Market = undefined) : OHLCV {
        if (Array.isArray (ohlcv)) {
            return [
                this.safeInteger (ohlcv, 0), // timestamp
                this.safeNumber (ohlcv, 1), // open
                this.safeNumber (ohlcv, 2), // high
                this.safeNumber (ohlcv, 3), // low
                this.safeNumber (ohlcv, 4), // close
                this.safeNumber (ohlcv, 5), // volume
            ];
        }
        return ohlcv;
    }

    networkCodeToId (networkCode: string, currencyCode: Str = undefined): string {
        /**
         * @ignore
         * @method
         * @name exchange#networkCodeToId
         * @description tries to convert the provided networkCode (which is expected to be an unified network code) to a network id. In order to achieve this, derived class needs to have 'options->networks' defined.
         * @param {string} networkCode unified network code
         * @param {string} currencyCode unified currency code, but this argument is not required by default, unless there is an exchange (like huobi) that needs an override of the method to be able to pass currencyCode argument additionally
         * @returns {string|undefined} exchange-specific network id
         */
        if (networkCode === undefined) {
            return undefined;
        }
        const networkIdsByCodes = this.safeValue (this.options, 'networks', {});
        let networkId = this.safeString (networkIdsByCodes, networkCode);
        // for example, if 'ETH' is passed for networkCode, but 'ETH' key not defined in `options->networks` object
        if (networkId === undefined) {
            if (currencyCode === undefined) {
                const currencies = Object.values (this.currencies);
                for (let i = 0; i < currencies.length; i++) {
                    const currency = currencies[i];
                    const networks = this.safeDict (currency, 'networks');
                    const network = this.safeDict (networks, networkCode);
                    networkId = this.safeString (network, 'id');
                    if (networkId !== undefined) {
                        break;
                    }
                }
            } else {
                // if currencyCode was provided, then we try to find if that currencyCode has a replacement (i.e. ERC20 for ETH) or is in the currency
                const defaultNetworkCodeReplacements = this.safeValue (this.options, 'defaultNetworkCodeReplacements', {});
                if (currencyCode in defaultNetworkCodeReplacements) {
                    // if there is a replacement for the passed networkCode, then we use it to find network-id in `options->networks` object
                    const replacementObject = defaultNetworkCodeReplacements[currencyCode]; // i.e. { 'ERC20': 'ETH' }
                    const keys = Object.keys (replacementObject);
                    for (let i = 0; i < keys.length; i++) {
                        const key = keys[i];
                        const value = replacementObject[key];
                        // if value matches to provided unified networkCode, then we use it's key to find network-id in `options->networks` object
                        if (value === networkCode) {
                            networkId = this.safeString (networkIdsByCodes, key);
                            break;
                        }
                    }
                } else {
                    // serach for network inside currency
                    const currency = this.safeDict (this.currencies, currencyCode);
                    const networks = this.safeDict (currency, 'networks');
                    const network = this.safeDict (networks, networkCode);
                    networkId = this.safeString (network, 'id');
                }
            }
            // if it wasn't found, we just set the provided value to network-id
            if (networkId === undefined) {
                networkId = networkCode;
            }
        }
        return networkId;
    }

    networkIdToCode (networkId: Str = undefined, currencyCode: Str = undefined): string {
        /**
         * @ignore
         * @method
         * @name exchange#networkIdToCode
         * @description tries to convert the provided exchange-specific networkId to an unified network Code. In order to achieve this, derived class needs to have "options['networksById']" defined.
         * @param {string} networkId exchange specific network id/title, like: TRON, Trc-20, usdt-erc20, etc
         * @param {string|undefined} currencyCode unified currency code, but this argument is not required by default, unless there is an exchange (like huobi) that needs an override of the method to be able to pass currencyCode argument additionally
         * @returns {string|undefined} unified network code
         */
        if (networkId === undefined) {
            return undefined;
        }
        const networkCodesByIds = this.safeDict (this.options, 'networksById', {});
        let networkCode = this.safeString (networkCodesByIds, networkId, networkId);
        // replace mainnet network-codes (i.e. ERC20->ETH)
        if (currencyCode !== undefined) {
            const defaultNetworkCodeReplacements = this.safeDict (this.options, 'defaultNetworkCodeReplacements', {});
            if (currencyCode in defaultNetworkCodeReplacements) {
                const replacementObject = this.safeDict (defaultNetworkCodeReplacements, currencyCode, {});
                networkCode = this.safeString (replacementObject, networkCode, networkCode);
            }
        }
        return networkCode;
    }

    handleNetworkCodeAndParams (params) {
        const networkCodeInParams = this.safeString2 (params, 'networkCode', 'network');
        if (networkCodeInParams !== undefined) {
            params = this.omit (params, [ 'networkCode', 'network' ]);
        }
        // if it was not defined by user, we should not set it from 'defaultNetworks', because handleNetworkCodeAndParams is for only request-side and thus we do not fill it with anything. We can only use 'defaultNetworks' after parsing response-side
        return [ networkCodeInParams, params ];
    }

    defaultNetworkCode (currencyCode: string) {
        let defaultNetworkCode = undefined;
        const defaultNetworks = this.safeDict (this.options, 'defaultNetworks', {});
        if (currencyCode in defaultNetworks) {
            // if currency had set its network in "defaultNetworks", use it
            defaultNetworkCode = defaultNetworks[currencyCode];
        } else {
            // otherwise, try to use the global-scope 'defaultNetwork' value (even if that network is not supported by currency, it doesn't make any problem, this will be just used "at first" if currency supports this network at all)
            const defaultNetwork = this.safeString (this.options, 'defaultNetwork');
            if (defaultNetwork !== undefined) {
                defaultNetworkCode = defaultNetwork;
            }
        }
        return defaultNetworkCode;
    }

    selectNetworkCodeFromUnifiedNetworks (currencyCode, networkCode, indexedNetworkEntries) {
        return this.selectNetworkKeyFromNetworks (currencyCode, networkCode, indexedNetworkEntries, true);
    }

    selectNetworkIdFromRawNetworks (currencyCode, networkCode, indexedNetworkEntries) {
        return this.selectNetworkKeyFromNetworks (currencyCode, networkCode, indexedNetworkEntries, false);
    }

    selectNetworkKeyFromNetworks (currencyCode, networkCode, indexedNetworkEntries, isIndexedByUnifiedNetworkCode = false) {
        // this method is used against raw & unparse network entries, which are just indexed by network id
        let chosenNetworkId = undefined;
        const availableNetworkIds = Object.keys (indexedNetworkEntries);
        const responseNetworksLength = availableNetworkIds.length;
        if (networkCode !== undefined) {
            if (responseNetworksLength === 0) {
                throw new NotSupported (this.id + ' - ' + networkCode + ' network did not return any result for ' + currencyCode);
            } else {
                // if networkCode was provided by user, we should check it after response, as the referenced exchange doesn't support network-code during request
                const networkId = isIndexedByUnifiedNetworkCode ? networkCode : this.networkCodeToId (networkCode, currencyCode);
                if (networkId in indexedNetworkEntries) {
                    chosenNetworkId = networkId;
                } else {
                    throw new NotSupported (this.id + ' - ' + networkId + ' network was not found for ' + currencyCode + ', use one of ' + availableNetworkIds.join (', '));
                }
            }
        } else {
            if (responseNetworksLength === 0) {
                throw new NotSupported (this.id + ' - no networks were returned for ' + currencyCode);
            } else {
                // if networkCode was not provided by user, then we try to use the default network (if it was defined in "defaultNetworks"), otherwise, we just return the first network entry
                const defaultNetworkCode = this.defaultNetworkCode (currencyCode);
                const defaultNetworkId = isIndexedByUnifiedNetworkCode ? defaultNetworkCode : this.networkCodeToId (defaultNetworkCode, currencyCode);
                chosenNetworkId = (defaultNetworkId in indexedNetworkEntries) ? defaultNetworkId : availableNetworkIds[0];
            }
        }
        return chosenNetworkId;
    }

    safeNumber2 (dictionary: object, key1: IndexType, key2: IndexType, d = undefined) {
        const value = this.safeString2 (dictionary, key1, key2);
        return this.parseNumber (value, d);
    }

    parseOrderBook (orderbook: object, symbol: string, timestamp: Int = undefined, bidsKey = 'bids', asksKey = 'asks', priceKey: IndexType = 0, amountKey: IndexType = 1, countOrIdKey: IndexType = 2): OrderBook {
        const bids = this.parseBidsAsks (this.safeValue (orderbook, bidsKey, []), priceKey, amountKey, countOrIdKey);
        const asks = this.parseBidsAsks (this.safeValue (orderbook, asksKey, []), priceKey, amountKey, countOrIdKey);
        return {
            'symbol': symbol,
            'bids': this.sortBy (bids, 0, true),
            'asks': this.sortBy (asks, 0),
            'timestamp': timestamp,
            'datetime': this.iso8601 (timestamp),
            'nonce': undefined,
        } as any;
    }

    parseOHLCVs (ohlcvs: object[], market: any = undefined, timeframe: string = '1m', since: Int = undefined, limit: Int = undefined, tail: Bool = false): OHLCV[] {
        const results = [];
        for (let i = 0; i < ohlcvs.length; i++) {
            results.push (this.parseOHLCV (ohlcvs[i], market));
        }
        const sorted = this.sortBy (results, 0);
        return this.filterBySinceLimit (sorted, since, limit, 0, tail) as any;
    }

    parseLeverageTiers (response: any, symbols: string[] = undefined, marketIdKey = undefined): LeverageTiers {
        // marketIdKey should only be undefined when response is a dictionary
        symbols = this.marketSymbols (symbols);
        const tiers = {};
        let symbolsLength = 0;
        if (symbols !== undefined) {
            symbolsLength = symbols.length;
        }
        const noSymbols = (symbols === undefined) || (symbolsLength === 0);
        if (Array.isArray (response)) {
            for (let i = 0; i < response.length; i++) {
                const item = response[i];
                const id = this.safeString (item, marketIdKey);
                const market = this.safeMarket (id, undefined, undefined, 'swap');
                const symbol = market['symbol'];
                const contract = this.safeBool (market, 'contract', false);
                if (contract && (noSymbols || this.inArray (symbol, symbols))) {
                    tiers[symbol] = this.parseMarketLeverageTiers (item, market);
                }
            }
        } else {
            const keys = Object.keys (response);
            for (let i = 0; i < keys.length; i++) {
                const marketId = keys[i];
                const item = response[marketId];
                const market = this.safeMarket (marketId, undefined, undefined, 'swap');
                const symbol = market['symbol'];
                const contract = this.safeBool (market, 'contract', false);
                if (contract && (noSymbols || this.inArray (symbol, symbols))) {
                    tiers[symbol] = this.parseMarketLeverageTiers (item, market);
                }
            }
        }
        return tiers;
    }

    async loadTradingLimits (symbols: Strings = undefined, reload = false, params = {}) {
        if (this.has['fetchTradingLimits']) {
            if (reload || !('limitsLoaded' in this.options)) {
                const response = await this.fetchTradingLimits (symbols);
                for (let i = 0; i < symbols.length; i++) {
                    const symbol = symbols[i];
                    this.markets[symbol] = this.deepExtend (this.markets[symbol], response[symbol]);
                }
                this.options['limitsLoaded'] = this.milliseconds ();
            }
        }
        return this.markets;
    }

    safePosition (position: Dict): Position {
        // simplified version of: /pull/12765/
        const unrealizedPnlString = this.safeString (position, 'unrealisedPnl');
        const initialMarginString = this.safeString (position, 'initialMargin');
        //
        // PERCENTAGE
        //
        const percentage = this.safeValue (position, 'percentage');
        if ((percentage === undefined) && (unrealizedPnlString !== undefined) && (initialMarginString !== undefined)) {
            // as it was done in all implementations ( aax, btcex, bybit, deribit, ftx, gate, kucoinfutures, phemex )
            const percentageString = Precise.stringMul (Precise.stringDiv (unrealizedPnlString, initialMarginString, 4), '100');
            position['percentage'] = this.parseNumber (percentageString);
        }
        // if contractSize is undefined get from market
        let contractSize = this.safeNumber (position, 'contractSize');
        const symbol = this.safeString (position, 'symbol');
        let market = undefined;
        if (symbol !== undefined) {
            market = this.safeValue (this.markets, symbol);
        }
        if (contractSize === undefined && market !== undefined) {
            contractSize = this.safeNumber (market, 'contractSize');
            position['contractSize'] = contractSize;
        }
        return position as Position;
    }

    parsePositions (positions: any[], symbols: string[] = undefined, params = {}): Position[] {
        symbols = this.marketSymbols (symbols);
        positions = this.toArray (positions);
        const result = [];
        for (let i = 0; i < positions.length; i++) {
            const position = this.extend (this.parsePosition (positions[i], undefined), params);
            result.push (position);
        }
        return this.filterByArrayPositions (result, 'symbol', symbols, false);
    }

    parseAccounts (accounts: any[], params = {}): Account[] {
        accounts = this.toArray (accounts);
        const result = [];
        for (let i = 0; i < accounts.length; i++) {
            const account = this.extend (this.parseAccount (accounts[i]), params);
            result.push (account);
        }
        return result;
    }

    parseTrades (trades: any[], market: Market = undefined, since: Int = undefined, limit: Int = undefined, params = {}): Trade[] {
        trades = this.toArray (trades);
        let result = [];
        for (let i = 0; i < trades.length; i++) {
            const trade = this.extend (this.parseTrade (trades[i], market), params);
            result.push (trade);
        }
        result = this.sortBy2 (result, 'timestamp', 'id');
        const symbol = (market !== undefined) ? market['symbol'] : undefined;
        return this.filterBySymbolSinceLimit (result, symbol, since, limit) as Trade[];
    }

    parseTransactions (transactions: any[], currency: Currency = undefined, since: Int = undefined, limit: Int = undefined, params = {}): Transaction[] {
        transactions = this.toArray (transactions);
        let result = [];
        for (let i = 0; i < transactions.length; i++) {
            const transaction = this.extend (this.parseTransaction (transactions[i], currency), params);
            result.push (transaction);
        }
        result = this.sortBy (result, 'timestamp');
        const code = (currency !== undefined) ? currency['code'] : undefined;
        return this.filterByCurrencySinceLimit (result, code, since, limit);
    }

    parseTransfers (transfers: any[], currency: Currency = undefined, since: Int = undefined, limit: Int = undefined, params = {}): TransferEntry[] {
        transfers = this.toArray (transfers);
        let result = [];
        for (let i = 0; i < transfers.length; i++) {
            const transfer = this.extend (this.parseTransfer (transfers[i], currency), params);
            result.push (transfer);
        }
        result = this.sortBy (result, 'timestamp');
        const code = (currency !== undefined) ? currency['code'] : undefined;
        return this.filterByCurrencySinceLimit (result, code, since, limit);
    }

    parseLedger (data, currency: Currency = undefined, since: Int = undefined, limit: Int = undefined, params = {}): LedgerEntry[] {
        let result = [];
        const arrayData = this.toArray (data);
        for (let i = 0; i < arrayData.length; i++) {
            const itemOrItems = this.parseLedgerEntry (arrayData[i], currency);
            if (Array.isArray (itemOrItems)) {
                for (let j = 0; j < itemOrItems.length; j++) {
                    result.push (this.extend (itemOrItems[j], params));
                }
            } else {
                result.push (this.extend (itemOrItems, params));
            }
        }
        result = this.sortBy (result, 'timestamp');
        const code = (currency !== undefined) ? currency['code'] : undefined;
        return this.filterByCurrencySinceLimit (result, code, since, limit);
    }

    nonce () {
        return this.seconds ();
    }

    setHeaders (headers) {
        return headers;
    }

    marketId (symbol: string): string {
        const market = this.market (symbol);
        if (market !== undefined) {
            return market['id'];
        }
        return symbol;
    }

    symbol (symbol: string): string {
        const market = this.market (symbol);
        return this.safeString (market, 'symbol', symbol);
    }

    handleParamString (params: object, paramName: string, defaultValue: Str = undefined): [string, object] {
        const value = this.safeString (params, paramName, defaultValue);
        if (value !== undefined) {
            params = this.omit (params, paramName);
        }
        return [ value, params ];
    }

    handleParamString2 (params: object, paramName1: string, paramName2: string, defaultValue: Str = undefined): [string, object] {
        const value = this.safeString2 (params, paramName1, paramName2, defaultValue);
        if (value !== undefined) {
            params = this.omit (params, [ paramName1, paramName2 ]);
        }
        return [ value, params ];
    }

    handleParamInteger (params: object, paramName: string, defaultValue: Int = undefined): [Int, object] {
        const value = this.safeInteger (params, paramName, defaultValue);
        if (value !== undefined) {
            params = this.omit (params, paramName);
        }
        return [ value, params ];
    }

    handleParamInteger2 (params: object, paramName1: string, paramName2: string, defaultValue: Int = undefined): [Int, object] {
        const value = this.safeInteger2 (params, paramName1, paramName2, defaultValue);
        if (value !== undefined) {
            params = this.omit (params, [ paramName1, paramName2 ]);
        }
        return [ value, params ];
    }

    handleParamBool (params: object, paramName: string, defaultValue: Bool = undefined): [Bool, object] {
        const value = this.safeBool (params, paramName, defaultValue);
        if (value !== undefined) {
            params = this.omit (params, paramName);
        }
        return [ value, params ];
    }

    handleParamBool2 (params: object, paramName1: string, paramName2: string, defaultValue: Bool = undefined): [Bool, object] {
        const value = this.safeBool2 (params, paramName1, paramName2, defaultValue);
        if (value !== undefined) {
            params = this.omit (params, [ paramName1, paramName2 ]);
        }
        return [ value, params ];
    }

    resolvePath (path, params) {
        return [
            this.implodeParams (path, params),
            this.omit (params, this.extractParams (path)),
        ];
    }

    getListFromObjectValues (objects, key: IndexType) {
        let newArray = objects;
        if (!Array.isArray (objects)) {
            newArray = this.toArray (objects);
        }
        const results = [];
        for (let i = 0; i < newArray.length; i++) {
            results.push (newArray[i][key]);
        }
        return results;
    }

    getSymbolsForMarketType (marketType: Str = undefined, subType: Str = undefined, symbolWithActiveStatus: boolean = true, symbolWithUnknownStatus: boolean = true) {
        let filteredMarkets = this.markets;
        if (marketType !== undefined) {
            filteredMarkets = this.filterBy (filteredMarkets, 'type', marketType);
        }
        if (subType !== undefined) {
            this.checkRequiredArgument ('getSymbolsForMarketType', subType, 'subType', [ 'linear', 'inverse', 'quanto' ]);
            filteredMarkets = this.filterBy (filteredMarkets, 'subType', subType);
        }
        const activeStatuses = [];
        if (symbolWithActiveStatus) {
            activeStatuses.push (true);
        }
        if (symbolWithUnknownStatus) {
            activeStatuses.push (undefined);
        }
        filteredMarkets = this.filterByArray (filteredMarkets, 'active', activeStatuses, false);
        return this.getListFromObjectValues (filteredMarkets, 'symbol');
    }

    filterByArray (objects, key: IndexType, values = undefined, indexed = true) {
        objects = this.toArray (objects);
        // return all of them if no values were passed
        if (values === undefined || !values) {
            return indexed ? this.indexBy (objects, key) : objects;
        }
        const results = [];
        for (let i = 0; i < objects.length; i++) {
            if (this.inArray (objects[i][key], values)) {
                results.push (objects[i]);
            }
        }
        return indexed ? this.indexBy (results, key) : results;
    }

    async fetch2 (path, api: any = 'public', method = 'GET', params = {}, headers: any = undefined, body: any = undefined, config = {}) {
        if (this.enableRateLimit) {
            const cost = this.calculateRateLimiterCost (api, method, path, params, config);
            await this.throttle (cost);
        }
        this.lastRestRequestTimestamp = this.milliseconds ();
        const request = this.sign (path, api, method, params, headers, body);
        this.last_request_headers = request['headers'];
        this.last_request_body = request['body'];
        this.last_request_url = request['url'];
        let retries = undefined;
        [ retries, params ] = this.handleOptionAndParams (params, path, 'maxRetriesOnFailure', 0);
        let retryDelay = undefined;
        [ retryDelay, params ] = this.handleOptionAndParams (params, path, 'maxRetriesOnFailureDelay', 0);
        for (let i = 0; i < retries + 1; i++) {
            try {
                return await this.fetch (request['url'], request['method'], request['headers'], request['body']);
            } catch (e) {
                if (e instanceof NetworkError) {
                    if (i < retries) {
                        if (this.verbose) {
                            this.log ('Request failed with the error: ' + e.toString () + ', retrying ' + (i + 1).toString () + ' of ' + retries.toString () + '...');
                        }
                        if ((retryDelay !== undefined) && (retryDelay !== 0)) {
                            await this.sleep (retryDelay);
                        }
                        continue;
                    }
                }
                throw e;
            }
        }
        return undefined; // this line is never reached, but exists for c# value return requirement
    }

    async request (path, api: any = 'public', method = 'GET', params = {}, headers: any = undefined, body: any = undefined, config = {}) {
        return await this.fetch2 (path, api, method, params, headers, body, config);
    }

    async loadAccounts (reload = false, params = {}) {
        if (reload) {
            this.accounts = await this.fetchAccounts (params);
        } else {
            if (this.accounts) {
                return this.accounts;
            } else {
                this.accounts = await this.fetchAccounts (params);
            }
        }
        this.accountsById = this.indexBy (this.accounts, 'id') as any;
        return this.accounts;
    }

    buildOHLCVC (trades: Trade[], timeframe: string = '1m', since: number = 0, limit: number = 2147483647): OHLCVC[] {
        // given a sorted arrays of trades (recent last) and a timeframe builds an array of OHLCV candles
        // note, default limit value (2147483647) is max int32 value
        const ms = this.parseTimeframe (timeframe) * 1000;
        const ohlcvs = [];
        const i_timestamp = 0;
        // const open = 1;
        const i_high = 2;
        const i_low = 3;
        const i_close = 4;
        const i_volume = 5;
        const i_count = 6;
        const tradesLength = trades.length;
        const oldest = Math.min (tradesLength, limit);
        for (let i = 0; i < oldest; i++) {
            const trade = trades[i];
            const ts = trade['timestamp'];
            if (ts < since) {
                continue;
            }
            const openingTime = Math.floor (ts / ms) * ms; // shift to the edge of m/h/d (but not M)
            if (openingTime < since) { // we don't need bars, that have opening time earlier than requested
                continue;
            }
            const ohlcv_length = ohlcvs.length;
            const candle = ohlcv_length - 1;
            if ((candle === -1) || (openingTime >= this.sum (ohlcvs[candle][i_timestamp], ms))) {
                // moved to a new timeframe -> create a new candle from opening trade
                ohlcvs.push ([
                    openingTime, // timestamp
                    trade['price'], // O
                    trade['price'], // H
                    trade['price'], // L
                    trade['price'], // C
                    trade['amount'], // V
                    1, // count
                ]);
            } else {
                // still processing the same timeframe -> update opening trade
                ohlcvs[candle][i_high] = Math.max (ohlcvs[candle][i_high], trade['price']);
                ohlcvs[candle][i_low] = Math.min (ohlcvs[candle][i_low], trade['price']);
                ohlcvs[candle][i_close] = trade['price'];
                ohlcvs[candle][i_volume] = this.sum (ohlcvs[candle][i_volume], trade['amount']);
                ohlcvs[candle][i_count] = this.sum (ohlcvs[candle][i_count], 1);
            }
        }
        return ohlcvs;
    }

    parseTradingViewOHLCV (ohlcvs, market = undefined, timeframe = '1m', since: Int = undefined, limit: Int = undefined) {
        const result = this.convertTradingViewToOHLCV (ohlcvs);
        return this.parseOHLCVs (result, market, timeframe, since, limit);
    }

    async editLimitBuyOrder (id: string, symbol: string, amount: number, price: Num = undefined, params = {}) {
        return await this.editLimitOrder (id, symbol, 'buy', amount, price, params);
    }

    async editLimitSellOrder (id: string, symbol: string, amount: number, price: Num = undefined, params = {}) {
        return await this.editLimitOrder (id, symbol, 'sell', amount, price, params);
    }

    async editLimitOrder (id: string, symbol: string, side: OrderSide, amount: number, price: Num = undefined, params = {}) {
        return await this.editOrder (id, symbol, 'limit', side, amount, price, params);
    }

    async editOrder (id: string, symbol: string, type: OrderType, side: OrderSide, amount: Num = undefined, price: Num = undefined, params = {}): Promise<Order> {
        await this.cancelOrder (id, symbol);
        return await this.createOrder (symbol, type, side, amount, price, params);
    }

    async editOrderWs (id: string, symbol: string, type: OrderType, side: OrderSide, amount: Num = undefined, price: Num = undefined, params = {}): Promise<Order> {
        await this.cancelOrderWs (id, symbol);
        return await this.createOrderWs (symbol, type, side, amount, price, params);
    }

    async fetchPosition (symbol: string, params = {}): Promise<Position> {
        throw new NotSupported (this.id + ' fetchPosition() is not supported yet');
    }

    async fetchPositionWs (symbol: string, params = {}): Promise<Position[]> {
        throw new NotSupported (this.id + ' fetchPositionWs() is not supported yet');
    }

    async watchPosition (symbol: Str = undefined, params = {}): Promise<Position> {
        throw new NotSupported (this.id + ' watchPosition() is not supported yet');
    }

    async watchPositions (symbols: Strings = undefined, since: Int = undefined, limit: Int = undefined, params = {}): Promise<Position[]> {
        throw new NotSupported (this.id + ' watchPositions() is not supported yet');
    }

    async watchPositionForSymbols (symbols: Strings = undefined, since: Int = undefined, limit: Int = undefined, params = {}): Promise<Position[]> {
        return await this.watchPositions (symbols, since, limit, params);
    }

    async fetchPositionsForSymbol (symbol: string, params = {}): Promise<Position[]> {
        /**
         * @method
         * @name exchange#fetchPositionsForSymbol
         * @description fetches all open positions for specific symbol, unlike fetchPositions (which is designed to work with multiple symbols) so this method might be preffered for one-market position, because of less rate-limit consumption and speed
         * @param {string} symbol unified market symbol
         * @param {object} params extra parameters specific to the endpoint
         * @returns {object[]} a list of [position structure]{@link https://docs.ccxt.com/#/?id=position-structure} with maximum 3 items - possible one position for "one-way" mode, and possible two positions (long & short) for "two-way" (a.k.a. hedge) mode
         */
        throw new NotSupported (this.id + ' fetchPositionsForSymbol() is not supported yet');
    }

    async fetchPositionsForSymbolWs (symbol: string, params = {}): Promise<Position[]> {
        /**
         * @method
         * @name exchange#fetchPositionsForSymbol
         * @description fetches all open positions for specific symbol, unlike fetchPositions (which is designed to work with multiple symbols) so this method might be preffered for one-market position, because of less rate-limit consumption and speed
         * @param {string} symbol unified market symbol
         * @param {object} params extra parameters specific to the endpoint
         * @returns {object[]} a list of [position structure]{@link https://docs.ccxt.com/#/?id=position-structure} with maximum 3 items - possible one position for "one-way" mode, and possible two positions (long & short) for "two-way" (a.k.a. hedge) mode
         */
        throw new NotSupported (this.id + ' fetchPositionsForSymbol() is not supported yet');
    }

    async fetchPositions (symbols: Strings = undefined, params = {}): Promise<Position[]> {
        throw new NotSupported (this.id + ' fetchPositions() is not supported yet');
    }

    async fetchPositionsWs (symbols: Strings = undefined, params = {}): Promise<Position[]> {
        throw new NotSupported (this.id + ' fetchPositions() is not supported yet');
    }

    async fetchPositionsRisk (symbols: Strings = undefined, params = {}): Promise<Position[]> {
        throw new NotSupported (this.id + ' fetchPositionsRisk() is not supported yet');
    }

    async fetchBidsAsks (symbols: Strings = undefined, params = {}): Promise<Tickers> {
        throw new NotSupported (this.id + ' fetchBidsAsks() is not supported yet');
    }

    async fetchBorrowInterest (code: Str = undefined, symbol: Str = undefined, since: Int = undefined, limit: Int = undefined, params = {}): Promise<BorrowInterest[]> {
        throw new NotSupported (this.id + ' fetchBorrowInterest() is not supported yet');
    }

    async fetchLedger (code: Str = undefined, since: Int = undefined, limit: Int = undefined, params = {}): Promise<LedgerEntry[]> {
        throw new NotSupported (this.id + ' fetchLedger() is not supported yet');
    }

    async fetchLedgerEntry (id: string, code: Str = undefined, params = {}): Promise<LedgerEntry> {
        throw new NotSupported (this.id + ' fetchLedgerEntry() is not supported yet');
    }

    parseBidAsk (bidask, priceKey: IndexType = 0, amountKey: IndexType = 1, countOrIdKey: IndexType = 2) {
        const price = this.safeNumber (bidask, priceKey);
        const amount = this.safeNumber (bidask, amountKey);
        const countOrId = this.safeInteger (bidask, countOrIdKey);
        const bidAsk = [ price, amount ];
        if (countOrId !== undefined) {
            bidAsk.push (countOrId);
        }
        return bidAsk;
    }

    safeCurrency (currencyId: Str, currency: Currency = undefined): CurrencyInterface {
        if ((currencyId === undefined) && (currency !== undefined)) {
            return currency;
        }
        if ((this.currencies_by_id !== undefined) && (currencyId in this.currencies_by_id) && (this.currencies_by_id[currencyId] !== undefined)) {
            return this.currencies_by_id[currencyId];
        }
        let code = currencyId;
        if (currencyId !== undefined) {
            code = this.commonCurrencyCode (currencyId.toUpperCase ());
        }
        return this.safeCurrencyStructure ({
            'id': currencyId,
            'code': code,
            'precision': undefined,
        });
    }

    safeMarket (marketId: Str, market: Market = undefined, delimiter: Str = undefined, marketType: Str = undefined): MarketInterface {
        const result = this.safeMarketStructure ({
            'symbol': marketId,
            'marketId': marketId,
        });
        if (marketId !== undefined) {
            if ((this.markets_by_id !== undefined) && (marketId in this.markets_by_id)) {
                const markets = this.markets_by_id[marketId];
                const numMarkets = markets.length;
                if (numMarkets === 1) {
                    return markets[0];
                } else {
                    if (marketType === undefined) {
                        if (market === undefined) {
                            throw new ArgumentsRequired (this.id + ' safeMarket() requires a fourth argument for ' + marketId + ' to disambiguate between different markets with the same market id');
                        } else {
                            marketType = market['type'];
                        }
                    }
                    for (let i = 0; i < markets.length; i++) {
                        const currentMarket = markets[i];
                        if (currentMarket[marketType]) {
                            return currentMarket;
                        }
                    }
                }
            } else if (delimiter !== undefined && delimiter !== '') {
                const parts = marketId.split (delimiter);
                const partsLength = parts.length;
                if (partsLength === 2) {
                    result['baseId'] = this.safeString (parts, 0);
                    result['quoteId'] = this.safeString (parts, 1);
                    result['base'] = this.safeCurrencyCode (result['baseId']);
                    result['quote'] = this.safeCurrencyCode (result['quoteId']);
                    result['symbol'] = result['base'] + '/' + result['quote'];
                    return result;
                } else {
                    return result;
                }
            }
        }
        if (market !== undefined) {
            return market;
        }
        return result;
    }

    checkRequiredCredentials (error = true) {
        /**
         * @ignore
         * @method
         * @param {boolean} error throw an error that a credential is required if true
         * @returns {boolean} true if all required credentials have been set, otherwise false or an error is thrown is param error=true
         */
        const keys = Object.keys (this.requiredCredentials);
        for (let i = 0; i < keys.length; i++) {
            const key = keys[i];
            if (this.requiredCredentials[key] && !this[key]) {
                if (error) {
                    throw new AuthenticationError (this.id + ' requires "' + key + '" credential');
                } else {
                    return false;
                }
            }
        }
        return true;
    }

    oath () {
        if (this.twofa !== undefined) {
            return totp (this.twofa);
        } else {
            throw new ExchangeError (this.id + ' exchange.twofa has not been set for 2FA Two-Factor Authentication');
        }
    }

    async fetchBalance (params = {}): Promise<Balances> {
        throw new NotSupported (this.id + ' fetchBalance() is not supported yet');
    }

    async fetchBalanceWs (params = {}): Promise<Balances> {
        throw new NotSupported (this.id + ' fetchBalanceWs() is not supported yet');
    }

    parseBalance (response): Balances {
        throw new NotSupported (this.id + ' parseBalance() is not supported yet');
    }

    async watchBalance (params = {}): Promise<Balances> {
        throw new NotSupported (this.id + ' watchBalance() is not supported yet');
    }

    async fetchPartialBalance (part, params = {}) {
        const balance = await this.fetchBalance (params);
        return balance[part];
    }

    async fetchFreeBalance (params = {}) {
        return await this.fetchPartialBalance ('free', params);
    }

    async fetchUsedBalance (params = {}) {
        return await this.fetchPartialBalance ('used', params);
    }

    async fetchTotalBalance (params = {}) {
        return await this.fetchPartialBalance ('total', params);
    }

    async fetchStatus (params = {}): Promise<any> {
        throw new NotSupported (this.id + ' fetchStatus() is not supported yet');
    }

    async fetchTransactionFee (code: string, params = {}) {
        if (!this.has['fetchTransactionFees']) {
            throw new NotSupported (this.id + ' fetchTransactionFee() is not supported yet');
        }
        return await this.fetchTransactionFees ([ code ], params);
    }

    async fetchTransactionFees (codes: Strings = undefined, params = {}): Promise<{}> {
        throw new NotSupported (this.id + ' fetchTransactionFees() is not supported yet');
    }

    async fetchDepositWithdrawFees (codes: Strings = undefined, params = {}): Promise<Dictionary<DepositWithdrawFeeNetwork>> {
        throw new NotSupported (this.id + ' fetchDepositWithdrawFees() is not supported yet');
    }

    async fetchDepositWithdrawFee (code: string, params = {}): Promise<DepositWithdrawFeeNetwork> {
        if (!this.has['fetchDepositWithdrawFees']) {
            throw new NotSupported (this.id + ' fetchDepositWithdrawFee() is not supported yet');
        }
        const fees = await this.fetchDepositWithdrawFees ([ code ], params);
        return this.safeValue (fees, code);
    }

    getSupportedMapping (key, mapping = {}) {
        if (key in mapping) {
            return mapping[key];
        } else {
            throw new NotSupported (this.id + ' ' + key + ' does not have a value in mapping');
        }
    }

    async fetchCrossBorrowRate (code: string, params = {}): Promise<CrossBorrowRate> {
        await this.loadMarkets ();
        if (!this.has['fetchBorrowRates']) {
            throw new NotSupported (this.id + ' fetchCrossBorrowRate() is not supported yet');
        }
        const borrowRates = await this.fetchCrossBorrowRates (params);
        const rate = this.safeValue (borrowRates, code);
        if (rate === undefined) {
            throw new ExchangeError (this.id + ' fetchCrossBorrowRate() could not find the borrow rate for currency code ' + code);
        }
        return rate;
    }

    async fetchIsolatedBorrowRate (symbol: string, params = {}): Promise<IsolatedBorrowRate> {
        await this.loadMarkets ();
        if (!this.has['fetchBorrowRates']) {
            throw new NotSupported (this.id + ' fetchIsolatedBorrowRate() is not supported yet');
        }
        const borrowRates = await this.fetchIsolatedBorrowRates (params);
        const rate = this.safeDict (borrowRates, symbol) as IsolatedBorrowRate;
        if (rate === undefined) {
            throw new ExchangeError (this.id + ' fetchIsolatedBorrowRate() could not find the borrow rate for market symbol ' + symbol);
        }
        return rate;
    }

    handleOptionAndParams (params: object, methodName: string, optionName: string, defaultValue = undefined) {
        // This method can be used to obtain method specific properties, i.e: this.handleOptionAndParams (params, 'fetchPosition', 'marginMode', 'isolated')
        const defaultOptionName = 'default' + this.capitalize (optionName); // we also need to check the 'defaultXyzWhatever'
        // check if params contain the key
        let value = this.safeValue2 (params, optionName, defaultOptionName);
        if (value !== undefined) {
            params = this.omit (params, [ optionName, defaultOptionName ]);
        } else {
            // handle routed methods like "watchTrades > watchTradesForSymbols" (or "watchTicker > watchTickers")
            [ methodName, params ] = this.handleParamString (params, 'callerMethodName', methodName);
            // check if exchange has properties for this method
            const exchangeWideMethodOptions = this.safeValue (this.options, methodName);
            if (exchangeWideMethodOptions !== undefined) {
                // check if the option is defined inside this method's props
                value = this.safeValue2 (exchangeWideMethodOptions, optionName, defaultOptionName);
            }
            if (value === undefined) {
                // if it's still undefined, check if global exchange-wide option exists
                value = this.safeValue2 (this.options, optionName, defaultOptionName);
            }
            // if it's still undefined, use the default value
            value = (value !== undefined) ? value : defaultValue;
        }
        return [ value, params ];
    }

    handleOptionAndParams2 (params: object, methodName1: string, optionName1: string, optionName2: string, defaultValue = undefined) {
        let value = undefined;
        [ value, params ] = this.handleOptionAndParams (params, methodName1, optionName1, defaultValue);
        // if still undefined, try optionName2
        let value2 = undefined;
        [ value2, params ] = this.handleOptionAndParams (params, methodName1, optionName2, value);
        return [ value2, params ];
    }

    handleOption (methodName: string, optionName: string, defaultValue = undefined) {
        // eslint-disable-next-line no-unused-vars
        const [ result, empty ] = this.handleOptionAndParams ({}, methodName, optionName, defaultValue);
        return result;
    }

    handleMarketTypeAndParams (methodName: string, market: Market = undefined, params = {}, defaultValue = undefined): any {
        /**
         * @ignore
         * @method
         * @name exchange#handleMarketTypeAndParams
         * @param methodName the method calling handleMarketTypeAndParams
         * @param {Market} market
         * @param {object} params
         * @param {string} [params.type] type assigned by user
         * @param {string} [params.defaultType] same as params.type
         * @param {string} [defaultValue] assigned programatically in the method calling handleMarketTypeAndParams
         * @returns {[string, object]} the market type and params with type and defaultType omitted
         */
        const defaultType = this.safeString2 (this.options, 'defaultType', 'type', 'spot');
        if (defaultValue === undefined) {  // defaultValue takes precendence over exchange wide defaultType
            defaultValue = defaultType;
        }
        const methodOptions = this.safeDict (this.options, methodName);
        let methodType = defaultValue;
        if (methodOptions !== undefined) {  // user defined methodType takes precedence over defaultValue
            if (typeof methodOptions === 'string') {
                methodType = methodOptions;
            } else {
                methodType = this.safeString2 (methodOptions, 'defaultType', 'type', methodType);
            }
        }
        const marketType = (market === undefined) ? methodType : market['type'];
        const type = this.safeString2 (params, 'defaultType', 'type', marketType);
        params = this.omit (params, [ 'defaultType', 'type' ]);
        return [ type, params ];
    }

    handleSubTypeAndParams (methodName: string, market = undefined, params = {}, defaultValue = undefined) {
        let subType = undefined;
        // if set in params, it takes precedence
        const subTypeInParams = this.safeString2 (params, 'subType', 'defaultSubType');
        // avoid omitting if it's not present
        if (subTypeInParams !== undefined) {
            subType = subTypeInParams;
            params = this.omit (params, [ 'subType', 'defaultSubType' ]);
        } else {
            // at first, check from market object
            if (market !== undefined) {
                if (market['linear']) {
                    subType = 'linear';
                } else if (market['inverse']) {
                    subType = 'inverse';
                }
            }
            // if it was not defined in market object
            if (subType === undefined) {
                const values = this.handleOptionAndParams ({}, methodName, 'subType', defaultValue); // no need to re-test params here
                subType = values[0];
            }
        }
        return [ subType, params ];
    }

    handleMarginModeAndParams (methodName: string, params = {}, defaultValue = undefined) {
        /**
         * @ignore
         * @method
         * @param {object} [params] extra parameters specific to the exchange API endpoint
         * @returns {Array} the marginMode in lowercase as specified by params["marginMode"], params["defaultMarginMode"] this.options["marginMode"] or this.options["defaultMarginMode"]
         */
        return this.handleOptionAndParams (params, methodName, 'marginMode', defaultValue);
    }

    throwExactlyMatchedException (exact, string, message) {
        if (string === undefined) {
            return;
        }
        if (string in exact) {
            throw new exact[string] (message);
        }
    }

    throwBroadlyMatchedException (broad, string, message) {
        const broadKey = this.findBroadlyMatchedKey (broad, string);
        if (broadKey !== undefined) {
            throw new broad[broadKey] (message);
        }
    }

    findBroadlyMatchedKey (broad, string) {
        // a helper for matching error strings exactly vs broadly
        const keys = Object.keys (broad);
        for (let i = 0; i < keys.length; i++) {
            const key = keys[i];
            if (string !== undefined) { // #issues/12698
                if (string.indexOf (key) >= 0) {
                    return key;
                }
            }
        }
        return undefined;
    }

    handleErrors (statusCode: int, statusText: string, url: string, method: string, responseHeaders: Dict, responseBody: string, response, requestHeaders, requestBody) {
        // it is a stub method that must be overrided in the derived exchange classes
        // throw new NotSupported (this.id + ' handleErrors() not implemented yet');
        return undefined;
    }

    calculateRateLimiterCost (api, method, path, params, config = {}) {
        return this.safeValue (config, 'cost', 1);
    }

    async fetchTicker (symbol: string, params = {}): Promise<Ticker> {
        if (this.has['fetchTickers']) {
            await this.loadMarkets ();
            const market = this.market (symbol);
            symbol = market['symbol'];
            const tickers = await this.fetchTickers ([ symbol ], params);
            const ticker = this.safeDict (tickers, symbol);
            if (ticker === undefined) {
                throw new NullResponse (this.id + ' fetchTickers() could not find a ticker for ' + symbol);
            } else {
                return ticker as Ticker;
            }
        } else {
            throw new NotSupported (this.id + ' fetchTicker() is not supported yet');
        }
    }

    async fetchMarkPrice (symbol: string, params = {}): Promise<Ticker> {
        if (this.has['fetchMarkPrices']) {
            await this.loadMarkets ();
            const market = this.market (symbol);
            symbol = market['symbol'];
            const tickers = await this.fetchMarkPrices ([ symbol ], params);
            const ticker = this.safeDict (tickers, symbol);
            if (ticker === undefined) {
                throw new NullResponse (this.id + ' fetchMarkPrices() could not find a ticker for ' + symbol);
            } else {
                return ticker as Ticker;
            }
        } else {
            throw new NotSupported (this.id + ' fetchMarkPrices() is not supported yet');
        }
    }

    async fetchTickerWs (symbol: string, params = {}): Promise<Ticker> {
        if (this.has['fetchTickersWs']) {
            await this.loadMarkets ();
            const market = this.market (symbol);
            symbol = market['symbol'];
            const tickers = await this.fetchTickersWs ([ symbol ], params);
            const ticker = this.safeDict (tickers, symbol);
            if (ticker === undefined) {
                throw new NullResponse (this.id + ' fetchTickerWs() could not find a ticker for ' + symbol);
            } else {
                return ticker as Ticker;
            }
        } else {
            throw new NotSupported (this.id + ' fetchTickerWs() is not supported yet');
        }
    }

    async watchTicker (symbol: string, params = {}): Promise<Ticker> {
        throw new NotSupported (this.id + ' watchTicker() is not supported yet');
    }

    async fetchTickers (symbols: Strings = undefined, params = {}): Promise<Tickers> {
        throw new NotSupported (this.id + ' fetchTickers() is not supported yet');
    }

    async fetchMarkPrices (symbols: Strings = undefined, params = {}): Promise<Tickers> {
        throw new NotSupported (this.id + ' fetchMarkPrices() is not supported yet');
    }

    async fetchTickersWs (symbols: Strings = undefined, params = {}): Promise<Tickers> {
        throw new NotSupported (this.id + ' fetchTickers() is not supported yet');
    }

    async fetchOrderBooks (symbols: Strings = undefined, limit: Int = undefined, params = {}): Promise<Dictionary<OrderBook>> {
        throw new NotSupported (this.id + ' fetchOrderBooks() is not supported yet');
    }

    async watchBidsAsks (symbols: Strings = undefined, params = {}): Promise<Tickers> {
        throw new NotSupported (this.id + ' watchBidsAsks() is not supported yet');
    }

    async watchTickers (symbols: Strings = undefined, params = {}): Promise<Tickers> {
        throw new NotSupported (this.id + ' watchTickers() is not supported yet');
    }

    async unWatchTickers (symbols: Strings = undefined, params = {}): Promise<any> {
        throw new NotSupported (this.id + ' unWatchTickers() is not supported yet');
    }

    async fetchOrder (id: string, symbol: Str = undefined, params = {}): Promise<Order> {
        throw new NotSupported (this.id + ' fetchOrder() is not supported yet');
    }

    async fetchOrderWs (id: string, symbol: Str = undefined, params = {}): Promise<Order> {
        throw new NotSupported (this.id + ' fetchOrderWs() is not supported yet');
    }

    async fetchOrderStatus (id: string, symbol: Str = undefined, params = {}): Promise<string> {
        // TODO: TypeScript: change method signature by replacing
        // Promise<string> with Promise<Order['status']>.
        const order = await this.fetchOrder (id, symbol, params);
        return order['status'];
    }

    async fetchUnifiedOrder (order, params = {}): Promise<Order> {
        return await this.fetchOrder (this.safeString (order, 'id'), this.safeString (order, 'symbol'), params);
    }

    async createOrder (symbol: string, type: OrderType, side: OrderSide, amount: number, price: Num = undefined, params = {}): Promise<Order> {
        throw new NotSupported (this.id + ' createOrder() is not supported yet');
    }

    async createTrailingAmountOrder (symbol: string, type: OrderType, side: OrderSide, amount: number, price: Num = undefined, trailingAmount = undefined, trailingTriggerPrice = undefined, params = {}): Promise<Order> {
        /**
         * @method
         * @name createTrailingAmountOrder
         * @description create a trailing order by providing the symbol, type, side, amount, price and trailingAmount
         * @param {string} symbol unified symbol of the market to create an order in
         * @param {string} type 'market' or 'limit'
         * @param {string} side 'buy' or 'sell'
         * @param {float} amount how much you want to trade in units of the base currency, or number of contracts
         * @param {float} [price] the price for the order to be filled at, in units of the quote currency, ignored in market orders
         * @param {float} trailingAmount the quote amount to trail away from the current market price
         * @param {float} [trailingTriggerPrice] the price to activate a trailing order, default uses the price argument
         * @param {object} [params] extra parameters specific to the exchange API endpoint
         * @returns {object} an [order structure]{@link https://docs.ccxt.com/#/?id=order-structure}
         */
        if (trailingAmount === undefined) {
            throw new ArgumentsRequired (this.id + ' createTrailingAmountOrder() requires a trailingAmount argument');
        }
        params['trailingAmount'] = trailingAmount;
        if (trailingTriggerPrice !== undefined) {
            params['trailingTriggerPrice'] = trailingTriggerPrice;
        }
        if (this.has['createTrailingAmountOrder']) {
            return await this.createOrder (symbol, type, side, amount, price, params);
        }
        throw new NotSupported (this.id + ' createTrailingAmountOrder() is not supported yet');
    }

    async createTrailingAmountOrderWs (symbol: string, type: OrderType, side: OrderSide, amount: number, price: Num = undefined, trailingAmount = undefined, trailingTriggerPrice = undefined, params = {}): Promise<Order> {
        /**
         * @method
         * @name createTrailingAmountOrderWs
         * @description create a trailing order by providing the symbol, type, side, amount, price and trailingAmount
         * @param {string} symbol unified symbol of the market to create an order in
         * @param {string} type 'market' or 'limit'
         * @param {string} side 'buy' or 'sell'
         * @param {float} amount how much you want to trade in units of the base currency, or number of contracts
         * @param {float} [price] the price for the order to be filled at, in units of the quote currency, ignored in market orders
         * @param {float} trailingAmount the quote amount to trail away from the current market price
         * @param {float} [trailingTriggerPrice] the price to activate a trailing order, default uses the price argument
         * @param {object} [params] extra parameters specific to the exchange API endpoint
         * @returns {object} an [order structure]{@link https://docs.ccxt.com/#/?id=order-structure}
         */
        if (trailingAmount === undefined) {
            throw new ArgumentsRequired (this.id + ' createTrailingAmountOrderWs() requires a trailingAmount argument');
        }
        params['trailingAmount'] = trailingAmount;
        if (trailingTriggerPrice !== undefined) {
            params['trailingTriggerPrice'] = trailingTriggerPrice;
        }
        if (this.has['createTrailingAmountOrderWs']) {
            return await this.createOrderWs (symbol, type, side, amount, price, params);
        }
        throw new NotSupported (this.id + ' createTrailingAmountOrderWs() is not supported yet');
    }

    async createTrailingPercentOrder (symbol: string, type: OrderType, side: OrderSide, amount: number, price: Num = undefined, trailingPercent = undefined, trailingTriggerPrice = undefined, params = {}): Promise<Order> {
        /**
         * @method
         * @name createTrailingPercentOrder
         * @description create a trailing order by providing the symbol, type, side, amount, price and trailingPercent
         * @param {string} symbol unified symbol of the market to create an order in
         * @param {string} type 'market' or 'limit'
         * @param {string} side 'buy' or 'sell'
         * @param {float} amount how much you want to trade in units of the base currency, or number of contracts
         * @param {float} [price] the price for the order to be filled at, in units of the quote currency, ignored in market orders
         * @param {float} trailingPercent the percent to trail away from the current market price
         * @param {float} [trailingTriggerPrice] the price to activate a trailing order, default uses the price argument
         * @param {object} [params] extra parameters specific to the exchange API endpoint
         * @returns {object} an [order structure]{@link https://docs.ccxt.com/#/?id=order-structure}
         */
        if (trailingPercent === undefined) {
            throw new ArgumentsRequired (this.id + ' createTrailingPercentOrder() requires a trailingPercent argument');
        }
        params['trailingPercent'] = trailingPercent;
        if (trailingTriggerPrice !== undefined) {
            params['trailingTriggerPrice'] = trailingTriggerPrice;
        }
        if (this.has['createTrailingPercentOrder']) {
            return await this.createOrder (symbol, type, side, amount, price, params);
        }
        throw new NotSupported (this.id + ' createTrailingPercentOrder() is not supported yet');
    }

    async createTrailingPercentOrderWs (symbol: string, type: OrderType, side: OrderSide, amount: number, price: Num = undefined, trailingPercent = undefined, trailingTriggerPrice = undefined, params = {}): Promise<Order> {
        /**
         * @method
         * @name createTrailingPercentOrderWs
         * @description create a trailing order by providing the symbol, type, side, amount, price and trailingPercent
         * @param {string} symbol unified symbol of the market to create an order in
         * @param {string} type 'market' or 'limit'
         * @param {string} side 'buy' or 'sell'
         * @param {float} amount how much you want to trade in units of the base currency, or number of contracts
         * @param {float} [price] the price for the order to be filled at, in units of the quote currency, ignored in market orders
         * @param {float} trailingPercent the percent to trail away from the current market price
         * @param {float} [trailingTriggerPrice] the price to activate a trailing order, default uses the price argument
         * @param {object} [params] extra parameters specific to the exchange API endpoint
         * @returns {object} an [order structure]{@link https://docs.ccxt.com/#/?id=order-structure}
         */
        if (trailingPercent === undefined) {
            throw new ArgumentsRequired (this.id + ' createTrailingPercentOrderWs() requires a trailingPercent argument');
        }
        params['trailingPercent'] = trailingPercent;
        if (trailingTriggerPrice !== undefined) {
            params['trailingTriggerPrice'] = trailingTriggerPrice;
        }
        if (this.has['createTrailingPercentOrderWs']) {
            return await this.createOrderWs (symbol, type, side, amount, price, params);
        }
        throw new NotSupported (this.id + ' createTrailingPercentOrderWs() is not supported yet');
    }

    async createMarketOrderWithCost (symbol: string, side: OrderSide, cost: number, params = {}) {
        /**
         * @method
         * @name createMarketOrderWithCost
         * @description create a market order by providing the symbol, side and cost
         * @param {string} symbol unified symbol of the market to create an order in
         * @param {string} side 'buy' or 'sell'
         * @param {float} cost how much you want to trade in units of the quote currency
         * @param {object} [params] extra parameters specific to the exchange API endpoint
         * @returns {object} an [order structure]{@link https://docs.ccxt.com/#/?id=order-structure}
         */
        if (this.has['createMarketOrderWithCost'] || (this.has['createMarketBuyOrderWithCost'] && this.has['createMarketSellOrderWithCost'])) {
            return await this.createOrder (symbol, 'market', side, cost, 1, params);
        }
        throw new NotSupported (this.id + ' createMarketOrderWithCost() is not supported yet');
    }

    async createMarketBuyOrderWithCost (symbol: string, cost: number, params = {}): Promise<Order> {
        /**
         * @method
         * @name createMarketBuyOrderWithCost
         * @description create a market buy order by providing the symbol and cost
         * @param {string} symbol unified symbol of the market to create an order in
         * @param {float} cost how much you want to trade in units of the quote currency
         * @param {object} [params] extra parameters specific to the exchange API endpoint
         * @returns {object} an [order structure]{@link https://docs.ccxt.com/#/?id=order-structure}
         */
        if (this.options['createMarketBuyOrderRequiresPrice'] || this.has['createMarketBuyOrderWithCost']) {
            return await this.createOrder (symbol, 'market', 'buy', cost, 1, params);
        }
        throw new NotSupported (this.id + ' createMarketBuyOrderWithCost() is not supported yet');
    }

    async createMarketSellOrderWithCost (symbol: string, cost: number, params = {}): Promise<Order> {
        /**
         * @method
         * @name createMarketSellOrderWithCost
         * @description create a market sell order by providing the symbol and cost
         * @param {string} symbol unified symbol of the market to create an order in
         * @param {float} cost how much you want to trade in units of the quote currency
         * @param {object} [params] extra parameters specific to the exchange API endpoint
         * @returns {object} an [order structure]{@link https://docs.ccxt.com/#/?id=order-structure}
         */
        if (this.options['createMarketSellOrderRequiresPrice'] || this.has['createMarketSellOrderWithCost']) {
            return await this.createOrder (symbol, 'market', 'sell', cost, 1, params);
        }
        throw new NotSupported (this.id + ' createMarketSellOrderWithCost() is not supported yet');
    }

    async createMarketOrderWithCostWs (symbol: string, side: OrderSide, cost: number, params = {}) {
        /**
         * @method
         * @name createMarketOrderWithCostWs
         * @description create a market order by providing the symbol, side and cost
         * @param {string} symbol unified symbol of the market to create an order in
         * @param {string} side 'buy' or 'sell'
         * @param {float} cost how much you want to trade in units of the quote currency
         * @param {object} [params] extra parameters specific to the exchange API endpoint
         * @returns {object} an [order structure]{@link https://docs.ccxt.com/#/?id=order-structure}
         */
        if (this.has['createMarketOrderWithCostWs'] || (this.has['createMarketBuyOrderWithCostWs'] && this.has['createMarketSellOrderWithCostWs'])) {
            return await this.createOrderWs (symbol, 'market', side, cost, 1, params);
        }
        throw new NotSupported (this.id + ' createMarketOrderWithCostWs() is not supported yet');
    }

    async createTriggerOrder (symbol: string, type: OrderType, side: OrderSide, amount: number, price: Num = undefined, triggerPrice: Num = undefined, params = {}): Promise<Order> {
        /**
         * @method
         * @name createTriggerOrder
         * @description create a trigger stop order (type 1)
         * @param {string} symbol unified symbol of the market to create an order in
         * @param {string} type 'market' or 'limit'
         * @param {string} side 'buy' or 'sell'
         * @param {float} amount how much you want to trade in units of the base currency or the number of contracts
         * @param {float} [price] the price to fulfill the order, in units of the quote currency, ignored in market orders
         * @param {float} triggerPrice the price to trigger the stop order, in units of the quote currency
         * @param {object} [params] extra parameters specific to the exchange API endpoint
         * @returns {object} an [order structure]{@link https://docs.ccxt.com/#/?id=order-structure}
         */
        if (triggerPrice === undefined) {
            throw new ArgumentsRequired (this.id + ' createTriggerOrder() requires a triggerPrice argument');
        }
        params['triggerPrice'] = triggerPrice;
        if (this.has['createTriggerOrder']) {
            return await this.createOrder (symbol, type, side, amount, price, params);
        }
        throw new NotSupported (this.id + ' createTriggerOrder() is not supported yet');
    }

    async createTriggerOrderWs (symbol: string, type: OrderType, side: OrderSide, amount: number, price: Num = undefined, triggerPrice: Num = undefined, params = {}): Promise<Order> {
        /**
         * @method
         * @name createTriggerOrderWs
         * @description create a trigger stop order (type 1)
         * @param {string} symbol unified symbol of the market to create an order in
         * @param {string} type 'market' or 'limit'
         * @param {string} side 'buy' or 'sell'
         * @param {float} amount how much you want to trade in units of the base currency or the number of contracts
         * @param {float} [price] the price to fulfill the order, in units of the quote currency, ignored in market orders
         * @param {float} triggerPrice the price to trigger the stop order, in units of the quote currency
         * @param {object} [params] extra parameters specific to the exchange API endpoint
         * @returns {object} an [order structure]{@link https://docs.ccxt.com/#/?id=order-structure}
         */
        if (triggerPrice === undefined) {
            throw new ArgumentsRequired (this.id + ' createTriggerOrderWs() requires a triggerPrice argument');
        }
        params['triggerPrice'] = triggerPrice;
        if (this.has['createTriggerOrderWs']) {
            return await this.createOrderWs (symbol, type, side, amount, price, params);
        }
        throw new NotSupported (this.id + ' createTriggerOrderWs() is not supported yet');
    }

    async createStopLossOrder (symbol: string, type: OrderType, side: OrderSide, amount: number, price: Num = undefined, stopLossPrice: Num = undefined, params = {}): Promise<Order> {
        /**
         * @method
         * @name createStopLossOrder
         * @description create a trigger stop loss order (type 2)
         * @param {string} symbol unified symbol of the market to create an order in
         * @param {string} type 'market' or 'limit'
         * @param {string} side 'buy' or 'sell'
         * @param {float} amount how much you want to trade in units of the base currency or the number of contracts
         * @param {float} [price] the price to fulfill the order, in units of the quote currency, ignored in market orders
         * @param {float} stopLossPrice the price to trigger the stop loss order, in units of the quote currency
         * @param {object} [params] extra parameters specific to the exchange API endpoint
         * @returns {object} an [order structure]{@link https://docs.ccxt.com/#/?id=order-structure}
         */
        if (stopLossPrice === undefined) {
            throw new ArgumentsRequired (this.id + ' createStopLossOrder() requires a stopLossPrice argument');
        }
        params['stopLossPrice'] = stopLossPrice;
        if (this.has['createStopLossOrder']) {
            return await this.createOrder (symbol, type, side, amount, price, params);
        }
        throw new NotSupported (this.id + ' createStopLossOrder() is not supported yet');
    }

    async createStopLossOrderWs (symbol: string, type: OrderType, side: OrderSide, amount: number, price: Num = undefined, stopLossPrice: Num = undefined, params = {}): Promise<Order> {
        /**
         * @method
         * @name createStopLossOrderWs
         * @description create a trigger stop loss order (type 2)
         * @param {string} symbol unified symbol of the market to create an order in
         * @param {string} type 'market' or 'limit'
         * @param {string} side 'buy' or 'sell'
         * @param {float} amount how much you want to trade in units of the base currency or the number of contracts
         * @param {float} [price] the price to fulfill the order, in units of the quote currency, ignored in market orders
         * @param {float} stopLossPrice the price to trigger the stop loss order, in units of the quote currency
         * @param {object} [params] extra parameters specific to the exchange API endpoint
         * @returns {object} an [order structure]{@link https://docs.ccxt.com/#/?id=order-structure}
         */
        if (stopLossPrice === undefined) {
            throw new ArgumentsRequired (this.id + ' createStopLossOrderWs() requires a stopLossPrice argument');
        }
        params['stopLossPrice'] = stopLossPrice;
        if (this.has['createStopLossOrderWs']) {
            return await this.createOrderWs (symbol, type, side, amount, price, params);
        }
        throw new NotSupported (this.id + ' createStopLossOrderWs() is not supported yet');
    }

    async createTakeProfitOrder (symbol: string, type: OrderType, side: OrderSide, amount: number, price: Num = undefined, takeProfitPrice: Num = undefined, params = {}): Promise<Order> {
        /**
         * @method
         * @name createTakeProfitOrder
         * @description create a trigger take profit order (type 2)
         * @param {string} symbol unified symbol of the market to create an order in
         * @param {string} type 'market' or 'limit'
         * @param {string} side 'buy' or 'sell'
         * @param {float} amount how much you want to trade in units of the base currency or the number of contracts
         * @param {float} [price] the price to fulfill the order, in units of the quote currency, ignored in market orders
         * @param {float} takeProfitPrice the price to trigger the take profit order, in units of the quote currency
         * @param {object} [params] extra parameters specific to the exchange API endpoint
         * @returns {object} an [order structure]{@link https://docs.ccxt.com/#/?id=order-structure}
         */
        if (takeProfitPrice === undefined) {
            throw new ArgumentsRequired (this.id + ' createTakeProfitOrder() requires a takeProfitPrice argument');
        }
        params['takeProfitPrice'] = takeProfitPrice;
        if (this.has['createTakeProfitOrder']) {
            return await this.createOrder (symbol, type, side, amount, price, params);
        }
        throw new NotSupported (this.id + ' createTakeProfitOrder() is not supported yet');
    }

    async createTakeProfitOrderWs (symbol: string, type: OrderType, side: OrderSide, amount: number, price: Num = undefined, takeProfitPrice: Num = undefined, params = {}): Promise<Order> {
        /**
         * @method
         * @name createTakeProfitOrderWs
         * @description create a trigger take profit order (type 2)
         * @param {string} symbol unified symbol of the market to create an order in
         * @param {string} type 'market' or 'limit'
         * @param {string} side 'buy' or 'sell'
         * @param {float} amount how much you want to trade in units of the base currency or the number of contracts
         * @param {float} [price] the price to fulfill the order, in units of the quote currency, ignored in market orders
         * @param {float} takeProfitPrice the price to trigger the take profit order, in units of the quote currency
         * @param {object} [params] extra parameters specific to the exchange API endpoint
         * @returns {object} an [order structure]{@link https://docs.ccxt.com/#/?id=order-structure}
         */
        if (takeProfitPrice === undefined) {
            throw new ArgumentsRequired (this.id + ' createTakeProfitOrderWs() requires a takeProfitPrice argument');
        }
        params['takeProfitPrice'] = takeProfitPrice;
        if (this.has['createTakeProfitOrderWs']) {
            return await this.createOrderWs (symbol, type, side, amount, price, params);
        }
        throw new NotSupported (this.id + ' createTakeProfitOrderWs() is not supported yet');
    }

    async createOrderWithTakeProfitAndStopLoss (symbol: string, type: OrderType, side: OrderSide, amount: number, price: Num = undefined, takeProfit: Num = undefined, stopLoss: Num = undefined, params = {}): Promise<Order> {
        /**
         * @method
         * @name createOrderWithTakeProfitAndStopLoss
         * @description create an order with a stop loss or take profit attached (type 3)
         * @param {string} symbol unified symbol of the market to create an order in
         * @param {string} type 'market' or 'limit'
         * @param {string} side 'buy' or 'sell'
         * @param {float} amount how much you want to trade in units of the base currency or the number of contracts
         * @param {float} [price] the price to fulfill the order, in units of the quote currency, ignored in market orders
         * @param {float} [takeProfit] the take profit price, in units of the quote currency
         * @param {float} [stopLoss] the stop loss price, in units of the quote currency
         * @param {object} [params] extra parameters specific to the exchange API endpoint
         * @param {string} [params.takeProfitType] *not available on all exchanges* 'limit' or 'market'
         * @param {string} [params.stopLossType] *not available on all exchanges* 'limit' or 'market'
         * @param {string} [params.takeProfitPriceType] *not available on all exchanges* 'last', 'mark' or 'index'
         * @param {string} [params.stopLossPriceType] *not available on all exchanges* 'last', 'mark' or 'index'
         * @param {float} [params.takeProfitLimitPrice] *not available on all exchanges* limit price for a limit take profit order
         * @param {float} [params.stopLossLimitPrice] *not available on all exchanges* stop loss for a limit stop loss order
         * @param {float} [params.takeProfitAmount] *not available on all exchanges* the amount for a take profit
         * @param {float} [params.stopLossAmount] *not available on all exchanges* the amount for a stop loss
         * @returns {object} an [order structure]{@link https://docs.ccxt.com/#/?id=order-structure}
         */
        params = this.setTakeProfitAndStopLossParams (symbol, type, side, amount, price, takeProfit, stopLoss, params);
        if (this.has['createOrderWithTakeProfitAndStopLoss']) {
            return await this.createOrder (symbol, type, side, amount, price, params);
        }
        throw new NotSupported (this.id + ' createOrderWithTakeProfitAndStopLoss() is not supported yet');
    }

    setTakeProfitAndStopLossParams (symbol: string, type: OrderType, side: OrderSide, amount: number, price: Num = undefined, takeProfit: Num = undefined, stopLoss: Num = undefined, params = {}) {
        if ((takeProfit === undefined) && (stopLoss === undefined)) {
            throw new ArgumentsRequired (this.id + ' createOrderWithTakeProfitAndStopLoss() requires either a takeProfit or stopLoss argument');
        }
        if (takeProfit !== undefined) {
            params['takeProfit'] = {
                'triggerPrice': takeProfit,
            };
        }
        if (stopLoss !== undefined) {
            params['stopLoss'] = {
                'triggerPrice': stopLoss,
            };
        }
        const takeProfitType = this.safeString (params, 'takeProfitType');
        const takeProfitPriceType = this.safeString (params, 'takeProfitPriceType');
        const takeProfitLimitPrice = this.safeString (params, 'takeProfitLimitPrice');
        const takeProfitAmount = this.safeString (params, 'takeProfitAmount');
        const stopLossType = this.safeString (params, 'stopLossType');
        const stopLossPriceType = this.safeString (params, 'stopLossPriceType');
        const stopLossLimitPrice = this.safeString (params, 'stopLossLimitPrice');
        const stopLossAmount = this.safeString (params, 'stopLossAmount');
        if (takeProfitType !== undefined) {
            params['takeProfit']['type'] = takeProfitType;
        }
        if (takeProfitPriceType !== undefined) {
            params['takeProfit']['priceType'] = takeProfitPriceType;
        }
        if (takeProfitLimitPrice !== undefined) {
            params['takeProfit']['price'] = this.parseToNumeric (takeProfitLimitPrice);
        }
        if (takeProfitAmount !== undefined) {
            params['takeProfit']['amount'] = this.parseToNumeric (takeProfitAmount);
        }
        if (stopLossType !== undefined) {
            params['stopLoss']['type'] = stopLossType;
        }
        if (stopLossPriceType !== undefined) {
            params['stopLoss']['priceType'] = stopLossPriceType;
        }
        if (stopLossLimitPrice !== undefined) {
            params['stopLoss']['price'] = this.parseToNumeric (stopLossLimitPrice);
        }
        if (stopLossAmount !== undefined) {
            params['stopLoss']['amount'] = this.parseToNumeric (stopLossAmount);
        }
        params = this.omit (params, [ 'takeProfitType', 'takeProfitPriceType', 'takeProfitLimitPrice', 'takeProfitAmount', 'stopLossType', 'stopLossPriceType', 'stopLossLimitPrice', 'stopLossAmount' ]);
        return params;
    }

    async createOrderWithTakeProfitAndStopLossWs (symbol: string, type: OrderType, side: OrderSide, amount: number, price: Num = undefined, takeProfit: Num = undefined, stopLoss: Num = undefined, params = {}): Promise<Order> {
        /**
         * @method
         * @name createOrderWithTakeProfitAndStopLossWs
         * @description create an order with a stop loss or take profit attached (type 3)
         * @param {string} symbol unified symbol of the market to create an order in
         * @param {string} type 'market' or 'limit'
         * @param {string} side 'buy' or 'sell'
         * @param {float} amount how much you want to trade in units of the base currency or the number of contracts
         * @param {float} [price] the price to fulfill the order, in units of the quote currency, ignored in market orders
         * @param {float} [takeProfit] the take profit price, in units of the quote currency
         * @param {float} [stopLoss] the stop loss price, in units of the quote currency
         * @param {object} [params] extra parameters specific to the exchange API endpoint
         * @param {string} [params.takeProfitType] *not available on all exchanges* 'limit' or 'market'
         * @param {string} [params.stopLossType] *not available on all exchanges* 'limit' or 'market'
         * @param {string} [params.takeProfitPriceType] *not available on all exchanges* 'last', 'mark' or 'index'
         * @param {string} [params.stopLossPriceType] *not available on all exchanges* 'last', 'mark' or 'index'
         * @param {float} [params.takeProfitLimitPrice] *not available on all exchanges* limit price for a limit take profit order
         * @param {float} [params.stopLossLimitPrice] *not available on all exchanges* stop loss for a limit stop loss order
         * @param {float} [params.takeProfitAmount] *not available on all exchanges* the amount for a take profit
         * @param {float} [params.stopLossAmount] *not available on all exchanges* the amount for a stop loss
         * @returns {object} an [order structure]{@link https://docs.ccxt.com/#/?id=order-structure}
         */
        params = this.setTakeProfitAndStopLossParams (symbol, type, side, amount, price, takeProfit, stopLoss, params);
        if (this.has['createOrderWithTakeProfitAndStopLossWs']) {
            return await this.createOrderWs (symbol, type, side, amount, price, params);
        }
        throw new NotSupported (this.id + ' createOrderWithTakeProfitAndStopLossWs() is not supported yet');
    }

    async createOrders (orders: OrderRequest[], params = {}): Promise<Order[]> {
        throw new NotSupported (this.id + ' createOrders() is not supported yet');
    }

    async createOrderWs (symbol: string, type: OrderType, side: OrderSide, amount: number, price: Num = undefined, params = {}): Promise<Order> {
        throw new NotSupported (this.id + ' createOrderWs() is not supported yet');
    }

    async cancelOrder (id: string, symbol: Str = undefined, params = {}): Promise<{}> {
        throw new NotSupported (this.id + ' cancelOrder() is not supported yet');
    }

    async cancelOrderWs (id: string, symbol: Str = undefined, params = {}): Promise<{}> {
        throw new NotSupported (this.id + ' cancelOrderWs() is not supported yet');
    }

    async cancelOrdersWs (ids: string[], symbol: Str = undefined, params = {}): Promise<{}> {
        throw new NotSupported (this.id + ' cancelOrdersWs() is not supported yet');
    }

    async cancelAllOrders (symbol: Str = undefined, params = {}): Promise<{}> {
        throw new NotSupported (this.id + ' cancelAllOrders() is not supported yet');
    }

    async cancelAllOrdersAfter (timeout: Int, params = {}): Promise<{}> {
        throw new NotSupported (this.id + ' cancelAllOrdersAfter() is not supported yet');
    }

    async cancelOrdersForSymbols (orders: CancellationRequest[], params = {}): Promise<{}> {
        throw new NotSupported (this.id + ' cancelOrdersForSymbols() is not supported yet');
    }

    async cancelAllOrdersWs (symbol: Str = undefined, params = {}): Promise<{}> {
        throw new NotSupported (this.id + ' cancelAllOrdersWs() is not supported yet');
    }

    async cancelUnifiedOrder (order, params = {}): Promise<{}> {
        return this.cancelOrder (this.safeString (order, 'id'), this.safeString (order, 'symbol'), params);
    }

    async fetchOrders (symbol: Str = undefined, since: Int = undefined, limit: Int = undefined, params = {}): Promise<Order[]> {
        if (this.has['fetchOpenOrders'] && this.has['fetchClosedOrders']) {
            throw new NotSupported (this.id + ' fetchOrders() is not supported yet, consider using fetchOpenOrders() and fetchClosedOrders() instead');
        }
        throw new NotSupported (this.id + ' fetchOrders() is not supported yet');
    }

    async fetchOrdersWs (symbol: Str = undefined, since: Int = undefined, limit: Int = undefined, params = {}): Promise<Order[]> {
        throw new NotSupported (this.id + ' fetchOrdersWs() is not supported yet');
    }

    async fetchOrderTrades (id: string, symbol: Str = undefined, since: Int = undefined, limit: Int = undefined, params = {}): Promise<Trade[]> {
        throw new NotSupported (this.id + ' fetchOrderTrades() is not supported yet');
    }

    async watchOrders (symbol: Str = undefined, since: Int = undefined, limit: Int = undefined, params = {}): Promise<Order[]> {
        throw new NotSupported (this.id + ' watchOrders() is not supported yet');
    }

    async fetchOpenOrders (symbol: Str = undefined, since: Int = undefined, limit: Int = undefined, params = {}): Promise<Order[]> {
        if (this.has['fetchOrders']) {
            const orders = await this.fetchOrders (symbol, since, limit, params);
            return this.filterBy (orders, 'status', 'open') as Order[];
        }
        throw new NotSupported (this.id + ' fetchOpenOrders() is not supported yet');
    }

    async fetchOpenOrdersWs (symbol: Str = undefined, since: Int = undefined, limit: Int = undefined, params = {}): Promise<Order[]> {
        if (this.has['fetchOrdersWs']) {
            const orders = await this.fetchOrdersWs (symbol, since, limit, params);
            return this.filterBy (orders, 'status', 'open') as Order[];
        }
        throw new NotSupported (this.id + ' fetchOpenOrdersWs() is not supported yet');
    }

    async fetchClosedOrders (symbol: Str = undefined, since: Int = undefined, limit: Int = undefined, params = {}): Promise<Order[]> {
        if (this.has['fetchOrders']) {
            const orders = await this.fetchOrders (symbol, since, limit, params);
            return this.filterBy (orders, 'status', 'closed') as Order[];
        }
        throw new NotSupported (this.id + ' fetchClosedOrders() is not supported yet');
    }

    async fetchCanceledAndClosedOrders (symbol: Str = undefined, since: Int = undefined, limit: Int = undefined, params = {}): Promise<Order[]> {
        throw new NotSupported (this.id + ' fetchCanceledAndClosedOrders() is not supported yet');
    }

    async fetchClosedOrdersWs (symbol: Str = undefined, since: Int = undefined, limit: Int = undefined, params = {}): Promise<Order[]> {
        if (this.has['fetchOrdersWs']) {
            const orders = await this.fetchOrdersWs (symbol, since, limit, params);
            return this.filterBy (orders, 'status', 'closed') as Order[];
        }
        throw new NotSupported (this.id + ' fetchClosedOrdersWs() is not supported yet');
    }

    async fetchMyTrades (symbol: Str = undefined, since: Int = undefined, limit: Int = undefined, params = {}): Promise<Trade[]> {
        throw new NotSupported (this.id + ' fetchMyTrades() is not supported yet');
    }

    async fetchMyLiquidations (symbol: Str = undefined, since: Int = undefined, limit: Int = undefined, params = {}): Promise<Liquidation[]> {
        throw new NotSupported (this.id + ' fetchMyLiquidations() is not supported yet');
    }

    async fetchLiquidations (symbol: string, since: Int = undefined, limit: Int = undefined, params = {}): Promise<Liquidation[]> {
        throw new NotSupported (this.id + ' fetchLiquidations() is not supported yet');
    }

    async fetchMyTradesWs (symbol: Str = undefined, since: Int = undefined, limit: Int = undefined, params = {}): Promise<Trade[]> {
        throw new NotSupported (this.id + ' fetchMyTradesWs() is not supported yet');
    }

    async watchMyTrades (symbol: Str = undefined, since: Int = undefined, limit: Int = undefined, params = {}): Promise<Trade[]> {
        throw new NotSupported (this.id + ' watchMyTrades() is not supported yet');
    }

    async fetchGreeks (symbol: string, params = {}): Promise<Greeks> {
        throw new NotSupported (this.id + ' fetchGreeks() is not supported yet');
    }

    async fetchOptionChain (code: string, params = {}): Promise<OptionChain> {
        throw new NotSupported (this.id + ' fetchOptionChain() is not supported yet');
    }

    async fetchOption (symbol: string, params = {}): Promise<Option> {
        throw new NotSupported (this.id + ' fetchOption() is not supported yet');
    }

    async fetchConvertQuote (fromCode: string, toCode: string, amount: Num = undefined, params = {}): Promise<Conversion> {
        throw new NotSupported (this.id + ' fetchConvertQuote() is not supported yet');
    }

    async fetchDepositsWithdrawals (code: Str = undefined, since: Int = undefined, limit: Int = undefined, params = {}): Promise<Transaction[]> {
        /**
         * @method
         * @name exchange#fetchDepositsWithdrawals
         * @description fetch history of deposits and withdrawals
         * @param {string} [code] unified currency code for the currency of the deposit/withdrawals, default is undefined
         * @param {int} [since] timestamp in ms of the earliest deposit/withdrawal, default is undefined
         * @param {int} [limit] max number of deposit/withdrawals to return, default is undefined
         * @param {object} [params] extra parameters specific to the exchange API endpoint
         * @returns {object} a list of [transaction structures]{@link https://docs.ccxt.com/#/?id=transaction-structure}
         */
        throw new NotSupported (this.id + ' fetchDepositsWithdrawals() is not supported yet');
    }

    async fetchDeposits (symbol: Str = undefined, since: Int = undefined, limit: Int = undefined, params = {}): Promise<Transaction[]> {
        throw new NotSupported (this.id + ' fetchDeposits() is not supported yet');
    }

    async fetchWithdrawals (symbol: Str = undefined, since: Int = undefined, limit: Int = undefined, params = {}): Promise<Transaction[]> {
        throw new NotSupported (this.id + ' fetchWithdrawals() is not supported yet');
    }

    async fetchDepositsWs (code: Str = undefined, since: Int = undefined, limit: Int = undefined, params = {}): Promise<{}> {
        throw new NotSupported (this.id + ' fetchDepositsWs() is not supported yet');
    }

    async fetchWithdrawalsWs (code: Str = undefined, since: Int = undefined, limit: Int = undefined, params = {}): Promise<{}> {
        throw new NotSupported (this.id + ' fetchWithdrawalsWs() is not supported yet');
    }

    async fetchFundingRateHistory (symbol: Str = undefined, since: Int = undefined, limit: Int = undefined, params = {}): Promise<FundingRateHistory[]> {
        throw new NotSupported (this.id + ' fetchFundingRateHistory() is not supported yet');
    }

    async fetchFundingHistory (symbol: Str = undefined, since: Int = undefined, limit: Int = undefined, params = {}): Promise<FundingHistory[]> {
        throw new NotSupported (this.id + ' fetchFundingHistory() is not supported yet');
    }

    async closePosition (symbol: string, side: OrderSide = undefined, params = {}): Promise<Order> {
        throw new NotSupported (this.id + ' closePosition() is not supported yet');
    }

    async closeAllPositions (params = {}): Promise<Position[]> {
        throw new NotSupported (this.id + ' closeAllPositions() is not supported yet');
    }

    async fetchL3OrderBook (symbol: string, limit: Int = undefined, params = {}): Promise<OrderBook> {
        throw new BadRequest (this.id + ' fetchL3OrderBook() is not supported yet');
    }

    parseLastPrice (price, market: Market = undefined): LastPrice {
        throw new NotSupported (this.id + ' parseLastPrice() is not supported yet');
    }

    async fetchDepositAddress (code: string, params = {}): Promise<DepositAddress> {
        if (this.has['fetchDepositAddresses']) {
            const depositAddresses = await this.fetchDepositAddresses ([ code ], params);
            const depositAddress = this.safeValue (depositAddresses, code);
            if (depositAddress === undefined) {
                throw new InvalidAddress (this.id + ' fetchDepositAddress() could not find a deposit address for ' + code + ', make sure you have created a corresponding deposit address in your wallet on the exchange website');
            } else {
                return depositAddress;
            }
        } else if (this.has['fetchDepositAddressesByNetwork']) {
            const network = this.safeString (params, 'network');
            params = this.omit (params, 'network');
            const addressStructures = await this.fetchDepositAddressesByNetwork (code, params);
            if (network !== undefined) {
                return this.safeDict (addressStructures, network) as DepositAddress;
            } else {
                const keys = Object.keys (addressStructures);
                const key = this.safeString (keys, 0);
                return this.safeDict (addressStructures, key) as DepositAddress;
            }
        } else {
            throw new NotSupported (this.id + ' fetchDepositAddress() is not supported yet');
        }
    }

    account (): BalanceAccount {
        return {
            'free': undefined,
            'used': undefined,
            'total': undefined,
        };
    }

    commonCurrencyCode (code: string) {
        if (!this.substituteCommonCurrencyCodes) {
            return code;
        }
        return this.safeString (this.commonCurrencies, code, code);
    }

    currency (code: string) {
        if (this.currencies === undefined) {
            throw new ExchangeError (this.id + ' currencies not loaded');
        }
        if (typeof code === 'string') {
            if (code in this.currencies) {
                return this.currencies[code];
            } else if (code in this.currencies_by_id) {
                return this.currencies_by_id[code];
            }
        }
        throw new ExchangeError (this.id + ' does not have currency code ' + code);
    }

    market (symbol: string): MarketInterface {
        if (this.markets === undefined) {
            throw new ExchangeError (this.id + ' markets not loaded');
        }
        if (symbol in this.markets) {
            return this.markets[symbol];
        } else if (symbol in this.markets_by_id) {
            const markets = this.markets_by_id[symbol];
            const defaultType = this.safeString2 (this.options, 'defaultType', 'defaultSubType', 'spot');
            for (let i = 0; i < markets.length; i++) {
                const market = markets[i];
                if (market[defaultType]) {
                    return market;
                }
            }
            return markets[0];
        } else if ((symbol.endsWith ('-C')) || (symbol.endsWith ('-P')) || (symbol.startsWith ('C-')) || (symbol.startsWith ('P-'))) {
            return this.createExpiredOptionMarket (symbol);
        }
        throw new BadSymbol (this.id + ' does not have market symbol ' + symbol);
    }

    createExpiredOptionMarket (symbol: string): MarketInterface {
        throw new NotSupported (this.id + ' createExpiredOptionMarket () is not supported yet');
    }

    handleWithdrawTagAndParams (tag, params): any {
        if ((tag !== undefined) && (typeof tag === 'object')) {
            params = this.extend (tag, params);
            tag = undefined;
        }
        if (tag === undefined) {
            tag = this.safeString (params, 'tag');
            if (tag !== undefined) {
                params = this.omit (params, 'tag');
            }
        }
        return [ tag, params ];
    }

    async createLimitOrder (symbol: string, side: OrderSide, amount: number, price: number, params = {}): Promise<Order> {
        return await this.createOrder (symbol, 'limit', side, amount, price, params);
    }

    async createLimitOrderWs (symbol: string, side: OrderSide, amount: number, price: number, params = {}): Promise<Order> {
        return await this.createOrderWs (symbol, 'limit', side, amount, price, params);
    }

    async createMarketOrder (symbol: string, side: OrderSide, amount: number, price: Num = undefined, params = {}): Promise<Order> {
        return await this.createOrder (symbol, 'market', side, amount, price, params);
    }

    async createMarketOrderWs (symbol: string, side: OrderSide, amount: number, price: Num = undefined, params = {}): Promise<Order> {
        return await this.createOrderWs (symbol, 'market', side, amount, price, params);
    }

    async createLimitBuyOrder (symbol: string, amount: number, price: number, params = {}): Promise<Order> {
        return await this.createOrder (symbol, 'limit', 'buy', amount, price, params);
    }

    async createLimitBuyOrderWs (symbol: string, amount: number, price: number, params = {}): Promise<Order> {
        return await this.createOrderWs (symbol, 'limit', 'buy', amount, price, params);
    }

    async createLimitSellOrder (symbol: string, amount: number, price: number, params = {}): Promise<Order> {
        return await this.createOrder (symbol, 'limit', 'sell', amount, price, params);
    }

    async createLimitSellOrderWs (symbol: string, amount: number, price: number, params = {}): Promise<Order> {
        return await this.createOrderWs (symbol, 'limit', 'sell', amount, price, params);
    }

    async createMarketBuyOrder (symbol: string, amount: number, params = {}): Promise<Order> {
        return await this.createOrder (symbol, 'market', 'buy', amount, undefined, params);
    }

    async createMarketBuyOrderWs (symbol: string, amount: number, params = {}): Promise<Order> {
        return await this.createOrderWs (symbol, 'market', 'buy', amount, undefined, params);
    }

    async createMarketSellOrder (symbol: string, amount: number, params = {}): Promise<Order> {
        return await this.createOrder (symbol, 'market', 'sell', amount, undefined, params);
    }

    async createMarketSellOrderWs (symbol: string, amount: number, params = {}): Promise<Order> {
        return await this.createOrderWs (symbol, 'market', 'sell', amount, undefined, params);
    }

    costToPrecision (symbol: string, cost) {
        const market = this.market (symbol);
        return this.decimalToPrecision (cost, TRUNCATE, market['precision']['price'], this.precisionMode, this.paddingMode);
    }

    priceToPrecision (symbol: string, price): string {
        const market = this.market (symbol);
        const result = this.decimalToPrecision (price, ROUND, market['precision']['price'], this.precisionMode, this.paddingMode);
        if (result === '0') {
            throw new InvalidOrder (this.id + ' price of ' + market['symbol'] + ' must be greater than minimum price precision of ' + this.numberToString (market['precision']['price']));
        }
        return result;
    }

    amountToPrecision (symbol: string, amount) {
        const market = this.market (symbol);
        const result = this.decimalToPrecision (amount, TRUNCATE, market['precision']['amount'], this.precisionMode, this.paddingMode);
        if (result === '0') {
            throw new InvalidOrder (this.id + ' amount of ' + market['symbol'] + ' must be greater than minimum amount precision of ' + this.numberToString (market['precision']['amount']));
        }
        return result;
    }

    feeToPrecision (symbol: string, fee) {
        const market = this.market (symbol);
        return this.decimalToPrecision (fee, ROUND, market['precision']['price'], this.precisionMode, this.paddingMode);
    }

    currencyToPrecision (code: string, fee, networkCode = undefined) {
        const currency = this.currencies[code];
        let precision = this.safeValue (currency, 'precision');
        if (networkCode !== undefined) {
            const networks = this.safeDict (currency, 'networks', {});
            const networkItem = this.safeDict (networks, networkCode, {});
            precision = this.safeValue (networkItem, 'precision', precision);
        }
        if (precision === undefined) {
            return this.forceString (fee);
        } else {
            const roundingMode = this.safeInteger (this.options, 'currencyToPrecisionRoundingMode', ROUND);
            return this.decimalToPrecision (fee, roundingMode, precision, this.precisionMode, this.paddingMode);
        }
    }

    forceString (value) {
        if (typeof value !== 'string') {
            return this.numberToString (value);
        }
        return value;
    }

    isTickPrecision () {
        return this.precisionMode === TICK_SIZE;
    }

    isSignificantPrecision () {
        return this.precisionMode === SIGNIFICANT_DIGITS;
    }

    safeNumber (obj, key: IndexType, defaultNumber: Num = undefined): Num {
        const value = this.safeString (obj, key);
        return this.parseNumber (value, defaultNumber);
    }

    safeNumberN (obj: object, arr: IndexType[], defaultNumber: Num = undefined): Num {
        const value = this.safeStringN (obj, arr);
        return this.parseNumber (value, defaultNumber);
    }

    parsePrecision (precision?: string) {
        /**
         * @ignore
         * @method
         * @param {string} precision The number of digits to the right of the decimal
         * @returns {string} a string number equal to 1e-precision
         */
        if (precision === undefined) {
            return undefined;
        }
        const precisionNumber = parseInt (precision);
        if (precisionNumber === 0) {
            return '1';
        }
        let parsedPrecision = '0.';
        for (let i = 0; i < precisionNumber - 1; i++) {
            parsedPrecision = parsedPrecision + '0';
        }
        return parsedPrecision + '1';
    }

    integerPrecisionToAmount (precision: Str) {
        /**
         * @ignore
         * @method
         * @description handles positive & negative numbers too. parsePrecision() does not handle negative numbers, but this method handles
         * @param {string} precision The number of digits to the right of the decimal
         * @returns {string} a string number equal to 1e-precision
         */
        if (precision === undefined) {
            return undefined;
        }
        if (Precise.stringGe (precision, '0')) {
            return this.parsePrecision (precision);
        } else {
            const positivePrecisionString = Precise.stringAbs (precision);
            const positivePrecision = parseInt (positivePrecisionString);
            let parsedPrecision = '1';
            for (let i = 0; i < positivePrecision - 1; i++) {
                parsedPrecision = parsedPrecision + '0';
            }
            return parsedPrecision + '0';
        }
    }

    async loadTimeDifference (params = {}) {
        const serverTime = await this.fetchTime (params);
        const after = this.milliseconds ();
        this.options['timeDifference'] = after - serverTime;
        return this.options['timeDifference'];
    }

    implodeHostname (url: string) {
        return this.implodeParams (url, { 'hostname': this.hostname });
    }

    async fetchMarketLeverageTiers (symbol: string, params = {}): Promise<LeverageTier[]> {
        if (this.has['fetchLeverageTiers']) {
            const market = this.market (symbol);
            if (!market['contract']) {
                throw new BadSymbol (this.id + ' fetchMarketLeverageTiers() supports contract markets only');
            }
            const tiers = await this.fetchLeverageTiers ([ symbol ]);
            return this.safeValue (tiers, symbol);
        } else {
            throw new NotSupported (this.id + ' fetchMarketLeverageTiers() is not supported yet');
        }
    }

    async createPostOnlyOrder (symbol: string, type: OrderType, side: OrderSide, amount: number, price: Num = undefined, params = {}) {
        if (!this.has['createPostOnlyOrder']) {
            throw new NotSupported (this.id + 'createPostOnlyOrder() is not supported yet');
        }
        const query = this.extend (params, { 'postOnly': true });
        return await this.createOrder (symbol, type, side, amount, price, query);
    }

    async createPostOnlyOrderWs (symbol: string, type: OrderType, side: OrderSide, amount: number, price: Num = undefined, params = {}) {
        if (!this.has['createPostOnlyOrderWs']) {
            throw new NotSupported (this.id + 'createPostOnlyOrderWs() is not supported yet');
        }
        const query = this.extend (params, { 'postOnly': true });
        return await this.createOrderWs (symbol, type, side, amount, price, query);
    }

    async createReduceOnlyOrder (symbol: string, type: OrderType, side: OrderSide, amount: number, price: Num = undefined, params = {}) {
        if (!this.has['createReduceOnlyOrder']) {
            throw new NotSupported (this.id + 'createReduceOnlyOrder() is not supported yet');
        }
        const query = this.extend (params, { 'reduceOnly': true });
        return await this.createOrder (symbol, type, side, amount, price, query);
    }

    async createReduceOnlyOrderWs (symbol: string, type: OrderType, side: OrderSide, amount: number, price: Num = undefined, params = {}) {
        if (!this.has['createReduceOnlyOrderWs']) {
            throw new NotSupported (this.id + 'createReduceOnlyOrderWs() is not supported yet');
        }
        const query = this.extend (params, { 'reduceOnly': true });
        return await this.createOrderWs (symbol, type, side, amount, price, query);
    }

    async createStopOrder (symbol: string, type: OrderType, side: OrderSide, amount: number, price: Num = undefined, stopPrice: Num = undefined, params = {}) {
        if (!this.has['createStopOrder']) {
            throw new NotSupported (this.id + ' createStopOrder() is not supported yet');
        }
        if (stopPrice === undefined) {
            throw new ArgumentsRequired (this.id + ' create_stop_order() requires a stopPrice argument');
        }
        const query = this.extend (params, { 'stopPrice': stopPrice });
        return await this.createOrder (symbol, type, side, amount, price, query);
    }

    async createStopOrderWs (symbol: string, type: OrderType, side: OrderSide, amount: number, price: Num = undefined, stopPrice: Num = undefined, params = {}) {
        if (!this.has['createStopOrderWs']) {
            throw new NotSupported (this.id + ' createStopOrderWs() is not supported yet');
        }
        if (stopPrice === undefined) {
            throw new ArgumentsRequired (this.id + ' createStopOrderWs() requires a stopPrice argument');
        }
        const query = this.extend (params, { 'stopPrice': stopPrice });
        return await this.createOrderWs (symbol, type, side, amount, price, query);
    }

    async createStopLimitOrder (symbol: string, side: OrderSide, amount: number, price: number, stopPrice: number, params = {}) {
        if (!this.has['createStopLimitOrder']) {
            throw new NotSupported (this.id + ' createStopLimitOrder() is not supported yet');
        }
        const query = this.extend (params, { 'stopPrice': stopPrice });
        return await this.createOrder (symbol, 'limit', side, amount, price, query);
    }

    async createStopLimitOrderWs (symbol: string, side: OrderSide, amount: number, price: number, stopPrice: number, params = {}) {
        if (!this.has['createStopLimitOrderWs']) {
            throw new NotSupported (this.id + ' createStopLimitOrderWs() is not supported yet');
        }
        const query = this.extend (params, { 'stopPrice': stopPrice });
        return await this.createOrderWs (symbol, 'limit', side, amount, price, query);
    }

    async createStopMarketOrder (symbol: string, side: OrderSide, amount: number, stopPrice: number, params = {}) {
        if (!this.has['createStopMarketOrder']) {
            throw new NotSupported (this.id + ' createStopMarketOrder() is not supported yet');
        }
        const query = this.extend (params, { 'stopPrice': stopPrice });
        return await this.createOrder (symbol, 'market', side, amount, undefined, query);
    }

    async createStopMarketOrderWs (symbol: string, side: OrderSide, amount: number, stopPrice: number, params = {}) {
        if (!this.has['createStopMarketOrderWs']) {
            throw new NotSupported (this.id + ' createStopMarketOrderWs() is not supported yet');
        }
        const query = this.extend (params, { 'stopPrice': stopPrice });
        return await this.createOrderWs (symbol, 'market', side, amount, undefined, query);
    }

    safeCurrencyCode (currencyId: Str, currency: Currency = undefined): string {
        currency = this.safeCurrency (currencyId, currency);
        return currency['code'];
    }

    filterBySymbolSinceLimit (array, symbol: Str = undefined, since: Int = undefined, limit: Int = undefined, tail = false) {
        return this.filterByValueSinceLimit (array, 'symbol', symbol, since, limit, 'timestamp', tail);
    }

    filterByCurrencySinceLimit (array, code = undefined, since: Int = undefined, limit: Int = undefined, tail = false) {
        return this.filterByValueSinceLimit (array, 'currency', code, since, limit, 'timestamp', tail);
    }

    filterBySymbolsSinceLimit (array, symbols: string[] = undefined, since: Int = undefined, limit: Int = undefined, tail = false) {
        const result = this.filterByArray (array, 'symbol', symbols, false);
        return this.filterBySinceLimit (result, since, limit, 'timestamp', tail);
    }

    parseLastPrices (pricesData, symbols: string[] = undefined, params = {}): LastPrices {
        //
        // the value of tickers is either a dict or a list
        //
        // dict
        //
        //     {
        //         'marketId1': { ... },
        //         'marketId2': { ... },
        //         ...
        //     }
        //
        // list
        //
        //     [
        //         { 'market': 'marketId1', ... },
        //         { 'market': 'marketId2', ... },
        //         ...
        //     ]
        //
        const results = [];
        if (Array.isArray (pricesData)) {
            for (let i = 0; i < pricesData.length; i++) {
                const priceData = this.extend (this.parseLastPrice (pricesData[i]), params);
                results.push (priceData);
            }
        } else {
            const marketIds = Object.keys (pricesData);
            for (let i = 0; i < marketIds.length; i++) {
                const marketId = marketIds[i];
                const market = this.safeMarket (marketId);
                const priceData = this.extend (this.parseLastPrice (pricesData[marketId], market), params);
                results.push (priceData);
            }
        }
        symbols = this.marketSymbols (symbols);
        return this.filterByArray (results, 'symbol', symbols);
    }

    parseTickers (tickers, symbols: Strings = undefined, params = {}): Tickers {
        //
        // the value of tickers is either a dict or a list
        //
        //
        // dict
        //
        //     {
        //         'marketId1': { ... },
        //         'marketId2': { ... },
        //         'marketId3': { ... },
        //         ...
        //     }
        //
        // list
        //
        //     [
        //         { 'market': 'marketId1', ... },
        //         { 'market': 'marketId2', ... },
        //         { 'market': 'marketId3', ... },
        //         ...
        //     ]
        //
        const results = [];
        if (Array.isArray (tickers)) {
            for (let i = 0; i < tickers.length; i++) {
                const ticker = this.extend (this.parseTicker (tickers[i]), params);
                results.push (ticker);
            }
        } else {
            const marketIds = Object.keys (tickers);
            for (let i = 0; i < marketIds.length; i++) {
                const marketId = marketIds[i];
                const market = this.safeMarket (marketId);
                const ticker = this.extend (this.parseTicker (tickers[marketId], market), params);
                results.push (ticker);
            }
        }
        symbols = this.marketSymbols (symbols);
        return this.filterByArray (results, 'symbol', symbols);
    }

    parseDepositAddresses (addresses, codes: Strings = undefined, indexed = true, params = {}): DepositAddress[] {
        let result = [];
        for (let i = 0; i < addresses.length; i++) {
            const address = this.extend (this.parseDepositAddress (addresses[i]), params);
            result.push (address);
        }
        if (codes !== undefined) {
            result = this.filterByArray (result, 'currency', codes, false);
        }
        if (indexed) {
            result = this.filterByArray (result, 'currency', undefined, indexed);
        }
        return result as DepositAddress[];
    }

    parseBorrowInterests (response, market: Market = undefined): BorrowInterest[] {
        const interests = [];
        for (let i = 0; i < response.length; i++) {
            const row = response[i];
            interests.push (this.parseBorrowInterest (row, market));
        }
        return interests as BorrowInterest[];
    }

    parseBorrowRate (info, currency: Currency = undefined): Dict {
        throw new NotSupported (this.id + ' parseBorrowRate() is not supported yet');
    }

    parseBorrowRateHistory (response, code: Str, since: Int, limit: Int) {
        const result = [];
        for (let i = 0; i < response.length; i++) {
            const item = response[i];
            const borrowRate = this.parseBorrowRate (item);
            result.push (borrowRate);
        }
        const sorted = this.sortBy (result, 'timestamp');
        return this.filterByCurrencySinceLimit (sorted, code, since, limit);
    }

    parseIsolatedBorrowRates (info: any): IsolatedBorrowRates {
        const result = {};
        for (let i = 0; i < info.length; i++) {
            const item = info[i];
            const borrowRate = this.parseIsolatedBorrowRate (item);
            const symbol = this.safeString (borrowRate, 'symbol');
            result[symbol] = borrowRate;
        }
        return result as any;
    }

    parseFundingRateHistories (response, market = undefined, since: Int = undefined, limit: Int = undefined): FundingRateHistory[] {
        const rates = [];
        for (let i = 0; i < response.length; i++) {
            const entry = response[i];
            rates.push (this.parseFundingRateHistory (entry, market));
        }
        const sorted = this.sortBy (rates, 'timestamp');
        const symbol = (market === undefined) ? undefined : market['symbol'];
        return this.filterBySymbolSinceLimit (sorted, symbol, since, limit) as FundingRateHistory[];
    }

    safeSymbol (marketId: Str, market: Market = undefined, delimiter: Str = undefined, marketType: Str = undefined): string {
        market = this.safeMarket (marketId, market, delimiter, marketType);
        return market['symbol'];
    }

    parseFundingRate (contract: string, market: Market = undefined): FundingRate {
        throw new NotSupported (this.id + ' parseFundingRate() is not supported yet');
    }

    parseFundingRates (response, market: Market = undefined): FundingRates {
        const result = {};
        for (let i = 0; i < response.length; i++) {
            const parsed = this.parseFundingRate (response[i], market);
            result[parsed['symbol']] = parsed;
        }
        return result;
    }

    parseLongShortRatio (info: Dict, market: Market = undefined): LongShortRatio {
        throw new NotSupported (this.id + ' parseLongShortRatio() is not supported yet');
    }

    parseLongShortRatioHistory (response, market = undefined, since: Int = undefined, limit: Int = undefined): LongShortRatio[] {
        const rates = [];
        for (let i = 0; i < response.length; i++) {
            const entry = response[i];
            rates.push (this.parseLongShortRatio (entry, market));
        }
        const sorted = this.sortBy (rates, 'timestamp');
        const symbol = (market === undefined) ? undefined : market['symbol'];
        return this.filterBySymbolSinceLimit (sorted, symbol, since, limit) as LongShortRatio[];
    }

    handleTriggerAndParams (params) {
        const isTrigger = this.safeBool2 (params, 'trigger', 'stop');
        if (isTrigger) {
            params = this.omit (params, [ 'trigger', 'stop' ]);
        }
        return [ isTrigger, params ];
    }

    isTriggerOrder (params) {
        // for backwards compatibility
        return this.handleTriggerAndParams (params);
    }

    isPostOnly (isMarketOrder: boolean, exchangeSpecificParam, params = {}) {
        /**
         * @ignore
         * @method
         * @param {string} type Order type
         * @param {boolean} exchangeSpecificParam exchange specific postOnly
         * @param {object} [params] exchange specific params
         * @returns {boolean} true if a post only order, false otherwise
         */
        const timeInForce = this.safeStringUpper (params, 'timeInForce');
        let postOnly = this.safeBool2 (params, 'postOnly', 'post_only', false);
        // we assume timeInForce is uppercase from safeStringUpper (params, 'timeInForce')
        const ioc = timeInForce === 'IOC';
        const fok = timeInForce === 'FOK';
        const timeInForcePostOnly = timeInForce === 'PO';
        postOnly = postOnly || timeInForcePostOnly || exchangeSpecificParam;
        if (postOnly) {
            if (ioc || fok) {
                throw new InvalidOrder (this.id + ' postOnly orders cannot have timeInForce equal to ' + timeInForce);
            } else if (isMarketOrder) {
                throw new InvalidOrder (this.id + ' market orders cannot be postOnly');
            } else {
                return true;
            }
        } else {
            return false;
        }
    }

    handlePostOnly (isMarketOrder: boolean, exchangeSpecificPostOnlyOption: boolean, params: any = {}) {
        /**
         * @ignore
         * @method
         * @param {string} type Order type
         * @param {boolean} exchangeSpecificBoolean exchange specific postOnly
         * @param {object} [params] exchange specific params
         * @returns {Array}
         */
        const timeInForce = this.safeStringUpper (params, 'timeInForce');
        let postOnly = this.safeBool (params, 'postOnly', false);
        const ioc = timeInForce === 'IOC';
        const fok = timeInForce === 'FOK';
        const po = timeInForce === 'PO';
        postOnly = postOnly || po || exchangeSpecificPostOnlyOption;
        if (postOnly) {
            if (ioc || fok) {
                throw new InvalidOrder (this.id + ' postOnly orders cannot have timeInForce equal to ' + timeInForce);
            } else if (isMarketOrder) {
                throw new InvalidOrder (this.id + ' market orders cannot be postOnly');
            } else {
                if (po) {
                    params = this.omit (params, 'timeInForce');
                }
                params = this.omit (params, 'postOnly');
                return [ true, params ];
            }
        }
        return [ false, params ];
    }

    async fetchLastPrices (symbols: Strings = undefined, params = {}): Promise<LastPrices> {
        throw new NotSupported (this.id + ' fetchLastPrices() is not supported yet');
    }

    async fetchTradingFees (params = {}): Promise<TradingFees> {
        throw new NotSupported (this.id + ' fetchTradingFees() is not supported yet');
    }

    async fetchTradingFeesWs (params = {}): Promise<TradingFees> {
        throw new NotSupported (this.id + ' fetchTradingFeesWs() is not supported yet');
    }

    async fetchTradingFee (symbol: string, params = {}): Promise<TradingFeeInterface> {
        if (!this.has['fetchTradingFees']) {
            throw new NotSupported (this.id + ' fetchTradingFee() is not supported yet');
        }
        const fees = await this.fetchTradingFees (params);
        return this.safeDict (fees, symbol) as TradingFeeInterface;
    }

    async fetchConvertCurrencies (params = {}): Promise<Currencies> {
        throw new NotSupported (this.id + ' fetchConvertCurrencies() is not supported yet');
    }

    parseOpenInterest (interest, market: Market = undefined): OpenInterest {
        throw new NotSupported (this.id + ' parseOpenInterest () is not supported yet');
    }

    parseOpenInterests (response, market = undefined, since: Int = undefined, limit: Int = undefined): OpenInterest[] {
        const interests = [];
        for (let i = 0; i < response.length; i++) {
            const entry = response[i];
            const interest = this.parseOpenInterest (entry, market);
            interests.push (interest);
        }
        const sorted = this.sortBy (interests, 'timestamp');
        const symbol = this.safeString (market, 'symbol');
        return this.filterBySymbolSinceLimit (sorted, symbol, since, limit);
    }

    async fetchFundingRate (symbol: string, params = {}): Promise<FundingRate> {
        if (this.has['fetchFundingRates']) {
            await this.loadMarkets ();
            const market = this.market (symbol);
            symbol = market['symbol'];
            if (!market['contract']) {
                throw new BadSymbol (this.id + ' fetchFundingRate() supports contract markets only');
            }
            const rates = await this.fetchFundingRates ([ symbol ], params);
            const rate = this.safeValue (rates, symbol);
            if (rate === undefined) {
                throw new NullResponse (this.id + ' fetchFundingRate () returned no data for ' + symbol);
            } else {
                return rate;
            }
        } else {
            throw new NotSupported (this.id + ' fetchFundingRate () is not supported yet');
        }
    }

    async fetchFundingInterval (symbol: string, params = {}): Promise<FundingRate> {
        if (this.has['fetchFundingIntervals']) {
            await this.loadMarkets ();
            const market = this.market (symbol);
            symbol = market['symbol'];
            if (!market['contract']) {
                throw new BadSymbol (this.id + ' fetchFundingInterval() supports contract markets only');
            }
            const rates = await this.fetchFundingIntervals ([ symbol ], params);
            const rate = this.safeValue (rates, symbol);
            if (rate === undefined) {
                throw new NullResponse (this.id + ' fetchFundingInterval() returned no data for ' + symbol);
            } else {
                return rate;
            }
        } else {
            throw new NotSupported (this.id + ' fetchFundingInterval() is not supported yet');
        }
    }

    async fetchMarkOHLCV (symbol, timeframe = '1m', since: Int = undefined, limit: Int = undefined, params = {}): Promise<OHLCV[]> {
        /**
         * @method
         * @name exchange#fetchMarkOHLCV
         * @description fetches historical mark price candlestick data containing the open, high, low, and close price of a market
         * @param {string} symbol unified symbol of the market to fetch OHLCV data for
         * @param {string} timeframe the length of time each candle represents
         * @param {int} [since] timestamp in ms of the earliest candle to fetch
         * @param {int} [limit] the maximum amount of candles to fetch
         * @param {object} [params] extra parameters specific to the exchange API endpoint
         * @returns {float[][]} A list of candles ordered as timestamp, open, high, low, close, undefined
         */
        if (this.has['fetchMarkOHLCV']) {
            const request: Dict = {
                'price': 'mark',
            };
            return await this.fetchOHLCV (symbol, timeframe, since, limit, this.extend (request, params));
        } else {
            throw new NotSupported (this.id + ' fetchMarkOHLCV () is not supported yet');
        }
    }

    async fetchIndexOHLCV (symbol: string, timeframe = '1m', since: Int = undefined, limit: Int = undefined, params = {}): Promise<OHLCV[]> {
        /**
         * @method
         * @name exchange#fetchIndexOHLCV
         * @description fetches historical index price candlestick data containing the open, high, low, and close price of a market
         * @param {string} symbol unified symbol of the market to fetch OHLCV data for
         * @param {string} timeframe the length of time each candle represents
         * @param {int} [since] timestamp in ms of the earliest candle to fetch
         * @param {int} [limit] the maximum amount of candles to fetch
         * @param {object} [params] extra parameters specific to the exchange API endpoint
         * @returns {} A list of candles ordered as timestamp, open, high, low, close, undefined
         */
        if (this.has['fetchIndexOHLCV']) {
            const request: Dict = {
                'price': 'index',
            };
            return await this.fetchOHLCV (symbol, timeframe, since, limit, this.extend (request, params));
        } else {
            throw new NotSupported (this.id + ' fetchIndexOHLCV () is not supported yet');
        }
    }

    async fetchPremiumIndexOHLCV (symbol: string, timeframe = '1m', since: Int = undefined, limit: Int = undefined, params = {}): Promise<OHLCV[]> {
        /**
         * @method
         * @name exchange#fetchPremiumIndexOHLCV
         * @description fetches historical premium index price candlestick data containing the open, high, low, and close price of a market
         * @param {string} symbol unified symbol of the market to fetch OHLCV data for
         * @param {string} timeframe the length of time each candle represents
         * @param {int} [since] timestamp in ms of the earliest candle to fetch
         * @param {int} [limit] the maximum amount of candles to fetch
         * @param {object} [params] extra parameters specific to the exchange API endpoint
         * @returns {float[][]} A list of candles ordered as timestamp, open, high, low, close, undefined
         */
        if (this.has['fetchPremiumIndexOHLCV']) {
            const request: Dict = {
                'price': 'premiumIndex',
            };
            return await this.fetchOHLCV (symbol, timeframe, since, limit, this.extend (request, params));
        } else {
            throw new NotSupported (this.id + ' fetchPremiumIndexOHLCV () is not supported yet');
        }
    }

    handleTimeInForce (params = {}) {
        /**
         * @ignore
         * @method
         * Must add timeInForce to this.options to use this method
         * @returns {string} returns the exchange specific value for timeInForce
         */
        const timeInForce = this.safeStringUpper (params, 'timeInForce'); // supported values GTC, IOC, PO
        if (timeInForce !== undefined) {
            const exchangeValue = this.safeString (this.options['timeInForce'], timeInForce);
            if (exchangeValue === undefined) {
                throw new ExchangeError (this.id + ' does not support timeInForce "' + timeInForce + '"');
            }
            return exchangeValue;
        }
        return undefined;
    }

    convertTypeToAccount (account) {
        /**
         * @ignore
         * @method
         * Must add accountsByType to this.options to use this method
         * @param {string} account key for account name in this.options['accountsByType']
         * @returns the exchange specific account name or the isolated margin id for transfers
         */
        const accountsByType = this.safeDict (this.options, 'accountsByType', {});
        const lowercaseAccount = account.toLowerCase ();
        if (lowercaseAccount in accountsByType) {
            return accountsByType[lowercaseAccount];
        } else if ((account in this.markets) || (account in this.markets_by_id)) {
            const market = this.market (account);
            return market['id'];
        } else {
            return account;
        }
    }

    checkRequiredArgument (methodName: string, argument, argumentName, options = []) {
        /**
         * @ignore
         * @method
         * @param {string} methodName the name of the method that the argument is being checked for
         * @param {string} argument the argument's actual value provided
         * @param {string} argumentName the name of the argument being checked (for logging purposes)
         * @param {string[]} options a list of options that the argument can be
         * @returns {undefined}
         */
        const optionsLength = options.length;
        if ((argument === undefined) || ((optionsLength > 0) && (!(this.inArray (argument, options))))) {
            const messageOptions = options.join (', ');
            let message = this.id + ' ' + methodName + '() requires a ' + argumentName + ' argument';
            if (messageOptions !== '') {
                message += ', one of ' + '(' + messageOptions + ')';
            }
            throw new ArgumentsRequired (message);
        }
    }

    checkRequiredMarginArgument (methodName: string, symbol: Str, marginMode: string) {
        /**
         * @ignore
         * @method
         * @param {string} symbol unified symbol of the market
         * @param {string} methodName name of the method that requires a symbol
         * @param {string} marginMode is either 'isolated' or 'cross'
         */
        if ((marginMode === 'isolated') && (symbol === undefined)) {
            throw new ArgumentsRequired (this.id + ' ' + methodName + '() requires a symbol argument for isolated margin');
        } else if ((marginMode === 'cross') && (symbol !== undefined)) {
            throw new ArgumentsRequired (this.id + ' ' + methodName + '() cannot have a symbol argument for cross margin');
        }
    }

    parseDepositWithdrawFees (response, codes: Strings = undefined, currencyIdKey = undefined): any {
        /**
         * @ignore
         * @method
         * @param {object[]|object} response unparsed response from the exchange
         * @param {string[]|undefined} codes the unified currency codes to fetch transactions fees for, returns all currencies when undefined
         * @param {str} currencyIdKey *should only be undefined when response is a dictionary* the object key that corresponds to the currency id
         * @returns {object} objects with withdraw and deposit fees, indexed by currency codes
         */
        const depositWithdrawFees = {};
        const isArray = Array.isArray (response);
        let responseKeys = response;
        if (!isArray) {
            responseKeys = Object.keys (response);
        }
        for (let i = 0; i < responseKeys.length; i++) {
            const entry = responseKeys[i];
            const dictionary = isArray ? entry : response[entry];
            const currencyId = isArray ? this.safeString (dictionary, currencyIdKey) : entry;
            const currency = this.safeCurrency (currencyId);
            const code = this.safeString (currency, 'code');
            if ((codes === undefined) || (this.inArray (code, codes))) {
                depositWithdrawFees[code] = this.parseDepositWithdrawFee (dictionary, currency);
            }
        }
        return depositWithdrawFees;
    }

    parseDepositWithdrawFee (fee, currency: Currency = undefined): any {
        throw new NotSupported (this.id + ' parseDepositWithdrawFee() is not supported yet');
    }

    depositWithdrawFee (info): any {
        return {
            'info': info,
            'withdraw': {
                'fee': undefined,
                'percentage': undefined,
            },
            'deposit': {
                'fee': undefined,
                'percentage': undefined,
            },
            'networks': {},
        };
    }

    assignDefaultDepositWithdrawFees (fee, currency = undefined): any {
        /**
         * @ignore
         * @method
         * @description Takes a depositWithdrawFee structure and assigns the default values for withdraw and deposit
         * @param {object} fee A deposit withdraw fee structure
         * @param {object} currency A currency structure, the response from this.currency ()
         * @returns {object} A deposit withdraw fee structure
         */
        const networkKeys = Object.keys (fee['networks']);
        const numNetworks = networkKeys.length;
        if (numNetworks === 1) {
            fee['withdraw'] = fee['networks'][networkKeys[0]]['withdraw'];
            fee['deposit'] = fee['networks'][networkKeys[0]]['deposit'];
            return fee;
        }
        const currencyCode = this.safeString (currency, 'code');
        for (let i = 0; i < numNetworks; i++) {
            const network = networkKeys[i];
            if (network === currencyCode) {
                fee['withdraw'] = fee['networks'][networkKeys[i]]['withdraw'];
                fee['deposit'] = fee['networks'][networkKeys[i]]['deposit'];
            }
        }
        return fee;
    }

    parseIncome (info, market: Market = undefined): object {
        throw new NotSupported (this.id + ' parseIncome () is not supported yet');
    }

    parseIncomes (incomes, market = undefined, since: Int = undefined, limit: Int = undefined): FundingHistory[] {
        /**
         * @ignore
         * @method
         * @description parses funding fee info from exchange response
         * @param {object[]} incomes each item describes once instance of currency being received or paid
         * @param {object} market ccxt market
         * @param {int} [since] when defined, the response items are filtered to only include items after this timestamp
         * @param {int} [limit] limits the number of items in the response
         * @returns {object[]} an array of [funding history structures]{@link https://docs.ccxt.com/#/?id=funding-history-structure}
         */
        const result = [];
        for (let i = 0; i < incomes.length; i++) {
            const entry = incomes[i];
            const parsed = this.parseIncome (entry, market);
            result.push (parsed);
        }
        const sorted = this.sortBy (result, 'timestamp');
        return this.filterBySinceLimit (sorted, since, limit);
    }

    getMarketFromSymbols (symbols: Strings = undefined) {
        if (symbols === undefined) {
            return undefined;
        }
        const firstMarket = this.safeString (symbols, 0);
        const market = this.market (firstMarket);
        return market;
    }

    parseWsOHLCVs (ohlcvs: object[], market: any = undefined, timeframe: string = '1m', since: Int = undefined, limit: Int = undefined) {
        const results = [];
        for (let i = 0; i < ohlcvs.length; i++) {
            results.push (this.parseWsOHLCV (ohlcvs[i], market));
        }
        return results;
    }

    async fetchTransactions (code: Str = undefined, since: Int = undefined, limit: Int = undefined, params = {}): Promise<Transaction[]> {
        /**
         * @method
         * @name exchange#fetchTransactions
         * @deprecated
         * @description *DEPRECATED* use fetchDepositsWithdrawals instead
         * @param {string} code unified currency code for the currency of the deposit/withdrawals, default is undefined
         * @param {int} [since] timestamp in ms of the earliest deposit/withdrawal, default is undefined
         * @param {int} [limit] max number of deposit/withdrawals to return, default is undefined
         * @param {object} [params] extra parameters specific to the exchange API endpoint
         * @returns {object} a list of [transaction structures]{@link https://docs.ccxt.com/#/?id=transaction-structure}
         */
        if (this.has['fetchDepositsWithdrawals']) {
            return await this.fetchDepositsWithdrawals (code, since, limit, params);
        } else {
            throw new NotSupported (this.id + ' fetchTransactions () is not supported yet');
        }
    }

    filterByArrayPositions (objects, key: IndexType, values = undefined, indexed = true): Position[] {
        /**
         * @ignore
         * @method
         * @description Typed wrapper for filterByArray that returns a list of positions
         */
        return this.filterByArray (objects, key, values, indexed) as Position[];
    }

    filterByArrayTickers (objects, key: IndexType, values = undefined, indexed = true): Dictionary<Ticker> {
        /**
         * @ignore
         * @method
         * @description Typed wrapper for filterByArray that returns a dictionary of tickers
         */
        return this.filterByArray (objects, key, values, indexed) as Dictionary<Ticker>;
    }

    createOHLCVObject (symbol: string, timeframe: string, data): Dictionary<Dictionary<OHLCV[]>> {
        const res = {};
        res[symbol] = {};
        res[symbol][timeframe] = data;
        return res;
    }

    handleMaxEntriesPerRequestAndParams (method: string, maxEntriesPerRequest: Int = undefined, params = {}): [Int, any] {
        let newMaxEntriesPerRequest = undefined;
        [ newMaxEntriesPerRequest, params ] = this.handleOptionAndParams (params, method, 'maxEntriesPerRequest');
        if ((newMaxEntriesPerRequest !== undefined) && (newMaxEntriesPerRequest !== maxEntriesPerRequest)) {
            maxEntriesPerRequest = newMaxEntriesPerRequest;
        }
        if (maxEntriesPerRequest === undefined) {
            maxEntriesPerRequest = 1000; // default to 1000
        }
        return [ maxEntriesPerRequest, params ];
    }

    async fetchPaginatedCallDynamic (method: string, symbol: Str = undefined, since: Int = undefined, limit: Int = undefined, params = {}, maxEntriesPerRequest: Int = undefined): Promise<any> {
        let maxCalls = undefined;
        [ maxCalls, params ] = this.handleOptionAndParams (params, method, 'paginationCalls', 10);
        let maxRetries = undefined;
        [ maxRetries, params ] = this.handleOptionAndParams (params, method, 'maxRetries', 3);
        let paginationDirection = undefined;
        [ paginationDirection, params ] = this.handleOptionAndParams (params, method, 'paginationDirection', 'backward');
        let paginationTimestamp = undefined;
        let calls = 0;
        let result = [];
        let errors = 0;
        const until = this.safeInteger2 (params, 'untill', 'till'); // do not omit it from params here
        [ maxEntriesPerRequest, params ] = this.handleMaxEntriesPerRequestAndParams (method, maxEntriesPerRequest, params);
        if ((paginationDirection === 'forward')) {
            if (since === undefined) {
                throw new ArgumentsRequired (this.id + ' pagination requires a since argument when paginationDirection set to forward');
            }
            paginationTimestamp = since;
        }
        while ((calls < maxCalls)) {
            calls += 1;
            try {
                if (paginationDirection === 'backward') {
                    // do it backwards, starting from the last
                    // UNTIL filtering is required in order to work
                    if (paginationTimestamp !== undefined) {
                        params['until'] = paginationTimestamp - 1;
                    }
                    const response = await this[method] (symbol, undefined, maxEntriesPerRequest, params);
                    const responseLength = response.length;
                    if (this.verbose) {
                        let backwardMessage = 'Dynamic pagination call ' + this.numberToString (calls) + ' method ' + method + ' response length ' + this.numberToString (responseLength);
                        if (paginationTimestamp !== undefined) {
                            backwardMessage += ' timestamp ' + this.numberToString (paginationTimestamp);
                        }
                        this.log (backwardMessage);
                    }
                    if (responseLength === 0) {
                        break;
                    }
                    errors = 0;
                    result = this.arrayConcat (result, response);
                    const firstElement = this.safeValue (response, 0);
                    paginationTimestamp = this.safeInteger2 (firstElement, 'timestamp', 0);
                    if ((since !== undefined) && (paginationTimestamp <= since)) {
                        break;
                    }
                } else {
                    // do it forwards, starting from the since
                    const response = await this[method] (symbol, paginationTimestamp, maxEntriesPerRequest, params);
                    const responseLength = response.length;
                    if (this.verbose) {
                        let forwardMessage = 'Dynamic pagination call ' + this.numberToString (calls) + ' method ' + method + ' response length ' + this.numberToString (responseLength);
                        if (paginationTimestamp !== undefined) {
                            forwardMessage += ' timestamp ' + this.numberToString (paginationTimestamp);
                        }
                        this.log (forwardMessage);
                    }
                    if (responseLength === 0) {
                        break;
                    }
                    errors = 0;
                    result = this.arrayConcat (result, response);
                    const last = this.safeValue (response, responseLength - 1);
                    paginationTimestamp = this.safeInteger (last, 'timestamp') + 1;
                    if ((until !== undefined) && (paginationTimestamp >= until)) {
                        break;
                    }
                }
            } catch (e) {
                errors += 1;
                if (errors > maxRetries) {
                    throw e;
                }
            }
        }
        const uniqueResults = this.removeRepeatedElementsFromArray (result);
        const key = (method === 'fetchOHLCV') ? 0 : 'timestamp';
        return this.filterBySinceLimit (uniqueResults, since, limit, key);
    }

    async safeDeterministicCall (method: string, symbol: Str = undefined, since: Int = undefined, limit: Int = undefined, timeframe: Str = undefined, params = {}) {
        let maxRetries = undefined;
        [ maxRetries, params ] = this.handleOptionAndParams (params, method, 'maxRetries', 3);
        let errors = 0;
        while (errors <= maxRetries) {
            try {
                if (timeframe && method !== 'fetchFundingRateHistory') {
                    return await this[method] (symbol, timeframe, since, limit, params);
                } else {
                    return await this[method] (symbol, since, limit, params);
                }
            } catch (e) {
                if (e instanceof RateLimitExceeded) {
                    throw e; // if we are rate limited, we should not retry and fail fast
                }
                errors += 1;
                if (errors > maxRetries) {
                    throw e;
                }
            }
        }
        return [];
    }

    async fetchPaginatedCallDeterministic (method: string, symbol: Str = undefined, since: Int = undefined, limit: Int = undefined, timeframe: Str = undefined, params = {}, maxEntriesPerRequest = undefined): Promise<any> {
        let maxCalls = undefined;
        [ maxCalls, params ] = this.handleOptionAndParams (params, method, 'paginationCalls', 10);
        [ maxEntriesPerRequest, params ] = this.handleMaxEntriesPerRequestAndParams (method, maxEntriesPerRequest, params);
        const current = this.milliseconds ();
        const tasks = [];
        const time = this.parseTimeframe (timeframe) * 1000;
        const step = time * maxEntriesPerRequest;
        let currentSince = current - (maxCalls * step) - 1;
        if (since !== undefined) {
            currentSince = Math.max (currentSince, since);
        } else {
            currentSince = Math.max (currentSince, 1241440531000); // avoid timestamps older than 2009
        }
        const until = this.safeInteger2 (params, 'until', 'till'); // do not omit it here
        if (until !== undefined) {
            const requiredCalls = Math.ceil ((until - since) / step);
            if (requiredCalls > maxCalls) {
                throw new BadRequest (this.id + ' the number of required calls is greater than the max number of calls allowed, either increase the paginationCalls or decrease the since-until gap. Current paginationCalls limit is ' + maxCalls.toString () + ' required calls is ' + requiredCalls.toString ());
            }
        }
        for (let i = 0; i < maxCalls; i++) {
            if ((until !== undefined) && (currentSince >= until)) {
                break;
            }
            if (currentSince >= current) {
                break;
            }
            tasks.push (this.safeDeterministicCall (method, symbol, currentSince, maxEntriesPerRequest, timeframe, params));
            currentSince = this.sum (currentSince, step) - 1;
        }
        const results = await Promise.all (tasks);
        let result = [];
        for (let i = 0; i < results.length; i++) {
            result = this.arrayConcat (result, results[i]);
        }
        const uniqueResults = this.removeRepeatedElementsFromArray (result) as any;
        const key = (method === 'fetchOHLCV') ? 0 : 'timestamp';
        return this.filterBySinceLimit (uniqueResults, since, limit, key);
    }

    async fetchPaginatedCallCursor (method: string, symbol: Str = undefined, since = undefined, limit = undefined, params = {}, cursorReceived = undefined, cursorSent = undefined, cursorIncrement = undefined, maxEntriesPerRequest = undefined): Promise<any> {
        let maxCalls = undefined;
        [ maxCalls, params ] = this.handleOptionAndParams (params, method, 'paginationCalls', 10);
        let maxRetries = undefined;
        [ maxRetries, params ] = this.handleOptionAndParams (params, method, 'maxRetries', 3);
        [ maxEntriesPerRequest, params ] = this.handleMaxEntriesPerRequestAndParams (method, maxEntriesPerRequest, params);
        let cursorValue = undefined;
        let i = 0;
        let errors = 0;
        let result = [];
        const timeframe = this.safeString (params, 'timeframe');
        params = this.omit (params, 'timeframe'); // reading the timeframe from the method arguments to avoid changing the signature
        while (i < maxCalls) {
            try {
                if (cursorValue !== undefined) {
                    if (cursorIncrement !== undefined) {
                        cursorValue = this.parseToInt (cursorValue) + cursorIncrement;
                    }
                    params[cursorSent] = cursorValue;
                }
                let response = undefined;
                if (method === 'fetchAccounts') {
                    response = await this[method] (params);
                } else if (method === 'getLeverageTiersPaginated' || method === 'fetchPositions') {
                    response = await this[method] (symbol, params);
                } else if (method === 'fetchOpenInterestHistory') {
                    response = await this[method] (symbol, timeframe, since, maxEntriesPerRequest, params);
                } else {
                    response = await this[method] (symbol, since, maxEntriesPerRequest, params);
                }
                errors = 0;
                const responseLength = response.length;
                if (this.verbose) {
                    const cursorString = (cursorValue === undefined) ? '' : cursorValue;
                    const iteration = (i + 1);
                    const cursorMessage = 'Cursor pagination call ' + iteration.toString () + ' method ' + method + ' response length ' + responseLength.toString () + ' cursor ' + cursorString;
                    this.log (cursorMessage);
                }
                if (responseLength === 0) {
                    break;
                }
                result = this.arrayConcat (result, response);
                const last = this.safeDict (response, responseLength - 1);
                // cursorValue = this.safeValue (last['info'], cursorReceived);
                cursorValue = undefined; // search for the cursor
                for (let j = 0; j < responseLength; j++) {
                    const index = responseLength - j - 1;
                    const entry = this.safeDict (response, index);
                    const info = this.safeDict (entry, 'info');
                    const cursor = this.safeValue (info, cursorReceived);
                    if (cursor !== undefined) {
                        cursorValue = cursor;
                        break;
                    }
                }
                if (cursorValue === undefined) {
                    break;
                }
                const lastTimestamp = this.safeInteger (last, 'timestamp');
                if (lastTimestamp !== undefined && lastTimestamp < since) {
                    break;
                }
            } catch (e) {
                errors += 1;
                if (errors > maxRetries) {
                    throw e;
                }
            }
            i += 1;
        }
        const sorted = this.sortCursorPaginatedResult (result);
        const key = (method === 'fetchOHLCV') ? 0 : 'timestamp';
        return this.filterBySinceLimit (sorted, since, limit, key);
    }

    async fetchPaginatedCallIncremental (method: string, symbol: Str = undefined, since = undefined, limit = undefined, params = {}, pageKey = undefined, maxEntriesPerRequest = undefined): Promise<any> {
        let maxCalls = undefined;
        [ maxCalls, params ] = this.handleOptionAndParams (params, method, 'paginationCalls', 10);
        let maxRetries = undefined;
        [ maxRetries, params ] = this.handleOptionAndParams (params, method, 'maxRetries', 3);
        [ maxEntriesPerRequest, params ] = this.handleMaxEntriesPerRequestAndParams (method, maxEntriesPerRequest, params);
        let i = 0;
        let errors = 0;
        let result = [];
        while (i < maxCalls) {
            try {
                params[pageKey] = i + 1;
                const response = await this[method] (symbol, since, maxEntriesPerRequest, params);
                errors = 0;
                const responseLength = response.length;
                if (this.verbose) {
                    const iteration = (i + 1).toString ();
                    const incrementalMessage = 'Incremental pagination call ' + iteration + ' method ' + method + ' response length ' + responseLength.toString ();
                    this.log (incrementalMessage);
                }
                if (responseLength === 0) {
                    break;
                }
                result = this.arrayConcat (result, response);
            } catch (e) {
                errors += 1;
                if (errors > maxRetries) {
                    throw e;
                }
            }
            i += 1;
        }
        const sorted = this.sortCursorPaginatedResult (result);
        const key = (method === 'fetchOHLCV') ? 0 : 'timestamp';
        return this.filterBySinceLimit (sorted, since, limit, key);
    }

    sortCursorPaginatedResult (result) {
        const first = this.safeValue (result, 0);
        if (first !== undefined) {
            if ('timestamp' in first) {
                return this.sortBy (result, 'timestamp', true);
            }
            if ('id' in first) {
                return this.sortBy (result, 'id', true);
            }
        }
        return result;
    }

    removeRepeatedElementsFromArray (input) {
        const uniqueResult = {};
        for (let i = 0; i < input.length; i++) {
            const entry = input[i];
            const id = this.safeString (entry, 'id');
            if (id !== undefined) {
                if (this.safeString (uniqueResult, id) === undefined) {
                    uniqueResult[id] = entry;
                }
            } else {
                const timestamp = this.safeInteger2 (entry, 'timestamp', 0);
                if (timestamp !== undefined) {
                    if (this.safeString (uniqueResult, timestamp) === undefined) {
                        uniqueResult[timestamp] = entry;
                    }
                }
            }
        }
        const values = Object.values (uniqueResult);
        const valuesLength = values.length;
        if (valuesLength > 0) {
            return values as any;
        }
        return input;
    }

    handleUntilOption (key: string, request, params, multiplier = 1) {
        const until = this.safeInteger2 (params, 'until', 'till');
        if (until !== undefined) {
            request[key] = this.parseToInt (until * multiplier);
            params = this.omit (params, [ 'until', 'till' ]);
        }
        return [ request, params ];
    }

    safeOpenInterest (interest: Dict, market: Market = undefined): OpenInterest {
        let symbol = this.safeString (interest, 'symbol');
        if (symbol === undefined) {
            symbol = this.safeString (market, 'symbol');
        }
        return this.extend (interest, {
            'symbol': symbol,
            'baseVolume': this.safeNumber (interest, 'baseVolume'), // deprecated
            'quoteVolume': this.safeNumber (interest, 'quoteVolume'), // deprecated
            'openInterestAmount': this.safeNumber (interest, 'openInterestAmount'),
            'openInterestValue': this.safeNumber (interest, 'openInterestValue'),
            'timestamp': this.safeInteger (interest, 'timestamp'),
            'datetime': this.safeString (interest, 'datetime'),
            'info': this.safeValue (interest, 'info'),
        });
    }

    parseLiquidation (liquidation, market: Market = undefined): Liquidation {
        throw new NotSupported (this.id + ' parseLiquidation () is not supported yet');
    }

    parseLiquidations (liquidations: Dict[], market: Market = undefined, since: Int = undefined, limit: Int = undefined): Liquidation[] {
        /**
         * @ignore
         * @method
         * @description parses liquidation info from the exchange response
         * @param {object[]} liquidations each item describes an instance of a liquidation event
         * @param {object} market ccxt market
         * @param {int} [since] when defined, the response items are filtered to only include items after this timestamp
         * @param {int} [limit] limits the number of items in the response
         * @returns {object[]} an array of [liquidation structures]{@link https://docs.ccxt.com/#/?id=liquidation-structure}
         */
        const result = [];
        for (let i = 0; i < liquidations.length; i++) {
            const entry = liquidations[i];
            const parsed = this.parseLiquidation (entry, market);
            result.push (parsed);
        }
        const sorted = this.sortBy (result, 'timestamp');
        const symbol = this.safeString (market, 'symbol');
        return this.filterBySymbolSinceLimit (sorted, symbol, since, limit);
    }

    parseGreeks (greeks: Dict, market: Market = undefined): Greeks {
        throw new NotSupported (this.id + ' parseGreeks () is not supported yet');
    }

    parseOption (chain: Dict, currency: Currency = undefined, market: Market = undefined): Option {
        throw new NotSupported (this.id + ' parseOption () is not supported yet');
    }

    parseOptionChain (response: object[], currencyKey: Str = undefined, symbolKey: Str = undefined): OptionChain {
        const optionStructures = {};
        for (let i = 0; i < response.length; i++) {
            const info = response[i];
            const currencyId = this.safeString (info, currencyKey);
            const currency = this.safeCurrency (currencyId);
            const marketId = this.safeString (info, symbolKey);
            const market = this.safeMarket (marketId, undefined, undefined, 'option');
            optionStructures[market['symbol']] = this.parseOption (info, currency, market);
        }
        return optionStructures;
    }

    parseMarginModes (response: object[], symbols: string[] = undefined, symbolKey: Str = undefined, marketType: MarketType = undefined): MarginModes {
        const marginModeStructures = {};
        if (marketType === undefined) {
            marketType = 'swap'; // default to swap
        }
        for (let i = 0; i < response.length; i++) {
            const info = response[i];
            const marketId = this.safeString (info, symbolKey);
            const market = this.safeMarket (marketId, undefined, undefined, marketType);
            if ((symbols === undefined) || this.inArray (market['symbol'], symbols)) {
                marginModeStructures[market['symbol']] = this.parseMarginMode (info, market);
            }
        }
        return marginModeStructures;
    }

    parseMarginMode (marginMode: Dict, market: Market = undefined): MarginMode {
        throw new NotSupported (this.id + ' parseMarginMode () is not supported yet');
    }

    parseLeverages (response: object[], symbols: string[] = undefined, symbolKey: Str = undefined, marketType: MarketType = undefined): Leverages {
        const leverageStructures = {};
        if (marketType === undefined) {
            marketType = 'swap'; // default to swap
        }
        for (let i = 0; i < response.length; i++) {
            const info = response[i];
            const marketId = this.safeString (info, symbolKey);
            const market = this.safeMarket (marketId, undefined, undefined, marketType);
            if ((symbols === undefined) || this.inArray (market['symbol'], symbols)) {
                leverageStructures[market['symbol']] = this.parseLeverage (info, market);
            }
        }
        return leverageStructures;
    }

    parseLeverage (leverage: Dict, market: Market = undefined): Leverage {
        throw new NotSupported (this.id + ' parseLeverage () is not supported yet');
    }

    parseConversions (conversions: any[], code: Str = undefined, fromCurrencyKey: Str = undefined, toCurrencyKey: Str = undefined, since: Int = undefined, limit: Int = undefined, params = {}): Conversion[] {
        conversions = this.toArray (conversions);
        const result = [];
        let fromCurrency = undefined;
        let toCurrency = undefined;
        for (let i = 0; i < conversions.length; i++) {
            const entry = conversions[i];
            const fromId = this.safeString (entry, fromCurrencyKey);
            const toId = this.safeString (entry, toCurrencyKey);
            if (fromId !== undefined) {
                fromCurrency = this.safeCurrency (fromId);
            }
            if (toId !== undefined) {
                toCurrency = this.safeCurrency (toId);
            }
            const conversion = this.extend (this.parseConversion (entry, fromCurrency, toCurrency), params);
            result.push (conversion);
        }
        const sorted = this.sortBy (result, 'timestamp');
        let currency = undefined;
        if (code !== undefined) {
            currency = this.safeCurrency (code);
            code = currency['code'];
        }
        if (code === undefined) {
            return this.filterBySinceLimit (sorted, since, limit);
        }
        const fromConversion = this.filterBy (sorted, 'fromCurrency', code);
        const toConversion = this.filterBy (sorted, 'toCurrency', code);
        const both = this.arrayConcat (fromConversion, toConversion);
        return this.filterBySinceLimit (both, since, limit);
    }

    parseConversion (conversion: Dict, fromCurrency: Currency = undefined, toCurrency: Currency = undefined): Conversion {
        throw new NotSupported (this.id + ' parseConversion () is not supported yet');
    }

    convertExpireDate (date: string): string {
        // parse YYMMDD to datetime string
        const year = date.slice (0, 2);
        const month = date.slice (2, 4);
        const day = date.slice (4, 6);
        const reconstructedDate = '20' + year + '-' + month + '-' + day + 'T00:00:00Z';
        return reconstructedDate;
    }

    convertExpireDateToMarketIdDate (date: string): string {
        // parse 240119 to 19JAN24
        const year = date.slice (0, 2);
        const monthRaw = date.slice (2, 4);
        let month = undefined;
        const day = date.slice (4, 6);
        if (monthRaw === '01') {
            month = 'JAN';
        } else if (monthRaw === '02') {
            month = 'FEB';
        } else if (monthRaw === '03') {
            month = 'MAR';
        } else if (monthRaw === '04') {
            month = 'APR';
        } else if (monthRaw === '05') {
            month = 'MAY';
        } else if (monthRaw === '06') {
            month = 'JUN';
        } else if (monthRaw === '07') {
            month = 'JUL';
        } else if (monthRaw === '08') {
            month = 'AUG';
        } else if (monthRaw === '09') {
            month = 'SEP';
        } else if (monthRaw === '10') {
            month = 'OCT';
        } else if (monthRaw === '11') {
            month = 'NOV';
        } else if (monthRaw === '12') {
            month = 'DEC';
        }
        const reconstructedDate = day + month + year;
        return reconstructedDate;
    }

    convertMarketIdExpireDate (date: string): string {
        // parse 03JAN24 to 240103
        const monthMappping = {
            'JAN': '01',
            'FEB': '02',
            'MAR': '03',
            'APR': '04',
            'MAY': '05',
            'JUN': '06',
            'JUL': '07',
            'AUG': '08',
            'SEP': '09',
            'OCT': '10',
            'NOV': '11',
            'DEC': '12',
        };
        // if exchange omits first zero and provides i.e. '3JAN24' instead of '03JAN24'
        if (date.length === 6) {
            date = '0' + date;
        }
        const year = date.slice (0, 2);
        const monthName = date.slice (2, 5);
        const month = this.safeString (monthMappping, monthName);
        const day = date.slice (5, 7);
        const reconstructedDate = day + month + year;
        return reconstructedDate;
    }

    async fetchPositionHistory (symbol: string, since: Int = undefined, limit: Int = undefined, params = {}): Promise<Position[]> {
        /**
         * @method
         * @name exchange#fetchPositionHistory
         * @description fetches the history of margin added or reduced from contract isolated positions
         * @param {string} [symbol] unified market symbol
         * @param {int} [since] timestamp in ms of the position
         * @param {int} [limit] the maximum amount of candles to fetch, default=1000
         * @param {object} params extra parameters specific to the exchange api endpoint
         * @returns {object[]} a list of [position structures]{@link https://docs.ccxt.com/#/?id=position-structure}
         */
        if (this.has['fetchPositionsHistory']) {
            const positions = await this.fetchPositionsHistory ([ symbol ], since, limit, params);
            return positions as Position[];
        } else {
            throw new NotSupported (this.id + ' fetchPositionHistory () is not supported yet');
        }
    }

    async fetchPositionsHistory (symbols: Strings = undefined, since: Int = undefined, limit: Int = undefined, params = {}): Promise<Position[]> {
        /**
         * @method
         * @name exchange#fetchPositionsHistory
         * @description fetches the history of margin added or reduced from contract isolated positions
         * @param {string} [symbol] unified market symbol
         * @param {int} [since] timestamp in ms of the position
         * @param {int} [limit] the maximum amount of candles to fetch, default=1000
         * @param {object} params extra parameters specific to the exchange api endpoint
         * @returns {object[]} a list of [position structures]{@link https://docs.ccxt.com/#/?id=position-structure}
         */
        throw new NotSupported (this.id + ' fetchPositionsHistory () is not supported yet');
    }

    parseMarginModification (data: Dict, market: Market = undefined): MarginModification {
        throw new NotSupported (this.id + ' parseMarginModification() is not supported yet');
    }

    parseMarginModifications (response: object[], symbols: Strings = undefined, symbolKey: Str = undefined, marketType: MarketType = undefined): MarginModification[] {
        const marginModifications = [];
        for (let i = 0; i < response.length; i++) {
            const info = response[i];
            const marketId = this.safeString (info, symbolKey);
            const market = this.safeMarket (marketId, undefined, undefined, marketType);
            if ((symbols === undefined) || this.inArray (market['symbol'], symbols)) {
                marginModifications.push (this.parseMarginModification (info, market));
            }
        }
        return marginModifications;
    }

    async fetchTransfer (id: string, code: Str = undefined, params = {}): Promise<TransferEntry> {
        /**
         * @method
         * @name exchange#fetchTransfer
         * @description fetches a transfer
         * @param {string} id transfer id
         * @param {[string]} code unified currency code
         * @param {object} params extra parameters specific to the exchange api endpoint
         * @returns {object} a [transfer structure]{@link https://docs.ccxt.com/#/?id=transfer-structure}
         */
        throw new NotSupported (this.id + ' fetchTransfer () is not supported yet');
    }

    async fetchTransfers (code: Str = undefined, since: Int = undefined, limit: Int = undefined, params = {}): Promise<TransferEntry[]> {
        /**
         * @method
         * @name exchange#fetchTransfer
         * @description fetches a transfer
         * @param {string} id transfer id
         * @param {int} [since] timestamp in ms of the earliest transfer to fetch
         * @param {int} [limit] the maximum amount of transfers to fetch
         * @param {object} params extra parameters specific to the exchange api endpoint
         * @returns {object} a [transfer structure]{@link https://docs.ccxt.com/#/?id=transfer-structure}
         */
        throw new NotSupported (this.id + ' fetchTransfers () is not supported yet');
    }

    cleanUnsubscription (client, subHash: string, unsubHash: string) {
        if (unsubHash in client.subscriptions) {
            delete client.subscriptions[unsubHash];
        }
        if (subHash in client.subscriptions) {
            delete client.subscriptions[subHash];
        }
        if (subHash in client.futures) {
            const error = new UnsubscribeError (this.id + ' ' + subHash);
            client.reject (error, subHash);
        }
        client.resolve (true, unsubHash);
    }

    cleanCache (subscription: Dict) {
        const topic = this.safeString (subscription, 'topic');
        const symbols = this.safeList (subscription, 'symbols', []);
        const symbolsLength = symbols.length;
        if (topic === 'ohlcv') {
            const symbolsAndTimeFrames = this.safeList (subscription, 'symbolsAndTimeframes', []);
            for (let i = 0; i < symbolsAndTimeFrames.length; i++) {
                const symbolAndTimeFrame = symbolsAndTimeFrames[i];
                const symbol = this.safeString (symbolAndTimeFrame, 0);
                const timeframe = this.safeString (symbolAndTimeFrame, 1);
                if (timeframe in this.ohlcvs[symbol]) {
                    delete this.ohlcvs[symbol][timeframe];
                }
            }
        } else if (symbolsLength > 0) {
            for (let i = 0; i < symbols.length; i++) {
                const symbol = symbols[i];
                if (topic === 'trades') {
                    delete this.trades[symbol];
                } else if (topic === 'orderbook') {
                    delete this.orderbooks[symbol];
                } else if (topic === 'ticker') {
                    delete this.tickers[symbol];
                }
            }
        } else {
            if (topic === 'myTrades') {
                // don't reset this.myTrades directly here
                // because in c# we need to use a different object
                const keys = Object.keys (this.myTrades);
                for (let i = 0; i < keys.length; i++) {
                    delete this.myTrades[keys[i]];
                }
            } else if (topic === 'orders') {
                const orderSymbols = Object.keys (this.orders);
                for (let i = 0; i < orderSymbols.length; i++) {
                    delete this.orders[orderSymbols[i]];
                }
            } else if (topic === 'ticker') {
                const tickerSymbols = Object.keys (this.tickers);
                for (let i = 0; i < tickerSymbols.length; i++) {
                    delete this.tickers[tickerSymbols[i]];
                }
            }
        }
    }
}

export {
    Exchange,
};<|MERGE_RESOLUTION|>--- conflicted
+++ resolved
@@ -499,7 +499,6 @@
     packb = packb
     urlencodeBase64 = urlencodeBase64
 
-<<<<<<< HEAD
     describe () {
         return {
             'id': undefined,
@@ -814,8 +813,6 @@
         } // return
     } // describe ()
 
-=======
->>>>>>> f52d1a9a
     constructor (userConfig = {}) {
         Object.assign (this, functions)
         //
