// ----------------------------------------------------------------------------
/* eslint-disable */

import * as functions from './functions.js';
import {
    inArray as inArrayFunc,
    keys as keysFunc,
    values as valuesFunc,
    vwap as vwapFunc
} from './functions.js';
// import exceptions from "./errors.js"
import {
    ArgumentsRequired,
    AuthenticationError,
    BadRequest,
    BadResponse,
    BadSymbol,
    DDoSProtection,
    ExchangeClosedByUser,
    ExchangeError,
    ExchangeNotAvailable,
    InvalidAddress,
    InvalidOrder,
    InvalidProxySettings,
    NetworkError,
    NotSupported,
    NullResponse,
    OperationFailed,
    RateLimitExceeded,
    RequestTimeout,
    UnsubscribeError
} from "./errors.js";

import { Precise } from './Precise.js';


//-----------------------------------------------------------------------------
import WsClient from './ws/WsClient.js';
import { Future } from './ws/Future.js';
import { CountedOrderBook, IndexedOrderBook, OrderBook as WsOrderBook } from './ws/OrderBook.js';

// ----------------------------------------------------------------------------
//
import { axolotl } from './functions/crypto.js';
// import types
import type {
    Account,
    Balance,
    BalanceAccount,
    Balances,
    Bool,
    BorrowInterest,
    CancellationRequest,
    Conversion,
    CrossBorrowRate,
    CrossBorrowRates,
    Currencies,
    Currency,
    CurrencyInterface,
    DepositAddressResponse,
    DepositWithdrawFeeNetwork,
    Dict,
    Dictionary,
    Fee,
    FundingHistory,
    FundingRate,
    FundingRateHistory,
    FundingRates,
    Greeks,
    IndexType,
    int,
    Int,
    IsolatedBorrowRate,
    IsolatedBorrowRates,
    LastPrice,
    LastPrices,
    LedgerEntry,
    Leverage,
    Leverages,
    LeverageTier,
    LeverageTiers,
    Liquidation,
    MarginMode,
    MarginModes,
    MarginModification,
    Market,
    MarketInterface,
    MarketType,
    MinMax,
    Num,
    OHLCV,
    OHLCVC,
    OpenInterest,
    Option,
    OptionChain,
    Order,
    OrderBook,
    OrderRequest,
    OrderSide,
    OrderType,
    Position,
    Str,
    Strings,
    Ticker,
    Tickers,
    Trade,
    TradingFeeInterface,
    TradingFees,
    Transaction,
    TransferEntry,
} from './types.js';
// ----------------------------------------------------------------------------
// move this elsewhere.
import {
    ArrayCache,
    ArrayCacheBySymbolById,
    ArrayCacheBySymbolBySide,
    ArrayCacheByTimestamp,
} from './ws/Cache.js'
import {OrderBook as Ob} from './ws/OrderBook.js';

import totp from './functions/totp.js';
import ethers from '../static_dependencies/ethers/index.js';
import { TypedDataEncoder } from '../static_dependencies/ethers/hash/index.js';
import {SecureRandom} from "../static_dependencies/jsencrypt/lib/jsbn/rng.js";
import {getStarkKey, ethSigToPrivate, sign as starknetCurveSign} from '../static_dependencies/scure-starknet/index.js';
import * as Starknet from '../static_dependencies/starknet/index.js';
import Client from './ws/Client.js'

const {
    aggregate,
    arrayConcat,
    base16ToBinary,
    base58ToBinary,
    base64ToBinary,
    base64ToString,
    binaryConcat,
    binaryConcatArray,
    binaryToBase16,
    binaryToBase58,
    binaryToBase64,
    capitalize,
    clone,
    crc32,
    DECIMAL_PLACES,
    decimalToPrecision,
    decode,
    deepExtend,
    ecdsa,
    encode,
    extend,
    extractParams,
    filterBy,
    flatten,
    groupBy,
    hash,
    hmac,
    implodeParams,
    inArray,
    indexBy,
    isEmpty,
    isJsonEncodedObject,
    isNode,
    iso8601,
    json,
    keysort,
    merge,
    microseconds,
    milliseconds,
    NO_PADDING,
    now,
    numberToBE,
    numberToLE,
    numberToString,
    omit,
    omitZero,
    ordered,
    packb,
    parse8601,
    parseDate,
    parseTimeframe,
    precisionFromString,
    rawencode,
    ROUND,
    safeFloat,
    safeFloat2,
    safeFloatN,
    safeInteger,
    safeInteger2,
    safeIntegerN,
    safeIntegerProduct,
    safeIntegerProduct2,
    safeIntegerProductN,
    safeString,
    safeString2,
    safeStringLower,
    safeStringLower2,
    safeStringLowerN,
    safeStringN,
    safeStringUpper,
    safeStringUpper2,
    safeStringUpperN,
    safeTimestamp,
    safeTimestamp2,
    safeTimestampN,
    safeValue,
    safeValue2,
    safeValueN,
    seconds,
    selfIsDefined,
    SIGNIFICANT_DIGITS,
    sleep,
    sortBy,
    sortBy2,
    stringToBase64,
    strip,
    sum,
    Throttler,
    TICK_SIZE,
    toArray,
    TRUNCATE,
    unCamelCase,
    unique,
    urlencode,
    urlencodeBase64,
    urlencodeNested,
    urlencodeWithArrayRepeat,
    uuid,
    uuid16,
    uuid22,
    uuidv1,
    ymd,
    ymdhms,
    yymmdd,
    yyyymmdd
} = functions;

export type {
    Account,
    Balance,
    BalanceAccount,
    Balances,
    Bool,
    BorrowInterest,
    Conversion,
    CrossBorrowRate,
    Currency,
    CurrencyInterface,
    DepositAddressResponse,
    Dictionary,
    Fee,
    FundingHistory,
    FundingRateHistory,
    Greeks,
    IndexType,
    Int,
    LastPrice,
    LastPrices,
    LedgerEntry,
    Leverage,
    Leverages,
    LeverageTier,
    Liquidation,
    MarginMode,
    MarginModes,
    Market,
    MarketInterface,
    MarketType,
    MinMax,
    Num,
    OHLCV,
    OHLCVC,
    OpenInterest,
    Option,
    OptionChain,
    Order,
    OrderBook,
    OrderRequest,
    OrderSide,
    OrderType,
    Position,
    Str,
    Strings,
    Ticker,
    Tickers,
    Trade,
    Transaction,
    TransferEntry,
} from './types.js';
// ----------------------------------------------------------------------------
/**
 * @class Exchange
 */
export default class Exchange {
    options: {
        [key: string]: any;
    };

    api = undefined
    certified: boolean = false;
    countries: Str[] = undefined;
    pro: boolean = false;
    sleep = sleep;
    throttleProp = undefined

    // PROXY & USER-AGENTS (see "examples/proxy-usage" file for explanation)
    http_proxy: string;
    http_proxy_callback: any;
    httpProxy: string;
    httpProxyCallback: any;
    https_proxy: string;
    https_proxy_callback: any;
    httpsProxy: string;
    httpsProxyCallback: any;
    proxy: any; // maintained for backwards compatibility, no-one should use it from now on
    proxy_url: string;
    proxy_url_callback: any;
    proxyUrl: string;
    proxyUrlCallback: any;
    socks_proxy: string;
    socks_proxy_callback: any;
    socksProxy: string;
    socksProxyCallback: any;
    user_agent: { 'User-Agent': string } | false = undefined;
    userAgent: { 'User-Agent': string } | false = undefined;
    ws_proxy: string;
    ws_socks_proxy: string;
    wsProxy: string;
    wss_proxy: string;
    wsSocksProxy: string;
    wssProxy: string;
    //
    headers: any = {};
    origin = '*'; // CORS origin
    userAgents: any = {
        'chrome': 'Mozilla/5.0 (Windows NT 10.0; Win64; x64) AppleWebKit/537.36 (KHTML, like Gecko) Chrome/62.0.3202.94 Safari/537.36',
        'chrome39': 'Mozilla/5.0 (Windows NT 6.1; WOW64) AppleWebKit/537.36 (KHTML, like Gecko) Chrome/39.0.2171.71 Safari/537.36',
        'chrome100': 'Mozilla/5.0 (Macintosh; Intel Mac OS X 10_15_7) AppleWebKit/537.36 (KHTML, like Gecko) Chrome/100.0.4896.75 Safari/537.36',
    };
    //
    agent = undefined; // maintained for backwards compatibility
    httpAgent = undefined;
    httpsAgent = undefined;
    nodeHttpModuleLoaded: boolean = false;

    handleContentTypeApplicationZip: boolean = false;
    minFundingAddressLength: Int = 1; // used in checkAddress
    number: (numberString: string) => number = Number; // or String (a pointer to a function)
    quoteJsonNumbers: boolean = true; // treat numbers in json as quoted precise strings
    substituteCommonCurrencyCodes: boolean = true;  // reserved

    // whether fees should be summed by currency code
    reduceFees: boolean = true;

    // do not delete this line, it is needed for users to be able to define their own fetchImplementation
    AbortError: any;
    FetchError: any;
    fetchImplementation: any;

    validateClientSsl: boolean = false
    validateServerSsl: boolean = true

    timeout: Int = 10000; // milliseconds
    verbose: boolean = false;
    twofa = undefined; // two-factor authentication (2FA)

    accountId: string;
    apiKey: string;
    login: string;
    password: string;
    privateKey: string;// a "0x"-prefixed hexstring private key for a wallet
    secret: string;
    token: string; // reserved for HTTP auth in some cases
    uid: string;
    walletAddress: string; // a wallet address "0x"-prefixed hexstring

    accounts = undefined;
    accountsById = undefined;
    balance = {};
    baseCurrencies = undefined;
    bidsasks: Dictionary<Ticker> = {};
    codes = undefined;
    commonCurrencies: Dictionary<string> = undefined;
    currencies: Currencies = {};
    currencies_by_id = undefined;
    enableLastHttpResponse: boolean = true;
    enableLastJsonResponse: boolean = true;
    enableLastResponseHeaders: boolean = true;
    enableRateLimit: boolean = undefined;
    exceptions: Dictionary<string> = {};
    fees: {
        trading: {
            tierBased: Bool,
            percentage: Bool,
            taker: Num,
            maker: Num,
        },
        funding: {
            tierBased: Bool,
            percentage: Bool,
            withdraw: {},
            deposit: {},
        },
    };
    fundingRates: Dictionary<FundingRate> = {}
    has: Dictionary<boolean | 'emulated'>;
    hostname: Str = undefined;
    httpExceptions = undefined;
    id: string = 'Exchange';
    ids: string[] = undefined;
    last_http_response = undefined;
    last_json_response = undefined;
    last_request_body     = undefined;
    last_request_headers  = undefined;
    last_request_path     = undefined;
    last_request_url      = undefined;
    last_response_headers = undefined;
    lastRestRequestTimestamp: number;
    limits: {
        amount?: MinMax,
        cost?: MinMax,
        leverage?: MinMax,
        price?: MinMax,
    } = undefined;
    liquidations: Dictionary<Liquidation> = {}
    markets: Dictionary<any> = undefined;
    markets_by_id: Dictionary<any> = undefined;
    marketsByAltname: Dictionary<any> = undefined;
    marketsLoading: Promise<Dictionary<any>> = undefined;
    myLiquidations: Dictionary<Liquidation> = {}
    myTrades: ArrayCache;
    name: Str = undefined;
    ohlcvs: Dictionary<Dictionary<ArrayCacheByTimestamp>>;
    orderbooks: Dictionary<Ob> = {};
    orders: ArrayCache = undefined;
    paddingMode: Num = undefined;
    positions: any;
    precision: {
        amount: Num,
        price: Num,
        cost?: Num,
        base?: Num,
        quote?: Num,
    } = undefined;
    precisionMode: Num = undefined;
    quoteCurrencies = undefined;
    rateLimit: Num = undefined; // milliseconds
    reloadingMarkets: boolean = undefined;
    requiredCredentials: {
        apiKey: Bool,
        login: Bool,
        password: Bool,
        privateKey: Bool, // a "0x"-prefixed hexstring private key for a wallet
        secret: Bool,
        token: Bool, // reserved for HTTP auth in some cases
        twofa: Bool, // 2-factor authentication (one-time password key)
        uid: Bool,
        walletAddress: Bool, // the wallet address "0x"-prefixed hexstring
    };
    requiresEddsa: boolean = false;
    requiresWeb3: boolean = false;
    stablePairs = {};
    status: {
        status: Str,
        updated: Num,
        eta: Num,
        url: Str,
        info: any,
    } = undefined;
    symbols: string[] = undefined;
    targetAccount = undefined;
    throttler = undefined;
    tickers: Dictionary<Ticker> = {};
    timeframes: Dictionary<number | string> = {};
    tokenBucket = undefined;
    trades: Dictionary<ArrayCache>;
    transactions = {};
    triggerOrders: ArrayCache = undefined;
    urls: {
        api?: string | Dictionary<string>;
        api_management?: string;
        doc?: string[];
        fees?: string;
        logo?: string;
        referral?: string;
        test?: string | Dictionary<string>;
        www?: string;
    };
    version: Str = undefined;

    // WS/PRO options
    aggregate = aggregate;
    alias: boolean = false;
    arrayConcat = arrayConcat;
    base16ToBinary = base16ToBinary;
    base58ToBinary = base58ToBinary;
    base64ToBinary = base64ToBinary;
    base64ToString = base64ToString;
    binaryConcat = binaryConcat;
    binaryConcatArray = binaryConcatArray;
    binaryToBase16 = binaryToBase16;
    binaryToBase58 = binaryToBase58;
    binaryToBase64 = binaryToBase64;
    capitalize = capitalize;
    clients: Dictionary<WsClient> = {};
    clone = clone;
    crc32 = crc32;
    decimalToPrecision = decimalToPrecision;
    decode = decode;
    deepExtend = deepExtend;
    encode = encode;
    extend = extend;
    extractParams = extractParams;
    filterBy = filterBy;
    flatten = flatten;
    groupBy = groupBy;
    hash = hash;
    hmac = hmac;
    implodeParams = implodeParams;
    inArray = inArray;
    indexBy = indexBy;
    isEmpty = isEmpty;
    isJsonEncodedObject = isJsonEncodedObject;
    isNode = isNode;
    iso8601 = iso8601;
    json = json;
    keys = keysFunc;
    keysort = keysort;
    merge = merge;
    microseconds = microseconds;
    milliseconds = milliseconds;
    newUpdates: boolean = true;
    now = now;
    numberToBE = numberToBE;
    numberToLE = numberToLE;
    numberToString = numberToString;
    omit = omit;
    omitZero = omitZero;
    ordered = ordered;
    packb = packb
    parse8601 = parse8601;
    parseDate = parseDate;
    parseTimeframe = parseTimeframe;
    precisionFromString = precisionFromString;
    rawencode = rawencode;
    safeFloat = safeFloat;
    safeFloat2 = safeFloat2;
    safeFloatN = safeFloatN;
    safeInteger = safeInteger;
    safeInteger2 = safeInteger2;
    safeIntegerN = safeIntegerN;
    safeIntegerProduct = safeIntegerProduct;
    safeIntegerProduct2 = safeIntegerProduct2;
    safeIntegerProductN = safeIntegerProductN;
    safeString = safeString;
    safeString2 = safeString2;
    safeStringLower = safeStringLower;
    safeStringLower2 = safeStringLower2;
    safeStringLowerN = safeStringLowerN;
    safeStringN = safeStringN;
    safeStringUpper = safeStringUpper;
    safeStringUpper2 = safeStringUpper2;
    safeStringUpperN = safeStringUpperN;
    safeTimestamp = safeTimestamp;
    safeTimestamp2 = safeTimestamp2;
    safeTimestampN = safeTimestampN;
    safeValue = safeValue;
    safeValue2 = safeValue2;
    safeValueN = safeValueN;
    seconds = seconds;
    sortBy = sortBy;
    sortBy2 = sortBy2;
    streaming = {};
    stringToBase64 = stringToBase64;
    strip = strip;
    sum = sum;
    toArray = toArray;
    unCamelCase = unCamelCase;
    unique = unique;
    urlencode = urlencode;
    urlencodeBase64 = urlencodeBase64
    urlencodeNested = urlencodeNested;
    urlencodeWithArrayRepeat = urlencodeWithArrayRepeat;
    uuid = uuid;
    uuid16 = uuid16;
    uuid22 = uuid22;
    uuidv1 = uuidv1;
    values = valuesFunc;
    vwap = vwapFunc;
    ymd = ymd;
    ymdhms = ymdhms;
    yymmdd = yymmdd;
    yyyymmdd = yyyymmdd;

    constructor (userConfig = {}) {
        Object.assign (this, functions);
        //
        //     if (isNode) {
        //         this.nodeVersion = process.version.match (/\d+\.\d+\.\d+/)[0]
        //         this.userAgent = {
        //             'User-Agent': 'ccxt/' + (Exchange as any).ccxtVersion +
        //                 ' (+https://github.com/ccxt/ccxt)' +
        //                 ' Node.js/' + this.nodeVersion + ' (JavaScript)'
        //         }
        //     }
        //
        this.options = this.getDefaultOptions (); // exchange-specific options if any
        // fetch implementation options (JS only)
        // http properties
        this.headers = {};
        this.origin = '*'; // CORS origin
        // underlying properties
        this.handleContentTypeApplicationZip = false;
        this.minFundingAddressLength = 1; // used in checkAddress
        this.number = Number; // or String (a pointer to a function)
        this.quoteJsonNumbers = true; // treat numbers in json as quoted precise strings
        this.substituteCommonCurrencyCodes = true;  // reserved
        // whether fees should be summed by currency code
        this.reduceFees = true;
        // do not delete this line, it is needed for users to be able to define their own fetchImplementation
        this.fetchImplementation = undefined;
        this.validateClientSsl = false;
        this.validateServerSsl = true;
        // default property values
        this.timeout = 10000; // milliseconds
        this.twofa = undefined; // two-factor authentication (2FA)
        this.verbose = false;
        // default credentials
        this.apiKey = undefined;
        this.login = undefined;
        this.password = undefined;
        this.privateKey = undefined; // a "0x"-prefixed hexstring private key for a wallet
        this.secret = undefined;
        this.token = undefined; // reserved for HTTP auth in some cases
        this.uid = undefined;
        this.walletAddress = undefined; // a wallet address "0x"-prefixed hexstring
        // placeholders for cached data
        this.balance = {};
        this.liquidations = {}
        this.myLiquidations = {}
        this.myTrades = undefined;
        this.ohlcvs = {};
        this.orderbooks = {};
        this.orders = undefined;
        this.positions = {};
        this.tickers = {};
        this.trades = {};
        this.transactions = undefined;
        // web3 and cryptography flags
        this.requiresEddsa = false;
        this.requiresWeb3 = false;
        // response handling flags and properties
        this.enableLastHttpResponse = true;
        this.enableLastJsonResponse = true;
        this.enableLastResponseHeaders = true;
        this.last_http_response = undefined;
        this.last_json_response = undefined;
        this.last_request_body     = undefined;
        this.last_request_headers  = undefined;
        this.last_request_path     = undefined;
        this.last_request_url      = undefined;
        this.last_response_headers = undefined;
        this.lastRestRequestTimestamp = 0;
        // camelCase and snake_notation support
        const unCamelCaseProperties = (obj = this) => {
            if (obj !== null) {
                const ownPropertyNames = Object.getOwnPropertyNames (obj);
                for (let i = 0; i < ownPropertyNames.length; i++) {
                    const k = ownPropertyNames[i];
                    this[unCamelCase (k)] = this[k];
                }
                unCamelCaseProperties (Object.getPrototypeOf (obj));
            }
        };
        unCamelCaseProperties ();
        // merge constructor overrides to this instance
        const configEntries = Object.entries (this.describe ()).concat (Object.entries (userConfig));
        for (let i = 0; i < configEntries.length; i++) {
            const [ property, value ] = configEntries[i];
            if (value && Object.getPrototypeOf (value) === Object.prototype) {
                this[property] = this.deepExtend (this[property], value);
            } else {
                this[property] = value;
            }
        }
        // http client options
        const agentOptions = {
            'keepAlive': true,
        };
        // ssl options
        if (!this.validateServerSsl) {
            agentOptions['rejectUnauthorized'] = false;
        }
        // generate old metainfo interface
        const hasKeys = Object.keys (this.has);
        for (let i = 0; i < hasKeys.length; i++) {
            const k = hasKeys[i];
            this['has' + this.capitalize (k)] = !!this.has[k]; // converts 'emulated' to true
        }
        // generate implicit api
        if (this.api) {
            this.defineRestApi (this.api, 'request');
        }
        // init the request rate limiter
        this.initRestRateLimiter ();
        // init predefined markets if any
        if (this.markets) {
            this.setMarkets (this.markets);
        }
        this.newUpdates = ((this.options as any).newUpdates !== undefined) ? (this.options as any).newUpdates : true;

        this.afterConstruct ();
        const isSandbox = this.safeBool2 (this.options, 'sandbox', 'testnet', false);
        if (isSandbox) {
            this.setSandboxMode (isSandbox);
        }
    }

    encodeURIComponent (... args) {
        // @ts-expect-error
        return encodeURIComponent (... args);
    }

    checkRequiredVersion (requiredVersion, error = true) {
        let result = true;
        const [ major1, minor1, patch1 ] = requiredVersion.split ('.')
            , [ major2, minor2, patch2 ] = (Exchange as any).ccxtVersion.split ('.')
            , intMajor1 = this.parseToInt (major1)
            , intMinor1 = this.parseToInt (minor1)
            , intPatch1 = this.parseToInt (patch1)
            , intMajor2 = this.parseToInt (major2)
            , intMinor2 = this.parseToInt (minor2)
            , intPatch2 = this.parseToInt (patch2);
        if (intMajor1 > intMajor2) {
            result = false;
        }
        if (intMajor1 === intMajor2) {
            if (intMinor1 > intMinor2) {
                result = false;
            } else if (intMinor1 === intMinor2 && intPatch1 > intPatch2) {
                result = false;
            }
        }
        if (!result) {
            if (error) {
                throw new NotSupported ('Your current version of CCXT is ' + (Exchange as any).ccxtVersion + ', a newer version ' + requiredVersion + ' is required, please, upgrade your version of CCXT');
            } else {
                return error;
            }
        }
        return result;
    }

    initRestRateLimiter () {
        if (this.rateLimit === undefined) {
            throw new Error (this.id + '.rateLimit property is not configured');
        }
        this.tokenBucket = this.extend ({
            delay: 0.001,
            capacity: 1,
            cost: 1,
            maxCapacity: 1000,
            refillRate: (this.rateLimit > 0) ? 1 / this.rateLimit : Number.MAX_VALUE,
        }, this.tokenBucket);
        this.throttler = new Throttler (this.tokenBucket);
    }

    throttle (cost = undefined) {
        return this.throttler.throttle (cost);
    }

    defineRestApiEndpoint (methodName, uppercaseMethod, lowercaseMethod, camelcaseMethod, path, paths, config = {}) {
        const splitPath = path.split (/[^a-zA-Z0-9]/);
        const camelcaseSuffix = splitPath.map (this.capitalize).join ('');
        const underscoreSuffix = splitPath.map ((x) => x.trim ().toLowerCase ()).filter ((x) => x.length > 0).join ('_');
        const camelcasePrefix = [ paths[0] ].concat (paths.slice (1).map (this.capitalize)).join ('');
        const underscorePrefix = [ paths[0] ].concat (paths.slice (1).map ((x) => x.trim ()).filter ((x) => x.length > 0)).join ('_');
        const camelcase = camelcasePrefix + camelcaseMethod + this.capitalize (camelcaseSuffix);
        const underscore = underscorePrefix + '_' + lowercaseMethod + '_' + underscoreSuffix;
        const typeArgument = (paths.length > 1) ? paths : paths[0];
        // handle call costs here
        const partial = async (params = {}, context = {}) => this[methodName] (path, typeArgument, uppercaseMethod, params, undefined, undefined, config, context);
        // const partial = async (params) => this[methodName] (path, typeArgument, uppercaseMethod, params || {})
        this[camelcase] = partial;
        this[underscore] = partial;
    }

    defineRestApi (api, methodName, paths = []) {
        const keys = Object.keys (api);
        for (let i = 0; i < keys.length; i++) {
            const key = keys[i];
            const value = api[key];
            const uppercaseMethod = key.toUpperCase ();
            const lowercaseMethod = key.toLowerCase ();
            const camelcaseMethod = this.capitalize (lowercaseMethod);
            if (Array.isArray (value)) {
                for (let k = 0; k < value.length; k++) {
                    const path = value[k].trim ();
                    this.defineRestApiEndpoint (methodName, uppercaseMethod, lowercaseMethod, camelcaseMethod, path, paths);
                }
                // the options HTTP method conflicts with the 'options' API url path
                // } else if (key.match (/^(?:get|post|put|delete|options|head|patch)$/i)) {
            } else if (key.match (/^(?:get|post|put|delete|head|patch)$/i)) {
                const endpoints = Object.keys (value);
                for (let j = 0; j < endpoints.length; j++) {
                    const endpoint = endpoints[j];
                    const path = endpoint.trim ();
                    const config = value[endpoint];
                    if (typeof config === 'object') {
                        this.defineRestApiEndpoint (methodName, uppercaseMethod, lowercaseMethod, camelcaseMethod, path, paths, config);
                    } else if (typeof config === 'number') {
                        this.defineRestApiEndpoint (methodName, uppercaseMethod, lowercaseMethod, camelcaseMethod, path, paths, { cost: config });
                    } else {
                        throw new NotSupported (this.id + ' defineRestApi() API format is not supported, API leafs must strings, objects or numbers');
                    }
                }
            } else {
                this.defineRestApi (value, methodName, paths.concat ([ key ]));
            }
        }
    }

    log (... args) {
        console.log (... args);
    }

    httpProxyAgentModule:any = undefined;
    httpsProxyAgentModule:any = undefined;
    proxiesModulesLoading:Promise<any> = undefined
    proxyDictionaries:any = {};
    socksProxyAgentModule:any = undefined;
    socksProxyAgentModuleChecked:boolean = false;

    async loadProxyModules () {
        // when loading markets, multiple parallel calls are made, so need one promise
        if (this.proxiesModulesLoading === undefined) {
            this.proxiesModulesLoading = (async () => {
                // we have to handle it with below nested way, because of dynamic
                // import issues (https://github.com/ccxt/ccxt/pull/20687)
                try {
                    // todo: possible sync alternatives: https://stackoverflow.com/questions/51069002/convert-import-to-synchronous
                    this.httpProxyAgentModule = await import (/* webpackIgnore: true */ '../static_dependencies/proxies/http-proxy-agent/index.js');
                    this.httpsProxyAgentModule = await import (/* webpackIgnore: true */ '../static_dependencies/proxies/https-proxy-agent/index.js');
                } catch (e) {
                    // if several users are using those frameworks which cause exceptions,
                    // let them to be able to load modules still, by installing them
                    try {
                        // @ts-ignore
                        this.httpProxyAgentModule = await import (/* webpackIgnore: true */ 'http-proxy-agent');
                        // @ts-ignore
                        this.httpsProxyAgentModule = await import (/* webpackIgnore: true */ 'https-proxy-agent');
                    } catch (e) { }
                }
                if (this.socksProxyAgentModuleChecked === false) {
                    try {
                        // @ts-ignore
                        this.socksProxyAgentModule = await import (/* webpackIgnore: true */ 'socks-proxy-agent');
                    } catch (e) {}
                    this.socksProxyAgentModuleChecked = true;
                }
            })();
        }
        return await this.proxiesModulesLoading;
    }

    setProxyAgents (httpProxy, httpsProxy, socksProxy) {
        let chosenAgent = undefined;
        // in browser-side, proxy modules are not supported in 'fetch/ws' methods
        if (!isNode && (httpProxy || httpsProxy || socksProxy)) {
            throw new NotSupported (this.id + ' - proxies in browser-side projects are not supported. You have several choices: [A] Use `exchange.proxyUrl` property to redirect requests through local/remote cors-proxy server (find sample file named "sample-local-proxy-server-with-cors" in https://github.com/ccxt/ccxt/tree/master/examples/ folder, which can be used for REST requests only) [B] override `exchange.fetch` && `exchange.watch` methods to send requests through your custom proxy');
        }
        if (httpProxy) {
            if (this.httpProxyAgentModule === undefined) {
                throw new NotSupported (this.id + ' you need to load JS proxy modules with `.loadProxyModules()` method at first to use proxies');
            }
            if (!(httpProxy in this.proxyDictionaries)) {
                this.proxyDictionaries[httpProxy] = new this.httpProxyAgentModule.HttpProxyAgent(httpProxy);
            }
            chosenAgent = this.proxyDictionaries[httpProxy];
        } else if (httpsProxy) {
            if (this.httpsProxyAgentModule === undefined) {
                throw new NotSupported (this.id + ' you need to load JS proxy modules with `.loadProxyModules()` method at first to use proxies');
            }
            if (!(httpsProxy in this.proxyDictionaries)) {
                this.proxyDictionaries[httpsProxy] = new this.httpsProxyAgentModule.HttpsProxyAgent(httpsProxy);
            }
            chosenAgent = this.proxyDictionaries[httpsProxy];
            chosenAgent.keepAlive = true;
        } else if (socksProxy) {
            if (this.socksProxyAgentModule === undefined) {
                throw new NotSupported (this.id + ' - to use SOCKS proxy with ccxt, at first you need install module "npm i socks-proxy-agent" and then initialize proxies with `.loadProxyModules()` method');
            }
            if (!(socksProxy in this.proxyDictionaries)) {
                this.proxyDictionaries[socksProxy] = new this.socksProxyAgentModule.SocksProxyAgent(socksProxy);
            }
            chosenAgent = this.proxyDictionaries[socksProxy];
        }
        return chosenAgent;
    }

    async loadHttpProxyAgent () {
        // for `http://` protocol proxy-urls, we need to load `http` module only on first call
        if (!this.httpAgent) {
            const httpModule = await import (/* webpackIgnore: true */'node:http')
            this.httpAgent = new httpModule.Agent ();
        }
        return this.httpAgent;
    }

    getHttpAgentIfNeeded (url) {
        if (isNode) {
            // only for non-ssl proxy
            if (url.substring(0, 5) === 'ws://') {
                if (this.httpAgent === undefined) {
                    throw new NotSupported (this.id + ' to use proxy with non-ssl ws:// urls, at first run  `await exchange.loadHttpProxyAgent()` method');
                }
                return this.httpAgent;
            }
        }
        return undefined;
    }


    async fetch (url, method = 'GET', headers: any = undefined, body: any = undefined) {

        // load node-http(s) modules only on first call
        if (isNode) {
            if (!this.nodeHttpModuleLoaded) {
                this.nodeHttpModuleLoaded = true;
                const httpsModule = await import (/* webpackIgnore: true */'node:https')
                this.httpsAgent = new httpsModule.Agent ({ keepAlive: true });
            }
        }

        // ##### PROXY & HEADERS #####
        headers = this.extend (this.headers, headers);
        // proxy-url
        const proxyUrl = this.checkProxyUrlSettings (url, method, headers, body);
        let httpProxyAgent = false;
        if (proxyUrl !== undefined) {
            // part only for node-js
            if (isNode) {
                // in node we need to set header to *
                headers = this.extend ({ 'Origin': this.origin }, headers);
                // only for http proxy
                if (proxyUrl.substring(0, 5) === 'http:') {
                    await this.loadHttpProxyAgent ();
                    httpProxyAgent = this.httpAgent;
                }
            }
            url = proxyUrl + url;
        }
        // proxy agents
        const [ httpProxy, httpsProxy, socksProxy ] = this.checkProxySettings (url, method, headers, body);
        this.checkConflictingProxies (httpProxy || httpsProxy || socksProxy, proxyUrl);
        // skip proxies on the browser
        if (isNode) {
            // this is needed in JS, independently whether proxy properties were set or not, we have to load them because of necessity in WS, which would happen beyond 'fetch' method (WS/etc)
            await this.loadProxyModules ();
        }
        const chosenAgent = this.setProxyAgents (httpProxy, httpsProxy, socksProxy);
        // user-agent
        const userAgent = (this.userAgent !== undefined) ? this.userAgent : this.user_agent;
        if (userAgent && isNode) {
            if (typeof userAgent === 'string') {
                headers = this.extend ({ 'User-Agent': userAgent }, headers);
            } else if ((typeof userAgent === 'object') && ('User-Agent' in userAgent)) {
                headers = this.extend (userAgent, headers);
            }
        }
        // set final headers
        headers = this.setHeaders (headers);
        // log
        if (this.verbose) {
            this.log ("fetch Request:\n", this.id, method, url, "\nRequestHeaders:\n", headers, "\nRequestBody:\n", body, "\n");
        }
        // end of proxies & headers

        if (this.fetchImplementation === undefined) {
            if (isNode) {
                if (this.agent === undefined) {
                    this.agent = this.httpsAgent;
                }
                try {
                    const module = await import (/* webpackIgnore: true */'../static_dependencies/node-fetch/index.js')
                    this.AbortError = module.AbortError
                    this.fetchImplementation = module.default
                    this.FetchError = module.FetchError
                }
                catch (e) {
                    // some users having issues with dynamic imports (https://github.com/ccxt/ccxt/pull/20687)
                    // so let them to fallback to node's native fetch
                    if (typeof fetch === 'function') {
                        this.fetchImplementation = fetch
                        // as it's browser-compatible implementation ( https://nodejs.org/dist/latest-v20.x/docs/api/globals.html#fetch )
                        // it throws same error types
                        this.AbortError = DOMException
                        this.FetchError = TypeError
                    } else {
                        throw new Error ('Seems, "fetch" function is not available in your node-js version, please use latest node-js version');
                    }
                }
            } else {
                this.AbortError = DOMException;
                this.FetchError = TypeError;
                this.fetchImplementation = (selfIsDefined()) ? self.fetch : fetch;
            }
        }
        // fetchImplementation cannot be called on this. in browsers:
        // TypeError Failed to execute 'fetch' on 'Window': Illegal invocation
        const fetchImplementation = this.fetchImplementation;
        const params = { method, headers, body, timeout: this.timeout };
        if (this.agent) {
            params['agent'] = this.agent;
        }
        // override agent, if needed
        if (httpProxyAgent) {
            // if proxyUrl is being used, then specifically in nodejs, we need http module, not https
            params['agent'] = httpProxyAgent;
        } else if (chosenAgent) {
            // if http(s)Proxy is being used
            params['agent'] = chosenAgent;
        }
        const controller = new AbortController ()
        params['signal'] = controller.signal
        const timeout = setTimeout (() => {
            controller.abort ();
        }, this.timeout);
        try {
            const response = await fetchImplementation (url, params);
            clearTimeout (timeout);
            return this.handleRestResponse (response, url, method, headers, body);
        } catch (e) {
            if (e instanceof this.AbortError) {
                throw new RequestTimeout (this.id + ' ' + method + ' ' + url + ' request timed out (' + this.timeout + ' ms)');
            } else if (e instanceof this.FetchError) {
                throw new NetworkError (this.id + ' ' + method + ' ' + url + ' fetch failed');
            }
            throw e;
        }
    }

    parseJson (jsonString) {
        try {
            if (this.isJsonEncodedObject (jsonString)) {
                return JSON.parse (this.onJsonResponse (jsonString));
            }
        } catch (e) {
            // SyntaxError
            return undefined;
        }
    }

    getResponseHeaders (response) {
        const result = {};
        response.headers.forEach ((value, key) => {
            key = key.split ('-').map ((word) => this.capitalize (word)).join ('-');
            result[key] = value;
        });
        return result;
    }

    handleRestResponse (response, url, method = 'GET', requestHeaders = undefined, requestBody = undefined) {
        const responseHeaders = this.getResponseHeaders (response);
        if (this.handleContentTypeApplicationZip && (responseHeaders['Content-Type'] === 'application/zip')) {
            const responseBuffer = response.buffer ();
            if (this.enableLastResponseHeaders) {
                this.last_response_headers = responseHeaders;
            }
            if (this.enableLastHttpResponse) {
                this.last_http_response = responseBuffer;
            }
            if (this.verbose) {
                this.log ("handleRestResponse:\n", this.id, method, url, response.status, response.statusText, "\nResponseHeaders:\n", responseHeaders, "ZIP redacted", "\n");
            }
            // no error handler needed, because it would not be a zip response in case of an error
            return responseBuffer;
        }
        return response.text ().then ((responseBody) => {
            const bodyText = this.onRestResponse (response.status, response.statusText, url, method, responseHeaders, responseBody, requestHeaders, requestBody);
            const json = this.parseJson (bodyText);
            if (this.enableLastResponseHeaders) {
                this.last_response_headers = responseHeaders;
            }
            if (this.enableLastHttpResponse) {
                this.last_http_response = responseBody;
            }
            if (this.enableLastJsonResponse) {
                this.last_json_response = json;
            }
            if (this.verbose) {
                this.log ("handleRestResponse:\n", this.id, method, url, response.status, response.statusText, "\nResponseHeaders:\n", responseHeaders, "\nResponseBody:\n", responseBody, "\n");
            }
            const skipFurtherErrorHandling = this.handleErrors (response.status, response.statusText, url, method, responseHeaders, responseBody, json, requestHeaders, requestBody);
            if (!skipFurtherErrorHandling) {
                this.handleHttpStatusCode (response.status, response.statusText, url, method, responseBody);
            }
            return json || responseBody;
        });
    }

    onRestResponse (statusCode, statusText, url, method, responseHeaders, responseBody, requestHeaders, requestBody) {
        return responseBody.trim ();
    }

    onJsonResponse (responseBody) {
        return this.quoteJsonNumbers ? responseBody.replace (/":([+.0-9eE-]+)([,}])/g, '":"$1"$2') : responseBody;
    }

    async loadMarketsHelper (reload = false, params = {}) {
        if (!reload && this.markets) {
            if (!this.markets_by_id) {
                return this.setMarkets (this.markets);
            }
            return this.markets;
        }
        let currencies = undefined;
        // only call if exchange API provides endpoint (true), thus avoid emulated versions ('emulated')
        if (this.has['fetchCurrencies'] === true) {
            currencies = await this.fetchCurrencies ();
        }
        const markets = await this.fetchMarkets (params);
        return this.setMarkets (markets, currencies);
    }

    async loadMarkets (reload = false, params = {}): Promise<Dictionary<Market>> {
        // this method is async, it returns a promise
        if ((reload && !this.reloadingMarkets) || !this.marketsLoading) {
            this.reloadingMarkets = true;
            this.marketsLoading = this.loadMarketsHelper (reload, params).then ((resolved) => {
                this.reloadingMarkets = false;
                return resolved;
            }, (error) => {
                this.reloadingMarkets = false;
                throw error;
            });
        }
        return this.marketsLoading;
    }

    async fetchCurrencies (params = {}): Promise<Currencies> {
        // markets are returned as a list
        // currencies are returned as a dict
        // this is for historical reasons
        // and may be changed for consistency later
        return new Promise ((resolve, reject) => resolve (this.currencies));
    }

    async fetchCurrenciesWs (params = {}) {
        // markets are returned as a list
        // currencies are returned as a dict
        // this is for historical reasons
        // and may be changed for consistency later
        return new Promise ((resolve, reject) => resolve (this.currencies));
    }

    async fetchMarkets (params = {}): Promise<Market[]> {
        // markets are returned as a list
        // currencies are returned as a dict
        // this is for historical reasons
        // and may be changed for consistency later
        return new Promise ((resolve, reject) => resolve (Object.values (this.markets)));
    }

    async fetchMarketsWs (params = {}): Promise<Market[]> {
        // markets are returned as a list
        // currencies are returned as a dict
        // this is for historical reasons
        // and may be changed for consistency later
        return new Promise ((resolve, reject) => resolve (Object.values (this.markets)))
    }

    checkRequiredDependencies () {
        return;
    }

    parseNumber (value, d: Num = undefined): number {
        if (value === undefined) {
            return d;
        } else {
            try {
                return this.number (value);
            } catch (e) {
                return d;
            }
        }
    }

    checkOrderArguments (market, type, side, amount, price, params) {
        if (price === undefined) {
            if (type === 'limit') {
                throw new ArgumentsRequired (this.id + ' createOrder() requires a price argument for a limit order');
            }
        }
        if (amount <= 0) {
            throw new ArgumentsRequired (this.id + ' createOrder() amount should be above 0');
        }
    }

    handleHttpStatusCode (code, reason, url, method, body) {
        const codeAsString = code.toString ();
        if (codeAsString in this.httpExceptions) {
            const ErrorClass = this.httpExceptions[codeAsString];
            throw new ErrorClass (this.id + ' ' + method + ' ' + url + ' ' + codeAsString + ' ' + reason + ' ' + body);
        }
    }

    remove0xPrefix (hexData) {
        if (hexData.slice (0, 2) === '0x') {
            return hexData.slice (2);
        } else {
            return hexData;
        }
    }

    spawn(method, ...args) {
        const future = Future();
        // using setTimeout 0 to force the execution to run after the future is returned
        setTimeout(() => {
            method.apply(this, args).then(future.resolve).catch(future.reject);
        }, 0);
        return future;
    }

    delay (timeout, method, ... args) {
        setTimeout (() => {
            this.spawn (method, ... args);
        }, timeout);
    }

    // -----------------------------------------------------------------------
    // -----------------------------------------------------------------------
    // WS/PRO methods

    orderBook (snapshot = {}, depth = Number.MAX_SAFE_INTEGER) {
        return new WsOrderBook (snapshot, depth);
    }

    indexedOrderBook (snapshot = {}, depth = Number.MAX_SAFE_INTEGER) {
        return new IndexedOrderBook (snapshot, depth);
    }

    countedOrderBook (snapshot = {}, depth = Number.MAX_SAFE_INTEGER) {
        return new CountedOrderBook (snapshot, depth);
    }

    handleMessage (client, message) {
    } // stub to override

    // ping (client: Client) {} // stub to override

    ping (client: Client) {
        return undefined;
    }

    client (url: string): WsClient {
        this.clients = this.clients || {};
        if (!this.clients[url]) {
            const onMessage = this.handleMessage.bind (this);
            const onError = this.onError.bind (this);
            const onClose = this.onClose.bind (this);
            const onConnected = this.onConnected.bind (this);
            // decide client type here: ws / signalr / socketio
            const wsOptions = this.safeValue (this.options, 'ws', {});
            // proxy agents
            const [ httpProxy, httpsProxy, socksProxy ] = this.checkWsProxySettings ();
            const chosenAgent = this.setProxyAgents (httpProxy, httpsProxy, socksProxy);
            // part only for node-js
            const httpProxyAgent = this.getHttpAgentIfNeeded (url);
            const finalAgent = chosenAgent ? chosenAgent : (httpProxyAgent ? httpProxyAgent : this.agent);
            //
            const options = this.deepExtend (this.streaming, {
                'log': this.log ? this.log.bind (this) : this.log,
                'ping': (this as any).ping ? (this as any).ping.bind (this) : (this as any).ping,
                'verbose': this.verbose,
                'throttler': new Throttler (this.tokenBucket),
                // add support for proxies
                'options': {
                    'agent': finalAgent,
                }
            }, wsOptions);
            this.clients[url] = new WsClient (url, onMessage, onError, onClose, onConnected, options);
        }
        return this.clients[url];
    }

    watchMultiple (url: string, messageHashes: string[], message = undefined, subscribeHashes = undefined, subscription = undefined) {
        //
        // Without comments the code of this method is short and easy:
        //
        //     const client = this.client (url)
        //     const backoffDelay = 0
        //     const future = client.future (messageHash)
        //     const connected = client.connect (backoffDelay)
        //     connected.then (() => {
        //         if (message && !client.subscriptions[subscribeHash]) {
        //             client.subscriptions[subscribeHash] = true
        //             client.send (message)
        //         }
        //     }).catch ((error) => {})
        //     return future
        //
        // The following is a longer version of this method with comments
        //
        const client = this.client (url) as WsClient;
        // todo: calculate the backoff using the clients cache
        const backoffDelay = 0;
        //
        //  watchOrderBook ---- future ----+---------------+----→ user
        //                                 |               |
        //                                 ↓               ↑
        //                                 |               |
        //                              connect ......→ resolve
        //                                 |               |
        //                                 ↓               ↑
        //                                 |               |
        //                             subscribe -----→ receive
        //
        const future = Future.race (messageHashes.map (messageHash => client.future (messageHash)))
        // read and write subscription, this is done before connecting the client
        // to avoid race conditions when other parts of the code read or write to the client.subscriptions
        let missingSubscriptions = []
        if (subscribeHashes !== undefined) {
            for (let i = 0; i < subscribeHashes.length; i++) {
                const subscribeHash = subscribeHashes[i];
                if (!client.subscriptions[subscribeHash]) {
                    missingSubscriptions.push (subscribeHash)
                    client.subscriptions[subscribeHash] = subscription || true
                }
            }
        }
        // we intentionally do not use await here to avoid unhandled exceptions
        // the policy is to make sure that 100% of promises are resolved or rejected
        // either with a call to client.resolve or client.reject with
        //  a proper exception class instance
        const connected = client.connect (backoffDelay);
        // the following is executed only if the catch-clause does not
        // catch any connection-level exceptions from the client
        // (connection established successfully)
        if ((subscribeHashes === undefined) || missingSubscriptions.length) {
            connected.then (() => {
                const options = this.safeValue (this.options, 'ws');
                const cost = this.safeValue (options, 'cost', 1);
                if (message) {
                    if (this.enableRateLimit && client.throttle) {
                        // add cost here |
                        //               |
                        //               V
                        client.throttle (cost).then (() => {
                            client.send (message);
                        }).catch ((e) => {
                            for (let i = 0; i < missingSubscriptions.length; i++) {
                                const subscribeHash = missingSubscriptions[i];
                                delete client.subscriptions[subscribeHash]
                            }
                            future.reject (e);
                        });
                    } else {
                        client.send (message)
                        .catch ((e) => {
                            for (let i = 0; i < missingSubscriptions.length; i++) {
                                const subscribeHash = missingSubscriptions[i];
                                delete client.subscriptions[subscribeHash]
                            }
                            future.reject (e);
                        });
                    }
                }
            }).catch ((e)=> {
                for (let i = 0; i < missingSubscriptions.length; i++) {
                    const subscribeHash = missingSubscriptions[i];
                    delete client.subscriptions[subscribeHash]
                }
                future.reject (e);
            });
        }
        return future;
    }

    watch (url: string, messageHash: string, message = undefined, subscribeHash = undefined, subscription = undefined) {
        //
        // Without comments the code of this method is short and easy:
        //
        //     const client = this.client (url)
        //     const backoffDelay = 0
        //     const future = client.future (messageHash)
        //     const connected = client.connect (backoffDelay)
        //     connected.then (() => {
        //         if (message && !client.subscriptions[subscribeHash]) {
        //             client.subscriptions[subscribeHash] = true
        //             client.send (message)
        //         }
        //     }).catch ((error) => {})
        //     return future
        //
        // The following is a longer version of this method with comments
        //
        const client = this.client (url) as WsClient;
        // todo: calculate the backoff using the clients cache
        const backoffDelay = 0;
        //
        //  watchOrderBook ---- future ----+---------------+----→ user
        //                                 |               |
        //                                 ↓               ↑
        //                                 |               |
        //                              connect ......→ resolve
        //                                 |               |
        //                                 ↓               ↑
        //                                 |               |
        //                             subscribe -----→ receive
        //
        if ((subscribeHash === undefined) && (messageHash in client.futures)) {
            return client.futures[messageHash];
        }
        const future = client.future (messageHash);
        // read and write subscription, this is done before connecting the client
        // to avoid race conditions when other parts of the code read or write to the client.subscriptions
        const clientSubscription = client.subscriptions[subscribeHash];
        if (!clientSubscription) {
            client.subscriptions[subscribeHash] = subscription || true;
        }
        // we intentionally do not use await here to avoid unhandled exceptions
        // the policy is to make sure that 100% of promises are resolved or rejected
        // either with a call to client.resolve or client.reject with
        //  a proper exception class instance
        const connected = client.connect (backoffDelay);
        // the following is executed only if the catch-clause does not
        // catch any connection-level exceptions from the client
        // (connection established successfully)
        if (!clientSubscription) {
            connected.then (() => {
                const options = this.safeValue (this.options, 'ws');
                const cost = this.safeValue (options, 'cost', 1);
                if (message) {
                    if (this.enableRateLimit && client.throttle) {
                        // add cost here |
                        //               |
                        //               V
                        client.throttle (cost).then (() => {
                            client.send (message);
                        }).catch ((e) => {
                            client.onError (e);
                        });
                    } else {
                        client.send (message)
                        .catch ((e) => {
                            client.onError (e);
                        });
                    }
                }
            }).catch ((e)=> {
                delete client.subscriptions[subscribeHash];
                future.reject (e);
            });
        }
        return future;
    }

    onConnected (client, message = undefined) {
        // for user hooks
        // console.log ('Connected to', client.url)
    }

    onError (client, error) {
        if ((client.url in this.clients) && (this.clients[client.url].error)) {
            delete this.clients[client.url];
        }
    }

    onClose (client, error) {
        if (client.error) {
            // connection closed due to an error, do nothing
        } else {
            // server disconnected a working connection
            if (this.clients[client.url]) {
                delete this.clients[client.url];
            }
        }
    }

    async close () {
        const clients = Object.values (this.clients || {});
        const closedClients = [];
        for (let i = 0; i < clients.length; i++) {
            const client = clients[i] as WsClient;
            client.error = new ExchangeClosedByUser (this.id + ' closedByUser');
            closedClients.push(client.close ());
        }
        await Promise.all (closedClients);
        for (let i = 0; i < clients.length; i++) {
            const client = clients[i] as WsClient;
            delete this.clients[client.url];
        }
        return;
    }

    async loadOrderBook (client, messageHash: string, symbol: string, limit: Int = undefined, params = {}) {
        if (!(symbol in this.orderbooks)) {
            client.reject (new ExchangeError (this.id + ' loadOrderBook() orderbook is not initiated'), messageHash);
            return;
        }
        const maxRetries = this.handleOption ('watchOrderBook', 'snapshotMaxRetries', 3);
        let tries = 0;
        try {
            const stored = this.orderbooks[symbol];
            while (tries < maxRetries) {
                const cache = stored.cache;
                const orderBook = await this.fetchRestOrderBookSafe (symbol, limit, params);
                const index = this.getCacheIndex (orderBook, cache);
                if (index >= 0) {
                    stored.reset (orderBook);
                    this.handleDeltas (stored, cache.slice (index));
                    stored.cache.length = 0;
                    client.resolve (stored, messageHash);
                    return;
                }
                tries++;
            }
            client.reject (new ExchangeError (this.id + ' nonce is behind the cache after ' + maxRetries.toString () + ' tries.'), messageHash);
            delete this.clients[client.url];
        } catch (e) {
            client.reject (e, messageHash);
            await this.loadOrderBook (client, messageHash, symbol, limit, params);
        }
    }

    convertToBigInt (value: string) {
        return BigInt (value); // used on XT
    }

    stringToCharsArray (value: string) {
        return value.split ('');
    }

    valueIsDefined (value: any) {
        return value !== undefined && value !== null;
    }

    arraySlice (array, first, second = undefined) {
        if (second === undefined) {
            return array.slice (first);
        }
        return array.slice (first, second);
    }

    getProperty (obj, property, defaultValue: any = undefined) {
        return (property in obj ? obj[property] : defaultValue);
    }

    setProperty (obj, property, defaultValue: any = undefined) {
        obj[property] = defaultValue;
    }

    axolotl(payload, hexKey, ed25519) {
        return axolotl(payload, hexKey, ed25519);
    }

    fixStringifiedJsonMembers (content: string) {
        // used for instance in bingx
        // when stringified json has members with their values also stringified, like:
        // '{"code":0, "data":{"order":{"orderId":1742968678528512345,"symbol":"BTC-USDT", "takeProfit":"{\"type\":\"TAKE_PROFIT\",\"stopPrice\":43320.1}","reduceOnly":false}}}'
        // we can fix with below manipulations
        // @ts-ignore
        let modifiedContent = content.replaceAll ('\\', '');
        modifiedContent = modifiedContent.replaceAll ('"{', '{');
        modifiedContent = modifiedContent.replaceAll ('}"', '}');
        return modifiedContent;
    }

    ethAbiEncode (types, args) {
        return this.base16ToBinary (ethers.encode (types, args).slice (2));
    }

    ethEncodeStructuredData (domain, messageTypes, messageData) {
        return this.base16ToBinary (TypedDataEncoder.encode (domain, messageTypes, messageData).slice (-132));
    }

    retrieveStarkAccount (signature, accountClassHash, accountProxyClassHash) {
        const privateKey = ethSigToPrivate (signature);
        const publicKey = getStarkKey (privateKey);
        const callData = Starknet.CallData.compile({
            implementation: accountClassHash,
            selector: Starknet.hash.getSelectorFromName('initialize'),
            calldata: Starknet.CallData.compile({
              signer: publicKey,
              guardian: '0',
            }),
        });

        const address = Starknet.hash.calculateContractAddressFromHash(
            publicKey,
            accountProxyClassHash,
            callData,
            0,
        );
        return {
            privateKey,
            publicKey,
            address
        };
    }

    starknetEncodeStructuredData (domain, messageTypes, messageData, address) {
        const types = Object.keys (messageTypes);
        if (types.length > 1) {
            throw new NotSupported (this.id + 'starknetEncodeStructuredData only support single type');
        }
        const request = {
            'domain': domain,
            'primaryType': types[0],
            'types': this.extend ({
                'StarkNetDomain': [
                    { 'name': "name", 'type': "felt" },
                    { 'name': "chainId", 'type': "felt" },
                    { 'name': "version", 'type': "felt" },
                ],
            }, messageTypes),
            'message': messageData,
        };
        const msgHash = Starknet.typedData.getMessageHash (request, address);
        return msgHash;
    }

    starknetSign (hash, pri) {
        // TODO: unify to ecdsa
        const signature = starknetCurveSign (hash.replace ('0x', ''), pri.slice (-64));
        return this.json ([ signature.r.toString (), signature.s.toString () ]);
    }

    intToBase16(elem): string {
        return elem.toString(16);

    }

    extendExchangeOptions (newOptions: Dict) {
        this.options = this.extend (this.options, newOptions);
    }

    createSafeDictionary () {
        return {};
    }

    randomBytes (length: number) {
        const rng = new SecureRandom();
        const x:number[] = [];
        x.length = length;
        rng.nextBytes(x);
        return Buffer.from (x).toString ('hex');
    }

    randNumber(size: number) {
        let number = '';
        for (let i = 0; i < size; i++) {
            number += Math.floor(Math.random() * 10);
        }
        return parseInt(number, 10);
    }

    /* eslint-enable */
    // ------------------------------------------------------------------------

    // ########################################################################
    // ########################################################################
    // ########################################################################
    // ########################################################################
    // ########                        ########                        ########
    // ########                        ########                        ########
    // ########                        ########                        ########
    // ########                        ########                        ########
    // ########        ########################        ########################
    // ########        ########################        ########################
    // ########        ########################        ########################
    // ########        ########################        ########################
    // ########                        ########                        ########
    // ########                        ########                        ########
    // ########                        ########                        ########
    // ########                        ########                        ########
    // ########################################################################
    // ########################################################################
    // ########################################################################
    // ########################################################################
    // ########        ########        ########                        ########
    // ########        ########        ########                        ########
    // ########        ########        ########                        ########
    // ########        ########        ########                        ########
    // ################        ########################        ################
    // ################        ########################        ################
    // ################        ########################        ################
    // ################        ########################        ################
    // ########        ########        ################        ################
    // ########        ########        ################        ################
    // ########        ########        ################        ################
    // ########        ########        ################        ################
    // ########################################################################
    // ########################################################################
    // ########################################################################
    // ########################################################################

    // ------------------------------------------------------------------------
    // METHODS BELOW THIS LINE ARE TRANSPILED FROM JAVASCRIPT TO PYTHON AND PHP

    describe () {
        return {
            'alias': false, // whether this exchange is an alias to another exchange
            'api': undefined,
            'certified': false, // if certified by the CCXT dev team
            'commonCurrencies': {
                'BCC': 'BCH',
                'BCHSV': 'BSV',
                'XBT': 'BTC',
            },
            'countries': undefined,
            'currencies': {}, // to be filled manually or by fetchMarkets
            'dex': false,
            'enableRateLimit': true,
            'exceptions': undefined,
            'fees': {
                'funding': {
                    'deposit': {},
                    'percentage': undefined,
                    'tierBased': undefined,
                    'withdraw': {},
                },
                'trading': {
                    'maker': undefined,
                    'percentage': undefined,
                    'taker': undefined,
                    'tierBased': undefined,
                },
            },
            'has': {
                'addMargin': undefined,
                'borrowCrossMargin': undefined,
                'borrowIsolatedMargin': undefined,
                'borrowMargin': undefined,
                'cancelAllOrders': undefined,
                'cancelAllOrdersWs': undefined,
                'cancelOrder': true,
                'cancelOrders': undefined,
                'cancelOrdersWs': undefined,
                'cancelOrderWs': undefined,
                'closeAllPositions': undefined,
                'closePosition': undefined,
                'CORS': undefined,
                'createDepositAddress': undefined,
                'createLimitBuyOrder': undefined,
                'createLimitBuyOrderWs': undefined,
                'createLimitOrder': true,
                'createLimitOrderWs': undefined,
                'createLimitSellOrder': undefined,
                'createLimitSellOrderWs': undefined,
                'createMarketBuyOrder': undefined,
                'createMarketBuyOrderWithCost': undefined,
                'createMarketBuyOrderWithCostWs': undefined,
                'createMarketBuyOrderWs': undefined,
                'createMarketOrder': true,
                'createMarketOrderWithCost': undefined,
                'createMarketOrderWithCostWs': undefined,
                'createMarketOrderWs': true,
                'createMarketSellOrder': undefined,
                'createMarketSellOrderWithCost': undefined,
                'createMarketSellOrderWithCostWs': undefined,
                'createMarketSellOrderWs': undefined,
                'createOrder': true,
                'createOrders': undefined,
                'createOrderWithTakeProfitAndStopLoss': undefined,
                'createOrderWithTakeProfitAndStopLossWs': undefined,
                'createOrderWs': undefined,
                'createPostOnlyOrder': undefined,
                'createPostOnlyOrderWs': undefined,
                'createReduceOnlyOrder': undefined,
                'createReduceOnlyOrderWs': undefined,
                'createStopLimitOrder': undefined,
                'createStopLimitOrderWs': undefined,
                'createStopLossOrder': undefined,
                'createStopLossOrderWs': undefined,
                'createStopMarketOrder': undefined,
                'createStopMarketOrderWs': undefined,
                'createStopOrder': undefined,
                'createStopOrderWs': undefined,
                'createTakeProfitOrder': undefined,
                'createTakeProfitOrderWs': undefined,
                'createTrailingAmountOrder': undefined,
                'createTrailingAmountOrderWs': undefined,
                'createTrailingPercentOrder': undefined,
                'createTrailingPercentOrderWs': undefined,
                'createTriggerOrder': undefined,
                'createTriggerOrderWs': undefined,
                'deposit': undefined,
                'editOrder': 'emulated',
                'editOrderWs': undefined,
                'fetchAccounts': undefined,
                'fetchBalance': true,
                'fetchBalanceWs': undefined,
                'fetchBidsAsks': undefined,
                'fetchBorrowInterest': undefined,
                'fetchBorrowRate': undefined,
                'fetchBorrowRateHistories': undefined,
                'fetchBorrowRateHistory': undefined,
                'fetchBorrowRates': undefined,
                'fetchBorrowRatesPerSymbol': undefined,
                'fetchCanceledAndClosedOrders': undefined,
                'fetchCanceledOrders': undefined,
                'fetchClosedOrder': undefined,
                'fetchClosedOrders': undefined,
                'fetchClosedOrdersWs': undefined,
                'fetchConvertCurrencies': undefined,
                'fetchConvertQuote': undefined,
                'fetchConvertTrade': undefined,
                'fetchConvertTradeHistory': undefined,
                'fetchCrossBorrowRate': undefined,
                'fetchCrossBorrowRates': undefined,
                'fetchCurrencies': 'emulated',
                'fetchCurrenciesWs': 'emulated',
                'fetchDeposit': undefined,
                'fetchDepositAddress': undefined,
                'fetchDepositAddresses': undefined,
                'fetchDepositAddressesByNetwork': undefined,
                'fetchDeposits': undefined,
                'fetchDepositsWithdrawals': undefined,
                'fetchDepositsWs': undefined,
                'fetchDepositWithdrawFee': undefined,
                'fetchDepositWithdrawFees': undefined,
                'fetchFundingHistory': undefined,
                'fetchFundingRate': undefined,
                'fetchFundingRateHistory': undefined,
                'fetchFundingRates': undefined,
                'fetchGreeks': undefined,
                'fetchIndexOHLCV': undefined,
                'fetchIsolatedBorrowRate': undefined,
                'fetchIsolatedBorrowRates': undefined,
                'fetchIsolatedPositions': undefined,
                'fetchL2OrderBook': true,
                'fetchL3OrderBook': undefined,
                'fetchLastPrices': undefined,
                'fetchLedger': undefined,
                'fetchLedgerEntry': undefined,
                'fetchLeverage': undefined,
                'fetchLeverages': undefined,
                'fetchLeverageTiers': undefined,
                'fetchLiquidations': undefined,
                'fetchMarginAdjustmentHistory': undefined,
                'fetchMarginMode': undefined,
                'fetchMarginModes': undefined,
                'fetchMarketLeverageTiers': undefined,
                'fetchMarkets': true,
                'fetchMarketsWs': undefined,
                'fetchMarkOHLCV': undefined,
                'fetchMyLiquidations': undefined,
                'fetchMySettlementHistory': undefined,
                'fetchMyTrades': undefined,
                'fetchMyTradesWs': undefined,
                'fetchOHLCV': undefined,
                'fetchOHLCVWs': undefined,
                'fetchOpenInterest': undefined,
                'fetchOpenInterestHistory': undefined,
                'fetchOpenOrder': undefined,
                'fetchOpenOrders': undefined,
                'fetchOpenOrdersWs': undefined,
                'fetchOption': undefined,
                'fetchOptionChain': undefined,
                'fetchOrder': undefined,
                'fetchOrderBook': true,
                'fetchOrderBooks': undefined,
                'fetchOrderBookWs': undefined,
                'fetchOrders': undefined,
                'fetchOrdersByStatus': undefined,
                'fetchOrdersWs': undefined,
                'fetchOrderTrades': undefined,
                'fetchOrderWs': undefined,
                'fetchPosition': undefined,
                'fetchPositionHistory': undefined,
                'fetchPositionMode': undefined,
                'fetchPositions': undefined,
                'fetchPositionsForSymbol': undefined,
                'fetchPositionsForSymbolWs': undefined,
                'fetchPositionsHistory': undefined,
                'fetchPositionsRisk': undefined,
                'fetchPositionsWs': undefined,
                'fetchPositionWs': undefined,
                'fetchPremiumIndexOHLCV': undefined,
                'fetchSettlementHistory': undefined,
                'fetchStatus': undefined,
                'fetchTicker': true,
                'fetchTickers': undefined,
                'fetchMarkPrices': undefined,
                'fetchTickersWs': undefined,
                'fetchTickerWs': undefined,
                'fetchTime': undefined,
                'fetchTrades': true,
                'fetchTradesWs': undefined,
                'fetchTradingFee': undefined,
                'fetchTradingFees': undefined,
                'fetchTradingFeesWs': undefined,
                'fetchTradingLimits': undefined,
                'fetchTransactionFee': undefined,
                'fetchTransactionFees': undefined,
                'fetchTransactions': undefined,
                'fetchTransfer': undefined,
                'fetchTransfers': undefined,
                'fetchUnderlyingAssets': undefined,
                'fetchVolatilityHistory': undefined,
                'fetchWithdrawAddresses': undefined,
                'fetchWithdrawal': undefined,
                'fetchWithdrawals': undefined,
                'fetchWithdrawalsWs': undefined,
                'fetchWithdrawalWhitelist': undefined,
                'future': undefined,
                'margin': undefined,
                'option': undefined,
                'privateAPI': true,
                'publicAPI': true,
                'reduceMargin': undefined,
                'repayCrossMargin': undefined,
                'repayIsolatedMargin': undefined,
                'sandbox': undefined,
                'setLeverage': undefined,
                'setMargin': undefined,
                'setMarginMode': undefined,
                'setPositionMode': undefined,
                'signIn': undefined,
                'spot': undefined,
                'swap': undefined,
                'transfer': undefined,
                'watchBalance': undefined,
                'watchLiquidations': undefined,
                'watchLiquidationsForSymbols': undefined,
                'watchMyLiquidations': undefined,
                'watchMyLiquidationsForSymbols': undefined,
                'watchMyTrades': undefined,
                'watchOHLCV': undefined,
                'watchOHLCVForSymbols': undefined,
                'watchOrderBook': undefined,
                'watchOrderBookForSymbols': undefined,
                'watchOrders': undefined,
                'watchOrdersForSymbols': undefined,
                'watchPosition': undefined,
                'watchPositions': undefined,
                'watchStatus': undefined,
                'watchTicker': undefined,
                'watchTickers': undefined,
                'watchTrades': undefined,
                'watchTradesForSymbols': undefined,
                'withdraw': undefined,
                'ws': undefined,
            },
            'httpExceptions': {
                '400': ExchangeNotAvailable,
                '401': AuthenticationError,
                '403': ExchangeNotAvailable,
                '404': ExchangeNotAvailable,
                '405': ExchangeNotAvailable,
                '407': AuthenticationError,
                '408': RequestTimeout,
                '409': ExchangeNotAvailable,
                '410': ExchangeNotAvailable,
                '418': DDoSProtection,
                '422': ExchangeError,
                '429': RateLimitExceeded,
                '451': ExchangeNotAvailable,
                '500': ExchangeNotAvailable,
                '501': ExchangeNotAvailable,
                '502': ExchangeNotAvailable,
                '503': ExchangeNotAvailable,
                '504': RequestTimeout,
                '511': AuthenticationError,
                '520': ExchangeNotAvailable,
                '521': ExchangeNotAvailable,
                '522': ExchangeNotAvailable,
                '525': ExchangeNotAvailable,
                '526': ExchangeNotAvailable,
                '530': ExchangeNotAvailable,
            },
            'id': undefined,
            'limits': {
                'amount': { 'min': undefined, 'max': undefined },
                'cost': { 'min': undefined, 'max': undefined },
                'leverage': { 'min': undefined, 'max': undefined },
                'price': { 'min': undefined, 'max': undefined },
            },
            'markets': undefined, // to be filled manually or by fetchMarkets
            'name': undefined,
            'paddingMode': NO_PADDING,
            'precisionMode': TICK_SIZE,
            'pro': false, // if it is integrated with CCXT Pro for WebSocket support
            'rateLimit': 2000, // milliseconds = seconds * 1000
            'requiredCredentials': {
                'accountId': false,
                'apiKey': true,
                'login': false,
                'password': false,
                'privateKey': false, // a "0x"-prefixed hexstring private key for a wallet
                'secret': true,
                'token': false, // reserved for HTTP auth in some cases
                'twofa': false, // 2-factor authentication (one-time password key)
                'uid': false,
                'walletAddress': false, // the wallet address "0x"-prefixed hexstring
            },
            'status': {
                'eta': undefined,
                'status': 'ok',
                'updated': undefined,
                'url': undefined,
            },
            'timeframes': undefined, // redefine if the exchange has.fetchOHLCV
            'timeout': this.timeout, // milliseconds = seconds * 1000
            'urls': {
                'api': undefined,
                'doc': undefined,
                'fees': undefined,
                'logo': undefined,
                'www': undefined,
            },
        };
    }

    safeBoolN (dictionaryOrList, keys: IndexType[], defaultValue: boolean = undefined): boolean | undefined {
        /**
         * @ignore
         * @method
         * @description safely extract boolean value from dictionary or list
         * @returns {bool | undefined}
         */
        const value = this.safeValueN (dictionaryOrList, keys, defaultValue);
        if (typeof value === 'boolean') {
            return value;
        }
        return defaultValue;
    }

    safeBool2 (dictionary, key1: IndexType, key2: IndexType, defaultValue: boolean = undefined): boolean | undefined {
        /**
         * @ignore
         * @method
         * @description safely extract boolean value from dictionary or list
         * @returns {bool | undefined}
         */
        return this.safeBoolN (dictionary, [ key1, key2 ], defaultValue);
    }

    safeBool (dictionary, key: IndexType, defaultValue: boolean = undefined): boolean | undefined {
        /**
         * @ignore
         * @method
         * @description safely extract boolean value from dictionary or list
         * @returns {bool | undefined}
         */
        return this.safeBoolN (dictionary, [ key ], defaultValue);
    }

    safeDictN (dictionaryOrList, keys: IndexType[], defaultValue: Dictionary<any> = undefined): Dictionary<any> | undefined {
        /**
         * @ignore
         * @method
         * @description safely extract a dictionary from dictionary or list
         * @returns {object | undefined}
         */
        const value = this.safeValueN (dictionaryOrList, keys, defaultValue);
        if (value === undefined) {
            return defaultValue;
        }
        if ((typeof value === 'object')) {
            if (!Array.isArray (value)) {
                return value;
            }
        }
        return defaultValue;
    }

    safeDict (dictionary, key: IndexType, defaultValue: Dictionary<any> = undefined): Dictionary<any> | undefined {
        /**
         * @ignore
         * @method
         * @description safely extract a dictionary from dictionary or list
         * @returns {object | undefined}
         */
        return this.safeDictN (dictionary, [ key ], defaultValue);
    }

    safeDict2 (dictionary, key1: IndexType, key2: string, defaultValue: Dictionary<any> = undefined): Dictionary<any> | undefined {
        /**
         * @ignore
         * @method
         * @description safely extract a dictionary from dictionary or list
         * @returns {object | undefined}
         */
        return this.safeDictN (dictionary, [ key1, key2 ], defaultValue);
    }

    safeListN (dictionaryOrList, keys: IndexType[], defaultValue: any[] = undefined): any[] | undefined {
        /**
         * @ignore
         * @method
         * @description safely extract an Array from dictionary or list
         * @returns {Array | undefined}
         */
        const value = this.safeValueN (dictionaryOrList, keys, defaultValue);
        if (value === undefined) {
            return defaultValue;
        }
        if (Array.isArray (value)) {
            return value;
        }
        return defaultValue;
    }

    safeList2 (dictionaryOrList, key1: IndexType, key2: string, defaultValue: any[] = undefined): any[] | undefined {
        /**
         * @ignore
         * @method
         * @description safely extract an Array from dictionary or list
         * @returns {Array | undefined}
         */
        return this.safeListN (dictionaryOrList, [ key1, key2 ], defaultValue);
    }

    safeList (dictionaryOrList, key: IndexType, defaultValue: any[] = undefined): any[] | undefined {
        /**
         * @ignore
         * @method
         * @description safely extract an Array from dictionary or list
         * @returns {Array | undefined}
         */
        return this.safeListN (dictionaryOrList, [ key ], defaultValue);
    }

    handleDeltas (orderbook, deltas) {
        for (let i = 0; i < deltas.length; i++) {
            this.handleDelta (orderbook, deltas[i]);
        }
    }

    handleDelta (bookside, delta) {
        throw new NotSupported (this.id + ' handleDelta not supported yet');
    }

    handleDeltasWithKeys (bookSide: any, deltas, priceKey: IndexType = 0, amountKey: IndexType = 1, countOrIdKey: IndexType = 2) {
        for (let i = 0; i < deltas.length; i++) {
            const bidAsk = this.parseBidAsk (deltas[i], priceKey, amountKey, countOrIdKey);
            bookSide.storeArray (bidAsk);
        }
    }

    getCacheIndex (orderbook, deltas) {
        // return the first index of the cache that can be applied to the orderbook or -1 if not possible
        return -1;
    }

    findTimeframe (timeframe, timeframes = undefined) {
        if (timeframes === undefined) {
            timeframes = this.timeframes;
        }
        const keys = Object.keys (timeframes);
        for (let i = 0; i < keys.length; i++) {
            const key = keys[i];
            if (timeframes[key] === timeframe) {
                return key;
            }
        }
        return undefined;
    }

    checkProxyUrlSettings (url: Str = undefined, method: Str = undefined, headers = undefined, body = undefined) {
        const usedProxies = [];
        let proxyUrl = undefined;
        if (this.proxyUrl !== undefined) {
            usedProxies.push ('proxyUrl');
            proxyUrl = this.proxyUrl;
        }
        if (this.proxy_url !== undefined) {
            usedProxies.push ('proxy_url');
            proxyUrl = this.proxy_url;
        }
        if (this.proxyUrlCallback !== undefined) {
            usedProxies.push ('proxyUrlCallback');
            proxyUrl = this.proxyUrlCallback (url, method, headers, body);
        }
        if (this.proxy_url_callback !== undefined) {
            usedProxies.push ('proxy_url_callback');
            proxyUrl = this.proxy_url_callback (url, method, headers, body);
        }
        // backwards-compatibility
        if (this.proxy !== undefined) {
            usedProxies.push ('proxy');
            if (typeof this.proxy === 'function') {
                proxyUrl = this.proxy (url, method, headers, body);
            } else {
                proxyUrl = this.proxy;
            }
        }
        const length = usedProxies.length;
        if (length > 1) {
            const joinedProxyNames = usedProxies.join (',');
            throw new InvalidProxySettings (this.id + ' you have multiple conflicting proxy settings (' + joinedProxyNames + '), please use only one from : proxyUrl, proxy_url, proxyUrlCallback, proxy_url_callback');
        }
        return proxyUrl;
    }

    checkProxySettings (url: Str = undefined, method: Str = undefined, headers = undefined, body = undefined) {
        const usedProxies = [];
        let httpProxy = undefined;
        let httpsProxy = undefined;
        let socksProxy = undefined;
        // httpProxy
        const isHttpProxyDefined = this.valueIsDefined (this.httpProxy);
        const isHttp_proxy_defined = this.valueIsDefined (this.http_proxy);
        if (isHttpProxyDefined || isHttp_proxy_defined) {
            usedProxies.push ('httpProxy');
            httpProxy = isHttpProxyDefined ? this.httpProxy : this.http_proxy;
        }
        const ishttpProxyCallbackDefined = this.valueIsDefined (this.httpProxyCallback);
        const ishttp_proxy_callback_defined = this.valueIsDefined (this.http_proxy_callback);
        if (ishttpProxyCallbackDefined || ishttp_proxy_callback_defined) {
            usedProxies.push ('httpProxyCallback');
            httpProxy = ishttpProxyCallbackDefined ? this.httpProxyCallback (url, method, headers, body) : this.http_proxy_callback (url, method, headers, body);
        }
        // httpsProxy
        const isHttpsProxyDefined = this.valueIsDefined (this.httpsProxy);
        const isHttps_proxy_defined = this.valueIsDefined (this.https_proxy);
        if (isHttpsProxyDefined || isHttps_proxy_defined) {
            usedProxies.push ('httpsProxy');
            httpsProxy = isHttpsProxyDefined ? this.httpsProxy : this.https_proxy;
        }
        const ishttpsProxyCallbackDefined = this.valueIsDefined (this.httpsProxyCallback);
        const ishttps_proxy_callback_defined = this.valueIsDefined (this.https_proxy_callback);
        if (ishttpsProxyCallbackDefined || ishttps_proxy_callback_defined) {
            usedProxies.push ('httpsProxyCallback');
            httpsProxy = ishttpsProxyCallbackDefined ? this.httpsProxyCallback (url, method, headers, body) : this.https_proxy_callback (url, method, headers, body);
        }
        // socksProxy
        const isSocksProxyDefined = this.valueIsDefined (this.socksProxy);
        const isSocks_proxy_defined = this.valueIsDefined (this.socks_proxy);
        if (isSocksProxyDefined || isSocks_proxy_defined) {
            usedProxies.push ('socksProxy');
            socksProxy = isSocksProxyDefined ? this.socksProxy : this.socks_proxy;
        }
        const issocksProxyCallbackDefined = this.valueIsDefined (this.socksProxyCallback);
        const issocks_proxy_callback_defined = this.valueIsDefined (this.socks_proxy_callback);
        if (issocksProxyCallbackDefined || issocks_proxy_callback_defined) {
            usedProxies.push ('socksProxyCallback');
            socksProxy = issocksProxyCallbackDefined ? this.socksProxyCallback (url, method, headers, body) : this.socks_proxy_callback (url, method, headers, body);
        }
        // check
        const length = usedProxies.length;
        if (length > 1) {
            const joinedProxyNames = usedProxies.join (',');
            throw new InvalidProxySettings (this.id + ' you have multiple conflicting proxy settings (' + joinedProxyNames + '), please use only one from: httpProxy, httpsProxy, httpProxyCallback, httpsProxyCallback, socksProxy, socksProxyCallback');
        }
        return [ httpProxy, httpsProxy, socksProxy ];
    }

    checkWsProxySettings () {
        const usedProxies = [];
        let wsProxy = undefined;
        let wssProxy = undefined;
        let wsSocksProxy = undefined;
        // ws proxy
        if (this.valueIsDefined (this.wsProxy)) {
            usedProxies.push ('wsProxy');
            wsProxy = this.wsProxy;
        }
        if (this.valueIsDefined (this.ws_proxy)) {
            usedProxies.push ('ws_proxy');
            wsProxy = this.ws_proxy;
        }
        // wss proxy
        if (this.valueIsDefined (this.wssProxy)) {
            usedProxies.push ('wssProxy');
            wssProxy = this.wssProxy;
        }
        if (this.valueIsDefined (this.wss_proxy)) {
            usedProxies.push ('wss_proxy');
            wssProxy = this.wss_proxy;
        }
        // ws socks proxy
        if (this.valueIsDefined (this.wsSocksProxy)) {
            usedProxies.push ('wsSocksProxy');
            wsSocksProxy = this.wsSocksProxy;
        }
        if (this.valueIsDefined (this.ws_socks_proxy)) {
            usedProxies.push ('ws_socks_proxy');
            wsSocksProxy = this.ws_socks_proxy;
        }
        // check
        const length = usedProxies.length;
        if (length > 1) {
            const joinedProxyNames = usedProxies.join (',');
            throw new InvalidProxySettings (this.id + ' you have multiple conflicting proxy settings (' + joinedProxyNames + '), please use only one from: wsProxy, wssProxy, wsSocksProxy');
        }
        return [ wsProxy, wssProxy, wsSocksProxy ];
    }

    checkConflictingProxies (proxyAgentSet, proxyUrlSet) {
        if (proxyAgentSet && proxyUrlSet) {
            throw new InvalidProxySettings (this.id + ' you have multiple conflicting proxy settings, please use only one from : proxyUrl, httpProxy, httpsProxy, socksProxy');
        }
    }

    checkAddress (address: Str = undefined): Str {
        if (address === undefined) {
            throw new InvalidAddress (this.id + ' address is undefined');
        }
        // check the address is not the same letter like 'aaaaa' nor too short nor has a space
        const uniqChars = (this.unique (this.stringToCharsArray (address)));
        const length = uniqChars.length; // py transpiler trick
        if (length === 1 || address.length < this.minFundingAddressLength || address.indexOf (' ') > -1) {
            throw new InvalidAddress (this.id + ' address is invalid or has less than ' + this.minFundingAddressLength.toString () + ' characters: "' + address.toString () + '"');
        }
        return address;
    }

    findMessageHashes (client, element: string): string[] {
        const result = [];
        const messageHashes = Object.keys (client.futures);
        for (let i = 0; i < messageHashes.length; i++) {
            const messageHash = messageHashes[i];
            if (messageHash.indexOf (element) >= 0) {
                result.push (messageHash);
            }
        }
        return result;
    }

    filterByLimit (array: object[], limit: Int = undefined, key: IndexType = 'timestamp', fromStart: boolean = false): any {
        if (this.valueIsDefined (limit)) {
            const arrayLength = array.length;
            if (arrayLength > 0) {
                let ascending = true;
                if ((key in array[0])) {
                    const first = array[0][key];
                    const last = array[arrayLength - 1][key];
                    if (first !== undefined && last !== undefined) {
                        ascending = first <= last;  // true if array is sorted in ascending order based on 'timestamp'
                    }
                }
                if (fromStart) {
                    if (limit > arrayLength) {
                        limit = arrayLength;
                    }
                    array = ascending ? this.arraySlice (array, 0, limit) : this.arraySlice (array, -limit);
                } else {
                    array = ascending ? this.arraySlice (array, -limit) : this.arraySlice (array, 0, limit);
                }
            }
        }
        return array;
    }

    filterBySinceLimit (array: object[], since: Int = undefined, limit: Int = undefined, key: IndexType = 'timestamp', tail = false): any {
        const sinceIsDefined = this.valueIsDefined (since);
        const parsedArray = this.toArray (array) as any;
        let result = parsedArray;
        if (sinceIsDefined) {
            result = [];
            for (let i = 0; i < parsedArray.length; i++) {
                const entry = parsedArray[i];
                const value = this.safeValue (entry, key);
                if (value && (value >= since)) {
                    result.push (entry);
                }
            }
        }
        if (tail && limit !== undefined) {
            return this.arraySlice (result, -limit);
        }
        // if the user provided a 'since' argument
        // we want to limit the result starting from the 'since'
        const shouldFilterFromStart = !tail && sinceIsDefined;
        return this.filterByLimit (result, limit, key, shouldFilterFromStart);
    }

    filterByValueSinceLimit (array: object[], field: IndexType, value = undefined, since: Int = undefined, limit: Int = undefined, key = 'timestamp', tail = false): any {
        const valueIsDefined = this.valueIsDefined (value);
        const sinceIsDefined = this.valueIsDefined (since);
        const parsedArray = this.toArray (array) as any;
        let result = parsedArray;
        // single-pass filter for both symbol and since
        if (valueIsDefined || sinceIsDefined) {
            result = [];
            for (let i = 0; i < parsedArray.length; i++) {
                const entry = parsedArray[i];
                const entryFiledEqualValue = entry[field] === value;
                const firstCondition = valueIsDefined ? entryFiledEqualValue : true;
                const entryKeyValue = this.safeValue (entry, key);
                const entryKeyGESince = (entryKeyValue) && since && (entryKeyValue >= since);
                const secondCondition = sinceIsDefined ? entryKeyGESince : true;
                if (firstCondition && secondCondition) {
                    result.push (entry);
                }
            }
        }
        if (tail && limit !== undefined) {
            return this.arraySlice (result, -limit);
        }
        return this.filterByLimit (result, limit, key, sinceIsDefined);
    }

    setSandboxMode (enabled: boolean) {
        if (enabled) {
            if ('test' in this.urls) {
                if (typeof this.urls['api'] === 'string') {
                    this.urls['apiBackup'] = this.urls['api'];
                    this.urls['api'] = this.urls['test'];
                } else {
                    this.urls['apiBackup'] = this.clone (this.urls['api']);
                    this.urls['api'] = this.clone (this.urls['test']);
                }
            } else {
                throw new NotSupported (this.id + ' does not have a sandbox URL');
            }
        } else if ('apiBackup' in this.urls) {
            if (typeof this.urls['api'] === 'string') {
                this.urls['api'] = this.urls['apiBackup'] as any;
            } else {
                this.urls['api'] = this.clone (this.urls['apiBackup']);
            }
            const newUrls = this.omit (this.urls, 'apiBackup');
            this.urls = newUrls;
        }
    }

    sign (path, api: any = 'public', method = 'GET', params = {}, headers: any = undefined, body: any = undefined) {
        return {};
    }

    async fetchAccounts (params = {}): Promise<Account[]> {
        throw new NotSupported (this.id + ' fetchAccounts() is not supported yet');
    }

    async fetchTrades (symbol: string, since: Int = undefined, limit: Int = undefined, params = {}): Promise<Trade[]> {
        throw new NotSupported (this.id + ' fetchTrades() is not supported yet');
    }

    async fetchTradesWs (symbol: string, since: Int = undefined, limit: Int = undefined, params = {}): Promise<Trade[]> {
        throw new NotSupported (this.id + ' fetchTradesWs() is not supported yet');
    }

    async watchLiquidations (symbol: string, since: Int = undefined, limit: Int = undefined, params = {}): Promise<Liquidation[]> {
        if (this.has['watchLiquidationsForSymbols']) {
            return await this.watchLiquidationsForSymbols ([ symbol ], since, limit, params);
        }
        throw new NotSupported (this.id + ' watchLiquidations() is not supported yet');
    }

    async watchLiquidationsForSymbols (symbols: string[], since: Int = undefined, limit: Int = undefined, params = {}): Promise<Liquidation[]> {
        throw new NotSupported (this.id + ' watchLiquidationsForSymbols() is not supported yet');
    }

    async watchMyLiquidations (symbol: string, since: Int = undefined, limit: Int = undefined, params = {}): Promise<Liquidation[]> {
        if (this.has['watchMyLiquidationsForSymbols']) {
            return this.watchMyLiquidationsForSymbols ([ symbol ], since, limit, params);
        }
        throw new NotSupported (this.id + ' watchMyLiquidations() is not supported yet');
    }

    async watchMyLiquidationsForSymbols (symbols: string[], since: Int = undefined, limit: Int = undefined, params = {}): Promise<Liquidation[]> {
        throw new NotSupported (this.id + ' watchMyLiquidationsForSymbols() is not supported yet');
    }

    async watchTrades (symbol: string, since: Int = undefined, limit: Int = undefined, params = {}): Promise<Trade[]> {
        throw new NotSupported (this.id + ' watchTrades() is not supported yet');
    }

    async watchTradesForSymbols (symbols: string[], since: Int = undefined, limit: Int = undefined, params = {}): Promise<Trade[]> {
        throw new NotSupported (this.id + ' watchTradesForSymbols() is not supported yet');
    }

    async watchMyTradesForSymbols (symbols: string[], since: Int = undefined, limit: Int = undefined, params = {}): Promise<Trade[]> {
        throw new NotSupported (this.id + ' watchMyTradesForSymbols() is not supported yet');
    }

    async watchOrdersForSymbols (symbols: string[], since: Int = undefined, limit: Int = undefined, params = {}): Promise<Order[]> {
        throw new NotSupported (this.id + ' watchOrdersForSymbols() is not supported yet');
    }

    async watchOHLCVForSymbols (symbolsAndTimeframes: string[][], since: Int = undefined, limit: Int = undefined, params = {}): Promise<Dictionary<Dictionary<OHLCV[]>>> {
        throw new NotSupported (this.id + ' watchOHLCVForSymbols() is not supported yet');
    }

    async watchOrderBookForSymbols (symbols: string[], limit: Int = undefined, params = {}): Promise<OrderBook> {
        throw new NotSupported (this.id + ' watchOrderBookForSymbols() is not supported yet');
    }

    async fetchDepositAddresses (codes: Strings = undefined, params = {}): Promise<{}> {
        throw new NotSupported (this.id + ' fetchDepositAddresses() is not supported yet');
    }

    async fetchOrderBook (symbol: string, limit: Int = undefined, params = {}): Promise<OrderBook> {
        throw new NotSupported (this.id + ' fetchOrderBook() is not supported yet');
    }

    async fetchMarginMode (symbol: string, params = {}): Promise<MarginMode> {
        if (this.has['fetchMarginModes']) {
            const marginModes = await this.fetchMarginModes ([ symbol ], params);
            return this.safeDict (marginModes, symbol) as MarginMode;
        } else {
            throw new NotSupported (this.id + ' fetchMarginMode() is not supported yet');
        }
    }

    async fetchMarginModes (symbols: Strings = undefined, params = {}): Promise<MarginModes> {
        throw new NotSupported (this.id + ' fetchMarginModes () is not supported yet');
    }

    async fetchRestOrderBookSafe (symbol, limit = undefined, params = {}) {
        const fetchSnapshotMaxRetries = this.handleOption ('watchOrderBook', 'maxRetries', 3);
        for (let i = 0; i < fetchSnapshotMaxRetries; i++) {
            try {
                const orderBook = await this.fetchOrderBook (symbol, limit, params);
                return orderBook;
            } catch (e) {
                if ((i + 1) === fetchSnapshotMaxRetries) {
                    throw e;
                }
            }
        }
        return undefined;
    }

    async watchOrderBook (symbol: string, limit: Int = undefined, params = {}): Promise<OrderBook> {
        throw new NotSupported (this.id + ' watchOrderBook() is not supported yet');
    }

    async fetchTime (params = {}): Promise<Int> {
        throw new NotSupported (this.id + ' fetchTime() is not supported yet');
    }

    async fetchTradingLimits (symbols: Strings = undefined, params = {}): Promise<{}> {
        throw new NotSupported (this.id + ' fetchTradingLimits() is not supported yet');
    }

    parseMarket (market: Dict): Market {
        throw new NotSupported (this.id + ' parseMarket() is not supported yet');
    }

    parseMarkets (markets): Market[] {
        const result = [];
        for (let i = 0; i < markets.length; i++) {
            result.push (this.parseMarket (markets[i]));
        }
        return result;
    }

    parseTicker (ticker: Dict, market: Market = undefined): Ticker {
        throw new NotSupported (this.id + ' parseTicker() is not supported yet');
    }

    parseDepositAddress (depositAddress, currency: Currency = undefined): object {
        throw new NotSupported (this.id + ' parseDepositAddress() is not supported yet');
    }

    parseTrade (trade: Dict, market: Market = undefined): Trade {
        throw new NotSupported (this.id + ' parseTrade() is not supported yet');
    }

    parseTransaction (transaction: Dict, currency: Currency = undefined): Transaction {
        throw new NotSupported (this.id + ' parseTransaction() is not supported yet');
    }

    parseTransfer (transfer: Dict, currency: Currency = undefined): TransferEntry {
        throw new NotSupported (this.id + ' parseTransfer() is not supported yet');
    }

    parseAccount (account: Dict): Account {
        throw new NotSupported (this.id + ' parseAccount() is not supported yet');
    }

    parseLedgerEntry (item: Dict, currency: Currency = undefined): LedgerEntry {
        throw new NotSupported (this.id + ' parseLedgerEntry() is not supported yet');
    }

    parseOrder (order: Dict, market: Market = undefined): Order {
        throw new NotSupported (this.id + ' parseOrder() is not supported yet');
    }

    async fetchCrossBorrowRates (params = {}): Promise<CrossBorrowRates> {
        throw new NotSupported (this.id + ' fetchCrossBorrowRates() is not supported yet');
    }

    async fetchIsolatedBorrowRates (params = {}): Promise<IsolatedBorrowRates> {
        throw new NotSupported (this.id + ' fetchIsolatedBorrowRates() is not supported yet');
    }

    parseMarketLeverageTiers (info, market: Market = undefined): LeverageTier[] {
        throw new NotSupported (this.id + ' parseMarketLeverageTiers() is not supported yet');
    }

    async fetchLeverageTiers (symbols: Strings = undefined, params = {}): Promise<LeverageTiers> {
        throw new NotSupported (this.id + ' fetchLeverageTiers() is not supported yet');
    }

    parsePosition (position: Dict, market: Market = undefined): Position {
        throw new NotSupported (this.id + ' parsePosition() is not supported yet');
    }

    parseFundingRateHistory (info, market: Market = undefined): FundingRateHistory {
        throw new NotSupported (this.id + ' parseFundingRateHistory() is not supported yet');
    }

    parseBorrowInterest (info: Dict, market: Market = undefined): BorrowInterest {
        throw new NotSupported (this.id + ' parseBorrowInterest() is not supported yet');
    }

    parseIsolatedBorrowRate (info: Dict, market: Market = undefined): IsolatedBorrowRate {
        throw new NotSupported (this.id + ' parseIsolatedBorrowRate() is not supported yet');
    }

    parseWsTrade (trade: Dict, market: Market = undefined): Trade {
        throw new NotSupported (this.id + ' parseWsTrade() is not supported yet');
    }

    parseWsOrder (order: Dict, market: Market = undefined): Order {
        throw new NotSupported (this.id + ' parseWsOrder() is not supported yet');
    }

    parseWsOrderTrade (trade: Dict, market: Market = undefined): Trade {
        throw new NotSupported (this.id + ' parseWsOrderTrade() is not supported yet');
    }

    parseWsOHLCV (ohlcv, market: Market = undefined): OHLCV {
        return this.parseOHLCV (ohlcv, market);
    }

    async fetchFundingRates (symbols: Strings = undefined, params = {}): Promise<FundingRates> {
        throw new NotSupported (this.id + ' fetchFundingRates() is not supported yet');
    }

    async watchFundingRate (symbol: string, params = {}): Promise<FundingRate> {
        throw new NotSupported (this.id + ' watchFundingRate() is not supported yet');
    }

    async watchFundingRates (symbols: string[], params = {}): Promise<FundingRates> {
        throw new NotSupported (this.id + ' watchFundingRates() is not supported yet');
    }

    async watchFundingRatesForSymbols (symbols: string[], params = {}): Promise<{}> {
        return await this.watchFundingRates (symbols, params);
    }

    async transfer (code: string, amount: number, fromAccount: string, toAccount: string, params = {}): Promise<TransferEntry> {
        throw new NotSupported (this.id + ' transfer() is not supported yet');
    }

    async withdraw (code: string, amount: number, address: string, tag = undefined, params = {}): Promise<Transaction> {
        throw new NotSupported (this.id + ' withdraw() is not supported yet');
    }

    async createDepositAddress (code: string, params = {}): Promise<DepositAddressResponse> {
        throw new NotSupported (this.id + ' createDepositAddress() is not supported yet');
    }

    async setLeverage (leverage: Int, symbol: Str = undefined, params = {}): Promise<{}> {
        throw new NotSupported (this.id + ' setLeverage() is not supported yet');
    }

    async fetchLeverage (symbol: string, params = {}): Promise<Leverage> {
        if (this.has['fetchLeverages']) {
            const leverages = await this.fetchLeverages ([ symbol ], params);
            return this.safeDict (leverages, symbol) as Leverage;
        } else {
            throw new NotSupported (this.id + ' fetchLeverage() is not supported yet');
        }
    }

    async fetchLeverages (symbols: Strings = undefined, params = {}): Promise<Leverages> {
        throw new NotSupported (this.id + ' fetchLeverages() is not supported yet');
    }

    async setPositionMode (hedged: boolean, symbol: Str = undefined, params = {}): Promise<{}> {
        throw new NotSupported (this.id + ' setPositionMode() is not supported yet');
    }

    async addMargin (symbol: string, amount: number, params = {}): Promise<MarginModification> {
        throw new NotSupported (this.id + ' addMargin() is not supported yet');
    }

    async reduceMargin (symbol: string, amount: number, params = {}): Promise<MarginModification> {
        throw new NotSupported (this.id + ' reduceMargin() is not supported yet');
    }

    async setMargin (symbol: string, amount: number, params = {}): Promise<{}> {
        throw new NotSupported (this.id + ' setMargin() is not supported yet');
    }

    async fetchMarginAdjustmentHistory (symbol: Str = undefined, type: Str = undefined, since: Num = undefined, limit: Num = undefined, params = {}): Promise<MarginModification[]> {
        /**
         * @method
         * @name exchange#fetchMarginAdjustmentHistory
         * @description fetches the history of margin added or reduced from contract isolated positions
         * @param {string} [symbol] unified market symbol
         * @param {string} [type] "add" or "reduce"
         * @param {int} [since] timestamp in ms of the earliest change to fetch
         * @param {int} [limit] the maximum amount of changes to fetch
         * @param {object} params extra parameters specific to the exchange api endpoint
         * @returns {object[]} a list of [margin structures]{@link https://docs.ccxt.com/#/?id=margin-loan-structure}
         */
        throw new NotSupported (this.id + ' fetchMarginAdjustmentHistory() is not supported yet');
    }

    async setMarginMode (marginMode: string, symbol: Str = undefined, params = {}): Promise<{}> {
        throw new NotSupported (this.id + ' setMarginMode() is not supported yet');
    }

    async fetchDepositAddressesByNetwork (code: string, params = {}): Promise<{}> {
        throw new NotSupported (this.id + ' fetchDepositAddressesByNetwork() is not supported yet');
    }

    async fetchOpenInterestHistory (symbol: string, timeframe = '1h', since: Int = undefined, limit: Int = undefined, params = {}): Promise<OpenInterest[]> {
        throw new NotSupported (this.id + ' fetchOpenInterestHistory() is not supported yet');
    }

    async fetchOpenInterest (symbol: string, params = {}): Promise<OpenInterest> {
        throw new NotSupported (this.id + ' fetchOpenInterest() is not supported yet');
    }

    async signIn (params = {}): Promise<{}> {
        throw new NotSupported (this.id + ' signIn() is not supported yet');
    }

    async fetchPaymentMethods (params = {}): Promise<{}> {
        throw new NotSupported (this.id + ' fetchPaymentMethods() is not supported yet');
    }

    parseToInt (number) {
        // Solve Common parseInt misuse ex: parseInt ((since / 1000).toString ())
        // using a number as parameter which is not valid in ts
        const stringifiedNumber = this.numberToString (number);
        const convertedNumber = parseFloat (stringifiedNumber) as any;
        return parseInt (convertedNumber);
    }

    parseToNumeric (number) {
        const stringVersion = this.numberToString (number); // this will convert 1.0 and 1 to "1" and 1.1 to "1.1"
        // keep this in mind:
        // in JS: 1 == 1.0 is true;  1 === 1.0 is true
        // in Python: 1 == 1.0 is true
        // in PHP 1 == 1.0 is true, but 1 === 1.0 is false
        if (stringVersion.indexOf ('.') >= 0) {
            return parseFloat (stringVersion);
        }
        return parseInt (stringVersion);
    }

    isRoundNumber (value: number) {
        // this method is similar to isInteger, but this is more loyal and does not check for types.
        // i.e. isRoundNumber(1.000) returns true, while isInteger(1.000) returns false
        const res = this.parseToNumeric ((value % 1));
        return res === 0;
    }

    safeIntegerOmitZero (obj: object, key: IndexType, defaultValue: Int = undefined): Int {
        const timestamp = this.safeInteger (obj, key, defaultValue);
        if (timestamp === undefined || timestamp === 0) {
            return undefined;
        }
        return timestamp;
    }

    afterConstruct () {
        this.createNetworksByIdObject ();
    }

    orderbookChecksumMessage (symbol:Str) {
        return symbol + ' : ' + 'orderbook data checksum validation failed. You can reconnect by calling watchOrderBook again or you can mute the error by setting exchange.options["watchOrderBook"]["checksum"] = false';
    }

    createNetworksByIdObject () {
        // automatically generate network-id-to-code mappings
        const networkIdsToCodesGenerated = this.invertFlatStringDictionary (this.safeValue (this.options, 'networks', {})); // invert defined networks dictionary
        this.options['networksById'] = this.extend (networkIdsToCodesGenerated, this.safeValue (this.options, 'networksById', {})); // support manually overriden "networksById" dictionary too
    }

    getDefaultOptions () {
        return {
            'defaultNetworkCodeReplacements': {
                'BRC20': { 'BRC20': 'BTC' },
                'CRO': { 'CRC20': 'CRONOS' },
                'ETH': { 'ERC20': 'ETH' },
                'TRX': { 'TRC20': 'TRX' },
            },
        };
    }

    safeLedgerEntry (entry: object, currency: Currency = undefined) {
        currency = this.safeCurrency (undefined, currency);
        let direction = this.safeString (entry, 'direction');
        let before = this.safeString (entry, 'before');
        let after = this.safeString (entry, 'after');
        const amount = this.safeString (entry, 'amount');
        if (amount !== undefined) {
            if (before === undefined && after !== undefined) {
                before = Precise.stringSub (after, amount);
            } else if (before !== undefined && after === undefined) {
                after = Precise.stringAdd (before, amount);
            }
        }
        if (before !== undefined && after !== undefined) {
            if (direction === undefined) {
                if (Precise.stringGt (before, after)) {
                    direction = 'out';
                }
                if (Precise.stringGt (after, before)) {
                    direction = 'in';
                }
            }
        }
        const fee = this.safeValue (entry, 'fee');
        if (fee !== undefined) {
            fee['cost'] = this.safeNumber (fee, 'cost');
        }
        const timestamp = this.safeInteger (entry, 'timestamp');
        const info = this.safeDict (entry, 'info', {});
        return {
            'account': this.safeString (entry, 'account'),
            'after': this.parseNumber (after),
            'amount': this.parseNumber (amount),
            'before': this.parseNumber (before),
            'currency': currency['code'],
            'datetime': this.iso8601 (timestamp),
            'direction': direction,
            'fee': fee,
            'id': this.safeString (entry, 'id'),
            'info': info,
            'referenceAccount': this.safeString (entry, 'referenceAccount'),
            'referenceId': this.safeString (entry, 'referenceId'),
            'status': this.safeString (entry, 'status'),
            'timestamp': timestamp,
            'type': this.safeString (entry, 'type'),
        };
    }

    safeCurrencyStructure (currency: object): CurrencyInterface {
        return this.extend ({
            'active': undefined,
            'code': undefined,
            'deposit': undefined,
            'fee': undefined,
            'fees': {},
            'id': undefined,
            'info': undefined,
            'limits': {
                'deposit': {
                    'max': undefined,
                    'min': undefined,
                },
                'withdraw': {
                    'max': undefined,
                    'min': undefined,
                },
            },
            'name': undefined,
            'networks': {},
            'numericId': undefined,
            'precision': undefined,
            'type': undefined,
            'withdraw': undefined,
        }, currency);
    }

    safeMarketStructure (market: Dict = undefined): MarketInterface {
        const cleanStructure = {
            'active': undefined,
            'base': undefined,
            'baseId': undefined,
            'contract': undefined,
            'contractSize': undefined,
            'created': undefined,
            'expiry': undefined,
            'expiryDatetime': undefined,
            'future': undefined,
            'id': undefined,
            'index': undefined,
            'info': undefined,
            'inverse': undefined,
            'limits': {
                'amount': {
                    'max': undefined,
                    'min': undefined,
                },
                'cost': {
                    'max': undefined,
                    'min': undefined,
                },
                'leverage': {
                    'max': undefined,
                    'min': undefined,
                },
                'price': {
                    'max': undefined,
                    'min': undefined,
                },
            },
            'linear': undefined,
            'lowercaseId': undefined,
            'maker': undefined,
            'margin': undefined,
            'marginModes': {
                'cross': undefined,
                'isolated': undefined,
            },
            'option': undefined,
            'optionType': undefined,
            'precision': {
                'amount': undefined,
                'base': undefined,
                'cost': undefined,
                'price': undefined,
                'quote': undefined,
            },
            'quote': undefined,
            'quoteId': undefined,
            'settle': undefined,
            'settleId': undefined,
            'spot': undefined,
            'strike': undefined,
            'subType': undefined,
            'swap': undefined,
            'symbol': undefined,
            'taker': undefined,
            'type': undefined,
        };
        if (market !== undefined) {
            const result = this.extend (cleanStructure, market);
            // set undefined swap/future/etc
            if (result['spot']) {
                if (result['contract'] === undefined) {
                    result['contract'] = false;
                }
                if (result['swap'] === undefined) {
                    result['swap'] = false;
                }
                if (result['future'] === undefined) {
                    result['future'] = false;
                }
                if (result['option'] === undefined) {
                    result['option'] = false;
                }
                if (result['index'] === undefined) {
                    result['index'] = false;
                }
            }
            return result;
        }
        return cleanStructure;
    }

    setMarkets (markets, currencies = undefined) {
        const values = [];
        this.markets_by_id = {};
        // handle marketId conflicts
        // we insert spot markets first
        const marketValues = this.sortBy (this.toArray (markets), 'spot', true, true);
        for (let i = 0; i < marketValues.length; i++) {
            const value = marketValues[i];
            if (value['id'] in this.markets_by_id) {
                (this.markets_by_id[value['id']] as any).push (value);
            } else {
                this.markets_by_id[value['id']] = [ value ] as any;
            }
            const market = this.deepExtend (this.safeMarketStructure (), {
                'precision': this.precision,
                'limits': this.limits,
            }, this.fees['trading'], value);
            if (market['linear']) {
                market['subType'] = 'linear';
            } else if (market['inverse']) {
                market['subType'] = 'inverse';
            } else {
                market['subType'] = undefined;
            }
            values.push (market);
        }
        this.markets = this.indexBy (values, 'symbol') as any;
        const marketsSortedBySymbol = this.keysort (this.markets);
        const marketsSortedById = this.keysort (this.markets_by_id);
        this.symbols = Object.keys (marketsSortedBySymbol);
        this.ids = Object.keys (marketsSortedById);
        if (currencies !== undefined) {
            // currencies is always undefined when called in constructor but not when called from loadMarkets
            this.currencies = this.deepExtend (this.currencies, currencies);
        } else {
            let baseCurrencies = [];
            let quoteCurrencies = [];
            for (let i = 0; i < values.length; i++) {
                const market = values[i];
                const defaultCurrencyPrecision = (this.precisionMode === DECIMAL_PLACES) ? 8 : this.parseNumber ('1e-8');
                const marketPrecision = this.safeDict (market, 'precision', {});
                if ('base' in market) {
                    const currency = this.safeCurrencyStructure ({
                        'id': this.safeString2 (market, 'baseId', 'base'),
                        'numericId': this.safeInteger (market, 'baseNumericId'),
                        'code': this.safeString (market, 'base'),
                        'precision': this.safeValue2 (marketPrecision, 'base', 'amount', defaultCurrencyPrecision),
                    });
                    baseCurrencies.push (currency);
                }
                if ('quote' in market) {
                    const currency = this.safeCurrencyStructure ({
                        'id': this.safeString2 (market, 'quoteId', 'quote'),
                        'numericId': this.safeInteger (market, 'quoteNumericId'),
                        'code': this.safeString (market, 'quote'),
                        'precision': this.safeValue2 (marketPrecision, 'quote', 'price', defaultCurrencyPrecision),
                    });
                    quoteCurrencies.push (currency);
                }
            }
            baseCurrencies = this.sortBy (baseCurrencies, 'code', false, '');
            quoteCurrencies = this.sortBy (quoteCurrencies, 'code', false, '');
            this.baseCurrencies = this.indexBy (baseCurrencies, 'code');
            this.quoteCurrencies = this.indexBy (quoteCurrencies, 'code');
            const allCurrencies = this.arrayConcat (baseCurrencies, quoteCurrencies);
            const groupedCurrencies = this.groupBy (allCurrencies, 'code');
            const codes = Object.keys (groupedCurrencies);
            const resultingCurrencies = [];
            for (let i = 0; i < codes.length; i++) {
                const code = codes[i];
                const groupedCurrenciesCode = this.safeList (groupedCurrencies, code, []);
                let highestPrecisionCurrency = this.safeValue (groupedCurrenciesCode, 0);
                for (let j = 1; j < groupedCurrenciesCode.length; j++) {
                    const currentCurrency = groupedCurrenciesCode[j];
                    if (this.precisionMode === TICK_SIZE) {
                        highestPrecisionCurrency = (currentCurrency['precision'] < highestPrecisionCurrency['precision']) ? currentCurrency : highestPrecisionCurrency;
                    } else {
                        highestPrecisionCurrency = (currentCurrency['precision'] > highestPrecisionCurrency['precision']) ? currentCurrency : highestPrecisionCurrency;
                    }
                }
                resultingCurrencies.push (highestPrecisionCurrency);
            }
            const sortedCurrencies = this.sortBy (resultingCurrencies, 'code');
            this.currencies = this.deepExtend (this.currencies, this.indexBy (sortedCurrencies, 'code'));
        }
        this.currencies_by_id = this.indexBy (this.currencies, 'id');
        const currenciesSortedByCode = this.keysort (this.currencies);
        this.codes = Object.keys (currenciesSortedByCode);
        return this.markets;
    }

    getDescribeForExtendedWsExchange (currentRestInstance: any, parentRestInstance: any, wsBaseDescribe: Dictionary<any>) {
        const extendedRestDescribe = this.deepExtend (parentRestInstance.describe (), currentRestInstance.describe ());
        const superWithRestDescribe = this.deepExtend (extendedRestDescribe, wsBaseDescribe);
        return superWithRestDescribe;
    }

    safeBalance (balance: Dict): Balances {
        const balances = this.omit (balance, [ 'info', 'timestamp', 'datetime', 'free', 'used', 'total' ]);
        const codes = Object.keys (balances);
        balance['free'] = {};
        balance['used'] = {};
        balance['total'] = {};
        const debtBalance = {};
        for (let i = 0; i < codes.length; i++) {
            const code = codes[i];
            let total = this.safeString (balance[code], 'total');
            let free = this.safeString (balance[code], 'free');
            let used = this.safeString (balance[code], 'used');
            const debt = this.safeString (balance[code], 'debt');
            if ((total === undefined) && (free !== undefined) && (used !== undefined)) {
                total = Precise.stringAdd (free, used);
            }
            if ((free === undefined) && (total !== undefined) && (used !== undefined)) {
                free = Precise.stringSub (total, used);
            }
            if ((used === undefined) && (total !== undefined) && (free !== undefined)) {
                used = Precise.stringSub (total, free);
            }
            balance[code]['free'] = this.parseNumber (free);
            balance[code]['used'] = this.parseNumber (used);
            balance[code]['total'] = this.parseNumber (total);
            balance['free'][code] = balance[code]['free'];
            balance['used'][code] = balance[code]['used'];
            balance['total'][code] = balance[code]['total'];
            if (debt !== undefined) {
                balance[code]['debt'] = this.parseNumber (debt);
                debtBalance[code] = balance[code]['debt'];
            }
        }
        const debtBalanceArray = Object.keys (debtBalance);
        const length = debtBalanceArray.length;
        if (length) {
            balance['debt'] = debtBalance;
        }
        return balance as any;
    }

    safeOrder (order: Dict, market: Market = undefined): Order {
        // parses numbers as strings
        // * it is important pass the trades as unparsed rawTrades
        let amount = this.omitZero (this.safeString (order, 'amount'));
        let remaining = this.safeString (order, 'remaining');
        let filled = this.safeString (order, 'filled');
        let cost = this.safeString (order, 'cost');
        let average = this.omitZero (this.safeString (order, 'average'));
        let price = this.omitZero (this.safeString (order, 'price'));
        let lastTradeTimeTimestamp = this.safeInteger (order, 'lastTradeTimestamp');
        let symbol = this.safeString (order, 'symbol');
        let side = this.safeString (order, 'side');
        const status = this.safeString (order, 'status');
        const parseFilled = (filled === undefined);
        const parseCost = (cost === undefined);
        const parseLastTradeTimeTimestamp = (lastTradeTimeTimestamp === undefined);
        const fee = this.safeValue (order, 'fee');
        const parseFee = (fee === undefined);
        const parseFees = this.safeValue (order, 'fees') === undefined;
        const parseSymbol = symbol === undefined;
        const parseSide = side === undefined;
        const shouldParseFees = parseFee || parseFees;
        const fees = this.safeList (order, 'fees', []);
        let trades = [];
        const isTriggerOrSLTpOrder = ((this.safeString (order, 'triggerPrice') !== undefined || (this.safeString (order, 'stopLossPrice') !== undefined)) || (this.safeString (order, 'takeProfitPrice') !== undefined));
        if (parseFilled || parseCost || shouldParseFees) {
            const rawTrades = this.safeValue (order, 'trades', trades);
            const oldNumber = this.number;
            // we parse trades as strings here!
            (this as any).number = String;
            const firstTrade = this.safeValue (rawTrades, 0);
            // parse trades if they haven't already been parsed
            const tradesAreParsed = ((firstTrade !== undefined) && ('info' in firstTrade) && ('id' in firstTrade));
            if (!tradesAreParsed) {
                trades = this.parseTrades (rawTrades, market);
            } else {
                trades = rawTrades;
            }
            this.number = oldNumber;
            let tradesLength = 0;
            const isArray = Array.isArray (trades);
            if (isArray) {
                tradesLength = trades.length;
            }
            if (isArray && (tradesLength > 0)) {
                // move properties that are defined in trades up into the order
                if (order['symbol'] === undefined) {
                    order['symbol'] = trades[0]['symbol'];
                }
                if (order['side'] === undefined) {
                    order['side'] = trades[0]['side'];
                }
                if (order['type'] === undefined) {
                    order['type'] = trades[0]['type'];
                }
                if (order['id'] === undefined) {
                    order['id'] = trades[0]['order'];
                }
                if (parseFilled) {
                    filled = '0';
                }
                if (parseCost) {
                    cost = '0';
                }
                for (let i = 0; i < trades.length; i++) {
                    const trade = trades[i];
                    const tradeAmount = this.safeString (trade, 'amount');
                    if (parseFilled && (tradeAmount !== undefined)) {
                        filled = Precise.stringAdd (filled, tradeAmount);
                    }
                    const tradeCost = this.safeString (trade, 'cost');
                    if (parseCost && (tradeCost !== undefined)) {
                        cost = Precise.stringAdd (cost, tradeCost);
                    }
                    if (parseSymbol) {
                        symbol = this.safeString (trade, 'symbol');
                    }
                    if (parseSide) {
                        side = this.safeString (trade, 'side');
                    }
                    const tradeTimestamp = this.safeValue (trade, 'timestamp');
                    if (parseLastTradeTimeTimestamp && (tradeTimestamp !== undefined)) {
                        if (lastTradeTimeTimestamp === undefined) {
                            lastTradeTimeTimestamp = tradeTimestamp;
                        } else {
                            lastTradeTimeTimestamp = Math.max (lastTradeTimeTimestamp, tradeTimestamp);
                        }
                    }
                    if (shouldParseFees) {
                        const tradeFees = this.safeValue (trade, 'fees');
                        if (tradeFees !== undefined) {
                            for (let j = 0; j < tradeFees.length; j++) {
                                const tradeFee = tradeFees[j];
                                fees.push (this.extend ({}, tradeFee));
                            }
                        } else {
                            const tradeFee = this.safeValue (trade, 'fee');
                            if (tradeFee !== undefined) {
                                fees.push (this.extend ({}, tradeFee));
                            }
                        }
                    }
                }
            }
        }
        if (shouldParseFees) {
            const reducedFees = this.reduceFees ? this.reduceFeesByCurrency (fees) : fees;
            const reducedLength = reducedFees.length;
            for (let i = 0; i < reducedLength; i++) {
                reducedFees[i]['cost'] = this.safeNumber (reducedFees[i], 'cost');
                if ('rate' in reducedFees[i]) {
                    reducedFees[i]['rate'] = this.safeNumber (reducedFees[i], 'rate');
                }
            }
            if (!parseFee && (reducedLength === 0)) {
                // copy fee to avoid modification by reference
                const feeCopy = this.deepExtend (fee);
                feeCopy['cost'] = this.safeNumber (feeCopy, 'cost');
                if ('rate' in feeCopy) {
                    feeCopy['rate'] = this.safeNumber (feeCopy, 'rate');
                }
                reducedFees.push (feeCopy);
            }
            order['fees'] = reducedFees;
            if (parseFee && (reducedLength === 1)) {
                order['fee'] = reducedFees[0];
            }
        }
        if (amount === undefined) {
            // ensure amount = filled + remaining
            if (filled !== undefined && remaining !== undefined) {
                amount = Precise.stringAdd (filled, remaining);
            } else if (status === 'closed') {
                amount = filled;
            }
        }
        if (filled === undefined) {
            if (amount !== undefined && remaining !== undefined) {
                filled = Precise.stringSub (amount, remaining);
            } else if (status === 'closed' && amount !== undefined) {
                filled = amount;
            }
        }
        if (remaining === undefined) {
            if (amount !== undefined && filled !== undefined) {
                remaining = Precise.stringSub (amount, filled);
            } else if (status === 'closed') {
                remaining = '0';
            }
        }
        // ensure that the average field is calculated correctly
        const inverse = this.safeBool (market, 'inverse', false);
        const contractSize = this.numberToString (this.safeValue (market, 'contractSize', 1));
        // inverse
        // price = filled * contract size / cost
        //
        // linear
        // price = cost / (filled * contract size)
        if (average === undefined) {
            if ((filled !== undefined) && (cost !== undefined) && Precise.stringGt (filled, '0')) {
                const filledTimesContractSize = Precise.stringMul (filled, contractSize);
                if (inverse) {
                    average = Precise.stringDiv (filledTimesContractSize, cost);
                } else {
                    average = Precise.stringDiv (cost, filledTimesContractSize);
                }
            }
        }
        // similarly
        // inverse
        // cost = filled * contract size / price
        //
        // linear
        // cost = filled * contract size * price
        const costPriceExists = (average !== undefined) || (price !== undefined);
        if (parseCost && (filled !== undefined) && costPriceExists) {
            let multiplyPrice = undefined;
            if (average === undefined) {
                multiplyPrice = price;
            } else {
                multiplyPrice = average;
            }
            // contract trading
            const filledTimesContractSize = Precise.stringMul (filled, contractSize);
            if (inverse) {
                cost = Precise.stringDiv (filledTimesContractSize, multiplyPrice);
            } else {
                cost = Precise.stringMul (filledTimesContractSize, multiplyPrice);
            }
        }
        // support for market orders
        const orderType = this.safeValue (order, 'type');
        const emptyPrice = (price === undefined) || Precise.stringEquals (price, '0');
        if (emptyPrice && (orderType === 'market')) {
            price = average;
        }
        // we have trades with string values at this point so we will mutate them
        for (let i = 0; i < trades.length; i++) {
            const entry = trades[i];
            entry['amount'] = this.safeNumber (entry, 'amount');
            entry['price'] = this.safeNumber (entry, 'price');
            entry['cost'] = this.safeNumber (entry, 'cost');
            const tradeFee = this.safeDict (entry, 'fee', {});
            tradeFee['cost'] = this.safeNumber (tradeFee, 'cost');
            if ('rate' in tradeFee) {
                tradeFee['rate'] = this.safeNumber (tradeFee, 'rate');
            }
            const entryFees = this.safeList (entry, 'fees', []);
            for (let j = 0; j < entryFees.length; j++) {
                entryFees[j]['cost'] = this.safeNumber (entryFees[j], 'cost');
            }
            entry['fees'] = entryFees;
            entry['fee'] = tradeFee;
        }
        let timeInForce = this.safeString (order, 'timeInForce');
        let postOnly = this.safeValue (order, 'postOnly');
        // timeInForceHandling
        if (timeInForce === undefined) {
            if (!isTriggerOrSLTpOrder && (this.safeString (order, 'type') === 'market')) {
                timeInForce = 'IOC';
            }
            // allow postOnly override
            if (postOnly) {
                timeInForce = 'PO';
            }
        } else if (postOnly === undefined) {
            // timeInForce is not undefined here
            postOnly = timeInForce === 'PO';
        }
        const timestamp = this.safeInteger (order, 'timestamp');
        const lastUpdateTimestamp = this.safeInteger (order, 'lastUpdateTimestamp');
        let datetime = this.safeString (order, 'datetime');
        if (datetime === undefined) {
            datetime = this.iso8601 (timestamp);
        }
        const triggerPrice = this.parseNumber (this.safeString2 (order, 'triggerPrice', 'stopPrice'));
        const takeProfitPrice = this.parseNumber (this.safeString (order, 'takeProfitPrice'));
        const stopLossPrice = this.parseNumber (this.safeString (order, 'stopLossPrice'));
        return this.extend (order, {
            'amount': this.parseNumber (amount),
            'average': this.parseNumber (average),
            'clientOrderId': this.safeString (order, 'clientOrderId'),
            'cost': this.parseNumber (cost),
            'datetime': datetime,
            'fee': this.safeValue (order, 'fee'),
            'filled': this.parseNumber (filled),
            'id': this.safeString (order, 'id'),
            'lastTradeTimestamp': lastTradeTimeTimestamp,
            'lastUpdateTimestamp': lastUpdateTimestamp,
            'postOnly': postOnly,
            'price': this.parseNumber (price),
            'reduceOnly': this.safeValue (order, 'reduceOnly'),
            'remaining': this.parseNumber (remaining),
            'side': side,
            'status': status,
            'stopLossPrice': stopLossPrice,
            'stopPrice': triggerPrice, // ! deprecated, use triggerPrice instead
            'symbol': symbol,
            'takeProfitPrice': takeProfitPrice,
            'timeInForce': timeInForce,
            'timestamp': timestamp,
            'trades': trades,
            'triggerPrice': triggerPrice,
            'type': this.safeString (order, 'type'),
        });
    }

    parseOrders (orders: object, market: Market = undefined, since: Int = undefined, limit: Int = undefined, params = {}): Order[] {
        //
        // the value of orders is either a dict or a list
        //
        // dict
        //
        //     {
        //         'id1': { ... },
        //         'id2': { ... },
        //         'id3': { ... },
        //         ...
        //     }
        //
        // list
        //
        //     [
        //         { 'id': 'id1', ... },
        //         { 'id': 'id2', ... },
        //         { 'id': 'id3', ... },
        //         ...
        //     ]
        //
        let results = [];
        if (Array.isArray (orders)) {
            for (let i = 0; i < orders.length; i++) {
                const order = this.extend (this.parseOrder (orders[i], market), params);
                results.push (order);
            }
        } else {
            const ids = Object.keys (orders);
            for (let i = 0; i < ids.length; i++) {
                const id = ids[i];
                const order = this.extend (this.parseOrder (this.extend ({ 'id': id }, orders[id]), market), params);
                results.push (order);
            }
        }
        results = this.sortBy (results, 'timestamp');
        const symbol = (market !== undefined) ? market['symbol'] : undefined;
        return this.filterBySymbolSinceLimit (results, symbol, since, limit) as Order[];
    }

    calculateFee (symbol: string, type: string, side: string, amount: number, price: number, takerOrMaker = 'taker', params = {}) {
        /**
         * @method
         * @description calculates the presumptive fee that would be charged for an order
         * @param {string} symbol unified market symbol
         * @param {string} type 'market' or 'limit'
         * @param {string} side 'buy' or 'sell'
         * @param {float} amount how much you want to trade, in units of the base currency on most exchanges, or number of contracts
         * @param {float} price the price for the order to be filled at, in units of the quote currency
         * @param {string} takerOrMaker 'taker' or 'maker'
         * @param {object} params
         * @returns {object} contains the rate, the percentage multiplied to the order amount to obtain the fee amount, and cost, the total value of the fee in units of the quote currency, for the order
         */
        if (type === 'market' && takerOrMaker === 'maker') {
            throw new ArgumentsRequired (this.id + ' calculateFee() - you have provided incompatible arguments - "market" type order can not be "maker". Change either the "type" or the "takerOrMaker" argument to calculate the fee.');
        }
        const market = this.markets[symbol];
        const feeSide = this.safeString (market, 'feeSide', 'quote');
        let useQuote = undefined;
        if (feeSide === 'get') {
            // the fee is always in the currency you get
            useQuote = side === 'sell';
        } else if (feeSide === 'give') {
            // the fee is always in the currency you give
            useQuote = side === 'buy';
        } else {
            // the fee is always in feeSide currency
            useQuote = feeSide === 'quote';
        }
        let cost = this.numberToString (amount);
        let key = undefined;
        if (useQuote) {
            const priceString = this.numberToString (price);
            cost = Precise.stringMul (cost, priceString);
            key = 'quote';
        } else {
            key = 'base';
        }
        // for derivatives, the fee is in 'settle' currency
        if (!market['spot']) {
            key = 'settle';
        }
        // even if `takerOrMaker` argument was set to 'maker', for 'market' orders we should forcefully override it to 'taker'
        if (type === 'market') {
            takerOrMaker = 'taker';
        }
        const rate = this.safeString (market, takerOrMaker);
        cost = Precise.stringMul (cost, rate);
        return {
            'cost': this.parseNumber (cost),
            'currency': market[key],
            'rate': this.parseNumber (rate),
            'type': takerOrMaker,
        };
    }

    safeLiquidation (liquidation: Dict, market: Market = undefined): Liquidation {
        const contracts = this.safeString (liquidation, 'contracts');
        const contractSize = this.safeString (market, 'contractSize');
        const price = this.safeString (liquidation, 'price');
        let baseValue = this.safeString (liquidation, 'baseValue');
        let quoteValue = this.safeString (liquidation, 'quoteValue');
        if ((baseValue === undefined) && (contracts !== undefined) && (contractSize !== undefined) && (price !== undefined)) {
            baseValue = Precise.stringMul (contracts, contractSize);
        }
        if ((quoteValue === undefined) && (baseValue !== undefined) && (price !== undefined)) {
            quoteValue = Precise.stringMul (baseValue, price);
        }
        liquidation['contracts'] = this.parseNumber (contracts);
        liquidation['contractSize'] = this.parseNumber (contractSize);
        liquidation['price'] = this.parseNumber (price);
        liquidation['baseValue'] = this.parseNumber (baseValue);
        liquidation['quoteValue'] = this.parseNumber (quoteValue);
        return liquidation as Liquidation;
    }

    safeTrade (trade: Dict, market: Market = undefined): Trade {
        const amount = this.safeString (trade, 'amount');
        const price = this.safeString (trade, 'price');
        let cost = this.safeString (trade, 'cost');
        if (cost === undefined) {
            // contract trading
            const contractSize = this.safeString (market, 'contractSize');
            let multiplyPrice = price;
            if (contractSize !== undefined) {
                const inverse = this.safeBool (market, 'inverse', false);
                if (inverse) {
                    multiplyPrice = Precise.stringDiv ('1', price);
                }
                multiplyPrice = Precise.stringMul (multiplyPrice, contractSize);
            }
            cost = Precise.stringMul (multiplyPrice, amount);
        }
        const [ resultFee, resultFees ] = this.parsedFeeAndFees (trade);
        trade['fee'] = resultFee;
        trade['fees'] = resultFees;
        trade['amount'] = this.parseNumber (amount);
        trade['cost'] = this.parseNumber (cost);
        trade['price'] = this.parseNumber (price);
        return trade as Trade;
    }

    parsedFeeAndFees (container:any) {
        let fee = this.safeDict (container, 'fee');
        let fees = this.safeList (container, 'fees');
        const feeDefined = fee !== undefined;
        const feesDefined = fees !== undefined;
        // parsing only if at least one of them is defined
        const shouldParseFees = (feeDefined || feesDefined);
        if (shouldParseFees) {
            if (feeDefined) {
                fee = this.parseFeeNumeric (fee);
            }
            if (!feesDefined) {
                // just set it directly, no further processing needed
                fees = [ fee ];
            }
            // 'fees' were set, so reparse them
            const reducedFees = this.reduceFees ? this.reduceFeesByCurrency (fees) : fees;
            const reducedLength = reducedFees.length;
            for (let i = 0; i < reducedLength; i++) {
                reducedFees[i] = this.parseFeeNumeric (reducedFees[i]);
            }
            fees = reducedFees;
            if (reducedLength === 1) {
                fee = reducedFees[0];
            } else if (reducedLength === 0) {
                fee = undefined;
            }
        }
        // in case `fee & fees` are undefined, set `fees` as empty array
        if (fee === undefined) {
            fee = {
                'cost': undefined,
                'currency': undefined,
            };
        }
        if (fees === undefined) {
            fees = [];
        }
        return [ fee, fees ];
    }

    parseFeeNumeric (fee: any) {
        fee['cost'] = this.safeNumber (fee, 'cost'); // ensure numeric
        if ('rate' in fee) {
            fee['rate'] = this.safeNumber (fee, 'rate');
        }
        return fee;
    }

    findNearestCeiling (arr: number[], providedValue: number) {
        //  i.e. findNearestCeiling ([ 10, 30, 50],  23) returns 30
        const length = arr.length;
        for (let i = 0; i < length; i++) {
            const current = arr[i];
            if (providedValue <= current) {
                return current;
            }
        }
        return arr[length - 1];
    }

    invertFlatStringDictionary (dict) {
        const reversed = {};
        const keys = Object.keys (dict);
        for (let i = 0; i < keys.length; i++) {
            const key = keys[i];
            const value = dict[key];
            if (typeof value === 'string') {
                reversed[value] = key;
            }
        }
        return reversed;
    }

    reduceFeesByCurrency (fees) {
        //
        // this function takes a list of fee structures having the following format
        //
        //     string = true
        //
        //     [
        //         { 'currency': 'BTC', 'cost': '0.1' },
        //         { 'currency': 'BTC', 'cost': '0.2'  },
        //         { 'currency': 'BTC', 'cost': '0.2', 'rate': '0.00123' },
        //         { 'currency': 'BTC', 'cost': '0.4', 'rate': '0.00123' },
        //         { 'currency': 'BTC', 'cost': '0.5', 'rate': '0.00456' },
        //         { 'currency': 'USDT', 'cost': '12.3456' },
        //     ]
        //
        //     string = false
        //
        //     [
        //         { 'currency': 'BTC', 'cost': 0.1 },
        //         { 'currency': 'BTC', 'cost': 0.2 },
        //         { 'currency': 'BTC', 'cost': 0.2, 'rate': 0.00123 },
        //         { 'currency': 'BTC', 'cost': 0.4, 'rate': 0.00123 },
        //         { 'currency': 'BTC', 'cost': 0.5, 'rate': 0.00456 },
        //         { 'currency': 'USDT', 'cost': 12.3456 },
        //     ]
        //
        // and returns a reduced fee list, where fees are summed per currency and rate (if any)
        //
        //     string = true
        //
        //     [
        //         { 'currency': 'BTC', 'cost': '0.4'  },
        //         { 'currency': 'BTC', 'cost': '0.6', 'rate': '0.00123' },
        //         { 'currency': 'BTC', 'cost': '0.5', 'rate': '0.00456' },
        //         { 'currency': 'USDT', 'cost': '12.3456' },
        //     ]
        //
        //     string  = false
        //
        //     [
        //         { 'currency': 'BTC', 'cost': 0.3  },
        //         { 'currency': 'BTC', 'cost': 0.6, 'rate': 0.00123 },
        //         { 'currency': 'BTC', 'cost': 0.5, 'rate': 0.00456 },
        //         { 'currency': 'USDT', 'cost': 12.3456 },
        //     ]
        //
        const reduced = {};
        for (let i = 0; i < fees.length; i++) {
            const fee = fees[i];
            const code = this.safeString (fee, 'currency');
            const feeCurrencyCode = code !== undefined ? code : i.toString ();
            if (feeCurrencyCode !== undefined) {
                const rate = this.safeString (fee, 'rate');
                const cost = this.safeString (fee, 'cost');
                if (cost === undefined) {
                    // omit undefined cost, as it does not make sense, however, don't omit '0' costs, as they still make sense
                    continue;
                }
                if (!(feeCurrencyCode in reduced)) {
                    reduced[feeCurrencyCode] = {};
                }
                const rateKey = (rate === undefined) ? '' : rate;
                if (rateKey in reduced[feeCurrencyCode]) {
                    reduced[feeCurrencyCode][rateKey]['cost'] = Precise.stringAdd (reduced[feeCurrencyCode][rateKey]['cost'], cost);
                } else {
                    reduced[feeCurrencyCode][rateKey] = {
                        'cost': cost,
                        'currency': code,
                    };
                    if (rate !== undefined) {
                        reduced[feeCurrencyCode][rateKey]['rate'] = rate;
                    }
                }
            }
        }
        let result = [];
        const feeValues = Object.values (reduced);
        for (let i = 0; i < feeValues.length; i++) {
            const reducedFeeValues = Object.values (feeValues[i]);
            result = this.arrayConcat (result, reducedFeeValues);
        }
        return result;
    }

    safeTicker (ticker: Dict, market: Market = undefined): Ticker {
        let open = this.omitZero (this.safeString (ticker, 'open'));
        let close = this.omitZero (this.safeString (ticker, 'close'));
        let last = this.omitZero (this.safeString (ticker, 'last'));
        let change = this.omitZero (this.safeString (ticker, 'change'));
        let percentage = this.omitZero (this.safeString (ticker, 'percentage'));
        let average = this.omitZero (this.safeString (ticker, 'average'));
        let vwap = this.omitZero (this.safeString (ticker, 'vwap'));
        const baseVolume = this.safeString (ticker, 'baseVolume');
        const quoteVolume = this.safeString (ticker, 'quoteVolume');
        if (vwap === undefined) {
            vwap = Precise.stringDiv (this.omitZero (quoteVolume), baseVolume);
        }
        if ((last !== undefined) && (close === undefined)) {
            close = last;
        } else if ((last === undefined) && (close !== undefined)) {
            last = close;
        }
        if ((last !== undefined) && (open !== undefined)) {
            if (change === undefined) {
                change = Precise.stringSub (last, open);
            }
            if (average === undefined) {
                let precision = 18;
                if (market !== undefined && this.isTickPrecision ()) {
                    const marketPrecision = this.safeDict (market, 'precision');
                    const precisionPrice = this.safeString (marketPrecision, 'price');
                    if (precisionPrice !== undefined) {
                        precision = this.precisionFromString (precisionPrice);
                    }
                }
                average = Precise.stringDiv (Precise.stringAdd (last, open), '2', precision);
            }
        }
        if ((percentage === undefined) && (change !== undefined) && (open !== undefined) && Precise.stringGt (open, '0')) {
            percentage = Precise.stringMul (Precise.stringDiv (change, open), '100');
        }
        if ((change === undefined) && (percentage !== undefined) && (open !== undefined)) {
            change = Precise.stringDiv (Precise.stringMul (percentage, open), '100');
        }
        if ((open === undefined) && (last !== undefined) && (change !== undefined)) {
            open = Precise.stringSub (last, change);
        }
        // timestamp and symbol operations don't belong in safeTicker
        // they should be done in the derived classes
        return this.extend (ticker, {
            'ask': this.parseNumber (this.omitZero (this.safeString (ticker, 'ask'))),
            'askVolume': this.safeNumber (ticker, 'askVolume'),
            'average': this.parseNumber (average),
            'baseVolume': this.parseNumber (baseVolume),
            'bid': this.parseNumber (this.omitZero (this.safeString (ticker, 'bid'))),
            'bidVolume': this.safeNumber (ticker, 'bidVolume'),
            'change': this.parseNumber (change),
            'close': this.parseNumber (this.omitZero (close)),
            'high': this.parseNumber (this.omitZero (this.safeString (ticker, 'high'))),
            'last': this.parseNumber (this.omitZero (last)),
            'low': this.parseNumber (this.omitZero (this.safeString (ticker, 'low'))),
            'open': this.parseNumber (this.omitZero (open)),
            'percentage': this.parseNumber (percentage),
            'previousClose': this.safeNumber (ticker, 'previousClose'),
<<<<<<< HEAD
            'quoteVolume': this.parseNumber (quoteVolume),
            'vwap': this.parseNumber (vwap),
=======
            'indexPrice': this.safeNumber (ticker, 'indexPrice'),
            'markPrice': this.safeNumber (ticker, 'markPrice'),
>>>>>>> 2d0afb67
        });
    }

    async fetchBorrowRate (code: string, amount, params = {}): Promise<{}> {
        throw new NotSupported (this.id + ' fetchBorrowRate is deprecated, please use fetchCrossBorrowRate or fetchIsolatedBorrowRate instead');
    }

    async repayCrossMargin (code: string, amount, params = {}): Promise<{}> {
        throw new NotSupported (this.id + ' repayCrossMargin is not support yet');
    }

    async repayIsolatedMargin (symbol: string, code: string, amount, params = {}): Promise<{}> {
        throw new NotSupported (this.id + ' repayIsolatedMargin is not support yet');
    }

    async borrowCrossMargin (code: string, amount: number, params = {}): Promise<{}> {
        throw new NotSupported (this.id + ' borrowCrossMargin is not support yet');
    }

    async borrowIsolatedMargin (symbol: string, code: string, amount: number, params = {}): Promise<{}> {
        throw new NotSupported (this.id + ' borrowIsolatedMargin is not support yet');
    }

    async borrowMargin (code: string, amount, symbol: Str = undefined, params = {}): Promise<{}> {
        throw new NotSupported (this.id + ' borrowMargin is deprecated, please use borrowCrossMargin or borrowIsolatedMargin instead');
    }

    async repayMargin (code: string, amount, symbol: Str = undefined, params = {}): Promise<{}> {
        throw new NotSupported (this.id + ' repayMargin is deprecated, please use repayCrossMargin or repayIsolatedMargin instead');
    }

    async fetchOHLCV (symbol: string, timeframe = '1m', since: Int = undefined, limit: Int = undefined, params = {}): Promise<OHLCV[]> {
        let message = '';
        if (this.has['fetchTrades']) {
            message = '. If you want to build OHLCV candles from trade executions data, visit https://github.com/ccxt/ccxt/tree/master/examples/ and see "build-ohlcv-bars" file';
        }
        throw new NotSupported (this.id + ' fetchOHLCV() is not supported yet' + message);
    }

    async fetchOHLCVWs (symbol: string, timeframe = '1m', since: Int = undefined, limit: Int = undefined, params = {}): Promise<OHLCV[]> {
        let message = '';
        if (this.has['fetchTradesWs']) {
            message = '. If you want to build OHLCV candles from trade executions data, visit https://github.com/ccxt/ccxt/tree/master/examples/ and see "build-ohlcv-bars" file';
        }
        throw new NotSupported (this.id + ' fetchOHLCVWs() is not supported yet. Try using fetchOHLCV instead.' + message);
    }

    async watchOHLCV (symbol: string, timeframe = '1m', since: Int = undefined, limit: Int = undefined, params = {}): Promise<OHLCV[]> {
        throw new NotSupported (this.id + ' watchOHLCV() is not supported yet');
    }

    convertTradingViewToOHLCV (ohlcvs: number[][], timestamp = 't', open = 'o', high = 'h', low = 'l', close = 'c', volume = 'v', ms = false) {
        const result = [];
        const timestamps = this.safeList (ohlcvs, timestamp, []);
        const opens = this.safeList (ohlcvs, open, []);
        const highs = this.safeList (ohlcvs, high, []);
        const lows = this.safeList (ohlcvs, low, []);
        const closes = this.safeList (ohlcvs, close, []);
        const volumes = this.safeList (ohlcvs, volume, []);
        for (let i = 0; i < timestamps.length; i++) {
            result.push ([
                ms ? this.safeInteger (timestamps, i) : this.safeTimestamp (timestamps, i),
                this.safeValue (opens, i),
                this.safeValue (highs, i),
                this.safeValue (lows, i),
                this.safeValue (closes, i),
                this.safeValue (volumes, i),
            ]);
        }
        return result;
    }

    convertOHLCVToTradingView (ohlcvs: number[][], timestamp = 't', open = 'o', high = 'h', low = 'l', close = 'c', volume = 'v', ms = false) {
        const result = {};
        result[close] = [];
        result[high] = [];
        result[low] = [];
        result[open] = [];
        result[timestamp] = [];
        result[volume] = [];
        for (let i = 0; i < ohlcvs.length; i++) {
            const ts = ms ? ohlcvs[i][0] : this.parseToInt (ohlcvs[i][0] / 1000);
            result[timestamp].push (ts);
            result[open].push (ohlcvs[i][1]);
            result[high].push (ohlcvs[i][2]);
            result[low].push (ohlcvs[i][3]);
            result[close].push (ohlcvs[i][4]);
            result[volume].push (ohlcvs[i][5]);
        }
        return result;
    }

    async fetchWebEndpoint (method, endpointMethod, returnAsJson, startRegex = undefined, endRegex = undefined) {
        let errorMessage = '';
        const options = this.safeValue (this.options, method, {});
        const muteOnFailure = this.safeBool (options, 'webApiMuteFailure', true);
        try {
            // if it was not explicitly disabled, then don't fetch
            if (this.safeBool (options, 'webApiEnable', true) !== true) {
                return undefined;
            }
            const maxRetries = this.safeValue (options, 'webApiRetries', 10);
            let response = undefined;
            let retry = 0;
            while (retry < maxRetries) {
                try {
                    response = await this[endpointMethod] ({});
                    break;
                } catch (e) {
                    retry = retry + 1;
                    if (retry === maxRetries) {
                        throw e;
                    }
                }
            }
            let content = response;
            if (startRegex !== undefined) {
                const splitted_by_start = content.split (startRegex);
                content = splitted_by_start[1]; // we need second part after start
            }
            if (endRegex !== undefined) {
                const splitted_by_end = content.split (endRegex);
                content = splitted_by_end[0]; // we need first part after start
            }
            if (returnAsJson && (typeof content === 'string')) {
                const jsoned = this.parseJson (content.trim ()); // content should be trimmed before json parsing
                if (jsoned) {
                    return jsoned; // if parsing was not successfull, exception should be thrown
                } else {
                    throw new BadResponse ('could not parse the response into json');
                }
            } else {
                return content;
            }
        } catch (e) {
            errorMessage = this.id + ' ' + method + '() failed to fetch correct data from website. Probably webpage markup has been changed, breaking the page custom parser.';
        }
        if (muteOnFailure) {
            return undefined;
        } else {
            throw new BadResponse (errorMessage);
        }
    }

    marketIds (symbols: Strings = undefined) {
        if (symbols === undefined) {
            return symbols;
        }
        const result = [];
        for (let i = 0; i < symbols.length; i++) {
            result.push (this.marketId (symbols[i]));
        }
        return result;
    }

    marketsForSymbols (symbols: Strings = undefined) {
        if (symbols === undefined) {
            return symbols;
        }
        const result = [];
        for (let i = 0; i < symbols.length; i++) {
            result.push (this.market (symbols[i]));
        }
        return result;
    }

    marketSymbols (symbols: Strings = undefined, type: Str = undefined, allowEmpty = true, sameTypeOnly = false, sameSubTypeOnly = false) {
        if (symbols === undefined) {
            if (!allowEmpty) {
                throw new ArgumentsRequired (this.id + ' empty list of symbols is not supported');
            }
            return symbols;
        }
        const symbolsLength = symbols.length;
        if (symbolsLength === 0) {
            if (!allowEmpty) {
                throw new ArgumentsRequired (this.id + ' empty list of symbols is not supported');
            }
            return symbols;
        }
        const result = [];
        let marketType = undefined;
        let isLinearSubType = undefined;
        for (let i = 0; i < symbols.length; i++) {
            const market = this.market (symbols[i]);
            if (sameTypeOnly && (marketType !== undefined)) {
                if (market['type'] !== marketType) {
                    throw new BadRequest (this.id + ' symbols must be of the same type, either ' + marketType + ' or ' + market['type'] + '.');
                }
            }
            if (sameSubTypeOnly && (isLinearSubType !== undefined)) {
                if (market['linear'] !== isLinearSubType) {
                    throw new BadRequest (this.id + ' symbols must be of the same subType, either linear or inverse.');
                }
            }
            if (type !== undefined && market['type'] !== type) {
                throw new BadRequest (this.id + ' symbols must be of the same type ' + type + '. If the type is incorrect you can change it in options or the params of the request');
            }
            marketType = market['type'];
            if (!market['spot']) {
                isLinearSubType = market['linear'];
            }
            const symbol = this.safeString (market, 'symbol', symbols[i]);
            result.push (symbol);
        }
        return result;
    }

    marketCodes (codes: Strings = undefined) {
        if (codes === undefined) {
            return codes;
        }
        const result = [];
        for (let i = 0; i < codes.length; i++) {
            result.push (this.commonCurrencyCode (codes[i]));
        }
        return result;
    }

    parseBidsAsks (bidasks, priceKey: IndexType = 0, amountKey: IndexType = 1, countOrIdKey: IndexType = 2) {
        bidasks = this.toArray (bidasks);
        const result = [];
        for (let i = 0; i < bidasks.length; i++) {
            result.push (this.parseBidAsk (bidasks[i], priceKey, amountKey, countOrIdKey));
        }
        return result;
    }

    async fetchL2OrderBook (symbol: string, limit: Int = undefined, params = {}) {
        const orderbook = await this.fetchOrderBook (symbol, limit, params);
        return this.extend (orderbook, {
            'asks': this.sortBy (this.aggregate (orderbook['asks']), 0),
            'bids': this.sortBy (this.aggregate (orderbook['bids']), 0, true),
        });
    }

    filterBySymbol (objects, symbol: Str = undefined) {
        if (symbol === undefined) {
            return objects;
        }
        const result = [];
        for (let i = 0; i < objects.length; i++) {
            const objectSymbol = this.safeString (objects[i], 'symbol');
            if (objectSymbol === symbol) {
                result.push (objects[i]);
            }
        }
        return result;
    }

    parseOHLCV (ohlcv, market: Market = undefined) : OHLCV {
        if (Array.isArray (ohlcv)) {
            return [
                this.safeInteger (ohlcv, 0), // timestamp
                this.safeNumber (ohlcv, 1), // open
                this.safeNumber (ohlcv, 2), // high
                this.safeNumber (ohlcv, 3), // low
                this.safeNumber (ohlcv, 4), // close
                this.safeNumber (ohlcv, 5), // volume
            ];
        }
        return ohlcv;
    }

    networkCodeToId (networkCode: string, currencyCode: Str = undefined): string {
        /**
         * @ignore
         * @method
         * @name exchange#networkCodeToId
         * @description tries to convert the provided networkCode (which is expected to be an unified network code) to a network id. In order to achieve this, derived class needs to have 'options->networks' defined.
         * @param {string} networkCode unified network code
         * @param {string} currencyCode unified currency code, but this argument is not required by default, unless there is an exchange (like huobi) that needs an override of the method to be able to pass currencyCode argument additionally
         * @returns {string|undefined} exchange-specific network id
         */
        if (networkCode === undefined) {
            return undefined;
        }
        const networkIdsByCodes = this.safeValue (this.options, 'networks', {});
        let networkId = this.safeString (networkIdsByCodes, networkCode);
        // for example, if 'ETH' is passed for networkCode, but 'ETH' key not defined in `options->networks` object
        if (networkId === undefined) {
            if (currencyCode === undefined) {
                const currencies = Object.values (this.currencies);
                for (let i = 0; i < currencies.length; i++) {
                    const currency = currencies[i];
                    const networks = this.safeDict (currency, 'networks');
                    const network = this.safeDict (networks, networkCode);
                    networkId = this.safeString (network, 'id');
                    if (networkId !== undefined) {
                        break;
                    }
                }
            } else {
                // if currencyCode was provided, then we try to find if that currencyCode has a replacement (i.e. ERC20 for ETH) or is in the currency
                const defaultNetworkCodeReplacements = this.safeValue (this.options, 'defaultNetworkCodeReplacements', {});
                if (currencyCode in defaultNetworkCodeReplacements) {
                    // if there is a replacement for the passed networkCode, then we use it to find network-id in `options->networks` object
                    const replacementObject = defaultNetworkCodeReplacements[currencyCode]; // i.e. { 'ERC20': 'ETH' }
                    const keys = Object.keys (replacementObject);
                    for (let i = 0; i < keys.length; i++) {
                        const key = keys[i];
                        const value = replacementObject[key];
                        // if value matches to provided unified networkCode, then we use it's key to find network-id in `options->networks` object
                        if (value === networkCode) {
                            networkId = this.safeString (networkIdsByCodes, key);
                            break;
                        }
                    }
                } else {
                    // serach for network inside currency
                    const currency = this.safeDict (this.currencies, currencyCode);
                    const networks = this.safeDict (currency, 'networks');
                    const network = this.safeDict (networks, networkCode);
                    networkId = this.safeString (network, 'id');
                }
            }
            // if it wasn't found, we just set the provided value to network-id
            if (networkId === undefined) {
                networkId = networkCode;
            }
        }
        return networkId;
    }

    networkIdToCode (networkId: Str = undefined, currencyCode: Str = undefined): string {
        /**
         * @ignore
         * @method
         * @name exchange#networkIdToCode
         * @description tries to convert the provided exchange-specific networkId to an unified network Code. In order to achieve this, derived class needs to have "options['networksById']" defined.
         * @param {string} networkId exchange specific network id/title, like: TRON, Trc-20, usdt-erc20, etc
         * @param {string|undefined} currencyCode unified currency code, but this argument is not required by default, unless there is an exchange (like huobi) that needs an override of the method to be able to pass currencyCode argument additionally
         * @returns {string|undefined} unified network code
         */
        if (networkId === undefined) {
            return undefined;
        }
        const networkCodesByIds = this.safeDict (this.options, 'networksById', {});
        let networkCode = this.safeString (networkCodesByIds, networkId, networkId);
        // replace mainnet network-codes (i.e. ERC20->ETH)
        if (currencyCode !== undefined) {
            const defaultNetworkCodeReplacements = this.safeDict (this.options, 'defaultNetworkCodeReplacements', {});
            if (currencyCode in defaultNetworkCodeReplacements) {
                const replacementObject = this.safeDict (defaultNetworkCodeReplacements, currencyCode, {});
                networkCode = this.safeString (replacementObject, networkCode, networkCode);
            }
        }
        return networkCode;
    }

    handleNetworkCodeAndParams (params) {
        const networkCodeInParams = this.safeString2 (params, 'networkCode', 'network');
        if (networkCodeInParams !== undefined) {
            params = this.omit (params, [ 'networkCode', 'network' ]);
        }
        // if it was not defined by user, we should not set it from 'defaultNetworks', because handleNetworkCodeAndParams is for only request-side and thus we do not fill it with anything. We can only use 'defaultNetworks' after parsing response-side
        return [ networkCodeInParams, params ];
    }

    defaultNetworkCode (currencyCode: string) {
        let defaultNetworkCode = undefined;
        const defaultNetworks = this.safeDict (this.options, 'defaultNetworks', {});
        if (currencyCode in defaultNetworks) {
            // if currency had set its network in "defaultNetworks", use it
            defaultNetworkCode = defaultNetworks[currencyCode];
        } else {
            // otherwise, try to use the global-scope 'defaultNetwork' value (even if that network is not supported by currency, it doesn't make any problem, this will be just used "at first" if currency supports this network at all)
            const defaultNetwork = this.safeString (this.options, 'defaultNetwork');
            if (defaultNetwork !== undefined) {
                defaultNetworkCode = defaultNetwork;
            }
        }
        return defaultNetworkCode;
    }

    selectNetworkCodeFromUnifiedNetworks (currencyCode, networkCode, indexedNetworkEntries) {
        return this.selectNetworkKeyFromNetworks (currencyCode, networkCode, indexedNetworkEntries, true);
    }

    selectNetworkIdFromRawNetworks (currencyCode, networkCode, indexedNetworkEntries) {
        return this.selectNetworkKeyFromNetworks (currencyCode, networkCode, indexedNetworkEntries, false);
    }

    selectNetworkKeyFromNetworks (currencyCode, networkCode, indexedNetworkEntries, isIndexedByUnifiedNetworkCode = false) {
        // this method is used against raw & unparse network entries, which are just indexed by network id
        let chosenNetworkId = undefined;
        const availableNetworkIds = Object.keys (indexedNetworkEntries);
        const responseNetworksLength = availableNetworkIds.length;
        if (networkCode !== undefined) {
            if (responseNetworksLength === 0) {
                throw new NotSupported (this.id + ' - ' + networkCode + ' network did not return any result for ' + currencyCode);
            } else {
                // if networkCode was provided by user, we should check it after response, as the referenced exchange doesn't support network-code during request
                const networkId = isIndexedByUnifiedNetworkCode ? networkCode : this.networkCodeToId (networkCode, currencyCode);
                if (networkId in indexedNetworkEntries) {
                    chosenNetworkId = networkId;
                } else {
                    throw new NotSupported (this.id + ' - ' + networkId + ' network was not found for ' + currencyCode + ', use one of ' + availableNetworkIds.join (', '));
                }
            }
        } else {
            if (responseNetworksLength === 0) {
                throw new NotSupported (this.id + ' - no networks were returned for ' + currencyCode);
            } else {
                // if networkCode was not provided by user, then we try to use the default network (if it was defined in "defaultNetworks"), otherwise, we just return the first network entry
                const defaultNetworkCode = this.defaultNetworkCode (currencyCode);
                const defaultNetworkId = isIndexedByUnifiedNetworkCode ? defaultNetworkCode : this.networkCodeToId (defaultNetworkCode, currencyCode);
                chosenNetworkId = (defaultNetworkId in indexedNetworkEntries) ? defaultNetworkId : availableNetworkIds[0];
            }
        }
        return chosenNetworkId;
    }

    safeNumber2 (dictionary: object, key1: IndexType, key2: IndexType, d = undefined) {
        const value = this.safeString2 (dictionary, key1, key2);
        return this.parseNumber (value, d);
    }

    parseOrderBook (orderbook: object, symbol: string, timestamp: Int = undefined, bidsKey = 'bids', asksKey = 'asks', priceKey: IndexType = 0, amountKey: IndexType = 1, countOrIdKey: IndexType = 2): OrderBook {
        const bids = this.parseBidsAsks (this.safeValue (orderbook, bidsKey, []), priceKey, amountKey, countOrIdKey);
        const asks = this.parseBidsAsks (this.safeValue (orderbook, asksKey, []), priceKey, amountKey, countOrIdKey);
        return {
            'asks': this.sortBy (asks, 0),
            'bids': this.sortBy (bids, 0, true),
            'datetime': this.iso8601 (timestamp),
            'nonce': undefined,
            'symbol': symbol,
            'timestamp': timestamp,
        } as any;
    }

    parseOHLCVs (ohlcvs: object[], market: any = undefined, timeframe: string = '1m', since: Int = undefined, limit: Int = undefined, tail: Bool = false): OHLCV[] {
        const results = [];
        for (let i = 0; i < ohlcvs.length; i++) {
            results.push (this.parseOHLCV (ohlcvs[i], market));
        }
        const sorted = this.sortBy (results, 0);
        return this.filterBySinceLimit (sorted, since, limit, 0, tail) as any;
    }

    parseLeverageTiers (response: any, symbols: string[] = undefined, marketIdKey = undefined): LeverageTiers {
        // marketIdKey should only be undefined when response is a dictionary
        symbols = this.marketSymbols (symbols);
        const tiers = {};
        let symbolsLength = 0;
        if (symbols !== undefined) {
            symbolsLength = symbols.length;
        }
        const noSymbols = (symbols === undefined) || (symbolsLength === 0);
        if (Array.isArray (response)) {
            for (let i = 0; i < response.length; i++) {
                const item = response[i];
                const id = this.safeString (item, marketIdKey);
                const market = this.safeMarket (id, undefined, undefined, 'swap');
                const symbol = market['symbol'];
                const contract = this.safeBool (market, 'contract', false);
                if (contract && (noSymbols || this.inArray (symbol, symbols))) {
                    tiers[symbol] = this.parseMarketLeverageTiers (item, market);
                }
            }
        } else {
            const keys = Object.keys (response);
            for (let i = 0; i < keys.length; i++) {
                const marketId = keys[i];
                const item = response[marketId];
                const market = this.safeMarket (marketId, undefined, undefined, 'swap');
                const symbol = market['symbol'];
                const contract = this.safeBool (market, 'contract', false);
                if (contract && (noSymbols || this.inArray (symbol, symbols))) {
                    tiers[symbol] = this.parseMarketLeverageTiers (item, market);
                }
            }
        }
        return tiers;
    }

    async loadTradingLimits (symbols: Strings = undefined, reload = false, params = {}) {
        if (this.has['fetchTradingLimits']) {
            if (reload || !('limitsLoaded' in this.options)) {
                const response = await this.fetchTradingLimits (symbols);
                for (let i = 0; i < symbols.length; i++) {
                    const symbol = symbols[i];
                    this.markets[symbol] = this.deepExtend (this.markets[symbol], response[symbol]);
                }
                this.options['limitsLoaded'] = this.milliseconds ();
            }
        }
        return this.markets;
    }

    safePosition (position: Dict): Position {
        // simplified version of: /pull/12765/
        const unrealizedPnlString = this.safeString (position, 'unrealisedPnl');
        const initialMarginString = this.safeString (position, 'initialMargin');
        //
        // PERCENTAGE
        //
        const percentage = this.safeValue (position, 'percentage');
        if ((percentage === undefined) && (unrealizedPnlString !== undefined) && (initialMarginString !== undefined)) {
            // as it was done in all implementations ( aax, btcex, bybit, deribit, ftx, gate, kucoinfutures, phemex )
            const percentageString = Precise.stringMul (Precise.stringDiv (unrealizedPnlString, initialMarginString, 4), '100');
            position['percentage'] = this.parseNumber (percentageString);
        }
        // if contractSize is undefined get from market
        let contractSize = this.safeNumber (position, 'contractSize');
        const symbol = this.safeString (position, 'symbol');
        let market = undefined;
        if (symbol !== undefined) {
            market = this.safeValue (this.markets, symbol);
        }
        if (contractSize === undefined && market !== undefined) {
            contractSize = this.safeNumber (market, 'contractSize');
            position['contractSize'] = contractSize;
        }
        return position as Position;
    }

    parsePositions (positions: any[], symbols: string[] = undefined, params = {}): Position[] {
        symbols = this.marketSymbols (symbols);
        positions = this.toArray (positions);
        const result = [];
        for (let i = 0; i < positions.length; i++) {
            const position = this.extend (this.parsePosition (positions[i], undefined), params);
            result.push (position);
        }
        return this.filterByArrayPositions (result, 'symbol', symbols, false);
    }

    parseAccounts (accounts: any[], params = {}): Account[] {
        accounts = this.toArray (accounts);
        const result = [];
        for (let i = 0; i < accounts.length; i++) {
            const account = this.extend (this.parseAccount (accounts[i]), params);
            result.push (account);
        }
        return result;
    }

    parseTrades (trades: any[], market: Market = undefined, since: Int = undefined, limit: Int = undefined, params = {}): Trade[] {
        trades = this.toArray (trades);
        let result = [];
        for (let i = 0; i < trades.length; i++) {
            const trade = this.extend (this.parseTrade (trades[i], market), params);
            result.push (trade);
        }
        result = this.sortBy2 (result, 'timestamp', 'id');
        const symbol = (market !== undefined) ? market['symbol'] : undefined;
        return this.filterBySymbolSinceLimit (result, symbol, since, limit) as Trade[];
    }

    parseTransactions (transactions: any[], currency: Currency = undefined, since: Int = undefined, limit: Int = undefined, params = {}): Transaction[] {
        transactions = this.toArray (transactions);
        let result = [];
        for (let i = 0; i < transactions.length; i++) {
            const transaction = this.extend (this.parseTransaction (transactions[i], currency), params);
            result.push (transaction);
        }
        result = this.sortBy (result, 'timestamp');
        const code = (currency !== undefined) ? currency['code'] : undefined;
        return this.filterByCurrencySinceLimit (result, code, since, limit);
    }

    parseTransfers (transfers: any[], currency: Currency = undefined, since: Int = undefined, limit: Int = undefined, params = {}): TransferEntry[] {
        transfers = this.toArray (transfers);
        let result = [];
        for (let i = 0; i < transfers.length; i++) {
            const transfer = this.extend (this.parseTransfer (transfers[i], currency), params);
            result.push (transfer);
        }
        result = this.sortBy (result, 'timestamp');
        const code = (currency !== undefined) ? currency['code'] : undefined;
        return this.filterByCurrencySinceLimit (result, code, since, limit);
    }

    parseLedger (data, currency: Currency = undefined, since: Int = undefined, limit: Int = undefined, params = {}): LedgerEntry[] {
        let result = [];
        const arrayData = this.toArray (data);
        for (let i = 0; i < arrayData.length; i++) {
            const itemOrItems = this.parseLedgerEntry (arrayData[i], currency);
            if (Array.isArray (itemOrItems)) {
                for (let j = 0; j < itemOrItems.length; j++) {
                    result.push (this.extend (itemOrItems[j], params));
                }
            } else {
                result.push (this.extend (itemOrItems, params));
            }
        }
        result = this.sortBy (result, 'timestamp');
        const code = (currency !== undefined) ? currency['code'] : undefined;
        return this.filterByCurrencySinceLimit (result, code, since, limit);
    }

    nonce () {
        return this.seconds ();
    }

    setHeaders (headers) {
        return headers;
    }

    marketId (symbol: string): string {
        const market = this.market (symbol);
        if (market !== undefined) {
            return market['id'];
        }
        return symbol;
    }

    symbol (symbol: string): string {
        const market = this.market (symbol);
        return this.safeString (market, 'symbol', symbol);
    }

    handleParamString (params: object, paramName: string, defaultValue: Str = undefined): [string, object] {
        const value = this.safeString (params, paramName, defaultValue);
        if (value !== undefined) {
            params = this.omit (params, paramName);
        }
        return [ value, params ];
    }

    handleParamString2 (params: object, paramName1: string, paramName2: string, defaultValue: Str = undefined): [string, object] {
        const value = this.safeString2 (params, paramName1, paramName2, defaultValue);
        if (value !== undefined) {
            params = this.omit (params, [ paramName1, paramName2 ]);
        }
        return [ value, params ];
    }

    handleParamInteger (params: object, paramName: string, defaultValue: Int = undefined): [Int, object] {
        const value = this.safeInteger (params, paramName, defaultValue);
        if (value !== undefined) {
            params = this.omit (params, paramName);
        }
        return [ value, params ];
    }

    handleParamInteger2 (params: object, paramName1: string, paramName2: string, defaultValue: Int = undefined): [Int, object] {
        const value = this.safeInteger2 (params, paramName1, paramName2, defaultValue);
        if (value !== undefined) {
            params = this.omit (params, [ paramName1, paramName2 ]);
        }
        return [ value, params ];
    }

    handleParamBool (params: object, paramName: string, defaultValue: Bool = undefined): [Bool, object] {
        const value = this.safeBool (params, paramName, defaultValue);
        if (value !== undefined) {
            params = this.omit (params, paramName);
        }
        return [ value, params ];
    }

    handleParamBool2 (params: object, paramName1: string, paramName2: string, defaultValue: Bool = undefined): [Bool, object] {
        const value = this.safeBool2 (params, paramName1, paramName2, defaultValue);
        if (value !== undefined) {
            params = this.omit (params, [ paramName1, paramName2 ]);
        }
        return [ value, params ];
    }

    resolvePath (path, params) {
        return [
            this.implodeParams (path, params),
            this.omit (params, this.extractParams (path)),
        ];
    }

    getListFromObjectValues (objects, key: IndexType) {
        let newArray = objects;
        if (!Array.isArray (objects)) {
            newArray = this.toArray (objects);
        }
        const results = [];
        for (let i = 0; i < newArray.length; i++) {
            results.push (newArray[i][key]);
        }
        return results;
    }

    getSymbolsForMarketType (marketType: Str = undefined, subType: Str = undefined, symbolWithActiveStatus: boolean = true, symbolWithUnknownStatus: boolean = true) {
        let filteredMarkets = this.markets;
        if (marketType !== undefined) {
            filteredMarkets = this.filterBy (filteredMarkets, 'type', marketType);
        }
        if (subType !== undefined) {
            this.checkRequiredArgument ('getSymbolsForMarketType', subType, 'subType', [ 'linear', 'inverse', 'quanto' ]);
            filteredMarkets = this.filterBy (filteredMarkets, 'subType', subType);
        }
        const activeStatuses = [];
        if (symbolWithActiveStatus) {
            activeStatuses.push (true);
        }
        if (symbolWithUnknownStatus) {
            activeStatuses.push (undefined);
        }
        filteredMarkets = this.filterByArray (filteredMarkets, 'active', activeStatuses, false);
        return this.getListFromObjectValues (filteredMarkets, 'symbol');
    }

    filterByArray (objects, key: IndexType, values = undefined, indexed = true) {
        objects = this.toArray (objects);
        // return all of them if no values were passed
        if (values === undefined || !values) {
            return indexed ? this.indexBy (objects, key) : objects;
        }
        const results = [];
        for (let i = 0; i < objects.length; i++) {
            if (this.inArray (objects[i][key], values)) {
                results.push (objects[i]);
            }
        }
        return indexed ? this.indexBy (results, key) : results;
    }

    async fetch2 (path, api: any = 'public', method = 'GET', params = {}, headers: any = undefined, body: any = undefined, config = {}) {
        if (this.enableRateLimit) {
            const cost = this.calculateRateLimiterCost (api, method, path, params, config);
            await this.throttle (cost);
        }
        this.lastRestRequestTimestamp = this.milliseconds ();
        const request = this.sign (path, api, method, params, headers, body);
        this.last_request_headers = request['headers'];
        this.last_request_body = request['body'];
        this.last_request_url = request['url'];
        let retries = undefined;
        [ retries, params ] = this.handleOptionAndParams (params, path, 'maxRetriesOnFailure', 0);
        let retryDelay = undefined;
        [ retryDelay, params ] = this.handleOptionAndParams (params, path, 'maxRetriesOnFailureDelay', 0);
        for (let i = 0; i < retries + 1; i++) {
            try {
                return await this.fetch (request['url'], request['method'], request['headers'], request['body']);
            } catch (e) {
                if (e instanceof NetworkError) {
                    if (i < retries) {
                        if (this.verbose) {
                            this.log ('Request failed with the error: ' + e.toString () + ', retrying ' + (i + 1).toString () + ' of ' + retries.toString () + '...');
                        }
                        if ((retryDelay !== undefined) && (retryDelay !== 0)) {
                            await this.sleep (retryDelay);
                        }
                        continue;
                    }
                }
                throw e;
            }
        }
        return undefined; // this line is never reached, but exists for c# value return requirement
    }

    async request (path, api: any = 'public', method = 'GET', params = {}, headers: any = undefined, body: any = undefined, config = {}) {
        return await this.fetch2 (path, api, method, params, headers, body, config);
    }

    async loadAccounts (reload = false, params = {}) {
        if (reload) {
            this.accounts = await this.fetchAccounts (params);
        } else {
            if (this.accounts) {
                return this.accounts;
            } else {
                this.accounts = await this.fetchAccounts (params);
            }
        }
        this.accountsById = this.indexBy (this.accounts, 'id') as any;
        return this.accounts;
    }

    buildOHLCVC (trades: Trade[], timeframe: string = '1m', since: number = 0, limit: number = 2147483647): OHLCVC[] {
        // given a sorted arrays of trades (recent last) and a timeframe builds an array of OHLCV candles
        // note, default limit value (2147483647) is max int32 value
        const ms = this.parseTimeframe (timeframe) * 1000;
        const ohlcvs = [];
        const i_timestamp = 0;
        // const open = 1;
        const i_high = 2;
        const i_low = 3;
        const i_close = 4;
        const i_volume = 5;
        const i_count = 6;
        const tradesLength = trades.length;
        const oldest = Math.min (tradesLength, limit);
        for (let i = 0; i < oldest; i++) {
            const trade = trades[i];
            const ts = trade['timestamp'];
            if (ts < since) {
                continue;
            }
            const openingTime = Math.floor (ts / ms) * ms; // shift to the edge of m/h/d (but not M)
            if (openingTime < since) { // we don't need bars, that have opening time earlier than requested
                continue;
            }
            const ohlcv_length = ohlcvs.length;
            const candle = ohlcv_length - 1;
            if ((candle === -1) || (openingTime >= this.sum (ohlcvs[candle][i_timestamp], ms))) {
                // moved to a new timeframe -> create a new candle from opening trade
                ohlcvs.push ([
                    openingTime, // timestamp
                    trade['price'], // O
                    trade['price'], // H
                    trade['price'], // L
                    trade['price'], // C
                    trade['amount'], // V
                    1, // count
                ]);
            } else {
                // still processing the same timeframe -> update opening trade
                ohlcvs[candle][i_high] = Math.max (ohlcvs[candle][i_high], trade['price']);
                ohlcvs[candle][i_low] = Math.min (ohlcvs[candle][i_low], trade['price']);
                ohlcvs[candle][i_close] = trade['price'];
                ohlcvs[candle][i_volume] = this.sum (ohlcvs[candle][i_volume], trade['amount']);
                ohlcvs[candle][i_count] = this.sum (ohlcvs[candle][i_count], 1);
            }
        }
        return ohlcvs;
    }

    parseTradingViewOHLCV (ohlcvs, market = undefined, timeframe = '1m', since: Int = undefined, limit: Int = undefined) {
        const result = this.convertTradingViewToOHLCV (ohlcvs);
        return this.parseOHLCVs (result, market, timeframe, since, limit);
    }

    async editLimitBuyOrder (id: string, symbol: string, amount: number, price: Num = undefined, params = {}) {
        return await this.editLimitOrder (id, symbol, 'buy', amount, price, params);
    }

    async editLimitSellOrder (id: string, symbol: string, amount: number, price: Num = undefined, params = {}) {
        return await this.editLimitOrder (id, symbol, 'sell', amount, price, params);
    }

    async editLimitOrder (id: string, symbol: string, side: OrderSide, amount: number, price: Num = undefined, params = {}) {
        return await this.editOrder (id, symbol, 'limit', side, amount, price, params);
    }

    async editOrder (id: string, symbol: string, type: OrderType, side: OrderSide, amount: Num = undefined, price: Num = undefined, params = {}): Promise<Order> {
        await this.cancelOrder (id, symbol);
        return await this.createOrder (symbol, type, side, amount, price, params);
    }

    async editOrderWs (id: string, symbol: string, type: OrderType, side: OrderSide, amount: Num = undefined, price: Num = undefined, params = {}): Promise<Order> {
        await this.cancelOrderWs (id, symbol);
        return await this.createOrderWs (symbol, type, side, amount, price, params);
    }

    async fetchPosition (symbol: string, params = {}): Promise<Position> {
        throw new NotSupported (this.id + ' fetchPosition() is not supported yet');
    }

    async fetchPositionWs (symbol: string, params = {}): Promise<Position[]> {
        throw new NotSupported (this.id + ' fetchPositionWs() is not supported yet');
    }

    async watchPosition (symbol: Str = undefined, params = {}): Promise<Position> {
        throw new NotSupported (this.id + ' watchPosition() is not supported yet');
    }

    async watchPositions (symbols: Strings = undefined, since: Int = undefined, limit: Int = undefined, params = {}): Promise<Position[]> {
        throw new NotSupported (this.id + ' watchPositions() is not supported yet');
    }

    async watchPositionForSymbols (symbols: Strings = undefined, since: Int = undefined, limit: Int = undefined, params = {}): Promise<Position[]> {
        return await this.watchPositions (symbols, since, limit, params);
    }

    async fetchPositionsForSymbol (symbol: string, params = {}): Promise<Position[]> {
        /**
         * @method
         * @name exchange#fetchPositionsForSymbol
         * @description fetches all open positions for specific symbol, unlike fetchPositions (which is designed to work with multiple symbols) so this method might be preffered for one-market position, because of less rate-limit consumption and speed
         * @param {string} symbol unified market symbol
         * @param {object} params extra parameters specific to the endpoint
         * @returns {object[]} a list of [position structure]{@link https://docs.ccxt.com/#/?id=position-structure} with maximum 3 items - possible one position for "one-way" mode, and possible two positions (long & short) for "two-way" (a.k.a. hedge) mode
         */
        throw new NotSupported (this.id + ' fetchPositionsForSymbol() is not supported yet');
    }

    async fetchPositionsForSymbolWs (symbol: string, params = {}): Promise<Position[]> {
        /**
         * @method
         * @name exchange#fetchPositionsForSymbol
         * @description fetches all open positions for specific symbol, unlike fetchPositions (which is designed to work with multiple symbols) so this method might be preffered for one-market position, because of less rate-limit consumption and speed
         * @param {string} symbol unified market symbol
         * @param {object} params extra parameters specific to the endpoint
         * @returns {object[]} a list of [position structure]{@link https://docs.ccxt.com/#/?id=position-structure} with maximum 3 items - possible one position for "one-way" mode, and possible two positions (long & short) for "two-way" (a.k.a. hedge) mode
         */
        throw new NotSupported (this.id + ' fetchPositionsForSymbol() is not supported yet');
    }

    async fetchPositions (symbols: Strings = undefined, params = {}): Promise<Position[]> {
        throw new NotSupported (this.id + ' fetchPositions() is not supported yet');
    }

    async fetchPositionsWs (symbols: Strings = undefined, params = {}): Promise<Position[]> {
        throw new NotSupported (this.id + ' fetchPositions() is not supported yet');
    }

    async fetchPositionsRisk (symbols: Strings = undefined, params = {}): Promise<Position[]> {
        throw new NotSupported (this.id + ' fetchPositionsRisk() is not supported yet');
    }

    async fetchBidsAsks (symbols: Strings = undefined, params = {}): Promise<Tickers> {
        throw new NotSupported (this.id + ' fetchBidsAsks() is not supported yet');
    }

    async fetchBorrowInterest (code: Str = undefined, symbol: Str = undefined, since: Int = undefined, limit: Int = undefined, params = {}): Promise<BorrowInterest[]> {
        throw new NotSupported (this.id + ' fetchBorrowInterest() is not supported yet');
    }

    async fetchLedger (code: Str = undefined, since: Int = undefined, limit: Int = undefined, params = {}): Promise<LedgerEntry[]> {
        throw new NotSupported (this.id + ' fetchLedger() is not supported yet');
    }

    async fetchLedgerEntry (id: string, code: Str = undefined, params = {}): Promise<LedgerEntry> {
        throw new NotSupported (this.id + ' fetchLedgerEntry() is not supported yet');
    }

    parseBidAsk (bidask, priceKey: IndexType = 0, amountKey: IndexType = 1, countOrIdKey: IndexType = 2) {
        const price = this.safeNumber (bidask, priceKey);
        const amount = this.safeNumber (bidask, amountKey);
        const countOrId = this.safeInteger (bidask, countOrIdKey);
        const bidAsk = [ price, amount ];
        if (countOrId !== undefined) {
            bidAsk.push (countOrId);
        }
        return bidAsk;
    }

    safeCurrency (currencyId: Str, currency: Currency = undefined): CurrencyInterface {
        if ((currencyId === undefined) && (currency !== undefined)) {
            return currency;
        }
        if ((this.currencies_by_id !== undefined) && (currencyId in this.currencies_by_id) && (this.currencies_by_id[currencyId] !== undefined)) {
            return this.currencies_by_id[currencyId];
        }
        let code = currencyId;
        if (currencyId !== undefined) {
            code = this.commonCurrencyCode (currencyId.toUpperCase ());
        }
        return this.safeCurrencyStructure ({
            'id': currencyId,
            'code': code,
            'precision': undefined,
        });
    }

    safeMarket (marketId: Str, market: Market = undefined, delimiter: Str = undefined, marketType: Str = undefined): MarketInterface {
        const result = this.safeMarketStructure ({
            'symbol': marketId,
            'marketId': marketId,
        });
        if (marketId !== undefined) {
            if ((this.markets_by_id !== undefined) && (marketId in this.markets_by_id)) {
                const markets = this.markets_by_id[marketId];
                const numMarkets = markets.length;
                if (numMarkets === 1) {
                    return markets[0];
                } else {
                    if (marketType === undefined) {
                        if (market === undefined) {
                            throw new ArgumentsRequired (this.id + ' safeMarket() requires a fourth argument for ' + marketId + ' to disambiguate between different markets with the same market id');
                        } else {
                            marketType = market['type'];
                        }
                    }
                    for (let i = 0; i < markets.length; i++) {
                        const currentMarket = markets[i];
                        if (currentMarket[marketType]) {
                            return currentMarket;
                        }
                    }
                }
            } else if (delimiter !== undefined && delimiter !== '') {
                const parts = marketId.split (delimiter);
                const partsLength = parts.length;
                if (partsLength === 2) {
                    result['baseId'] = this.safeString (parts, 0);
                    result['quoteId'] = this.safeString (parts, 1);
                    result['base'] = this.safeCurrencyCode (result['baseId']);
                    result['quote'] = this.safeCurrencyCode (result['quoteId']);
                    result['symbol'] = result['base'] + '/' + result['quote'];
                    return result;
                } else {
                    return result;
                }
            }
        }
        if (market !== undefined) {
            return market;
        }
        return result;
    }

    checkRequiredCredentials (error = true) {
        /**
         * @ignore
         * @method
         * @param {boolean} error throw an error that a credential is required if true
         * @returns {boolean} true if all required credentials have been set, otherwise false or an error is thrown is param error=true
         */
        const keys = Object.keys (this.requiredCredentials);
        for (let i = 0; i < keys.length; i++) {
            const key = keys[i];
            if (this.requiredCredentials[key] && !this[key]) {
                if (error) {
                    throw new AuthenticationError (this.id + ' requires "' + key + '" credential');
                } else {
                    return false;
                }
            }
        }
        return true;
    }

    oath () {
        if (this.twofa !== undefined) {
            return totp (this.twofa);
        } else {
            throw new ExchangeError (this.id + ' exchange.twofa has not been set for 2FA Two-Factor Authentication');
        }
    }

    async fetchBalance (params = {}): Promise<Balances> {
        throw new NotSupported (this.id + ' fetchBalance() is not supported yet');
    }

    async fetchBalanceWs (params = {}): Promise<Balances> {
        throw new NotSupported (this.id + ' fetchBalanceWs() is not supported yet');
    }

    parseBalance (response): Balances {
        throw new NotSupported (this.id + ' parseBalance() is not supported yet');
    }

    async watchBalance (params = {}): Promise<Balances> {
        throw new NotSupported (this.id + ' watchBalance() is not supported yet');
    }

    async fetchPartialBalance (part, params = {}) {
        const balance = await this.fetchBalance (params);
        return balance[part];
    }

    async fetchFreeBalance (params = {}) {
        return await this.fetchPartialBalance ('free', params);
    }

    async fetchUsedBalance (params = {}) {
        return await this.fetchPartialBalance ('used', params);
    }

    async fetchTotalBalance (params = {}) {
        return await this.fetchPartialBalance ('total', params);
    }

    async fetchStatus (params = {}): Promise<any> {
        throw new NotSupported (this.id + ' fetchStatus() is not supported yet');
    }

    async fetchTransactionFee (code: string, params = {}) {
        if (!this.has['fetchTransactionFees']) {
            throw new NotSupported (this.id + ' fetchTransactionFee() is not supported yet');
        }
        return await this.fetchTransactionFees ([ code ], params);
    }

    async fetchTransactionFees (codes: Strings = undefined, params = {}): Promise<{}> {
        throw new NotSupported (this.id + ' fetchTransactionFees() is not supported yet');
    }

    async fetchDepositWithdrawFees (codes: Strings = undefined, params = {}): Promise<Dictionary<DepositWithdrawFeeNetwork>> {
        throw new NotSupported (this.id + ' fetchDepositWithdrawFees() is not supported yet');
    }

    async fetchDepositWithdrawFee (code: string, params = {}): Promise<DepositWithdrawFeeNetwork> {
        if (!this.has['fetchDepositWithdrawFees']) {
            throw new NotSupported (this.id + ' fetchDepositWithdrawFee() is not supported yet');
        }
        const fees = await this.fetchDepositWithdrawFees ([ code ], params);
        return this.safeValue (fees, code);
    }

    getSupportedMapping (key, mapping = {}) {
        if (key in mapping) {
            return mapping[key];
        } else {
            throw new NotSupported (this.id + ' ' + key + ' does not have a value in mapping');
        }
    }

    async fetchCrossBorrowRate (code: string, params = {}): Promise<CrossBorrowRate> {
        await this.loadMarkets ();
        if (!this.has['fetchBorrowRates']) {
            throw new NotSupported (this.id + ' fetchCrossBorrowRate() is not supported yet');
        }
        const borrowRates = await this.fetchCrossBorrowRates (params);
        const rate = this.safeValue (borrowRates, code);
        if (rate === undefined) {
            throw new ExchangeError (this.id + ' fetchCrossBorrowRate() could not find the borrow rate for currency code ' + code);
        }
        return rate;
    }

    async fetchIsolatedBorrowRate (symbol: string, params = {}): Promise<IsolatedBorrowRate> {
        await this.loadMarkets ();
        if (!this.has['fetchBorrowRates']) {
            throw new NotSupported (this.id + ' fetchIsolatedBorrowRate() is not supported yet');
        }
        const borrowRates = await this.fetchIsolatedBorrowRates (params);
        const rate = this.safeDict (borrowRates, symbol) as IsolatedBorrowRate;
        if (rate === undefined) {
            throw new ExchangeError (this.id + ' fetchIsolatedBorrowRate() could not find the borrow rate for market symbol ' + symbol);
        }
        return rate;
    }

    handleOptionAndParams (params: object, methodName: string, optionName: string, defaultValue = undefined) {
        // This method can be used to obtain method specific properties, i.e: this.handleOptionAndParams (params, 'fetchPosition', 'marginMode', 'isolated')
        const defaultOptionName = 'default' + this.capitalize (optionName); // we also need to check the 'defaultXyzWhatever'
        // check if params contain the key
        let value = this.safeValue2 (params, optionName, defaultOptionName);
        if (value !== undefined) {
            params = this.omit (params, [ optionName, defaultOptionName ]);
        } else {
            // handle routed methods like "watchTrades > watchTradesForSymbols" (or "watchTicker > watchTickers")
            [ methodName, params ] = this.handleParamString (params, 'callerMethodName', methodName);
            // check if exchange has properties for this method
            const exchangeWideMethodOptions = this.safeValue (this.options, methodName);
            if (exchangeWideMethodOptions !== undefined) {
                // check if the option is defined inside this method's props
                value = this.safeValue2 (exchangeWideMethodOptions, optionName, defaultOptionName);
            }
            if (value === undefined) {
                // if it's still undefined, check if global exchange-wide option exists
                value = this.safeValue2 (this.options, optionName, defaultOptionName);
            }
            // if it's still undefined, use the default value
            value = (value !== undefined) ? value : defaultValue;
        }
        return [ value, params ];
    }

    handleOptionAndParams2 (params: object, methodName1: string, optionName1: string, optionName2: string, defaultValue = undefined) {
        let value = undefined;
        [ value, params ] = this.handleOptionAndParams (params, methodName1, optionName1, defaultValue);
        // if still undefined, try optionName2
        let value2 = undefined;
        [ value2, params ] = this.handleOptionAndParams (params, methodName1, optionName2, value);
        return [ value2, params ];
    }

    handleOption (methodName: string, optionName: string, defaultValue = undefined) {
        // eslint-disable-next-line no-unused-vars
        const [ result, empty ] = this.handleOptionAndParams ({}, methodName, optionName, defaultValue);
        return result;
    }

    handleMarketTypeAndParams (methodName: string, market: Market = undefined, params = {}, defaultValue = undefined): any {
        /**
         * @ignore
         * @method
         * @name exchange#handleMarketTypeAndParams
         * @param methodName the method calling handleMarketTypeAndParams
         * @param {Market} market
         * @param {object} params
         * @param {string} [params.type] type assigned by user
         * @param {string} [params.defaultType] same as params.type
         * @param {string} [defaultValue] assigned programatically in the method calling handleMarketTypeAndParams
         * @returns {[string, object]} the market type and params with type and defaultType omitted
         */
        const defaultType = this.safeString2 (this.options, 'defaultType', 'type', 'spot');
        if (defaultValue === undefined) {  // defaultValue takes precendence over exchange wide defaultType
            defaultValue = defaultType;
        }
        const methodOptions = this.safeDict (this.options, methodName);
        let methodType = defaultValue;
        if (methodOptions !== undefined) {  // user defined methodType takes precedence over defaultValue
            if (typeof methodOptions === 'string') {
                methodType = methodOptions;
            } else {
                methodType = this.safeString2 (methodOptions, 'defaultType', 'type', methodType);
            }
        }
        const marketType = (market === undefined) ? methodType : market['type'];
        const type = this.safeString2 (params, 'defaultType', 'type', marketType);
        params = this.omit (params, [ 'defaultType', 'type' ]);
        return [ type, params ];
    }

    handleSubTypeAndParams (methodName: string, market = undefined, params = {}, defaultValue = undefined) {
        let subType = undefined;
        // if set in params, it takes precedence
        const subTypeInParams = this.safeString2 (params, 'subType', 'defaultSubType');
        // avoid omitting if it's not present
        if (subTypeInParams !== undefined) {
            subType = subTypeInParams;
            params = this.omit (params, [ 'subType', 'defaultSubType' ]);
        } else {
            // at first, check from market object
            if (market !== undefined) {
                if (market['linear']) {
                    subType = 'linear';
                } else if (market['inverse']) {
                    subType = 'inverse';
                }
            }
            // if it was not defined in market object
            if (subType === undefined) {
                const values = this.handleOptionAndParams ({}, methodName, 'subType', defaultValue); // no need to re-test params here
                subType = values[0];
            }
        }
        return [ subType, params ];
    }

    handleMarginModeAndParams (methodName: string, params = {}, defaultValue = undefined) {
        /**
         * @ignore
         * @method
         * @param {object} [params] extra parameters specific to the exchange API endpoint
         * @returns {Array} the marginMode in lowercase as specified by params["marginMode"], params["defaultMarginMode"] this.options["marginMode"] or this.options["defaultMarginMode"]
         */
        return this.handleOptionAndParams (params, methodName, 'marginMode', defaultValue);
    }

    throwExactlyMatchedException (exact, string, message) {
        if (string === undefined) {
            return;
        }
        if (string in exact) {
            throw new exact[string] (message);
        }
    }

    throwBroadlyMatchedException (broad, string, message) {
        const broadKey = this.findBroadlyMatchedKey (broad, string);
        if (broadKey !== undefined) {
            throw new broad[broadKey] (message);
        }
    }

    findBroadlyMatchedKey (broad, string) {
        // a helper for matching error strings exactly vs broadly
        const keys = Object.keys (broad);
        for (let i = 0; i < keys.length; i++) {
            const key = keys[i];
            if (string !== undefined) { // #issues/12698
                if (string.indexOf (key) >= 0) {
                    return key;
                }
            }
        }
        return undefined;
    }

    handleErrors (statusCode: int, statusText: string, url: string, method: string, responseHeaders: Dict, responseBody: string, response, requestHeaders, requestBody) {
        // it is a stub method that must be overrided in the derived exchange classes
        // throw new NotSupported (this.id + ' handleErrors() not implemented yet');
        return undefined;
    }

    calculateRateLimiterCost (api, method, path, params, config = {}) {
        return this.safeValue (config, 'cost', 1);
    }

    async fetchTicker (symbol: string, params = {}): Promise<Ticker> {
        if (this.has['fetchTickers']) {
            await this.loadMarkets ();
            const market = this.market (symbol);
            symbol = market['symbol'];
            const tickers = await this.fetchTickers ([ symbol ], params);
            const ticker = this.safeDict (tickers, symbol);
            if (ticker === undefined) {
                throw new NullResponse (this.id + ' fetchTickers() could not find a ticker for ' + symbol);
            } else {
                return ticker as Ticker;
            }
        } else {
            throw new NotSupported (this.id + ' fetchTicker() is not supported yet');
        }
    }

    async fetchTickerWs (symbol: string, params = {}): Promise<Ticker> {
        if (this.has['fetchTickersWs']) {
            await this.loadMarkets ();
            const market = this.market (symbol);
            symbol = market['symbol'];
            const tickers = await this.fetchTickersWs ([ symbol ], params);
            const ticker = this.safeDict (tickers, symbol);
            if (ticker === undefined) {
                throw new NullResponse (this.id + ' fetchTickerWs() could not find a ticker for ' + symbol);
            } else {
                return ticker as Ticker;
            }
        } else {
            throw new NotSupported (this.id + ' fetchTickerWs() is not supported yet');
        }
    }

    async watchTicker (symbol: string, params = {}): Promise<Ticker> {
        throw new NotSupported (this.id + ' watchTicker() is not supported yet');
    }

    async fetchTickers (symbols: Strings = undefined, params = {}): Promise<Tickers> {
        throw new NotSupported (this.id + ' fetchTickers() is not supported yet');
    }

    async fetchMarkPrices (symbols: Strings = undefined, params = {}): Promise<Tickers> {
        throw new NotSupported (this.id + ' fetchMarkPrices() is not supported yet');
    }

    async fetchTickersWs (symbols: Strings = undefined, params = {}): Promise<Tickers> {
        throw new NotSupported (this.id + ' fetchTickers() is not supported yet');
    }

    async fetchOrderBooks (symbols: Strings = undefined, limit: Int = undefined, params = {}): Promise<Dictionary<OrderBook>> {
        throw new NotSupported (this.id + ' fetchOrderBooks() is not supported yet');
    }

    async watchBidsAsks (symbols: Strings = undefined, params = {}): Promise<Tickers> {
        throw new NotSupported (this.id + ' watchBidsAsks() is not supported yet');
    }

    async watchTickers (symbols: Strings = undefined, params = {}): Promise<Tickers> {
        throw new NotSupported (this.id + ' watchTickers() is not supported yet');
    }

    async fetchOrder (id: string, symbol: Str = undefined, params = {}): Promise<Order> {
        throw new NotSupported (this.id + ' fetchOrder() is not supported yet');
    }

    async fetchOrderWs (id: string, symbol: Str = undefined, params = {}): Promise<Order> {
        throw new NotSupported (this.id + ' fetchOrderWs() is not supported yet');
    }

    async fetchOrderStatus (id: string, symbol: Str = undefined, params = {}): Promise<string> {
        // TODO: TypeScript: change method signature by replacing
        // Promise<string> with Promise<Order['status']>.
        const order = await this.fetchOrder (id, symbol, params);
        return order['status'];
    }

    async fetchUnifiedOrder (order, params = {}): Promise<Order> {
        return await this.fetchOrder (this.safeString (order, 'id'), this.safeString (order, 'symbol'), params);
    }

    async createOrder (symbol: string, type: OrderType, side: OrderSide, amount: number, price: Num = undefined, params = {}): Promise<Order> {
        throw new NotSupported (this.id + ' createOrder() is not supported yet');
    }

    async createTrailingAmountOrder (symbol: string, type: OrderType, side: OrderSide, amount: number, price: Num = undefined, trailingAmount = undefined, trailingTriggerPrice = undefined, params = {}): Promise<Order> {
        /**
         * @method
         * @name createTrailingAmountOrder
         * @description create a trailing order by providing the symbol, type, side, amount, price and trailingAmount
         * @param {string} symbol unified symbol of the market to create an order in
         * @param {string} type 'market' or 'limit'
         * @param {string} side 'buy' or 'sell'
         * @param {float} amount how much you want to trade in units of the base currency, or number of contracts
         * @param {float} [price] the price for the order to be filled at, in units of the quote currency, ignored in market orders
         * @param {float} trailingAmount the quote amount to trail away from the current market price
         * @param {float} [trailingTriggerPrice] the price to activate a trailing order, default uses the price argument
         * @param {object} [params] extra parameters specific to the exchange API endpoint
         * @returns {object} an [order structure]{@link https://docs.ccxt.com/#/?id=order-structure}
         */
        if (trailingAmount === undefined) {
            throw new ArgumentsRequired (this.id + ' createTrailingAmountOrder() requires a trailingAmount argument');
        }
        params['trailingAmount'] = trailingAmount;
        if (trailingTriggerPrice !== undefined) {
            params['trailingTriggerPrice'] = trailingTriggerPrice;
        }
        if (this.has['createTrailingAmountOrder']) {
            return await this.createOrder (symbol, type, side, amount, price, params);
        }
        throw new NotSupported (this.id + ' createTrailingAmountOrder() is not supported yet');
    }

    async createTrailingAmountOrderWs (symbol: string, type: OrderType, side: OrderSide, amount: number, price: Num = undefined, trailingAmount = undefined, trailingTriggerPrice = undefined, params = {}): Promise<Order> {
        /**
         * @method
         * @name createTrailingAmountOrderWs
         * @description create a trailing order by providing the symbol, type, side, amount, price and trailingAmount
         * @param {string} symbol unified symbol of the market to create an order in
         * @param {string} type 'market' or 'limit'
         * @param {string} side 'buy' or 'sell'
         * @param {float} amount how much you want to trade in units of the base currency, or number of contracts
         * @param {float} [price] the price for the order to be filled at, in units of the quote currency, ignored in market orders
         * @param {float} trailingAmount the quote amount to trail away from the current market price
         * @param {float} [trailingTriggerPrice] the price to activate a trailing order, default uses the price argument
         * @param {object} [params] extra parameters specific to the exchange API endpoint
         * @returns {object} an [order structure]{@link https://docs.ccxt.com/#/?id=order-structure}
         */
        if (trailingAmount === undefined) {
            throw new ArgumentsRequired (this.id + ' createTrailingAmountOrderWs() requires a trailingAmount argument');
        }
        params['trailingAmount'] = trailingAmount;
        if (trailingTriggerPrice !== undefined) {
            params['trailingTriggerPrice'] = trailingTriggerPrice;
        }
        if (this.has['createTrailingAmountOrderWs']) {
            return await this.createOrderWs (symbol, type, side, amount, price, params);
        }
        throw new NotSupported (this.id + ' createTrailingAmountOrderWs() is not supported yet');
    }

    async createTrailingPercentOrder (symbol: string, type: OrderType, side: OrderSide, amount: number, price: Num = undefined, trailingPercent = undefined, trailingTriggerPrice = undefined, params = {}): Promise<Order> {
        /**
         * @method
         * @name createTrailingPercentOrder
         * @description create a trailing order by providing the symbol, type, side, amount, price and trailingPercent
         * @param {string} symbol unified symbol of the market to create an order in
         * @param {string} type 'market' or 'limit'
         * @param {string} side 'buy' or 'sell'
         * @param {float} amount how much you want to trade in units of the base currency, or number of contracts
         * @param {float} [price] the price for the order to be filled at, in units of the quote currency, ignored in market orders
         * @param {float} trailingPercent the percent to trail away from the current market price
         * @param {float} [trailingTriggerPrice] the price to activate a trailing order, default uses the price argument
         * @param {object} [params] extra parameters specific to the exchange API endpoint
         * @returns {object} an [order structure]{@link https://docs.ccxt.com/#/?id=order-structure}
         */
        if (trailingPercent === undefined) {
            throw new ArgumentsRequired (this.id + ' createTrailingPercentOrder() requires a trailingPercent argument');
        }
        params['trailingPercent'] = trailingPercent;
        if (trailingTriggerPrice !== undefined) {
            params['trailingTriggerPrice'] = trailingTriggerPrice;
        }
        if (this.has['createTrailingPercentOrder']) {
            return await this.createOrder (symbol, type, side, amount, price, params);
        }
        throw new NotSupported (this.id + ' createTrailingPercentOrder() is not supported yet');
    }

    async createTrailingPercentOrderWs (symbol: string, type: OrderType, side: OrderSide, amount: number, price: Num = undefined, trailingPercent = undefined, trailingTriggerPrice = undefined, params = {}): Promise<Order> {
        /**
         * @method
         * @name createTrailingPercentOrderWs
         * @description create a trailing order by providing the symbol, type, side, amount, price and trailingPercent
         * @param {string} symbol unified symbol of the market to create an order in
         * @param {string} type 'market' or 'limit'
         * @param {string} side 'buy' or 'sell'
         * @param {float} amount how much you want to trade in units of the base currency, or number of contracts
         * @param {float} [price] the price for the order to be filled at, in units of the quote currency, ignored in market orders
         * @param {float} trailingPercent the percent to trail away from the current market price
         * @param {float} [trailingTriggerPrice] the price to activate a trailing order, default uses the price argument
         * @param {object} [params] extra parameters specific to the exchange API endpoint
         * @returns {object} an [order structure]{@link https://docs.ccxt.com/#/?id=order-structure}
         */
        if (trailingPercent === undefined) {
            throw new ArgumentsRequired (this.id + ' createTrailingPercentOrderWs() requires a trailingPercent argument');
        }
        params['trailingPercent'] = trailingPercent;
        if (trailingTriggerPrice !== undefined) {
            params['trailingTriggerPrice'] = trailingTriggerPrice;
        }
        if (this.has['createTrailingPercentOrderWs']) {
            return await this.createOrderWs (symbol, type, side, amount, price, params);
        }
        throw new NotSupported (this.id + ' createTrailingPercentOrderWs() is not supported yet');
    }

    async createMarketOrderWithCost (symbol: string, side: OrderSide, cost: number, params = {}) {
        /**
         * @method
         * @name createMarketOrderWithCost
         * @description create a market order by providing the symbol, side and cost
         * @param {string} symbol unified symbol of the market to create an order in
         * @param {string} side 'buy' or 'sell'
         * @param {float} cost how much you want to trade in units of the quote currency
         * @param {object} [params] extra parameters specific to the exchange API endpoint
         * @returns {object} an [order structure]{@link https://docs.ccxt.com/#/?id=order-structure}
         */
        if (this.has['createMarketOrderWithCost'] || (this.has['createMarketBuyOrderWithCost'] && this.has['createMarketSellOrderWithCost'])) {
            return await this.createOrder (symbol, 'market', side, cost, 1, params);
        }
        throw new NotSupported (this.id + ' createMarketOrderWithCost() is not supported yet');
    }

    async createMarketBuyOrderWithCost (symbol: string, cost: number, params = {}): Promise<Order> {
        /**
         * @method
         * @name createMarketBuyOrderWithCost
         * @description create a market buy order by providing the symbol and cost
         * @param {string} symbol unified symbol of the market to create an order in
         * @param {float} cost how much you want to trade in units of the quote currency
         * @param {object} [params] extra parameters specific to the exchange API endpoint
         * @returns {object} an [order structure]{@link https://docs.ccxt.com/#/?id=order-structure}
         */
        if (this.options['createMarketBuyOrderRequiresPrice'] || this.has['createMarketBuyOrderWithCost']) {
            return await this.createOrder (symbol, 'market', 'buy', cost, 1, params);
        }
        throw new NotSupported (this.id + ' createMarketBuyOrderWithCost() is not supported yet');
    }

    async createMarketSellOrderWithCost (symbol: string, cost: number, params = {}): Promise<Order> {
        /**
         * @method
         * @name createMarketSellOrderWithCost
         * @description create a market sell order by providing the symbol and cost
         * @param {string} symbol unified symbol of the market to create an order in
         * @param {float} cost how much you want to trade in units of the quote currency
         * @param {object} [params] extra parameters specific to the exchange API endpoint
         * @returns {object} an [order structure]{@link https://docs.ccxt.com/#/?id=order-structure}
         */
        if (this.options['createMarketSellOrderRequiresPrice'] || this.has['createMarketSellOrderWithCost']) {
            return await this.createOrder (symbol, 'market', 'sell', cost, 1, params);
        }
        throw new NotSupported (this.id + ' createMarketSellOrderWithCost() is not supported yet');
    }

    async createMarketOrderWithCostWs (symbol: string, side: OrderSide, cost: number, params = {}) {
        /**
         * @method
         * @name createMarketOrderWithCostWs
         * @description create a market order by providing the symbol, side and cost
         * @param {string} symbol unified symbol of the market to create an order in
         * @param {string} side 'buy' or 'sell'
         * @param {float} cost how much you want to trade in units of the quote currency
         * @param {object} [params] extra parameters specific to the exchange API endpoint
         * @returns {object} an [order structure]{@link https://docs.ccxt.com/#/?id=order-structure}
         */
        if (this.has['createMarketOrderWithCostWs'] || (this.has['createMarketBuyOrderWithCostWs'] && this.has['createMarketSellOrderWithCostWs'])) {
            return await this.createOrderWs (symbol, 'market', side, cost, 1, params);
        }
        throw new NotSupported (this.id + ' createMarketOrderWithCostWs() is not supported yet');
    }

    async createTriggerOrder (symbol: string, type: OrderType, side: OrderSide, amount: number, price: Num = undefined, triggerPrice: Num = undefined, params = {}): Promise<Order> {
        /**
         * @method
         * @name createTriggerOrder
         * @description create a trigger stop order (type 1)
         * @param {string} symbol unified symbol of the market to create an order in
         * @param {string} type 'market' or 'limit'
         * @param {string} side 'buy' or 'sell'
         * @param {float} amount how much you want to trade in units of the base currency or the number of contracts
         * @param {float} [price] the price to fulfill the order, in units of the quote currency, ignored in market orders
         * @param {float} triggerPrice the price to trigger the stop order, in units of the quote currency
         * @param {object} [params] extra parameters specific to the exchange API endpoint
         * @returns {object} an [order structure]{@link https://docs.ccxt.com/#/?id=order-structure}
         */
        if (triggerPrice === undefined) {
            throw new ArgumentsRequired (this.id + ' createTriggerOrder() requires a triggerPrice argument');
        }
        params['triggerPrice'] = triggerPrice;
        if (this.has['createTriggerOrder']) {
            return await this.createOrder (symbol, type, side, amount, price, params);
        }
        throw new NotSupported (this.id + ' createTriggerOrder() is not supported yet');
    }

    async createTriggerOrderWs (symbol: string, type: OrderType, side: OrderSide, amount: number, price: Num = undefined, triggerPrice: Num = undefined, params = {}): Promise<Order> {
        /**
         * @method
         * @name createTriggerOrderWs
         * @description create a trigger stop order (type 1)
         * @param {string} symbol unified symbol of the market to create an order in
         * @param {string} type 'market' or 'limit'
         * @param {string} side 'buy' or 'sell'
         * @param {float} amount how much you want to trade in units of the base currency or the number of contracts
         * @param {float} [price] the price to fulfill the order, in units of the quote currency, ignored in market orders
         * @param {float} triggerPrice the price to trigger the stop order, in units of the quote currency
         * @param {object} [params] extra parameters specific to the exchange API endpoint
         * @returns {object} an [order structure]{@link https://docs.ccxt.com/#/?id=order-structure}
         */
        if (triggerPrice === undefined) {
            throw new ArgumentsRequired (this.id + ' createTriggerOrderWs() requires a triggerPrice argument');
        }
        params['triggerPrice'] = triggerPrice;
        if (this.has['createTriggerOrderWs']) {
            return await this.createOrderWs (symbol, type, side, amount, price, params);
        }
        throw new NotSupported (this.id + ' createTriggerOrderWs() is not supported yet');
    }

    async createStopLossOrder (symbol: string, type: OrderType, side: OrderSide, amount: number, price: Num = undefined, stopLossPrice: Num = undefined, params = {}): Promise<Order> {
        /**
         * @method
         * @name createStopLossOrder
         * @description create a trigger stop loss order (type 2)
         * @param {string} symbol unified symbol of the market to create an order in
         * @param {string} type 'market' or 'limit'
         * @param {string} side 'buy' or 'sell'
         * @param {float} amount how much you want to trade in units of the base currency or the number of contracts
         * @param {float} [price] the price to fulfill the order, in units of the quote currency, ignored in market orders
         * @param {float} stopLossPrice the price to trigger the stop loss order, in units of the quote currency
         * @param {object} [params] extra parameters specific to the exchange API endpoint
         * @returns {object} an [order structure]{@link https://docs.ccxt.com/#/?id=order-structure}
         */
        if (stopLossPrice === undefined) {
            throw new ArgumentsRequired (this.id + ' createStopLossOrder() requires a stopLossPrice argument');
        }
        params['stopLossPrice'] = stopLossPrice;
        if (this.has['createStopLossOrder']) {
            return await this.createOrder (symbol, type, side, amount, price, params);
        }
        throw new NotSupported (this.id + ' createStopLossOrder() is not supported yet');
    }

    async createStopLossOrderWs (symbol: string, type: OrderType, side: OrderSide, amount: number, price: Num = undefined, stopLossPrice: Num = undefined, params = {}): Promise<Order> {
        /**
         * @method
         * @name createStopLossOrderWs
         * @description create a trigger stop loss order (type 2)
         * @param {string} symbol unified symbol of the market to create an order in
         * @param {string} type 'market' or 'limit'
         * @param {string} side 'buy' or 'sell'
         * @param {float} amount how much you want to trade in units of the base currency or the number of contracts
         * @param {float} [price] the price to fulfill the order, in units of the quote currency, ignored in market orders
         * @param {float} stopLossPrice the price to trigger the stop loss order, in units of the quote currency
         * @param {object} [params] extra parameters specific to the exchange API endpoint
         * @returns {object} an [order structure]{@link https://docs.ccxt.com/#/?id=order-structure}
         */
        if (stopLossPrice === undefined) {
            throw new ArgumentsRequired (this.id + ' createStopLossOrderWs() requires a stopLossPrice argument');
        }
        params['stopLossPrice'] = stopLossPrice;
        if (this.has['createStopLossOrderWs']) {
            return await this.createOrderWs (symbol, type, side, amount, price, params);
        }
        throw new NotSupported (this.id + ' createStopLossOrderWs() is not supported yet');
    }

    async createTakeProfitOrder (symbol: string, type: OrderType, side: OrderSide, amount: number, price: Num = undefined, takeProfitPrice: Num = undefined, params = {}): Promise<Order> {
        /**
         * @method
         * @name createTakeProfitOrder
         * @description create a trigger take profit order (type 2)
         * @param {string} symbol unified symbol of the market to create an order in
         * @param {string} type 'market' or 'limit'
         * @param {string} side 'buy' or 'sell'
         * @param {float} amount how much you want to trade in units of the base currency or the number of contracts
         * @param {float} [price] the price to fulfill the order, in units of the quote currency, ignored in market orders
         * @param {float} takeProfitPrice the price to trigger the take profit order, in units of the quote currency
         * @param {object} [params] extra parameters specific to the exchange API endpoint
         * @returns {object} an [order structure]{@link https://docs.ccxt.com/#/?id=order-structure}
         */
        if (takeProfitPrice === undefined) {
            throw new ArgumentsRequired (this.id + ' createTakeProfitOrder() requires a takeProfitPrice argument');
        }
        params['takeProfitPrice'] = takeProfitPrice;
        if (this.has['createTakeProfitOrder']) {
            return await this.createOrder (symbol, type, side, amount, price, params);
        }
        throw new NotSupported (this.id + ' createTakeProfitOrder() is not supported yet');
    }

    async createTakeProfitOrderWs (symbol: string, type: OrderType, side: OrderSide, amount: number, price: Num = undefined, takeProfitPrice: Num = undefined, params = {}): Promise<Order> {
        /**
         * @method
         * @name createTakeProfitOrderWs
         * @description create a trigger take profit order (type 2)
         * @param {string} symbol unified symbol of the market to create an order in
         * @param {string} type 'market' or 'limit'
         * @param {string} side 'buy' or 'sell'
         * @param {float} amount how much you want to trade in units of the base currency or the number of contracts
         * @param {float} [price] the price to fulfill the order, in units of the quote currency, ignored in market orders
         * @param {float} takeProfitPrice the price to trigger the take profit order, in units of the quote currency
         * @param {object} [params] extra parameters specific to the exchange API endpoint
         * @returns {object} an [order structure]{@link https://docs.ccxt.com/#/?id=order-structure}
         */
        if (takeProfitPrice === undefined) {
            throw new ArgumentsRequired (this.id + ' createTakeProfitOrderWs() requires a takeProfitPrice argument');
        }
        params['takeProfitPrice'] = takeProfitPrice;
        if (this.has['createTakeProfitOrderWs']) {
            return await this.createOrderWs (symbol, type, side, amount, price, params);
        }
        throw new NotSupported (this.id + ' createTakeProfitOrderWs() is not supported yet');
    }

    async createOrderWithTakeProfitAndStopLoss (symbol: string, type: OrderType, side: OrderSide, amount: number, price: Num = undefined, takeProfit: Num = undefined, stopLoss: Num = undefined, params = {}): Promise<Order> {
        /**
         * @method
         * @name createOrderWithTakeProfitAndStopLoss
         * @description create an order with a stop loss or take profit attached (type 3)
         * @param {string} symbol unified symbol of the market to create an order in
         * @param {string} type 'market' or 'limit'
         * @param {string} side 'buy' or 'sell'
         * @param {float} amount how much you want to trade in units of the base currency or the number of contracts
         * @param {float} [price] the price to fulfill the order, in units of the quote currency, ignored in market orders
         * @param {float} [takeProfit] the take profit price, in units of the quote currency
         * @param {float} [stopLoss] the stop loss price, in units of the quote currency
         * @param {object} [params] extra parameters specific to the exchange API endpoint
         * @param {string} [params.takeProfitType] *not available on all exchanges* 'limit' or 'market'
         * @param {string} [params.stopLossType] *not available on all exchanges* 'limit' or 'market'
         * @param {string} [params.takeProfitPriceType] *not available on all exchanges* 'last', 'mark' or 'index'
         * @param {string} [params.stopLossPriceType] *not available on all exchanges* 'last', 'mark' or 'index'
         * @param {float} [params.takeProfitLimitPrice] *not available on all exchanges* limit price for a limit take profit order
         * @param {float} [params.stopLossLimitPrice] *not available on all exchanges* stop loss for a limit stop loss order
         * @param {float} [params.takeProfitAmount] *not available on all exchanges* the amount for a take profit
         * @param {float} [params.stopLossAmount] *not available on all exchanges* the amount for a stop loss
         * @returns {object} an [order structure]{@link https://docs.ccxt.com/#/?id=order-structure}
         */
        params = this.setTakeProfitAndStopLossParams (symbol, type, side, amount, price, takeProfit, stopLoss, params);
        if (this.has['createOrderWithTakeProfitAndStopLoss']) {
            return await this.createOrder (symbol, type, side, amount, price, params);
        }
        throw new NotSupported (this.id + ' createOrderWithTakeProfitAndStopLoss() is not supported yet');
    }

    setTakeProfitAndStopLossParams (symbol: string, type: OrderType, side: OrderSide, amount: number, price: Num = undefined, takeProfit: Num = undefined, stopLoss: Num = undefined, params = {}) {
        if ((takeProfit === undefined) && (stopLoss === undefined)) {
            throw new ArgumentsRequired (this.id + ' createOrderWithTakeProfitAndStopLoss() requires either a takeProfit or stopLoss argument');
        }
        if (takeProfit !== undefined) {
            params['takeProfit'] = {
                'triggerPrice': takeProfit,
            };
        }
        if (stopLoss !== undefined) {
            params['stopLoss'] = {
                'triggerPrice': stopLoss,
            };
        }
        const takeProfitType = this.safeString (params, 'takeProfitType');
        const takeProfitPriceType = this.safeString (params, 'takeProfitPriceType');
        const takeProfitLimitPrice = this.safeString (params, 'takeProfitLimitPrice');
        const takeProfitAmount = this.safeString (params, 'takeProfitAmount');
        const stopLossType = this.safeString (params, 'stopLossType');
        const stopLossPriceType = this.safeString (params, 'stopLossPriceType');
        const stopLossLimitPrice = this.safeString (params, 'stopLossLimitPrice');
        const stopLossAmount = this.safeString (params, 'stopLossAmount');
        if (takeProfitType !== undefined) {
            params['takeProfit']['type'] = takeProfitType;
        }
        if (takeProfitPriceType !== undefined) {
            params['takeProfit']['priceType'] = takeProfitPriceType;
        }
        if (takeProfitLimitPrice !== undefined) {
            params['takeProfit']['price'] = this.parseToNumeric (takeProfitLimitPrice);
        }
        if (takeProfitAmount !== undefined) {
            params['takeProfit']['amount'] = this.parseToNumeric (takeProfitAmount);
        }
        if (stopLossType !== undefined) {
            params['stopLoss']['type'] = stopLossType;
        }
        if (stopLossPriceType !== undefined) {
            params['stopLoss']['priceType'] = stopLossPriceType;
        }
        if (stopLossLimitPrice !== undefined) {
            params['stopLoss']['price'] = this.parseToNumeric (stopLossLimitPrice);
        }
        if (stopLossAmount !== undefined) {
            params['stopLoss']['amount'] = this.parseToNumeric (stopLossAmount);
        }
        params = this.omit (params, [ 'takeProfitType', 'takeProfitPriceType', 'takeProfitLimitPrice', 'takeProfitAmount', 'stopLossType', 'stopLossPriceType', 'stopLossLimitPrice', 'stopLossAmount' ]);
        return params;
    }

    async createOrderWithTakeProfitAndStopLossWs (symbol: string, type: OrderType, side: OrderSide, amount: number, price: Num = undefined, takeProfit: Num = undefined, stopLoss: Num = undefined, params = {}): Promise<Order> {
        /**
         * @method
         * @name createOrderWithTakeProfitAndStopLossWs
         * @description create an order with a stop loss or take profit attached (type 3)
         * @param {string} symbol unified symbol of the market to create an order in
         * @param {string} type 'market' or 'limit'
         * @param {string} side 'buy' or 'sell'
         * @param {float} amount how much you want to trade in units of the base currency or the number of contracts
         * @param {float} [price] the price to fulfill the order, in units of the quote currency, ignored in market orders
         * @param {float} [takeProfit] the take profit price, in units of the quote currency
         * @param {float} [stopLoss] the stop loss price, in units of the quote currency
         * @param {object} [params] extra parameters specific to the exchange API endpoint
         * @param {string} [params.takeProfitType] *not available on all exchanges* 'limit' or 'market'
         * @param {string} [params.stopLossType] *not available on all exchanges* 'limit' or 'market'
         * @param {string} [params.takeProfitPriceType] *not available on all exchanges* 'last', 'mark' or 'index'
         * @param {string} [params.stopLossPriceType] *not available on all exchanges* 'last', 'mark' or 'index'
         * @param {float} [params.takeProfitLimitPrice] *not available on all exchanges* limit price for a limit take profit order
         * @param {float} [params.stopLossLimitPrice] *not available on all exchanges* stop loss for a limit stop loss order
         * @param {float} [params.takeProfitAmount] *not available on all exchanges* the amount for a take profit
         * @param {float} [params.stopLossAmount] *not available on all exchanges* the amount for a stop loss
         * @returns {object} an [order structure]{@link https://docs.ccxt.com/#/?id=order-structure}
         */
        params = this.setTakeProfitAndStopLossParams (symbol, type, side, amount, price, takeProfit, stopLoss, params);
        if (this.has['createOrderWithTakeProfitAndStopLossWs']) {
            return await this.createOrderWs (symbol, type, side, amount, price, params);
        }
        throw new NotSupported (this.id + ' createOrderWithTakeProfitAndStopLossWs() is not supported yet');
    }

    async createOrders (orders: OrderRequest[], params = {}): Promise<Order[]> {
        throw new NotSupported (this.id + ' createOrders() is not supported yet');
    }

    async createOrderWs (symbol: string, type: OrderType, side: OrderSide, amount: number, price: Num = undefined, params = {}): Promise<Order> {
        throw new NotSupported (this.id + ' createOrderWs() is not supported yet');
    }

    async cancelOrder (id: string, symbol: Str = undefined, params = {}): Promise<{}> {
        throw new NotSupported (this.id + ' cancelOrder() is not supported yet');
    }

    async cancelOrderWs (id: string, symbol: Str = undefined, params = {}): Promise<{}> {
        throw new NotSupported (this.id + ' cancelOrderWs() is not supported yet');
    }

    async cancelOrdersWs (ids: string[], symbol: Str = undefined, params = {}): Promise<{}> {
        throw new NotSupported (this.id + ' cancelOrdersWs() is not supported yet');
    }

    async cancelAllOrders (symbol: Str = undefined, params = {}): Promise<{}> {
        throw new NotSupported (this.id + ' cancelAllOrders() is not supported yet');
    }

    async cancelAllOrdersAfter (timeout: Int, params = {}): Promise<{}> {
        throw new NotSupported (this.id + ' cancelAllOrdersAfter() is not supported yet');
    }

    async cancelOrdersForSymbols (orders: CancellationRequest[], params = {}): Promise<{}> {
        throw new NotSupported (this.id + ' cancelOrdersForSymbols() is not supported yet');
    }

    async cancelAllOrdersWs (symbol: Str = undefined, params = {}): Promise<{}> {
        throw new NotSupported (this.id + ' cancelAllOrdersWs() is not supported yet');
    }

    async cancelUnifiedOrder (order, params = {}): Promise<{}> {
        return this.cancelOrder (this.safeString (order, 'id'), this.safeString (order, 'symbol'), params);
    }

    async fetchOrders (symbol: Str = undefined, since: Int = undefined, limit: Int = undefined, params = {}): Promise<Order[]> {
        if (this.has['fetchOpenOrders'] && this.has['fetchClosedOrders']) {
            throw new NotSupported (this.id + ' fetchOrders() is not supported yet, consider using fetchOpenOrders() and fetchClosedOrders() instead');
        }
        throw new NotSupported (this.id + ' fetchOrders() is not supported yet');
    }

    async fetchOrdersWs (symbol: Str = undefined, since: Int = undefined, limit: Int = undefined, params = {}): Promise<Order[]> {
        throw new NotSupported (this.id + ' fetchOrdersWs() is not supported yet');
    }

    async fetchOrderTrades (id: string, symbol: Str = undefined, since: Int = undefined, limit: Int = undefined, params = {}): Promise<Trade[]> {
        throw new NotSupported (this.id + ' fetchOrderTrades() is not supported yet');
    }

    async watchOrders (symbol: Str = undefined, since: Int = undefined, limit: Int = undefined, params = {}): Promise<Order[]> {
        throw new NotSupported (this.id + ' watchOrders() is not supported yet');
    }

    async fetchOpenOrders (symbol: Str = undefined, since: Int = undefined, limit: Int = undefined, params = {}): Promise<Order[]> {
        if (this.has['fetchOrders']) {
            const orders = await this.fetchOrders (symbol, since, limit, params);
            return this.filterBy (orders, 'status', 'open') as Order[];
        }
        throw new NotSupported (this.id + ' fetchOpenOrders() is not supported yet');
    }

    async fetchOpenOrdersWs (symbol: Str = undefined, since: Int = undefined, limit: Int = undefined, params = {}): Promise<Order[]> {
        if (this.has['fetchOrdersWs']) {
            const orders = await this.fetchOrdersWs (symbol, since, limit, params);
            return this.filterBy (orders, 'status', 'open') as Order[];
        }
        throw new NotSupported (this.id + ' fetchOpenOrdersWs() is not supported yet');
    }

    async fetchClosedOrders (symbol: Str = undefined, since: Int = undefined, limit: Int = undefined, params = {}): Promise<Order[]> {
        if (this.has['fetchOrders']) {
            const orders = await this.fetchOrders (symbol, since, limit, params);
            return this.filterBy (orders, 'status', 'closed') as Order[];
        }
        throw new NotSupported (this.id + ' fetchClosedOrders() is not supported yet');
    }

    async fetchCanceledAndClosedOrders (symbol: Str = undefined, since: Int = undefined, limit: Int = undefined, params = {}): Promise<Order[]> {
        throw new NotSupported (this.id + ' fetchCanceledAndClosedOrders() is not supported yet');
    }

    async fetchClosedOrdersWs (symbol: Str = undefined, since: Int = undefined, limit: Int = undefined, params = {}): Promise<Order[]> {
        if (this.has['fetchOrdersWs']) {
            const orders = await this.fetchOrdersWs (symbol, since, limit, params);
            return this.filterBy (orders, 'status', 'closed') as Order[];
        }
        throw new NotSupported (this.id + ' fetchClosedOrdersWs() is not supported yet');
    }

    async fetchMyTrades (symbol: Str = undefined, since: Int = undefined, limit: Int = undefined, params = {}): Promise<Trade[]> {
        throw new NotSupported (this.id + ' fetchMyTrades() is not supported yet');
    }

    async fetchMyLiquidations (symbol: Str = undefined, since: Int = undefined, limit: Int = undefined, params = {}): Promise<Liquidation[]> {
        throw new NotSupported (this.id + ' fetchMyLiquidations() is not supported yet');
    }

    async fetchLiquidations (symbol: string, since: Int = undefined, limit: Int = undefined, params = {}): Promise<Liquidation[]> {
        throw new NotSupported (this.id + ' fetchLiquidations() is not supported yet');
    }

    async fetchMyTradesWs (symbol: Str = undefined, since: Int = undefined, limit: Int = undefined, params = {}): Promise<Trade[]> {
        throw new NotSupported (this.id + ' fetchMyTradesWs() is not supported yet');
    }

    async watchMyTrades (symbol: Str = undefined, since: Int = undefined, limit: Int = undefined, params = {}): Promise<Trade[]> {
        throw new NotSupported (this.id + ' watchMyTrades() is not supported yet');
    }

    async fetchGreeks (symbol: string, params = {}): Promise<Greeks> {
        throw new NotSupported (this.id + ' fetchGreeks() is not supported yet');
    }

    async fetchOptionChain (code: string, params = {}): Promise<OptionChain> {
        throw new NotSupported (this.id + ' fetchOptionChain() is not supported yet');
    }

    async fetchOption (symbol: string, params = {}): Promise<Option> {
        throw new NotSupported (this.id + ' fetchOption() is not supported yet');
    }

    async fetchConvertQuote (fromCode: string, toCode: string, amount: Num = undefined, params = {}): Promise<Conversion> {
        throw new NotSupported (this.id + ' fetchConvertQuote() is not supported yet');
    }

    async fetchDepositsWithdrawals (code: Str = undefined, since: Int = undefined, limit: Int = undefined, params = {}): Promise<Transaction[]> {
        /**
         * @method
         * @name exchange#fetchDepositsWithdrawals
         * @description fetch history of deposits and withdrawals
         * @param {string} [code] unified currency code for the currency of the deposit/withdrawals, default is undefined
         * @param {int} [since] timestamp in ms of the earliest deposit/withdrawal, default is undefined
         * @param {int} [limit] max number of deposit/withdrawals to return, default is undefined
         * @param {object} [params] extra parameters specific to the exchange API endpoint
         * @returns {object} a list of [transaction structures]{@link https://docs.ccxt.com/#/?id=transaction-structure}
         */
        throw new NotSupported (this.id + ' fetchDepositsWithdrawals() is not supported yet');
    }

    async fetchDeposits (symbol: Str = undefined, since: Int = undefined, limit: Int = undefined, params = {}): Promise<Transaction[]> {
        throw new NotSupported (this.id + ' fetchDeposits() is not supported yet');
    }

    async fetchWithdrawals (symbol: Str = undefined, since: Int = undefined, limit: Int = undefined, params = {}): Promise<Transaction[]> {
        throw new NotSupported (this.id + ' fetchWithdrawals() is not supported yet');
    }

    async fetchDepositsWs (code: Str = undefined, since: Int = undefined, limit: Int = undefined, params = {}): Promise<{}> {
        throw new NotSupported (this.id + ' fetchDepositsWs() is not supported yet');
    }

    async fetchWithdrawalsWs (code: Str = undefined, since: Int = undefined, limit: Int = undefined, params = {}): Promise<{}> {
        throw new NotSupported (this.id + ' fetchWithdrawalsWs() is not supported yet');
    }

    async fetchFundingRateHistory (symbol: Str = undefined, since: Int = undefined, limit: Int = undefined, params = {}): Promise<FundingRateHistory[]> {
        throw new NotSupported (this.id + ' fetchFundingRateHistory() is not supported yet');
    }

    async fetchFundingHistory (symbol: Str = undefined, since: Int = undefined, limit: Int = undefined, params = {}): Promise<FundingHistory[]> {
        throw new NotSupported (this.id + ' fetchFundingHistory() is not supported yet');
    }

    async closePosition (symbol: string, side: OrderSide = undefined, params = {}): Promise<Order> {
        throw new NotSupported (this.id + ' closePosition() is not supported yet');
    }

    async closeAllPositions (params = {}): Promise<Position[]> {
        throw new NotSupported (this.id + ' closeAllPositions() is not supported yet');
    }

    async fetchL3OrderBook (symbol: string, limit: Int = undefined, params = {}): Promise<OrderBook> {
        throw new BadRequest (this.id + ' fetchL3OrderBook() is not supported yet');
    }

    parseLastPrice (price, market: Market = undefined): LastPrice {
        throw new NotSupported (this.id + ' parseLastPrice() is not supported yet');
    }

    async fetchDepositAddress (code: string, params = {}) {
        if (this.has['fetchDepositAddresses']) {
            const depositAddresses = await this.fetchDepositAddresses ([ code ], params);
            const depositAddress = this.safeValue (depositAddresses, code);
            if (depositAddress === undefined) {
                throw new InvalidAddress (this.id + ' fetchDepositAddress() could not find a deposit address for ' + code + ', make sure you have created a corresponding deposit address in your wallet on the exchange website');
            } else {
                return depositAddress;
            }
        } else if (this.has['fetchDepositAddressesByNetwork']) {
            const network = this.safeString (params, 'network');
            params = this.omit (params, 'network');
            const addressStructures = await this.fetchDepositAddressesByNetwork (code, params);
            if (network !== undefined) {
                return this.safeDict (addressStructures, network);
            } else {
                const keys = Object.keys (addressStructures);
                const key = this.safeString (keys, 0);
                return this.safeDict (addressStructures, key);
            }
        } else {
            throw new NotSupported (this.id + ' fetchDepositAddress() is not supported yet');
        }
    }

    account (): BalanceAccount {
        return {
            'free': undefined,
            'used': undefined,
            'total': undefined,
        };
    }

    commonCurrencyCode (code: string) {
        if (!this.substituteCommonCurrencyCodes) {
            return code;
        }
        return this.safeString (this.commonCurrencies, code, code);
    }

    currency (code: string) {
        if (this.currencies === undefined) {
            throw new ExchangeError (this.id + ' currencies not loaded');
        }
        if (typeof code === 'string') {
            if (code in this.currencies) {
                return this.currencies[code];
            } else if (code in this.currencies_by_id) {
                return this.currencies_by_id[code];
            }
        }
        throw new ExchangeError (this.id + ' does not have currency code ' + code);
    }

    market (symbol: string): MarketInterface {
        if (this.markets === undefined) {
            throw new ExchangeError (this.id + ' markets not loaded');
        }
        if (symbol in this.markets) {
            return this.markets[symbol];
        } else if (symbol in this.markets_by_id) {
            const markets = this.markets_by_id[symbol];
            const defaultType = this.safeString2 (this.options, 'defaultType', 'defaultSubType', 'spot');
            for (let i = 0; i < markets.length; i++) {
                const market = markets[i];
                if (market[defaultType]) {
                    return market;
                }
            }
            return markets[0];
        } else if ((symbol.endsWith ('-C')) || (symbol.endsWith ('-P')) || (symbol.startsWith ('C-')) || (symbol.startsWith ('P-'))) {
            return this.createExpiredOptionMarket (symbol);
        }
        throw new BadSymbol (this.id + ' does not have market symbol ' + symbol);
    }

    createExpiredOptionMarket (symbol: string): MarketInterface {
        throw new NotSupported (this.id + ' createExpiredOptionMarket () is not supported yet');
    }

    handleWithdrawTagAndParams (tag, params): any {
        if ((tag !== undefined) && (typeof tag === 'object')) {
            params = this.extend (tag, params);
            tag = undefined;
        }
        if (tag === undefined) {
            tag = this.safeString (params, 'tag');
            if (tag !== undefined) {
                params = this.omit (params, 'tag');
            }
        }
        return [ tag, params ];
    }

    async createLimitOrder (symbol: string, side: OrderSide, amount: number, price: number, params = {}): Promise<Order> {
        return await this.createOrder (symbol, 'limit', side, amount, price, params);
    }

    async createLimitOrderWs (symbol: string, side: OrderSide, amount: number, price: number, params = {}): Promise<Order> {
        return await this.createOrderWs (symbol, 'limit', side, amount, price, params);
    }

    async createMarketOrder (symbol: string, side: OrderSide, amount: number, price: Num = undefined, params = {}): Promise<Order> {
        return await this.createOrder (symbol, 'market', side, amount, price, params);
    }

    async createMarketOrderWs (symbol: string, side: OrderSide, amount: number, price: Num = undefined, params = {}): Promise<Order> {
        return await this.createOrderWs (symbol, 'market', side, amount, price, params);
    }

    async createLimitBuyOrder (symbol: string, amount: number, price: number, params = {}): Promise<Order> {
        return await this.createOrder (symbol, 'limit', 'buy', amount, price, params);
    }

    async createLimitBuyOrderWs (symbol: string, amount: number, price: number, params = {}): Promise<Order> {
        return await this.createOrderWs (symbol, 'limit', 'buy', amount, price, params);
    }

    async createLimitSellOrder (symbol: string, amount: number, price: number, params = {}): Promise<Order> {
        return await this.createOrder (symbol, 'limit', 'sell', amount, price, params);
    }

    async createLimitSellOrderWs (symbol: string, amount: number, price: number, params = {}): Promise<Order> {
        return await this.createOrderWs (symbol, 'limit', 'sell', amount, price, params);
    }

    async createMarketBuyOrder (symbol: string, amount: number, params = {}): Promise<Order> {
        return await this.createOrder (symbol, 'market', 'buy', amount, undefined, params);
    }

    async createMarketBuyOrderWs (symbol: string, amount: number, params = {}): Promise<Order> {
        return await this.createOrderWs (symbol, 'market', 'buy', amount, undefined, params);
    }

    async createMarketSellOrder (symbol: string, amount: number, params = {}): Promise<Order> {
        return await this.createOrder (symbol, 'market', 'sell', amount, undefined, params);
    }

    async createMarketSellOrderWs (symbol: string, amount: number, params = {}): Promise<Order> {
        return await this.createOrderWs (symbol, 'market', 'sell', amount, undefined, params);
    }

    costToPrecision (symbol: string, cost) {
        const market = this.market (symbol);
        return this.decimalToPrecision (cost, TRUNCATE, market['precision']['price'], this.precisionMode, this.paddingMode);
    }

    priceToPrecision (symbol: string, price): string {
        const market = this.market (symbol);
        const result = this.decimalToPrecision (price, ROUND, market['precision']['price'], this.precisionMode, this.paddingMode);
        if (result === '0') {
            throw new InvalidOrder (this.id + ' price of ' + market['symbol'] + ' must be greater than minimum price precision of ' + this.numberToString (market['precision']['price']));
        }
        return result;
    }

    amountToPrecision (symbol: string, amount) {
        const market = this.market (symbol);
        const result = this.decimalToPrecision (amount, TRUNCATE, market['precision']['amount'], this.precisionMode, this.paddingMode);
        if (result === '0') {
            throw new InvalidOrder (this.id + ' amount of ' + market['symbol'] + ' must be greater than minimum amount precision of ' + this.numberToString (market['precision']['amount']));
        }
        return result;
    }

    feeToPrecision (symbol: string, fee) {
        const market = this.market (symbol);
        return this.decimalToPrecision (fee, ROUND, market['precision']['price'], this.precisionMode, this.paddingMode);
    }

    currencyToPrecision (code: string, fee, networkCode = undefined) {
        const currency = this.currencies[code];
        let precision = this.safeValue (currency, 'precision');
        if (networkCode !== undefined) {
            const networks = this.safeDict (currency, 'networks', {});
            const networkItem = this.safeDict (networks, networkCode, {});
            precision = this.safeValue (networkItem, 'precision', precision);
        }
        if (precision === undefined) {
            return this.forceString (fee);
        } else {
            return this.decimalToPrecision (fee, ROUND, precision, this.precisionMode, this.paddingMode);
        }
    }

    forceString (value) {
        if (typeof value !== 'string') {
            return this.numberToString (value);
        }
        return value;
    }

    isTickPrecision () {
        return this.precisionMode === TICK_SIZE;
    }

    isDecimalPrecision () {
        return this.precisionMode === DECIMAL_PLACES;
    }

    isSignificantPrecision () {
        return this.precisionMode === SIGNIFICANT_DIGITS;
    }

    safeNumber (obj, key: IndexType, defaultNumber: Num = undefined): Num {
        const value = this.safeString (obj, key);
        return this.parseNumber (value, defaultNumber);
    }

    safeNumberN (obj: object, arr: IndexType[], defaultNumber: Num = undefined): Num {
        const value = this.safeStringN (obj, arr);
        return this.parseNumber (value, defaultNumber);
    }

    parsePrecision (precision?: string) {
        /**
         * @ignore
         * @method
         * @param {string} precision The number of digits to the right of the decimal
         * @returns {string} a string number equal to 1e-precision
         */
        if (precision === undefined) {
            return undefined;
        }
        const precisionNumber = parseInt (precision);
        if (precisionNumber === 0) {
            return '1';
        }
        let parsedPrecision = '0.';
        for (let i = 0; i < precisionNumber - 1; i++) {
            parsedPrecision = parsedPrecision + '0';
        }
        return parsedPrecision + '1';
    }

    integerPrecisionToAmount (precision: Str) {
        /**
         * @ignore
         * @method
         * @description handles positive & negative numbers too. parsePrecision() does not handle negative numbers, but this method handles
         * @param {string} precision The number of digits to the right of the decimal
         * @returns {string} a string number equal to 1e-precision
         */
        if (precision === undefined) {
            return undefined;
        }
        if (Precise.stringGe (precision, '0')) {
            return this.parsePrecision (precision);
        } else {
            const positivePrecisionString = Precise.stringAbs (precision);
            const positivePrecision = parseInt (positivePrecisionString);
            let parsedPrecision = '1';
            for (let i = 0; i < positivePrecision - 1; i++) {
                parsedPrecision = parsedPrecision + '0';
            }
            return parsedPrecision + '0';
        }
    }

    async loadTimeDifference (params = {}) {
        const serverTime = await this.fetchTime (params);
        const after = this.milliseconds ();
        this.options['timeDifference'] = after - serverTime;
        return this.options['timeDifference'];
    }

    implodeHostname (url: string) {
        return this.implodeParams (url, { 'hostname': this.hostname });
    }

    async fetchMarketLeverageTiers (symbol: string, params = {}): Promise<LeverageTier[]> {
        if (this.has['fetchLeverageTiers']) {
            const market = this.market (symbol);
            if (!market['contract']) {
                throw new BadSymbol (this.id + ' fetchMarketLeverageTiers() supports contract markets only');
            }
            const tiers = await this.fetchLeverageTiers ([ symbol ]);
            return this.safeValue (tiers, symbol);
        } else {
            throw new NotSupported (this.id + ' fetchMarketLeverageTiers() is not supported yet');
        }
    }

    async createPostOnlyOrder (symbol: string, type: OrderType, side: OrderSide, amount: number, price: Num = undefined, params = {}) {
        if (!this.has['createPostOnlyOrder']) {
            throw new NotSupported (this.id + 'createPostOnlyOrder() is not supported yet');
        }
        const query = this.extend (params, { 'postOnly': true });
        return await this.createOrder (symbol, type, side, amount, price, query);
    }

    async createPostOnlyOrderWs (symbol: string, type: OrderType, side: OrderSide, amount: number, price: Num = undefined, params = {}) {
        if (!this.has['createPostOnlyOrderWs']) {
            throw new NotSupported (this.id + 'createPostOnlyOrderWs() is not supported yet');
        }
        const query = this.extend (params, { 'postOnly': true });
        return await this.createOrderWs (symbol, type, side, amount, price, query);
    }

    async createReduceOnlyOrder (symbol: string, type: OrderType, side: OrderSide, amount: number, price: Num = undefined, params = {}) {
        if (!this.has['createReduceOnlyOrder']) {
            throw new NotSupported (this.id + 'createReduceOnlyOrder() is not supported yet');
        }
        const query = this.extend (params, { 'reduceOnly': true });
        return await this.createOrder (symbol, type, side, amount, price, query);
    }

    async createReduceOnlyOrderWs (symbol: string, type: OrderType, side: OrderSide, amount: number, price: Num = undefined, params = {}) {
        if (!this.has['createReduceOnlyOrderWs']) {
            throw new NotSupported (this.id + 'createReduceOnlyOrderWs() is not supported yet');
        }
        const query = this.extend (params, { 'reduceOnly': true });
        return await this.createOrderWs (symbol, type, side, amount, price, query);
    }

    async createStopOrder (symbol: string, type: OrderType, side: OrderSide, amount: number, price: Num = undefined, stopPrice: Num = undefined, params = {}) {
        if (!this.has['createStopOrder']) {
            throw new NotSupported (this.id + ' createStopOrder() is not supported yet');
        }
        if (stopPrice === undefined) {
            throw new ArgumentsRequired (this.id + ' create_stop_order() requires a stopPrice argument');
        }
        const query = this.extend (params, { 'stopPrice': stopPrice });
        return await this.createOrder (symbol, type, side, amount, price, query);
    }

    async createStopOrderWs (symbol: string, type: OrderType, side: OrderSide, amount: number, price: Num = undefined, stopPrice: Num = undefined, params = {}) {
        if (!this.has['createStopOrderWs']) {
            throw new NotSupported (this.id + ' createStopOrderWs() is not supported yet');
        }
        if (stopPrice === undefined) {
            throw new ArgumentsRequired (this.id + ' createStopOrderWs() requires a stopPrice argument');
        }
        const query = this.extend (params, { 'stopPrice': stopPrice });
        return await this.createOrderWs (symbol, type, side, amount, price, query);
    }

    async createStopLimitOrder (symbol: string, side: OrderSide, amount: number, price: number, stopPrice: number, params = {}) {
        if (!this.has['createStopLimitOrder']) {
            throw new NotSupported (this.id + ' createStopLimitOrder() is not supported yet');
        }
        const query = this.extend (params, { 'stopPrice': stopPrice });
        return await this.createOrder (symbol, 'limit', side, amount, price, query);
    }

    async createStopLimitOrderWs (symbol: string, side: OrderSide, amount: number, price: number, stopPrice: number, params = {}) {
        if (!this.has['createStopLimitOrderWs']) {
            throw new NotSupported (this.id + ' createStopLimitOrderWs() is not supported yet');
        }
        const query = this.extend (params, { 'stopPrice': stopPrice });
        return await this.createOrderWs (symbol, 'limit', side, amount, price, query);
    }

    async createStopMarketOrder (symbol: string, side: OrderSide, amount: number, stopPrice: number, params = {}) {
        if (!this.has['createStopMarketOrder']) {
            throw new NotSupported (this.id + ' createStopMarketOrder() is not supported yet');
        }
        const query = this.extend (params, { 'stopPrice': stopPrice });
        return await this.createOrder (symbol, 'market', side, amount, undefined, query);
    }

    async createStopMarketOrderWs (symbol: string, side: OrderSide, amount: number, stopPrice: number, params = {}) {
        if (!this.has['createStopMarketOrderWs']) {
            throw new NotSupported (this.id + ' createStopMarketOrderWs() is not supported yet');
        }
        const query = this.extend (params, { 'stopPrice': stopPrice });
        return await this.createOrderWs (symbol, 'market', side, amount, undefined, query);
    }

    safeCurrencyCode (currencyId: Str, currency: Currency = undefined): string {
        currency = this.safeCurrency (currencyId, currency);
        return currency['code'];
    }

    filterBySymbolSinceLimit (array, symbol: Str = undefined, since: Int = undefined, limit: Int = undefined, tail = false) {
        return this.filterByValueSinceLimit (array, 'symbol', symbol, since, limit, 'timestamp', tail);
    }

    filterByCurrencySinceLimit (array, code = undefined, since: Int = undefined, limit: Int = undefined, tail = false) {
        return this.filterByValueSinceLimit (array, 'currency', code, since, limit, 'timestamp', tail);
    }

    filterBySymbolsSinceLimit (array, symbols: string[] = undefined, since: Int = undefined, limit: Int = undefined, tail = false) {
        const result = this.filterByArray (array, 'symbol', symbols, false);
        return this.filterBySinceLimit (result, since, limit, 'timestamp', tail);
    }

    parseLastPrices (pricesData, symbols: string[] = undefined, params = {}): LastPrices {
        //
        // the value of tickers is either a dict or a list
        //
        // dict
        //
        //     {
        //         'marketId1': { ... },
        //         'marketId2': { ... },
        //         ...
        //     }
        //
        // list
        //
        //     [
        //         { 'market': 'marketId1', ... },
        //         { 'market': 'marketId2', ... },
        //         ...
        //     ]
        //
        const results = [];
        if (Array.isArray (pricesData)) {
            for (let i = 0; i < pricesData.length; i++) {
                const priceData = this.extend (this.parseLastPrice (pricesData[i]), params);
                results.push (priceData);
            }
        } else {
            const marketIds = Object.keys (pricesData);
            for (let i = 0; i < marketIds.length; i++) {
                const marketId = marketIds[i];
                const market = this.safeMarket (marketId);
                const priceData = this.extend (this.parseLastPrice (pricesData[marketId], market), params);
                results.push (priceData);
            }
        }
        symbols = this.marketSymbols (symbols);
        return this.filterByArray (results, 'symbol', symbols);
    }

    parseTickers (tickers, symbols: Strings = undefined, params = {}): Tickers {
        //
        // the value of tickers is either a dict or a list
        //
        //
        // dict
        //
        //     {
        //         'marketId1': { ... },
        //         'marketId2': { ... },
        //         'marketId3': { ... },
        //         ...
        //     }
        //
        // list
        //
        //     [
        //         { 'market': 'marketId1', ... },
        //         { 'market': 'marketId2', ... },
        //         { 'market': 'marketId3', ... },
        //         ...
        //     ]
        //
        const results = [];
        if (Array.isArray (tickers)) {
            for (let i = 0; i < tickers.length; i++) {
                const ticker = this.extend (this.parseTicker (tickers[i]), params);
                results.push (ticker);
            }
        } else {
            const marketIds = Object.keys (tickers);
            for (let i = 0; i < marketIds.length; i++) {
                const marketId = marketIds[i];
                const market = this.safeMarket (marketId);
                const ticker = this.extend (this.parseTicker (tickers[marketId], market), params);
                results.push (ticker);
            }
        }
        symbols = this.marketSymbols (symbols);
        return this.filterByArray (results, 'symbol', symbols);
    }

    parseDepositAddresses (addresses, codes: Strings = undefined, indexed = true, params = {}) {
        let result = [];
        for (let i = 0; i < addresses.length; i++) {
            const address = this.extend (this.parseDepositAddress (addresses[i]), params);
            result.push (address);
        }
        if (codes !== undefined) {
            result = this.filterByArray (result, 'currency', codes, false);
        }
        if (indexed) {
            return this.indexBy (result, 'currency');
        }
        return result;
    }

    parseBorrowInterests (response, market: Market = undefined) {
        const interests = [];
        for (let i = 0; i < response.length; i++) {
            const row = response[i];
            interests.push (this.parseBorrowInterest (row, market));
        }
        return interests;
    }

    parseIsolatedBorrowRates (info: any): IsolatedBorrowRates {
        const result = {};
        for (let i = 0; i < info.length; i++) {
            const item = info[i];
            const borrowRate = this.parseIsolatedBorrowRate (item);
            const symbol = this.safeString (borrowRate, 'symbol');
            result[symbol] = borrowRate;
        }
        return result as any;
    }

    parseFundingRateHistories (response, market = undefined, since: Int = undefined, limit: Int = undefined): FundingRateHistory[] {
        const rates = [];
        for (let i = 0; i < response.length; i++) {
            const entry = response[i];
            rates.push (this.parseFundingRateHistory (entry, market));
        }
        const sorted = this.sortBy (rates, 'timestamp');
        const symbol = (market === undefined) ? undefined : market['symbol'];
        return this.filterBySymbolSinceLimit (sorted, symbol, since, limit) as FundingRateHistory[];
    }

    safeSymbol (marketId: Str, market: Market = undefined, delimiter: Str = undefined, marketType: Str = undefined): string {
        market = this.safeMarket (marketId, market, delimiter, marketType);
        return market['symbol'];
    }

    parseFundingRate (contract: string, market: Market = undefined): FundingRate {
        throw new NotSupported (this.id + ' parseFundingRate() is not supported yet');
    }

    parseFundingRates (response, market: Market = undefined): FundingRates {
        const result = {};
        for (let i = 0; i < response.length; i++) {
            const parsed = this.parseFundingRate (response[i], market);
            result[parsed['symbol']] = parsed;
        }
        return result;
    }

    handleTriggerAndParams (params) {
        const isTrigger = this.safeBool2 (params, 'trigger', 'stop');
        if (isTrigger) {
            params = this.omit (params, [ 'trigger', 'stop' ]);
        }
        return [ isTrigger, params ];
    }

    isTriggerOrder (params) {
        // for backwards compatibility
        return this.handleTriggerAndParams (params);
    }

    isPostOnly (isMarketOrder: boolean, exchangeSpecificParam, params = {}) {
        /**
         * @ignore
         * @method
         * @param {string} type Order type
         * @param {boolean} exchangeSpecificParam exchange specific postOnly
         * @param {object} [params] exchange specific params
         * @returns {boolean} true if a post only order, false otherwise
         */
        const timeInForce = this.safeStringUpper (params, 'timeInForce');
        let postOnly = this.safeBool2 (params, 'postOnly', 'post_only', false);
        // we assume timeInForce is uppercase from safeStringUpper (params, 'timeInForce')
        const ioc = timeInForce === 'IOC';
        const fok = timeInForce === 'FOK';
        const timeInForcePostOnly = timeInForce === 'PO';
        postOnly = postOnly || timeInForcePostOnly || exchangeSpecificParam;
        if (postOnly) {
            if (ioc || fok) {
                throw new InvalidOrder (this.id + ' postOnly orders cannot have timeInForce equal to ' + timeInForce);
            } else if (isMarketOrder) {
                throw new InvalidOrder (this.id + ' market orders cannot be postOnly');
            } else {
                return true;
            }
        } else {
            return false;
        }
    }

    handlePostOnly (isMarketOrder: boolean, exchangeSpecificPostOnlyOption: boolean, params: any = {}) {
        /**
         * @ignore
         * @method
         * @param {string} type Order type
         * @param {boolean} exchangeSpecificBoolean exchange specific postOnly
         * @param {object} [params] exchange specific params
         * @returns {Array}
         */
        const timeInForce = this.safeStringUpper (params, 'timeInForce');
        let postOnly = this.safeBool (params, 'postOnly', false);
        const ioc = timeInForce === 'IOC';
        const fok = timeInForce === 'FOK';
        const po = timeInForce === 'PO';
        postOnly = postOnly || po || exchangeSpecificPostOnlyOption;
        if (postOnly) {
            if (ioc || fok) {
                throw new InvalidOrder (this.id + ' postOnly orders cannot have timeInForce equal to ' + timeInForce);
            } else if (isMarketOrder) {
                throw new InvalidOrder (this.id + ' market orders cannot be postOnly');
            } else {
                if (po) {
                    params = this.omit (params, 'timeInForce');
                }
                params = this.omit (params, 'postOnly');
                return [ true, params ];
            }
        }
        return [ false, params ];
    }

    async fetchLastPrices (symbols: Strings = undefined, params = {}): Promise<LastPrices> {
        throw new NotSupported (this.id + ' fetchLastPrices() is not supported yet');
    }

    async fetchTradingFees (params = {}): Promise<TradingFees> {
        throw new NotSupported (this.id + ' fetchTradingFees() is not supported yet');
    }

    async fetchTradingFeesWs (params = {}): Promise<TradingFees> {
        throw new NotSupported (this.id + ' fetchTradingFeesWs() is not supported yet');
    }

    async fetchTradingFee (symbol: string, params = {}): Promise<TradingFeeInterface> {
        if (!this.has['fetchTradingFees']) {
            throw new NotSupported (this.id + ' fetchTradingFee() is not supported yet');
        }
        const fees = await this.fetchTradingFees (params);
        return this.safeDict (fees, symbol) as TradingFeeInterface;
    }

    async fetchConvertCurrencies (params = {}): Promise<Currencies> {
        throw new NotSupported (this.id + ' fetchConvertCurrencies() is not supported yet');
    }

    parseOpenInterest (interest, market: Market = undefined): OpenInterest {
        throw new NotSupported (this.id + ' parseOpenInterest () is not supported yet');
    }

    parseOpenInterests (response, market = undefined, since: Int = undefined, limit: Int = undefined): OpenInterest[] {
        const interests = [];
        for (let i = 0; i < response.length; i++) {
            const entry = response[i];
            const interest = this.parseOpenInterest (entry, market);
            interests.push (interest);
        }
        const sorted = this.sortBy (interests, 'timestamp');
        const symbol = this.safeString (market, 'symbol');
        return this.filterBySymbolSinceLimit (sorted, symbol, since, limit);
    }

    async fetchFundingRate (symbol: string, params = {}): Promise<FundingRate> {
        if (this.has['fetchFundingRates']) {
            await this.loadMarkets ();
            const market = this.market (symbol);
            symbol = market['symbol'];
            if (!market['contract']) {
                throw new BadSymbol (this.id + ' fetchFundingRate() supports contract markets only');
            }
            const rates = await this.fetchFundingRates ([ symbol ], params);
            const rate = this.safeValue (rates, symbol);
            if (rate === undefined) {
                throw new NullResponse (this.id + ' fetchFundingRate () returned no data for ' + symbol);
            } else {
                return rate;
            }
        } else {
            throw new NotSupported (this.id + ' fetchFundingRate () is not supported yet');
        }
    }

    async fetchMarkOHLCV (symbol, timeframe = '1m', since: Int = undefined, limit: Int = undefined, params = {}): Promise<OHLCV[]> {
        /**
         * @method
         * @name exchange#fetchMarkOHLCV
         * @description fetches historical mark price candlestick data containing the open, high, low, and close price of a market
         * @param {string} symbol unified symbol of the market to fetch OHLCV data for
         * @param {string} timeframe the length of time each candle represents
         * @param {int} [since] timestamp in ms of the earliest candle to fetch
         * @param {int} [limit] the maximum amount of candles to fetch
         * @param {object} [params] extra parameters specific to the exchange API endpoint
         * @returns {float[][]} A list of candles ordered as timestamp, open, high, low, close, undefined
         */
        if (this.has['fetchMarkOHLCV']) {
            const request: Dict = {
                'price': 'mark',
            };
            return await this.fetchOHLCV (symbol, timeframe, since, limit, this.extend (request, params));
        } else {
            throw new NotSupported (this.id + ' fetchMarkOHLCV () is not supported yet');
        }
    }

    async fetchIndexOHLCV (symbol: string, timeframe = '1m', since: Int = undefined, limit: Int = undefined, params = {}): Promise<OHLCV[]> {
        /**
         * @method
         * @name exchange#fetchIndexOHLCV
         * @description fetches historical index price candlestick data containing the open, high, low, and close price of a market
         * @param {string} symbol unified symbol of the market to fetch OHLCV data for
         * @param {string} timeframe the length of time each candle represents
         * @param {int} [since] timestamp in ms of the earliest candle to fetch
         * @param {int} [limit] the maximum amount of candles to fetch
         * @param {object} [params] extra parameters specific to the exchange API endpoint
         * @returns {} A list of candles ordered as timestamp, open, high, low, close, undefined
         */
        if (this.has['fetchIndexOHLCV']) {
            const request: Dict = {
                'price': 'index',
            };
            return await this.fetchOHLCV (symbol, timeframe, since, limit, this.extend (request, params));
        } else {
            throw new NotSupported (this.id + ' fetchIndexOHLCV () is not supported yet');
        }
    }

    async fetchPremiumIndexOHLCV (symbol: string, timeframe = '1m', since: Int = undefined, limit: Int = undefined, params = {}): Promise<OHLCV[]> {
        /**
         * @method
         * @name exchange#fetchPremiumIndexOHLCV
         * @description fetches historical premium index price candlestick data containing the open, high, low, and close price of a market
         * @param {string} symbol unified symbol of the market to fetch OHLCV data for
         * @param {string} timeframe the length of time each candle represents
         * @param {int} [since] timestamp in ms of the earliest candle to fetch
         * @param {int} [limit] the maximum amount of candles to fetch
         * @param {object} [params] extra parameters specific to the exchange API endpoint
         * @returns {float[][]} A list of candles ordered as timestamp, open, high, low, close, undefined
         */
        if (this.has['fetchPremiumIndexOHLCV']) {
            const request: Dict = {
                'price': 'premiumIndex',
            };
            return await this.fetchOHLCV (symbol, timeframe, since, limit, this.extend (request, params));
        } else {
            throw new NotSupported (this.id + ' fetchPremiumIndexOHLCV () is not supported yet');
        }
    }

    handleTimeInForce (params = {}) {
        /**
         * @ignore
         * @method
         * Must add timeInForce to this.options to use this method
         * @returns {string} returns the exchange specific value for timeInForce
         */
        const timeInForce = this.safeStringUpper (params, 'timeInForce'); // supported values GTC, IOC, PO
        if (timeInForce !== undefined) {
            const exchangeValue = this.safeString (this.options['timeInForce'], timeInForce);
            if (exchangeValue === undefined) {
                throw new ExchangeError (this.id + ' does not support timeInForce "' + timeInForce + '"');
            }
            return exchangeValue;
        }
        return undefined;
    }

    convertTypeToAccount (account) {
        /**
         * @ignore
         * @method
         * Must add accountsByType to this.options to use this method
         * @param {string} account key for account name in this.options['accountsByType']
         * @returns the exchange specific account name or the isolated margin id for transfers
         */
        const accountsByType = this.safeDict (this.options, 'accountsByType', {});
        const lowercaseAccount = account.toLowerCase ();
        if (lowercaseAccount in accountsByType) {
            return accountsByType[lowercaseAccount];
        } else if ((account in this.markets) || (account in this.markets_by_id)) {
            const market = this.market (account);
            return market['id'];
        } else {
            return account;
        }
    }

    checkRequiredArgument (methodName: string, argument, argumentName, options = []) {
        /**
         * @ignore
         * @method
         * @param {string} methodName the name of the method that the argument is being checked for
         * @param {string} argument the argument's actual value provided
         * @param {string} argumentName the name of the argument being checked (for logging purposes)
         * @param {string[]} options a list of options that the argument can be
         * @returns {undefined}
         */
        const optionsLength = options.length;
        if ((argument === undefined) || ((optionsLength > 0) && (!(this.inArray (argument, options))))) {
            const messageOptions = options.join (', ');
            let message = this.id + ' ' + methodName + '() requires a ' + argumentName + ' argument';
            if (messageOptions !== '') {
                message += ', one of ' + '(' + messageOptions + ')';
            }
            throw new ArgumentsRequired (message);
        }
    }

    checkRequiredMarginArgument (methodName: string, symbol: Str, marginMode: string) {
        /**
         * @ignore
         * @method
         * @param {string} symbol unified symbol of the market
         * @param {string} methodName name of the method that requires a symbol
         * @param {string} marginMode is either 'isolated' or 'cross'
         */
        if ((marginMode === 'isolated') && (symbol === undefined)) {
            throw new ArgumentsRequired (this.id + ' ' + methodName + '() requires a symbol argument for isolated margin');
        } else if ((marginMode === 'cross') && (symbol !== undefined)) {
            throw new ArgumentsRequired (this.id + ' ' + methodName + '() cannot have a symbol argument for cross margin');
        }
    }

    parseDepositWithdrawFees (response, codes: Strings = undefined, currencyIdKey = undefined): any {
        /**
         * @ignore
         * @method
         * @param {object[]|object} response unparsed response from the exchange
         * @param {string[]|undefined} codes the unified currency codes to fetch transactions fees for, returns all currencies when undefined
         * @param {str} currencyIdKey *should only be undefined when response is a dictionary* the object key that corresponds to the currency id
         * @returns {object} objects with withdraw and deposit fees, indexed by currency codes
         */
        const depositWithdrawFees = {};
        const isArray = Array.isArray (response);
        let responseKeys = response;
        if (!isArray) {
            responseKeys = Object.keys (response);
        }
        for (let i = 0; i < responseKeys.length; i++) {
            const entry = responseKeys[i];
            const dictionary = isArray ? entry : response[entry];
            const currencyId = isArray ? this.safeString (dictionary, currencyIdKey) : entry;
            const currency = this.safeCurrency (currencyId);
            const code = this.safeString (currency, 'code');
            if ((codes === undefined) || (this.inArray (code, codes))) {
                depositWithdrawFees[code] = this.parseDepositWithdrawFee (dictionary, currency);
            }
        }
        return depositWithdrawFees;
    }

    parseDepositWithdrawFee (fee, currency: Currency = undefined): any {
        throw new NotSupported (this.id + ' parseDepositWithdrawFee() is not supported yet');
    }

    depositWithdrawFee (info): any {
        return {
            'deposit': {
                'fee': undefined,
                'percentage': undefined,
            },
            'info': info,
            'networks': {},
            'withdraw': {
                'fee': undefined,
                'percentage': undefined,
            },
        };
    }

    assignDefaultDepositWithdrawFees (fee, currency = undefined): any {
        /**
         * @ignore
         * @method
         * @description Takes a depositWithdrawFee structure and assigns the default values for withdraw and deposit
         * @param {object} fee A deposit withdraw fee structure
         * @param {object} currency A currency structure, the response from this.currency ()
         * @returns {object} A deposit withdraw fee structure
         */
        const networkKeys = Object.keys (fee['networks']);
        const numNetworks = networkKeys.length;
        if (numNetworks === 1) {
            fee['withdraw'] = fee['networks'][networkKeys[0]]['withdraw'];
            fee['deposit'] = fee['networks'][networkKeys[0]]['deposit'];
            return fee;
        }
        const currencyCode = this.safeString (currency, 'code');
        for (let i = 0; i < numNetworks; i++) {
            const network = networkKeys[i];
            if (network === currencyCode) {
                fee['deposit'] = fee['networks'][networkKeys[i]]['deposit'];
                fee['withdraw'] = fee['networks'][networkKeys[i]]['withdraw'];
            }
        }
        return fee;
    }

    parseIncome (info, market: Market = undefined): object {
        throw new NotSupported (this.id + ' parseIncome () is not supported yet');
    }

    parseIncomes (incomes, market = undefined, since: Int = undefined, limit: Int = undefined): FundingHistory[] {
        /**
         * @ignore
         * @method
         * @description parses funding fee info from exchange response
         * @param {object[]} incomes each item describes once instance of currency being received or paid
         * @param {object} market ccxt market
         * @param {int} [since] when defined, the response items are filtered to only include items after this timestamp
         * @param {int} [limit] limits the number of items in the response
         * @returns {object[]} an array of [funding history structures]{@link https://docs.ccxt.com/#/?id=funding-history-structure}
         */
        const result = [];
        for (let i = 0; i < incomes.length; i++) {
            const entry = incomes[i];
            const parsed = this.parseIncome (entry, market);
            result.push (parsed);
        }
        const sorted = this.sortBy (result, 'timestamp');
        return this.filterBySinceLimit (sorted, since, limit);
    }

    getMarketFromSymbols (symbols: Strings = undefined) {
        if (symbols === undefined) {
            return undefined;
        }
        const firstMarket = this.safeString (symbols, 0);
        const market = this.market (firstMarket);
        return market;
    }

    parseWsOHLCVs (ohlcvs: object[], market: any = undefined, timeframe: string = '1m', since: Int = undefined, limit: Int = undefined) {
        const results = [];
        for (let i = 0; i < ohlcvs.length; i++) {
            results.push (this.parseWsOHLCV (ohlcvs[i], market));
        }
        return results;
    }

    async fetchTransactions (code: Str = undefined, since: Int = undefined, limit: Int = undefined, params = {}): Promise<Transaction[]> {
        /**
         * @method
         * @name exchange#fetchTransactions
         * @deprecated
         * @description *DEPRECATED* use fetchDepositsWithdrawals instead
         * @param {string} code unified currency code for the currency of the deposit/withdrawals, default is undefined
         * @param {int} [since] timestamp in ms of the earliest deposit/withdrawal, default is undefined
         * @param {int} [limit] max number of deposit/withdrawals to return, default is undefined
         * @param {object} [params] extra parameters specific to the exchange API endpoint
         * @returns {object} a list of [transaction structures]{@link https://docs.ccxt.com/#/?id=transaction-structure}
         */
        if (this.has['fetchDepositsWithdrawals']) {
            return await this.fetchDepositsWithdrawals (code, since, limit, params);
        } else {
            throw new NotSupported (this.id + ' fetchTransactions () is not supported yet');
        }
    }

    filterByArrayPositions (objects, key: IndexType, values = undefined, indexed = true): Position[] {
        /**
         * @ignore
         * @method
         * @description Typed wrapper for filterByArray that returns a list of positions
         */
        return this.filterByArray (objects, key, values, indexed) as Position[];
    }

    filterByArrayTickers (objects, key: IndexType, values = undefined, indexed = true): Dictionary<Ticker> {
        /**
         * @ignore
         * @method
         * @description Typed wrapper for filterByArray that returns a dictionary of tickers
         */
        return this.filterByArray (objects, key, values, indexed) as Dictionary<Ticker>;
    }

    createOHLCVObject (symbol: string, timeframe: string, data): Dictionary<Dictionary<OHLCV[]>> {
        const res = {};
        res[symbol] = {};
        res[symbol][timeframe] = data;
        return res;
    }

    handleMaxEntriesPerRequestAndParams (method: string, maxEntriesPerRequest: Int = undefined, params = {}): [ Int, any ] {
        let newMaxEntriesPerRequest = undefined;
        [ newMaxEntriesPerRequest, params ] = this.handleOptionAndParams (params, method, 'maxEntriesPerRequest');
        if ((newMaxEntriesPerRequest !== undefined) && (newMaxEntriesPerRequest !== maxEntriesPerRequest)) {
            maxEntriesPerRequest = newMaxEntriesPerRequest;
        }
        if (maxEntriesPerRequest === undefined) {
            maxEntriesPerRequest = 1000; // default to 1000
        }
        return [ maxEntriesPerRequest, params ];
    }

    async fetchPaginatedCallDynamic (method: string, symbol: Str = undefined, since: Int = undefined, limit: Int = undefined, params = {}, maxEntriesPerRequest: Int = undefined): Promise<any> {
        let maxCalls = undefined;
        [ maxCalls, params ] = this.handleOptionAndParams (params, method, 'paginationCalls', 10);
        let maxRetries = undefined;
        [ maxRetries, params ] = this.handleOptionAndParams (params, method, 'maxRetries', 3);
        let paginationDirection = undefined;
        [ paginationDirection, params ] = this.handleOptionAndParams (params, method, 'paginationDirection', 'backward');
        let paginationTimestamp = undefined;
        let calls = 0;
        let result = [];
        let errors = 0;
        const until = this.safeInteger2 (params, 'untill', 'till'); // do not omit it from params here
        [ maxEntriesPerRequest, params ] = this.handleMaxEntriesPerRequestAndParams (method, maxEntriesPerRequest, params);
        if ((paginationDirection === 'forward')) {
            if (since === undefined) {
                throw new ArgumentsRequired (this.id + ' pagination requires a since argument when paginationDirection set to forward');
            }
            paginationTimestamp = since;
        }
        while ((calls < maxCalls)) {
            calls += 1;
            try {
                if (paginationDirection === 'backward') {
                    // do it backwards, starting from the last
                    // UNTIL filtering is required in order to work
                    if (paginationTimestamp !== undefined) {
                        params['until'] = paginationTimestamp - 1;
                    }
                    const response = await this[method] (symbol, undefined, maxEntriesPerRequest, params);
                    const responseLength = response.length;
                    if (this.verbose) {
                        let backwardMessage = 'Dynamic pagination call ' + this.numberToString (calls) + ' method ' + method + ' response length ' + this.numberToString (responseLength);
                        if (paginationTimestamp !== undefined) {
                            backwardMessage += ' timestamp ' + this.numberToString (paginationTimestamp);
                        }
                        this.log (backwardMessage);
                    }
                    if (responseLength === 0) {
                        break;
                    }
                    errors = 0;
                    result = this.arrayConcat (result, response);
                    const firstElement = this.safeValue (response, 0);
                    paginationTimestamp = this.safeInteger2 (firstElement, 'timestamp', 0);
                    if ((since !== undefined) && (paginationTimestamp <= since)) {
                        break;
                    }
                } else {
                    // do it forwards, starting from the since
                    const response = await this[method] (symbol, paginationTimestamp, maxEntriesPerRequest, params);
                    const responseLength = response.length;
                    if (this.verbose) {
                        let forwardMessage = 'Dynamic pagination call ' + this.numberToString (calls) + ' method ' + method + ' response length ' + this.numberToString (responseLength);
                        if (paginationTimestamp !== undefined) {
                            forwardMessage += ' timestamp ' + this.numberToString (paginationTimestamp);
                        }
                        this.log (forwardMessage);
                    }
                    if (responseLength === 0) {
                        break;
                    }
                    errors = 0;
                    result = this.arrayConcat (result, response);
                    const last = this.safeValue (response, responseLength - 1);
                    paginationTimestamp = this.safeInteger (last, 'timestamp') + 1;
                    if ((until !== undefined) && (paginationTimestamp >= until)) {
                        break;
                    }
                }
            } catch (e) {
                errors += 1;
                if (errors > maxRetries) {
                    throw e;
                }
            }
        }
        const uniqueResults = this.removeRepeatedElementsFromArray (result);
        const key = (method === 'fetchOHLCV') ? 0 : 'timestamp';
        return this.filterBySinceLimit (uniqueResults, since, limit, key);
    }

    async safeDeterministicCall (method: string, symbol: Str = undefined, since: Int = undefined, limit: Int = undefined, timeframe: Str = undefined, params = {}) {
        let maxRetries = undefined;
        [ maxRetries, params ] = this.handleOptionAndParams (params, method, 'maxRetries', 3);
        let errors = 0;
        while (errors <= maxRetries) {
            try {
                if (timeframe && method !== 'fetchFundingRateHistory') {
                    return await this[method] (symbol, timeframe, since, limit, params);
                } else {
                    return await this[method] (symbol, since, limit, params);
                }
            } catch (e) {
                if (e instanceof RateLimitExceeded) {
                    throw e; // if we are rate limited, we should not retry and fail fast
                }
                errors += 1;
                if (errors > maxRetries) {
                    throw e;
                }
            }
        }
        return [];
    }

    async fetchPaginatedCallDeterministic (method: string, symbol: Str = undefined, since: Int = undefined, limit: Int = undefined, timeframe: Str = undefined, params = {}, maxEntriesPerRequest = undefined): Promise<any> {
        let maxCalls = undefined;
        [ maxCalls, params ] = this.handleOptionAndParams (params, method, 'paginationCalls', 10);
        [ maxEntriesPerRequest, params ] = this.handleMaxEntriesPerRequestAndParams (method, maxEntriesPerRequest, params);
        const current = this.milliseconds ();
        const tasks = [];
        const time = this.parseTimeframe (timeframe) * 1000;
        const step = time * maxEntriesPerRequest;
        let currentSince = current - (maxCalls * step) - 1;
        if (since !== undefined) {
            currentSince = Math.max (currentSince, since);
        } else {
            currentSince = Math.max (currentSince, 1241440531000); // avoid timestamps older than 2009
        }
        const until = this.safeInteger2 (params, 'until', 'till'); // do not omit it here
        if (until !== undefined) {
            const requiredCalls = Math.ceil ((until - since) / step);
            if (requiredCalls > maxCalls) {
                throw new BadRequest (this.id + ' the number of required calls is greater than the max number of calls allowed, either increase the paginationCalls or decrease the since-until gap. Current paginationCalls limit is ' + maxCalls.toString () + ' required calls is ' + requiredCalls.toString ());
            }
        }
        for (let i = 0; i < maxCalls; i++) {
            if ((until !== undefined) && (currentSince >= until)) {
                break;
            }
            if (currentSince >= current) {
                break;
            }
            tasks.push (this.safeDeterministicCall (method, symbol, currentSince, maxEntriesPerRequest, timeframe, params));
            currentSince = this.sum (currentSince, step) - 1;
        }
        const results = await Promise.all (tasks);
        let result = [];
        for (let i = 0; i < results.length; i++) {
            result = this.arrayConcat (result, results[i]);
        }
        const uniqueResults = this.removeRepeatedElementsFromArray (result) as any;
        const key = (method === 'fetchOHLCV') ? 0 : 'timestamp';
        return this.filterBySinceLimit (uniqueResults, since, limit, key);
    }

    async fetchPaginatedCallCursor (method: string, symbol: Str = undefined, since = undefined, limit = undefined, params = {}, cursorReceived = undefined, cursorSent = undefined, cursorIncrement = undefined, maxEntriesPerRequest = undefined): Promise<any> {
        let maxCalls = undefined;
        [ maxCalls, params ] = this.handleOptionAndParams (params, method, 'paginationCalls', 10);
        let maxRetries = undefined;
        [ maxRetries, params ] = this.handleOptionAndParams (params, method, 'maxRetries', 3);
        [ maxEntriesPerRequest, params ] = this.handleMaxEntriesPerRequestAndParams (method, maxEntriesPerRequest, params);
        let cursorValue = undefined;
        let i = 0;
        let errors = 0;
        let result = [];
        while (i < maxCalls) {
            try {
                if (cursorValue !== undefined) {
                    if (cursorIncrement !== undefined) {
                        cursorValue = this.parseToInt (cursorValue) + cursorIncrement;
                    }
                    params[cursorSent] = cursorValue;
                }
                let response = undefined;
                if (method === 'fetchAccounts') {
                    response = await this[method] (params);
                } else if (method === 'getLeverageTiersPaginated' || method === 'fetchPositions') {
                    response = await this[method] (symbol, params);
                } else {
                    response = await this[method] (symbol, since, maxEntriesPerRequest, params);
                }
                errors = 0;
                const responseLength = response.length;
                if (this.verbose) {
                    const cursorString = (cursorValue === undefined) ? '' : cursorValue;
                    const iteration = (i + 1);
                    const cursorMessage = 'Cursor pagination call ' + iteration.toString () + ' method ' + method + ' response length ' + responseLength.toString () + ' cursor ' + cursorString;
                    this.log (cursorMessage);
                }
                if (responseLength === 0) {
                    break;
                }
                result = this.arrayConcat (result, response);
                const last = this.safeDict (response, responseLength - 1);
                // cursorValue = this.safeValue (last['info'], cursorReceived);
                cursorValue = undefined; // search for the cursor
                for (let j = 0; j < responseLength; j++) {
                    const index = responseLength - j - 1;
                    const entry = this.safeDict (response, index);
                    const info = this.safeDict (entry, 'info');
                    const cursor = this.safeValue (info, cursorReceived);
                    if (cursor !== undefined) {
                        cursorValue = cursor;
                        break;
                    }
                }
                if (cursorValue === undefined) {
                    break;
                }
                const lastTimestamp = this.safeInteger (last, 'timestamp');
                if (lastTimestamp !== undefined && lastTimestamp < since) {
                    break;
                }
            } catch (e) {
                errors += 1;
                if (errors > maxRetries) {
                    throw e;
                }
            }
            i += 1;
        }
        const sorted = this.sortCursorPaginatedResult (result);
        const key = (method === 'fetchOHLCV') ? 0 : 'timestamp';
        return this.filterBySinceLimit (sorted, since, limit, key);
    }

    async fetchPaginatedCallIncremental (method: string, symbol: Str = undefined, since = undefined, limit = undefined, params = {}, pageKey = undefined, maxEntriesPerRequest = undefined): Promise<any> {
        let maxCalls = undefined;
        [ maxCalls, params ] = this.handleOptionAndParams (params, method, 'paginationCalls', 10);
        let maxRetries = undefined;
        [ maxRetries, params ] = this.handleOptionAndParams (params, method, 'maxRetries', 3);
        [ maxEntriesPerRequest, params ] = this.handleMaxEntriesPerRequestAndParams (method, maxEntriesPerRequest, params);
        let i = 0;
        let errors = 0;
        let result = [];
        while (i < maxCalls) {
            try {
                params[pageKey] = i + 1;
                const response = await this[method] (symbol, since, maxEntriesPerRequest, params);
                errors = 0;
                const responseLength = response.length;
                if (this.verbose) {
                    const iteration = (i + 1).toString ();
                    const incrementalMessage = 'Incremental pagination call ' + iteration + ' method ' + method + ' response length ' + responseLength.toString ();
                    this.log (incrementalMessage);
                }
                if (responseLength === 0) {
                    break;
                }
                result = this.arrayConcat (result, response);
            } catch (e) {
                errors += 1;
                if (errors > maxRetries) {
                    throw e;
                }
            }
            i += 1;
        }
        const sorted = this.sortCursorPaginatedResult (result);
        const key = (method === 'fetchOHLCV') ? 0 : 'timestamp';
        return this.filterBySinceLimit (sorted, since, limit, key);
    }

    sortCursorPaginatedResult (result) {
        const first = this.safeValue (result, 0);
        if (first !== undefined) {
            if ('timestamp' in first) {
                return this.sortBy (result, 'timestamp', true);
            }
            if ('id' in first) {
                return this.sortBy (result, 'id', true);
            }
        }
        return result;
    }

    removeRepeatedElementsFromArray (input) {
        const uniqueResult = {};
        for (let i = 0; i < input.length; i++) {
            const entry = input[i];
            const id = this.safeString (entry, 'id');
            if (id !== undefined) {
                if (this.safeString (uniqueResult, id) === undefined) {
                    uniqueResult[id] = entry;
                }
            } else {
                const timestamp = this.safeInteger2 (entry, 'timestamp', 0);
                if (timestamp !== undefined) {
                    if (this.safeString (uniqueResult, timestamp) === undefined) {
                        uniqueResult[timestamp] = entry;
                    }
                }
            }
        }
        const values = Object.values (uniqueResult);
        const valuesLength = values.length;
        if (valuesLength > 0) {
            return values as any;
        }
        return input;
    }

    handleUntilOption (key: string, request, params, multiplier = 1) {
        const until = this.safeInteger2 (params, 'until', 'till');
        if (until !== undefined) {
            request[key] = this.parseToInt (until * multiplier);
            params = this.omit (params, [ 'until', 'till' ]);
        }
        return [ request, params ];
    }

    safeOpenInterest (interest: Dict, market: Market = undefined): OpenInterest {
        let symbol = this.safeString (interest, 'symbol');
        if (symbol === undefined) {
            symbol = this.safeString (market, 'symbol');
        }
        return this.extend (interest, {
            'baseVolume': this.safeNumber (interest, 'baseVolume'), // deprecated
            'datetime': this.safeString (interest, 'datetime'),
            'info': this.safeValue (interest, 'info'),
            'openInterestAmount': this.safeNumber (interest, 'openInterestAmount'),
            'openInterestValue': this.safeNumber (interest, 'openInterestValue'),
            'quoteVolume': this.safeNumber (interest, 'quoteVolume'), // deprecated
            'symbol': symbol,
            'timestamp': this.safeInteger (interest, 'timestamp'),
        });
    }

    parseLiquidation (liquidation, market: Market = undefined): Liquidation {
        throw new NotSupported (this.id + ' parseLiquidation () is not supported yet');
    }

    parseLiquidations (liquidations: Dict[], market: Market = undefined, since: Int = undefined, limit: Int = undefined): Liquidation[] {
        /**
         * @ignore
         * @method
         * @description parses liquidation info from the exchange response
         * @param {object[]} liquidations each item describes an instance of a liquidation event
         * @param {object} market ccxt market
         * @param {int} [since] when defined, the response items are filtered to only include items after this timestamp
         * @param {int} [limit] limits the number of items in the response
         * @returns {object[]} an array of [liquidation structures]{@link https://docs.ccxt.com/#/?id=liquidation-structure}
         */
        const result = [];
        for (let i = 0; i < liquidations.length; i++) {
            const entry = liquidations[i];
            const parsed = this.parseLiquidation (entry, market);
            result.push (parsed);
        }
        const sorted = this.sortBy (result, 'timestamp');
        const symbol = this.safeString (market, 'symbol');
        return this.filterBySymbolSinceLimit (sorted, symbol, since, limit);
    }

    parseGreeks (greeks: Dict, market: Market = undefined): Greeks {
        throw new NotSupported (this.id + ' parseGreeks () is not supported yet');
    }

    parseOption (chain: Dict, currency: Currency = undefined, market: Market = undefined): Option {
        throw new NotSupported (this.id + ' parseOption () is not supported yet');
    }

    parseOptionChain (response: object[], currencyKey: Str = undefined, symbolKey: Str = undefined): OptionChain {
        const optionStructures = {};
        for (let i = 0; i < response.length; i++) {
            const info = response[i];
            const currencyId = this.safeString (info, currencyKey);
            const currency = this.safeCurrency (currencyId);
            const marketId = this.safeString (info, symbolKey);
            const market = this.safeMarket (marketId, undefined, undefined, 'option');
            optionStructures[market['symbol']] = this.parseOption (info, currency, market);
        }
        return optionStructures;
    }

    parseMarginModes (response: object[], symbols: string[] = undefined, symbolKey: Str = undefined, marketType: MarketType = undefined): MarginModes {
        const marginModeStructures = {};
        if (marketType === undefined) {
            marketType = 'swap'; // default to swap
        }
        for (let i = 0; i < response.length; i++) {
            const info = response[i];
            const marketId = this.safeString (info, symbolKey);
            const market = this.safeMarket (marketId, undefined, undefined, marketType);
            if ((symbols === undefined) || this.inArray (market['symbol'], symbols)) {
                marginModeStructures[market['symbol']] = this.parseMarginMode (info, market);
            }
        }
        return marginModeStructures;
    }

    parseMarginMode (marginMode: Dict, market: Market = undefined): MarginMode {
        throw new NotSupported (this.id + ' parseMarginMode () is not supported yet');
    }

    parseLeverages (response: object[], symbols: string[] = undefined, symbolKey: Str = undefined, marketType: MarketType = undefined): Leverages {
        const leverageStructures = {};
        if (marketType === undefined) {
            marketType = 'swap'; // default to swap
        }
        for (let i = 0; i < response.length; i++) {
            const info = response[i];
            const marketId = this.safeString (info, symbolKey);
            const market = this.safeMarket (marketId, undefined, undefined, marketType);
            if ((symbols === undefined) || this.inArray (market['symbol'], symbols)) {
                leverageStructures[market['symbol']] = this.parseLeverage (info, market);
            }
        }
        return leverageStructures;
    }

    parseLeverage (leverage: Dict, market: Market = undefined): Leverage {
        throw new NotSupported (this.id + ' parseLeverage () is not supported yet');
    }

    parseConversions (conversions: any[], code: Str = undefined, fromCurrencyKey: Str = undefined, toCurrencyKey: Str = undefined, since: Int = undefined, limit: Int = undefined, params = {}): Conversion[] {
        conversions = this.toArray (conversions);
        const result = [];
        let fromCurrency = undefined;
        let toCurrency = undefined;
        for (let i = 0; i < conversions.length; i++) {
            const entry = conversions[i];
            const fromId = this.safeString (entry, fromCurrencyKey);
            const toId = this.safeString (entry, toCurrencyKey);
            if (fromId !== undefined) {
                fromCurrency = this.safeCurrency (fromId);
            }
            if (toId !== undefined) {
                toCurrency = this.safeCurrency (toId);
            }
            const conversion = this.extend (this.parseConversion (entry, fromCurrency, toCurrency), params);
            result.push (conversion);
        }
        const sorted = this.sortBy (result, 'timestamp');
        let currency = undefined;
        if (code !== undefined) {
            currency = this.safeCurrency (code);
            code = currency['code'];
        }
        if (code === undefined) {
            return this.filterBySinceLimit (sorted, since, limit);
        }
        const fromConversion = this.filterBy (sorted, 'fromCurrency', code);
        const toConversion = this.filterBy (sorted, 'toCurrency', code);
        const both = this.arrayConcat (fromConversion, toConversion);
        return this.filterBySinceLimit (both, since, limit);
    }

    parseConversion (conversion: Dict, fromCurrency: Currency = undefined, toCurrency: Currency = undefined): Conversion {
        throw new NotSupported (this.id + ' parseConversion () is not supported yet');
    }

    convertExpireDate (date: string): string {
        // parse YYMMDD to datetime string
        const year = date.slice (0, 2);
        const month = date.slice (2, 4);
        const day = date.slice (4, 6);
        const reconstructedDate = '20' + year + '-' + month + '-' + day + 'T00:00:00Z';
        return reconstructedDate;
    }

    convertExpireDateToMarketIdDate (date: string): string {
        // parse 240119 to 19JAN24
        const year = date.slice (0, 2);
        const monthRaw = date.slice (2, 4);
        let month = undefined;
        const day = date.slice (4, 6);
        if (monthRaw === '01') {
            month = 'JAN';
        } else if (monthRaw === '02') {
            month = 'FEB';
        } else if (monthRaw === '03') {
            month = 'MAR';
        } else if (monthRaw === '04') {
            month = 'APR';
        } else if (monthRaw === '05') {
            month = 'MAY';
        } else if (monthRaw === '06') {
            month = 'JUN';
        } else if (monthRaw === '07') {
            month = 'JUL';
        } else if (monthRaw === '08') {
            month = 'AUG';
        } else if (monthRaw === '09') {
            month = 'SEP';
        } else if (monthRaw === '10') {
            month = 'OCT';
        } else if (monthRaw === '11') {
            month = 'NOV';
        } else if (monthRaw === '12') {
            month = 'DEC';
        }
        const reconstructedDate = day + month + year;
        return reconstructedDate;
    }

    convertMarketIdExpireDate (date: string): string {
        // parse 03JAN24 to 240103
        const monthMappping = {
            'JAN': '01',
            'FEB': '02',
            'MAR': '03',
            'APR': '04',
            'MAY': '05',
            'JUN': '06',
            'JUL': '07',
            'AUG': '08',
            'SEP': '09',
            'OCT': '10',
            'NOV': '11',
            'DEC': '12',
        };
        // if exchange omits first zero and provides i.e. '3JAN24' instead of '03JAN24'
        if (date.length === 6) {
            date = '0' + date;
        }
        const year = date.slice (0, 2);
        const monthName = date.slice (2, 5);
        const month = this.safeString (monthMappping, monthName);
        const day = date.slice (5, 7);
        const reconstructedDate = day + month + year;
        return reconstructedDate;
    }

    async fetchPositionHistory (symbol: string, since: Int = undefined, limit: Int = undefined, params = {}): Promise<Position[]> {
        /**
         * @method
         * @name exchange#fetchPositionHistory
         * @description fetches the history of margin added or reduced from contract isolated positions
         * @param {string} [symbol] unified market symbol
         * @param {int} [since] timestamp in ms of the position
         * @param {int} [limit] the maximum amount of candles to fetch, default=1000
         * @param {object} params extra parameters specific to the exchange api endpoint
         * @returns {object[]} a list of [position structures]{@link https://docs.ccxt.com/#/?id=position-structure}
         */
        if (this.has['fetchPositionsHistory']) {
            const positions = await this.fetchPositionsHistory ([ symbol ], since, limit, params);
            return positions as Position[];
        } else {
            throw new NotSupported (this.id + ' fetchPositionHistory () is not supported yet');
        }
    }

    async fetchPositionsHistory (symbols: Strings = undefined, since: Int = undefined, limit: Int = undefined, params = {}): Promise<Position[]> {
        /**
         * @method
         * @name exchange#fetchPositionsHistory
         * @description fetches the history of margin added or reduced from contract isolated positions
         * @param {string} [symbol] unified market symbol
         * @param {int} [since] timestamp in ms of the position
         * @param {int} [limit] the maximum amount of candles to fetch, default=1000
         * @param {object} params extra parameters specific to the exchange api endpoint
         * @returns {object[]} a list of [position structures]{@link https://docs.ccxt.com/#/?id=position-structure}
         */
        throw new NotSupported (this.id + ' fetchPositionsHistory () is not supported yet');
    }

    parseMarginModification (data: Dict, market: Market = undefined): MarginModification {
        throw new NotSupported (this.id + ' parseMarginModification() is not supported yet');
    }

    parseMarginModifications (response: object[], symbols: Strings = undefined, symbolKey: Str = undefined, marketType: MarketType = undefined): MarginModification[] {
        const marginModifications = [];
        for (let i = 0; i < response.length; i++) {
            const info = response[i];
            const marketId = this.safeString (info, symbolKey);
            const market = this.safeMarket (marketId, undefined, undefined, marketType);
            if ((symbols === undefined) || this.inArray (market['symbol'], symbols)) {
                marginModifications.push (this.parseMarginModification (info, market));
            }
        }
        return marginModifications;
    }

    async fetchTransfer (id: string, code: Str = undefined, params = {}): Promise<TransferEntry> {
        /**
         * @method
         * @name exchange#fetchTransfer
         * @description fetches a transfer
         * @param {string} id transfer id
         * @param {[string]} code unified currency code
         * @param {object} params extra parameters specific to the exchange api endpoint
         * @returns {object} a [transfer structure]{@link https://docs.ccxt.com/#/?id=transfer-structure}
         */
        throw new NotSupported (this.id + ' fetchTransfer () is not supported yet');
    }

    async fetchTransfers (code: Str = undefined, since: Int = undefined, limit: Int = undefined, params = {}): Promise<TransferEntry[]> {
        /**
         * @method
         * @name exchange#fetchTransfer
         * @description fetches a transfer
         * @param {string} id transfer id
         * @param {int} [since] timestamp in ms of the earliest transfer to fetch
         * @param {int} [limit] the maximum amount of transfers to fetch
         * @param {object} params extra parameters specific to the exchange api endpoint
         * @returns {object} a [transfer structure]{@link https://docs.ccxt.com/#/?id=transfer-structure}
         */
        throw new NotSupported (this.id + ' fetchTransfers () is not supported yet');
    }

    cleanUnsubscription (client, subHash: string, unsubHash: string) {
        if (unsubHash in client.subscriptions) {
            delete client.subscriptions[unsubHash];
        }
        if (subHash in client.subscriptions) {
            delete client.subscriptions[subHash];
        }
        if (subHash in client.futures) {
            const error = new UnsubscribeError (this.id + ' ' + subHash);
            client.reject (error, subHash);
        }
        client.resolve (true, unsubHash);
    }

    cleanCache (subscription: Dict) {
        const topic = this.safeString (subscription, 'topic');
        const symbols = this.safeList (subscription, 'symbols', []);
        const symbolsLength = symbols.length;
        if (topic === 'ohlcv') {
            const symbolsAndTimeFrames = this.safeList (subscription, 'symbolsAndTimeframes', []);
            for (let i = 0; i < symbolsAndTimeFrames.length; i++) {
                const symbolAndTimeFrame = symbolsAndTimeFrames[i];
                const symbol = this.safeString (symbolAndTimeFrame, 0);
                const timeframe = this.safeString (symbolAndTimeFrame, 1);
                if (timeframe in this.ohlcvs[symbol]) {
                    delete this.ohlcvs[symbol][timeframe];
                }
            }
        } else if (symbolsLength > 0) {
            for (let i = 0; i < symbols.length; i++) {
                const symbol = symbols[i];
                if (topic === 'trades') {
                    delete this.trades[symbol];
                } else if (topic === 'orderbook') {
                    delete this.orderbooks[symbol];
                } else if (topic === 'ticker') {
                    delete this.tickers[symbol];
                }
            }
        } else {
            if (topic === 'myTrades') {
                // don't reset this.myTrades directly here
                // because in c# we need to use a different object
                const keys = Object.keys (this.myTrades);
                for (let i = 0; i < keys.length; i++) {
                    delete this.myTrades[keys[i]];
                }
            } else if (topic === 'orders') {
                const orderSymbols = Object.keys (this.orders);
                for (let i = 0; i < orderSymbols.length; i++) {
                    delete this.orders[orderSymbols[i]];
                }
            } else if (topic === 'ticker') {
                const tickerSymbols = Object.keys (this.tickers);
                for (let i = 0; i < tickerSymbols.length; i++) {
                    delete this.tickers[tickerSymbols[i]];
                }
            }
        }
    }
}

export {
    Exchange,
};<|MERGE_RESOLUTION|>--- conflicted
+++ resolved
@@ -3705,18 +3705,15 @@
             'change': this.parseNumber (change),
             'close': this.parseNumber (this.omitZero (close)),
             'high': this.parseNumber (this.omitZero (this.safeString (ticker, 'high'))),
+            'indexPrice': this.safeNumber (ticker, 'indexPrice'),
             'last': this.parseNumber (this.omitZero (last)),
             'low': this.parseNumber (this.omitZero (this.safeString (ticker, 'low'))),
+            'markPrice': this.safeNumber (ticker, 'markPrice'),
             'open': this.parseNumber (this.omitZero (open)),
             'percentage': this.parseNumber (percentage),
             'previousClose': this.safeNumber (ticker, 'previousClose'),
-<<<<<<< HEAD
             'quoteVolume': this.parseNumber (quoteVolume),
             'vwap': this.parseNumber (vwap),
-=======
-            'indexPrice': this.safeNumber (ticker, 'indexPrice'),
-            'markPrice': this.safeNumber (ticker, 'markPrice'),
->>>>>>> 2d0afb67
         });
     }
 
