// ----------------------------------------------------------------------------

import * as functions from './functions.js';
import {
    keys as keysFunc,
    values as valuesFunc,
    // inArray as inArrayFunc,
    vwap as vwapFunc,
} from './functions.js';
// import exceptions from "./errors.js"
import { // eslint-disable-line object-curly-newline
    ExchangeError,
    BadSymbol,
    NullResponse,
    InvalidAddress,
    InvalidOrder,
    NotSupported,
    OperationFailed,
    BadResponse,
    AuthenticationError,
    DDoSProtection,
    RequestTimeout,
    NetworkError,
    InvalidProxySettings,
    ExchangeNotAvailable,
    ArgumentsRequired,
    RateLimitExceeded,
    BadRequest,
    UnsubscribeError,
    ExchangeClosedByUser,
} from './errors.js';
import { Precise } from './Precise.js';
//-----------------------------------------------------------------------------
import WsClient from './ws/WsClient.js';
import { Future } from './ws/Future.js';
import { OrderBook as WsOrderBook, IndexedOrderBook, CountedOrderBook, OrderBook as Ob } from './ws/OrderBook.js';
// ----------------------------------------------------------------------------
//
import { axolotl } from './functions/crypto.js';
// import types
import type { Market, Trade, Ticker, OHLCV, OHLCVC, Order, OrderBook, Balance, Balances, Dictionary, Transaction, Currency, MinMax, IndexType, Int, OrderType, OrderSide, Position, FundingRate, DepositWithdrawFee, LedgerEntry, BorrowInterest, OpenInterest, LeverageTier, TransferEntry, FundingRateHistory, Liquidation, FundingHistory, OrderRequest, MarginMode, Tickers, Greeks, Option, OptionChain, Str, Num, MarketInterface, CurrencyInterface, BalanceAccount, MarginModes, MarketType, Leverage, Leverages, LastPrice, LastPrices, Account, Strings, MarginModification, TradingFeeInterface, Currencies, TradingFees, Conversion, CancellationRequest, IsolatedBorrowRate, IsolatedBorrowRates, CrossBorrowRates, CrossBorrowRate, Dict, FundingRates, LeverageTiers, Bool, int, DepositAddress, LongShortRatio, OrderBooks, OpenInterests, ConstructorArgs } from './types.js';
// ----------------------------------------------------------------------------
// move this elsewhere.
import { ArrayCache, ArrayCacheByTimestamp } from './ws/Cache.js';
import totp from './functions/totp.js';
import ethers from '../static_dependencies/ethers/index.js';
import { TypedDataEncoder } from '../static_dependencies/ethers/hash/index.js';
import { SecureRandom } from '../static_dependencies/jsencrypt/lib/jsbn/rng.js';
import { getStarkKey, ethSigToPrivate, sign as starknetCurveSign } from '../static_dependencies/scure-starknet/index.js';
import init, * as zklink from '../static_dependencies/zklink/zklink-sdk-web.js';
import * as Starknet from '../static_dependencies/starknet/index.js';
import Client from './ws/Client.js';
import { sha256 } from '../static_dependencies/noble-hashes/sha256.js';

const {
    isNode,
    selfIsDefined,
    deepExtend,
    extend,
    clone,
    flatten,
    unique,
    indexBy,
    sortBy,
    sortBy2,
    safeFloat2,
    groupBy,
    aggregate,
    uuid,
    unCamelCase,
    precisionFromString,
    Throttler,
    capitalize,
    now,
    decimalToPrecision,
    safeValue,
    safeValue2,
    safeString,
    safeString2,
    seconds,
    milliseconds,
    binaryToBase16,
    numberToBE,
    base16ToBinary,
    iso8601,
    omit,
    isJsonEncodedObject,
    safeInteger,
    sum,
    omitZero,
    implodeParams,
    extractParams,
    json,
    merge,
    binaryConcat,
    hash,
    // ecdsa,
    arrayConcat,
    encode,
    urlencode,
    hmac,
    numberToString,
    roundTimeframe,
    parseTimeframe,
    safeInteger2,
    safeStringLower,
    parse8601,
    yyyymmdd,
    safeStringUpper,
    safeTimestamp,
    binaryConcatArray,
    uuidv1,
    numberToLE,
    ymdhms,
    stringToBase64,
    decode,
    uuid22,
    safeIntegerProduct2,
    safeIntegerProduct,
    safeStringLower2,
    yymmdd,
    base58ToBinary,
    binaryToBase58,
    safeTimestamp2,
    rawencode,
    keysort,
    sort,
    inArray,
    isEmpty,
    ordered,
    filterBy,
    uuid16,
    safeFloat,
    base64ToBinary,
    safeStringUpper2,
    urlencodeWithArrayRepeat,
    microseconds,
    binaryToBase64,
    strip,
    toArray,
    safeFloatN,
    safeIntegerN,
    safeIntegerProductN,
    safeTimestampN,
    safeValueN,
    safeStringN,
    safeStringLowerN,
    safeStringUpperN,
    urlencodeNested,
    urlencodeBase64,
    parseDate,
    ymd,
    base64ToString,
    crc32,
    packb,
    TRUNCATE,
    ROUND,
    DECIMAL_PLACES,
    NO_PADDING,
    TICK_SIZE,
    SIGNIFICANT_DIGITS,
    sleep,
} = functions;

// export {Market, Trade, Fee, Ticker, OHLCV, OHLCVC, Order, OrderBook, Balance, Balances, Dictionary, Transaction, Currency, MinMax, IndexType, Int, OrderType, OrderSide, Position, FundingRateHistory, Liquidation, FundingHistory} from './types.js'
// import { Market, Trade, Fee, Ticker, OHLCV, OHLCVC, Order, OrderBook, Balance, Balances, Dictionary, Transaction, Currency, MinMax, IndexType, Int, OrderType, OrderSide, Position, FundingRateHistory, OpenInterest, Liquidation, OrderRequest, FundingHistory, MarginMode, Tickers, Greeks, Str, Num, MarketInterface, CurrencyInterface, Account } from './types.js';
export type { Market, Trade, Fee, Ticker, OHLCV, OHLCVC, Order, OrderBook, Balance, Balances, Dictionary, Transaction, Currency, MinMax, IndexType, Int, Bool, OrderType, OrderSide, Position, LedgerEntry, BorrowInterest, OpenInterest, LeverageTier, TransferEntry, CrossBorrowRate, FundingRateHistory, Liquidation, FundingHistory, OrderRequest, MarginMode, Tickers, Greeks, Option, OptionChain, Str, Num, MarketInterface, CurrencyInterface, BalanceAccount, MarginModes, MarketType, Leverage, Leverages, LastPrice, LastPrices, Account, Strings, Conversion, DepositAddress, LongShortRatio } from './types.js';
// ----------------------------------------------------------------------------
let protobufMexc = undefined;
(async () => {
    try {
        protobufMexc = await import ('../protobuf/mexc/compiled.cjs');
    } catch {
        // TODO: handle error
    }
}) ();

// -----------------------------------------------------------------------------
/**
 * @class Exchange
 */
export default class Exchange {
    options: {
        [key: string]: any;
    };

    isSandboxModeEnabled: boolean = false;

    throttleProp = undefined;
    sleep = sleep;
    api = undefined;
    certified: boolean = false;
    pro: boolean = false;
    countries: Str[] = undefined;

    // PROXY & USER-AGENTS (see "examples/proxy-usage" file for explanation)
    proxy: any;  // maintained for backwards compatibility, no-one should use it from now on
    proxyUrl: string;
    proxy_url: string;
    proxyUrlCallback: any;
    proxy_url_callback: any;
    httpProxy: string;
    http_proxy: string;
    httpProxyCallback: any;
    http_proxy_callback: any;
    httpsProxy: string;
    https_proxy: string;
    httpsProxyCallback: any;
    https_proxy_callback: any;
    socksProxy: string;
    socks_proxy: string;
    socksProxyCallback: any;
    socks_proxy_callback: any;
    userAgent: { 'User-Agent': string } | false = undefined;
    user_agent: { 'User-Agent': string } | false = undefined;
    wsProxy: string;
    ws_proxy: string;
    wssProxy: string;
    wss_proxy: string;
    wsSocksProxy: string;
    ws_socks_proxy: string;
    //
    userAgents: any = {
        'chrome': 'Mozilla/5.0 (Windows NT 10.0; Win64; x64) AppleWebKit/537.36 (KHTML, like Gecko) Chrome/62.0.3202.94 Safari/537.36',
        'chrome39': 'Mozilla/5.0 (Windows NT 6.1; WOW64) AppleWebKit/537.36 (KHTML, like Gecko) Chrome/39.0.2171.71 Safari/537.36',
        'chrome100': 'Mozilla/5.0 (Macintosh; Intel Mac OS X 10_15_7) AppleWebKit/537.36 (KHTML, like Gecko) Chrome/100.0.4896.75 Safari/537.36',
    };

    headers: any = {};
    returnResponseHeaders: boolean = false;
    origin = '*';  // CORS origin
    MAX_VALUE: Num = Number.MAX_VALUE;
    //
    agent = undefined;  // maintained for backwards compatibility
    nodeHttpModuleLoaded: boolean = false;
    httpAgent = undefined;
    httpsAgent = undefined;

    minFundingAddressLength: Int = 1;  // used in checkAddress
    substituteCommonCurrencyCodes: boolean = true;  // reserved
    quoteJsonNumbers: boolean = true;  // treat numbers in json as quoted precise strings
    // eslint-disable-next-line no-unused-vars
    number: (numberString: string) => number = Number;  // or String (a pointer to a function)
    handleContentTypeApplicationZip: boolean = false;

    // whether fees should be summed by currency code
    reduceFees: boolean = true;

    // do not delete this line, it is needed for users to be able to define their own fetchImplementation
    fetchImplementation: any;
    AbortError: any;
    FetchError: any;

    validateServerSsl: boolean = true;
    validateClientSsl: boolean = false;

    timeout: Int = 10000;  // milliseconds
    verbose: boolean = false;
    twofa = undefined;  // two-factor authentication (2-FA)

    apiKey: string;
    secret: string;
    uid: string;
    accountId: string;
    login:string;
    password: string;
    privateKey: string;  // a "0x"-prefixed hexstring private key for a wallet
    walletAddress: string;  // a wallet address "0x"-prefixed hexstring
    token: string;  // reserved for HTTP auth in some cases

    balance = {};
    liquidations: Dictionary<Liquidation> = {};
    orderbooks: Dictionary<Ob> = {};
    tickers: Dictionary<Ticker> = {};
    fundingRates: Dictionary<FundingRate> = {};
    bidsasks: Dictionary<Ticker> = {};
    orders: ArrayCache = undefined;
    triggerOrders: ArrayCache = undefined;
    trades: Dictionary<ArrayCache>;
    transactions = {};
    ohlcvs: Dictionary<Dictionary<ArrayCacheByTimestamp>>;
    myLiquidations: Dictionary<Liquidation> = {};
    myTrades: ArrayCache;
    positions: any;
    urls: {
        logo?: string;
        api?: string | Dictionary<string>;
        test?: string | Dictionary<string>;
        www?: string;
        doc?: string[];
        api_management?: string;
        fees?: string;
        referral?: string;
    };

    requiresWeb3: boolean = false;
    requiresEddsa: boolean = false;
    precision: {
        amount: Num,
        price: Num,
        cost?: Num,
        base?: Num,
        quote?: Num,
    } = undefined;

    enableLastJsonResponse: boolean = false;
    enableLastHttpResponse: boolean = true;
    enableLastResponseHeaders: boolean = true;
    last_http_response = undefined;
    last_json_response = undefined;
    last_response_headers = undefined;
    last_request_headers = undefined;
    last_request_body = undefined;
    last_request_url = undefined;
    last_request_path = undefined;

    id: string = 'Exchange';

    markets: Dictionary<any> = undefined;
    has: Dictionary<boolean | 'emulated'>;
    features: Dictionary<Dictionary<any>> = undefined;
    status: {
        status: Str,
        updated: Num,
        eta: Num,
        url: Str,
        info: any,
    } = undefined;

    requiredCredentials: {
        apiKey: Bool,
        secret: Bool,
        uid: Bool,
        login: Bool,
        password: Bool,
        twofa: Bool,  // 2-factor authentication (one-time password key)
        privateKey: Bool,  // a "0x"-prefixed hexstring private key for a wallet
        walletAddress: Bool,  // the wallet address "0x"-prefixed hexstring
        token: Bool,  // reserved for HTTP auth in some cases
    };

    rateLimit: Num = undefined;  // milliseconds
    tokenBucket = undefined;
    throttler = undefined;
    enableRateLimit: boolean = undefined;

    httpExceptions = undefined;

    limits: {
        amount?: MinMax,
        cost?: MinMax,
        leverage?: MinMax,
        price?: MinMax,
    } = undefined;

    fees: {
        trading: {
            tierBased: Bool,
            percentage: Bool,
            taker: Num,
            maker: Num,
        },
        funding: {
            tierBased: Bool,
            percentage: Bool,
            withdraw: {},
            deposit: {},
        },
    };

    markets_by_id: Dictionary<any> = undefined;
    symbols: string[] = undefined;
    ids: string[] = undefined;
    currencies: Currencies = {};

    baseCurrencies = undefined;
    quoteCurrencies = undefined;
    currencies_by_id = undefined;
    codes = undefined;

    reloadingMarkets: boolean = undefined;
    marketsLoading: Promise<Dictionary<any>> = undefined;

    accounts = undefined;
    accountsById = undefined;

    commonCurrencies: Dictionary<string> = undefined;

    hostname: Str = undefined;

    precisionMode: Num = undefined;
    paddingMode: Num = undefined;

    exceptions: Dictionary<string> = {};
    timeframes: Dictionary<number | string> = {};

    version: Str = undefined;

    marketsByAltname: Dictionary<any> = undefined;

    name:Str = undefined;

    lastRestRequestTimestamp:number;

    targetAccount = undefined;

    stablePairs = {};

    httpProxyAgentModule: any = undefined;
    httpsProxyAgentModule: any = undefined;
    socksProxyAgentModule: any = undefined;
    socksProxyAgentModuleChecked: boolean = false;
    proxyDictionaries: any = {};
    proxiesModulesLoading: Promise<any> = undefined;

    // WS/PRO options
    clients: Dictionary<WsClient> = {};
    newUpdates: boolean = true;
    streaming = {};

    alias: boolean = false;

    deepExtend = deepExtend;
    deepExtendSafe = deepExtend;
    isNode = isNode;
    keys = keysFunc;
    values = valuesFunc;
    extend = extend;
    clone = clone;
    flatten = flatten;
    unique = unique;
    indexBy = indexBy;
    indexBySafe = indexBy;
    roundTimeframe = roundTimeframe;
    sortBy = sortBy;
    sortBy2 = sortBy2;
    groupBy = groupBy;
    aggregate = aggregate;
    uuid = uuid;
    unCamelCase = unCamelCase;
    precisionFromString = precisionFromString;
    capitalize = capitalize;
    now = now;
    decimalToPrecision = decimalToPrecision;
    safeValue = safeValue;
    safeValue2 = safeValue2;
    safeString = safeString;
    safeString2 = safeString2;
    safeFloat = safeFloat;
    safeFloat2 = safeFloat2;
    seconds = seconds;
    milliseconds = milliseconds;
    binaryToBase16 = binaryToBase16;
    numberToBE = numberToBE;
    base16ToBinary = base16ToBinary;
    iso8601 = iso8601;
    omit = omit;
    isJsonEncodedObject = isJsonEncodedObject;
    safeInteger = safeInteger;
    sum = sum;
    omitZero = omitZero;
    implodeParams = implodeParams;
    extractParams = extractParams;
    json = json;
    vwap = vwapFunc;
    merge = merge;
    binaryConcat = binaryConcat;
    hash = hash;
    arrayConcat = arrayConcat;
    encode = encode;
    urlencode = urlencode;
    hmac = hmac;
    numberToString = numberToString;
    parseTimeframe = parseTimeframe;
    safeInteger2 = safeInteger2;
    safeStringLower = safeStringLower;
    parse8601 = parse8601;
    yyyymmdd = yyyymmdd;
    safeStringUpper = safeStringUpper;
    safeTimestamp = safeTimestamp;
    binaryConcatArray = binaryConcatArray;
    uuidv1 = uuidv1;
    numberToLE = numberToLE;
    ymdhms = ymdhms;
    yymmdd = yymmdd;
    stringToBase64 = stringToBase64;
    decode = decode;
    uuid22 = uuid22;
    safeIntegerProduct2 = safeIntegerProduct2;
    safeIntegerProduct = safeIntegerProduct;
    binaryToBase58 = binaryToBase58;
    base58ToBinary = base58ToBinary;
    base64ToBinary = base64ToBinary;
    safeTimestamp2 = safeTimestamp2;
    rawencode = rawencode;
    keysort = keysort;
    sort = sort;
    inArray = inArray;
    safeStringLower2 = safeStringLower2;
    safeStringUpper2 = safeStringUpper2;
    isEmpty = isEmpty;
    ordered = ordered;
    filterBy = filterBy;
    uuid16 = uuid16;
    urlencodeWithArrayRepeat = urlencodeWithArrayRepeat;
    microseconds = microseconds;
    binaryToBase64 = binaryToBase64;
    strip = strip;
    toArray = toArray;
    safeFloatN = safeFloatN;
    safeIntegerN = safeIntegerN;
    safeIntegerProductN = safeIntegerProductN;
    safeTimestampN = safeTimestampN;
    safeValueN = safeValueN;
    safeStringN = safeStringN;
    safeStringLowerN = safeStringLowerN;
    safeStringUpperN = safeStringUpperN;
    urlencodeNested = urlencodeNested;
    parseDate = parseDate;
    ymd = ymd;
    base64ToString = base64ToString;
    crc32 = crc32;
    packb = packb;
    urlencodeBase64 = urlencodeBase64;

    constructor (userConfig: ConstructorArgs = {}) {
        Object.assign (this, functions);
        //
        //     if (isNode) {
        //         this.nodeVersion = process.version.match (/\d+\.\d+\.\d+/)[0]
        //         this.userAgent = {
        //             'User-Agent': 'ccxt/' + (Exchange as any).ccxtVersion +
        //                 ' (+https://github.com/ccxt/ccxt)' +
        //                 ' Node.js/' + this.nodeVersion + ' (JavaScript)'
        //         }
        //     }
        //
        this.options = this.getDefaultOptions (); // exchange-specific options if any
        // fetch implementation options (JS only)
        // http properties
        this.headers = {};
        this.origin = '*'; // CORS origin
        // underlying properties
        this.minFundingAddressLength = 1; // used in checkAddress
        this.substituteCommonCurrencyCodes = true;  // reserved
        this.quoteJsonNumbers = true; // treat numbers in json as quoted precise strings
        this.number = Number; // or String (a pointer to a function)
        this.handleContentTypeApplicationZip = false;
        // whether fees should be summed by currency code
        this.reduceFees = true;
        // do not delete this line, it is needed for users to be able to define their own fetchImplementation
        this.fetchImplementation = undefined;
        this.validateServerSsl = true;
        this.validateClientSsl = false;
        // default property values
        this.timeout = 10000; // milliseconds
        this.verbose = false;
        this.twofa = undefined; // two-factor authentication (2FA)
        // default credentials
        this.apiKey = undefined;
        this.secret = undefined;
        this.uid = undefined;
        this.login = undefined;
        this.password = undefined;
        this.privateKey = undefined; // a "0x"-prefixed hexstring private key for a wallet
        this.walletAddress = undefined; // a wallet address "0x"-prefixed hexstring
        this.token = undefined; // reserved for HTTP auth in some cases
        // placeholders for cached data
        this.balance = {};
        this.orderbooks = {};
        this.tickers = {};
        this.liquidations = {};
        this.orders = undefined;
        this.trades = {};
        this.transactions = {};
        this.ohlcvs = {};
        this.myLiquidations = {};
        this.myTrades = undefined;
        this.positions = undefined;
        // web3 and cryptography flags
        this.requiresWeb3 = false;
        this.requiresEddsa = false;
        // response handling flags and properties
        this.lastRestRequestTimestamp = 0;
        this.enableLastJsonResponse = false;
        this.enableLastHttpResponse = true;
        this.enableLastResponseHeaders = true;
        this.last_http_response = undefined;
        this.last_json_response = undefined;
        this.last_response_headers = undefined;
        this.last_request_headers = undefined;
        this.last_request_body = undefined;
        this.last_request_url = undefined;
        this.last_request_path = undefined;
        // camelCase and snake_notation support
        const unCamelCaseProperties = (obj = this) => {
            if (obj !== null) {
                const ownPropertyNames = Object.getOwnPropertyNames (obj);
                for (let i = 0; i < ownPropertyNames.length; i++) {
                    const k = ownPropertyNames[i];
                    this[unCamelCase (k)] = this[k];
                }
                unCamelCaseProperties (Object.getPrototypeOf (obj));
            }
        };
        unCamelCaseProperties ();
        // merge constructor overrides to this instance
        const configEntries = Object.entries (this.describe ()).concat (Object.entries (userConfig));
        for (let i = 0; i < configEntries.length; i++) {
            const [ property, value ] = configEntries[i];
            if (value && Object.getPrototypeOf (value) === Object.prototype) {
                this[property] = this.deepExtend (this[property], value);
            } else {
                this[property] = value;
            }
        }
        // http client options
        const agentOptions = {
            'keepAlive': true,
        };
        // ssl options
        if (!this.validateServerSsl) {
            agentOptions['rejectUnauthorized'] = false;
        }
        // generate old metainfo interface
        const hasKeys = Object.keys (this.has);
        for (let i = 0; i < hasKeys.length; i++) {
            const k = hasKeys[i];
            this['has' + this.capitalize (k)] = !!this.has[k]; // converts 'emulated' to true
        }
        // generate implicit api
        if (this.api) {
            this.defineRestApi (this.api, 'request');
        }
        this.newUpdates = ((this.options as any).newUpdates !== undefined) ? (this.options as any).newUpdates : true;
        this.afterConstruct ();
        if (this.safeBool (userConfig, 'sandbox') || this.safeBool (userConfig, 'testnet')) {
            this.setSandboxMode (true);
        }
    }

    encodeURIComponent (...args) {
        // @ts-expect-error
        return encodeURIComponent (...args);
    }

    checkRequiredVersion (requiredVersion, error = true) {
        let result = true;
        const [ major1, minor1, patch1 ] = requiredVersion.split ('.');
        const [ major2, minor2, patch2 ] = (Exchange as any).ccxtVersion.split ('.');
        const intMajor1 = this.parseToInt (major1);
        const intMinor1 = this.parseToInt (minor1);
        const intPatch1 = this.parseToInt (patch1);
        const intMajor2 = this.parseToInt (major2);
        const intMinor2 = this.parseToInt (minor2);
        const intPatch2 = this.parseToInt (patch2);
        if (intMajor1 > intMajor2) {
            result = false;
        }
        if (intMajor1 === intMajor2) {
            if (intMinor1 > intMinor2) {
                result = false;
            } else if (intMinor1 === intMinor2 && intPatch1 > intPatch2) {
                result = false;
            }
        }
        if (!result) {
            if (error) {
                throw new NotSupported ('Your current version of CCXT is ' + (Exchange as any).ccxtVersion + ', a newer version ' + requiredVersion + ' is required, please, upgrade your version of CCXT');
            } else {
                return error;
            }
        }
        return result;
    }

    throttle (cost = undefined) {
        return this.throttler.throttle (cost);
    }

    initThrottler () {
        this.throttler = new Throttler (this.tokenBucket);
    }

    defineRestApiEndpoint (methodName, uppercaseMethod, lowercaseMethod, camelcaseMethod, path, paths, config = {}) {
        const splitPath = path.split (/[^a-zA-Z0-9]/);
        const camelcaseSuffix = splitPath.map (this.capitalize).join ('');
        const underscoreSuffix = splitPath.map ((x) => x.trim ().toLowerCase ()).filter ((x) => x.length > 0).join ('_');
        const camelcasePrefix = [ paths[0] ].concat (paths.slice (1).map (this.capitalize)).join ('');
        const underscorePrefix = [ paths[0] ].concat (paths.slice (1).map ((x) => x.trim ()).filter ((x) => x.length > 0)).join ('_');
        const camelcase = camelcasePrefix + camelcaseMethod + this.capitalize (camelcaseSuffix);
        const underscore = underscorePrefix + '_' + lowercaseMethod + '_' + underscoreSuffix;
        const typeArgument = (paths.length > 1) ? paths : paths[0];
        // handle call costs here
        const partial = async (params = {}, context = {}) => this[methodName] (path, typeArgument, uppercaseMethod, params, undefined, undefined, config, context);
        // const partial = async (params) => this[methodName] (path, typeArgument, uppercaseMethod, params || {})
        this[camelcase] = partial;
        this[underscore] = partial;
    }

    defineRestApi (api, methodName, paths = []) {
        const keys = Object.keys (api);
        for (let i = 0; i < keys.length; i++) {
            const key = keys[i];
            const value = api[key];
            const uppercaseMethod = key.toUpperCase ();
            const lowercaseMethod = key.toLowerCase ();
            const camelcaseMethod = this.capitalize (lowercaseMethod);
            if (Array.isArray (value)) {
                for (let k = 0; k < value.length; k++) {
                    const path = value[k].trim ();
                    this.defineRestApiEndpoint (methodName, uppercaseMethod, lowercaseMethod, camelcaseMethod, path, paths);
                }
            // the options HTTP method conflicts with the 'options' API url path
            // } else if (key.match (/^(?:get|post|put|delete|options|head|patch)$/i)) {
            } else if (key.match (/^(?:get|post|put|delete|head|patch)$/i)) {
                const endpoints = Object.keys (value);
                for (let j = 0; j < endpoints.length; j++) {
                    const endpoint = endpoints[j];
                    const path = endpoint.trim ();
                    const config = value[endpoint];
                    if (typeof config === 'object') {
                        this.defineRestApiEndpoint (methodName, uppercaseMethod, lowercaseMethod, camelcaseMethod, path, paths, config);
                    } else if (typeof config === 'number') {
                        this.defineRestApiEndpoint (methodName, uppercaseMethod, lowercaseMethod, camelcaseMethod, path, paths, { 'cost': config });
                    } else {
                        throw new NotSupported (this.id + ' defineRestApi() API format is not supported, API leafs must strings, objects or numbers');
                    }
                }
            } else {
                this.defineRestApi (value, methodName, paths.concat ([ key ]));
            }
        }
    }

    log (...args) {
        // eslint-disable-next-line no-console
        console.log (...args);
    }

<<<<<<< HEAD
    httpProxyAgentModule:any = undefined;
    httpsProxyAgentModule:any = undefined;
    socksProxyAgentModule:any = undefined;
    socksProxyAgentModuleChecked:boolean = false;
    proxyDictionaries:any = {};
    proxiesModulesLoading:Promise<any> = undefined

    async loadProxyModules (): Promise<any> {
=======
    async loadProxyModules () {
>>>>>>> 1171a665
        // when loading markets, multiple parallel calls are made, so need one promise
        if (this.proxiesModulesLoading === undefined) {
            this.proxiesModulesLoading = (async () => {
                // we have to handle it with below nested way, because of dynamic
                // import issues (https://github.com/ccxt/ccxt/pull/20687)
                try {
                    // todo: possible sync alternatives: https://stackoverflow.com/questions/51069002/convert-import-to-synchronous
                    this.httpProxyAgentModule = await import (/* webpackIgnore: true */ '../static_dependencies/proxies/http-proxy-agent/index.js');
                    this.httpsProxyAgentModule = await import (/* webpackIgnore: true */ '../static_dependencies/proxies/https-proxy-agent/index.js');
                } catch (e) {
                    // if several users are using those frameworks which cause exceptions,
                    // let them to be able to load modules still, by installing them
                    try {
                        // @ts-ignore
                        this.httpProxyAgentModule = await import (/* webpackIgnore: true */ 'http-proxy-agent');
                        // @ts-ignore
                        this.httpsProxyAgentModule = await import (/* webpackIgnore: true */ 'https-proxy-agent');
                    } catch (err) {
                        // TODO: handle error
                    }
                }
                if (this.socksProxyAgentModuleChecked === false) {
                    try {
                        // @ts-ignore
                        this.socksProxyAgentModule = await import (/* webpackIgnore: true */ 'socks-proxy-agent');
                    } catch (e) {
                        // TODO: handle error
                    }
                    this.socksProxyAgentModuleChecked = true;
                }
            }) ();
        }
        return await this.proxiesModulesLoading;
    }

    setProxyAgents (httpProxy, httpsProxy, socksProxy) {
        let chosenAgent = undefined;
        // in browser-side, proxy modules are not supported in 'fetch/ws' methods
        if (!isNode && (httpProxy || httpsProxy || socksProxy)) {
            throw new NotSupported (this.id + ' - proxies in browser-side projects are not supported. You have several choices: [A] Use `exchange.proxyUrl` property to redirect requests through local/remote cors-proxy server (find sample file named "sample-local-proxy-server-with-cors" in https://github.com/ccxt/ccxt/tree/master/examples/ folder, which can be used for REST requests only) [B] override `exchange.fetch` && `exchange.watch` methods to send requests through your custom proxy');
        }
        if (httpProxy) {
            if (this.httpProxyAgentModule === undefined) {
                throw new NotSupported (this.id + ' you need to load JS proxy modules with `await instance.loadProxyModules()` method at first to use proxies');
            }
            if (!(httpProxy in this.proxyDictionaries)) {
                this.proxyDictionaries[httpProxy] = new this.httpProxyAgentModule.HttpProxyAgent (httpProxy);
            }
            chosenAgent = this.proxyDictionaries[httpProxy];
        } else if (httpsProxy) {
            if (this.httpsProxyAgentModule === undefined) {
                throw new NotSupported (this.id + ' you need to load JS proxy modules with `await instance.loadProxyModules()` method at first to use proxies');
            }
            if (!(httpsProxy in this.proxyDictionaries)) {
                this.proxyDictionaries[httpsProxy] = new this.httpsProxyAgentModule.HttpsProxyAgent (httpsProxy);
            }
            chosenAgent = this.proxyDictionaries[httpsProxy];
            chosenAgent.keepAlive = true;
        } else if (socksProxy) {
            if (this.socksProxyAgentModule === undefined) {
                throw new NotSupported (this.id + ' - to use SOCKS proxy with ccxt, at first you need install module "npm i socks-proxy-agent" and then initialize proxies with `await instance.loadProxyModules()` method');
            }
            if (!(socksProxy in this.proxyDictionaries)) {
                this.proxyDictionaries[socksProxy] = new this.socksProxyAgentModule.SocksProxyAgent (socksProxy);
            }
            chosenAgent = this.proxyDictionaries[socksProxy];
        }
        return chosenAgent;
    }

    async loadHttpProxyAgent (): Promise<any> {
        // for `http://` protocol proxy-urls, we need to load `http` module only on first call
        if (!this.httpAgent) {
            const httpModule = await import (/* webpackIgnore: true */'node:http');
            this.httpAgent = new httpModule.Agent ();
        }
        return this.httpAgent;
    }

    getHttpAgentIfNeeded (url) {
        if (isNode) {
            // only for non-ssl proxy
            if (url.substring (0, 5) === 'ws://') {
                if (this.httpAgent === undefined) {
                    throw new NotSupported (this.id + ' to use proxy with non-ssl ws:// urls, at first run  `await exchange.loadHttpProxyAgent()` method');
                }
                return this.httpAgent;
            }
        }
        return undefined;
    }

    isBinaryMessage (msg) {
        return msg instanceof Uint8Array;
    }

    decodeProtoMsg (data) {
        if (!protobufMexc) {
            throw new NotSupported (this.id + ' requires protobuf to decode messages, please install it with `npm install protobufjs`');
        }
        if (data instanceof Uint8Array) {
            const decoded = (protobufMexc.default as any).PushDataV3ApiWrapper.decode (data);
            const dict = decoded.toJSON ();
            //  {
            //    "channel":"spot@public.kline.v3.api.pb@BTCUSDT@Min1",
            //    "symbol":"BTCUSDT",
            //    "symbolId":"2fb942154ef44a4ab2ef98c8afb6a4a7",
            //    "createTime":"1754737941062",
            //    "publicSpotKline":{
            //       "interval":"Min1",
            //       "windowStart":"1754737920",
            //       "openingPrice":"117317.31",
            //       "closingPrice":"117325.26",
            //       "highestPrice":"117341",
            //       "lowestPrice":"117317.3",
            //       "volume":"3.12599854",
            //       "amount":"366804.43",
            //       "windowEnd":"1754737980"
            //    }
            // }
            return dict;
        }
        return data;
    }

<<<<<<< HEAD


    async fetch (url: string, method: string = 'GET', headers: any = undefined, body: any = undefined): Promise<any> {

=======
    async fetch (url, method = 'GET', headers: any = undefined, body: any = undefined) {
>>>>>>> 1171a665
        // load node-http(s) modules only on first call
        if (isNode) {
            if (!this.nodeHttpModuleLoaded) {
                this.nodeHttpModuleLoaded = true;
                const httpsModule = await import (/* webpackIgnore: true */'node:https');
                this.httpsAgent = new httpsModule.Agent ({ 'keepAlive': true });
            }
        }
        // ##### PROXY & HEADERS #####
        headers = this.extend (this.headers, headers);
        // proxy-url
        const proxyUrl = this.checkProxyUrlSettings (url, method, headers, body);
        let httpProxyAgent = false;
        if (proxyUrl !== undefined) {
            // part only for node-js
            if (isNode) {
                // in node-js we need to set header to *
                headers = this.extend ({ 'Origin': this.origin }, headers);
                // only for http proxy
                if (proxyUrl.substring (0, 5) === 'http:') {
                    await this.loadHttpProxyAgent ();
                    httpProxyAgent = this.httpAgent;
                }
            }
            url = proxyUrl + this.urlEncoderForProxyUrl (url);
        }
        // proxy agents
        const [ httpProxy, httpsProxy, socksProxy ] = this.checkProxySettings (url, method, headers, body);
        this.checkConflictingProxies (httpProxy || httpsProxy || socksProxy, proxyUrl);
        // skip proxies on the browser
        if (isNode) {
            // this is needed in JS, independently whether proxy properties were set or not, we have to load them because of necessity in WS, which would happen beyond 'fetch' method (WS/etc)
            await this.loadProxyModules ();
        }
        const chosenAgent = this.setProxyAgents (httpProxy, httpsProxy, socksProxy);
        // user-agent
        const userAgent = (this.userAgent !== undefined) ? this.userAgent : this.user_agent;
        if (userAgent && isNode) {
            if (typeof userAgent === 'string') {
                headers = this.extend ({ 'User-Agent': userAgent }, headers);
            } else if ((typeof userAgent === 'object') && ('User-Agent' in userAgent)) {
                headers = this.extend (userAgent, headers);
            }
        }
        // set final headers
        headers = this.setHeaders (headers);
        // log
        if (this.verbose) {
            this.log ('fetch Request:\n', this.id, method, url, '\nRequestHeaders:\n', headers, '\nRequestBody:\n', body, '\n');
        }
        // end of proxies & headers
        if (this.fetchImplementation === undefined) {
            if (isNode) {
                if (this.agent === undefined) {
                    this.agent = this.httpsAgent;
                }
                try {
                    const nodeFetchModule = await import (/* webpackIgnore: true */'../static_dependencies/node-fetch/index.js');
                    this.AbortError = nodeFetchModule.AbortError;
                    this.fetchImplementation = nodeFetchModule.default;
                    this.FetchError = nodeFetchModule.FetchError;
                } catch (e) {
                    // some users having issues with dynamic imports (https://github.com/ccxt/ccxt/pull/20687)
                    // so let them to fallback to node's native fetch
                    if (typeof fetch === 'function') {
                        this.fetchImplementation = fetch;
                        // as it's browser-compatible implementation ( https://nodejs.org/dist/latest-v20.x/docs/api/globals.html#fetch )
                        // it throws same error types
                        this.AbortError = DOMException;
                        this.FetchError = TypeError;
                    } else {
                        throw new Error ('Seems, "fetch" function is not available in your node-js version, please use latest node-js version');
                    }
                }
            } else {
                // eslint-disable-next-line
                this.fetchImplementation = (selfIsDefined ()) ? self.fetch : fetch;
                this.AbortError = DOMException;
                this.FetchError = TypeError;
            }
        }
        // fetchImplementation cannot be called on this. in browsers:
        // TypeError Failed to execute 'fetch' on 'Window': Illegal invocation
        const fetchImplementation = this.fetchImplementation;
        const params = { method, headers, body, 'timeout': this.timeout };
        if (this.agent) {
            params['agent'] = this.agent;
        }
        // override agent, if needed
        if (httpProxyAgent) {
            // if proxyUrl is being used, then specifically in nodejs, we need http module, not https
            params['agent'] = httpProxyAgent;
        } else if (chosenAgent) {
            // if http(s)Proxy is being used
            params['agent'] = chosenAgent;
        }
        const controller = new AbortController ();
        params['signal'] = controller.signal;
        const timeout = setTimeout (() => {
            controller.abort ();
        }, this.timeout);
        try {
            const response = await fetchImplementation (url, params);
            clearTimeout (timeout);
            return this.handleRestResponse (response, url, method, headers, body);
        } catch (e) {
            if (e instanceof this.AbortError) {
                throw new RequestTimeout (this.id + ' ' + method + ' ' + url + ' request timed out (' + this.timeout + ' ms)');
            } else if (e instanceof this.FetchError) {
                throw new NetworkError (this.id + ' ' + method + ' ' + url + ' fetch failed');
            }
            throw e;
        }
    }

    parseJson (jsonString) {
        try {
            if (this.isJsonEncodedObject (jsonString)) {
                return JSON.parse (this.onJsonResponse (jsonString));
            }
        } catch (e) {
            // SyntaxError
            return undefined;
        }
    }

    getResponseHeaders (response) {
        const result = {};
        response.headers.forEach ((value, key) => {
            key = key.split ('-').map ((word) => this.capitalize (word)).join ('-');
            result[key] = value;
        });
        return result;
    }

    handleRestResponse (response, url, method = 'GET', requestHeaders = undefined, requestBody = undefined) {
        const responseHeaders = this.getResponseHeaders (response);
        if (this.handleContentTypeApplicationZip && (responseHeaders['Content-Type'] === 'application/zip')) {
            const responseBuffer = response.buffer ();
            if (this.enableLastResponseHeaders) {
                this.last_response_headers = responseHeaders;
            }
            if (this.enableLastHttpResponse) {
                this.last_http_response = responseBuffer;
            }
            if (this.verbose) {
                this.log ('handleRestResponse:\n', this.id, method, url, response.status, response.statusText, '\nResponseHeaders:\n', responseHeaders, 'ZIP redacted', '\n');
            }
            // no error handler needed, because it would not be a zip response in case of an error
            return responseBuffer;
        }
        return response.text ().then ((responseBody) => {
            const bodyText = this.onRestResponse (response.status, response.statusText, url, method, responseHeaders, responseBody, requestHeaders, requestBody);
            const parsedBody = this.parseJson (bodyText);
            if (this.enableLastResponseHeaders) {
                this.last_response_headers = responseHeaders;
            }
            if (this.enableLastHttpResponse) {
                this.last_http_response = responseBody;
            }
            if (this.enableLastJsonResponse) {
                this.last_json_response = parsedBody;
            }
            if (this.verbose) {
                this.log ('handleRestResponse:\n', this.id, method, url, response.status, response.statusText, '\nResponseHeaders:\n', responseHeaders, '\nResponseBody:\n', responseBody, '\n');
            }
            const skipFurtherErrorHandling = this.handleErrors (response.status, response.statusText, url, method, responseHeaders, responseBody, parsedBody, requestHeaders, requestBody);
            if (!skipFurtherErrorHandling) {
                this.handleHttpStatusCode (response.status, response.statusText, url, method, responseBody);
            }
            if (parsedBody && !Array.isArray (parsedBody) && this.returnResponseHeaders) {
                parsedBody['responseHeaders'] = responseHeaders;
            }
            return parsedBody || responseBody;
        });
    }

    onRestResponse (statusCode, statusText, url, method, responseHeaders, responseBody, requestHeaders, requestBody) {
        return responseBody.trim ();
    }

    onJsonResponse (responseBody) {
        return this.quoteJsonNumbers ? responseBody.replace (/":([+.0-9eE-]+)([,}])/g, '":"$1"$2') : responseBody;
    }

    async loadMarketsHelper (reload: boolean = false, params = {}): Promise<Dictionary<any>> {
        if (!reload && this.markets) {
            if (!this.markets_by_id) {
                return this.setMarkets (this.markets);
            }
            return this.markets;
        }
        let currencies = undefined;
        // only call if exchange API provides endpoint (true), thus avoid emulated versions ('emulated')
        if (this.has['fetchCurrencies'] === true) {
            currencies = await this.fetchCurrencies ();
            this.options['cachedCurrencies'] = currencies;
        }
        const markets = await this.fetchMarkets (params);
        if ('cachedCurrencies' in this.options) {
            delete this.options['cachedCurrencies'];
        }
        return this.setMarkets (markets, currencies);
    }

    /**
     * @method
     * @name Exchange#loadMarkets
     * @description Loads and prepares the markets for trading.
     * @param {boolean} reload - If true, the markets will be reloaded from the exchange.
     * @param {object} params - Additional exchange-specific parameters for the request.
     * @returns A promise that resolves to a dictionary of markets.
     * @throws An error if the markets cannot be loaded or prepared.
     * @remarks This method is asynchronous and returns a promise.
     *          It ensures that the markets are only loaded once, even if the method is called multiple times.
     *          If the markets are already loaded and not reloading, the method returns the existing markets.
     *          If the markets are being reloaded, the method waits for the reload to complete before returning the markets.
     *          If an error occurs during the loading or preparation of the markets, the promise is rejected with the error.
     */
    async loadMarkets (reload: boolean = false, params: object = {}): Promise<Dictionary<Market>> {
        if ((reload && !this.reloadingMarkets) || !this.marketsLoading) {
            this.reloadingMarkets = true;
            this.marketsLoading = this.loadMarketsHelper (reload, params).then ((resolved) => {
                this.reloadingMarkets = false;
                return resolved;
            }, (error) => {
                this.reloadingMarkets = false;
                throw error;
            });
        }
        return this.marketsLoading;
    }

    async fetchCurrencies (params = {}): Promise<Currencies> {
        // markets are returned as a list
        // currencies are returned as a dict
        // this is for historical reasons
        // and may be changed for consistency later
        return new Promise ((resolve, reject) => {
            resolve (this.currencies);
        });
    }

    async fetchCurrenciesWs (params = {}): Promise<Currencies> {
        // markets are returned as a list
        // currencies are returned as a dict
        // this is for historical reasons
        // and may be changed for consistency later
        return new Promise ((resolve, reject) => {
            resolve (this.currencies);
        });
    }

    async fetchMarkets (params = {}): Promise<Market[]> {
        // markets are returned as a list
        // currencies are returned as a dict
        // this is for historical reasons
        // and may be changed for consistency later
        return new Promise ((resolve, reject) => {
            resolve (Object.values (this.markets));
        });
    }

    async fetchMarketsWs (params = {}): Promise<Market[]> {
        // markets are returned as a list
        // currencies are returned as a dict
        // this is for historical reasons
        // and may be changed for consistency later
        return new Promise ((resolve, reject) => {
            resolve (Object.values (this.markets));
        });
    }

    checkRequiredDependencies () {

    }

    parseNumber (value, d: Num = undefined): number {
        if (value === undefined) {
            return d;
        } else {
            try {
                // we should handle scientific notation here
                // so if the exchanges returns 1e-8
                // this function will return 0.00000001
                // check https://github.com/ccxt/ccxt/issues/24135
                const numberNormalized = this.numberToString (value);
                if (numberNormalized.indexOf ('e-') > -1) {
                    return this.number (numberToString (parseFloat (numberNormalized)));
                }
                const result = this.number (numberNormalized);
                return Number.isNaN (result) ? d : result;
            } catch (e) {
                return d;
            }
        }
    }

    checkOrderArguments (market, type, side, amount, price, params) {
        if (price === undefined) {
            if (type === 'limit') {
                throw new ArgumentsRequired (this.id + ' createOrder() requires a price argument for a limit order');
            }
        }
        if (amount <= 0) {
            throw new ArgumentsRequired (this.id + ' createOrder() amount should be above 0');
        }
    }

    handleHttpStatusCode (code, reason, url, method, body) {
        const codeAsString = code.toString ();
        if (codeAsString in this.httpExceptions) {
            const ErrorClass = this.httpExceptions[codeAsString];
            throw new ErrorClass (this.id + ' ' + method + ' ' + url + ' ' + codeAsString + ' ' + reason + ' ' + body);
        }
    }

    remove0xPrefix (hexData) {
        if (hexData.slice (0, 2) === '0x') {
            return hexData.slice (2);
        } else {
            return hexData;
        }
    }

    mapToSafeMap (dict) {
        return dict; // wrapper for go
    }

    safeMapToMap (dict) {
        return dict; // wrapper for go
    }

    spawn (method, ...args) {
        const future = Future ();
        // using setTimeout 0 to force the execution to run after the future is returned
        setTimeout (() => {
            method.apply (this, args).then (future.resolve).catch (future.reject);
        }, 0);
        return future;
    }

    delay (timeout, method, ...args) {
        setTimeout (() => {
            this.spawn (method, ...args);
        }, timeout);
    }

    // -----------------------------------------------------------------------
    // -----------------------------------------------------------------------
    // WS/PRO methods

    orderBook (snapshot = {}, depth = Number.MAX_SAFE_INTEGER) {
        return new WsOrderBook (snapshot, depth);
    }

    indexedOrderBook (snapshot = {}, depth = Number.MAX_SAFE_INTEGER) {
        return new IndexedOrderBook (snapshot, depth);
    }

    countedOrderBook (snapshot = {}, depth = Number.MAX_SAFE_INTEGER) {
        return new CountedOrderBook (snapshot, depth);
    }

    handleMessage (client, message) {} // stub to override

    // ping (client: Client) {} // stub to override

    ping (client: Client) {
        return undefined;
    }

    client (url: string): WsClient {
        this.clients = this.clients || {};
        if (!this.clients[url]) {
            const onMessage = this.handleMessage.bind (this);
            const onError = this.onError.bind (this);
            const onClose = this.onClose.bind (this);
            const onConnected = this.onConnected.bind (this);
            // decide client type here: ws / signalr / socketio
            const wsOptions = this.safeValue (this.options, 'ws', {});
            // proxy agents
            const [ httpProxy, httpsProxy, socksProxy ] = this.checkWsProxySettings ();
            const chosenAgent = this.setProxyAgents (httpProxy, httpsProxy, socksProxy);
            // part only for node-js
            const httpProxyAgent = this.getHttpAgentIfNeeded (url);
            // eslint-disable-next-line no-nested-ternary
            const finalAgent = chosenAgent ? chosenAgent : (httpProxyAgent ? httpProxyAgent : this.agent);
            //
            const options = this.deepExtend (this.streaming, {
                'log': this.log ? this.log.bind (this) : this.log,
                'ping': (this as any).ping ? (this as any).ping.bind (this) : (this as any).ping,
                'verbose': this.verbose,
                'throttler': new Throttler (this.tokenBucket),
                // add support for proxies
                'options': {
                    'agent': finalAgent,
                },
                'decompressBinary': this.safeBool (this.options, 'decompressBinary', true),
            }, wsOptions);
            this.clients[url] = new WsClient (url, onMessage, onError, onClose, onConnected, options);
        }
        return this.clients[url];
    }

    watchMultiple (url: string, messageHashes: string[], message = undefined, subscribeHashes = undefined, subscription = undefined) {
        //
        // Without comments the code of this method is short and easy:
        //
        //     const client = this.client (url)
        //     const backoffDelay = 0
        //     const future = client.future (messageHash)
        //     const connected = client.connect (backoffDelay)
        //     connected.then (() => {
        //         if (message && !client.subscriptions[subscribeHash]) {
        //             client.subscriptions[subscribeHash] = true
        //             client.send (message)
        //         }
        //     }).catch ((error) => {})
        //     return future
        //
        // The following is a longer version of this method with comments
        //
        const client = this.client (url) as WsClient;
        // todo: calculate the backoff using the clients cache
        const backoffDelay = 0;
        //
        //  watchOrderBook ---- future ----+---------------+----→ user
        //                                 |               |
        //                                 ↓               ↑
        //                                 |               |
        //                              connect ......→ resolve
        //                                 |               |
        //                                 ↓               ↑
        //                                 |               |
        //                             subscribe -----→ receive
        //
        const future = Future.race (messageHashes.map ((messageHash) => client.future (messageHash)));
        // read and write subscription, this is done before connecting the client
        // to avoid race conditions when other parts of the code read or write to the client.subscriptions
        const missingSubscriptions = [];
        if (subscribeHashes !== undefined) {
            for (let i = 0; i < subscribeHashes.length; i++) {
                const subscribeHash = subscribeHashes[i];
                if (!client.subscriptions[subscribeHash]) {
                    missingSubscriptions.push (subscribeHash);
                    client.subscriptions[subscribeHash] = subscription || true;
                }
            }
        }
        // we intentionally do not use await here to avoid unhandled exceptions
        // the policy is to make sure that 100% of promises are resolved or rejected
        // either with a call to client.resolve or client.reject with
        //  a proper exception class instance
        const connected = client.connect (backoffDelay);
        // the following is executed only if the catch-clause does not
        // catch any connection-level exceptions from the client
        // (connection established successfully)
        if ((subscribeHashes === undefined) || missingSubscriptions.length) {
            connected.then (() => {
                const options = this.safeValue (this.options, 'ws');
                const cost = this.safeValue (options, 'cost', 1);
                if (message) {
                    if (this.enableRateLimit && client.throttle) {
                        // add cost here |
                        //               |
                        //               V
                        client.throttle (cost).then (() => {
                            client.send (message);
                        }).catch ((e) => {
                            for (let i = 0; i < missingSubscriptions.length; i++) {
                                const subscribeHash = missingSubscriptions[i];
                                delete client.subscriptions[subscribeHash];
                            }
                            future.reject (e);
                        });
                    } else {
                        client.send (message)
                            .catch ((e) => {
                                for (let i = 0; i < missingSubscriptions.length; i++) {
                                    const subscribeHash = missingSubscriptions[i];
                                    delete client.subscriptions[subscribeHash];
                                }
                                future.reject (e);
                            });
                    }
                }
            }).catch ((e) => {
                for (let i = 0; i < missingSubscriptions.length; i++) {
                    const subscribeHash = missingSubscriptions[i];
                    delete client.subscriptions[subscribeHash];
                }
                future.reject (e);
            });
        }
        return future;
    }

    watch (url: string, messageHash: string, message = undefined, subscribeHash = undefined, subscription = undefined) {
        //
        // Without comments the code of this method is short and easy:
        //
        //     const client = this.client (url)
        //     const backoffDelay = 0
        //     const future = client.future (messageHash)
        //     const connected = client.connect (backoffDelay)
        //     connected.then (() => {
        //         if (message && !client.subscriptions[subscribeHash]) {
        //             client.subscriptions[subscribeHash] = true
        //             client.send (message)
        //         }
        //     }).catch ((error) => {})
        //     return future
        //
        // The following is a longer version of this method with comments
        //
        const client = this.client (url) as WsClient;
        // todo: calculate the backoff using the clients cache
        const backoffDelay = 0;
        //
        //  watchOrderBook ---- future ----+---------------+----→ user
        //                                 |               |
        //                                 ↓               ↑
        //                                 |               |
        //                              connect ......→ resolve
        //                                 |               |
        //                                 ↓               ↑
        //                                 |               |
        //                             subscribe -----→ receive
        //
        if ((subscribeHash === undefined) && (messageHash in client.futures)) {
            return client.futures[messageHash];
        }
        const future = client.future (messageHash);
        // read and write subscription, this is done before connecting the client
        // to avoid race conditions when other parts of the code read or write to the client.subscriptions
        const clientSubscription = client.subscriptions[subscribeHash];
        if (!clientSubscription) {
            client.subscriptions[subscribeHash] = subscription || true;
        }
        // we intentionally do not use await here to avoid unhandled exceptions
        // the policy is to make sure that 100% of promises are resolved or rejected
        // either with a call to client.resolve or client.reject with
        //  a proper exception class instance
        const connected = client.connect (backoffDelay);
        // the following is executed only if the catch-clause does not
        // catch any connection-level exceptions from the client
        // (connection established successfully)
        if (!clientSubscription) {
            connected.then (() => {
                const options = this.safeValue (this.options, 'ws');
                const cost = this.safeValue (options, 'cost', 1);
                if (message) {
                    if (this.enableRateLimit && client.throttle) {
                        // add cost here |
                        //               |
                        //               V
                        client.throttle (cost).then (() => {
                            client.send (message);
                        }).catch ((e) => {
                            client.onError (e);
                        });
                    } else {
                        client.send (message)
                            .catch ((e) => {
                                client.onError (e);
                            });
                    }
                }
            }).catch ((e) => {
                delete client.subscriptions[subscribeHash];
                future.reject (e);
            });
        }
        return future;
    }

    onConnected (client, message = undefined) {
        // for user hooks
        // console.log ('Connected to', client.url)
    }

    onError (client, error) {
        if ((client.url in this.clients) && (this.clients[client.url].error)) {
            delete this.clients[client.url];
        }
    }

    onClose (client, error) {
        if (client.error) {
            // connection closed due to an error, do nothing
        } else {
            // server disconnected a working connection
            if (this.clients[client.url]) {
                delete this.clients[client.url];
            }
        }
    }

    async close (): Promise<any> {
        // test by running ts/src/pro/test/base/test.close.ts
        await this.sleep (0); // allow other futures to run
        const clients = Object.values (this.clients || {});
        const closedClients = [];
        for (let i = 0; i < clients.length; i++) {
            const client = clients[i] as WsClient;
            client.error = new ExchangeClosedByUser (this.id + ' closedByUser');
            closedClients.push (client.close ());
        }
        for (let i = 0; i < clients.length; i++) {
            const client = clients[i] as WsClient;
            delete this.clients[client.url];
            closedClients.push (client.close ());
        }
        return Promise.all (closedClients);
    }

    async loadOrderBook (client: WsClient, messageHash: string, symbol: string, limit: Int = undefined, params = {}): Promise<any> {  // TODO: Promsie<Orderbook | undefined>
        if (!(symbol in this.orderbooks)) {
            client.reject (new ExchangeError (this.id + ' loadOrderBook() orderbook is not initiated'), messageHash);
            return;
        }
        const maxRetries = this.handleOption ('watchOrderBook', 'snapshotMaxRetries', 3);
        let tries = 0;
        try {
            const stored = this.orderbooks[symbol];
            while (tries < maxRetries) {
                const cache = stored.cache;
                const orderBook = await this.fetchRestOrderBookSafe (symbol, limit, params);
                const index = this.getCacheIndex (orderBook, cache);
                if (index >= 0) {
                    stored.reset (orderBook);
                    this.handleDeltas (stored, cache.slice (index));
                    stored.cache.length = 0;
                    client.resolve (stored, messageHash);
                    return;
                }
                tries++;
            }
            client.reject (new ExchangeError (this.id + ' nonce is behind the cache after ' + maxRetries.toString () + ' tries.'), messageHash);
            delete this.clients[client.url];
        } catch (e) {
            client.reject (e, messageHash);
            await this.loadOrderBook (client, messageHash, symbol, limit, params);
        }
    }

    convertToBigInt (value: string) {
        return BigInt (value); // used on XT
    }

    stringToCharsArray (value: string) {
        return value.split ('');
    }

    valueIsDefined (value: any) {
        return value !== undefined && value !== null;
    }

    arraySlice (array, first, second = undefined) {
        if (second === undefined) {
            return array.slice (first);
        }
        return array.slice (first, second);
    }

    getProperty (obj, property, defaultValue: any = undefined) {
        return (property in obj ? obj[property] : defaultValue);
    }

    setProperty (obj, property, defaultValue: any = undefined) {
        obj[property] = defaultValue;
    }

    axolotl (payload, hexKey, ed25519) {
        return axolotl (payload, hexKey, ed25519);
    }

    fixStringifiedJsonMembers (content: string) {
        // used for instance in bingx
        // when stringified json has members with their values also stringified, like:
        // '{"code":0, "data":{"order":{"orderId":1742968678528512345,"symbol":"BTC-USDT", "takeProfit":"{\"type\":\"TAKE_PROFIT\",\"stopPrice\":43320.1}","reduceOnly":false}}}'
        // we can fix with below manipulations
        // @ts-ignore
        let modifiedContent = content.replaceAll ('\\', '');
        modifiedContent = modifiedContent.replaceAll ('"{', '{');
        modifiedContent = modifiedContent.replaceAll ('}"', '}');
        return modifiedContent;
    }

    ethAbiEncode (types, args) {
        return this.base16ToBinary (ethers.encode (types, args).slice (2));
    }

    ethEncodeStructuredData (domain, messageTypes, messageData) {
        return this.base16ToBinary (TypedDataEncoder.encode (domain, messageTypes, messageData).slice (-132));
    }

    retrieveStarkAccount (signature, accountClassHash, accountProxyClassHash) {
        const privateKey = ethSigToPrivate (signature);
        const publicKey = getStarkKey (privateKey);
        const callData = Starknet.CallData.compile ({
            'implementation': accountClassHash,
            'selector': Starknet.hash.getSelectorFromName ('initialize'),
            'calldata': Starknet.CallData.compile ({
                'signer': publicKey,
                'guardian': '0',
            }),
        });
        const address = Starknet.hash.calculateContractAddressFromHash (
            publicKey,
            accountProxyClassHash,
            callData,
            0
        );
        return {
            privateKey,
            publicKey,
            address,
        };
    }

    starknetEncodeStructuredData (domain, messageTypes, messageData, address) {
        const types = Object.keys (messageTypes);
        if (types.length > 1) {
            throw new NotSupported (this.id + ' starknetEncodeStructuredData only support single type');
        }
        const request = {
            'domain': domain,
            'primaryType': types[0],
            'types': this.extend ({
                'StarkNetDomain': [
                    { 'name': 'name', 'type': 'felt' },
                    { 'name': 'chainId', 'type': 'felt' },
                    { 'name': 'version', 'type': 'felt' },
                ],
            }, messageTypes),
            'message': messageData,
        };
        const msgHash = Starknet.typedData.getMessageHash (request, address);
        return msgHash;
    }

    starknetSign (msgHash, pri) {
        // TODO: unify to ecdsa
        const signature = starknetCurveSign (msgHash.replace ('0x', ''), pri.slice (-64));
        return this.json ([ signature.r.toString (), signature.s.toString () ]);
    }

<<<<<<< HEAD
    async getZKContractSignatureObj (seed: Str, params = {}): Promise<string> {
        const formattedSlotId = BigInt ('0x' + this.remove0xPrefix (this.hash (this.encode(this.safeString (params, 'slotId')), sha256, 'hex'))).toString ();
        const formattedNonce = BigInt ('0x' + this.remove0xPrefix (this.hash (this.encode(this.safeString (params, 'nonce')), sha256, 'hex'))).toString ();
=======
    async getZKContractSignatureObj (seed, params = {}) {
        const formattedSlotId = BigInt ('0x' + this.remove0xPrefix (this.hash (this.encode (this.safeString (params, 'slotId')), sha256, 'hex'))).toString ();
        const formattedNonce = BigInt ('0x' + this.remove0xPrefix (this.hash (this.encode (this.safeString (params, 'nonce')), sha256, 'hex'))).toString ();
>>>>>>> 1171a665
        const formattedUint64 = '18446744073709551615';
        const formattedUint32 = '4294967295';
        const accountId = parseInt (Precise.stringMod (this.safeString (params, 'accountId'), formattedUint32), 10);
        const slotId = parseInt (Precise.stringDiv (Precise.stringMod (formattedSlotId, formattedUint64), formattedUint32), 10);
        const nonce = parseInt (Precise.stringMod (formattedNonce, formattedUint32), 10);
        await init ();
        const _signer = zklink.newRpcSignerWithProvider ({});
        await _signer.initZklinkSigner (seed);
        const tx_builder = new zklink.ContractBuilder (
            accountId,
            0,
            slotId,
            nonce,
            this.safeInteger (params, 'pairId'),
            Precise.stringMul (this.safeString (params, 'size'), '1e18'),
            Precise.stringMul (this.safeString (params, 'price'), '1e18'),
            this.safeString (params, 'direction') === 'BUY',
            parseInt (Precise.stringMul (this.safeString (params, 'makerFeeRate'), '10000')),
            parseInt (Precise.stringMul (this.safeString (params, 'takerFeeRate'), '10000')),
            false
        );
        const contractor = zklink.newContract (tx_builder);
        // const signer = ZkLinkSigner.ethSig(seed);
        // const signer = new Signer(seed);
        contractor?.sign (_signer?.getZkLinkSigner ());
        const tx = contractor.jsValue ();
        const zkSign = tx?.signature?.signature;
        return zkSign;
    }

    async getZKTransferSignatureObj (seed: Str, params = {}): Promise<string> {
        await init ();
        const _signer = zklink.newRpcSignerWithProvider ({});
        await _signer.initZklinkSigner (seed);
        let nonce = this.safeString (params, 'nonce', '0');
        if (this.safeBool (params, 'isContract') === true) {
            const formattedUint32 = '4294967295';
            const formattedNonce = BigInt ('0x' + this.remove0xPrefix (this.hash (this.encode (nonce), sha256, 'hex'))).toString ();
            nonce = Precise.stringMod (formattedNonce, formattedUint32);
        }
        const tx_builder = new zklink.TransferBuilder (
            this.safeNumber (params, 'zkAccountId', 0),
            this.safeString (params, 'receiverAddress'),
            this.safeNumber (params, 'subAccountId', 0),
            this.safeNumber (params, 'receiverSubAccountId', 0),
            this.safeNumber (params, 'tokenId', 0),
            this.safeString (params, 'fee', '0'),
            this.safeString (params, 'amount', '0'),
            this.parseToInt (nonce),
            this.safeNumber (params, 'timestampSeconds', 0)
        );
        const contractor = zklink.newTransfer (tx_builder);
        // const signer = ZkLinkSigner.ethSig(seed);
        // const signer = new Signer(seed);
        contractor?.sign (_signer?.getZkLinkSigner ());
        const tx = contractor.jsValue ();
        const zkSign = tx?.signature?.signature;
        return zkSign;
    }

    intToBase16 (elem): string {
        return elem.toString (16);
    }

    extendExchangeOptions (newOptions: Dict) {
        this.options = this.extend (this.options, newOptions);
    }

    createSafeDictionary () {
        return {};
    }

    convertToSafeDictionary (dict) {
        return dict;
    }

    randomBytes (length: number) {
        const rng = new SecureRandom ();
        const x:number[] = [];
        x.length = length;
        rng.nextBytes (x);
        return Buffer.from (x).toString ('hex');
    }

    randNumber (size: number) {
        let number = '';
        for (let i = 0; i < size; i++) {
            number += Math.floor (Math.random () * 10);
        }
        return parseInt (number, 10);
    }

    binaryLength (binary: Uint8Array) {
        return binary.length;
    }

    /* eslint-enable */
    // ------------------------------------------------------------------------

    // ########################################################################
    // ########################################################################
    // ########################################################################
    // ########################################################################
    // ########                        ########                        ########
    // ########                        ########                        ########
    // ########                        ########                        ########
    // ########                        ########                        ########
    // ########        ########################        ########################
    // ########        ########################        ########################
    // ########        ########################        ########################
    // ########        ########################        ########################
    // ########                        ########                        ########
    // ########                        ########                        ########
    // ########                        ########                        ########
    // ########                        ########                        ########
    // ########################################################################
    // ########################################################################
    // ########################################################################
    // ########################################################################
    // ########        ########        ########                        ########
    // ########        ########        ########                        ########
    // ########        ########        ########                        ########
    // ########        ########        ########                        ########
    // ################        ########################        ################
    // ################        ########################        ################
    // ################        ########################        ################
    // ################        ########################        ################
    // ########        ########        ################        ################
    // ########        ########        ################        ################
    // ########        ########        ################        ################
    // ########        ########        ################        ################
    // ########################################################################
    // ########################################################################
    // ########################################################################
    // ########################################################################

    // ------------------------------------------------------------------------
    // METHODS BELOW THIS LINE ARE TRANSPILED FROM JAVASCRIPT TO PYTHON AND PHP

    describe (): any {
        return {
            'id': undefined,
            'name': undefined,
            'countries': undefined,
            'enableRateLimit': true,
            'rateLimit': 2000, // milliseconds = seconds * 1000
            'timeout': this.timeout, // milliseconds = seconds * 1000
            'certified': false, // if certified by the CCXT dev team
            'pro': false, // if it is integrated with CCXT Pro for WebSocket support
            'alias': false, // whether this exchange is an alias to another exchange
            'dex': false,
            'has': {
                'publicAPI': true,
                'privateAPI': true,
                'CORS': undefined,
                'sandbox': undefined,
                'spot': undefined,
                'margin': undefined,
                'swap': undefined,
                'future': undefined,
                'option': undefined,
                'addMargin': undefined,
                'borrowCrossMargin': undefined,
                'borrowIsolatedMargin': undefined,
                'borrowMargin': undefined,
                'cancelAllOrders': undefined,
                'cancelAllOrdersWs': undefined,
                'cancelOrder': true,
                'cancelOrderWs': undefined,
                'cancelOrders': undefined,
                'cancelOrdersWs': undefined,
                'closeAllPositions': undefined,
                'closePosition': undefined,
                'createDepositAddress': undefined,
                'createLimitBuyOrder': undefined,
                'createLimitBuyOrderWs': undefined,
                'createLimitOrder': true,
                'createLimitOrderWs': undefined,
                'createLimitSellOrder': undefined,
                'createLimitSellOrderWs': undefined,
                'createMarketBuyOrder': undefined,
                'createMarketBuyOrderWs': undefined,
                'createMarketBuyOrderWithCost': undefined,
                'createMarketBuyOrderWithCostWs': undefined,
                'createMarketOrder': true,
                'createMarketOrderWs': true,
                'createMarketOrderWithCost': undefined,
                'createMarketOrderWithCostWs': undefined,
                'createMarketSellOrder': undefined,
                'createMarketSellOrderWs': undefined,
                'createMarketSellOrderWithCost': undefined,
                'createMarketSellOrderWithCostWs': undefined,
                'createOrder': true,
                'createOrderWs': undefined,
                'createOrders': undefined,
                'createOrderWithTakeProfitAndStopLoss': undefined,
                'createOrderWithTakeProfitAndStopLossWs': undefined,
                'createPostOnlyOrder': undefined,
                'createPostOnlyOrderWs': undefined,
                'createReduceOnlyOrder': undefined,
                'createReduceOnlyOrderWs': undefined,
                'createStopLimitOrder': undefined,
                'createStopLimitOrderWs': undefined,
                'createStopLossOrder': undefined,
                'createStopLossOrderWs': undefined,
                'createStopMarketOrder': undefined,
                'createStopMarketOrderWs': undefined,
                'createStopOrder': undefined,
                'createStopOrderWs': undefined,
                'createTakeProfitOrder': undefined,
                'createTakeProfitOrderWs': undefined,
                'createTrailingAmountOrder': undefined,
                'createTrailingAmountOrderWs': undefined,
                'createTrailingPercentOrder': undefined,
                'createTrailingPercentOrderWs': undefined,
                'createTriggerOrder': undefined,
                'createTriggerOrderWs': undefined,
                'deposit': undefined,
                'editOrder': 'emulated',
                'editOrders': undefined,
                'editOrderWs': undefined,
                'fetchAccounts': undefined,
                'fetchBalance': true,
                'fetchBalanceWs': undefined,
                'fetchBidsAsks': undefined,
                'fetchBorrowInterest': undefined,
                'fetchBorrowRate': undefined,
                'fetchBorrowRateHistories': undefined,
                'fetchBorrowRateHistory': undefined,
                'fetchBorrowRates': undefined,
                'fetchBorrowRatesPerSymbol': undefined,
                'fetchCanceledAndClosedOrders': undefined,
                'fetchCanceledOrders': undefined,
                'fetchClosedOrder': undefined,
                'fetchClosedOrders': undefined,
                'fetchClosedOrdersWs': undefined,
                'fetchConvertCurrencies': undefined,
                'fetchConvertQuote': undefined,
                'fetchConvertTrade': undefined,
                'fetchConvertTradeHistory': undefined,
                'fetchCrossBorrowRate': undefined,
                'fetchCrossBorrowRates': undefined,
                'fetchCurrencies': 'emulated',
                'fetchCurrenciesWs': 'emulated',
                'fetchDeposit': undefined,
                'fetchDepositAddress': undefined,
                'fetchDepositAddresses': undefined,
                'fetchDepositAddressesByNetwork': undefined,
                'fetchDeposits': undefined,
                'fetchDepositsWithdrawals': undefined,
                'fetchDepositsWs': undefined,
                'fetchDepositWithdrawFee': undefined,
                'fetchDepositWithdrawFees': undefined,
                'fetchFundingHistory': undefined,
                'fetchFundingRate': undefined,
                'fetchFundingRateHistory': undefined,
                'fetchFundingInterval': undefined,
                'fetchFundingIntervals': undefined,
                'fetchFundingRates': undefined,
                'fetchGreeks': undefined,
                'fetchIndexOHLCV': undefined,
                'fetchIsolatedBorrowRate': undefined,
                'fetchIsolatedBorrowRates': undefined,
                'fetchMarginAdjustmentHistory': undefined,
                'fetchIsolatedPositions': undefined,
                'fetchL2OrderBook': true,
                'fetchL3OrderBook': undefined,
                'fetchLastPrices': undefined,
                'fetchLedger': undefined,
                'fetchLedgerEntry': undefined,
                'fetchLeverage': undefined,
                'fetchLeverages': undefined,
                'fetchLeverageTiers': undefined,
                'fetchLiquidations': undefined,
                'fetchLongShortRatio': undefined,
                'fetchLongShortRatioHistory': undefined,
                'fetchMarginMode': undefined,
                'fetchMarginModes': undefined,
                'fetchMarketLeverageTiers': undefined,
                'fetchMarkets': true,
                'fetchMarketsWs': undefined,
                'fetchMarkOHLCV': undefined,
                'fetchMyLiquidations': undefined,
                'fetchMySettlementHistory': undefined,
                'fetchMyTrades': undefined,
                'fetchMyTradesWs': undefined,
                'fetchOHLCV': undefined,
                'fetchOHLCVWs': undefined,
                'fetchOpenInterest': undefined,
                'fetchOpenInterests': undefined,
                'fetchOpenInterestHistory': undefined,
                'fetchOpenOrder': undefined,
                'fetchOpenOrders': undefined,
                'fetchOpenOrdersWs': undefined,
                'fetchOption': undefined,
                'fetchOptionChain': undefined,
                'fetchOrder': undefined,
                'fetchOrderBook': true,
                'fetchOrderBooks': undefined,
                'fetchOrderBookWs': undefined,
                'fetchOrders': undefined,
                'fetchOrdersByStatus': undefined,
                'fetchOrdersWs': undefined,
                'fetchOrderTrades': undefined,
                'fetchOrderWs': undefined,
                'fetchPosition': undefined,
                'fetchPositionHistory': undefined,
                'fetchPositionsHistory': undefined,
                'fetchPositionWs': undefined,
                'fetchPositionMode': undefined,
                'fetchPositions': undefined,
                'fetchPositionsWs': undefined,
                'fetchPositionsForSymbol': undefined,
                'fetchPositionsForSymbolWs': undefined,
                'fetchPositionsRisk': undefined,
                'fetchPremiumIndexOHLCV': undefined,
                'fetchSettlementHistory': undefined,
                'fetchStatus': undefined,
                'fetchTicker': true,
                'fetchTickerWs': undefined,
                'fetchTickers': undefined,
                'fetchMarkPrices': undefined,
                'fetchTickersWs': undefined,
                'fetchTime': undefined,
                'fetchTrades': true,
                'fetchTradesWs': undefined,
                'fetchTradingFee': undefined,
                'fetchTradingFees': undefined,
                'fetchTradingFeesWs': undefined,
                'fetchTradingLimits': undefined,
                'fetchTransactionFee': undefined,
                'fetchTransactionFees': undefined,
                'fetchTransactions': undefined,
                'fetchTransfer': undefined,
                'fetchTransfers': undefined,
                'fetchUnderlyingAssets': undefined,
                'fetchVolatilityHistory': undefined,
                'fetchWithdrawAddresses': undefined,
                'fetchWithdrawal': undefined,
                'fetchWithdrawals': undefined,
                'fetchWithdrawalsWs': undefined,
                'fetchWithdrawalWhitelist': undefined,
                'reduceMargin': undefined,
                'repayCrossMargin': undefined,
                'repayIsolatedMargin': undefined,
                'setLeverage': undefined,
                'setMargin': undefined,
                'setMarginMode': undefined,
                'setPositionMode': undefined,
                'signIn': undefined,
                'transfer': undefined,
                'watchBalance': undefined,
                'watchMyTrades': undefined,
                'watchOHLCV': undefined,
                'watchOHLCVForSymbols': undefined,
                'watchOrderBook': undefined,
                'watchBidsAsks': undefined,
                'watchOrderBookForSymbols': undefined,
                'watchOrders': undefined,
                'watchOrdersForSymbols': undefined,
                'watchPosition': undefined,
                'watchPositions': undefined,
                'watchStatus': undefined,
                'watchTicker': undefined,
                'watchTickers': undefined,
                'watchTrades': undefined,
                'watchTradesForSymbols': undefined,
                'watchLiquidations': undefined,
                'watchLiquidationsForSymbols': undefined,
                'watchMyLiquidations': undefined,
                'unWatchOrders': undefined,
                'unWatchTrades': undefined,
                'unWatchTradesForSymbols': undefined,
                'unWatchOHLCVForSymbols': undefined,
                'unWatchOrderBookForSymbols': undefined,
                'unWatchPositions': undefined,
                'unWatchOrderBook': undefined,
                'unWatchTickers': undefined,
                'unWatchMyTrades': undefined,
                'unWatchTicker': undefined,
                'unWatchOHLCV': undefined,
                'watchMyLiquidationsForSymbols': undefined,
                'withdraw': undefined,
                'ws': undefined,
            },
            'urls': {
                'logo': undefined,
                'api': undefined,
                'www': undefined,
                'doc': undefined,
                'fees': undefined,
            },
            'api': undefined,
            'requiredCredentials': {
                'apiKey': true,
                'secret': true,
                'uid': false,
                'accountId': false,
                'login': false,
                'password': false,
                'twofa': false, // 2-factor authentication (one-time password key)
                'privateKey': false, // a "0x"-prefixed hexstring private key for a wallet
                'walletAddress': false, // the wallet address "0x"-prefixed hexstring
                'token': false, // reserved for HTTP auth in some cases
            },
            'markets': undefined, // to be filled manually or by fetchMarkets
            'currencies': {}, // to be filled manually or by fetchMarkets
            'timeframes': undefined, // redefine if the exchange has.fetchOHLCV
            'fees': {
                'trading': {
                    'tierBased': undefined,
                    'percentage': undefined,
                    'taker': undefined,
                    'maker': undefined,
                },
                'funding': {
                    'tierBased': undefined,
                    'percentage': undefined,
                    'withdraw': {},
                    'deposit': {},
                },
            },
            'status': {
                'status': 'ok',
                'updated': undefined,
                'eta': undefined,
                'url': undefined,
            },
            'exceptions': undefined,
            'httpExceptions': {
                '422': ExchangeError,
                '418': DDoSProtection,
                '429': RateLimitExceeded,
                '404': ExchangeNotAvailable,
                '409': ExchangeNotAvailable,
                '410': ExchangeNotAvailable,
                '451': ExchangeNotAvailable,
                '500': ExchangeNotAvailable,
                '501': ExchangeNotAvailable,
                '502': ExchangeNotAvailable,
                '520': ExchangeNotAvailable,
                '521': ExchangeNotAvailable,
                '522': ExchangeNotAvailable,
                '525': ExchangeNotAvailable,
                '526': ExchangeNotAvailable,
                '400': ExchangeNotAvailable,
                '403': ExchangeNotAvailable,
                '405': ExchangeNotAvailable,
                '503': ExchangeNotAvailable,
                '530': ExchangeNotAvailable,
                '408': RequestTimeout,
                '504': RequestTimeout,
                '401': AuthenticationError,
                '407': AuthenticationError,
                '511': AuthenticationError,
            },
            'commonCurrencies': {
                'XBT': 'BTC',
                'BCHSV': 'BSV',
            },
            'precisionMode': TICK_SIZE,
            'paddingMode': NO_PADDING,
            'limits': {
                'leverage': { 'min': undefined, 'max': undefined },
                'amount': { 'min': undefined, 'max': undefined },
                'price': { 'min': undefined, 'max': undefined },
                'cost': { 'min': undefined, 'max': undefined },
            },
        };
    }

    safeBoolN (dictionaryOrList, keys: IndexType[], defaultValue: boolean = undefined): boolean | undefined {
        /**
         * @ignore
         * @method
         * @description safely extract boolean value from dictionary or list
         * @returns {bool | undefined}
         */
        const value = this.safeValueN (dictionaryOrList, keys, defaultValue);
        if (typeof value === 'boolean') {
            return value;
        }
        return defaultValue;
    }

    safeBool2 (dictionary, key1: IndexType, key2: IndexType, defaultValue: boolean = undefined): boolean | undefined {
        /**
         * @ignore
         * @method
         * @description safely extract boolean value from dictionary or list
         * @returns {bool | undefined}
         */
        return this.safeBoolN (dictionary, [ key1, key2 ], defaultValue);
    }

    safeBool (dictionary, key: IndexType, defaultValue: boolean = undefined): boolean | undefined {
        /**
         * @ignore
         * @method
         * @description safely extract boolean value from dictionary or list
         * @returns {bool | undefined}
         */
        return this.safeBoolN (dictionary, [ key ], defaultValue);
    }

    safeDictN (dictionaryOrList, keys: IndexType[], defaultValue: Dictionary<any> = undefined): Dictionary<any> | undefined {
        /**
         * @ignore
         * @method
         * @description safely extract a dictionary from dictionary or list
         * @returns {object | undefined}
         */
        const value = this.safeValueN (dictionaryOrList, keys, defaultValue);
        if (value === undefined) {
            return defaultValue;
        }
        if ((typeof value === 'object')) {
            if (!Array.isArray (value)) {
                return value;
            }
        }
        return defaultValue;
    }

    safeDict (dictionary, key: IndexType, defaultValue: Dictionary<any> = undefined): Dictionary<any> | undefined {
        /**
         * @ignore
         * @method
         * @description safely extract a dictionary from dictionary or list
         * @returns {object | undefined}
         */
        return this.safeDictN (dictionary, [ key ], defaultValue);
    }

    safeDict2 (dictionary, key1: IndexType, key2: string, defaultValue: Dictionary<any> = undefined): Dictionary<any> | undefined {
        /**
         * @ignore
         * @method
         * @description safely extract a dictionary from dictionary or list
         * @returns {object | undefined}
         */
        return this.safeDictN (dictionary, [ key1, key2 ], defaultValue);
    }

    safeListN (dictionaryOrList, keys: IndexType[], defaultValue: any[] = undefined): any[] | undefined {
        /**
         * @ignore
         * @method
         * @description safely extract an Array from dictionary or list
         * @returns {Array | undefined}
         */
        const value = this.safeValueN (dictionaryOrList, keys, defaultValue);
        if (value === undefined) {
            return defaultValue;
        }
        if (Array.isArray (value)) {
            return value;
        }
        return defaultValue;
    }

    safeList2 (dictionaryOrList, key1: IndexType, key2: string, defaultValue: any[] = undefined): any[] | undefined {
        /**
         * @ignore
         * @method
         * @description safely extract an Array from dictionary or list
         * @returns {Array | undefined}
         */
        return this.safeListN (dictionaryOrList, [ key1, key2 ], defaultValue);
    }

    safeList (dictionaryOrList, key: IndexType, defaultValue: any[] = undefined): any[] | undefined {
        /**
         * @ignore
         * @method
         * @description safely extract an Array from dictionary or list
         * @returns {Array | undefined}
         */
        return this.safeListN (dictionaryOrList, [ key ], defaultValue);
    }

    handleDeltas (orderbook, deltas) {
        for (let i = 0; i < deltas.length; i++) {
            this.handleDelta (orderbook, deltas[i]);
        }
    }

    handleDelta (bookside, delta) {
        throw new NotSupported (this.id + ' handleDelta not supported yet');
    }

    handleDeltasWithKeys (bookSide: any, deltas, priceKey: IndexType = 0, amountKey: IndexType = 1, countOrIdKey: IndexType = 2) {
        for (let i = 0; i < deltas.length; i++) {
            const bidAsk = this.parseBidAsk (deltas[i], priceKey, amountKey, countOrIdKey);
            bookSide.storeArray (bidAsk);
        }
    }

    getCacheIndex (orderbook, deltas) {
        // return the first index of the cache that can be applied to the orderbook or -1 if not possible
        return -1;
    }

    arraysConcat (arraysOfArrays: any[]) {
        let result = [];
        for (let i = 0; i < arraysOfArrays.length; i++) {
            result = this.arrayConcat (result, arraysOfArrays[i]);
        }
        return result;
    }

    findTimeframe (timeframe, timeframes = undefined) {
        if (timeframes === undefined) {
            timeframes = this.timeframes;
        }
        const keys = Object.keys (timeframes);
        for (let i = 0; i < keys.length; i++) {
            const key = keys[i];
            if (timeframes[key] === timeframe) {
                return key;
            }
        }
        return undefined;
    }

    checkProxyUrlSettings (url: Str = undefined, method: Str = undefined, headers = undefined, body = undefined) {
        const usedProxies = [];
        let proxyUrl = undefined;
        if (this.proxyUrl !== undefined) {
            usedProxies.push ('proxyUrl');
            proxyUrl = this.proxyUrl;
        }
        if (this.proxy_url !== undefined) {
            usedProxies.push ('proxy_url');
            proxyUrl = this.proxy_url;
        }
        if (this.proxyUrlCallback !== undefined) {
            usedProxies.push ('proxyUrlCallback');
            proxyUrl = this.proxyUrlCallback (url, method, headers, body);
        }
        if (this.proxy_url_callback !== undefined) {
            usedProxies.push ('proxy_url_callback');
            proxyUrl = this.proxy_url_callback (url, method, headers, body);
        }
        // backwards-compatibility
        if (this.proxy !== undefined) {
            usedProxies.push ('proxy');
            if (typeof this.proxy === 'function') {
                proxyUrl = this.proxy (url, method, headers, body);
            } else {
                proxyUrl = this.proxy;
            }
        }
        const length = usedProxies.length;
        if (length > 1) {
            const joinedProxyNames = usedProxies.join (',');
            throw new InvalidProxySettings (this.id + ' you have multiple conflicting proxy settings (' + joinedProxyNames + '), please use only one from : proxyUrl, proxy_url, proxyUrlCallback, proxy_url_callback');
        }
        return proxyUrl;
    }

    urlEncoderForProxyUrl (targetUrl: string) {
        // to be overriden
        const includesQuery = targetUrl.indexOf ('?') >= 0;
        const finalUrl = includesQuery ? this.encodeURIComponent (targetUrl) : targetUrl;
        return finalUrl;
    }

    checkProxySettings (url: Str = undefined, method: Str = undefined, headers = undefined, body = undefined) {
        const usedProxies = [];
        let httpProxy = undefined;
        let httpsProxy = undefined;
        let socksProxy = undefined;
        // httpProxy
        const isHttpProxyDefined = this.valueIsDefined (this.httpProxy);
        const isHttp_proxy_defined = this.valueIsDefined (this.http_proxy);
        if (isHttpProxyDefined || isHttp_proxy_defined) {
            usedProxies.push ('httpProxy');
            httpProxy = isHttpProxyDefined ? this.httpProxy : this.http_proxy;
        }
        const ishttpProxyCallbackDefined = this.valueIsDefined (this.httpProxyCallback);
        const ishttp_proxy_callback_defined = this.valueIsDefined (this.http_proxy_callback);
        if (ishttpProxyCallbackDefined || ishttp_proxy_callback_defined) {
            usedProxies.push ('httpProxyCallback');
            httpProxy = ishttpProxyCallbackDefined ? this.httpProxyCallback (url, method, headers, body) : this.http_proxy_callback (url, method, headers, body);
        }
        // httpsProxy
        const isHttpsProxyDefined = this.valueIsDefined (this.httpsProxy);
        const isHttps_proxy_defined = this.valueIsDefined (this.https_proxy);
        if (isHttpsProxyDefined || isHttps_proxy_defined) {
            usedProxies.push ('httpsProxy');
            httpsProxy = isHttpsProxyDefined ? this.httpsProxy : this.https_proxy;
        }
        const ishttpsProxyCallbackDefined = this.valueIsDefined (this.httpsProxyCallback);
        const ishttps_proxy_callback_defined = this.valueIsDefined (this.https_proxy_callback);
        if (ishttpsProxyCallbackDefined || ishttps_proxy_callback_defined) {
            usedProxies.push ('httpsProxyCallback');
            httpsProxy = ishttpsProxyCallbackDefined ? this.httpsProxyCallback (url, method, headers, body) : this.https_proxy_callback (url, method, headers, body);
        }
        // socksProxy
        const isSocksProxyDefined = this.valueIsDefined (this.socksProxy);
        const isSocks_proxy_defined = this.valueIsDefined (this.socks_proxy);
        if (isSocksProxyDefined || isSocks_proxy_defined) {
            usedProxies.push ('socksProxy');
            socksProxy = isSocksProxyDefined ? this.socksProxy : this.socks_proxy;
        }
        const issocksProxyCallbackDefined = this.valueIsDefined (this.socksProxyCallback);
        const issocks_proxy_callback_defined = this.valueIsDefined (this.socks_proxy_callback);
        if (issocksProxyCallbackDefined || issocks_proxy_callback_defined) {
            usedProxies.push ('socksProxyCallback');
            socksProxy = issocksProxyCallbackDefined ? this.socksProxyCallback (url, method, headers, body) : this.socks_proxy_callback (url, method, headers, body);
        }
        // check
        const length = usedProxies.length;
        if (length > 1) {
            const joinedProxyNames = usedProxies.join (',');
            throw new InvalidProxySettings (this.id + ' you have multiple conflicting proxy settings (' + joinedProxyNames + '), please use only one from: httpProxy, httpsProxy, httpProxyCallback, httpsProxyCallback, socksProxy, socksProxyCallback');
        }
        return [ httpProxy, httpsProxy, socksProxy ];
    }

    checkWsProxySettings () {
        const usedProxies = [];
        let wsProxy = undefined;
        let wssProxy = undefined;
        let wsSocksProxy = undefined;
        // ws proxy
        const isWsProxyDefined = this.valueIsDefined (this.wsProxy);
        const is_ws_proxy_defined = this.valueIsDefined (this.ws_proxy);
        if (isWsProxyDefined || is_ws_proxy_defined) {
            usedProxies.push ('wsProxy');
            wsProxy = (isWsProxyDefined) ? this.wsProxy : this.ws_proxy;
        }
        // wss proxy
        const isWssProxyDefined = this.valueIsDefined (this.wssProxy);
        const is_wss_proxy_defined = this.valueIsDefined (this.wss_proxy);
        if (isWssProxyDefined || is_wss_proxy_defined) {
            usedProxies.push ('wssProxy');
            wssProxy = (isWssProxyDefined) ? this.wssProxy : this.wss_proxy;
        }
        // ws socks proxy
        const isWsSocksProxyDefined = this.valueIsDefined (this.wsSocksProxy);
        const is_ws_socks_proxy_defined = this.valueIsDefined (this.ws_socks_proxy);
        if (isWsSocksProxyDefined || is_ws_socks_proxy_defined) {
            usedProxies.push ('wsSocksProxy');
            wsSocksProxy = (isWsSocksProxyDefined) ? this.wsSocksProxy : this.ws_socks_proxy;
        }
        // check
        const length = usedProxies.length;
        if (length > 1) {
            const joinedProxyNames = usedProxies.join (',');
            throw new InvalidProxySettings (this.id + ' you have multiple conflicting proxy settings (' + joinedProxyNames + '), please use only one from: wsProxy, wssProxy, wsSocksProxy');
        }
        return [ wsProxy, wssProxy, wsSocksProxy ];
    }

    checkConflictingProxies (proxyAgentSet, proxyUrlSet) {
        if (proxyAgentSet && proxyUrlSet) {
            throw new InvalidProxySettings (this.id + ' you have multiple conflicting proxy settings, please use only one from : proxyUrl, httpProxy, httpsProxy, socksProxy');
        }
    }

    checkAddress (address: Str = undefined): Str {
        if (address === undefined) {
            throw new InvalidAddress (this.id + ' address is undefined');
        }
        // check the address is not the same letter like 'aaaaa' nor too short nor has a space
        const uniqChars = (this.unique (this.stringToCharsArray (address)));
        const length = uniqChars.length; // py transpiler trick
        if (length === 1 || address.length < this.minFundingAddressLength || address.indexOf (' ') > -1) {
            throw new InvalidAddress (this.id + ' address is invalid or has less than ' + this.minFundingAddressLength.toString () + ' characters: "' + address.toString () + '"');
        }
        return address;
    }

    findMessageHashes (client, element: string): string[] {
        const result = [];
        const messageHashes = Object.keys (client.futures);
        for (let i = 0; i < messageHashes.length; i++) {
            const messageHash = messageHashes[i];
            if (messageHash.indexOf (element) >= 0) {
                result.push (messageHash);
            }
        }
        return result;
    }

    filterByLimit (array: object[], limit: Int = undefined, key: IndexType = 'timestamp', fromStart: boolean = false): any {
        if (this.valueIsDefined (limit)) {
            const arrayLength = array.length;
            if (arrayLength > 0) {
                let ascending = true;
                if ((key in array[0])) {
                    const first = array[0][key];
                    const last = array[arrayLength - 1][key];
                    if (first !== undefined && last !== undefined) {
                        ascending = first <= last;  // true if array is sorted in ascending order based on 'timestamp'
                    }
                }
                if (fromStart) {
                    if (limit > arrayLength) {
                        limit = arrayLength;
                    }
                    // array = ascending ? this.arraySlice (array, 0, limit) : this.arraySlice (array, -limit);
                    if (ascending) {
                        array = this.arraySlice (array, 0, limit);
                    } else {
                        array = this.arraySlice (array, -limit);
                    }
                } else {
                    // array = ascending ? this.arraySlice (array, -limit) : this.arraySlice (array, 0, limit);
                    if (ascending) {
                        array = this.arraySlice (array, -limit);
                    } else {
                        array = this.arraySlice (array, 0, limit);
                    }
                }
            }
        }
        return array;
    }

    filterBySinceLimit (array: object[], since: Int = undefined, limit: Int = undefined, key: IndexType = 'timestamp', tail = false): any {
        const sinceIsDefined = this.valueIsDefined (since);
        const parsedArray = this.toArray (array) as any;
        let result = parsedArray;
        if (sinceIsDefined) {
            result = [ ];
            for (let i = 0; i < parsedArray.length; i++) {
                const entry = parsedArray[i];
                const value = this.safeValue (entry, key);
                if (value && (value >= since)) {
                    result.push (entry);
                }
            }
        }
        if (tail && limit !== undefined) {
            return this.arraySlice (result, -limit);
        }
        // if the user provided a 'since' argument
        // we want to limit the result starting from the 'since'
        const shouldFilterFromStart = !tail && sinceIsDefined;
        return this.filterByLimit (result, limit, key, shouldFilterFromStart);
    }

    filterByValueSinceLimit (array: object[], field: IndexType, value = undefined, since: Int = undefined, limit: Int = undefined, key = 'timestamp', tail = false): any {
        const valueIsDefined = this.valueIsDefined (value);
        const sinceIsDefined = this.valueIsDefined (since);
        const parsedArray = this.toArray (array) as any;
        let result = parsedArray;
        // single-pass filter for both symbol and since
        if (valueIsDefined || sinceIsDefined) {
            result = [ ];
            for (let i = 0; i < parsedArray.length; i++) {
                const entry = parsedArray[i];
                const entryFiledEqualValue = entry[field] === value;
                const firstCondition = valueIsDefined ? entryFiledEqualValue : true;
                const entryKeyValue = this.safeValue (entry, key);
                const entryKeyGESince = (entryKeyValue) && (since !== undefined) && (entryKeyValue >= since);
                const secondCondition = sinceIsDefined ? entryKeyGESince : true;
                if (firstCondition && secondCondition) {
                    result.push (entry);
                }
            }
        }
        if (tail && limit !== undefined) {
            return this.arraySlice (result, -limit);
        }
        return this.filterByLimit (result, limit, key, sinceIsDefined);
    }

    /**
     * @method
     * @name Exchange#setSandboxMode
     * @description set the sandbox mode for the exchange
     * @param {boolean} enabled true to enable sandbox mode, false to disable it
     */
    setSandboxMode (enabled: boolean) {
        if (enabled) {
            if ('test' in this.urls) {
                if (typeof this.urls['api'] === 'string') {
                    this.urls['apiBackup'] = this.urls['api'];
                    this.urls['api'] = this.urls['test'];
                } else {
                    this.urls['apiBackup'] = this.clone (this.urls['api']);
                    this.urls['api'] = this.clone (this.urls['test']);
                }
            } else {
                throw new NotSupported (this.id + ' does not have a sandbox URL');
            }
            // set flag
            this.isSandboxModeEnabled = true;
        } else if ('apiBackup' in this.urls) {
            if (typeof this.urls['api'] === 'string') {
                this.urls['api'] = this.urls['apiBackup'] as any;
            } else {
                this.urls['api'] = this.clone (this.urls['apiBackup']);
            }
            const newUrls = this.omit (this.urls, 'apiBackup');
            this.urls = newUrls;
            // set flag
            this.isSandboxModeEnabled = false;
        }
    }

    sign (path, api: any = 'public', method = 'GET', params = {}, headers: any = undefined, body: any = undefined) {
        return {};
    }

    async fetchAccounts (params = {}): Promise<Account[]> {
        throw new NotSupported (this.id + ' fetchAccounts() is not supported yet');
    }

    async fetchTrades (symbol: string, since: Int = undefined, limit: Int = undefined, params = {}): Promise<Trade[]> {
        throw new NotSupported (this.id + ' fetchTrades() is not supported yet');
    }

    async fetchTradesWs (symbol: string, since: Int = undefined, limit: Int = undefined, params = {}): Promise<Trade[]> {
        throw new NotSupported (this.id + ' fetchTradesWs() is not supported yet');
    }

    async watchLiquidations (symbol: string, since: Int = undefined, limit: Int = undefined, params = {}): Promise<Liquidation[]> {
        if (this.has['watchLiquidationsForSymbols']) {
            return await this.watchLiquidationsForSymbols ([ symbol ], since, limit, params);
        }
        throw new NotSupported (this.id + ' watchLiquidations() is not supported yet');
    }

    async watchLiquidationsForSymbols (symbols: string[], since: Int = undefined, limit: Int = undefined, params = {}): Promise<Liquidation[]> {
        throw new NotSupported (this.id + ' watchLiquidationsForSymbols() is not supported yet');
    }

    async watchMyLiquidations (symbol: string, since: Int = undefined, limit: Int = undefined, params = {}): Promise<Liquidation[]> {
        if (this.has['watchMyLiquidationsForSymbols']) {
            return this.watchMyLiquidationsForSymbols ([ symbol ], since, limit, params);
        }
        throw new NotSupported (this.id + ' watchMyLiquidations() is not supported yet');
    }

    async watchMyLiquidationsForSymbols (symbols: string[], since: Int = undefined, limit: Int = undefined, params = {}): Promise<Liquidation[]> {
        throw new NotSupported (this.id + ' watchMyLiquidationsForSymbols() is not supported yet');
    }

    async watchTrades (symbol: string, since: Int = undefined, limit: Int = undefined, params = {}): Promise<Trade[]> {
        throw new NotSupported (this.id + ' watchTrades() is not supported yet');
    }

    async unWatchOrders (symbol: Str = undefined, params = {}): Promise<any> {
        throw new NotSupported (this.id + ' unWatchOrders() is not supported yet');
    }

    async unWatchTrades (symbol: string, params = {}): Promise<any> {
        throw new NotSupported (this.id + ' unWatchTrades() is not supported yet');
    }

    async watchTradesForSymbols (symbols: string[], since: Int = undefined, limit: Int = undefined, params = {}): Promise<Trade[]> {
        throw new NotSupported (this.id + ' watchTradesForSymbols() is not supported yet');
    }

    async unWatchTradesForSymbols (symbols: string[], params = {}): Promise<any> {
        throw new NotSupported (this.id + ' unWatchTradesForSymbols() is not supported yet');
    }

    async watchMyTradesForSymbols (symbols: string[], since: Int = undefined, limit: Int = undefined, params = {}): Promise<Trade[]> {
        throw new NotSupported (this.id + ' watchMyTradesForSymbols() is not supported yet');
    }

    async watchOrdersForSymbols (symbols: string[], since: Int = undefined, limit: Int = undefined, params = {}): Promise<Order[]> {
        throw new NotSupported (this.id + ' watchOrdersForSymbols() is not supported yet');
    }

    async watchOHLCVForSymbols (symbolsAndTimeframes: string[][], since: Int = undefined, limit: Int = undefined, params = {}): Promise<Dictionary<Dictionary<OHLCV[]>>> {
        throw new NotSupported (this.id + ' watchOHLCVForSymbols() is not supported yet');
    }

    async unWatchOHLCVForSymbols (symbolsAndTimeframes: string[][], params = {}): Promise<any> {
        throw new NotSupported (this.id + ' unWatchOHLCVForSymbols() is not supported yet');
    }

    async watchOrderBookForSymbols (symbols: string[], limit: Int = undefined, params = {}): Promise<OrderBook> {
        throw new NotSupported (this.id + ' watchOrderBookForSymbols() is not supported yet');
    }

    async unWatchOrderBookForSymbols (symbols: string[], params = {}): Promise<any> {
        throw new NotSupported (this.id + ' unWatchOrderBookForSymbols() is not supported yet');
    }

    async unWatchPositions (symbols: Strings = undefined, params = {}): Promise<any> {
        throw new NotSupported (this.id + ' unWatchPositions() is not supported yet');
    }

    async unWatchTicker (symbol: string, params = {}): Promise<any> {
        throw new NotSupported (this.id + ' unWatchTicker() is not supported yet');
    }

    async fetchDepositAddresses (codes: Strings = undefined, params = {}): Promise<DepositAddress[]> {
        throw new NotSupported (this.id + ' fetchDepositAddresses() is not supported yet');
    }

    async fetchOrderBook (symbol: string, limit: Int = undefined, params = {}): Promise<OrderBook> {
        throw new NotSupported (this.id + ' fetchOrderBook() is not supported yet');
    }

    async fetchOrderBookWs (symbol: string, limit: Int = undefined, params = {}): Promise<OrderBook> {
        throw new NotSupported (this.id + ' fetchOrderBookWs() is not supported yet');
    }

    async fetchMarginMode (symbol: string, params = {}): Promise<MarginMode> {
        if (this.has['fetchMarginModes']) {
            const marginModes = await this.fetchMarginModes ([ symbol ], params);
            return this.safeDict (marginModes, symbol) as MarginMode;
        } else {
            throw new NotSupported (this.id + ' fetchMarginMode() is not supported yet');
        }
    }

    async fetchMarginModes (symbols: Strings = undefined, params = {}): Promise<MarginModes> {
        throw new NotSupported (this.id + ' fetchMarginModes () is not supported yet');
    }

    async fetchRestOrderBookSafe (symbol: string, limit: Int = undefined, params = {}): Promise<any> {  // TODO: Promise<Orderbook | undefined>
        const fetchSnapshotMaxRetries = this.handleOption ('watchOrderBook', 'maxRetries', 3);
        for (let i = 0; i < fetchSnapshotMaxRetries; i++) {
            try {
                const orderBook = await this.fetchOrderBook (symbol, limit, params);
                return orderBook;
            } catch (e) {
                if ((i + 1) === fetchSnapshotMaxRetries) {
                    throw e;
                }
            }
        }
        return undefined;
    }

    async watchOrderBook (symbol: string, limit: Int = undefined, params = {}): Promise<OrderBook> {
        throw new NotSupported (this.id + ' watchOrderBook() is not supported yet');
    }

    async unWatchOrderBook (symbol: string, params = {}): Promise<any> {
        throw new NotSupported (this.id + ' unWatchOrderBook() is not supported yet');
    }

    async fetchTime (params = {}): Promise<Int> {
        throw new NotSupported (this.id + ' fetchTime() is not supported yet');
    }

    async fetchTradingLimits (symbols: Strings = undefined, params = {}): Promise<{}> {
        throw new NotSupported (this.id + ' fetchTradingLimits() is not supported yet');
    }

    parseCurrency (rawCurrency: Dict): Currency {
        throw new NotSupported (this.id + ' parseCurrency() is not supported yet');
    }

    parseCurrencies (rawCurrencies): Currencies {
        const result = {};
        const arr = this.toArray (rawCurrencies);
        for (let i = 0; i < arr.length; i++) {
            const parsed = this.parseCurrency (arr[i]);
            const code = parsed['code'];
            result[code] = parsed;
        }
        return result;
    }

    parseMarket (market: Dict): Market {
        throw new NotSupported (this.id + ' parseMarket() is not supported yet');
    }

    parseMarkets (markets): Market[] {
        const result = [];
        for (let i = 0; i < markets.length; i++) {
            result.push (this.parseMarket (markets[i]));
        }
        return result;
    }

    parseTicker (ticker: Dict, market: Market = undefined): Ticker {
        throw new NotSupported (this.id + ' parseTicker() is not supported yet');
    }

    parseDepositAddress (depositAddress, currency: Currency = undefined): DepositAddress {
        throw new NotSupported (this.id + ' parseDepositAddress() is not supported yet');
    }

    parseTrade (trade: Dict, market: Market = undefined): Trade {
        throw new NotSupported (this.id + ' parseTrade() is not supported yet');
    }

    parseTransaction (transaction: Dict, currency: Currency = undefined): Transaction {
        throw new NotSupported (this.id + ' parseTransaction() is not supported yet');
    }

    parseTransfer (transfer: Dict, currency: Currency = undefined): TransferEntry {
        throw new NotSupported (this.id + ' parseTransfer() is not supported yet');
    }

    parseAccount (account: Dict): Account {
        throw new NotSupported (this.id + ' parseAccount() is not supported yet');
    }

    parseLedgerEntry (item: Dict, currency: Currency = undefined): LedgerEntry {
        throw new NotSupported (this.id + ' parseLedgerEntry() is not supported yet');
    }

    parseOrder (order: Dict, market: Market = undefined): Order {
        throw new NotSupported (this.id + ' parseOrder() is not supported yet');
    }

    async fetchCrossBorrowRates (params = {}): Promise<CrossBorrowRates> {
        throw new NotSupported (this.id + ' fetchCrossBorrowRates() is not supported yet');
    }

    async fetchIsolatedBorrowRates (params = {}): Promise<IsolatedBorrowRates> {
        throw new NotSupported (this.id + ' fetchIsolatedBorrowRates() is not supported yet');
    }

    parseMarketLeverageTiers (info, market: Market = undefined): LeverageTier[] {
        throw new NotSupported (this.id + ' parseMarketLeverageTiers() is not supported yet');
    }

    async fetchLeverageTiers (symbols: Strings = undefined, params = {}): Promise<LeverageTiers> {
        throw new NotSupported (this.id + ' fetchLeverageTiers() is not supported yet');
    }

    parsePosition (position: Dict, market: Market = undefined): Position {
        throw new NotSupported (this.id + ' parsePosition() is not supported yet');
    }

    parseFundingRateHistory (info, market: Market = undefined): FundingRateHistory {
        throw new NotSupported (this.id + ' parseFundingRateHistory() is not supported yet');
    }

    parseBorrowInterest (info: Dict, market: Market = undefined): BorrowInterest {
        throw new NotSupported (this.id + ' parseBorrowInterest() is not supported yet');
    }

    parseIsolatedBorrowRate (info: Dict, market: Market = undefined): IsolatedBorrowRate {
        throw new NotSupported (this.id + ' parseIsolatedBorrowRate() is not supported yet');
    }

    parseWsTrade (trade: Dict, market: Market = undefined): Trade {
        throw new NotSupported (this.id + ' parseWsTrade() is not supported yet');
    }

    parseWsOrder (order: Dict, market: Market = undefined): Order {
        throw new NotSupported (this.id + ' parseWsOrder() is not supported yet');
    }

    parseWsOrderTrade (trade: Dict, market: Market = undefined): Trade {
        throw new NotSupported (this.id + ' parseWsOrderTrade() is not supported yet');
    }

    parseWsOHLCV (ohlcv, market: Market = undefined): OHLCV {
        return this.parseOHLCV (ohlcv, market);
    }

    async fetchFundingRates (symbols: Strings = undefined, params = {}): Promise<FundingRates> {
        throw new NotSupported (this.id + ' fetchFundingRates() is not supported yet');
    }

    async fetchFundingIntervals (symbols: Strings = undefined, params = {}): Promise<FundingRates> {
        throw new NotSupported (this.id + ' fetchFundingIntervals() is not supported yet');
    }

    async watchFundingRate (symbol: string, params = {}): Promise<FundingRate> {
        throw new NotSupported (this.id + ' watchFundingRate() is not supported yet');
    }

    async watchFundingRates (symbols: string[], params = {}): Promise<FundingRates> {
        throw new NotSupported (this.id + ' watchFundingRates() is not supported yet');
    }

    async watchFundingRatesForSymbols (symbols: string[], params = {}): Promise<{}> {
        return await this.watchFundingRates (symbols, params);
    }

    async transfer (code: string, amount: number, fromAccount: string, toAccount: string, params = {}): Promise<TransferEntry> {
        throw new NotSupported (this.id + ' transfer() is not supported yet');
    }

    async withdraw (code: string, amount: number, address: string, tag: Str = undefined, params = {}): Promise<Transaction> {
        throw new NotSupported (this.id + ' withdraw() is not supported yet');
    }

    async createDepositAddress (code: string, params = {}): Promise<DepositAddress> {
        throw new NotSupported (this.id + ' createDepositAddress() is not supported yet');
    }

    async setLeverage (leverage: int, symbol: Str = undefined, params = {}): Promise<{}> {
        throw new NotSupported (this.id + ' setLeverage() is not supported yet');
    }

    async fetchLeverage (symbol: string, params = {}): Promise<Leverage> {
        if (this.has['fetchLeverages']) {
            const leverages = await this.fetchLeverages ([ symbol ], params);
            return this.safeDict (leverages, symbol) as Leverage;
        } else {
            throw new NotSupported (this.id + ' fetchLeverage() is not supported yet');
        }
    }

    async fetchLeverages (symbols: Strings = undefined, params = {}): Promise<Leverages> {
        throw new NotSupported (this.id + ' fetchLeverages() is not supported yet');
    }

    async setPositionMode (hedged: boolean, symbol: Str = undefined, params = {}): Promise<{}> {
        throw new NotSupported (this.id + ' setPositionMode() is not supported yet');
    }

    async addMargin (symbol: string, amount: number, params = {}): Promise<MarginModification> {
        throw new NotSupported (this.id + ' addMargin() is not supported yet');
    }

    async reduceMargin (symbol: string, amount: number, params = {}): Promise<MarginModification> {
        throw new NotSupported (this.id + ' reduceMargin() is not supported yet');
    }

    async setMargin (symbol: string, amount: number, params = {}): Promise<MarginModification> {
        throw new NotSupported (this.id + ' setMargin() is not supported yet');
    }

    async fetchLongShortRatio (symbol: string, timeframe: Str = undefined, params = {}): Promise<LongShortRatio> {
        throw new NotSupported (this.id + ' fetchLongShortRatio() is not supported yet');
    }

    async fetchLongShortRatioHistory (symbol: Str = undefined, timeframe: Str = undefined, since: Int = undefined, limit: Int = undefined, params = {}): Promise<LongShortRatio[]> {
        throw new NotSupported (this.id + ' fetchLongShortRatioHistory() is not supported yet');
    }

    async fetchMarginAdjustmentHistory (symbol: Str = undefined, type: Str = undefined, since: Num = undefined, limit: Num = undefined, params = {}): Promise<MarginModification[]> {
        /**
         * @method
         * @name exchange#fetchMarginAdjustmentHistory
         * @description fetches the history of margin added or reduced from contract isolated positions
         * @param {string} [symbol] unified market symbol
         * @param {string} [type] "add" or "reduce"
         * @param {int} [since] timestamp in ms of the earliest change to fetch
         * @param {int} [limit] the maximum amount of changes to fetch
         * @param {object} params extra parameters specific to the exchange api endpoint
         * @returns {object[]} a list of [margin structures]{@link https://docs.ccxt.com/#/?id=margin-loan-structure}
         */
        throw new NotSupported (this.id + ' fetchMarginAdjustmentHistory() is not supported yet');
    }

    async setMarginMode (marginMode: string, symbol: Str = undefined, params = {}): Promise<{}> {
        throw new NotSupported (this.id + ' setMarginMode() is not supported yet');
    }

    async fetchDepositAddressesByNetwork (code: string, params = {}): Promise<DepositAddress[]> {
        throw new NotSupported (this.id + ' fetchDepositAddressesByNetwork() is not supported yet');
    }

    async fetchOpenInterestHistory (symbol: string, timeframe: string = '1h', since: Int = undefined, limit: Int = undefined, params = {}): Promise<OpenInterest[]> {
        throw new NotSupported (this.id + ' fetchOpenInterestHistory() is not supported yet');
    }

    async fetchOpenInterest (symbol: string, params = {}): Promise<OpenInterest> {
        throw new NotSupported (this.id + ' fetchOpenInterest() is not supported yet');
    }

    async fetchOpenInterests (symbols: Strings = undefined, params = {}): Promise<OpenInterests> {
        throw new NotSupported (this.id + ' fetchOpenInterests() is not supported yet');
    }

    async signIn (params = {}): Promise<{}> {
        throw new NotSupported (this.id + ' signIn() is not supported yet');
    }

    async fetchPaymentMethods (params = {}): Promise<{}> {
        throw new NotSupported (this.id + ' fetchPaymentMethods() is not supported yet');
    }

    parseToInt (number) {
        // Solve Common parseInt misuse ex: parseInt ((since / 1000).toString ())
        // using a number as parameter which is not valid in ts
        const stringifiedNumber = this.numberToString (number);
        const convertedNumber = parseFloat (stringifiedNumber) as any;
        return parseInt (convertedNumber);
    }

    parseToNumeric (number) {
        const stringVersion = this.numberToString (number); // this will convert 1.0 and 1 to "1" and 1.1 to "1.1"
        // keep this in mind:
        // in JS: 1 == 1.0 is true;  1 === 1.0 is true
        // in Python: 1 == 1.0 is true
        // in PHP 1 == 1.0 is true, but 1 === 1.0 is false.
        if (stringVersion.indexOf ('.') >= 0) {
            return parseFloat (stringVersion);
        }
        return parseInt (stringVersion);
    }

    isRoundNumber (value: number) {
        // this method is similar to isInteger, but this is more loyal and does not check for types.
        // i.e. isRoundNumber(1.000) returns true, while isInteger(1.000) returns false
        const res = this.parseToNumeric ((value % 1));
        return res === 0;
    }

    safeNumberOmitZero (obj: object, key: IndexType, defaultValue: Num = undefined): Num {
        const value = this.safeString (obj, key);
        const final = this.parseNumber (this.omitZero (value));
        return (final === undefined) ? defaultValue : final;
    }

    safeIntegerOmitZero (obj: object, key: IndexType, defaultValue: Int = undefined): Int {
        const timestamp = this.safeInteger (obj, key, defaultValue);
        if (timestamp === undefined || timestamp === 0) {
            return undefined;
        }
        return timestamp;
    }

    afterConstruct () {
        // networks
        this.createNetworksByIdObject ();
        this.featuresGenerator ();
        // init predefined markets if any
        if (this.markets) {
            this.setMarkets (this.markets);
        }
        // init the request rate limiter
        this.initRestRateLimiter ();
        // sanbox mode
        const isSandbox = this.safeBool2 (this.options, 'sandbox', 'testnet', false);
        if (isSandbox) {
            this.setSandboxMode (isSandbox);
        }
    }

    initRestRateLimiter () {
        if (this.rateLimit === undefined || (this.id !== undefined && this.rateLimit === -1)) {
            throw new ExchangeError (this.id + '.rateLimit property is not configured');
        }
        let refillRate = this.MAX_VALUE;
        if (this.rateLimit > 0) {
            refillRate = 1 / this.rateLimit;
        }
        const defaultBucket = {
            'delay': 0.001,
            'capacity': 1,
            'cost': 1,
            'maxCapacity': 1000,
            'refillRate': refillRate,
        };
        const existingBucket = (this.tokenBucket === undefined) ? {} : this.tokenBucket;
        this.tokenBucket = this.extend (defaultBucket, existingBucket);
        this.initThrottler ();
    }

    featuresGenerator () {
        //
        // in the exchange-specific features can be something like this, where we support 'string' aliases too:
        //
        //     {
        //         'my' : {
        //             'createOrder' : {...},
        //         },
        //         'swap': {
        //             'linear': {
        //                 'extends': my',
        //             },
        //         },
        //     }
        //
        if (this.features === undefined) {
            return;
        }
        // reconstruct
        const initialFeatures = this.features;
        this.features = {};
        const unifiedMarketTypes = [ 'spot', 'swap', 'future', 'option' ];
        const subTypes = [ 'linear', 'inverse' ];
        // atm only support basic methods, eg: 'createOrder', 'fetchOrder', 'fetchOrders', 'fetchMyTrades'
        for (let i = 0; i < unifiedMarketTypes.length; i++) {
            const marketType = unifiedMarketTypes[i];
            // if marketType is not filled for this exchange, don't add that in `features`
            if (!(marketType in initialFeatures)) {
                this.features[marketType] = undefined;
            } else {
                if (marketType === 'spot') {
                    this.features[marketType] = this.featuresMapper (initialFeatures, marketType, undefined);
                } else {
                    this.features[marketType] = {};
                    for (let j = 0; j < subTypes.length; j++) {
                        const subType = subTypes[j];
                        this.features[marketType][subType] = this.featuresMapper (initialFeatures, marketType, subType);
                    }
                }
            }
        }
    }

    featuresMapper (initialFeatures: any, marketType: Str, subType: Str = undefined) {
        let featuresObj = (subType !== undefined) ? initialFeatures[marketType][subType] : initialFeatures[marketType];
        // if exchange does not have that market-type (eg. future>inverse)
        if (featuresObj === undefined) {
            return undefined;
        }
        const extendsStr: Str = this.safeString (featuresObj, 'extends');
        if (extendsStr !== undefined) {
            featuresObj = this.omit (featuresObj, 'extends');
            const extendObj = this.featuresMapper (initialFeatures, extendsStr);
            featuresObj = this.deepExtend (extendObj, featuresObj);
        }
        //
        // ### corrections ###
        //
        // createOrder
        if ('createOrder' in featuresObj) {
            const value = this.safeDict (featuresObj['createOrder'], 'attachedStopLossTakeProfit');
            featuresObj['createOrder']['stopLoss'] = value;
            featuresObj['createOrder']['takeProfit'] = value;
            if (marketType === 'spot') {
                // default 'hedged': false
                featuresObj['createOrder']['hedged'] = false;
                // default 'leverage': false
                if (!('leverage' in featuresObj['createOrder'])) {
                    featuresObj['createOrder']['leverage'] = false;
                }
            }
            // default 'GTC' to true
            if (this.safeBool (featuresObj['createOrder']['timeInForce'], 'GTC') === undefined) {
                featuresObj['createOrder']['timeInForce']['GTC'] = true;
            }
        }
        // other methods
        const keys = Object.keys (featuresObj);
        for (let i = 0; i < keys.length; i++) {
            const key = keys[i];
            const featureBlock = featuresObj[key];
            if (!this.inArray (key, [ 'sandbox' ]) && featureBlock !== undefined) {
                // default "symbolRequired" to false to all methods (except `createOrder`)
                if (!('symbolRequired' in featureBlock)) {
                    featureBlock['symbolRequired'] = this.inArray (key, [ 'createOrder', 'createOrders', 'fetchOHLCV' ]);
                }
            }
        }
        return featuresObj;
    }

    orderbookChecksumMessage (symbol:Str) {
        return symbol + ' : ' + 'orderbook data checksum validation failed. You can reconnect by calling watchOrderBook again or you can mute the error by setting exchange.options["watchOrderBook"]["checksum"] = false';
    }

    createNetworksByIdObject () {
        // automatically generate network-id-to-code mappings
        const networkIdsToCodesGenerated = this.invertFlatStringDictionary (this.safeValue (this.options, 'networks', {})); // invert defined networks dictionary
        this.options['networksById'] = this.extend (networkIdsToCodesGenerated, this.safeValue (this.options, 'networksById', {})); // support manually overriden "networksById" dictionary too
    }

    getDefaultOptions () {
        return {
            'defaultNetworkCodeReplacements': {
                'ETH': { 'ERC20': 'ETH' },
                'TRX': { 'TRC20': 'TRX' },
                'CRO': { 'CRC20': 'CRONOS' },
                'BRC20': { 'BRC20': 'BTC' },
            },
        };
    }

    safeLedgerEntry (entry: object, currency: Currency = undefined) {
        currency = this.safeCurrency (undefined, currency);
        let direction = this.safeString (entry, 'direction');
        let before = this.safeString (entry, 'before');
        let after = this.safeString (entry, 'after');
        const amount = this.safeString (entry, 'amount');
        if (amount !== undefined) {
            if (before === undefined && after !== undefined) {
                before = Precise.stringSub (after, amount);
            } else if (before !== undefined && after === undefined) {
                after = Precise.stringAdd (before, amount);
            }
        }
        if (before !== undefined && after !== undefined) {
            if (direction === undefined) {
                if (Precise.stringGt (before, after)) {
                    direction = 'out';
                }
                if (Precise.stringGt (after, before)) {
                    direction = 'in';
                }
            }
        }
        const fee = this.safeValue (entry, 'fee');
        if (fee !== undefined) {
            fee['cost'] = this.safeNumber (fee, 'cost');
        }
        const timestamp = this.safeInteger (entry, 'timestamp');
        const info = this.safeDict (entry, 'info', {});
        return {
            'id': this.safeString (entry, 'id'),
            'timestamp': timestamp,
            'datetime': this.iso8601 (timestamp),
            'direction': direction,
            'account': this.safeString (entry, 'account'),
            'referenceId': this.safeString (entry, 'referenceId'),
            'referenceAccount': this.safeString (entry, 'referenceAccount'),
            'type': this.safeString (entry, 'type'),
            'currency': currency['code'],
            'amount': this.parseNumber (amount),
            'before': this.parseNumber (before),
            'after': this.parseNumber (after),
            'status': this.safeString (entry, 'status'),
            'fee': fee,
            'info': info,
        };
    }

    safeCurrencyStructure (currency: object): CurrencyInterface {
        // derive data from networks: deposit, withdraw, active, fee, limits, precision
        const networks = this.safeDict (currency, 'networks', {});
        const keys = Object.keys (networks);
        const length = keys.length;
        if (length !== 0) {
            for (let i = 0; i < length; i++) {
                const key = keys[i];
                const network = networks[key];
                const deposit = this.safeBool (network, 'deposit');
                const currencyDeposit = this.safeBool (currency, 'deposit');
                if (currencyDeposit === undefined || deposit) {
                    currency['deposit'] = deposit;
                }
                const withdraw = this.safeBool (network, 'withdraw');
                const currencyWithdraw = this.safeBool (currency, 'withdraw');
                if (currencyWithdraw === undefined || withdraw) {
                    currency['withdraw'] = withdraw;
                }
                // set network 'active' to false if D or W is disabled
                let active = this.safeBool (network, 'active');
                if (active === undefined) {
                    if (deposit && withdraw) {
                        currency['networks'][key]['active'] = true;
                    } else if (deposit !== undefined && withdraw !== undefined) {
                        currency['networks'][key]['active'] = false;
                    }
                }
                active = this.safeBool (currency['networks'][key], 'active'); // dict might have been updated on above lines, so access directly instead of `network` variable
                const currencyActive = this.safeBool (currency, 'active');
                if (currencyActive === undefined || active) {
                    currency['active'] = active;
                }
                // find lowest fee (which is more desired)
                const fee = this.safeString (network, 'fee');
                const feeMain = this.safeString (currency, 'fee');
                if (feeMain === undefined || Precise.stringLt (fee, feeMain)) {
                    currency['fee'] = this.parseNumber (fee);
                }
                // find lowest precision (which is more desired)
                const precision = this.safeString (network, 'precision');
                const precisionMain = this.safeString (currency, 'precision');
                if (precisionMain === undefined || Precise.stringGt (precision, precisionMain)) {
                    currency['precision'] = this.parseNumber (precision);
                }
                // limits
                const limits = this.safeDict (network, 'limits');
                const limitsMain = this.safeDict (currency, 'limits');
                if (limitsMain === undefined) {
                    currency['limits'] = {};
                }
                // deposits
                const limitsDeposit = this.safeDict (limits, 'deposit');
                const limitsDepositMain = this.safeDict (limitsMain, 'deposit');
                if (limitsDepositMain === undefined) {
                    currency['limits']['deposit'] = {};
                }
                const limitsDepositMin = this.safeString (limitsDeposit, 'min');
                const limitsDepositMax = this.safeString (limitsDeposit, 'max');
                const limitsDepositMinMain = this.safeString (limitsDepositMain, 'min');
                const limitsDepositMaxMain = this.safeString (limitsDepositMain, 'max');
                // find min
                if (limitsDepositMinMain === undefined || Precise.stringLt (limitsDepositMin, limitsDepositMinMain)) {
                    currency['limits']['deposit']['min'] = this.parseNumber (limitsDepositMin);
                }
                // find max
                if (limitsDepositMaxMain === undefined || Precise.stringGt (limitsDepositMax, limitsDepositMaxMain)) {
                    currency['limits']['deposit']['max'] = this.parseNumber (limitsDepositMax);
                }
                // withdrawals
                const limitsWithdraw = this.safeDict (limits, 'withdraw');
                const limitsWithdrawMain = this.safeDict (limitsMain, 'withdraw');
                if (limitsWithdrawMain === undefined) {
                    currency['limits']['withdraw'] = {};
                }
                const limitsWithdrawMin = this.safeString (limitsWithdraw, 'min');
                const limitsWithdrawMax = this.safeString (limitsWithdraw, 'max');
                const limitsWithdrawMinMain = this.safeString (limitsWithdrawMain, 'min');
                const limitsWithdrawMaxMain = this.safeString (limitsWithdrawMain, 'max');
                // find min
                if (limitsWithdrawMinMain === undefined || Precise.stringLt (limitsWithdrawMin, limitsWithdrawMinMain)) {
                    currency['limits']['withdraw']['min'] = this.parseNumber (limitsWithdrawMin);
                }
                // find max
                if (limitsWithdrawMaxMain === undefined || Precise.stringGt (limitsWithdrawMax, limitsWithdrawMaxMain)) {
                    currency['limits']['withdraw']['max'] = this.parseNumber (limitsWithdrawMax);
                }
            }
        }
        return this.extend ({
            'info': undefined,
            'id': undefined,
            'numericId': undefined,
            'code': undefined,
            'precision': undefined,
            'type': undefined,
            'name': undefined,
            'active': undefined,
            'deposit': undefined,
            'withdraw': undefined,
            'fee': undefined,
            'fees': {},
            'networks': {},
            'limits': {
                'deposit': {
                    'min': undefined,
                    'max': undefined,
                },
                'withdraw': {
                    'min': undefined,
                    'max': undefined,
                },
            },
        }, currency);
    }

    safeMarketStructure (market: Dict = undefined): MarketInterface {
        const cleanStructure = {
            'id': undefined,
            'lowercaseId': undefined,
            'symbol': undefined,
            'base': undefined,
            'quote': undefined,
            'settle': undefined,
            'baseId': undefined,
            'quoteId': undefined,
            'settleId': undefined,
            'type': undefined,
            'spot': undefined,
            'margin': undefined,
            'swap': undefined,
            'future': undefined,
            'option': undefined,
            'index': undefined,
            'active': undefined,
            'contract': undefined,
            'linear': undefined,
            'inverse': undefined,
            'subType': undefined,
            'taker': undefined,
            'maker': undefined,
            'contractSize': undefined,
            'expiry': undefined,
            'expiryDatetime': undefined,
            'strike': undefined,
            'optionType': undefined,
            'precision': {
                'amount': undefined,
                'price': undefined,
                'cost': undefined,
                'base': undefined,
                'quote': undefined,
            },
            'limits': {
                'leverage': {
                    'min': undefined,
                    'max': undefined,
                },
                'amount': {
                    'min': undefined,
                    'max': undefined,
                },
                'price': {
                    'min': undefined,
                    'max': undefined,
                },
                'cost': {
                    'min': undefined,
                    'max': undefined,
                },
            },
            'marginModes': {
                'cross': undefined,
                'isolated': undefined,
            },
            'created': undefined,
            'info': undefined,
        };
        if (market !== undefined) {
            const result = this.extend (cleanStructure, market);
            // set undefined swap/future/etc
            if (result['spot']) {
                if (result['contract'] === undefined) {
                    result['contract'] = false;
                }
                if (result['swap'] === undefined) {
                    result['swap'] = false;
                }
                if (result['future'] === undefined) {
                    result['future'] = false;
                }
                if (result['option'] === undefined) {
                    result['option'] = false;
                }
                if (result['index'] === undefined) {
                    result['index'] = false;
                }
            }
            return result;
        }
        return cleanStructure;
    }

    setMarkets (markets, currencies = undefined) {
        const values = [];
        this.markets_by_id = this.createSafeDictionary ();
        // handle marketId conflicts
        // we insert spot markets first
        const marketValues = this.sortBy (this.toArray (markets), 'spot', true, true);
        for (let i = 0; i < marketValues.length; i++) {
            const value = marketValues[i];
            if (value['id'] in this.markets_by_id) {
                const marketsByIdArray = (this.markets_by_id[value['id']] as any);
                marketsByIdArray.push (value);
                this.markets_by_id[value['id']] = marketsByIdArray;
            } else {
                this.markets_by_id[value['id']] = [ value ] as any;
            }
            const market = this.deepExtend (this.safeMarketStructure (), {
                'precision': this.precision,
                'limits': this.limits,
            }, this.fees['trading'], value);
            if (market['linear']) {
                market['subType'] = 'linear';
            } else if (market['inverse']) {
                market['subType'] = 'inverse';
            } else {
                market['subType'] = undefined;
            }
            values.push (market);
        }
        this.markets = this.mapToSafeMap (this.indexBy (values, 'symbol') as any);
        const marketsSortedBySymbol = this.keysort (this.markets);
        const marketsSortedById = this.keysort (this.markets_by_id);
        this.symbols = Object.keys (marketsSortedBySymbol);
        this.ids = Object.keys (marketsSortedById);
        if (currencies !== undefined) {
            // currencies is always undefined when called in constructor but not when called from loadMarkets
            this.currencies = this.mapToSafeMap (this.deepExtend (this.currencies, currencies));
        } else {
            let baseCurrencies = [];
            let quoteCurrencies = [];
            for (let i = 0; i < values.length; i++) {
                const market = values[i];
                const defaultCurrencyPrecision = (this.precisionMode === DECIMAL_PLACES) ? 8 : this.parseNumber ('1e-8');
                const marketPrecision = this.safeDict (market, 'precision', {});
                if ('base' in market) {
                    const currency = this.safeCurrencyStructure ({
                        'id': this.safeString2 (market, 'baseId', 'base'),
                        'numericId': this.safeInteger (market, 'baseNumericId'),
                        'code': this.safeString (market, 'base'),
                        'precision': this.safeValue2 (marketPrecision, 'base', 'amount', defaultCurrencyPrecision),
                    });
                    baseCurrencies.push (currency);
                }
                if ('quote' in market) {
                    const currency = this.safeCurrencyStructure ({
                        'id': this.safeString2 (market, 'quoteId', 'quote'),
                        'numericId': this.safeInteger (market, 'quoteNumericId'),
                        'code': this.safeString (market, 'quote'),
                        'precision': this.safeValue2 (marketPrecision, 'quote', 'price', defaultCurrencyPrecision),
                    });
                    quoteCurrencies.push (currency);
                }
            }
            baseCurrencies = this.sortBy (baseCurrencies, 'code', false, '');
            quoteCurrencies = this.sortBy (quoteCurrencies, 'code', false, '');
            this.baseCurrencies = this.mapToSafeMap (this.indexBy (baseCurrencies, 'code'));
            this.quoteCurrencies = this.mapToSafeMap (this.indexBy (quoteCurrencies, 'code'));
            const allCurrencies = this.arrayConcat (baseCurrencies, quoteCurrencies);
            const groupedCurrencies = this.groupBy (allCurrencies, 'code');
            const codes = Object.keys (groupedCurrencies);
            const resultingCurrencies = [];
            for (let i = 0; i < codes.length; i++) {
                const code = codes[i];
                const groupedCurrenciesCode = this.safeList (groupedCurrencies, code, []);
                let highestPrecisionCurrency = this.safeValue (groupedCurrenciesCode, 0);
                for (let j = 1; j < groupedCurrenciesCode.length; j++) {
                    const currentCurrency = groupedCurrenciesCode[j];
                    if (this.precisionMode === TICK_SIZE) {
                        highestPrecisionCurrency = (currentCurrency['precision'] < highestPrecisionCurrency['precision']) ? currentCurrency : highestPrecisionCurrency;
                    } else {
                        highestPrecisionCurrency = (currentCurrency['precision'] > highestPrecisionCurrency['precision']) ? currentCurrency : highestPrecisionCurrency;
                    }
                }
                resultingCurrencies.push (highestPrecisionCurrency);
            }
            const sortedCurrencies = this.sortBy (resultingCurrencies, 'code');
            this.currencies = this.mapToSafeMap (this.deepExtend (this.currencies, this.indexBy (sortedCurrencies, 'code')));
        }
        this.currencies_by_id = this.indexBySafe (this.currencies, 'id');
        const currenciesSortedByCode = this.keysort (this.currencies);
        this.codes = Object.keys (currenciesSortedByCode);
        return this.markets;
    }

    getDescribeForExtendedWsExchange (currentRestInstance: any, parentRestInstance: any, wsBaseDescribe: Dictionary<any>) {
        const extendedRestDescribe = this.deepExtend (parentRestInstance.describe (), currentRestInstance.describe ());
        const superWithRestDescribe = this.deepExtend (extendedRestDescribe, wsBaseDescribe);
        return superWithRestDescribe;
    }

    safeBalance (balance: Dict): Balances {
        const balances = this.omit (balance, [ 'info', 'timestamp', 'datetime', 'free', 'used', 'total' ]);
        const codes = Object.keys (balances);
        balance['free'] = {};
        balance['used'] = {};
        balance['total'] = {};
        const debtBalance = {};
        for (let i = 0; i < codes.length; i++) {
            const code = codes[i];
            let total = this.safeString (balance[code], 'total');
            let free = this.safeString (balance[code], 'free');
            let used = this.safeString (balance[code], 'used');
            const debt = this.safeString (balance[code], 'debt');
            if ((total === undefined) && (free !== undefined) && (used !== undefined)) {
                total = Precise.stringAdd (free, used);
            }
            if ((free === undefined) && (total !== undefined) && (used !== undefined)) {
                free = Precise.stringSub (total, used);
            }
            if ((used === undefined) && (total !== undefined) && (free !== undefined)) {
                used = Precise.stringSub (total, free);
            }
            balance[code]['free'] = this.parseNumber (free);
            balance[code]['used'] = this.parseNumber (used);
            balance[code]['total'] = this.parseNumber (total);
            balance['free'][code] = balance[code]['free'];
            balance['used'][code] = balance[code]['used'];
            balance['total'][code] = balance[code]['total'];
            if (debt !== undefined) {
                balance[code]['debt'] = this.parseNumber (debt);
                debtBalance[code] = balance[code]['debt'];
            }
        }
        const debtBalanceArray = Object.keys (debtBalance);
        const length = debtBalanceArray.length;
        if (length) {
            balance['debt'] = debtBalance;
        }
        return balance as any;
    }

    safeOrder (order: Dict, market: Market = undefined): Order {
        // parses numbers as strings
        // * it is important pass the trades as unparsed rawTrades
        let amount = this.omitZero (this.safeString (order, 'amount'));
        let remaining = this.safeString (order, 'remaining');
        let filled = this.safeString (order, 'filled');
        let cost = this.safeString (order, 'cost');
        let average = this.omitZero (this.safeString (order, 'average'));
        let price = this.omitZero (this.safeString (order, 'price'));
        let lastTradeTimeTimestamp = this.safeInteger (order, 'lastTradeTimestamp');
        let symbol = this.safeString (order, 'symbol');
        let side = this.safeString (order, 'side');
        const status = this.safeString (order, 'status');
        const parseFilled = (filled === undefined);
        const parseCost = (cost === undefined);
        const parseLastTradeTimeTimestamp = (lastTradeTimeTimestamp === undefined);
        const fee = this.safeValue (order, 'fee');
        const parseFee = (fee === undefined);
        const parseFees = this.safeValue (order, 'fees') === undefined;
        const parseSymbol = symbol === undefined;
        const parseSide = side === undefined;
        const shouldParseFees = parseFee || parseFees;
        const fees = this.safeList (order, 'fees', []);
        let trades = [];
        const isTriggerOrSLTpOrder = ((this.safeString (order, 'triggerPrice') !== undefined || (this.safeString (order, 'stopLossPrice') !== undefined)) || (this.safeString (order, 'takeProfitPrice') !== undefined));
        if (parseFilled || parseCost || shouldParseFees) {
            const rawTrades = this.safeValue (order, 'trades', trades);
            // const oldNumber = this.number;
            // we parse trades as strings here!
            // i don't think this is needed anymore
            // (this as any).number = String;
            const firstTrade = this.safeValue (rawTrades, 0);
            // parse trades if they haven't already been parsed
            const tradesAreParsed = ((firstTrade !== undefined) && ('info' in firstTrade) && ('id' in firstTrade));
            if (!tradesAreParsed) {
                trades = this.parseTrades (rawTrades, market);
            } else {
                trades = rawTrades;
            }
            // this.number = oldNumber; why parse trades as strings if you read the value using `safeString` ?
            let tradesLength = 0;
            const isArray = Array.isArray (trades);
            if (isArray) {
                tradesLength = trades.length;
            }
            if (isArray && (tradesLength > 0)) {
                // move properties that are defined in trades up into the order
                if (order['symbol'] === undefined) {
                    order['symbol'] = trades[0]['symbol'];
                }
                if (order['side'] === undefined) {
                    order['side'] = trades[0]['side'];
                }
                if (order['type'] === undefined) {
                    order['type'] = trades[0]['type'];
                }
                if (order['id'] === undefined) {
                    order['id'] = trades[0]['order'];
                }
                if (parseFilled) {
                    filled = '0';
                }
                if (parseCost) {
                    cost = '0';
                }
                for (let i = 0; i < trades.length; i++) {
                    const trade = trades[i];
                    const tradeAmount = this.safeString (trade, 'amount');
                    if (parseFilled && (tradeAmount !== undefined)) {
                        filled = Precise.stringAdd (filled, tradeAmount);
                    }
                    const tradeCost = this.safeString (trade, 'cost');
                    if (parseCost && (tradeCost !== undefined)) {
                        cost = Precise.stringAdd (cost, tradeCost);
                    }
                    if (parseSymbol) {
                        symbol = this.safeString (trade, 'symbol');
                    }
                    if (parseSide) {
                        side = this.safeString (trade, 'side');
                    }
                    const tradeTimestamp = this.safeValue (trade, 'timestamp');
                    if (parseLastTradeTimeTimestamp && (tradeTimestamp !== undefined)) {
                        if (lastTradeTimeTimestamp === undefined) {
                            lastTradeTimeTimestamp = tradeTimestamp;
                        } else {
                            lastTradeTimeTimestamp = Math.max (lastTradeTimeTimestamp, tradeTimestamp);
                        }
                    }
                    if (shouldParseFees) {
                        const tradeFees = this.safeValue (trade, 'fees');
                        if (tradeFees !== undefined) {
                            for (let j = 0; j < tradeFees.length; j++) {
                                const tradeFee = tradeFees[j];
                                fees.push (this.extend ({}, tradeFee));
                            }
                        } else {
                            const tradeFee = this.safeValue (trade, 'fee');
                            if (tradeFee !== undefined) {
                                fees.push (this.extend ({}, tradeFee));
                            }
                        }
                    }
                }
            }
        }
        if (shouldParseFees) {
            const reducedFees = this.reduceFees ? this.reduceFeesByCurrency (fees) : fees;
            const reducedLength = reducedFees.length;
            for (let i = 0; i < reducedLength; i++) {
                reducedFees[i]['cost'] = this.safeNumber (reducedFees[i], 'cost');
                if ('rate' in reducedFees[i]) {
                    reducedFees[i]['rate'] = this.safeNumber (reducedFees[i], 'rate');
                }
            }
            if (!parseFee && (reducedLength === 0)) {
                // copy fee to avoid modification by reference
                const feeCopy = this.deepExtend (fee);
                feeCopy['cost'] = this.safeNumber (feeCopy, 'cost');
                if ('rate' in feeCopy) {
                    feeCopy['rate'] = this.safeNumber (feeCopy, 'rate');
                }
                reducedFees.push (feeCopy);
            }
            order['fees'] = reducedFees;
            if (parseFee && (reducedLength === 1)) {
                order['fee'] = reducedFees[0];
            }
        }
        if (amount === undefined) {
            // ensure amount = filled + remaining
            if (filled !== undefined && remaining !== undefined) {
                amount = Precise.stringAdd (filled, remaining);
            } else if (status === 'closed') {
                amount = filled;
            }
        }
        if (filled === undefined) {
            if (amount !== undefined && remaining !== undefined) {
                filled = Precise.stringSub (amount, remaining);
            } else if (status === 'closed' && amount !== undefined) {
                filled = amount;
            }
        }
        if (remaining === undefined) {
            if (amount !== undefined && filled !== undefined) {
                remaining = Precise.stringSub (amount, filled);
            } else if (status === 'closed') {
                remaining = '0';
            }
        }
        // ensure that the average field is calculated correctly
        const inverse = this.safeBool (market, 'inverse', false);
        const contractSize = this.numberToString (this.safeValue (market, 'contractSize', 1));
        // inverse
        // price = filled * contract size / cost
        //
        // linear
        // price = cost / (filled * contract size)
        if (average === undefined) {
            if ((filled !== undefined) && (cost !== undefined) && Precise.stringGt (filled, '0')) {
                const filledTimesContractSize = Precise.stringMul (filled, contractSize);
                if (inverse) {
                    average = Precise.stringDiv (filledTimesContractSize, cost);
                } else {
                    average = Precise.stringDiv (cost, filledTimesContractSize);
                }
            }
        }
        // similarly
        // inverse
        // cost = filled * contract size / price
        //
        // linear
        // cost = filled * contract size * price
        const costPriceExists = (average !== undefined) || (price !== undefined);
        if (parseCost && (filled !== undefined) && costPriceExists) {
            let multiplyPrice = undefined;
            if (average === undefined) {
                multiplyPrice = price;
            } else {
                multiplyPrice = average;
            }
            // contract trading
            const filledTimesContractSize = Precise.stringMul (filled, contractSize);
            if (inverse) {
                cost = Precise.stringDiv (filledTimesContractSize, multiplyPrice);
            } else {
                cost = Precise.stringMul (filledTimesContractSize, multiplyPrice);
            }
        }
        // support for market orders
        const orderType = this.safeValue (order, 'type');
        const emptyPrice = (price === undefined) || Precise.stringEquals (price, '0');
        if (emptyPrice && (orderType === 'market')) {
            price = average;
        }
        // we have trades with string values at this point so we will mutate them
        for (let i = 0; i < trades.length; i++) {
            const entry = trades[i];
            entry['amount'] = this.safeNumber (entry, 'amount');
            entry['price'] = this.safeNumber (entry, 'price');
            entry['cost'] = this.safeNumber (entry, 'cost');
            const tradeFee = this.safeDict (entry, 'fee', {});
            tradeFee['cost'] = this.safeNumber (tradeFee, 'cost');
            if ('rate' in tradeFee) {
                tradeFee['rate'] = this.safeNumber (tradeFee, 'rate');
            }
            const entryFees = this.safeList (entry, 'fees', []);
            for (let j = 0; j < entryFees.length; j++) {
                entryFees[j]['cost'] = this.safeNumber (entryFees[j], 'cost');
            }
            entry['fees'] = entryFees;
            entry['fee'] = tradeFee;
        }
        let timeInForce = this.safeString (order, 'timeInForce');
        let postOnly = this.safeValue (order, 'postOnly');
        // timeInForceHandling
        if (timeInForce === undefined) {
            if (!isTriggerOrSLTpOrder && (this.safeString (order, 'type') === 'market')) {
                timeInForce = 'IOC';
            }
            // allow postOnly override
            if (postOnly) {
                timeInForce = 'PO';
            }
        } else if (postOnly === undefined) {
            // timeInForce is not undefined here
            postOnly = timeInForce === 'PO';
        }
        const timestamp = this.safeInteger (order, 'timestamp');
        const lastUpdateTimestamp = this.safeInteger (order, 'lastUpdateTimestamp');
        let datetime = this.safeString (order, 'datetime');
        if (datetime === undefined) {
            datetime = this.iso8601 (timestamp);
        }
        const triggerPrice = this.parseNumber (this.safeString2 (order, 'triggerPrice', 'stopPrice'));
        const takeProfitPrice = this.parseNumber (this.safeString (order, 'takeProfitPrice'));
        const stopLossPrice = this.parseNumber (this.safeString (order, 'stopLossPrice'));
        return this.extend (order, {
            'id': this.safeString (order, 'id'),
            'clientOrderId': this.safeString (order, 'clientOrderId'),
            'timestamp': timestamp,
            'datetime': datetime,
            'symbol': symbol,
            'type': this.safeString (order, 'type'),
            'side': side,
            'lastTradeTimestamp': lastTradeTimeTimestamp,
            'lastUpdateTimestamp': lastUpdateTimestamp,
            'price': this.parseNumber (price),
            'amount': this.parseNumber (amount),
            'cost': this.parseNumber (cost),
            'average': this.parseNumber (average),
            'filled': this.parseNumber (filled),
            'remaining': this.parseNumber (remaining),
            'timeInForce': timeInForce,
            'postOnly': postOnly,
            'trades': trades,
            'reduceOnly': this.safeValue (order, 'reduceOnly'),
            'stopPrice': triggerPrice,  // ! deprecated, use triggerPrice instead
            'triggerPrice': triggerPrice,
            'takeProfitPrice': takeProfitPrice,
            'stopLossPrice': stopLossPrice,
            'status': status,
            'fee': this.safeValue (order, 'fee'),
        });
    }

    parseOrders (orders: object, market: Market = undefined, since: Int = undefined, limit: Int = undefined, params = {}): Order[] {
        //
        // the value of orders is either a dict or a list
        //
        // dict
        //
        //     {
        //         'id1': { ... },
        //         'id2': { ... },
        //         'id3': { ... },
        //         ...
        //     }
        //
        // list
        //
        //     [
        //         { 'id': 'id1', ... },
        //         { 'id': 'id2', ... },
        //         { 'id': 'id3', ... },
        //         ...
        //     ]
        //
        let results = [];
        if (Array.isArray (orders)) {
            for (let i = 0; i < orders.length; i++) {
                const parsed = this.parseOrder (orders[i], market); // don't inline this call
                const order = this.extend (parsed, params);
                results.push (order);
            }
        } else {
            const ids = Object.keys (orders);
            for (let i = 0; i < ids.length; i++) {
                const id = ids[i];
                const idExtended = this.extend ({ 'id': id }, orders[id]);
                const parsedOrder = this.parseOrder (idExtended, market); // don't  inline these calls
                const order = this.extend (parsedOrder, params);
                results.push (order);
            }
        }
        results = this.sortBy (results, 'timestamp');
        const symbol = (market !== undefined) ? market['symbol'] : undefined;
        return this.filterBySymbolSinceLimit (results, symbol, since, limit) as Order[];
    }

    calculateFeeWithRate (symbol: string, type: string, side: string, amount: number, price: number, takerOrMaker = 'taker', feeRate: Num = undefined, params = {}) {
        if (type === 'market' && takerOrMaker === 'maker') {
            throw new ArgumentsRequired (this.id + ' calculateFee() - you have provided incompatible arguments - "market" type order can not be "maker". Change either the "type" or the "takerOrMaker" argument to calculate the fee.');
        }
        const market = this.markets[symbol];
        const feeSide = this.safeString (market, 'feeSide', 'quote');
        let useQuote = undefined;
        if (feeSide === 'get') {
            // the fee is always in the currency you get
            useQuote = side === 'sell';
        } else if (feeSide === 'give') {
            // the fee is always in the currency you give
            useQuote = side === 'buy';
        } else {
            // the fee is always in feeSide currency
            useQuote = feeSide === 'quote';
        }
        let cost = this.numberToString (amount);
        let key = undefined;
        if (useQuote) {
            const priceString = this.numberToString (price);
            cost = Precise.stringMul (cost, priceString);
            key = 'quote';
        } else {
            key = 'base';
        }
        // for derivatives, the fee is in 'settle' currency
        if (!market['spot']) {
            key = 'settle';
        }
        // even if `takerOrMaker` argument was set to 'maker', for 'market' orders we should forcefully override it to 'taker'
        if (type === 'market') {
            takerOrMaker = 'taker';
        }
        const rate = (feeRate !== undefined) ? this.numberToString (feeRate) : this.safeString (market, takerOrMaker);
        cost = Precise.stringMul (cost, rate);
        return {
            'type': takerOrMaker,
            'currency': market[key],
            'rate': this.parseNumber (rate),
            'cost': this.parseNumber (cost),
        };
    }

    calculateFee (symbol: string, type: string, side: string, amount: number, price: number, takerOrMaker = 'taker', params = {}) {
        /**
         * @method
         * @description calculates the presumptive fee that would be charged for an order
         * @param {string} symbol unified market symbol
         * @param {string} type 'market' or 'limit'
         * @param {string} side 'buy' or 'sell'
         * @param {float} amount how much you want to trade, in units of the base currency on most exchanges, or number of contracts
         * @param {float} price the price for the order to be filled at, in units of the quote currency
         * @param {string} takerOrMaker 'taker' or 'maker'
         * @param {object} params
         * @returns {object} contains the rate, the percentage multiplied to the order amount to obtain the fee amount, and cost, the total value of the fee in units of the quote currency, for the order
         */
        return this.calculateFeeWithRate (symbol, type, side, amount, price, takerOrMaker, undefined, params);
    }

    safeLiquidation (liquidation: Dict, market: Market = undefined): Liquidation {
        const contracts = this.safeString (liquidation, 'contracts');
        const contractSize = this.safeString (market, 'contractSize');
        const price = this.safeString (liquidation, 'price');
        let baseValue = this.safeString (liquidation, 'baseValue');
        let quoteValue = this.safeString (liquidation, 'quoteValue');
        if ((baseValue === undefined) && (contracts !== undefined) && (contractSize !== undefined) && (price !== undefined)) {
            baseValue = Precise.stringMul (contracts, contractSize);
        }
        if ((quoteValue === undefined) && (baseValue !== undefined) && (price !== undefined)) {
            quoteValue = Precise.stringMul (baseValue, price);
        }
        liquidation['contracts'] = this.parseNumber (contracts);
        liquidation['contractSize'] = this.parseNumber (contractSize);
        liquidation['price'] = this.parseNumber (price);
        liquidation['baseValue'] = this.parseNumber (baseValue);
        liquidation['quoteValue'] = this.parseNumber (quoteValue);
        return liquidation as Liquidation;
    }

    safeTrade (trade: Dict, market: Market = undefined): Trade {
        const amount = this.safeString (trade, 'amount');
        const price = this.safeString (trade, 'price');
        let cost = this.safeString (trade, 'cost');
        if (cost === undefined) {
            // contract trading
            const contractSize = this.safeString (market, 'contractSize');
            let multiplyPrice = price;
            if (contractSize !== undefined) {
                const inverse = this.safeBool (market, 'inverse', false);
                if (inverse) {
                    multiplyPrice = Precise.stringDiv ('1', price);
                }
                multiplyPrice = Precise.stringMul (multiplyPrice, contractSize);
            }
            cost = Precise.stringMul (multiplyPrice, amount);
        }
        const [ resultFee, resultFees ] = this.parsedFeeAndFees (trade);
        trade['fee'] = resultFee;
        trade['fees'] = resultFees;
        trade['amount'] = this.parseNumber (amount);
        trade['price'] = this.parseNumber (price);
        trade['cost'] = this.parseNumber (cost);
        return trade as Trade;
    }

    createCcxtTradeId (timestamp = undefined, side = undefined, amount = undefined, price = undefined, takerOrMaker = undefined) {
        // this approach is being used by multiple exchanges (mexc, woo, coinsbit, dydx, ...)
        let id = undefined;
        if (timestamp !== undefined) {
            id = this.numberToString (timestamp);
            if (side !== undefined) {
                id += '-' + side;
            }
            if (amount !== undefined) {
                id += '-' + this.numberToString (amount);
            }
            if (price !== undefined) {
                id += '-' + this.numberToString (price);
            }
            if (takerOrMaker !== undefined) {
                id += '-' + takerOrMaker;
            }
        }
        return id;
    }

    parsedFeeAndFees (container:any) {
        let fee = this.safeDict (container, 'fee');
        let fees = this.safeList (container, 'fees');
        const feeDefined = fee !== undefined;
        const feesDefined = fees !== undefined;
        // parsing only if at least one of them is defined
        const shouldParseFees = (feeDefined || feesDefined);
        if (shouldParseFees) {
            if (feeDefined) {
                fee = this.parseFeeNumeric (fee);
            }
            if (!feesDefined) {
                // just set it directly, no further processing needed
                fees = [ fee ];
            }
            // 'fees' were set, so reparse them
            const reducedFees = this.reduceFees ? this.reduceFeesByCurrency (fees) : fees;
            const reducedLength = reducedFees.length;
            for (let i = 0; i < reducedLength; i++) {
                reducedFees[i] = this.parseFeeNumeric (reducedFees[i]);
            }
            fees = reducedFees;
            if (reducedLength === 1) {
                fee = reducedFees[0];
            } else if (reducedLength === 0) {
                fee = undefined;
            }
        }
        // in case `fee & fees` are undefined, set `fees` as empty array
        if (fee === undefined) {
            fee = {
                'cost': undefined,
                'currency': undefined,
            };
        }
        if (fees === undefined) {
            fees = [];
        }
        return [ fee, fees ];
    }

    parseFeeNumeric (fee: any) {
        fee['cost'] = this.safeNumber (fee, 'cost'); // ensure numeric
        if ('rate' in fee) {
            fee['rate'] = this.safeNumber (fee, 'rate');
        }
        return fee;
    }

    findNearestCeiling (arr: number[], providedValue: number) {
        //  i.e. findNearestCeiling ([ 10, 30, 50],  23) returns 30
        const length = arr.length;
        for (let i = 0; i < length; i++) {
            const current = arr[i];
            if (providedValue <= current) {
                return current;
            }
        }
        return arr[length - 1];
    }

    invertFlatStringDictionary (dict) {
        const reversed = {};
        const keys = Object.keys (dict);
        for (let i = 0; i < keys.length; i++) {
            const key = keys[i];
            const value = dict[key];
            if (typeof value === 'string') {
                reversed[value] = key;
            }
        }
        return reversed;
    }

    reduceFeesByCurrency (fees) {
        //
        // this function takes a list of fee structures having the following format
        //
        //     string = true
        //
        //     [
        //         { 'currency': 'BTC', 'cost': '0.1' },
        //         { 'currency': 'BTC', 'cost': '0.2'  },
        //         { 'currency': 'BTC', 'cost': '0.2', 'rate': '0.00123' },
        //         { 'currency': 'BTC', 'cost': '0.4', 'rate': '0.00123' },
        //         { 'currency': 'BTC', 'cost': '0.5', 'rate': '0.00456' },
        //         { 'currency': 'USDT', 'cost': '12.3456' },
        //     ]
        //
        //     string = false
        //
        //     [
        //         { 'currency': 'BTC', 'cost': 0.1 },
        //         { 'currency': 'BTC', 'cost': 0.2 },
        //         { 'currency': 'BTC', 'cost': 0.2, 'rate': 0.00123 },
        //         { 'currency': 'BTC', 'cost': 0.4, 'rate': 0.00123 },
        //         { 'currency': 'BTC', 'cost': 0.5, 'rate': 0.00456 },
        //         { 'currency': 'USDT', 'cost': 12.3456 },
        //     ]
        //
        // and returns a reduced fee list, where fees are summed per currency and rate (if any)
        //
        //     string = true
        //
        //     [
        //         { 'currency': 'BTC', 'cost': '0.4'  },
        //         { 'currency': 'BTC', 'cost': '0.6', 'rate': '0.00123' },
        //         { 'currency': 'BTC', 'cost': '0.5', 'rate': '0.00456' },
        //         { 'currency': 'USDT', 'cost': '12.3456' },
        //     ]
        //
        //     string  = false
        //
        //     [
        //         { 'currency': 'BTC', 'cost': 0.3  },
        //         { 'currency': 'BTC', 'cost': 0.6, 'rate': 0.00123 },
        //         { 'currency': 'BTC', 'cost': 0.5, 'rate': 0.00456 },
        //         { 'currency': 'USDT', 'cost': 12.3456 },
        //     ]
        //
        const reduced = {};
        for (let i = 0; i < fees.length; i++) {
            const fee = fees[i];
            const code = this.safeString (fee, 'currency');
            const feeCurrencyCode = (code !== undefined) ? code : i.toString ();
            if (feeCurrencyCode !== undefined) {
                const rate = this.safeString (fee, 'rate');
                const cost = this.safeString (fee, 'cost');
                if (cost === undefined) {
                    // omit undefined cost, as it does not make sense, however, don't omit '0' costs, as they still make sense
                    continue;
                }
                if (!(feeCurrencyCode in reduced)) {
                    reduced[feeCurrencyCode] = {};
                }
                const rateKey = (rate === undefined) ? '' : rate;
                if (rateKey in reduced[feeCurrencyCode]) {
                    reduced[feeCurrencyCode][rateKey]['cost'] = Precise.stringAdd (reduced[feeCurrencyCode][rateKey]['cost'], cost);
                } else {
                    reduced[feeCurrencyCode][rateKey] = {
                        'currency': code,
                        'cost': cost,
                    };
                    if (rate !== undefined) {
                        reduced[feeCurrencyCode][rateKey]['rate'] = rate;
                    }
                }
            }
        }
        let result = [];
        const feeValues = Object.values (reduced);
        for (let i = 0; i < feeValues.length; i++) {
            const reducedFeeValues = Object.values (feeValues[i]);
            result = this.arrayConcat (result, reducedFeeValues);
        }
        return result;
    }

    safeTicker (ticker: Dict, market: Market = undefined): Ticker {
        let open = this.omitZero (this.safeString (ticker, 'open'));
        let close = this.omitZero (this.safeString2 (ticker, 'close', 'last'));
        let change = this.omitZero (this.safeString (ticker, 'change'));
        let percentage = this.omitZero (this.safeString (ticker, 'percentage'));
        let average = this.omitZero (this.safeString (ticker, 'average'));
        let vwap = this.safeString (ticker, 'vwap');
        const baseVolume = this.safeString (ticker, 'baseVolume');
        const quoteVolume = this.safeString (ticker, 'quoteVolume');
        if (vwap === undefined) {
            vwap = Precise.stringDiv (this.omitZero (quoteVolume), baseVolume);
        }
        // calculate open
        if (change !== undefined) {
            if (close === undefined && average !== undefined) {
                close = Precise.stringAdd (average, Precise.stringDiv (change, '2'));
            }
            if (open === undefined && close !== undefined) {
                open = Precise.stringSub (close, change);
            }
        } else if (percentage !== undefined) {
            if (close === undefined && average !== undefined) {
                const openAddClose = Precise.stringMul (average, '2');
                // openAddClose = open * (1 + (100 + percentage)/100)
                const denominator = Precise.stringAdd ('2', Precise.stringDiv (percentage, '100'));
                const calcOpen = (open !== undefined) ? open : Precise.stringDiv (openAddClose, denominator);
                close = Precise.stringMul (calcOpen, Precise.stringAdd ('1', Precise.stringDiv (percentage, '100')));
            }
            if (open === undefined && close !== undefined) {
                open = Precise.stringDiv (close, Precise.stringAdd ('1', Precise.stringDiv (percentage, '100')));
            }
        }
        // change
        if (change === undefined) {
            if (close !== undefined && open !== undefined) {
                change = Precise.stringSub (close, open);
            } else if (close !== undefined && percentage !== undefined) {
                change = Precise.stringMul (Precise.stringDiv (percentage, '100'), Precise.stringDiv (close, '100'));
            } else if (open !== undefined && percentage !== undefined) {
                change = Precise.stringMul (open, Precise.stringDiv (percentage, '100'));
            }
        }
        // calculate things according to "open" (similar can be done with "close")
        if (open !== undefined) {
            // percentage (using change)
            if (percentage === undefined && change !== undefined) {
                percentage = Precise.stringMul (Precise.stringDiv (change, open), '100');
            }
            // close (using change)
            if (close === undefined && change !== undefined) {
                close = Precise.stringAdd (open, change);
            }
            // close (using average)
            if (close === undefined && average !== undefined) {
                close = Precise.stringMul (average, '2');
            }
            // average
            if (average === undefined && close !== undefined) {
                let precision = 18;
                if (market !== undefined && this.isTickPrecision ()) {
                    const marketPrecision = this.safeDict (market, 'precision');
                    const precisionPrice = this.safeString (marketPrecision, 'price');
                    if (precisionPrice !== undefined) {
                        precision = this.precisionFromString (precisionPrice);
                    }
                }
                average = Precise.stringDiv (Precise.stringAdd (open, close), '2', precision);
            }
        }
        // timestamp and symbol operations don't belong in safeTicker
        // they should be done in the derived classes
        const closeParsed = this.parseNumber (this.omitZero (close));
        return this.extend (ticker, {
            'bid': this.parseNumber (this.omitZero (this.safeString (ticker, 'bid'))),
            'bidVolume': this.safeNumber (ticker, 'bidVolume'),
            'ask': this.parseNumber (this.omitZero (this.safeString (ticker, 'ask'))),
            'askVolume': this.safeNumber (ticker, 'askVolume'),
            'high': this.parseNumber (this.omitZero (this.safeString (ticker, 'high'))),
            'low': this.parseNumber (this.omitZero (this.safeString (ticker, 'low'))),
            'open': this.parseNumber (this.omitZero (open)),
            'close': closeParsed,
            'last': closeParsed,
            'change': this.parseNumber (change),
            'percentage': this.parseNumber (percentage),
            'average': this.parseNumber (average),
            'vwap': this.parseNumber (vwap),
            'baseVolume': this.parseNumber (baseVolume),
            'quoteVolume': this.parseNumber (quoteVolume),
            'previousClose': this.safeNumber (ticker, 'previousClose'),
            'indexPrice': this.safeNumber (ticker, 'indexPrice'),
            'markPrice': this.safeNumber (ticker, 'markPrice'),
        });
    }

    async fetchBorrowRate (code: string, amount: number, params = {}): Promise<{}> {
        throw new NotSupported (this.id + ' fetchBorrowRate is deprecated, please use fetchCrossBorrowRate or fetchIsolatedBorrowRate instead');
    }

    async repayCrossMargin (code: string, amount: number, params = {}): Promise<{}> {
        throw new NotSupported (this.id + ' repayCrossMargin is not support yet');
    }

    async repayIsolatedMargin (symbol: string, code: string, amount: number, params = {}): Promise<{}> {
        throw new NotSupported (this.id + ' repayIsolatedMargin is not support yet');
    }

    async borrowCrossMargin (code: string, amount: number, params = {}): Promise<{}> {
        throw new NotSupported (this.id + ' borrowCrossMargin is not support yet');
    }

    async borrowIsolatedMargin (symbol: string, code: string, amount: number, params = {}): Promise<{}> {
        throw new NotSupported (this.id + ' borrowIsolatedMargin is not support yet');
    }

    async borrowMargin (code: string, amount: number, symbol: Str = undefined, params = {}): Promise<{}> {
        throw new NotSupported (this.id + ' borrowMargin is deprecated, please use borrowCrossMargin or borrowIsolatedMargin instead');
    }

    async repayMargin (code: string, amount: number, symbol: Str = undefined, params = {}): Promise<{}> {
        throw new NotSupported (this.id + ' repayMargin is deprecated, please use repayCrossMargin or repayIsolatedMargin instead');
    }

    async fetchOHLCV (symbol: string, timeframe: string = '1m', since: Int = undefined, limit: Int = undefined, params = {}): Promise<OHLCV[]> {
        let message = '';
        if (this.has['fetchTrades']) {
            message = '. If you want to build OHLCV candles from trade executions data, visit https://github.com/ccxt/ccxt/tree/master/examples/ and see "build-ohlcv-bars" file';
        }
        throw new NotSupported (this.id + ' fetchOHLCV() is not supported yet' + message);
    }

    async fetchOHLCVWs (symbol: string, timeframe: string = '1m', since: Int = undefined, limit: Int = undefined, params = {}): Promise<OHLCV[]> {
        let message = '';
        if (this.has['fetchTradesWs']) {
            message = '. If you want to build OHLCV candles from trade executions data, visit https://github.com/ccxt/ccxt/tree/master/examples/ and see "build-ohlcv-bars" file';
        }
        throw new NotSupported (this.id + ' fetchOHLCVWs() is not supported yet. Try using fetchOHLCV instead.' + message);
    }

    async watchOHLCV (symbol: string, timeframe: string = '1m', since: Int = undefined, limit: Int = undefined, params = {}): Promise<OHLCV[]> {
        throw new NotSupported (this.id + ' watchOHLCV() is not supported yet');
    }

    convertTradingViewToOHLCV (ohlcvs: number[][], timestamp = 't', open = 'o', high = 'h', low = 'l', close = 'c', volume = 'v', ms = false) {
        const result = [];
        const timestamps = this.safeList (ohlcvs, timestamp, []);
        const opens = this.safeList (ohlcvs, open, []);
        const highs = this.safeList (ohlcvs, high, []);
        const lows = this.safeList (ohlcvs, low, []);
        const closes = this.safeList (ohlcvs, close, []);
        const volumes = this.safeList (ohlcvs, volume, []);
        for (let i = 0; i < timestamps.length; i++) {
            result.push ([
                ms ? this.safeInteger (timestamps, i) : this.safeTimestamp (timestamps, i),
                this.safeValue (opens, i),
                this.safeValue (highs, i),
                this.safeValue (lows, i),
                this.safeValue (closes, i),
                this.safeValue (volumes, i),
            ]);
        }
        return result;
    }

    convertOHLCVToTradingView (ohlcvs: number[][], timestamp = 't', open = 'o', high = 'h', low = 'l', close = 'c', volume = 'v', ms = false) {
        const result = {};
        result[timestamp] = [];
        result[open] = [];
        result[high] = [];
        result[low] = [];
        result[close] = [];
        result[volume] = [];
        for (let i = 0; i < ohlcvs.length; i++) {
            const ts = ms ? ohlcvs[i][0] : this.parseToInt (ohlcvs[i][0] / 1000);
            const resultTimestamp = result[timestamp];
            resultTimestamp.push (ts);
            const resultOpen = result[open];
            resultOpen.push (ohlcvs[i][1]);
            const resultHigh = result[high];
            resultHigh.push (ohlcvs[i][2]);
            const resultLow = result[low];
            resultLow.push (ohlcvs[i][3]);
            const resultClose = result[close];
            resultClose.push (ohlcvs[i][4]);
            const resultVolume = result[volume];
            resultVolume.push (ohlcvs[i][5]);
        }
        return result;
    }

    async fetchWebEndpoint (method: string, endpointMethod: string, returnAsJson: boolean, startRegex: Str = undefined, endRegex: Str = undefined): Promise<any> {
        let errorMessage = '';
        const options = this.safeValue (this.options, method, {});
        const muteOnFailure = this.safeBool (options, 'webApiMuteFailure', true);
        try {
            // if it was not explicitly disabled, then don't fetch
            if (this.safeBool (options, 'webApiEnable', true) !== true) {
                return undefined;
            }
            const maxRetries = this.safeValue (options, 'webApiRetries', 10);
            let response = undefined;
            let retry = 0;
            let shouldBreak = false;
            while (retry < maxRetries) {
                try {
                    response = await this[endpointMethod] ({});
                    shouldBreak = true;
                    break;
                } catch (e) {
                    retry = retry + 1;
                    if (retry === maxRetries) {
                        throw e;
                    }
                }
                if (shouldBreak) {
                    break; // this is needed because of GO
                }
            }
            let content = response;
            if (startRegex !== undefined) {
                const splitted_by_start = content.split (startRegex);
                content = splitted_by_start[1]; // we need second part after start
            }
            if (endRegex !== undefined) {
                const splitted_by_end = content.split (endRegex);
                content = splitted_by_end[0]; // we need first part after start
            }
            if (returnAsJson && (typeof content === 'string')) {
                const jsoned = this.parseJson (content.trim ()); // content should be trimmed before json parsing
                if (jsoned) {
                    return jsoned; // if parsing was not successfull, exception should be thrown
                } else {
                    throw new BadResponse ('could not parse the response into json');
                }
            } else {
                return content;
            }
        } catch (e) {
            errorMessage = this.id + ' ' + method + '() failed to fetch correct data from website. Probably webpage markup has been changed, breaking the page custom parser.';
        }
        if (muteOnFailure) {
            return undefined;
        } else {
            throw new BadResponse (errorMessage);
        }
    }

    marketIds (symbols: Strings = undefined) {
        if (symbols === undefined) {
            return symbols;
        }
        const result = [];
        for (let i = 0; i < symbols.length; i++) {
            result.push (this.marketId (symbols[i]));
        }
        return result;
    }

    currencyIds (codes: Strings = undefined) {
        if (codes === undefined) {
            return codes;
        }
        const result = [];
        for (let i = 0; i < codes.length; i++) {
            result.push (this.currencyId (codes[i]));
        }
        return result;
    }

    marketsForSymbols (symbols: Strings = undefined) {
        if (symbols === undefined) {
            return symbols;
        }
        const result = [];
        for (let i = 0; i < symbols.length; i++) {
            result.push (this.market (symbols[i]));
        }
        return result;
    }

    marketSymbols (symbols: Strings = undefined, type: Str = undefined, allowEmpty = true, sameTypeOnly = false, sameSubTypeOnly = false) {
        if (symbols === undefined) {
            if (!allowEmpty) {
                throw new ArgumentsRequired (this.id + ' empty list of symbols is not supported');
            }
            return symbols;
        }
        const symbolsLength = symbols.length;
        if (symbolsLength === 0) {
            if (!allowEmpty) {
                throw new ArgumentsRequired (this.id + ' empty list of symbols is not supported');
            }
            return symbols;
        }
        const result = [];
        let marketType = undefined;
        let isLinearSubType = undefined;
        for (let i = 0; i < symbols.length; i++) {
            const market = this.market (symbols[i]);
            if (sameTypeOnly && (marketType !== undefined)) {
                if (market['type'] !== marketType) {
                    throw new BadRequest (this.id + ' symbols must be of the same type, either ' + marketType + ' or ' + market['type'] + '.');
                }
            }
            if (sameSubTypeOnly && (isLinearSubType !== undefined)) {
                if (market['linear'] !== isLinearSubType) {
                    throw new BadRequest (this.id + ' symbols must be of the same subType, either linear or inverse.');
                }
            }
            if (type !== undefined && market['type'] !== type) {
                throw new BadRequest (this.id + ' symbols must be of the same type ' + type + '. If the type is incorrect you can change it in options or the params of the request');
            }
            marketType = market['type'];
            if (!market['spot']) {
                isLinearSubType = market['linear'];
            }
            const symbol = this.safeString (market, 'symbol', symbols[i]);
            result.push (symbol);
        }
        return result;
    }

    marketCodes (codes: Strings = undefined) {
        if (codes === undefined) {
            return codes;
        }
        const result = [];
        for (let i = 0; i < codes.length; i++) {
            result.push (this.commonCurrencyCode (codes[i]));
        }
        return result;
    }

    parseBidsAsks (bidasks, priceKey: IndexType = 0, amountKey: IndexType = 1, countOrIdKey: IndexType = 2) {
        bidasks = this.toArray (bidasks);
        const result = [];
        for (let i = 0; i < bidasks.length; i++) {
            result.push (this.parseBidAsk (bidasks[i], priceKey, amountKey, countOrIdKey));
        }
        return result;
    }

    async fetchL2OrderBook (symbol: string, limit: Int = undefined, params = {}): Promise<OrderBook> {
        const orderbook = await this.fetchOrderBook (symbol, limit, params);
        return this.extend (orderbook, {
            'asks': this.sortBy (this.aggregate (orderbook['asks']), 0),
            'bids': this.sortBy (this.aggregate (orderbook['bids']), 0, true),
        });
    }

    filterBySymbol (objects, symbol: Str = undefined) {
        if (symbol === undefined) {
            return objects;
        }
        const result = [];
        for (let i = 0; i < objects.length; i++) {
            const objectSymbol = this.safeString (objects[i], 'symbol');
            if (objectSymbol === symbol) {
                result.push (objects[i]);
            }
        }
        return result;
    }

    parseOHLCV (ohlcv, market: Market = undefined) : OHLCV {
        if (Array.isArray (ohlcv)) {
            return [
                this.safeInteger (ohlcv, 0), // timestamp
                this.safeNumber (ohlcv, 1), // open
                this.safeNumber (ohlcv, 2), // high
                this.safeNumber (ohlcv, 3), // low
                this.safeNumber (ohlcv, 4), // close
                this.safeNumber (ohlcv, 5), // volume
            ];
        }
        return ohlcv;
    }

    networkCodeToId (networkCode: string, currencyCode: Str = undefined): string {
        /**
         * @ignore
         * @method
         * @name exchange#networkCodeToId
         * @description tries to convert the provided networkCode (which is expected to be an unified network code) to a network id. In order to achieve this, derived class needs to have 'options->networks' defined.
         * @param {string} networkCode unified network code
         * @param {string} currencyCode unified currency code, but this argument is not required by default, unless there is an exchange (like huobi) that needs an override of the method to be able to pass currencyCode argument additionally
         * @returns {string|undefined} exchange-specific network id
         */
        if (networkCode === undefined) {
            return undefined;
        }
        const networkIdsByCodes = this.safeValue (this.options, 'networks', {});
        let networkId = this.safeString (networkIdsByCodes, networkCode);
        // for example, if 'ETH' is passed for networkCode, but 'ETH' key not defined in `options->networks` object
        if (networkId === undefined) {
            if (currencyCode === undefined) {
                const currencies = Object.values (this.currencies);
                for (let i = 0; i < currencies.length; i++) {
                    const currency = currencies[i];
                    const networks = this.safeDict (currency, 'networks');
                    const network = this.safeDict (networks, networkCode);
                    networkId = this.safeString (network, 'id');
                    if (networkId !== undefined) {
                        break;
                    }
                }
            } else {
                // if currencyCode was provided, then we try to find if that currencyCode has a replacement (i.e. ERC20 for ETH) or is in the currency
                const defaultNetworkCodeReplacements = this.safeValue (this.options, 'defaultNetworkCodeReplacements', {});
                if (currencyCode in defaultNetworkCodeReplacements) {
                    // if there is a replacement for the passed networkCode, then we use it to find network-id in `options->networks` object
                    const replacementObject = defaultNetworkCodeReplacements[currencyCode]; // i.e. { 'ERC20': 'ETH' }
                    const keys = Object.keys (replacementObject);
                    for (let i = 0; i < keys.length; i++) {
                        const key = keys[i];
                        const value = replacementObject[key];
                        // if value matches to provided unified networkCode, then we use it's key to find network-id in `options->networks` object
                        if (value === networkCode) {
                            networkId = this.safeString (networkIdsByCodes, key);
                            break;
                        }
                    }
                } else {
                    // serach for network inside currency
                    const currency = this.safeDict (this.currencies, currencyCode);
                    const networks = this.safeDict (currency, 'networks');
                    const network = this.safeDict (networks, networkCode);
                    networkId = this.safeString (network, 'id');
                }
            }
            // if it wasn't found, we just set the provided value to network-id
            if (networkId === undefined) {
                networkId = networkCode;
            }
        }
        return networkId;
    }

    networkIdToCode (networkId: Str = undefined, currencyCode: Str = undefined): string {
        /**
         * @ignore
         * @method
         * @name exchange#networkIdToCode
         * @description tries to convert the provided exchange-specific networkId to an unified network Code. In order to achieve this, derived class needs to have "options['networksById']" defined.
         * @param {string} networkId exchange specific network id/title, like: TRON, Trc-20, usdt-erc20, etc
         * @param {string|undefined} currencyCode unified currency code, but this argument is not required by default, unless there is an exchange (like huobi) that needs an override of the method to be able to pass currencyCode argument additionally
         * @returns {string|undefined} unified network code
         */
        if (networkId === undefined) {
            return undefined;
        }
        const networkCodesByIds = this.safeDict (this.options, 'networksById', {});
        let networkCode = this.safeString (networkCodesByIds, networkId, networkId);
        // replace mainnet network-codes (i.e. ERC20->ETH)
        if (currencyCode !== undefined) {
            const defaultNetworkCodeReplacements = this.safeDict (this.options, 'defaultNetworkCodeReplacements', {});
            if (currencyCode in defaultNetworkCodeReplacements) {
                const replacementObject = this.safeDict (defaultNetworkCodeReplacements, currencyCode, {});
                networkCode = this.safeString (replacementObject, networkCode, networkCode);
            }
        }
        return networkCode;
    }

    handleNetworkCodeAndParams (params) {
        const networkCodeInParams = this.safeString2 (params, 'networkCode', 'network');
        if (networkCodeInParams !== undefined) {
            params = this.omit (params, [ 'networkCode', 'network' ]);
        }
        // if it was not defined by user, we should not set it from 'defaultNetworks', because handleNetworkCodeAndParams is for only request-side and thus we do not fill it with anything. We can only use 'defaultNetworks' after parsing response-side
        return [ networkCodeInParams, params ];
    }

    defaultNetworkCode (currencyCode: string) {
        let defaultNetworkCode = undefined;
        const defaultNetworks = this.safeDict (this.options, 'defaultNetworks', {});
        if (currencyCode in defaultNetworks) {
            // if currency had set its network in "defaultNetworks", use it
            defaultNetworkCode = defaultNetworks[currencyCode];
        } else {
            // otherwise, try to use the global-scope 'defaultNetwork' value (even if that network is not supported by currency, it doesn't make any problem, this will be just used "at first" if currency supports this network at all)
            const defaultNetwork = this.safeString (this.options, 'defaultNetwork');
            if (defaultNetwork !== undefined) {
                defaultNetworkCode = defaultNetwork;
            }
        }
        return defaultNetworkCode;
    }

    selectNetworkCodeFromUnifiedNetworks (currencyCode, networkCode, indexedNetworkEntries) {
        return this.selectNetworkKeyFromNetworks (currencyCode, networkCode, indexedNetworkEntries, true);
    }

    selectNetworkIdFromRawNetworks (currencyCode, networkCode, indexedNetworkEntries) {
        return this.selectNetworkKeyFromNetworks (currencyCode, networkCode, indexedNetworkEntries, false);
    }

    selectNetworkKeyFromNetworks (currencyCode, networkCode, indexedNetworkEntries, isIndexedByUnifiedNetworkCode = false) {
        // this method is used against raw & unparse network entries, which are just indexed by network id
        let chosenNetworkId = undefined;
        const availableNetworkIds = Object.keys (indexedNetworkEntries);
        const responseNetworksLength = availableNetworkIds.length;
        if (networkCode !== undefined) {
            if (responseNetworksLength === 0) {
                throw new NotSupported (this.id + ' - ' + networkCode + ' network did not return any result for ' + currencyCode);
            } else {
                // if networkCode was provided by user, we should check it after response, as the referenced exchange doesn't support network-code during request
                const networkIdOrCode = isIndexedByUnifiedNetworkCode ? networkCode : this.networkCodeToId (networkCode, currencyCode);
                if (networkIdOrCode in indexedNetworkEntries) {
                    chosenNetworkId = networkIdOrCode;
                } else {
                    throw new NotSupported (this.id + ' - ' + networkIdOrCode + ' network was not found for ' + currencyCode + ', use one of ' + availableNetworkIds.join (', '));
                }
            }
        } else {
            if (responseNetworksLength === 0) {
                throw new NotSupported (this.id + ' - no networks were returned for ' + currencyCode);
            } else {
                // if networkCode was not provided by user, then we try to use the default network (if it was defined in "defaultNetworks"), otherwise, we just return the first network entry
                const defaultNetworkCode = this.defaultNetworkCode (currencyCode);
                const defaultNetworkId = isIndexedByUnifiedNetworkCode ? defaultNetworkCode : this.networkCodeToId (defaultNetworkCode, currencyCode);
                if (defaultNetworkId in indexedNetworkEntries) {
                    return defaultNetworkId;
                }
                throw new NotSupported (this.id + ' - can not determine the default network, please pass param["network"] one from : ' + availableNetworkIds.join (', '));
            }
        }
        return chosenNetworkId;
    }

    safeNumber2 (dictionary: object, key1: IndexType, key2: IndexType, d = undefined) {
        const value = this.safeString2 (dictionary, key1, key2);
        return this.parseNumber (value, d);
    }

    parseOrderBook (orderbook: object, symbol: string, timestamp: Int = undefined, bidsKey = 'bids', asksKey = 'asks', priceKey: IndexType = 0, amountKey: IndexType = 1, countOrIdKey: IndexType = 2): OrderBook {
        const bids = this.parseBidsAsks (this.safeValue (orderbook, bidsKey, []), priceKey, amountKey, countOrIdKey);
        const asks = this.parseBidsAsks (this.safeValue (orderbook, asksKey, []), priceKey, amountKey, countOrIdKey);
        return {
            'symbol': symbol,
            'bids': this.sortBy (bids, 0, true),
            'asks': this.sortBy (asks, 0),
            'timestamp': timestamp,
            'datetime': this.iso8601 (timestamp),
            'nonce': undefined,
        } as any;
    }

    parseOHLCVs (ohlcvs: object[], market: any = undefined, timeframe: string = '1m', since: Int = undefined, limit: Int = undefined, tail: Bool = false): OHLCV[] {
        const results = [];
        for (let i = 0; i < ohlcvs.length; i++) {
            results.push (this.parseOHLCV (ohlcvs[i], market));
        }
        const sorted = this.sortBy (results, 0);
        return this.filterBySinceLimit (sorted, since, limit, 0, tail) as any;
    }

    parseLeverageTiers (response: any, symbols: string[] = undefined, marketIdKey = undefined): LeverageTiers {
        // marketIdKey should only be undefined when response is a dictionary.
        symbols = this.marketSymbols (symbols);
        const tiers = {};
        let symbolsLength = 0;
        if (symbols !== undefined) {
            symbolsLength = symbols.length;
        }
        const noSymbols = (symbols === undefined) || (symbolsLength === 0);
        if (Array.isArray (response)) {
            for (let i = 0; i < response.length; i++) {
                const item = response[i];
                const id = this.safeString (item, marketIdKey);
                const market = this.safeMarket (id, undefined, undefined, 'swap');
                const symbol = market['symbol'];
                const contract = this.safeBool (market, 'contract', false);
                if (contract && (noSymbols || this.inArray (symbol, symbols))) {
                    tiers[symbol] = this.parseMarketLeverageTiers (item, market);
                }
            }
        } else {
            const keys = Object.keys (response);
            for (let i = 0; i < keys.length; i++) {
                const marketId = keys[i];
                const item = response[marketId];
                const market = this.safeMarket (marketId, undefined, undefined, 'swap');
                const symbol = market['symbol'];
                const contract = this.safeBool (market, 'contract', false);
                if (contract && (noSymbols || this.inArray (symbol, symbols))) {
                    tiers[symbol] = this.parseMarketLeverageTiers (item, market);
                }
            }
        }
        return tiers;
    }

    async loadTradingLimits (symbols: Strings = undefined, reload: boolean = false, params = {}): Promise<Dictionary<any>> {
        if (this.has['fetchTradingLimits']) {
            if (reload || !('limitsLoaded' in this.options)) {
                const response = await this.fetchTradingLimits (symbols);
                for (let i = 0; i < symbols.length; i++) {
                    const symbol = symbols[i];
                    this.markets[symbol] = this.deepExtend (this.markets[symbol], response[symbol]);
                }
                this.options['limitsLoaded'] = this.milliseconds ();
            }
        }
        return this.markets;
    }

    safePosition (position: Dict): Position {
        // simplified version of: /pull/12765/
        const unrealizedPnlString = this.safeString (position, 'unrealisedPnl');
        const initialMarginString = this.safeString (position, 'initialMargin');
        //
        // PERCENTAGE
        //
        const percentage = this.safeValue (position, 'percentage');
        if ((percentage === undefined) && (unrealizedPnlString !== undefined) && (initialMarginString !== undefined)) {
            // as it was done in all implementations ( aax, btcex, bybit, deribit, ftx, gate, kucoinfutures, phemex )
            const percentageString = Precise.stringMul (Precise.stringDiv (unrealizedPnlString, initialMarginString, 4), '100');
            position['percentage'] = this.parseNumber (percentageString);
        }
        // if contractSize is undefined get from market
        let contractSize = this.safeNumber (position, 'contractSize');
        const symbol = this.safeString (position, 'symbol');
        let market = undefined;
        if (symbol !== undefined) {
            market = this.safeValue (this.markets, symbol);
        }
        if (contractSize === undefined && market !== undefined) {
            contractSize = this.safeNumber (market, 'contractSize');
            position['contractSize'] = contractSize;
        }
        return position as Position;
    }

    parsePositions (positions: any[], symbols: string[] = undefined, params = {}): Position[] {
        symbols = this.marketSymbols (symbols);
        positions = this.toArray (positions);
        const result = [];
        for (let i = 0; i < positions.length; i++) {
            const position = this.extend (this.parsePosition (positions[i], undefined), params);
            result.push (position);
        }
        return this.filterByArrayPositions (result, 'symbol', symbols, false);
    }

    parseAccounts (accounts: any[], params = {}): Account[] {
        accounts = this.toArray (accounts);
        const result = [];
        for (let i = 0; i < accounts.length; i++) {
            const account = this.extend (this.parseAccount (accounts[i]), params);
            result.push (account);
        }
        return result;
    }

    parseTrades (trades: any[], market: Market = undefined, since: Int = undefined, limit: Int = undefined, params = {}): Trade[] {
        trades = this.toArray (trades);
        let result = [];
        for (let i = 0; i < trades.length; i++) {
            const trade = this.extend (this.parseTrade (trades[i], market), params);
            result.push (trade);
        }
        result = this.sortBy2 (result, 'timestamp', 'id');
        const symbol = (market !== undefined) ? market['symbol'] : undefined;
        return this.filterBySymbolSinceLimit (result, symbol, since, limit) as Trade[];
    }

    parseTransactions (transactions: any[], currency: Currency = undefined, since: Int = undefined, limit: Int = undefined, params = {}): Transaction[] {
        transactions = this.toArray (transactions);
        let result = [];
        for (let i = 0; i < transactions.length; i++) {
            const transaction = this.extend (this.parseTransaction (transactions[i], currency), params);
            result.push (transaction);
        }
        result = this.sortBy (result, 'timestamp');
        const code = (currency !== undefined) ? currency['code'] : undefined;
        return this.filterByCurrencySinceLimit (result, code, since, limit);
    }

    parseTransfers (transfers: any[], currency: Currency = undefined, since: Int = undefined, limit: Int = undefined, params = {}): TransferEntry[] {
        transfers = this.toArray (transfers);
        let result = [];
        for (let i = 0; i < transfers.length; i++) {
            const transfer = this.extend (this.parseTransfer (transfers[i], currency), params);
            result.push (transfer);
        }
        result = this.sortBy (result, 'timestamp');
        const code = (currency !== undefined) ? currency['code'] : undefined;
        return this.filterByCurrencySinceLimit (result, code, since, limit);
    }

    parseLedger (data, currency: Currency = undefined, since: Int = undefined, limit: Int = undefined, params = {}): LedgerEntry[] {
        let result = [];
        const arrayData = this.toArray (data);
        for (let i = 0; i < arrayData.length; i++) {
            const itemOrItems = this.parseLedgerEntry (arrayData[i], currency);
            if (Array.isArray (itemOrItems)) {
                for (let j = 0; j < itemOrItems.length; j++) {
                    result.push (this.extend (itemOrItems[j], params));
                }
            } else {
                result.push (this.extend (itemOrItems, params));
            }
        }
        result = this.sortBy (result, 'timestamp');
        const code = (currency !== undefined) ? currency['code'] : undefined;
        return this.filterByCurrencySinceLimit (result, code, since, limit);
    }

    nonce () {
        return this.seconds ();
    }

    setHeaders (headers) {
        return headers;
    }

    currencyId (code: string): string {
        let currency = this.safeDict (this.currencies, code);
        if (currency === undefined) {
            currency = this.safeCurrency (code);
        }
        if (currency !== undefined) {
            return currency['id'];
        }
        return code;
    }

    marketId (symbol: string): string {
        const market = this.market (symbol);
        if (market !== undefined) {
            return market['id'];
        }
        return symbol;
    }

    symbol (symbol: string): string {
        const market = this.market (symbol);
        return this.safeString (market, 'symbol', symbol);
    }

    handleParamString (params: object, paramName: string, defaultValue: Str = undefined): [string, object] {
        const value = this.safeString (params, paramName, defaultValue);
        if (value !== undefined) {
            params = this.omit (params, paramName);
        }
        return [ value, params ];
    }

    handleParamString2 (params: object, paramName1: string, paramName2: string, defaultValue: Str = undefined): [string, object] {
        const value = this.safeString2 (params, paramName1, paramName2, defaultValue);
        if (value !== undefined) {
            params = this.omit (params, [ paramName1, paramName2 ]);
        }
        return [ value, params ];
    }

    handleParamInteger (params: object, paramName: string, defaultValue: Int = undefined): [Int, object] {
        const value = this.safeInteger (params, paramName, defaultValue);
        if (value !== undefined) {
            params = this.omit (params, paramName);
        }
        return [ value, params ];
    }

    handleParamInteger2 (params: object, paramName1: string, paramName2: string, defaultValue: Int = undefined): [Int, object] {
        const value = this.safeInteger2 (params, paramName1, paramName2, defaultValue);
        if (value !== undefined) {
            params = this.omit (params, [ paramName1, paramName2 ]);
        }
        return [ value, params ];
    }

    handleParamBool (params: object, paramName: string, defaultValue: Bool = undefined): [Bool, object] {
        const value = this.safeBool (params, paramName, defaultValue);
        if (value !== undefined) {
            params = this.omit (params, paramName);
        }
        return [ value, params ];
    }

    handleParamBool2 (params: object, paramName1: string, paramName2: string, defaultValue: Bool = undefined): [Bool, object] {
        const value = this.safeBool2 (params, paramName1, paramName2, defaultValue);
        if (value !== undefined) {
            params = this.omit (params, [ paramName1, paramName2 ]);
        }
        return [ value, params ];
    }

    /**
     * @param {object} params - extra parameters
     * @param {object} request - existing dictionary of request
     * @param {string} exchangeSpecificKey - the key for chain id to be set in request
     * @param {object} currencyCode - (optional) existing dictionary of request
     * @param {boolean} isRequired - (optional) whether that param is required to be present
     * @returns {object[]} - returns [request, params] where request is the modified request object and params is the modified params object
     */
    handleRequestNetwork (params: Dict, request: Dict, exchangeSpecificKey: string, currencyCode:Str = undefined, isRequired: boolean = false) {
        let networkCode = undefined;
        [ networkCode, params ] = this.handleNetworkCodeAndParams (params);
        if (networkCode !== undefined) {
            request[exchangeSpecificKey] = this.networkCodeToId (networkCode, currencyCode);
        } else if (isRequired) {
            throw new ArgumentsRequired (this.id + ' - "network" param is required for this request');
        }
        return [ request, params ];
    }

    resolvePath (path, params) {
        return [
            this.implodeParams (path, params),
            this.omit (params, this.extractParams (path)),
        ];
    }

    getListFromObjectValues (objects, key: IndexType) {
        let newArray = objects;
        if (!Array.isArray (objects)) {
            newArray = this.toArray (objects);
        }
        const results = [];
        for (let i = 0; i < newArray.length; i++) {
            results.push (newArray[i][key]);
        }
        return results;
    }

    getSymbolsForMarketType (marketType: Str = undefined, subType: Str = undefined, symbolWithActiveStatus: boolean = true, symbolWithUnknownStatus: boolean = true) {
        let filteredMarkets = this.markets;
        if (marketType !== undefined) {
            filteredMarkets = this.filterBy (filteredMarkets, 'type', marketType);
        }
        if (subType !== undefined) {
            this.checkRequiredArgument ('getSymbolsForMarketType', subType, 'subType', [ 'linear', 'inverse', 'quanto' ]);
            filteredMarkets = this.filterBy (filteredMarkets, 'subType', subType);
        }
        const activeStatuses = [];
        if (symbolWithActiveStatus) {
            activeStatuses.push (true);
        }
        if (symbolWithUnknownStatus) {
            activeStatuses.push (undefined);
        }
        filteredMarkets = this.filterByArray (filteredMarkets, 'active', activeStatuses, false);
        return this.getListFromObjectValues (filteredMarkets, 'symbol');
    }

    filterByArray (objects, key: IndexType, values = undefined, indexed = true) {
        objects = this.toArray (objects);
        // return all of them if no values were passed
        if (values === undefined || !values) {
            // return indexed ? this.indexBy (objects, key) : objects;
            if (indexed) {
                return this.indexBy (objects, key);
            } else {
                return objects;
            }
        }
        const results = [];
        for (let i = 0; i < objects.length; i++) {
            if (this.inArray (objects[i][key], values)) {
                results.push (objects[i]);
            }
        }
        // return indexed ? this.indexBy (results, key) : results;
        if (indexed) {
            return this.indexBy (results, key);
        }
        return results;
    }

    async fetch2 (path: string, api: any = 'public', method: string = 'GET', params = {}, headers: any = undefined, body: any = undefined, config = {}): Promise<any> {
        if (this.enableRateLimit) {
            const cost = this.calculateRateLimiterCost (api, method, path, params, config);
            await this.throttle (cost);
        }
        let retries = undefined;
        [ retries, params ] = this.handleOptionAndParams (params, path, 'maxRetriesOnFailure', 0);
        let retryDelay = undefined;
        [ retryDelay, params ] = this.handleOptionAndParams (params, path, 'maxRetriesOnFailureDelay', 0);
        this.lastRestRequestTimestamp = this.milliseconds ();
        const request = this.sign (path, api, method, params, headers, body);
        this.last_request_headers = request['headers'];
        this.last_request_body = request['body'];
        this.last_request_url = request['url'];
        for (let i = 0; i < retries + 1; i++) {
            try {
                return await this.fetch (request['url'], request['method'], request['headers'], request['body']);
            } catch (e) {
                if (e instanceof OperationFailed) {
                    if (i < retries) {
                        if (this.verbose) {
                            this.log ('Request failed with the error: ' + e.toString () + ', retrying ' + (i + 1).toString () + ' of ' + retries.toString () + '...');
                        }
                        if ((retryDelay !== undefined) && (retryDelay !== 0)) {
                            await this.sleep (retryDelay);
                        }
                    } else {
                        throw e;
                    }
                } else {
                    throw e;
                }
            }
        }
        return undefined; // this line is never reached, but exists for c# value return requirement
    }

    async request (path: string, api: any = 'public', method: string = 'GET', params = {}, headers: any = undefined, body: any = undefined, config = {}): Promise<any> {
        return await this.fetch2 (path, api, method, params, headers, body, config);
    }

    async loadAccounts (reload: boolean = false, params = {}): Promise<Account[]> {
        if (reload) {
            this.accounts = await this.fetchAccounts (params);
        } else {
            if (this.accounts) {
                return this.accounts;
            } else {
                this.accounts = await this.fetchAccounts (params);
            }
        }
        this.accountsById = this.indexBy (this.accounts, 'id') as any;
        return this.accounts;
    }

    buildOHLCVC (trades: Trade[], timeframe: string = '1m', since: number = 0, limit: number = 2147483647): OHLCVC[] {
        // given a sorted arrays of trades (recent last) and a timeframe builds an array of OHLCV candles
        // note, default limit value (2147483647) is max int32 value
        const ms = this.parseTimeframe (timeframe) * 1000;
        const ohlcvs = [];
        const i_timestamp = 0;
        // const open = 1;
        const i_high = 2;
        const i_low = 3;
        const i_close = 4;
        const i_volume = 5;
        const i_count = 6;
        const tradesLength = trades.length;
        const oldest = Math.min (tradesLength, limit);
        for (let i = 0; i < oldest; i++) {
            const trade = trades[i];
            const ts = trade['timestamp'];
            if (ts < since) {
                continue;
            }
            const openingTime = Math.floor (ts / ms) * ms; // shift to the edge of m/h/d (but not M)
            if (openingTime < since) { // we don't need bars, that have opening time earlier than requested
                continue;
            }
            const ohlcv_length = ohlcvs.length;
            const candle = ohlcv_length - 1;
            if ((candle === -1) || (openingTime >= this.sum (ohlcvs[candle][i_timestamp], ms))) {
                // moved to a new timeframe -> create a new candle from opening trade
                ohlcvs.push ([
                    openingTime, // timestamp
                    trade['price'], // O
                    trade['price'], // H
                    trade['price'], // L
                    trade['price'], // C
                    trade['amount'], // V
                    1, // count
                ]);
            } else {
                // still processing the same timeframe -> update opening trade
                ohlcvs[candle][i_high] = Math.max (ohlcvs[candle][i_high], trade['price']);
                ohlcvs[candle][i_low] = Math.min (ohlcvs[candle][i_low], trade['price']);
                ohlcvs[candle][i_close] = trade['price'];
                ohlcvs[candle][i_volume] = this.sum (ohlcvs[candle][i_volume], trade['amount']);
                ohlcvs[candle][i_count] = this.sum (ohlcvs[candle][i_count], 1);
            }
        }
        return ohlcvs;
    }

    parseTradingViewOHLCV (ohlcvs, market = undefined, timeframe = '1m', since: Int = undefined, limit: Int = undefined) {
        const result = this.convertTradingViewToOHLCV (ohlcvs);
        return this.parseOHLCVs (result, market, timeframe, since, limit);
    }

    async editLimitBuyOrder (id: string, symbol: string, amount: number, price: Num = undefined, params = {}): Promise<Order> {
        return await this.editLimitOrder (id, symbol, 'buy', amount, price, params);
    }

    async editLimitSellOrder (id: string, symbol: string, amount: number, price: Num = undefined, params = {}): Promise<Order> {
        return await this.editLimitOrder (id, symbol, 'sell', amount, price, params);
    }

    async editLimitOrder (id: string, symbol: string, side: OrderSide, amount: number, price: Num = undefined, params = {}): Promise<Order> {
        return await this.editOrder (id, symbol, 'limit', side, amount, price, params);
    }

    async editOrder (id: string, symbol: string, type: OrderType, side: OrderSide, amount: Num = undefined, price: Num = undefined, params = {}): Promise<Order> {
        await this.cancelOrder (id, symbol);
        return await this.createOrder (symbol, type, side, amount, price, params);
    }

    async editOrderWs (id: string, symbol: string, type: OrderType, side: OrderSide, amount: Num = undefined, price: Num = undefined, params = {}): Promise<Order> {
        await this.cancelOrderWs (id, symbol);
        return await this.createOrderWs (symbol, type, side, amount, price, params);
    }

    async fetchPosition (symbol: string, params = {}): Promise<Position> {
        throw new NotSupported (this.id + ' fetchPosition() is not supported yet');
    }

    async fetchPositionWs (symbol: string, params = {}): Promise<Position[]> {
        throw new NotSupported (this.id + ' fetchPositionWs() is not supported yet');
    }

    async watchPosition (symbol: Str = undefined, params = {}): Promise<Position> {
        throw new NotSupported (this.id + ' watchPosition() is not supported yet');
    }

    async watchPositions (symbols: Strings = undefined, since: Int = undefined, limit: Int = undefined, params = {}): Promise<Position[]> {
        throw new NotSupported (this.id + ' watchPositions() is not supported yet');
    }

    async watchPositionForSymbols (symbols: Strings = undefined, since: Int = undefined, limit: Int = undefined, params = {}): Promise<Position[]> {
        return await this.watchPositions (symbols, since, limit, params);
    }

    async fetchPositionsForSymbol (symbol: string, params = {}): Promise<Position[]> {
        /**
         * @method
         * @name exchange#fetchPositionsForSymbol
         * @description fetches all open positions for specific symbol, unlike fetchPositions (which is designed to work with multiple symbols) so this method might be preffered for one-market position, because of less rate-limit consumption and speed
         * @param {string} symbol unified market symbol
         * @param {object} params extra parameters specific to the endpoint
         * @returns {object[]} a list of [position structure]{@link https://docs.ccxt.com/#/?id=position-structure} with maximum 3 items - possible one position for "one-way" mode, and possible two positions (long & short) for "two-way" (a.k.a. hedge) mode
         */
        throw new NotSupported (this.id + ' fetchPositionsForSymbol() is not supported yet');
    }

    async fetchPositionsForSymbolWs (symbol: string, params = {}): Promise<Position[]> {
        /**
         * @method
         * @name exchange#fetchPositionsForSymbol
         * @description fetches all open positions for specific symbol, unlike fetchPositions (which is designed to work with multiple symbols) so this method might be preffered for one-market position, because of less rate-limit consumption and speed
         * @param {string} symbol unified market symbol
         * @param {object} params extra parameters specific to the endpoint
         * @returns {object[]} a list of [position structure]{@link https://docs.ccxt.com/#/?id=position-structure} with maximum 3 items - possible one position for "one-way" mode, and possible two positions (long & short) for "two-way" (a.k.a. hedge) mode
         */
        throw new NotSupported (this.id + ' fetchPositionsForSymbol() is not supported yet');
    }

    async fetchPositions (symbols: Strings = undefined, params = {}): Promise<Position[]> {
        throw new NotSupported (this.id + ' fetchPositions() is not supported yet');
    }

    async fetchPositionsWs (symbols: Strings = undefined, params = {}): Promise<Position[]> {
        throw new NotSupported (this.id + ' fetchPositions() is not supported yet');
    }

    async fetchPositionsRisk (symbols: Strings = undefined, params = {}): Promise<Position[]> {
        throw new NotSupported (this.id + ' fetchPositionsRisk() is not supported yet');
    }

    async fetchBidsAsks (symbols: Strings = undefined, params = {}): Promise<Tickers> {
        throw new NotSupported (this.id + ' fetchBidsAsks() is not supported yet');
    }

    async fetchBorrowInterest (code: Str = undefined, symbol: Str = undefined, since: Int = undefined, limit: Int = undefined, params = {}): Promise<BorrowInterest[]> {
        throw new NotSupported (this.id + ' fetchBorrowInterest() is not supported yet');
    }

    async fetchLedger (code: Str = undefined, since: Int = undefined, limit: Int = undefined, params = {}): Promise<LedgerEntry[]> {
        throw new NotSupported (this.id + ' fetchLedger() is not supported yet');
    }

    async fetchLedgerEntry (id: string, code: Str = undefined, params = {}): Promise<LedgerEntry> {
        throw new NotSupported (this.id + ' fetchLedgerEntry() is not supported yet');
    }

    parseBidAsk (bidask, priceKey: IndexType = 0, amountKey: IndexType = 1, countOrIdKey: IndexType = 2) {
        const price = this.safeNumber (bidask, priceKey);
        const amount = this.safeNumber (bidask, amountKey);
        const countOrId = this.safeInteger (bidask, countOrIdKey);
        const bidAsk = [ price, amount ];
        if (countOrId !== undefined) {
            bidAsk.push (countOrId);
        }
        return bidAsk;
    }

    safeCurrency (currencyId: Str, currency: Currency = undefined): CurrencyInterface {
        if ((currencyId === undefined) && (currency !== undefined)) {
            return currency;
        }
        if ((this.currencies_by_id !== undefined) && (currencyId in this.currencies_by_id) && (this.currencies_by_id[currencyId] !== undefined)) {
            return this.currencies_by_id[currencyId];
        }
        let code = currencyId;
        if (currencyId !== undefined) {
            code = this.commonCurrencyCode (currencyId.toUpperCase ());
        }
        return this.safeCurrencyStructure ({
            'id': currencyId,
            'code': code,
            'precision': undefined,
        });
    }

    safeMarket (marketId: Str = undefined, market: Market = undefined, delimiter: Str = undefined, marketType: Str = undefined): MarketInterface {
        const result = this.safeMarketStructure ({
            'symbol': marketId,
            'marketId': marketId,
        });
        if (marketId !== undefined) {
            if ((this.markets_by_id !== undefined) && (marketId in this.markets_by_id)) {
                const markets = this.markets_by_id[marketId];
                const numMarkets = markets.length;
                if (numMarkets === 1) {
                    return markets[0];
                } else {
                    if (marketType === undefined) {
                        if (market === undefined) {
                            throw new ArgumentsRequired (this.id + ' safeMarket() requires a fourth argument for ' + marketId + ' to disambiguate between different markets with the same market id');
                        } else {
                            marketType = market['type'];
                        }
                    }
                    for (let i = 0; i < markets.length; i++) {
                        const currentMarket = markets[i];
                        if (currentMarket[marketType]) {
                            return currentMarket;
                        }
                    }
                }
            } else if (delimiter !== undefined && delimiter !== '') {
                const parts = marketId.split (delimiter);
                const partsLength = parts.length;
                if (partsLength === 2) {
                    result['baseId'] = this.safeString (parts, 0);
                    result['quoteId'] = this.safeString (parts, 1);
                    result['base'] = this.safeCurrencyCode (result['baseId']);
                    result['quote'] = this.safeCurrencyCode (result['quoteId']);
                    result['symbol'] = result['base'] + '/' + result['quote'];
                    return result;
                } else {
                    return result;
                }
            }
        }
        if (market !== undefined) {
            return market;
        }
        return result;
    }

    marketOrNull (symbol: string): MarketInterface {
        if (symbol === undefined) {
            return undefined;
        }
        return this.market (symbol);
    }

    checkRequiredCredentials (error = true) {
        /**
         * @ignore
         * @method
         * @param {boolean} error throw an error that a credential is required if true
         * @returns {boolean} true if all required credentials have been set, otherwise false or an error is thrown is param error=true
         */
        const keys = Object.keys (this.requiredCredentials);
        for (let i = 0; i < keys.length; i++) {
            const key = keys[i];
            if (this.requiredCredentials[key] && !this[key]) {
                if (error) {
                    throw new AuthenticationError (this.id + ' requires "' + key + '" credential');
                } else {
                    return false;
                }
            }
        }
        return true;
    }

    oath () {
        if (this.twofa !== undefined) {
            return totp (this.twofa);
        } else {
            throw new ExchangeError (this.id + ' exchange.twofa has not been set for 2FA Two-Factor Authentication');
        }
    }

    async fetchBalance (params = {}): Promise<Balances> {
        throw new NotSupported (this.id + ' fetchBalance() is not supported yet');
    }

    async fetchBalanceWs (params = {}): Promise<Balances> {
        throw new NotSupported (this.id + ' fetchBalanceWs() is not supported yet');
    }

    parseBalance (response): Balances {
        throw new NotSupported (this.id + ' parseBalance() is not supported yet');
    }

    async watchBalance (params = {}): Promise<Balances> {
        throw new NotSupported (this.id + ' watchBalance() is not supported yet');
    }

    async fetchPartialBalance (part: string, params = {}): Promise<Balance> {
        const balance = await this.fetchBalance (params);
        return balance[part];
    }

    async fetchFreeBalance (params = {}): Promise<Balance> {
        return await this.fetchPartialBalance ('free', params);
    }

    async fetchUsedBalance (params = {}): Promise<Balance> {
        return await this.fetchPartialBalance ('used', params);
    }

    async fetchTotalBalance (params = {}): Promise<Balance> {
        return await this.fetchPartialBalance ('total', params);
    }

    async fetchStatus (params = {}): Promise<any> {
        throw new NotSupported (this.id + ' fetchStatus() is not supported yet');
    }

    async fetchTransactionFee (code: string, params = {}): Promise<{}> {
        if (!this.has['fetchTransactionFees']) {
            throw new NotSupported (this.id + ' fetchTransactionFee() is not supported yet');
        }
        return await this.fetchTransactionFees ([ code ], params);
    }

    async fetchTransactionFees (codes: Strings = undefined, params = {}): Promise<{}> {
        throw new NotSupported (this.id + ' fetchTransactionFees() is not supported yet');
    }

    async fetchDepositWithdrawFees (codes: Strings = undefined, params = {}): Promise<Dictionary<DepositWithdrawFee>> {
        throw new NotSupported (this.id + ' fetchDepositWithdrawFees() is not supported yet');
    }

    async fetchDepositWithdrawFee (code: string, params = {}): Promise<DepositWithdrawFee> {
        if (!this.has['fetchDepositWithdrawFees']) {
            throw new NotSupported (this.id + ' fetchDepositWithdrawFee() is not supported yet');
        }
        const fees = await this.fetchDepositWithdrawFees ([ code ], params);
        return this.safeValue (fees, code);
    }

    getSupportedMapping (key, mapping = {}) {
        if (key in mapping) {
            return mapping[key];
        } else {
            throw new NotSupported (this.id + ' ' + key + ' does not have a value in mapping');
        }
    }

    async fetchCrossBorrowRate (code: string, params = {}): Promise<CrossBorrowRate> {
        await this.loadMarkets ();
        if (!this.has['fetchBorrowRates']) {
            throw new NotSupported (this.id + ' fetchCrossBorrowRate() is not supported yet');
        }
        const borrowRates = await this.fetchCrossBorrowRates (params);
        const rate = this.safeValue (borrowRates, code);
        if (rate === undefined) {
            throw new ExchangeError (this.id + ' fetchCrossBorrowRate() could not find the borrow rate for currency code ' + code);
        }
        return rate;
    }

    async fetchIsolatedBorrowRate (symbol: string, params = {}): Promise<IsolatedBorrowRate> {
        await this.loadMarkets ();
        if (!this.has['fetchBorrowRates']) {
            throw new NotSupported (this.id + ' fetchIsolatedBorrowRate() is not supported yet');
        }
        const borrowRates = await this.fetchIsolatedBorrowRates (params);
        const rate = this.safeDict (borrowRates, symbol) as IsolatedBorrowRate;
        if (rate === undefined) {
            throw new ExchangeError (this.id + ' fetchIsolatedBorrowRate() could not find the borrow rate for market symbol ' + symbol);
        }
        return rate;
    }

    handleOptionAndParams (params: object, methodName: string, optionName: string, defaultValue = undefined) {
        // This method can be used to obtain method specific properties, i.e: this.handleOptionAndParams (params, 'fetchPosition', 'marginMode', 'isolated')
        const defaultOptionName = 'default' + this.capitalize (optionName); // we also need to check the 'defaultXyzWhatever'
        // check if params contain the key
        let value = this.safeValue2 (params, optionName, defaultOptionName);
        if (value !== undefined) {
            params = this.omit (params, [ optionName, defaultOptionName ]);
        } else {
            // handle routed methods like "watchTrades > watchTradesForSymbols" (or "watchTicker > watchTickers")
            [ methodName, params ] = this.handleParamString (params, 'callerMethodName', methodName);
            // check if exchange has properties for this method
            const exchangeWideMethodOptions = this.safeValue (this.options, methodName);
            if (exchangeWideMethodOptions !== undefined) {
                // check if the option is defined inside this method's props
                value = this.safeValue2 (exchangeWideMethodOptions, optionName, defaultOptionName);
            }
            if (value === undefined) {
                // if it's still undefined, check if global exchange-wide option exists
                value = this.safeValue2 (this.options, optionName, defaultOptionName);
            }
            // if it's still undefined, use the default value
            value = (value !== undefined) ? value : defaultValue;
        }
        return [ value, params ];
    }

    handleOptionAndParams2 (params: object, methodName1: string, optionName1: string, optionName2: string, defaultValue = undefined) {
        let value = undefined;
        [ value, params ] = this.handleOptionAndParams (params, methodName1, optionName1);
        if (value !== undefined) {
            // omit optionName2 too from params
            params = this.omit (params, optionName2);
            return [ value, params ];
        }
        // if still undefined, try optionName2
        let value2 = undefined;
        [ value2, params ] = this.handleOptionAndParams (params, methodName1, optionName2, defaultValue);
        return [ value2, params ];
    }

    handleOption (methodName: string, optionName: string, defaultValue = undefined) {
        const res = this.handleOptionAndParams ({}, methodName, optionName, defaultValue);
        return this.safeValue (res, 0);
    }

    handleMarketTypeAndParams (methodName: string, market: Market = undefined, params = {}, defaultValue = undefined): any {
        /**
         * @ignore
         * @method
         * @name exchange#handleMarketTypeAndParams
         * @param methodName the method calling handleMarketTypeAndParams
         * @param {Market} market
         * @param {object} params
         * @param {string} [params.type] type assigned by user
         * @param {string} [params.defaultType] same as params.type
         * @param {string} [defaultValue] assigned programatically in the method calling handleMarketTypeAndParams
         * @returns {[string, object]} the market type and params with type and defaultType omitted
         */
        // type from param
        const type = this.safeString2 (params, 'defaultType', 'type');
        if (type !== undefined) {
            params = this.omit (params, [ 'defaultType', 'type' ]);
            return [ type, params ];
        }
        // type from market
        if (market !== undefined) {
            return [ market['type'], params ];
        }
        // type from default-argument
        if (defaultValue !== undefined) {
            return [ defaultValue, params ];
        }
        const methodOptions = this.safeDict (this.options, methodName);
        if (methodOptions !== undefined) {
            if (typeof methodOptions === 'string') {
                return [ methodOptions, params ];
            } else {
                const typeFromMethod = this.safeString2 (methodOptions, 'defaultType', 'type');
                if (typeFromMethod !== undefined) {
                    return [ typeFromMethod, params ];
                }
            }
        }
        const defaultType = this.safeString2 (this.options, 'defaultType', 'type', 'spot');
        return [ defaultType, params ];
    }

    handleSubTypeAndParams (methodName: string, market = undefined, params = {}, defaultValue = undefined) {
        let subType = undefined;
        // if set in params, it takes precedence
        const subTypeInParams = this.safeString2 (params, 'subType', 'defaultSubType');
        // avoid omitting if it's not present
        if (subTypeInParams !== undefined) {
            subType = subTypeInParams;
            params = this.omit (params, [ 'subType', 'defaultSubType' ]);
        } else {
            // at first, check from market object
            if (market !== undefined) {
                if (market['linear']) {
                    subType = 'linear';
                } else if (market['inverse']) {
                    subType = 'inverse';
                }
            }
            // if it was not defined in market object
            if (subType === undefined) {
                const values = this.handleOptionAndParams ({}, methodName, 'subType', defaultValue); // no need to re-test params here
                subType = values[0];
            }
        }
        return [ subType, params ];
    }

    handleMarginModeAndParams (methodName: string, params = {}, defaultValue = undefined) {
        /**
         * @ignore
         * @method
         * @param {object} [params] extra parameters specific to the exchange API endpoint
         * @returns {Array} the marginMode in lowercase as specified by params["marginMode"], params["defaultMarginMode"] this.options["marginMode"] or this.options["defaultMarginMode"]
         */
        return this.handleOptionAndParams (params, methodName, 'marginMode', defaultValue);
    }

    throwExactlyMatchedException (exact, string, message) {
        if (string === undefined) {
            return;
        }
        if (string in exact) {
            throw new exact[string] (message);
        }
    }

    throwBroadlyMatchedException (broad, string, message) {
        const broadKey = this.findBroadlyMatchedKey (broad, string);
        if (broadKey !== undefined) {
            throw new broad[broadKey] (message);
        }
    }

    findBroadlyMatchedKey (broad, string) {
        // a helper for matching error strings exactly vs broadly
        const keys = Object.keys (broad);
        for (let i = 0; i < keys.length; i++) {
            const key = keys[i];
            if (string !== undefined) { // #issues/12698
                if (string.indexOf (key) >= 0) {
                    return key;
                }
            }
        }
        return undefined;
    }

    handleErrors (statusCode: int, statusText: string, url: string, method: string, responseHeaders: Dict, responseBody: string, response, requestHeaders, requestBody) {
        // it is a stub method that must be overrided in the derived exchange classes
        // throw new NotSupported (this.id + ' handleErrors() not implemented yet');
        return undefined;
    }

    calculateRateLimiterCost (api, method, path, params, config = {}) {
        return this.safeValue (config, 'cost', 1);
    }

    async fetchTicker (symbol: string, params = {}): Promise<Ticker> {
        if (this.has['fetchTickers']) {
            await this.loadMarkets ();
            const market = this.market (symbol);
            symbol = market['symbol'];
            const tickers = await this.fetchTickers ([ symbol ], params);
            const ticker = this.safeDict (tickers, symbol);
            if (ticker === undefined) {
                throw new NullResponse (this.id + ' fetchTickers() could not find a ticker for ' + symbol);
            } else {
                return ticker as Ticker;
            }
        } else {
            throw new NotSupported (this.id + ' fetchTicker() is not supported yet');
        }
    }

    async fetchMarkPrice (symbol: string, params = {}): Promise<Ticker> {
        if (this.has['fetchMarkPrices']) {
            await this.loadMarkets ();
            const market = this.market (symbol);
            symbol = market['symbol'];
            const tickers = await this.fetchMarkPrices ([ symbol ], params);
            const ticker = this.safeDict (tickers, symbol);
            if (ticker === undefined) {
                throw new NullResponse (this.id + ' fetchMarkPrices() could not find a ticker for ' + symbol);
            } else {
                return ticker as Ticker;
            }
        } else {
            throw new NotSupported (this.id + ' fetchMarkPrices() is not supported yet');
        }
    }

    async fetchTickerWs (symbol: string, params = {}): Promise<Ticker> {
        if (this.has['fetchTickersWs']) {
            await this.loadMarkets ();
            const market = this.market (symbol);
            symbol = market['symbol'];
            const tickers = await this.fetchTickersWs ([ symbol ], params);
            const ticker = this.safeDict (tickers, symbol);
            if (ticker === undefined) {
                throw new NullResponse (this.id + ' fetchTickerWs() could not find a ticker for ' + symbol);
            } else {
                return ticker as Ticker;
            }
        } else {
            throw new NotSupported (this.id + ' fetchTickerWs() is not supported yet');
        }
    }

    async watchTicker (symbol: string, params = {}): Promise<Ticker> {
        throw new NotSupported (this.id + ' watchTicker() is not supported yet');
    }

    async fetchTickers (symbols: Strings = undefined, params = {}): Promise<Tickers> {
        throw new NotSupported (this.id + ' fetchTickers() is not supported yet');
    }

    async fetchMarkPrices (symbols: Strings = undefined, params = {}): Promise<Tickers> {
        throw new NotSupported (this.id + ' fetchMarkPrices() is not supported yet');
    }

    async fetchTickersWs (symbols: Strings = undefined, params = {}): Promise<Tickers> {
        throw new NotSupported (this.id + ' fetchTickers() is not supported yet');
    }

    async fetchOrderBooks (symbols: Strings = undefined, limit: Int = undefined, params = {}): Promise<OrderBooks> {
        throw new NotSupported (this.id + ' fetchOrderBooks() is not supported yet');
    }

    async watchBidsAsks (symbols: Strings = undefined, params = {}): Promise<Tickers> {
        throw new NotSupported (this.id + ' watchBidsAsks() is not supported yet');
    }

    async watchTickers (symbols: Strings = undefined, params = {}): Promise<Tickers> {
        throw new NotSupported (this.id + ' watchTickers() is not supported yet');
    }

    async unWatchTickers (symbols: Strings = undefined, params = {}): Promise<any> {
        throw new NotSupported (this.id + ' unWatchTickers() is not supported yet');
    }

    async fetchOrder (id: string, symbol: Str = undefined, params = {}): Promise<Order> {
        throw new NotSupported (this.id + ' fetchOrder() is not supported yet');
    }

    async fetchOrderWs (id: string, symbol: Str = undefined, params = {}): Promise<Order> {
        throw new NotSupported (this.id + ' fetchOrderWs() is not supported yet');
    }

    async fetchOrderStatus (id: string, symbol: Str = undefined, params = {}): Promise<string> {
        // TODO: TypeScript: change method signature by replacing
        // Promise<string> with Promise<Order['status']>.
        const order = await this.fetchOrder (id, symbol, params);
        return order['status'];
    }

    async fetchUnifiedOrder (order: Order, params = {}): Promise<Order> {
        return await this.fetchOrder (this.safeString (order, 'id'), this.safeString (order, 'symbol'), params);
    }

    async createOrder (symbol: string, type: OrderType, side: OrderSide, amount: number, price: Num = undefined, params = {}): Promise<Order> {
        throw new NotSupported (this.id + ' createOrder() is not supported yet');
    }

    async createConvertTrade (id: string, fromCode: string, toCode: string, amount: Num = undefined, params = {}): Promise<Conversion> {
        throw new NotSupported (this.id + ' createConvertTrade() is not supported yet');
    }

    async fetchConvertTrade (id: string, code: Str = undefined, params = {}): Promise<Conversion> {
        throw new NotSupported (this.id + ' fetchConvertTrade() is not supported yet');
    }

    async fetchConvertTradeHistory (code: Str = undefined, since: Int = undefined, limit: Int = undefined, params = {}): Promise<Conversion[]> {
        throw new NotSupported (this.id + ' fetchConvertTradeHistory() is not supported yet');
    }

    async fetchPositionMode (symbol: Str = undefined, params = {}): Promise<{}> {
        throw new NotSupported (this.id + ' fetchPositionMode() is not supported yet');
    }

    async createTrailingAmountOrder (symbol: string, type: OrderType, side: OrderSide, amount: number, price: Num = undefined, trailingAmount: Num = undefined, trailingTriggerPrice: Num = undefined, params = {}): Promise<Order> {
        /**
         * @method
         * @name createTrailingAmountOrder
         * @description create a trailing order by providing the symbol, type, side, amount, price and trailingAmount
         * @param {string} symbol unified symbol of the market to create an order in
         * @param {string} type 'market' or 'limit'
         * @param {string} side 'buy' or 'sell'
         * @param {float} amount how much you want to trade in units of the base currency, or number of contracts
         * @param {float} [price] the price for the order to be filled at, in units of the quote currency, ignored in market orders
         * @param {float} trailingAmount the quote amount to trail away from the current market price
         * @param {float} [trailingTriggerPrice] the price to activate a trailing order, default uses the price argument
         * @param {object} [params] extra parameters specific to the exchange API endpoint
         * @returns {object} an [order structure]{@link https://docs.ccxt.com/#/?id=order-structure}
         */
        if (trailingAmount === undefined) {
            throw new ArgumentsRequired (this.id + ' createTrailingAmountOrder() requires a trailingAmount argument');
        }
        params['trailingAmount'] = trailingAmount;
        if (trailingTriggerPrice !== undefined) {
            params['trailingTriggerPrice'] = trailingTriggerPrice;
        }
        if (this.has['createTrailingAmountOrder']) {
            return await this.createOrder (symbol, type, side, amount, price, params);
        }
        throw new NotSupported (this.id + ' createTrailingAmountOrder() is not supported yet');
    }

    async createTrailingAmountOrderWs (symbol: string, type: OrderType, side: OrderSide, amount: number, price: Num = undefined, trailingAmount: Num = undefined, trailingTriggerPrice: Num = undefined, params = {}): Promise<Order> {
        /**
         * @method
         * @name createTrailingAmountOrderWs
         * @description create a trailing order by providing the symbol, type, side, amount, price and trailingAmount
         * @param {string} symbol unified symbol of the market to create an order in
         * @param {string} type 'market' or 'limit'
         * @param {string} side 'buy' or 'sell'
         * @param {float} amount how much you want to trade in units of the base currency, or number of contracts
         * @param {float} [price] the price for the order to be filled at, in units of the quote currency, ignored in market orders
         * @param {float} trailingAmount the quote amount to trail away from the current market price
         * @param {float} [trailingTriggerPrice] the price to activate a trailing order, default uses the price argument
         * @param {object} [params] extra parameters specific to the exchange API endpoint
         * @returns {object} an [order structure]{@link https://docs.ccxt.com/#/?id=order-structure}
         */
        if (trailingAmount === undefined) {
            throw new ArgumentsRequired (this.id + ' createTrailingAmountOrderWs() requires a trailingAmount argument');
        }
        params['trailingAmount'] = trailingAmount;
        if (trailingTriggerPrice !== undefined) {
            params['trailingTriggerPrice'] = trailingTriggerPrice;
        }
        if (this.has['createTrailingAmountOrderWs']) {
            return await this.createOrderWs (symbol, type, side, amount, price, params);
        }
        throw new NotSupported (this.id + ' createTrailingAmountOrderWs() is not supported yet');
    }

    async createTrailingPercentOrder (symbol: string, type: OrderType, side: OrderSide, amount: number, price: Num = undefined, trailingPercent: Num = undefined, trailingTriggerPrice: Num = undefined, params = {}): Promise<Order> {
        /**
         * @method
         * @name createTrailingPercentOrder
         * @description create a trailing order by providing the symbol, type, side, amount, price and trailingPercent
         * @param {string} symbol unified symbol of the market to create an order in
         * @param {string} type 'market' or 'limit'
         * @param {string} side 'buy' or 'sell'
         * @param {float} amount how much you want to trade in units of the base currency, or number of contracts
         * @param {float} [price] the price for the order to be filled at, in units of the quote currency, ignored in market orders
         * @param {float} trailingPercent the percent to trail away from the current market price
         * @param {float} [trailingTriggerPrice] the price to activate a trailing order, default uses the price argument
         * @param {object} [params] extra parameters specific to the exchange API endpoint
         * @returns {object} an [order structure]{@link https://docs.ccxt.com/#/?id=order-structure}
         */
        if (trailingPercent === undefined) {
            throw new ArgumentsRequired (this.id + ' createTrailingPercentOrder() requires a trailingPercent argument');
        }
        params['trailingPercent'] = trailingPercent;
        if (trailingTriggerPrice !== undefined) {
            params['trailingTriggerPrice'] = trailingTriggerPrice;
        }
        if (this.has['createTrailingPercentOrder']) {
            return await this.createOrder (symbol, type, side, amount, price, params);
        }
        throw new NotSupported (this.id + ' createTrailingPercentOrder() is not supported yet');
    }

    async createTrailingPercentOrderWs (symbol: string, type: OrderType, side: OrderSide, amount: number, price: Num = undefined, trailingPercent: Num = undefined, trailingTriggerPrice: Num = undefined, params = {}): Promise<Order> {
        /**
         * @method
         * @name createTrailingPercentOrderWs
         * @description create a trailing order by providing the symbol, type, side, amount, price and trailingPercent
         * @param {string} symbol unified symbol of the market to create an order in
         * @param {string} type 'market' or 'limit'
         * @param {string} side 'buy' or 'sell'
         * @param {float} amount how much you want to trade in units of the base currency, or number of contracts
         * @param {float} [price] the price for the order to be filled at, in units of the quote currency, ignored in market orders
         * @param {float} trailingPercent the percent to trail away from the current market price
         * @param {float} [trailingTriggerPrice] the price to activate a trailing order, default uses the price argument
         * @param {object} [params] extra parameters specific to the exchange API endpoint
         * @returns {object} an [order structure]{@link https://docs.ccxt.com/#/?id=order-structure}
         */
        if (trailingPercent === undefined) {
            throw new ArgumentsRequired (this.id + ' createTrailingPercentOrderWs() requires a trailingPercent argument');
        }
        params['trailingPercent'] = trailingPercent;
        if (trailingTriggerPrice !== undefined) {
            params['trailingTriggerPrice'] = trailingTriggerPrice;
        }
        if (this.has['createTrailingPercentOrderWs']) {
            return await this.createOrderWs (symbol, type, side, amount, price, params);
        }
        throw new NotSupported (this.id + ' createTrailingPercentOrderWs() is not supported yet');
    }

    async createMarketOrderWithCost (symbol: string, side: OrderSide, cost: number, params = {}): Promise<Order> {
        /**
         * @method
         * @name createMarketOrderWithCost
         * @description create a market order by providing the symbol, side and cost
         * @param {string} symbol unified symbol of the market to create an order in
         * @param {string} side 'buy' or 'sell'
         * @param {float} cost how much you want to trade in units of the quote currency
         * @param {object} [params] extra parameters specific to the exchange API endpoint
         * @returns {object} an [order structure]{@link https://docs.ccxt.com/#/?id=order-structure}
         */
        if (this.has['createMarketOrderWithCost'] || (this.has['createMarketBuyOrderWithCost'] && this.has['createMarketSellOrderWithCost'])) {
            return await this.createOrder (symbol, 'market', side, cost, 1, params);
        }
        throw new NotSupported (this.id + ' createMarketOrderWithCost() is not supported yet');
    }

    async createMarketBuyOrderWithCost (symbol: string, cost: number, params = {}): Promise<Order> {
        /**
         * @method
         * @name createMarketBuyOrderWithCost
         * @description create a market buy order by providing the symbol and cost
         * @param {string} symbol unified symbol of the market to create an order in
         * @param {float} cost how much you want to trade in units of the quote currency
         * @param {object} [params] extra parameters specific to the exchange API endpoint
         * @returns {object} an [order structure]{@link https://docs.ccxt.com/#/?id=order-structure}
         */
        if (this.options['createMarketBuyOrderRequiresPrice'] || this.has['createMarketBuyOrderWithCost']) {
            return await this.createOrder (symbol, 'market', 'buy', cost, 1, params);
        }
        throw new NotSupported (this.id + ' createMarketBuyOrderWithCost() is not supported yet');
    }

    async createMarketSellOrderWithCost (symbol: string, cost: number, params = {}): Promise<Order> {
        /**
         * @method
         * @name createMarketSellOrderWithCost
         * @description create a market sell order by providing the symbol and cost
         * @param {string} symbol unified symbol of the market to create an order in
         * @param {float} cost how much you want to trade in units of the quote currency
         * @param {object} [params] extra parameters specific to the exchange API endpoint
         * @returns {object} an [order structure]{@link https://docs.ccxt.com/#/?id=order-structure}
         */
        if (this.options['createMarketSellOrderRequiresPrice'] || this.has['createMarketSellOrderWithCost']) {
            return await this.createOrder (symbol, 'market', 'sell', cost, 1, params);
        }
        throw new NotSupported (this.id + ' createMarketSellOrderWithCost() is not supported yet');
    }

    async createMarketOrderWithCostWs (symbol: string, side: OrderSide, cost: number, params = {}): Promise<Order> {
        /**
         * @method
         * @name createMarketOrderWithCostWs
         * @description create a market order by providing the symbol, side and cost
         * @param {string} symbol unified symbol of the market to create an order in
         * @param {string} side 'buy' or 'sell'
         * @param {float} cost how much you want to trade in units of the quote currency
         * @param {object} [params] extra parameters specific to the exchange API endpoint
         * @returns {object} an [order structure]{@link https://docs.ccxt.com/#/?id=order-structure}
         */
        if (this.has['createMarketOrderWithCostWs'] || (this.has['createMarketBuyOrderWithCostWs'] && this.has['createMarketSellOrderWithCostWs'])) {
            return await this.createOrderWs (symbol, 'market', side, cost, 1, params);
        }
        throw new NotSupported (this.id + ' createMarketOrderWithCostWs() is not supported yet');
    }

    async createTriggerOrder (symbol: string, type: OrderType, side: OrderSide, amount: number, price: Num = undefined, triggerPrice: Num = undefined, params = {}): Promise<Order> {
        /**
         * @method
         * @name createTriggerOrder
         * @description create a trigger stop order (type 1)
         * @param {string} symbol unified symbol of the market to create an order in
         * @param {string} type 'market' or 'limit'
         * @param {string} side 'buy' or 'sell'
         * @param {float} amount how much you want to trade in units of the base currency or the number of contracts
         * @param {float} [price] the price to fulfill the order, in units of the quote currency, ignored in market orders
         * @param {float} triggerPrice the price to trigger the stop order, in units of the quote currency
         * @param {object} [params] extra parameters specific to the exchange API endpoint
         * @returns {object} an [order structure]{@link https://docs.ccxt.com/#/?id=order-structure}
         */
        if (triggerPrice === undefined) {
            throw new ArgumentsRequired (this.id + ' createTriggerOrder() requires a triggerPrice argument');
        }
        params['triggerPrice'] = triggerPrice;
        if (this.has['createTriggerOrder']) {
            return await this.createOrder (symbol, type, side, amount, price, params);
        }
        throw new NotSupported (this.id + ' createTriggerOrder() is not supported yet');
    }

    async createTriggerOrderWs (symbol: string, type: OrderType, side: OrderSide, amount: number, price: Num = undefined, triggerPrice: Num = undefined, params = {}): Promise<Order> {
        /**
         * @method
         * @name createTriggerOrderWs
         * @description create a trigger stop order (type 1)
         * @param {string} symbol unified symbol of the market to create an order in
         * @param {string} type 'market' or 'limit'
         * @param {string} side 'buy' or 'sell'
         * @param {float} amount how much you want to trade in units of the base currency or the number of contracts
         * @param {float} [price] the price to fulfill the order, in units of the quote currency, ignored in market orders
         * @param {float} triggerPrice the price to trigger the stop order, in units of the quote currency
         * @param {object} [params] extra parameters specific to the exchange API endpoint
         * @returns {object} an [order structure]{@link https://docs.ccxt.com/#/?id=order-structure}
         */
        if (triggerPrice === undefined) {
            throw new ArgumentsRequired (this.id + ' createTriggerOrderWs() requires a triggerPrice argument');
        }
        params['triggerPrice'] = triggerPrice;
        if (this.has['createTriggerOrderWs']) {
            return await this.createOrderWs (symbol, type, side, amount, price, params);
        }
        throw new NotSupported (this.id + ' createTriggerOrderWs() is not supported yet');
    }

    async createStopLossOrder (symbol: string, type: OrderType, side: OrderSide, amount: number, price: Num = undefined, stopLossPrice: Num = undefined, params = {}): Promise<Order> {
        /**
         * @method
         * @name createStopLossOrder
         * @description create a trigger stop loss order (type 2)
         * @param {string} symbol unified symbol of the market to create an order in
         * @param {string} type 'market' or 'limit'
         * @param {string} side 'buy' or 'sell'
         * @param {float} amount how much you want to trade in units of the base currency or the number of contracts
         * @param {float} [price] the price to fulfill the order, in units of the quote currency, ignored in market orders
         * @param {float} stopLossPrice the price to trigger the stop loss order, in units of the quote currency
         * @param {object} [params] extra parameters specific to the exchange API endpoint
         * @returns {object} an [order structure]{@link https://docs.ccxt.com/#/?id=order-structure}
         */
        if (stopLossPrice === undefined) {
            throw new ArgumentsRequired (this.id + ' createStopLossOrder() requires a stopLossPrice argument');
        }
        params['stopLossPrice'] = stopLossPrice;
        if (this.has['createStopLossOrder']) {
            return await this.createOrder (symbol, type, side, amount, price, params);
        }
        throw new NotSupported (this.id + ' createStopLossOrder() is not supported yet');
    }

    async createStopLossOrderWs (symbol: string, type: OrderType, side: OrderSide, amount: number, price: Num = undefined, stopLossPrice: Num = undefined, params = {}): Promise<Order> {
        /**
         * @method
         * @name createStopLossOrderWs
         * @description create a trigger stop loss order (type 2)
         * @param {string} symbol unified symbol of the market to create an order in
         * @param {string} type 'market' or 'limit'
         * @param {string} side 'buy' or 'sell'
         * @param {float} amount how much you want to trade in units of the base currency or the number of contracts
         * @param {float} [price] the price to fulfill the order, in units of the quote currency, ignored in market orders
         * @param {float} stopLossPrice the price to trigger the stop loss order, in units of the quote currency
         * @param {object} [params] extra parameters specific to the exchange API endpoint
         * @returns {object} an [order structure]{@link https://docs.ccxt.com/#/?id=order-structure}
         */
        if (stopLossPrice === undefined) {
            throw new ArgumentsRequired (this.id + ' createStopLossOrderWs() requires a stopLossPrice argument');
        }
        params['stopLossPrice'] = stopLossPrice;
        if (this.has['createStopLossOrderWs']) {
            return await this.createOrderWs (symbol, type, side, amount, price, params);
        }
        throw new NotSupported (this.id + ' createStopLossOrderWs() is not supported yet');
    }

    async createTakeProfitOrder (symbol: string, type: OrderType, side: OrderSide, amount: number, price: Num = undefined, takeProfitPrice: Num = undefined, params = {}): Promise<Order> {
        /**
         * @method
         * @name createTakeProfitOrder
         * @description create a trigger take profit order (type 2)
         * @param {string} symbol unified symbol of the market to create an order in
         * @param {string} type 'market' or 'limit'
         * @param {string} side 'buy' or 'sell'
         * @param {float} amount how much you want to trade in units of the base currency or the number of contracts
         * @param {float} [price] the price to fulfill the order, in units of the quote currency, ignored in market orders
         * @param {float} takeProfitPrice the price to trigger the take profit order, in units of the quote currency
         * @param {object} [params] extra parameters specific to the exchange API endpoint
         * @returns {object} an [order structure]{@link https://docs.ccxt.com/#/?id=order-structure}
         */
        if (takeProfitPrice === undefined) {
            throw new ArgumentsRequired (this.id + ' createTakeProfitOrder() requires a takeProfitPrice argument');
        }
        params['takeProfitPrice'] = takeProfitPrice;
        if (this.has['createTakeProfitOrder']) {
            return await this.createOrder (symbol, type, side, amount, price, params);
        }
        throw new NotSupported (this.id + ' createTakeProfitOrder() is not supported yet');
    }

    async createTakeProfitOrderWs (symbol: string, type: OrderType, side: OrderSide, amount: number, price: Num = undefined, takeProfitPrice: Num = undefined, params = {}): Promise<Order> {
        /**
         * @method
         * @name createTakeProfitOrderWs
         * @description create a trigger take profit order (type 2)
         * @param {string} symbol unified symbol of the market to create an order in
         * @param {string} type 'market' or 'limit'
         * @param {string} side 'buy' or 'sell'
         * @param {float} amount how much you want to trade in units of the base currency or the number of contracts
         * @param {float} [price] the price to fulfill the order, in units of the quote currency, ignored in market orders
         * @param {float} takeProfitPrice the price to trigger the take profit order, in units of the quote currency
         * @param {object} [params] extra parameters specific to the exchange API endpoint
         * @returns {object} an [order structure]{@link https://docs.ccxt.com/#/?id=order-structure}
         */
        if (takeProfitPrice === undefined) {
            throw new ArgumentsRequired (this.id + ' createTakeProfitOrderWs() requires a takeProfitPrice argument');
        }
        params['takeProfitPrice'] = takeProfitPrice;
        if (this.has['createTakeProfitOrderWs']) {
            return await this.createOrderWs (symbol, type, side, amount, price, params);
        }
        throw new NotSupported (this.id + ' createTakeProfitOrderWs() is not supported yet');
    }

    async createOrderWithTakeProfitAndStopLoss (symbol: string, type: OrderType, side: OrderSide, amount: number, price: Num = undefined, takeProfit: Num = undefined, stopLoss: Num = undefined, params = {}): Promise<Order> {
        /**
         * @method
         * @name createOrderWithTakeProfitAndStopLoss
         * @description create an order with a stop loss or take profit attached (type 3)
         * @param {string} symbol unified symbol of the market to create an order in
         * @param {string} type 'market' or 'limit'
         * @param {string} side 'buy' or 'sell'
         * @param {float} amount how much you want to trade in units of the base currency or the number of contracts
         * @param {float} [price] the price to fulfill the order, in units of the quote currency, ignored in market orders
         * @param {float} [takeProfit] the take profit price, in units of the quote currency
         * @param {float} [stopLoss] the stop loss price, in units of the quote currency
         * @param {object} [params] extra parameters specific to the exchange API endpoint
         * @param {string} [params.takeProfitType] *not available on all exchanges* 'limit' or 'market'
         * @param {string} [params.stopLossType] *not available on all exchanges* 'limit' or 'market'
         * @param {string} [params.takeProfitPriceType] *not available on all exchanges* 'last', 'mark' or 'index'
         * @param {string} [params.stopLossPriceType] *not available on all exchanges* 'last', 'mark' or 'index'
         * @param {float} [params.takeProfitLimitPrice] *not available on all exchanges* limit price for a limit take profit order
         * @param {float} [params.stopLossLimitPrice] *not available on all exchanges* stop loss for a limit stop loss order
         * @param {float} [params.takeProfitAmount] *not available on all exchanges* the amount for a take profit
         * @param {float} [params.stopLossAmount] *not available on all exchanges* the amount for a stop loss
         * @returns {object} an [order structure]{@link https://docs.ccxt.com/#/?id=order-structure}
         */
        params = this.setTakeProfitAndStopLossParams (symbol, type, side, amount, price, takeProfit, stopLoss, params);
        if (this.has['createOrderWithTakeProfitAndStopLoss']) {
            return await this.createOrder (symbol, type, side, amount, price, params);
        }
        throw new NotSupported (this.id + ' createOrderWithTakeProfitAndStopLoss() is not supported yet');
    }

    setTakeProfitAndStopLossParams (symbol: string, type: OrderType, side: OrderSide, amount: number, price: Num = undefined, takeProfit: Num = undefined, stopLoss: Num = undefined, params = {}) {
        if ((takeProfit === undefined) && (stopLoss === undefined)) {
            throw new ArgumentsRequired (this.id + ' createOrderWithTakeProfitAndStopLoss() requires either a takeProfit or stopLoss argument');
        }
        if (takeProfit !== undefined) {
            params['takeProfit'] = {
                'triggerPrice': takeProfit,
            };
        }
        if (stopLoss !== undefined) {
            params['stopLoss'] = {
                'triggerPrice': stopLoss,
            };
        }
        const takeProfitType = this.safeString (params, 'takeProfitType');
        const takeProfitPriceType = this.safeString (params, 'takeProfitPriceType');
        const takeProfitLimitPrice = this.safeString (params, 'takeProfitLimitPrice');
        const takeProfitAmount = this.safeString (params, 'takeProfitAmount');
        const stopLossType = this.safeString (params, 'stopLossType');
        const stopLossPriceType = this.safeString (params, 'stopLossPriceType');
        const stopLossLimitPrice = this.safeString (params, 'stopLossLimitPrice');
        const stopLossAmount = this.safeString (params, 'stopLossAmount');
        if (takeProfitType !== undefined) {
            params['takeProfit']['type'] = takeProfitType;
        }
        if (takeProfitPriceType !== undefined) {
            params['takeProfit']['priceType'] = takeProfitPriceType;
        }
        if (takeProfitLimitPrice !== undefined) {
            params['takeProfit']['price'] = this.parseToNumeric (takeProfitLimitPrice);
        }
        if (takeProfitAmount !== undefined) {
            params['takeProfit']['amount'] = this.parseToNumeric (takeProfitAmount);
        }
        if (stopLossType !== undefined) {
            params['stopLoss']['type'] = stopLossType;
        }
        if (stopLossPriceType !== undefined) {
            params['stopLoss']['priceType'] = stopLossPriceType;
        }
        if (stopLossLimitPrice !== undefined) {
            params['stopLoss']['price'] = this.parseToNumeric (stopLossLimitPrice);
        }
        if (stopLossAmount !== undefined) {
            params['stopLoss']['amount'] = this.parseToNumeric (stopLossAmount);
        }
        params = this.omit (params, [ 'takeProfitType', 'takeProfitPriceType', 'takeProfitLimitPrice', 'takeProfitAmount', 'stopLossType', 'stopLossPriceType', 'stopLossLimitPrice', 'stopLossAmount' ]);
        return params;
    }

    async createOrderWithTakeProfitAndStopLossWs (symbol: string, type: OrderType, side: OrderSide, amount: number, price: Num = undefined, takeProfit: Num = undefined, stopLoss: Num = undefined, params = {}): Promise<Order> {
        /**
         * @method
         * @name createOrderWithTakeProfitAndStopLossWs
         * @description create an order with a stop loss or take profit attached (type 3)
         * @param {string} symbol unified symbol of the market to create an order in
         * @param {string} type 'market' or 'limit'
         * @param {string} side 'buy' or 'sell'
         * @param {float} amount how much you want to trade in units of the base currency or the number of contracts
         * @param {float} [price] the price to fulfill the order, in units of the quote currency, ignored in market orders
         * @param {float} [takeProfit] the take profit price, in units of the quote currency
         * @param {float} [stopLoss] the stop loss price, in units of the quote currency
         * @param {object} [params] extra parameters specific to the exchange API endpoint
         * @param {string} [params.takeProfitType] *not available on all exchanges* 'limit' or 'market'
         * @param {string} [params.stopLossType] *not available on all exchanges* 'limit' or 'market'
         * @param {string} [params.takeProfitPriceType] *not available on all exchanges* 'last', 'mark' or 'index'
         * @param {string} [params.stopLossPriceType] *not available on all exchanges* 'last', 'mark' or 'index'
         * @param {float} [params.takeProfitLimitPrice] *not available on all exchanges* limit price for a limit take profit order
         * @param {float} [params.stopLossLimitPrice] *not available on all exchanges* stop loss for a limit stop loss order
         * @param {float} [params.takeProfitAmount] *not available on all exchanges* the amount for a take profit
         * @param {float} [params.stopLossAmount] *not available on all exchanges* the amount for a stop loss
         * @returns {object} an [order structure]{@link https://docs.ccxt.com/#/?id=order-structure}
         */
        params = this.setTakeProfitAndStopLossParams (symbol, type, side, amount, price, takeProfit, stopLoss, params);
        if (this.has['createOrderWithTakeProfitAndStopLossWs']) {
            return await this.createOrderWs (symbol, type, side, amount, price, params);
        }
        throw new NotSupported (this.id + ' createOrderWithTakeProfitAndStopLossWs() is not supported yet');
    }

    async createOrders (orders: OrderRequest[], params = {}): Promise<Order[]> {
        throw new NotSupported (this.id + ' createOrders() is not supported yet');
    }

    async editOrders (orders: OrderRequest[], params = {}): Promise<Order[]> {
        throw new NotSupported (this.id + ' editOrders() is not supported yet');
    }

    async createOrderWs (symbol: string, type: OrderType, side: OrderSide, amount: number, price: Num = undefined, params = {}): Promise<Order> {
        throw new NotSupported (this.id + ' createOrderWs() is not supported yet');
    }

    async cancelOrder (id: string, symbol: Str = undefined, params = {}): Promise<Order> {
        throw new NotSupported (this.id + ' cancelOrder() is not supported yet');
    }

    async cancelOrderWs (id: string, symbol: Str = undefined, params = {}): Promise<{}> {
        throw new NotSupported (this.id + ' cancelOrderWs() is not supported yet');
    }

    async cancelOrdersWs (ids: string[], symbol: Str = undefined, params = {}): Promise<{}> {
        throw new NotSupported (this.id + ' cancelOrdersWs() is not supported yet');
    }

    async cancelAllOrders (symbol: Str = undefined, params = {}): Promise<Order[]> {
        throw new NotSupported (this.id + ' cancelAllOrders() is not supported yet');
    }

    async cancelAllOrdersAfter (timeout: Int, params = {}): Promise<{}> {
        throw new NotSupported (this.id + ' cancelAllOrdersAfter() is not supported yet');
    }

    async cancelOrdersForSymbols (orders: CancellationRequest[], params = {}): Promise<Order[]> {
        throw new NotSupported (this.id + ' cancelOrdersForSymbols() is not supported yet');
    }

    async cancelAllOrdersWs (symbol: Str = undefined, params = {}): Promise<{}> {
        throw new NotSupported (this.id + ' cancelAllOrdersWs() is not supported yet');
    }

    async cancelUnifiedOrder (order: Order, params = {}): Promise<{}> {
        return this.cancelOrder (this.safeString (order, 'id'), this.safeString (order, 'symbol'), params);
    }

    async fetchOrders (symbol: Str = undefined, since: Int = undefined, limit: Int = undefined, params = {}): Promise<Order[]> {
        if (this.has['fetchOpenOrders'] && this.has['fetchClosedOrders']) {
            throw new NotSupported (this.id + ' fetchOrders() is not supported yet, consider using fetchOpenOrders() and fetchClosedOrders() instead');
        }
        throw new NotSupported (this.id + ' fetchOrders() is not supported yet');
    }

    async fetchOrdersWs (symbol: Str = undefined, since: Int = undefined, limit: Int = undefined, params = {}): Promise<Order[]> {
        throw new NotSupported (this.id + ' fetchOrdersWs() is not supported yet');
    }

    async fetchOrderTrades (id: string, symbol: Str = undefined, since: Int = undefined, limit: Int = undefined, params = {}): Promise<Trade[]> {
        throw new NotSupported (this.id + ' fetchOrderTrades() is not supported yet');
    }

    async watchOrders (symbol: Str = undefined, since: Int = undefined, limit: Int = undefined, params = {}): Promise<Order[]> {
        throw new NotSupported (this.id + ' watchOrders() is not supported yet');
    }

    async fetchOpenOrders (symbol: Str = undefined, since: Int = undefined, limit: Int = undefined, params = {}): Promise<Order[]> {
        if (this.has['fetchOrders']) {
            const orders = await this.fetchOrders (symbol, since, limit, params);
            return this.filterBy (orders, 'status', 'open') as Order[];
        }
        throw new NotSupported (this.id + ' fetchOpenOrders() is not supported yet');
    }

    async fetchOpenOrdersWs (symbol: Str = undefined, since: Int = undefined, limit: Int = undefined, params = {}): Promise<Order[]> {
        if (this.has['fetchOrdersWs']) {
            const orders = await this.fetchOrdersWs (symbol, since, limit, params);
            return this.filterBy (orders, 'status', 'open') as Order[];
        }
        throw new NotSupported (this.id + ' fetchOpenOrdersWs() is not supported yet');
    }

    async fetchClosedOrders (symbol: Str = undefined, since: Int = undefined, limit: Int = undefined, params = {}): Promise<Order[]> {
        if (this.has['fetchOrders']) {
            const orders = await this.fetchOrders (symbol, since, limit, params);
            return this.filterBy (orders, 'status', 'closed') as Order[];
        }
        throw new NotSupported (this.id + ' fetchClosedOrders() is not supported yet');
    }

    async fetchCanceledAndClosedOrders (symbol: Str = undefined, since: Int = undefined, limit: Int = undefined, params = {}): Promise<Order[]> {
        throw new NotSupported (this.id + ' fetchCanceledAndClosedOrders() is not supported yet');
    }

    async fetchClosedOrdersWs (symbol: Str = undefined, since: Int = undefined, limit: Int = undefined, params = {}): Promise<Order[]> {
        if (this.has['fetchOrdersWs']) {
            const orders = await this.fetchOrdersWs (symbol, since, limit, params);
            return this.filterBy (orders, 'status', 'closed') as Order[];
        }
        throw new NotSupported (this.id + ' fetchClosedOrdersWs() is not supported yet');
    }

    async fetchMyTrades (symbol: Str = undefined, since: Int = undefined, limit: Int = undefined, params = {}): Promise<Trade[]> {
        throw new NotSupported (this.id + ' fetchMyTrades() is not supported yet');
    }

    async fetchMyLiquidations (symbol: Str = undefined, since: Int = undefined, limit: Int = undefined, params = {}): Promise<Liquidation[]> {
        throw new NotSupported (this.id + ' fetchMyLiquidations() is not supported yet');
    }

    async fetchLiquidations (symbol: string, since: Int = undefined, limit: Int = undefined, params = {}): Promise<Liquidation[]> {
        throw new NotSupported (this.id + ' fetchLiquidations() is not supported yet');
    }

    async fetchMyTradesWs (symbol: Str = undefined, since: Int = undefined, limit: Int = undefined, params = {}): Promise<Trade[]> {
        throw new NotSupported (this.id + ' fetchMyTradesWs() is not supported yet');
    }

    async watchMyTrades (symbol: Str = undefined, since: Int = undefined, limit: Int = undefined, params = {}): Promise<Trade[]> {
        throw new NotSupported (this.id + ' watchMyTrades() is not supported yet');
    }

    async fetchGreeks (symbol: string, params = {}): Promise<Greeks> {
        throw new NotSupported (this.id + ' fetchGreeks() is not supported yet');
    }

    async fetchAllGreeks (symbols: Strings = undefined, params = {}): Promise<Greeks[]> {
        throw new NotSupported (this.id + ' fetchAllGreeks() is not supported yet');
    }

    async fetchOptionChain (code: string, params = {}): Promise<OptionChain> {
        throw new NotSupported (this.id + ' fetchOptionChain() is not supported yet');
    }

    async fetchOption (symbol: string, params = {}): Promise<Option> {
        throw new NotSupported (this.id + ' fetchOption() is not supported yet');
    }

    async fetchConvertQuote (fromCode: string, toCode: string, amount: Num = undefined, params = {}): Promise<Conversion> {
        throw new NotSupported (this.id + ' fetchConvertQuote() is not supported yet');
    }

    async fetchDepositsWithdrawals (code: Str = undefined, since: Int = undefined, limit: Int = undefined, params = {}): Promise<Transaction[]> {
        /**
         * @method
         * @name exchange#fetchDepositsWithdrawals
         * @description fetch history of deposits and withdrawals
         * @param {string} [code] unified currency code for the currency of the deposit/withdrawals, default is undefined
         * @param {int} [since] timestamp in ms of the earliest deposit/withdrawal, default is undefined
         * @param {int} [limit] max number of deposit/withdrawals to return, default is undefined
         * @param {object} [params] extra parameters specific to the exchange API endpoint
         * @returns {object} a list of [transaction structures]{@link https://docs.ccxt.com/#/?id=transaction-structure}
         */
        throw new NotSupported (this.id + ' fetchDepositsWithdrawals() is not supported yet');
    }

    async fetchDeposits (code: Str = undefined, since: Int = undefined, limit: Int = undefined, params = {}): Promise<Transaction[]> {
        throw new NotSupported (this.id + ' fetchDeposits() is not supported yet');
    }

    async fetchWithdrawals (code: Str = undefined, since: Int = undefined, limit: Int = undefined, params = {}): Promise<Transaction[]> {
        throw new NotSupported (this.id + ' fetchWithdrawals() is not supported yet');
    }

    async fetchDepositsWs (code: Str = undefined, since: Int = undefined, limit: Int = undefined, params = {}): Promise<{}> {
        throw new NotSupported (this.id + ' fetchDepositsWs() is not supported yet');
    }

    async fetchWithdrawalsWs (code: Str = undefined, since: Int = undefined, limit: Int = undefined, params = {}): Promise<{}> {
        throw new NotSupported (this.id + ' fetchWithdrawalsWs() is not supported yet');
    }

    async fetchFundingRateHistory (symbol: Str = undefined, since: Int = undefined, limit: Int = undefined, params = {}): Promise<FundingRateHistory[]> {
        throw new NotSupported (this.id + ' fetchFundingRateHistory() is not supported yet');
    }

    async fetchFundingHistory (symbol: Str = undefined, since: Int = undefined, limit: Int = undefined, params = {}): Promise<FundingHistory[]> {
        throw new NotSupported (this.id + ' fetchFundingHistory() is not supported yet');
    }

    async closePosition (symbol: string, side: OrderSide = undefined, params = {}): Promise<Order> {
        throw new NotSupported (this.id + ' closePosition() is not supported yet');
    }

    async closeAllPositions (params = {}): Promise<Position[]> {
        throw new NotSupported (this.id + ' closeAllPositions() is not supported yet');
    }

    async fetchL3OrderBook (symbol: string, limit: Int = undefined, params = {}): Promise<OrderBook> {
        throw new BadRequest (this.id + ' fetchL3OrderBook() is not supported yet');
    }

    parseLastPrice (price, market: Market = undefined): LastPrice {
        throw new NotSupported (this.id + ' parseLastPrice() is not supported yet');
    }

    async fetchDepositAddress (code: string, params = {}): Promise<DepositAddress> {
        if (this.has['fetchDepositAddresses']) {
            const depositAddresses = await this.fetchDepositAddresses ([ code ], params);
            const depositAddress = this.safeValue (depositAddresses, code);
            if (depositAddress === undefined) {
                throw new InvalidAddress (this.id + ' fetchDepositAddress() could not find a deposit address for ' + code + ', make sure you have created a corresponding deposit address in your wallet on the exchange website');
            } else {
                return depositAddress;
            }
        } else if (this.has['fetchDepositAddressesByNetwork']) {
            const network = this.safeString (params, 'network');
            params = this.omit (params, 'network');
            const addressStructures = await this.fetchDepositAddressesByNetwork (code, params);
            if (network !== undefined) {
                return this.safeDict (addressStructures, network) as DepositAddress;
            } else {
                const keys = Object.keys (addressStructures);
                const key = this.safeString (keys, 0);
                return this.safeDict (addressStructures, key) as DepositAddress;
            }
        } else {
            throw new NotSupported (this.id + ' fetchDepositAddress() is not supported yet');
        }
    }

    account (): BalanceAccount {
        return {
            'free': undefined,
            'used': undefined,
            'total': undefined,
        };
    }

    commonCurrencyCode (code: string) {
        if (!this.substituteCommonCurrencyCodes) {
            return code;
        }
        return this.safeString (this.commonCurrencies, code, code);
    }

    currency (code: string) {
        if (this.currencies === undefined) {
            throw new ExchangeError (this.id + ' currencies not loaded');
        }
        if (typeof code === 'string') {
            if (code in this.currencies) {
                return this.currencies[code];
            } else if (code in this.currencies_by_id) {
                return this.currencies_by_id[code];
            }
        }
        throw new ExchangeError (this.id + ' does not have currency code ' + code);
    }

    market (symbol: string): MarketInterface {
        if (this.markets === undefined) {
            throw new ExchangeError (this.id + ' markets not loaded');
        }
        if (symbol in this.markets) {
            return this.markets[symbol];
        } else if (symbol in this.markets_by_id) {
            const markets = this.markets_by_id[symbol];
            const defaultType = this.safeString2 (this.options, 'defaultType', 'defaultSubType', 'spot');
            for (let i = 0; i < markets.length; i++) {
                const market = markets[i];
                if (market[defaultType]) {
                    return market;
                }
            }
            return markets[0];
        } else if ((symbol.endsWith ('-C')) || (symbol.endsWith ('-P')) || (symbol.startsWith ('C-')) || (symbol.startsWith ('P-'))) {
            return this.createExpiredOptionMarket (symbol);
        }
        throw new BadSymbol (this.id + ' does not have market symbol ' + symbol);
    }

    createExpiredOptionMarket (symbol: string): MarketInterface {
        throw new NotSupported (this.id + ' createExpiredOptionMarket () is not supported yet');
    }

    isLeveragedCurrency (currencyCode, checkBaseCoin: Bool = false, existingCurrencies: Dict = undefined): boolean {
        const leverageSuffixes = [
            '2L', '2S', '3L', '3S', '4L', '4S', '5L', '5S', // Leveraged Tokens (LT)
            'UP', 'DOWN', // exchange-specific (e.g. BLVT)
            'BULL', 'BEAR', // similar
        ];
        for (let i = 0; i < leverageSuffixes.length; i++) {
            const leverageSuffix = leverageSuffixes[i];
            if (currencyCode.endsWith (leverageSuffix)) {
                if (!checkBaseCoin) {
                    return true;
                } else {
                    // check if base currency is inside dict
                    const baseCurrencyCode = currencyCode.replace (leverageSuffix, '');
                    if (baseCurrencyCode in existingCurrencies) {
                        return true;
                    }
                }
            }
        }
        return false;
    }

    handleWithdrawTagAndParams (tag, params): any {
        if ((tag !== undefined) && (typeof tag === 'object')) {
            params = this.extend (tag, params);
            tag = undefined;
        }
        if (tag === undefined) {
            tag = this.safeString (params, 'tag');
            if (tag !== undefined) {
                params = this.omit (params, 'tag');
            }
        }
        return [ tag, params ];
    }

    async createLimitOrder (symbol: string, side: OrderSide, amount: number, price: number, params = {}): Promise<Order> {
        return await this.createOrder (symbol, 'limit', side, amount, price, params);
    }

    async createLimitOrderWs (symbol: string, side: OrderSide, amount: number, price: number, params = {}): Promise<Order> {
        return await this.createOrderWs (symbol, 'limit', side, amount, price, params);
    }

    async createMarketOrder (symbol: string, side: OrderSide, amount: number, price: Num = undefined, params = {}): Promise<Order> {
        return await this.createOrder (symbol, 'market', side, amount, price, params);
    }

    async createMarketOrderWs (symbol: string, side: OrderSide, amount: number, price: Num = undefined, params = {}): Promise<Order> {
        return await this.createOrderWs (symbol, 'market', side, amount, price, params);
    }

    async createLimitBuyOrder (symbol: string, amount: number, price: number, params = {}): Promise<Order> {
        return await this.createOrder (symbol, 'limit', 'buy', amount, price, params);
    }

    async createLimitBuyOrderWs (symbol: string, amount: number, price: number, params = {}): Promise<Order> {
        return await this.createOrderWs (symbol, 'limit', 'buy', amount, price, params);
    }

    async createLimitSellOrder (symbol: string, amount: number, price: number, params = {}): Promise<Order> {
        return await this.createOrder (symbol, 'limit', 'sell', amount, price, params);
    }

    async createLimitSellOrderWs (symbol: string, amount: number, price: number, params = {}): Promise<Order> {
        return await this.createOrderWs (symbol, 'limit', 'sell', amount, price, params);
    }

    async createMarketBuyOrder (symbol: string, amount: number, params = {}): Promise<Order> {
        return await this.createOrder (symbol, 'market', 'buy', amount, undefined, params);
    }

    async createMarketBuyOrderWs (symbol: string, amount: number, params = {}): Promise<Order> {
        return await this.createOrderWs (symbol, 'market', 'buy', amount, undefined, params);
    }

    async createMarketSellOrder (symbol: string, amount: number, params = {}): Promise<Order> {
        return await this.createOrder (symbol, 'market', 'sell', amount, undefined, params);
    }

    async createMarketSellOrderWs (symbol: string, amount: number, params = {}): Promise<Order> {
        return await this.createOrderWs (symbol, 'market', 'sell', amount, undefined, params);
    }

    costToPrecision (symbol: string, cost) {
        if (cost === undefined) {
            return undefined;
        }
        const market = this.market (symbol);
        return this.decimalToPrecision (cost, TRUNCATE, market['precision']['price'], this.precisionMode, this.paddingMode);
    }

    priceToPrecision (symbol: string, price): string {
        if (price === undefined) {
            return undefined;
        }
        const market = this.market (symbol);
        const result = this.decimalToPrecision (price, ROUND, market['precision']['price'], this.precisionMode, this.paddingMode);
        if (result === '0') {
            throw new InvalidOrder (this.id + ' price of ' + market['symbol'] + ' must be greater than minimum price precision of ' + this.numberToString (market['precision']['price']));
        }
        return result;
    }

    amountToPrecision (symbol: string, amount) {
        if (amount === undefined) {
            return undefined;
        }
        const market = this.market (symbol);
        const result = this.decimalToPrecision (amount, TRUNCATE, market['precision']['amount'], this.precisionMode, this.paddingMode);
        if (result === '0') {
            throw new InvalidOrder (this.id + ' amount of ' + market['symbol'] + ' must be greater than minimum amount precision of ' + this.numberToString (market['precision']['amount']));
        }
        return result;
    }

    feeToPrecision (symbol: string, fee) {
        if (fee === undefined) {
            return undefined;
        }
        const market = this.market (symbol);
        return this.decimalToPrecision (fee, ROUND, market['precision']['price'], this.precisionMode, this.paddingMode);
    }

    currencyToPrecision (code: string, fee, networkCode = undefined) {
        const currency = this.currencies[code];
        let precision = this.safeValue (currency, 'precision');
        if (networkCode !== undefined) {
            const networks = this.safeDict (currency, 'networks', {});
            const networkItem = this.safeDict (networks, networkCode, {});
            precision = this.safeValue (networkItem, 'precision', precision);
        }
        if (precision === undefined) {
            return this.forceString (fee);
        } else {
            const roundingMode = this.safeInteger (this.options, 'currencyToPrecisionRoundingMode', ROUND);
            return this.decimalToPrecision (fee, roundingMode, precision, this.precisionMode, this.paddingMode);
        }
    }

    forceString (value) {
        if (typeof value !== 'string') {
            return this.numberToString (value);
        }
        return value;
    }

    isTickPrecision () {
        return this.precisionMode === TICK_SIZE;
    }

    isDecimalPrecision () {
        return this.precisionMode === DECIMAL_PLACES;
    }

    isSignificantPrecision () {
        return this.precisionMode === SIGNIFICANT_DIGITS;
    }

    safeNumber (obj, key: IndexType, defaultNumber: Num = undefined): Num {
        const value = this.safeString (obj, key);
        return this.parseNumber (value, defaultNumber);
    }

    safeNumberN (obj: object, arr: IndexType[], defaultNumber: Num = undefined): Num {
        const value = this.safeStringN (obj, arr);
        return this.parseNumber (value, defaultNumber);
    }

    parsePrecision (precision?: string) {
        /**
         * @ignore
         * @method
         * @param {string} precision The number of digits to the right of the decimal
         * @returns {string} a string number equal to 1e-precision
         */
        if (precision === undefined) {
            return undefined;
        }
        const precisionNumber = parseInt (precision);
        if (precisionNumber === 0) {
            return '1';
        }
        if (precisionNumber > 0) {
            let parsedPrecision = '0.';
            for (let i = 0; i < precisionNumber - 1; i++) {
                parsedPrecision = parsedPrecision + '0';
            }
            return parsedPrecision + '1';
        } else {
            let parsedPrecision = '1';
            for (let i = 0; i < precisionNumber * -1 - 1; i++) {
                parsedPrecision = parsedPrecision + '0';
            }
            return parsedPrecision + '0';
        }
    }

    integerPrecisionToAmount (precision: Str) {
        /**
         * @ignore
         * @method
         * @description handles positive & negative numbers too. parsePrecision() does not handle negative numbers, but this method handles
         * @param {string} precision The number of digits to the right of the decimal
         * @returns {string} a string number equal to 1e-precision
         */
        if (precision === undefined) {
            return undefined;
        }
        if (Precise.stringGe (precision, '0')) {
            return this.parsePrecision (precision);
        } else {
            const positivePrecisionString = Precise.stringAbs (precision);
            const positivePrecision = parseInt (positivePrecisionString);
            let parsedPrecision = '1';
            for (let i = 0; i < positivePrecision - 1; i++) {
                parsedPrecision = parsedPrecision + '0';
            }
            return parsedPrecision + '0';
        }
    }

    async loadTimeDifference (params = {}): Promise<number> {
        const serverTime = await this.fetchTime (params);
        const after = this.milliseconds ();
        this.options['timeDifference'] = after - serverTime;
        return this.options['timeDifference'];
    }

    implodeHostname (url: string) {
        return this.implodeParams (url, { 'hostname': this.hostname });
    }

    async fetchMarketLeverageTiers (symbol: string, params = {}): Promise<LeverageTier[]> {
        if (this.has['fetchLeverageTiers']) {
            const market = this.market (symbol);
            if (!market['contract']) {
                throw new BadSymbol (this.id + ' fetchMarketLeverageTiers() supports contract markets only');
            }
            const tiers = await this.fetchLeverageTiers ([ symbol ]);
            return this.safeValue (tiers, symbol);
        } else {
            throw new NotSupported (this.id + ' fetchMarketLeverageTiers() is not supported yet');
        }
    }

    async createPostOnlyOrder (symbol: string, type: OrderType, side: OrderSide, amount: number, price: Num = undefined, params = {}): Promise<Order> {
        if (!this.has['createPostOnlyOrder']) {
            throw new NotSupported (this.id + ' createPostOnlyOrder() is not supported yet');
        }
        const query = this.extend (params, { 'postOnly': true });
        return await this.createOrder (symbol, type, side, amount, price, query);
    }

    async createPostOnlyOrderWs (symbol: string, type: OrderType, side: OrderSide, amount: number, price: Num = undefined, params = {}): Promise<Order> {
        if (!this.has['createPostOnlyOrderWs']) {
            throw new NotSupported (this.id + ' createPostOnlyOrderWs() is not supported yet');
        }
        const query = this.extend (params, { 'postOnly': true });
        return await this.createOrderWs (symbol, type, side, amount, price, query);
    }

    async createReduceOnlyOrder (symbol: string, type: OrderType, side: OrderSide, amount: number, price: Num = undefined, params = {}): Promise<Order> {
        if (!this.has['createReduceOnlyOrder']) {
            throw new NotSupported (this.id + ' createReduceOnlyOrder() is not supported yet');
        }
        const query = this.extend (params, { 'reduceOnly': true });
        return await this.createOrder (symbol, type, side, amount, price, query);
    }

    async createReduceOnlyOrderWs (symbol: string, type: OrderType, side: OrderSide, amount: number, price: Num = undefined, params = {}): Promise<Order> {
        if (!this.has['createReduceOnlyOrderWs']) {
            throw new NotSupported (this.id + ' createReduceOnlyOrderWs() is not supported yet');
        }
        const query = this.extend (params, { 'reduceOnly': true });
        return await this.createOrderWs (symbol, type, side, amount, price, query);
    }

    async createStopOrder (symbol: string, type: OrderType, side: OrderSide, amount: number, price: Num = undefined, triggerPrice: Num = undefined, params = {}): Promise<Order> {
        if (!this.has['createStopOrder']) {
            throw new NotSupported (this.id + ' createStopOrder() is not supported yet');
        }
        if (triggerPrice === undefined) {
            throw new ArgumentsRequired (this.id + ' create_stop_order() requires a stopPrice argument');
        }
        const query = this.extend (params, { 'stopPrice': triggerPrice });
        return await this.createOrder (symbol, type, side, amount, price, query);
    }

    async createStopOrderWs (symbol: string, type: OrderType, side: OrderSide, amount: number, price: Num = undefined, triggerPrice: Num = undefined, params = {}): Promise<Order> {
        if (!this.has['createStopOrderWs']) {
            throw new NotSupported (this.id + ' createStopOrderWs() is not supported yet');
        }
        if (triggerPrice === undefined) {
            throw new ArgumentsRequired (this.id + ' createStopOrderWs() requires a stopPrice argument');
        }
        const query = this.extend (params, { 'stopPrice': triggerPrice });
        return await this.createOrderWs (symbol, type, side, amount, price, query);
    }

    async createStopLimitOrder (symbol: string, side: OrderSide, amount: number, price: number, triggerPrice: number, params = {}): Promise<Order> {
        if (!this.has['createStopLimitOrder']) {
            throw new NotSupported (this.id + ' createStopLimitOrder() is not supported yet');
        }
        const query = this.extend (params, { 'stopPrice': triggerPrice });
        return await this.createOrder (symbol, 'limit', side, amount, price, query);
    }

    async createStopLimitOrderWs (symbol: string, side: OrderSide, amount: number, price: number, triggerPrice: number, params = {}): Promise<Order> {
        if (!this.has['createStopLimitOrderWs']) {
            throw new NotSupported (this.id + ' createStopLimitOrderWs() is not supported yet');
        }
        const query = this.extend (params, { 'stopPrice': triggerPrice });
        return await this.createOrderWs (symbol, 'limit', side, amount, price, query);
    }

    async createStopMarketOrder (symbol: string, side: OrderSide, amount: number, triggerPrice: number, params = {}): Promise<Order> {
        if (!this.has['createStopMarketOrder']) {
            throw new NotSupported (this.id + ' createStopMarketOrder() is not supported yet');
        }
        const query = this.extend (params, { 'stopPrice': triggerPrice });
        return await this.createOrder (symbol, 'market', side, amount, undefined, query);
    }

    async createStopMarketOrderWs (symbol: string, side: OrderSide, amount: number, triggerPrice: number, params = {}): Promise<Order> {
        if (!this.has['createStopMarketOrderWs']) {
            throw new NotSupported (this.id + ' createStopMarketOrderWs() is not supported yet');
        }
        const query = this.extend (params, { 'stopPrice': triggerPrice });
        return await this.createOrderWs (symbol, 'market', side, amount, undefined, query);
    }

    safeCurrencyCode (currencyId: Str, currency: Currency = undefined): Str {
        currency = this.safeCurrency (currencyId, currency);
        return currency['code'];
    }

    filterBySymbolSinceLimit (array, symbol: Str = undefined, since: Int = undefined, limit: Int = undefined, tail = false) {
        return this.filterByValueSinceLimit (array, 'symbol', symbol, since, limit, 'timestamp', tail);
    }

    filterByCurrencySinceLimit (array, code = undefined, since: Int = undefined, limit: Int = undefined, tail = false) {
        return this.filterByValueSinceLimit (array, 'currency', code, since, limit, 'timestamp', tail);
    }

    filterBySymbolsSinceLimit (array, symbols: string[] = undefined, since: Int = undefined, limit: Int = undefined, tail = false) {
        const result = this.filterByArray (array, 'symbol', symbols, false);
        return this.filterBySinceLimit (result, since, limit, 'timestamp', tail);
    }

    parseLastPrices (pricesData, symbols: string[] = undefined, params = {}): LastPrices {
        //
        // the value of tickers is either a dict or a list
        //
        // dict
        //
        //     {
        //         'marketId1': { ... },
        //         'marketId2': { ... },
        //         ...
        //     }
        //
        // list
        //
        //     [
        //         { 'market': 'marketId1', ... },
        //         { 'market': 'marketId2', ... },
        //         ...
        //     ]
        //
        const results = [];
        if (Array.isArray (pricesData)) {
            for (let i = 0; i < pricesData.length; i++) {
                const priceData = this.extend (this.parseLastPrice (pricesData[i]), params);
                results.push (priceData);
            }
        } else {
            const marketIds = Object.keys (pricesData);
            for (let i = 0; i < marketIds.length; i++) {
                const marketId = marketIds[i];
                const market = this.safeMarket (marketId);
                const priceData = this.extend (this.parseLastPrice (pricesData[marketId], market), params);
                results.push (priceData);
            }
        }
        symbols = this.marketSymbols (symbols);
        return this.filterByArray (results, 'symbol', symbols);
    }

    parseTickers (tickers, symbols: Strings = undefined, params = {}): Tickers {
        //
        // the value of tickers is either a dict or a list
        //
        //
        // dict
        //
        //     {
        //         'marketId1': { ... },
        //         'marketId2': { ... },
        //         'marketId3': { ... },
        //         ...
        //     }
        //
        // list
        //
        //     [
        //         { 'market': 'marketId1', ... },
        //         { 'market': 'marketId2', ... },
        //         { 'market': 'marketId3', ... },
        //         ...
        //     ]
        //
        const results = [];
        if (Array.isArray (tickers)) {
            for (let i = 0; i < tickers.length; i++) {
                const parsedTicker = this.parseTicker (tickers[i]);
                const ticker = this.extend (parsedTicker, params);
                results.push (ticker);
            }
        } else {
            const marketIds = Object.keys (tickers);
            for (let i = 0; i < marketIds.length; i++) {
                const marketId = marketIds[i];
                const market = this.safeMarket (marketId);
                const parsed = this.parseTicker (tickers[marketId], market);
                const ticker = this.extend (parsed, params);
                results.push (ticker);
            }
        }
        symbols = this.marketSymbols (symbols);
        return this.filterByArray (results, 'symbol', symbols);
    }

    parseDepositAddresses (addresses, codes: Strings = undefined, indexed = true, params = {}): DepositAddress[] {
        let result = [];
        for (let i = 0; i < addresses.length; i++) {
            const address = this.extend (this.parseDepositAddress (addresses[i]), params);
            result.push (address);
        }
        if (codes !== undefined) {
            result = this.filterByArray (result, 'currency', codes, false);
        }
        if (indexed) {
            result = this.filterByArray (result, 'currency', undefined, indexed);
        }
        return result as DepositAddress[];
    }

    parseBorrowInterests (response, market: Market = undefined): BorrowInterest[] {
        const interests = [];
        for (let i = 0; i < response.length; i++) {
            const row = response[i];
            interests.push (this.parseBorrowInterest (row, market));
        }
        return interests as BorrowInterest[];
    }

    parseBorrowRate (info, currency: Currency = undefined): Dict {
        throw new NotSupported (this.id + ' parseBorrowRate() is not supported yet');
    }

    parseBorrowRateHistory (response, code: Str, since: Int, limit: Int) {
        const result = [];
        for (let i = 0; i < response.length; i++) {
            const item = response[i];
            const borrowRate = this.parseBorrowRate (item);
            result.push (borrowRate);
        }
        const sorted = this.sortBy (result, 'timestamp');
        return this.filterByCurrencySinceLimit (sorted, code, since, limit);
    }

    parseIsolatedBorrowRates (info: any): IsolatedBorrowRates {
        const result = {};
        for (let i = 0; i < info.length; i++) {
            const item = info[i];
            const borrowRate = this.parseIsolatedBorrowRate (item);
            const symbol = this.safeString (borrowRate, 'symbol');
            result[symbol] = borrowRate;
        }
        return result as any;
    }

    parseFundingRateHistories (response, market = undefined, since: Int = undefined, limit: Int = undefined): FundingRateHistory[] {
        const rates = [];
        for (let i = 0; i < response.length; i++) {
            const entry = response[i];
            rates.push (this.parseFundingRateHistory (entry, market));
        }
        const sorted = this.sortBy (rates, 'timestamp');
        const symbol = (market === undefined) ? undefined : market['symbol'];
        return this.filterBySymbolSinceLimit (sorted, symbol, since, limit) as FundingRateHistory[];
    }

    safeSymbol (marketId: Str, market: Market = undefined, delimiter: Str = undefined, marketType: Str = undefined): string {
        market = this.safeMarket (marketId, market, delimiter, marketType);
        return market['symbol'];
    }

    parseFundingRate (contract: string, market: Market = undefined): FundingRate {
        throw new NotSupported (this.id + ' parseFundingRate() is not supported yet');
    }

    parseFundingRates (response, symbols: Strings = undefined): FundingRates {
        const fundingRates = {};
        for (let i = 0; i < response.length; i++) {
            const entry = response[i];
            const parsed = this.parseFundingRate (entry);
            fundingRates[parsed['symbol']] = parsed;
        }
        return this.filterByArray (fundingRates, 'symbol', symbols);
    }

    parseLongShortRatio (info: Dict, market: Market = undefined): LongShortRatio {
        throw new NotSupported (this.id + ' parseLongShortRatio() is not supported yet');
    }

    parseLongShortRatioHistory (response, market = undefined, since: Int = undefined, limit: Int = undefined): LongShortRatio[] {
        const rates = [];
        for (let i = 0; i < response.length; i++) {
            const entry = response[i];
            rates.push (this.parseLongShortRatio (entry, market));
        }
        const sorted = this.sortBy (rates, 'timestamp');
        const symbol = (market === undefined) ? undefined : market['symbol'];
        return this.filterBySymbolSinceLimit (sorted, symbol, since, limit) as LongShortRatio[];
    }

    handleTriggerDirectionAndParams (params, exchangeSpecificKey: Str = undefined, allowEmpty: Bool = false) {
        /**
         * @ignore
         * @method
         * @returns {[string, object]} the trigger-direction value and omited params
         */
        let triggerDirection = this.safeString (params, 'triggerDirection');
        const exchangeSpecificDefined = (exchangeSpecificKey !== undefined) && (exchangeSpecificKey in params);
        if (triggerDirection !== undefined) {
            params = this.omit (params, 'triggerDirection');
        }
        // throw exception if:
        // A) if provided value is not unified (support old "up/down" strings too)
        // B) if exchange specific "trigger direction key" (eg. "stopPriceSide") was not provided
        if (!this.inArray (triggerDirection, [ 'ascending', 'descending', 'up', 'down', 'above', 'below' ]) && !exchangeSpecificDefined && !allowEmpty) {
            throw new ArgumentsRequired (this.id + ' createOrder() : trigger orders require params["triggerDirection"] to be either "ascending" or "descending"');
        }
        // if old format was provided, overwrite to new
        if (triggerDirection === 'up' || triggerDirection === 'above') {
            triggerDirection = 'ascending';
        } else if (triggerDirection === 'down' || triggerDirection === 'below') {
            triggerDirection = 'descending';
        }
        return [ triggerDirection, params ];
    }

    handleTriggerAndParams (params) {
        const isTrigger = this.safeBool2 (params, 'trigger', 'stop');
        if (isTrigger) {
            params = this.omit (params, [ 'trigger', 'stop' ]);
        }
        return [ isTrigger, params ];
    }

    isTriggerOrder (params) {
        // for backwards compatibility
        return this.handleTriggerAndParams (params);
    }

    isPostOnly (isMarketOrder: boolean, exchangeSpecificParam, params = {}) {
        /**
         * @ignore
         * @method
         * @param {string} type Order type
         * @param {boolean} exchangeSpecificParam exchange specific postOnly
         * @param {object} [params] exchange specific params
         * @returns {boolean} true if a post only order, false otherwise
         */
        const timeInForce = this.safeStringUpper (params, 'timeInForce');
        let postOnly = this.safeBool2 (params, 'postOnly', 'post_only', false);
        // we assume timeInForce is uppercase from safeStringUpper (params, 'timeInForce')
        const ioc = timeInForce === 'IOC';
        const fok = timeInForce === 'FOK';
        const timeInForcePostOnly = timeInForce === 'PO';
        postOnly = postOnly || timeInForcePostOnly || exchangeSpecificParam;
        if (postOnly) {
            if (ioc || fok) {
                throw new InvalidOrder (this.id + ' postOnly orders cannot have timeInForce equal to ' + timeInForce);
            } else if (isMarketOrder) {
                throw new InvalidOrder (this.id + ' market orders cannot be postOnly');
            } else {
                return true;
            }
        } else {
            return false;
        }
    }

    handlePostOnly (isMarketOrder: boolean, exchangeSpecificPostOnlyOption: boolean, params: any = {}) {
        /**
         * @ignore
         * @method
         * @param {string} type Order type
         * @param {boolean} exchangeSpecificBoolean exchange specific postOnly
         * @param {object} [params] exchange specific params
         * @returns {Array}
         */
        const timeInForce = this.safeStringUpper (params, 'timeInForce');
        let postOnly = this.safeBool (params, 'postOnly', false);
        const ioc = timeInForce === 'IOC';
        const fok = timeInForce === 'FOK';
        const po = timeInForce === 'PO';
        postOnly = postOnly || po || exchangeSpecificPostOnlyOption;
        if (postOnly) {
            if (ioc || fok) {
                throw new InvalidOrder (this.id + ' postOnly orders cannot have timeInForce equal to ' + timeInForce);
            } else if (isMarketOrder) {
                throw new InvalidOrder (this.id + ' market orders cannot be postOnly');
            } else {
                if (po) {
                    params = this.omit (params, 'timeInForce');
                }
                params = this.omit (params, 'postOnly');
                return [ true, params ];
            }
        }
        return [ false, params ];
    }

    async fetchLastPrices (symbols: Strings = undefined, params = {}): Promise<LastPrices> {
        throw new NotSupported (this.id + ' fetchLastPrices() is not supported yet');
    }

    async fetchTradingFees (params = {}): Promise<TradingFees> {
        throw new NotSupported (this.id + ' fetchTradingFees() is not supported yet');
    }

    async fetchTradingFeesWs (params = {}): Promise<TradingFees> {
        throw new NotSupported (this.id + ' fetchTradingFeesWs() is not supported yet');
    }

    async fetchTradingFee (symbol: string, params = {}): Promise<TradingFeeInterface> {
        if (!this.has['fetchTradingFees']) {
            throw new NotSupported (this.id + ' fetchTradingFee() is not supported yet');
        }
        const fees = await this.fetchTradingFees (params);
        return this.safeDict (fees, symbol) as TradingFeeInterface;
    }

    async fetchConvertCurrencies (params = {}): Promise<Currencies> {
        throw new NotSupported (this.id + ' fetchConvertCurrencies() is not supported yet');
    }

    parseOpenInterest (interest, market: Market = undefined): OpenInterest {
        throw new NotSupported (this.id + ' parseOpenInterest () is not supported yet');
    }

    parseOpenInterests (response, symbols: Strings = undefined): OpenInterests {
        const result = {};
        for (let i = 0; i < response.length; i++) {
            const entry = response[i];
            const parsed = this.parseOpenInterest (entry);
            result[parsed['symbol']] = parsed;
        }
        return this.filterByArray (result, 'symbol', symbols);
    }

    parseOpenInterestsHistory (response, market = undefined, since: Int = undefined, limit: Int = undefined): OpenInterest[] {
        const interests = [];
        for (let i = 0; i < response.length; i++) {
            const entry = response[i];
            const interest = this.parseOpenInterest (entry, market);
            interests.push (interest);
        }
        const sorted = this.sortBy (interests, 'timestamp');
        const symbol = this.safeString (market, 'symbol');
        return this.filterBySymbolSinceLimit (sorted, symbol, since, limit);
    }

    async fetchFundingRate (symbol: string, params = {}): Promise<FundingRate> {
        if (this.has['fetchFundingRates']) {
            await this.loadMarkets ();
            const market = this.market (symbol);
            symbol = market['symbol'];
            if (!market['contract']) {
                throw new BadSymbol (this.id + ' fetchFundingRate() supports contract markets only');
            }
            const rates = await this.fetchFundingRates ([ symbol ], params);
            const rate = this.safeValue (rates, symbol);
            if (rate === undefined) {
                throw new NullResponse (this.id + ' fetchFundingRate () returned no data for ' + symbol);
            } else {
                return rate;
            }
        } else {
            throw new NotSupported (this.id + ' fetchFundingRate () is not supported yet');
        }
    }

    async fetchFundingInterval (symbol: string, params = {}): Promise<FundingRate> {
        if (this.has['fetchFundingIntervals']) {
            await this.loadMarkets ();
            const market = this.market (symbol);
            symbol = market['symbol'];
            if (!market['contract']) {
                throw new BadSymbol (this.id + ' fetchFundingInterval() supports contract markets only');
            }
            const rates = await this.fetchFundingIntervals ([ symbol ], params);
            const rate = this.safeValue (rates, symbol);
            if (rate === undefined) {
                throw new NullResponse (this.id + ' fetchFundingInterval() returned no data for ' + symbol);
            } else {
                return rate;
            }
        } else {
            throw new NotSupported (this.id + ' fetchFundingInterval() is not supported yet');
        }
    }

    async fetchMarkOHLCV (symbol: string, timeframe: string = '1m', since: Int = undefined, limit: Int = undefined, params = {}): Promise<OHLCV[]> {
        /**
         * @method
         * @name exchange#fetchMarkOHLCV
         * @description fetches historical mark price candlestick data containing the open, high, low, and close price of a market
         * @param {string} symbol unified symbol of the market to fetch OHLCV data for
         * @param {string} timeframe the length of time each candle represents
         * @param {int} [since] timestamp in ms of the earliest candle to fetch
         * @param {int} [limit] the maximum amount of candles to fetch
         * @param {object} [params] extra parameters specific to the exchange API endpoint
         * @returns {float[][]} A list of candles ordered as timestamp, open, high, low, close, undefined
         */
        if (this.has['fetchMarkOHLCV']) {
            const request: Dict = {
                'price': 'mark',
            };
            return await this.fetchOHLCV (symbol, timeframe, since, limit, this.extend (request, params));
        } else {
            throw new NotSupported (this.id + ' fetchMarkOHLCV () is not supported yet');
        }
    }

    async fetchIndexOHLCV (symbol: string, timeframe: string = '1m', since: Int = undefined, limit: Int = undefined, params = {}): Promise<OHLCV[]> {
        /**
         * @method
         * @name exchange#fetchIndexOHLCV
         * @description fetches historical index price candlestick data containing the open, high, low, and close price of a market
         * @param {string} symbol unified symbol of the market to fetch OHLCV data for
         * @param {string} timeframe the length of time each candle represents
         * @param {int} [since] timestamp in ms of the earliest candle to fetch
         * @param {int} [limit] the maximum amount of candles to fetch
         * @param {object} [params] extra parameters specific to the exchange API endpoint
         * @returns {} A list of candles ordered as timestamp, open, high, low, close, undefined
         */
        if (this.has['fetchIndexOHLCV']) {
            const request: Dict = {
                'price': 'index',
            };
            return await this.fetchOHLCV (symbol, timeframe, since, limit, this.extend (request, params));
        } else {
            throw new NotSupported (this.id + ' fetchIndexOHLCV () is not supported yet');
        }
    }

    async fetchPremiumIndexOHLCV (symbol: string, timeframe: string = '1m', since: Int = undefined, limit: Int = undefined, params = {}): Promise<OHLCV[]> {
        /**
         * @method
         * @name exchange#fetchPremiumIndexOHLCV
         * @description fetches historical premium index price candlestick data containing the open, high, low, and close price of a market
         * @param {string} symbol unified symbol of the market to fetch OHLCV data for
         * @param {string} timeframe the length of time each candle represents
         * @param {int} [since] timestamp in ms of the earliest candle to fetch
         * @param {int} [limit] the maximum amount of candles to fetch
         * @param {object} [params] extra parameters specific to the exchange API endpoint
         * @returns {float[][]} A list of candles ordered as timestamp, open, high, low, close, undefined
         */
        if (this.has['fetchPremiumIndexOHLCV']) {
            const request: Dict = {
                'price': 'premiumIndex',
            };
            return await this.fetchOHLCV (symbol, timeframe, since, limit, this.extend (request, params));
        } else {
            throw new NotSupported (this.id + ' fetchPremiumIndexOHLCV () is not supported yet');
        }
    }

    handleTimeInForce (params = {}) {
        /**
         * @ignore
         * @method
         * Must add timeInForce to this.options to use this method
         * @returns {string} returns the exchange specific value for timeInForce
         */
        const timeInForce = this.safeStringUpper (params, 'timeInForce'); // supported values GTC, IOC, PO
        if (timeInForce !== undefined) {
            const exchangeValue = this.safeString (this.options['timeInForce'], timeInForce);
            if (exchangeValue === undefined) {
                throw new ExchangeError (this.id + ' does not support timeInForce "' + timeInForce + '"');
            }
            return exchangeValue;
        }
        return undefined;
    }

    convertTypeToAccount (account) {
        /**
         * @ignore
         * @method
         * Must add accountsByType to this.options to use this method
         * @param {string} account key for account name in this.options['accountsByType']
         * @returns the exchange specific account name or the isolated margin id for transfers
         */
        const accountsByType = this.safeDict (this.options, 'accountsByType', {});
        const lowercaseAccount = account.toLowerCase ();
        if (lowercaseAccount in accountsByType) {
            return accountsByType[lowercaseAccount];
        } else if ((account in this.markets) || (account in this.markets_by_id)) {
            const market = this.market (account);
            return market['id'];
        } else {
            return account;
        }
    }

    checkRequiredArgument (methodName: string, argument, argumentName, options = []) {
        /**
         * @ignore
         * @method
         * @param {string} methodName the name of the method that the argument is being checked for
         * @param {string} argument the argument's actual value provided
         * @param {string} argumentName the name of the argument being checked (for logging purposes)
         * @param {string[]} options a list of options that the argument can be
         * @returns {undefined}
         */
        const optionsLength = options.length;
        if ((argument === undefined) || ((optionsLength > 0) && (!(this.inArray (argument, options))))) {
            const messageOptions = options.join (', ');
            let message = this.id + ' ' + methodName + '() requires a ' + argumentName + ' argument';
            if (messageOptions !== '') {
                message += ', one of ' + '(' + messageOptions + ')';
            }
            throw new ArgumentsRequired (message);
        }
    }

    checkRequiredMarginArgument (methodName: string, symbol: Str, marginMode: string) {
        /**
         * @ignore
         * @method
         * @param {string} symbol unified symbol of the market
         * @param {string} methodName name of the method that requires a symbol
         * @param {string} marginMode is either 'isolated' or 'cross'
         */
        if ((marginMode === 'isolated') && (symbol === undefined)) {
            throw new ArgumentsRequired (this.id + ' ' + methodName + '() requires a symbol argument for isolated margin');
        } else if ((marginMode === 'cross') && (symbol !== undefined)) {
            throw new ArgumentsRequired (this.id + ' ' + methodName + '() cannot have a symbol argument for cross margin');
        }
    }

    parseDepositWithdrawFees (response, codes: Strings = undefined, currencyIdKey = undefined): any {
        /**
         * @ignore
         * @method
         * @param {object[]|object} response unparsed response from the exchange
         * @param {string[]|undefined} codes the unified currency codes to fetch transactions fees for, returns all currencies when undefined
         * @param {str} currencyIdKey *should only be undefined when response is a dictionary* the object key that corresponds to the currency id
         * @returns {object} objects with withdraw and deposit fees, indexed by currency codes
         */
        const depositWithdrawFees = {};
        const isArray = Array.isArray (response);
        let responseKeys = response;
        if (!isArray) {
            responseKeys = Object.keys (response);
        }
        for (let i = 0; i < responseKeys.length; i++) {
            const entry = responseKeys[i];
            const dictionary = isArray ? entry : response[entry];
            const currencyId = isArray ? this.safeString (dictionary, currencyIdKey) : entry;
            const currency = this.safeCurrency (currencyId);
            const code = this.safeString (currency, 'code');
            if ((codes === undefined) || (this.inArray (code, codes))) {
                depositWithdrawFees[code] = this.parseDepositWithdrawFee (dictionary, currency);
            }
        }
        return depositWithdrawFees;
    }

    parseDepositWithdrawFee (fee, currency: Currency = undefined): any {
        throw new NotSupported (this.id + ' parseDepositWithdrawFee() is not supported yet');
    }

    depositWithdrawFee (info): any {
        return {
            'info': info,
            'withdraw': {
                'fee': undefined,
                'percentage': undefined,
            },
            'deposit': {
                'fee': undefined,
                'percentage': undefined,
            },
            'networks': {},
        };
    }

    assignDefaultDepositWithdrawFees (fee, currency = undefined): any {
        /**
         * @ignore
         * @method
         * @description Takes a depositWithdrawFee structure and assigns the default values for withdraw and deposit
         * @param {object} fee A deposit withdraw fee structure
         * @param {object} currency A currency structure, the response from this.currency ()
         * @returns {object} A deposit withdraw fee structure
         */
        const networkKeys = Object.keys (fee['networks']);
        const numNetworks = networkKeys.length;
        if (numNetworks === 1) {
            fee['withdraw'] = fee['networks'][networkKeys[0]]['withdraw'];
            fee['deposit'] = fee['networks'][networkKeys[0]]['deposit'];
            return fee;
        }
        const currencyCode = this.safeString (currency, 'code');
        for (let i = 0; i < numNetworks; i++) {
            const network = networkKeys[i];
            if (network === currencyCode) {
                fee['withdraw'] = fee['networks'][networkKeys[i]]['withdraw'];
                fee['deposit'] = fee['networks'][networkKeys[i]]['deposit'];
            }
        }
        return fee;
    }

    parseIncome (info, market: Market = undefined): object {
        throw new NotSupported (this.id + ' parseIncome () is not supported yet');
    }

    parseIncomes (incomes, market = undefined, since: Int = undefined, limit: Int = undefined): FundingHistory[] {
        /**
         * @ignore
         * @method
         * @description parses funding fee info from exchange response
         * @param {object[]} incomes each item describes once instance of currency being received or paid
         * @param {object} market ccxt market
         * @param {int} [since] when defined, the response items are filtered to only include items after this timestamp
         * @param {int} [limit] limits the number of items in the response
         * @returns {object[]} an array of [funding history structures]{@link https://docs.ccxt.com/#/?id=funding-history-structure}
         */
        const result = [];
        for (let i = 0; i < incomes.length; i++) {
            const entry = incomes[i];
            const parsed = this.parseIncome (entry, market);
            result.push (parsed);
        }
        const sorted = this.sortBy (result, 'timestamp');
        const symbol = this.safeString (market, 'symbol');
        return this.filterBySymbolSinceLimit (sorted, symbol, since, limit);
    }

    getMarketFromSymbols (symbols: Strings = undefined) {
        if (symbols === undefined) {
            return undefined;
        }
        const firstMarket = this.safeString (symbols, 0);
        const market = this.market (firstMarket);
        return market;
    }

    parseWsOHLCVs (ohlcvs: object[], market: any = undefined, timeframe: string = '1m', since: Int = undefined, limit: Int = undefined) {
        const results = [];
        for (let i = 0; i < ohlcvs.length; i++) {
            results.push (this.parseWsOHLCV (ohlcvs[i], market));
        }
        return results;
    }

    async fetchTransactions (code: Str = undefined, since: Int = undefined, limit: Int = undefined, params = {}): Promise<Transaction[]> {
        /**
         * @method
         * @name exchange#fetchTransactions
         * @deprecated
         * @description *DEPRECATED* use fetchDepositsWithdrawals instead
         * @param {string} code unified currency code for the currency of the deposit/withdrawals, default is undefined
         * @param {int} [since] timestamp in ms of the earliest deposit/withdrawal, default is undefined
         * @param {int} [limit] max number of deposit/withdrawals to return, default is undefined
         * @param {object} [params] extra parameters specific to the exchange API endpoint
         * @returns {object} a list of [transaction structures]{@link https://docs.ccxt.com/#/?id=transaction-structure}
         */
        if (this.has['fetchDepositsWithdrawals']) {
            return await this.fetchDepositsWithdrawals (code, since, limit, params);
        } else {
            throw new NotSupported (this.id + ' fetchTransactions () is not supported yet');
        }
    }

    filterByArrayPositions (objects, key: IndexType, values = undefined, indexed = true): Position[] {
        /**
         * @ignore
         * @method
         * @description Typed wrapper for filterByArray that returns a list of positions
         */
        return this.filterByArray (objects, key, values, indexed) as Position[];
    }

    filterByArrayTickers (objects, key: IndexType, values = undefined, indexed = true): Dictionary<Ticker> {
        /**
         * @ignore
         * @method
         * @description Typed wrapper for filterByArray that returns a dictionary of tickers
         */
        return this.filterByArray (objects, key, values, indexed) as Dictionary<Ticker>;
    }

    createOHLCVObject (symbol: string, timeframe: string, data): Dictionary<Dictionary<OHLCV[]>> {
        const res = {};
        res[symbol] = {};
        res[symbol][timeframe] = data;
        return res;
    }

    handleMaxEntriesPerRequestAndParams (method: string, maxEntriesPerRequest: Int = undefined, params = {}): [Int, any] {
        let newMaxEntriesPerRequest = undefined;
        [ newMaxEntriesPerRequest, params ] = this.handleOptionAndParams (params, method, 'maxEntriesPerRequest');
        if ((newMaxEntriesPerRequest !== undefined) && (newMaxEntriesPerRequest !== maxEntriesPerRequest)) {
            maxEntriesPerRequest = newMaxEntriesPerRequest;
        }
        if (maxEntriesPerRequest === undefined) {
            maxEntriesPerRequest = 1000; // default to 1000
        }
        return [ maxEntriesPerRequest, params ];
    }

    async fetchPaginatedCallDynamic (method: string, symbol: Str = undefined, since: Int = undefined, limit: Int = undefined, params = {}, maxEntriesPerRequest: Int = undefined, removeRepeated: boolean = true): Promise<any> {
        let maxCalls = undefined;
        [ maxCalls, params ] = this.handleOptionAndParams (params, method, 'paginationCalls', 10);
        let maxRetries = undefined;
        [ maxRetries, params ] = this.handleOptionAndParams (params, method, 'maxRetries', 3);
        let paginationDirection = undefined;
        [ paginationDirection, params ] = this.handleOptionAndParams (params, method, 'paginationDirection', 'backward');
        let paginationTimestamp = undefined;
        let removeRepeatedOption = removeRepeated;
        [ removeRepeatedOption, params ] = this.handleOptionAndParams (params, method, 'removeRepeated', removeRepeated);
        let calls = 0;
        let result = [];
        let errors = 0;
        const until = this.safeIntegerN (params, [ 'until', 'untill', 'till' ]); // do not omit it from params here
        [ maxEntriesPerRequest, params ] = this.handleMaxEntriesPerRequestAndParams (method, maxEntriesPerRequest, params);
        if ((paginationDirection === 'forward')) {
            if (since === undefined) {
                throw new ArgumentsRequired (this.id + ' pagination requires a since argument when paginationDirection set to forward');
            }
            paginationTimestamp = since;
        }
        while ((calls < maxCalls)) {
            calls += 1;
            try {
                if (paginationDirection === 'backward') {
                    // do it backwards, starting from the last
                    // UNTIL filtering is required in order to work
                    if (paginationTimestamp !== undefined) {
                        params['until'] = paginationTimestamp - 1;
                    }
                    const response = await this[method] (symbol, undefined, maxEntriesPerRequest, params);
                    const responseLength = response.length;
                    if (this.verbose) {
                        let backwardMessage = 'Dynamic pagination call ' + this.numberToString (calls) + ' method ' + method + ' response length ' + this.numberToString (responseLength);
                        if (paginationTimestamp !== undefined) {
                            backwardMessage += ' timestamp ' + this.numberToString (paginationTimestamp);
                        }
                        this.log (backwardMessage);
                    }
                    if (responseLength === 0) {
                        break;
                    }
                    errors = 0;
                    result = this.arrayConcat (result, response);
                    const firstElement = this.safeValue (response, 0);
                    paginationTimestamp = this.safeInteger2 (firstElement, 'timestamp', 0);
                    if ((since !== undefined) && (paginationTimestamp <= since)) {
                        break;
                    }
                } else {
                    // do it forwards, starting from the since
                    const response = await this[method] (symbol, paginationTimestamp, maxEntriesPerRequest, params);
                    const responseLength = response.length;
                    if (this.verbose) {
                        let forwardMessage = 'Dynamic pagination call ' + this.numberToString (calls) + ' method ' + method + ' response length ' + this.numberToString (responseLength);
                        if (paginationTimestamp !== undefined) {
                            forwardMessage += ' timestamp ' + this.numberToString (paginationTimestamp);
                        }
                        this.log (forwardMessage);
                    }
                    if (responseLength === 0) {
                        break;
                    }
                    errors = 0;
                    result = this.arrayConcat (result, response);
                    const last = this.safeValue (response, responseLength - 1);
                    paginationTimestamp = this.safeInteger (last, 'timestamp') + 1;
                    if ((until !== undefined) && (paginationTimestamp >= until)) {
                        break;
                    }
                }
            } catch (e) {
                errors += 1;
                if (errors > maxRetries) {
                    throw e;
                }
            }
        }
        let uniqueResults = result;
        if (removeRepeatedOption) {
            uniqueResults = this.removeRepeatedElementsFromArray (result);
        }
        const key = (method === 'fetchOHLCV') ? 0 : 'timestamp';
        return this.filterBySinceLimit (uniqueResults, since, limit, key);
    }

    async safeDeterministicCall (method: string, symbol: Str = undefined, since: Int = undefined, limit: Int = undefined, timeframe: Str = undefined, params = {}): Promise<any> {
        let maxRetries = undefined;
        [ maxRetries, params ] = this.handleOptionAndParams (params, method, 'maxRetries', 3);
        let errors = 0;
        while (errors <= maxRetries) {
            try {
                if (timeframe && method !== 'fetchFundingRateHistory') {
                    return await this[method] (symbol, timeframe, since, limit, params);
                } else {
                    return await this[method] (symbol, since, limit, params);
                }
            } catch (e) {
                if (e instanceof RateLimitExceeded) {
                    throw e; // if we are rate limited, we should not retry and fail fast
                }
                errors += 1;
                if (errors > maxRetries) {
                    throw e;
                }
            }
        }
        return [];
    }

    async fetchPaginatedCallDeterministic (method: string, symbol: Str = undefined, since: Int = undefined, limit: Int = undefined, timeframe: Str = undefined, params = {}, maxEntriesPerRequest: Int = undefined): Promise<any> {
        let maxCalls = undefined;
        [ maxCalls, params ] = this.handleOptionAndParams (params, method, 'paginationCalls', 10);
        [ maxEntriesPerRequest, params ] = this.handleMaxEntriesPerRequestAndParams (method, maxEntriesPerRequest, params);
        const current = this.milliseconds ();
        const tasks = [];
        const time = this.parseTimeframe (timeframe) * 1000;
        const step = time * maxEntriesPerRequest;
        let currentSince = current - (maxCalls * step) - 1;
        if (since !== undefined) {
            currentSince = Math.max (currentSince, since);
        } else {
            currentSince = Math.max (currentSince, 1241440531000); // avoid timestamps older than 2009
        }
        const until = this.safeInteger2 (params, 'until', 'till'); // do not omit it here
        if (until !== undefined) {
            const requiredCalls = Math.ceil ((until - since) / step);
            if (requiredCalls > maxCalls) {
                throw new BadRequest (this.id + ' the number of required calls is greater than the max number of calls allowed, either increase the paginationCalls or decrease the since-until gap. Current paginationCalls limit is ' + maxCalls.toString () + ' required calls is ' + requiredCalls.toString ());
            }
        }
        for (let i = 0; i < maxCalls; i++) {
            if ((until !== undefined) && (currentSince >= until)) {
                break;
            }
            if (currentSince >= current) {
                break;
            }
            tasks.push (this.safeDeterministicCall (method, symbol, currentSince, maxEntriesPerRequest, timeframe, params));
            currentSince = this.sum (currentSince, step) - 1;
        }
        const results = await Promise.all (tasks);
        let result = [];
        for (let i = 0; i < results.length; i++) {
            result = this.arrayConcat (result, results[i]);
        }
        const uniqueResults = this.removeRepeatedElementsFromArray (result) as any;
        const key = (method === 'fetchOHLCV') ? 0 : 'timestamp';
        return this.filterBySinceLimit (uniqueResults, since, limit, key);
    }

    async fetchPaginatedCallCursor (method: string, symbol: Str = undefined, since: Int = undefined, limit: Int = undefined, params = {}, cursorReceived: any = undefined, cursorSent: any = undefined, cursorIncrement: Int = undefined, maxEntriesPerRequest: Int = undefined): Promise<any> {  // TODO: cursorSent/cursorReceived should be IndexType but cant transpile to go
        let maxCalls = undefined;
        [ maxCalls, params ] = this.handleOptionAndParams (params, method, 'paginationCalls', 10);
        let maxRetries = undefined;
        [ maxRetries, params ] = this.handleOptionAndParams (params, method, 'maxRetries', 3);
        [ maxEntriesPerRequest, params ] = this.handleMaxEntriesPerRequestAndParams (method, maxEntriesPerRequest, params);
        let cursorValue = undefined;
        let i = 0;
        let errors = 0;
        let result = [];
        const timeframe = this.safeString (params, 'timeframe');
        params = this.omit (params, 'timeframe'); // reading the timeframe from the method arguments to avoid changing the signature
        while (i < maxCalls) {
            try {
                if (cursorValue !== undefined) {
                    if (cursorIncrement !== undefined) {
                        cursorValue = this.parseToInt (cursorValue) + cursorIncrement;
                    }
                    params[cursorSent] = cursorValue;
                }
                let response = undefined;
                if (method === 'fetchAccounts') {
                    response = await this[method] (params);
                } else if (method === 'getLeverageTiersPaginated' || method === 'fetchPositions') {
                    response = await this[method] (symbol, params);
                } else if (method === 'fetchOpenInterestHistory') {
                    response = await this[method] (symbol, timeframe, since, maxEntriesPerRequest, params);
                } else {
                    response = await this[method] (symbol, since, maxEntriesPerRequest, params);
                }
                errors = 0;
                const responseLength = response.length;
                if (this.verbose) {
                    const cursorString = (cursorValue === undefined) ? '' : cursorValue;
                    const iteration = (i + 1);
                    const cursorMessage = 'Cursor pagination call ' + iteration.toString () + ' method ' + method + ' response length ' + responseLength.toString () + ' cursor ' + cursorString;
                    this.log (cursorMessage);
                }
                if (responseLength === 0) {
                    break;
                }
                result = this.arrayConcat (result, response);
                const last = this.safeDict (response, responseLength - 1);
                // cursorValue = this.safeValue (last['info'], cursorReceived);
                cursorValue = undefined; // search for the cursor
                for (let j = 0; j < responseLength; j++) {
                    const index = responseLength - j - 1;
                    const entry = this.safeDict (response, index);
                    const info = this.safeDict (entry, 'info');
                    const cursor = this.safeValue (info, cursorReceived);
                    if (cursor !== undefined) {
                        cursorValue = cursor;
                        break;
                    }
                }
                if (cursorValue === undefined) {
                    break;
                }
                const lastTimestamp = this.safeInteger (last, 'timestamp');
                if (lastTimestamp !== undefined && lastTimestamp < since) {
                    break;
                }
            } catch (e) {
                errors += 1;
                if (errors > maxRetries) {
                    throw e;
                }
            }
            i += 1;
        }
        const sorted = this.sortCursorPaginatedResult (result);
        const key = (method === 'fetchOHLCV') ? 0 : 'timestamp';
        return this.filterBySinceLimit (sorted, since, limit, key);
    }

    async fetchPaginatedCallIncremental (method: string, symbol: Str = undefined, since: Int = undefined, limit: Int = undefined, params = {}, pageKey: any = undefined, maxEntriesPerRequest: Int = undefined): Promise<any> {  // TODO: cursorSent/cursorReceived should be IndexType but cant transpile to go
        let maxCalls = undefined;
        [ maxCalls, params ] = this.handleOptionAndParams (params, method, 'paginationCalls', 10);
        let maxRetries = undefined;
        [ maxRetries, params ] = this.handleOptionAndParams (params, method, 'maxRetries', 3);
        [ maxEntriesPerRequest, params ] = this.handleMaxEntriesPerRequestAndParams (method, maxEntriesPerRequest, params);
        let i = 0;
        let errors = 0;
        let result = [];
        while (i < maxCalls) {
            try {
                params[pageKey] = i + 1;
                const response = await this[method] (symbol, since, maxEntriesPerRequest, params);
                errors = 0;
                const responseLength = response.length;
                if (this.verbose) {
                    const iteration = (i + 1).toString ();
                    const incrementalMessage = 'Incremental pagination call ' + iteration + ' method ' + method + ' response length ' + responseLength.toString ();
                    this.log (incrementalMessage);
                }
                if (responseLength === 0) {
                    break;
                }
                result = this.arrayConcat (result, response);
            } catch (e) {
                errors += 1;
                if (errors > maxRetries) {
                    throw e;
                }
            }
            i += 1;
        }
        const sorted = this.sortCursorPaginatedResult (result);
        const key = (method === 'fetchOHLCV') ? 0 : 'timestamp';
        return this.filterBySinceLimit (sorted, since, limit, key);
    }

    sortCursorPaginatedResult (result) {
        const first = this.safeValue (result, 0);
        if (first !== undefined) {
            if ('timestamp' in first) {
                return this.sortBy (result, 'timestamp', true);
            }
            if ('id' in first) {
                return this.sortBy (result, 'id', true);
            }
        }
        return result;
    }

    removeRepeatedElementsFromArray (input, fallbackToTimestamp: boolean = true) {
        const uniqueDic = {};
        const uniqueResult = [];
        for (let i = 0; i < input.length; i++) {
            const entry = input[i];
            const uniqValue = fallbackToTimestamp ? this.safeStringN (entry, [ 'id', 'timestamp', 0 ]) : this.safeString (entry, 'id');
            if (uniqValue !== undefined && !(uniqValue in uniqueDic)) {
                uniqueDic[uniqValue] = 1;
                uniqueResult.push (entry);
            }
        }
        const valuesLength = uniqueResult.length;
        if (valuesLength > 0) {
            return uniqueResult as any;
        }
        return input;
    }

    removeRepeatedTradesFromArray (input) {
        const uniqueResult = {};
        for (let i = 0; i < input.length; i++) {
            const entry = input[i];
            let id = this.safeString (entry, 'id');
            if (id === undefined) {
                const price = this.safeString (entry, 'price');
                const amount = this.safeString (entry, 'amount');
                const timestamp = this.safeString (entry, 'timestamp');
                const side = this.safeString (entry, 'side');
                // unique trade identifier
                id = 't_' + timestamp.toString () + '_' + side + '_' + price + '_' + amount;
            }
            if (id !== undefined && !(id in uniqueResult)) {
                uniqueResult[id] = entry;
            }
        }
        const values = Object.values (uniqueResult);
        return values as any;
    }

    handleUntilOption (key: string, request, params, multiplier = 1) {
        const until = this.safeInteger2 (params, 'until', 'till');
        if (until !== undefined) {
            request[key] = this.parseToInt (until * multiplier);
            params = this.omit (params, [ 'until', 'till' ]);
        }
        return [ request, params ];
    }

    safeOpenInterest (interest: Dict, market: Market = undefined): OpenInterest {
        let symbol = this.safeString (interest, 'symbol');
        if (symbol === undefined) {
            symbol = this.safeString (market, 'symbol');
        }
        return this.extend (interest, {
            'symbol': symbol,
            'baseVolume': this.safeNumber (interest, 'baseVolume'), // deprecated
            'quoteVolume': this.safeNumber (interest, 'quoteVolume'), // deprecated
            'openInterestAmount': this.safeNumber (interest, 'openInterestAmount'),
            'openInterestValue': this.safeNumber (interest, 'openInterestValue'),
            'timestamp': this.safeInteger (interest, 'timestamp'),
            'datetime': this.safeString (interest, 'datetime'),
            'info': this.safeValue (interest, 'info'),
        });
    }

    parseLiquidation (liquidation, market: Market = undefined): Liquidation {
        throw new NotSupported (this.id + ' parseLiquidation () is not supported yet');
    }

    parseLiquidations (liquidations: Dict[], market: Market = undefined, since: Int = undefined, limit: Int = undefined): Liquidation[] {
        /**
         * @ignore
         * @method
         * @description parses liquidation info from the exchange response
         * @param {object[]} liquidations each item describes an instance of a liquidation event
         * @param {object} market ccxt market
         * @param {int} [since] when defined, the response items are filtered to only include items after this timestamp
         * @param {int} [limit] limits the number of items in the response
         * @returns {object[]} an array of [liquidation structures]{@link https://docs.ccxt.com/#/?id=liquidation-structure}
         */
        const result = [];
        for (let i = 0; i < liquidations.length; i++) {
            const entry = liquidations[i];
            const parsed = this.parseLiquidation (entry, market);
            result.push (parsed);
        }
        const sorted = this.sortBy (result, 'timestamp');
        const symbol = this.safeString (market, 'symbol');
        return this.filterBySymbolSinceLimit (sorted, symbol, since, limit);
    }

    parseGreeks (greeks: Dict, market: Market = undefined): Greeks {
        throw new NotSupported (this.id + ' parseGreeks () is not supported yet');
    }

    parseAllGreeks (greeks, symbols: Strings = undefined, params = {}): Greeks[] {
        //
        // the value of greeks is either a dict or a list
        //
        const results = [];
        if (Array.isArray (greeks)) {
            for (let i = 0; i < greeks.length; i++) {
                const parsedTicker = this.parseGreeks (greeks[i]);
                const greek = this.extend (parsedTicker, params);
                results.push (greek);
            }
        } else {
            const marketIds = Object.keys (greeks);
            for (let i = 0; i < marketIds.length; i++) {
                const marketId = marketIds[i];
                const market = this.safeMarket (marketId);
                const parsed = this.parseGreeks (greeks[marketId], market);
                const greek = this.extend (parsed, params);
                results.push (greek);
            }
        }
        symbols = this.marketSymbols (symbols);
        return this.filterByArray (results, 'symbol', symbols);
    }

    parseOption (chain: Dict, currency: Currency = undefined, market: Market = undefined): Option {
        throw new NotSupported (this.id + ' parseOption () is not supported yet');
    }

    parseOptionChain (response: object[], currencyKey: Str = undefined, symbolKey: Str = undefined): OptionChain {
        const optionStructures = {};
        for (let i = 0; i < response.length; i++) {
            const info = response[i];
            const currencyId = this.safeString (info, currencyKey);
            const currency = this.safeCurrency (currencyId);
            const marketId = this.safeString (info, symbolKey);
            const market = this.safeMarket (marketId, undefined, undefined, 'option');
            optionStructures[market['symbol']] = this.parseOption (info, currency, market);
        }
        return optionStructures;
    }

    parseMarginModes (response: object[], symbols: string[] = undefined, symbolKey: Str = undefined, marketType: MarketType = undefined): MarginModes {
        const marginModeStructures = {};
        if (marketType === undefined) {
            marketType = 'swap'; // default to swap
        }
        for (let i = 0; i < response.length; i++) {
            const info = response[i];
            const marketId = this.safeString (info, symbolKey);
            const market = this.safeMarket (marketId, undefined, undefined, marketType);
            if ((symbols === undefined) || this.inArray (market['symbol'], symbols)) {
                marginModeStructures[market['symbol']] = this.parseMarginMode (info, market);
            }
        }
        return marginModeStructures;
    }

    parseMarginMode (marginMode: Dict, market: Market = undefined): MarginMode {
        throw new NotSupported (this.id + ' parseMarginMode () is not supported yet');
    }

    parseLeverages (response: object[], symbols: string[] = undefined, symbolKey: Str = undefined, marketType: MarketType = undefined): Leverages {
        const leverageStructures = {};
        if (marketType === undefined) {
            marketType = 'swap'; // default to swap
        }
        for (let i = 0; i < response.length; i++) {
            const info = response[i];
            const marketId = this.safeString (info, symbolKey);
            const market = this.safeMarket (marketId, undefined, undefined, marketType);
            if ((symbols === undefined) || this.inArray (market['symbol'], symbols)) {
                leverageStructures[market['symbol']] = this.parseLeverage (info, market);
            }
        }
        return leverageStructures;
    }

    parseLeverage (leverage: Dict, market: Market = undefined): Leverage {
        throw new NotSupported (this.id + ' parseLeverage () is not supported yet');
    }

    parseConversions (conversions: any[], code: Str = undefined, fromCurrencyKey: Str = undefined, toCurrencyKey: Str = undefined, since: Int = undefined, limit: Int = undefined, params = {}): Conversion[] {
        conversions = this.toArray (conversions);
        const result = [];
        let fromCurrency = undefined;
        let toCurrency = undefined;
        for (let i = 0; i < conversions.length; i++) {
            const entry = conversions[i];
            const fromId = this.safeString (entry, fromCurrencyKey);
            const toId = this.safeString (entry, toCurrencyKey);
            if (fromId !== undefined) {
                fromCurrency = this.safeCurrency (fromId);
            }
            if (toId !== undefined) {
                toCurrency = this.safeCurrency (toId);
            }
            const conversion = this.extend (this.parseConversion (entry, fromCurrency, toCurrency), params);
            result.push (conversion);
        }
        const sorted = this.sortBy (result, 'timestamp');
        let currency = undefined;
        if (code !== undefined) {
            currency = this.safeCurrency (code);
            code = currency['code'];
        }
        if (code === undefined) {
            return this.filterBySinceLimit (sorted, since, limit);
        }
        const fromConversion = this.filterBy (sorted, 'fromCurrency', code);
        const toConversion = this.filterBy (sorted, 'toCurrency', code);
        const both = this.arrayConcat (fromConversion, toConversion);
        return this.filterBySinceLimit (both, since, limit);
    }

    parseConversion (conversion: Dict, fromCurrency: Currency = undefined, toCurrency: Currency = undefined): Conversion {
        throw new NotSupported (this.id + ' parseConversion () is not supported yet');
    }

    convertExpireDate (date: string): string {
        // parse YYMMDD to datetime string
        const year = date.slice (0, 2);
        const month = date.slice (2, 4);
        const day = date.slice (4, 6);
        const reconstructedDate = '20' + year + '-' + month + '-' + day + 'T00:00:00Z';
        return reconstructedDate;
    }

    convertExpireDateToMarketIdDate (date: string): string {
        // parse 240119 to 19JAN24
        const year = date.slice (0, 2);
        const monthRaw = date.slice (2, 4);
        let month = undefined;
        const day = date.slice (4, 6);
        if (monthRaw === '01') {
            month = 'JAN';
        } else if (monthRaw === '02') {
            month = 'FEB';
        } else if (monthRaw === '03') {
            month = 'MAR';
        } else if (monthRaw === '04') {
            month = 'APR';
        } else if (monthRaw === '05') {
            month = 'MAY';
        } else if (monthRaw === '06') {
            month = 'JUN';
        } else if (monthRaw === '07') {
            month = 'JUL';
        } else if (monthRaw === '08') {
            month = 'AUG';
        } else if (monthRaw === '09') {
            month = 'SEP';
        } else if (monthRaw === '10') {
            month = 'OCT';
        } else if (monthRaw === '11') {
            month = 'NOV';
        } else if (monthRaw === '12') {
            month = 'DEC';
        }
        const reconstructedDate = day + month + year;
        return reconstructedDate;
    }

    convertMarketIdExpireDate (date: string): string {
        // parse 03JAN24 to 240103.
        const monthMappping = {
            'JAN': '01',
            'FEB': '02',
            'MAR': '03',
            'APR': '04',
            'MAY': '05',
            'JUN': '06',
            'JUL': '07',
            'AUG': '08',
            'SEP': '09',
            'OCT': '10',
            'NOV': '11',
            'DEC': '12',
        };
        // if exchange omits first zero and provides i.e. '3JAN24' instead of '03JAN24'
        if (date.length === 6) {
            date = '0' + date;
        }
        const year = date.slice (0, 2);
        const monthName = date.slice (2, 5);
        const month = this.safeString (monthMappping, monthName);
        const day = date.slice (5, 7);
        const reconstructedDate = day + month + year;
        return reconstructedDate;
    }

    async fetchPositionHistory (symbol: string, since: Int = undefined, limit: Int = undefined, params = {}): Promise<Position[]> {
        /**
         * @method
         * @name exchange#fetchPositionHistory
         * @description fetches the history of margin added or reduced from contract isolated positions
         * @param {string} [symbol] unified market symbol
         * @param {int} [since] timestamp in ms of the position
         * @param {int} [limit] the maximum amount of candles to fetch, default=1000
         * @param {object} params extra parameters specific to the exchange api endpoint
         * @returns {object[]} a list of [position structures]{@link https://docs.ccxt.com/#/?id=position-structure}
         */
        if (this.has['fetchPositionsHistory']) {
            const positions = await this.fetchPositionsHistory ([ symbol ], since, limit, params);
            return positions as Position[];
        } else {
            throw new NotSupported (this.id + ' fetchPositionHistory () is not supported yet');
        }
    }

    async fetchPositionsHistory (symbols: Strings = undefined, since: Int = undefined, limit: Int = undefined, params = {}): Promise<Position[]> {
        /**
         * @method
         * @name exchange#fetchPositionsHistory
         * @description fetches the history of margin added or reduced from contract isolated positions
         * @param {string} [symbol] unified market symbol
         * @param {int} [since] timestamp in ms of the position
         * @param {int} [limit] the maximum amount of candles to fetch, default=1000
         * @param {object} params extra parameters specific to the exchange api endpoint
         * @returns {object[]} a list of [position structures]{@link https://docs.ccxt.com/#/?id=position-structure}
         */
        throw new NotSupported (this.id + ' fetchPositionsHistory () is not supported yet');
    }

    parseMarginModification (data: Dict, market: Market = undefined): MarginModification {
        throw new NotSupported (this.id + ' parseMarginModification() is not supported yet');
    }

    parseMarginModifications (response: object[], symbols: Strings = undefined, symbolKey: Str = undefined, marketType: MarketType = undefined): MarginModification[] {
        const marginModifications = [];
        for (let i = 0; i < response.length; i++) {
            const info = response[i];
            const marketId = this.safeString (info, symbolKey);
            const market = this.safeMarket (marketId, undefined, undefined, marketType);
            if ((symbols === undefined) || this.inArray (market['symbol'], symbols)) {
                marginModifications.push (this.parseMarginModification (info, market));
            }
        }
        return marginModifications;
    }

    async fetchTransfer (id: string, code: Str = undefined, params = {}): Promise<TransferEntry> {
        /**
         * @method
         * @name exchange#fetchTransfer
         * @description fetches a transfer
         * @param {string} id transfer id
         * @param {[string]} code unified currency code
         * @param {object} params extra parameters specific to the exchange api endpoint
         * @returns {object} a [transfer structure]{@link https://docs.ccxt.com/#/?id=transfer-structure}
         */
        throw new NotSupported (this.id + ' fetchTransfer () is not supported yet');
    }

    async fetchTransfers (code: Str = undefined, since: Int = undefined, limit: Int = undefined, params = {}): Promise<TransferEntry[]> {
        /**
         * @method
         * @name exchange#fetchTransfer
         * @description fetches a transfer
         * @param {string} id transfer id
         * @param {int} [since] timestamp in ms of the earliest transfer to fetch
         * @param {int} [limit] the maximum amount of transfers to fetch
         * @param {object} params extra parameters specific to the exchange api endpoint
         * @returns {object} a [transfer structure]{@link https://docs.ccxt.com/#/?id=transfer-structure}
         */
        throw new NotSupported (this.id + ' fetchTransfers () is not supported yet');
    }

    cleanUnsubscription (client, subHash: string, unsubHash: string, subHashIsPrefix = false) {
        if (unsubHash in client.subscriptions) {
            delete client.subscriptions[unsubHash];
        }
        if (!subHashIsPrefix) {
            if (subHash in client.subscriptions) {
                delete client.subscriptions[subHash];
            }
            if (subHash in client.futures) {
                const error = new UnsubscribeError (this.id + ' ' + subHash);
                client.reject (error, subHash);
            }
        } else {
            const clientSubscriptions = Object.keys (client.subscriptions);
            for (let i = 0; i < clientSubscriptions.length; i++) {
                const sub = clientSubscriptions[i];
                if (sub.startsWith (subHash)) {
                    delete client.subscriptions[sub];
                }
            }
            const clientFutures = Object.keys (client.futures);
            for (let i = 0; i < clientFutures.length; i++) {
                const future = clientFutures[i];
                if (future.startsWith (subHash)) {
                    const error = new UnsubscribeError (this.id + ' ' + future);
                    client.reject (error, future);
                }
            }
        }
        client.resolve (true, unsubHash);
    }

    cleanCache (subscription: Dict) {
        const topic = this.safeString (subscription, 'topic');
        const symbols = this.safeList (subscription, 'symbols', []);
        const symbolsLength = symbols.length;
        if (topic === 'ohlcv') {
            const symbolsAndTimeFrames = this.safeList (subscription, 'symbolsAndTimeframes', []);
            for (let i = 0; i < symbolsAndTimeFrames.length; i++) {
                const symbolAndTimeFrame = symbolsAndTimeFrames[i];
                const symbol = this.safeString (symbolAndTimeFrame, 0);
                const timeframe = this.safeString (symbolAndTimeFrame, 1);
                if ((this.ohlcvs !== undefined) && (symbol in this.ohlcvs)) {
                    if (timeframe in this.ohlcvs[symbol]) {
                        delete this.ohlcvs[symbol][timeframe];
                    }
                }
            }
        } else if (symbolsLength > 0) {
            for (let i = 0; i < symbols.length; i++) {
                const symbol = symbols[i];
                if (topic === 'trades') {
                    if (symbol in this.trades) {
                        delete this.trades[symbol];
                    }
                } else if (topic === 'orderbook') {
                    if (symbol in this.orderbooks) {
                        delete this.orderbooks[symbol];
                    }
                } else if (topic === 'ticker') {
                    if (symbol in this.tickers) {
                        delete this.tickers[symbol];
                    }
                }
            }
        } else {
            if (topic === 'myTrades' && (this.myTrades !== undefined)) {
                this.myTrades = undefined;
            } else if (topic === 'orders' && (this.orders !== undefined)) {
                this.orders = undefined;
            } else if (topic === 'positions' && (this.positions !== undefined)) {
                this.positions = undefined;
                const clients = Object.values (this.clients);
                for (let i = 0; i < clients.length; i++) {
                    const client = clients[i];
                    const futures = this.safeDict (client, 'futures');
                    if ((futures !== undefined) && ('fetchPositionsSnapshot' in futures)) {
                        delete futures['fetchPositionsSnapshot'];
                    }
                }
            } else if (topic === 'ticker' && (this.tickers !== undefined)) {
                const tickerSymbols = Object.keys (this.tickers);
                for (let i = 0; i < tickerSymbols.length; i++) {
                    const tickerSymbol = tickerSymbols[i];
                    if (tickerSymbol in this.tickers) {
                        delete this.tickers[tickerSymbol];
                    }
                }
            }
        }
    }
}

export {
    Exchange,
};
<|MERGE_RESOLUTION|>--- conflicted
+++ resolved
@@ -738,18 +738,7 @@
         console.log (...args);
     }
 
-<<<<<<< HEAD
-    httpProxyAgentModule:any = undefined;
-    httpsProxyAgentModule:any = undefined;
-    socksProxyAgentModule:any = undefined;
-    socksProxyAgentModuleChecked:boolean = false;
-    proxyDictionaries:any = {};
-    proxiesModulesLoading:Promise<any> = undefined
-
-    async loadProxyModules (): Promise<any> {
-=======
     async loadProxyModules () {
->>>>>>> 1171a665
         // when loading markets, multiple parallel calls are made, so need one promise
         if (this.proxiesModulesLoading === undefined) {
             this.proxiesModulesLoading = (async () => {
@@ -875,14 +864,7 @@
         return data;
     }
 
-<<<<<<< HEAD
-
-
     async fetch (url: string, method: string = 'GET', headers: any = undefined, body: any = undefined): Promise<any> {
-
-=======
-    async fetch (url, method = 'GET', headers: any = undefined, body: any = undefined) {
->>>>>>> 1171a665
         // load node-http(s) modules only on first call
         if (isNode) {
             if (!this.nodeHttpModuleLoaded) {
@@ -1632,15 +1614,9 @@
         return this.json ([ signature.r.toString (), signature.s.toString () ]);
     }
 
-<<<<<<< HEAD
     async getZKContractSignatureObj (seed: Str, params = {}): Promise<string> {
-        const formattedSlotId = BigInt ('0x' + this.remove0xPrefix (this.hash (this.encode(this.safeString (params, 'slotId')), sha256, 'hex'))).toString ();
-        const formattedNonce = BigInt ('0x' + this.remove0xPrefix (this.hash (this.encode(this.safeString (params, 'nonce')), sha256, 'hex'))).toString ();
-=======
-    async getZKContractSignatureObj (seed, params = {}) {
         const formattedSlotId = BigInt ('0x' + this.remove0xPrefix (this.hash (this.encode (this.safeString (params, 'slotId')), sha256, 'hex'))).toString ();
         const formattedNonce = BigInt ('0x' + this.remove0xPrefix (this.hash (this.encode (this.safeString (params, 'nonce')), sha256, 'hex'))).toString ();
->>>>>>> 1171a665
         const formattedUint64 = '18446744073709551615';
         const formattedUint32 = '4294967295';
         const accountId = parseInt (Precise.stringMod (this.safeString (params, 'accountId'), formattedUint32), 10);
@@ -8127,4 +8103,4 @@
 
 export {
     Exchange,
-};
+};