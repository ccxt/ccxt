// ----------------------------------------------------------------------------
/* eslint-disable */

import * as functions from './functions.js'
const {
    isNode
    , selfIsDefined
    , deepExtend
    , extend
    , clone
    , flatten
    , unique
    , indexBy
    , sortBy
    , sortBy2
    , safeFloat2
    , groupBy
    , aggregate
    , uuid
    , unCamelCase
    , precisionFromString
    , Throttler
    , capitalize
    , now
    , decimalToPrecision
    , safeValue
    , safeValue2
    , safeString
    , safeString2
    , seconds
    , milliseconds
    , binaryToBase16
    , numberToBE
    , base16ToBinary
    , iso8601
    , omit
    , isJsonEncodedObject
    , safeInteger
    , sum
    , omitZero
    , implodeParams
    , extractParams
    , json
    , merge
    , binaryConcat
    , hash
    , ecdsa
    , arrayConcat
    , encode
    , urlencode
    , hmac
    , numberToString
    , roundTimeframe
    , parseTimeframe
    , safeInteger2
    , safeStringLower
    , parse8601
    , yyyymmdd
    , safeStringUpper
    , safeTimestamp
    , binaryConcatArray
    , uuidv1
    , numberToLE
    , ymdhms
    , stringToBase64
    , decode
    , uuid22
    , safeIntegerProduct2
    , safeIntegerProduct
    , safeStringLower2
    , yymmdd
    , base58ToBinary
    , binaryToBase58
    , safeTimestamp2
    , rawencode
    , keysort
    , sort
    , inArray
    , isEmpty
    , ordered
    , filterBy
    , uuid16
    , safeFloat
    , base64ToBinary
    , safeStringUpper2
    , urlencodeWithArrayRepeat
    , microseconds
    , binaryToBase64
    , strip
    , toArray
    , safeFloatN
    , safeIntegerN
    , safeIntegerProductN
    , safeTimestampN
    , safeValueN
    , safeStringN
    , safeStringLowerN
    , safeStringUpperN
    , urlencodeNested
    , urlencodeBase64
    , parseDate
    , ymd
    , base64ToString
    , crc32
    , packb
    , TRUNCATE
    , ROUND
    , DECIMAL_PLACES
    , NO_PADDING
    , TICK_SIZE
    , SIGNIFICANT_DIGITS
    , sleep
} = functions

import {
    keys as keysFunc,
    values as valuesFunc,
    inArray as inArrayFunc,
    vwap as vwapFunc
} from './functions.js'
// import exceptions from "./errors.js"

 import { // eslint-disable-line object-curly-newline
    ExchangeError
    , BadSymbol
    , NullResponse
    , InvalidAddress
    , InvalidOrder
    , NotSupported
    , OperationFailed
    , BadResponse
    , AuthenticationError
    , DDoSProtection
    , RequestTimeout
    , NetworkError
    , InvalidProxySettings
    , ExchangeNotAvailable
    , ArgumentsRequired
    , RateLimitExceeded
    , BadRequest
    , UnsubscribeError,
    ExchangeClosedByUser
} from "./errors.js"

import { Precise } from './Precise.js'


//-----------------------------------------------------------------------------
import WsClient from './ws/WsClient.js';
import { Future } from './ws/Future.js';
import { OrderBook as WsOrderBook, IndexedOrderBook, CountedOrderBook } from './ws/OrderBook.js';

// ----------------------------------------------------------------------------
//
import { axolotl } from './functions/crypto.js';
// import types
import type { Market, Trade, Fee, Ticker, OHLCV, OHLCVC, Order, OrderBook, Balance, Balances, Dictionary, Transaction, Currency, MinMax, IndexType, Int, OrderType, OrderSide, Position, FundingRate, DepositWithdrawFee, LedgerEntry, BorrowInterest, OpenInterest, LeverageTier, TransferEntry, FundingRateHistory, Liquidation, FundingHistory, OrderRequest, MarginMode, Tickers, Greeks, Option, OptionChain, Str, Num, MarketInterface, CurrencyInterface, BalanceAccount, MarginModes, MarketType, Leverage, Leverages, LastPrice, LastPrices, Account, Strings, MarginModification, TradingFeeInterface, Currencies, TradingFees, Conversion, CancellationRequest, IsolatedBorrowRate, IsolatedBorrowRates, CrossBorrowRates, CrossBorrowRate, Dict, FundingRates, LeverageTiers, Bool, int, DepositAddress, LongShortRatio, OrderBooks, OpenInterests, ConstructorArgs }  from './types.js';
// export {Market, Trade, Fee, Ticker, OHLCV, OHLCVC, Order, OrderBook, Balance, Balances, Dictionary, Transaction, Currency, MinMax, IndexType, Int, OrderType, OrderSide, Position, FundingRateHistory, Liquidation, FundingHistory} from './types.js'
// import { Market, Trade, Fee, Ticker, OHLCV, OHLCVC, Order, OrderBook, Balance, Balances, Dictionary, Transaction, Currency, MinMax, IndexType, Int, OrderType, OrderSide, Position, FundingRateHistory, OpenInterest, Liquidation, OrderRequest, FundingHistory, MarginMode, Tickers, Greeks, Str, Num, MarketInterface, CurrencyInterface, Account } from './types.js';
export type { Market, Trade, Fee, Ticker, OHLCV, OHLCVC, Order, OrderBook, Balance, Balances, Dictionary, Transaction, Currency, MinMax, IndexType, Int, Bool, OrderType, OrderSide, Position, LedgerEntry, BorrowInterest, OpenInterest, LeverageTier, TransferEntry, CrossBorrowRate, FundingRateHistory, Liquidation, FundingHistory, OrderRequest, MarginMode, Tickers, Greeks, Option, OptionChain, Str, Num, MarketInterface, CurrencyInterface, BalanceAccount, MarginModes, MarketType, Leverage, Leverages, LastPrice, LastPrices, Account, Strings, Conversion, DepositAddress, LongShortRatio } from './types.js'

// ----------------------------------------------------------------------------
// move this elsewhere.
import { ArrayCache, ArrayCacheByTimestamp, ArrayCacheBySymbolById, ArrayCacheBySymbolBySide } from './ws/Cache.js'
import {OrderBook as Ob} from './ws/OrderBook.js';

import totp from './functions/totp.js';
import ethers from '../static_dependencies/ethers/index.js';
import { TypedDataEncoder } from '../static_dependencies/ethers/hash/index.js';
import {SecureRandom} from "../static_dependencies/jsencrypt/lib/jsbn/rng.js";
import {getStarkKey, ethSigToPrivate, sign as starknetCurveSign} from '../static_dependencies/scure-starknet/index.js';
import init, * as zklink from '../static_dependencies/zklink/zklink-sdk-web.js';
import * as Starknet from '../static_dependencies/starknet/index.js';
import Client from './ws/Client.js'
import { sha256 } from '../static_dependencies/noble-hashes/sha256.js'
// ----------------------------------------------------------------------------


let protobufMexc = undefined;
(async () => {
  try {
    protobufMexc = await import('../protobuf/mexc/compiled.cjs');
  } catch {}
})();

//-----------------------------------------------------------------------------
/**
 * @class Exchange
 */
export default class Exchange {
    options: {
        [key: string]: any;
    }
    isSandboxModeEnabled: boolean = false

    throttleProp = undefined
    sleep = sleep;
    api = undefined
    certified: boolean = false;
    pro: boolean = false;
    countries: Str[] = undefined;

    // PROXY & USER-AGENTS (see "examples/proxy-usage" file for explanation)
    proxy: any; // maintained for backwards compatibility, no-one should use it from now on
    proxyUrl: string;
    proxy_url: string;
    proxyUrlCallback: any;
    proxy_url_callback: any;
    httpProxy: string;
    http_proxy: string;
    httpProxyCallback: any;
    http_proxy_callback: any;
    httpsProxy: string;
    https_proxy: string;
    httpsProxyCallback: any;
    https_proxy_callback: any;
    socksProxy: string;
    socks_proxy: string;
    socksProxyCallback: any;
    socks_proxy_callback: any;
    userAgent: { 'User-Agent': string } | false = undefined;
    user_agent: { 'User-Agent': string } | false = undefined;
    wsProxy: string;
    ws_proxy: string;
    wssProxy: string;
    wss_proxy: string;
    wsSocksProxy: string;
    ws_socks_proxy: string;
    //
    userAgents: any = {
        'chrome': 'Mozilla/5.0 (Windows NT 10.0; Win64; x64) AppleWebKit/537.36 (KHTML, like Gecko) Chrome/62.0.3202.94 Safari/537.36',
        'chrome39': 'Mozilla/5.0 (Windows NT 6.1; WOW64) AppleWebKit/537.36 (KHTML, like Gecko) Chrome/39.0.2171.71 Safari/537.36',
        'chrome100': 'Mozilla/5.0 (Macintosh; Intel Mac OS X 10_15_7) AppleWebKit/537.36 (KHTML, like Gecko) Chrome/100.0.4896.75 Safari/537.36',
    };
    headers: any = {};
    returnResponseHeaders: boolean = false;
    origin = '*' // CORS origin
    MAX_VALUE: Num = Number.MAX_VALUE;
    //
    agent = undefined; // maintained for backwards compatibility
    nodeHttpModuleLoaded: boolean = false;
    httpAgent = undefined;
    httpsAgent = undefined;

    minFundingAddressLength: Int = 1 // used in checkAddress
    substituteCommonCurrencyCodes: boolean = true  // reserved
    quoteJsonNumbers: boolean = true // treat numbers in json as quoted precise strings
    number: (numberString: string) => number = Number // or String (a pointer to a function)
    handleContentTypeApplicationZip: boolean = false

    // whether fees should be summed by currency code
    reduceFees: boolean = true

    // do not delete this line, it is needed for users to be able to define their own fetchImplementation
    fetchImplementation: any
    AbortError: any
    FetchError: any

    validateServerSsl: boolean = true
    validateClientSsl: boolean = false

    timeout: Int      = 10000 // milliseconds
    verbose: boolean  = false
    twofa             = undefined // two-factor authentication (2-FA)

    apiKey: string;
    secret: string;
    uid: string;
    accountId: string;
    login:string;
    password: string;
    privateKey: string;// a "0x"-prefixed hexstring private key for a wallet
    walletAddress: string; // a wallet address "0x"-prefixed hexstring
    token: string; // reserved for HTTP auth in some cases

    balance      = {}
    liquidations: Dictionary<Liquidation> = {}
    orderbooks: Dictionary<Ob>   = {}
    tickers: Dictionary<Ticker>  = {}
    fundingRates: Dictionary<FundingRate> = {}
    bidsasks: Dictionary<Ticker>  = {}
    orders: ArrayCache       = undefined
    triggerOrders: ArrayCache = undefined
    trades: Dictionary<ArrayCache>
    transactions = {}
    ohlcvs: Dictionary<Dictionary<ArrayCacheByTimestamp>>
    myLiquidations: Dictionary<Liquidation> = {}
    myTrades: ArrayCache;
    positions: any;
    urls: {
        logo?: string;
        api?: string | Dictionary<string>;
        test?: string | Dictionary<string>;
        www?: string;
        doc?: string[];
        api_management?: string;
        fees?: string;
        referral?: string;
    };

    requiresWeb3: boolean = false
    requiresEddsa: boolean = false
    precision: {
        amount: Num,
        price: Num,
        cost?: Num,
        base?: Num,
        quote?: Num,
    } = undefined

    enableLastJsonResponse: boolean = false
    enableLastHttpResponse: boolean = true
    enableLastResponseHeaders: boolean = true
    last_http_response    = undefined
    last_json_response    = undefined
    last_response_headers = undefined
    last_request_headers  = undefined
    last_request_body     = undefined
    last_request_url      = undefined
    last_request_path     = undefined

    id: string = 'Exchange';

    markets: Dictionary<any> = undefined
    has: Dictionary<boolean | 'emulated'>;
    features: Dictionary<Dictionary<any>> = undefined;
    status: {
        status: Str,
        updated: Num,
        eta: Num,
        url: Str,
        info: any,
    } = undefined;

    requiredCredentials: {
        apiKey: Bool,
        secret: Bool,
        uid: Bool,
        login: Bool,
        password: Bool,
        twofa: Bool, // 2-factor authentication (one-time password key)
        privateKey: Bool, // a "0x"-prefixed hexstring private key for a wallet
        walletAddress: Bool, // the wallet address "0x"-prefixed hexstring
        token: Bool, // reserved for HTTP auth in some cases
    };
    rateLimit: Num = undefined; // milliseconds
    tokenBucket = undefined
    throttler = undefined
    enableRateLimit: boolean = undefined;

    httpExceptions = undefined

    limits: {
        amount?: MinMax,
        cost?: MinMax,
        leverage?: MinMax,
        price?: MinMax,
    } = undefined;

    fees: {
        trading: {
            tierBased: Bool,
            percentage: Bool,
            taker: Num,
            maker: Num,
        },
        funding: {
            tierBased: Bool,
            percentage: Bool,
            withdraw: {},
            deposit: {},
        },
    };
    markets_by_id: Dictionary<any> = undefined;
    symbols: string[] = undefined;
    ids: string[] = undefined;
    currencies: Currencies = {};

    baseCurrencies = undefined
    quoteCurrencies = undefined
    currencies_by_id = undefined
    codes = undefined

    reloadingMarkets: boolean = undefined
    marketsLoading: Promise<Dictionary<any>> = undefined

    accounts = undefined
    accountsById = undefined

    commonCurrencies: Dictionary<string> = undefined

    hostname: Str = undefined;

    precisionMode: Num = undefined;
    paddingMode: Num = undefined

    exceptions: Dictionary<string> = {}
    timeframes: Dictionary<number | string> = {}

    version: Str = undefined;

    marketsByAltname: Dictionary<any> = undefined

    name:Str = undefined

    lastRestRequestTimestamp:number;

    targetAccount = undefined

    stablePairs = {}

    // WS/PRO options
    clients: Dictionary<WsClient> = {}
    newUpdates: boolean = true
    streaming = {}

    alias: boolean = false;

    deepExtend = deepExtend
    deepExtendSafe = deepExtend
    isNode = isNode
    keys = keysFunc
    values = valuesFunc
    extend = extend
    clone = clone
    flatten = flatten
    unique = unique
    indexBy = indexBy
    indexBySafe = indexBy
    roundTimeframe = roundTimeframe
    sortBy = sortBy
    sortBy2 = sortBy2
    groupBy = groupBy
    aggregate = aggregate
    uuid = uuid
    unCamelCase = unCamelCase
    precisionFromString = precisionFromString
    capitalize = capitalize
    now = now
    decimalToPrecision = decimalToPrecision
    safeValue = safeValue
    safeValue2 = safeValue2
    safeString = safeString
    safeString2 = safeString2
    safeFloat = safeFloat
    safeFloat2 = safeFloat2
    seconds = seconds
    milliseconds = milliseconds
    binaryToBase16 = binaryToBase16
    numberToBE = numberToBE
    base16ToBinary = base16ToBinary
    iso8601 = iso8601
    omit = omit
    isJsonEncodedObject = isJsonEncodedObject
    safeInteger = safeInteger
    sum = sum
    omitZero = omitZero
    implodeParams = implodeParams
    extractParams = extractParams
    json = json
    vwap = vwapFunc
    merge = merge
    binaryConcat = binaryConcat
    hash = hash
    arrayConcat = arrayConcat
    encode = encode
    urlencode = urlencode
    hmac = hmac
    numberToString = numberToString
    parseTimeframe = parseTimeframe
    safeInteger2 = safeInteger2
    safeStringLower = safeStringLower
    parse8601 = parse8601
    yyyymmdd = yyyymmdd
    safeStringUpper = safeStringUpper
    safeTimestamp = safeTimestamp
    binaryConcatArray = binaryConcatArray
    uuidv1 = uuidv1
    numberToLE = numberToLE
    ymdhms = ymdhms
    yymmdd = yymmdd
    stringToBase64 = stringToBase64
    decode = decode
    uuid22 = uuid22
    safeIntegerProduct2 = safeIntegerProduct2
    safeIntegerProduct = safeIntegerProduct
    binaryToBase58 = binaryToBase58
    base58ToBinary = base58ToBinary
    base64ToBinary = base64ToBinary
    safeTimestamp2 = safeTimestamp2
    rawencode = rawencode
    keysort = keysort
    sort = sort
    inArray = inArray
    safeStringLower2 = safeStringLower2
    safeStringUpper2 = safeStringUpper2
    isEmpty = isEmpty
    ordered = ordered
    filterBy = filterBy
    uuid16 = uuid16
    urlencodeWithArrayRepeat = urlencodeWithArrayRepeat
    microseconds = microseconds
    binaryToBase64 = binaryToBase64
    strip = strip
    toArray = toArray
    safeFloatN = safeFloatN
    safeIntegerN = safeIntegerN
    safeIntegerProductN = safeIntegerProductN
    safeTimestampN = safeTimestampN
    safeValueN = safeValueN
    safeStringN = safeStringN
    safeStringLowerN = safeStringLowerN
    safeStringUpperN = safeStringUpperN
    urlencodeNested = urlencodeNested
    parseDate = parseDate
    ymd = ymd
    base64ToString = base64ToString
    crc32 = crc32
    packb = packb
    urlencodeBase64 = urlencodeBase64

    constructor (userConfig: ConstructorArgs = {}) {
        Object.assign (this, functions)
        //
        //     if (isNode) {
        //         this.nodeVersion = process.version.match (/\d+\.\d+\.\d+/)[0]
        //         this.userAgent = {
        //             'User-Agent': 'ccxt/' + (Exchange as any).ccxtVersion +
        //                 ' (+https://github.com/ccxt/ccxt)' +
        //                 ' Node.js/' + this.nodeVersion + ' (JavaScript)'
        //         }
        //     }
        //
        this.options = this.getDefaultOptions(); // exchange-specific options if any
        // fetch implementation options (JS only)
        // http properties
        this.headers = {}
        this.origin = '*' // CORS origin
        // underlying properties
        this.minFundingAddressLength = 1 // used in checkAddress
        this.substituteCommonCurrencyCodes = true  // reserved
        this.quoteJsonNumbers = true // treat numbers in json as quoted precise strings
        this.number = Number // or String (a pointer to a function)
        this.handleContentTypeApplicationZip = false
        // whether fees should be summed by currency code
        this.reduceFees = true
        // do not delete this line, it is needed for users to be able to define their own fetchImplementation
        this.fetchImplementation = undefined
        this.validateServerSsl = true
        this.validateClientSsl = false
        // default property values
        this.timeout       = 10000 // milliseconds
        this.verbose       = false
        this.twofa         = undefined // two-factor authentication (2FA)
        // default credentials
        this.apiKey        = undefined
        this.secret        = undefined
        this.uid           = undefined
        this.login         = undefined
        this.password      = undefined
        this.privateKey    = undefined // a "0x"-prefixed hexstring private key for a wallet
        this.walletAddress = undefined // a wallet address "0x"-prefixed hexstring
        this.token         = undefined // reserved for HTTP auth in some cases
        // placeholders for cached data
        this.balance      = {}
        this.orderbooks   = {}
        this.tickers      = {}
        this.liquidations = {}
        this.orders       = undefined
        this.trades       = {}
        this.transactions = {}
        this.ohlcvs       = {}
        this.myLiquidations = {}
        this.myTrades     = undefined
        this.positions    = undefined
        // web3 and cryptography flags
        this.requiresWeb3 = false
        this.requiresEddsa = false
        // response handling flags and properties
        this.lastRestRequestTimestamp = 0
        this.enableLastJsonResponse = false
        this.enableLastHttpResponse = true
        this.enableLastResponseHeaders = true
        this.last_http_response    = undefined
        this.last_json_response    = undefined
        this.last_response_headers = undefined
        this.last_request_headers  = undefined
        this.last_request_body     = undefined
        this.last_request_url      = undefined
        this.last_request_path     = undefined
        // camelCase and snake_notation support
        const unCamelCaseProperties = (obj = this) => {
            if (obj !== null) {
                const ownPropertyNames = Object.getOwnPropertyNames (obj)
                for (let i = 0; i < ownPropertyNames.length; i++) {
                    const k = ownPropertyNames[i]
                    this[unCamelCase (k)] = this[k]
                }
                unCamelCaseProperties (Object.getPrototypeOf (obj))
            }
        }
        unCamelCaseProperties ()
        // merge constructor overrides to this instance
        const configEntries = Object.entries (this.describe ()).concat (Object.entries (userConfig))
        for (let i = 0; i < configEntries.length; i++) {
            const [property, value] = configEntries[i]
            if (value && Object.getPrototypeOf (value) === Object.prototype) {
                this[property] = this.deepExtend (this[property], value)
            } else {
                this[property] = value
            }
        }
        // http client options
        const agentOptions = {
            'keepAlive': true,
        }
        // ssl options
        if (!this.validateServerSsl) {
            agentOptions['rejectUnauthorized'] = false;
        }
        // generate old metainfo interface
        const hasKeys = Object.keys (this.has)
        for (let i = 0; i < hasKeys.length; i++) {
            const k = hasKeys[i]
            this['has' + this.capitalize (k)] = !!this.has[k] // converts 'emulated' to true
        }
        // generate implicit api
        if (this.api) {
            this.defineRestApi (this.api, 'request')
        }
        this.newUpdates = ((this.options as any).newUpdates !== undefined) ? (this.options as any).newUpdates : true;

        this.afterConstruct ();

        if (this.safeBool(userConfig, 'sandbox') || this.safeBool(userConfig, 'testnet')) {
            this.setSandboxMode(true);
        }
    }

    encodeURIComponent (...args) {
        // @ts-expect-error
        return encodeURIComponent (...args)
    }

    checkRequiredVersion (requiredVersion, error = true) {
        let result = true
        const [ major1, minor1, patch1 ] = requiredVersion.split ('.')
            , [ major2, minor2, patch2 ] = (Exchange as any).ccxtVersion.split ('.')
            , intMajor1 = this.parseToInt (major1)
            , intMinor1 = this.parseToInt (minor1)
            , intPatch1 = this.parseToInt (patch1)
            , intMajor2 = this.parseToInt (major2)
            , intMinor2 = this.parseToInt (minor2)
            , intPatch2 = this.parseToInt (patch2)
        if (intMajor1 > intMajor2) {
            result = false
        }
        if (intMajor1 === intMajor2) {
            if (intMinor1 > intMinor2) {
                result = false
            } else if (intMinor1 === intMinor2 && intPatch1 > intPatch2) {
                result = false
            }
        }
        if (!result) {
            if (error) {
                throw new NotSupported ('Your current version of CCXT is ' + (Exchange as any).ccxtVersion + ', a newer version ' + requiredVersion + ' is required, please, upgrade your version of CCXT')
            } else {
                return error
            }
        }
        return result
    }

    throttle (cost = undefined) {
        return this.throttler.throttle (cost)
    }

    initThrottler () {
        this.throttler = new Throttler (this.tokenBucket);
    }

    defineRestApiEndpoint (methodName, uppercaseMethod, lowercaseMethod, camelcaseMethod, path, paths, config = {}) {
        const splitPath = path.split (/[^a-zA-Z0-9]/)
        const camelcaseSuffix  = splitPath.map (this.capitalize).join ('')
        const underscoreSuffix = splitPath.map ((x) => x.trim ().toLowerCase ()).filter ((x) => x.length > 0).join ('_')
        const camelcasePrefix = [ paths[0] ].concat (paths.slice (1).map (this.capitalize)).join ('')
        const underscorePrefix = [ paths[0] ].concat (paths.slice (1).map ((x) => x.trim ()).filter ((x) => x.length > 0)).join ('_')
        const camelcase  = camelcasePrefix + camelcaseMethod + this.capitalize (camelcaseSuffix)
        const underscore = underscorePrefix + '_' + lowercaseMethod + '_' + underscoreSuffix
        const typeArgument = (paths.length > 1) ? paths : paths[0]
        // handle call costs here
        const partial = async (params = {}, context = {}) => this[methodName] (path, typeArgument, uppercaseMethod, params, undefined, undefined, config, context)
        // const partial = async (params) => this[methodName] (path, typeArgument, uppercaseMethod, params || {})
        this[camelcase]  = partial
        this[underscore] = partial
    }

    defineRestApi (api, methodName, paths = []) {
        const keys = Object.keys (api)
        for (let i = 0; i < keys.length; i++) {
            const key = keys[i]
            const value = api[key]
            const uppercaseMethod = key.toUpperCase ()
            const lowercaseMethod = key.toLowerCase ()
            const camelcaseMethod = this.capitalize (lowercaseMethod)
            if (Array.isArray (value)) {
                for (let k = 0; k < value.length; k++) {
                    const path = value[k].trim ()
                    this.defineRestApiEndpoint (methodName, uppercaseMethod, lowercaseMethod, camelcaseMethod, path, paths)
                }
            // the options HTTP method conflicts with the 'options' API url path
            // } else if (key.match (/^(?:get|post|put|delete|options|head|patch)$/i)) {
            } else if (key.match (/^(?:get|post|put|delete|head|patch)$/i)) {
                const endpoints = Object.keys (value);
                for (let j = 0; j < endpoints.length; j++) {
                    const endpoint = endpoints[j]
                    const path = endpoint.trim ()
                    const config = value[endpoint]
                    if (typeof config === 'object') {
                        this.defineRestApiEndpoint (methodName, uppercaseMethod, lowercaseMethod, camelcaseMethod, path, paths, config)
                    } else if (typeof config === 'number') {
                        this.defineRestApiEndpoint (methodName, uppercaseMethod, lowercaseMethod, camelcaseMethod, path, paths, { cost: config })
                    } else {
                        throw new NotSupported (this.id + ' defineRestApi() API format is not supported, API leafs must strings, objects or numbers');
                    }
                }
            } else {
                this.defineRestApi (value, methodName, paths.concat ([ key ]))
            }
        }
    }

    log (... args) {
        console.log (... args)
    }

    httpProxyAgentModule:any = undefined;
    httpsProxyAgentModule:any = undefined;
    socksProxyAgentModule:any = undefined;
    socksProxyAgentModuleChecked:boolean = false;
    proxyDictionaries:any = {};
    proxiesModulesLoading:Promise<any> = undefined

    async loadProxyModules () {
        // when loading markets, multiple parallel calls are made, so need one promise
        if (this.proxiesModulesLoading === undefined) {
            this.proxiesModulesLoading = (async () => {
                // we have to handle it with below nested way, because of dynamic
                // import issues (https://github.com/ccxt/ccxt/pull/20687)
                try {
                    // todo: possible sync alternatives: https://stackoverflow.com/questions/51069002/convert-import-to-synchronous
                    this.httpProxyAgentModule = await import (/* webpackIgnore: true */ '../static_dependencies/proxies/http-proxy-agent/index.js');
                    this.httpsProxyAgentModule = await import (/* webpackIgnore: true */ '../static_dependencies/proxies/https-proxy-agent/index.js');
                } catch (e) {
                    // if several users are using those frameworks which cause exceptions,
                    // let them to be able to load modules still, by installing them
                    try {
                        // @ts-ignore
                        this.httpProxyAgentModule = await import (/* webpackIgnore: true */ 'http-proxy-agent');
                        // @ts-ignore
                        this.httpsProxyAgentModule = await import (/* webpackIgnore: true */ 'https-proxy-agent');
                    } catch (e) { }
                }
                if (this.socksProxyAgentModuleChecked === false) {
                    try {
                        // @ts-ignore
                        this.socksProxyAgentModule = await import (/* webpackIgnore: true */ 'socks-proxy-agent');
                    } catch (e) {}
                    this.socksProxyAgentModuleChecked = true;
                }
            })();
        }
        return await this.proxiesModulesLoading;
    }

    setProxyAgents (httpProxy, httpsProxy, socksProxy) {
        let chosenAgent = undefined;
        // in browser-side, proxy modules are not supported in 'fetch/ws' methods
        if (!isNode && (httpProxy || httpsProxy || socksProxy)) {
            throw new NotSupported (this.id + ' - proxies in browser-side projects are not supported. You have several choices: [A] Use `exchange.proxyUrl` property to redirect requests through local/remote cors-proxy server (find sample file named "sample-local-proxy-server-with-cors" in https://github.com/ccxt/ccxt/tree/master/examples/ folder, which can be used for REST requests only) [B] override `exchange.fetch` && `exchange.watch` methods to send requests through your custom proxy');
        }
        if (httpProxy) {
            if (this.httpProxyAgentModule === undefined) {
                throw new NotSupported (this.id + ' you need to load JS proxy modules with `await instance.loadProxyModules()` method at first to use proxies');
            }
            if (!(httpProxy in this.proxyDictionaries)) {
                this.proxyDictionaries[httpProxy] = new this.httpProxyAgentModule.HttpProxyAgent(httpProxy);
            }
            chosenAgent = this.proxyDictionaries[httpProxy];
        } else if (httpsProxy) {
            if (this.httpsProxyAgentModule === undefined) {
                throw new NotSupported (this.id + ' you need to load JS proxy modules with `await instance.loadProxyModules()` method at first to use proxies');
            }
            if (!(httpsProxy in this.proxyDictionaries)) {
                this.proxyDictionaries[httpsProxy] = new this.httpsProxyAgentModule.HttpsProxyAgent(httpsProxy);
            }
            chosenAgent = this.proxyDictionaries[httpsProxy];
            chosenAgent.keepAlive = true;
        } else if (socksProxy) {
            if (this.socksProxyAgentModule === undefined) {
                throw new NotSupported (this.id + ' - to use SOCKS proxy with ccxt, at first you need install module "npm i socks-proxy-agent" and then initialize proxies with `await instance.loadProxyModules()` method');
            }
            if (!(socksProxy in this.proxyDictionaries)) {
                this.proxyDictionaries[socksProxy] = new this.socksProxyAgentModule.SocksProxyAgent(socksProxy);
            }
            chosenAgent = this.proxyDictionaries[socksProxy];
        }
        return chosenAgent;
    }

    async loadHttpProxyAgent () {
        // for `http://` protocol proxy-urls, we need to load `http` module only on first call
        if (!this.httpAgent) {
            const httpModule = await import (/* webpackIgnore: true */'node:http')
            this.httpAgent = new httpModule.Agent ();
        }
        return this.httpAgent;
    }

    getHttpAgentIfNeeded (url) {
        if (isNode) {
            // only for non-ssl proxy
            if (url.substring(0, 5) === 'ws://') {
                if (this.httpAgent === undefined) {
                    throw new NotSupported (this.id + ' to use proxy with non-ssl ws:// urls, at first run  `await exchange.loadHttpProxyAgent()` method');
                }
                return this.httpAgent;
            }
        }
        return undefined;
    }

    isBinaryMessage(msg) {
        return msg instanceof Uint8Array
    }

    decodeProtoMsg(data) {
        if (!protobufMexc) {
            throw new NotSupported (this.id + ' requires protobuf to decode messages, please install it with `npm install protobufjs`');
        }
        if (data instanceof Uint8Array) {
            const decoded = (protobufMexc.default as any).PushDataV3ApiWrapper.decode(data)
            const dict = decoded.toJSON();
            //  {
            //    "channel":"spot@public.kline.v3.api.pb@BTCUSDT@Min1",
            //    "symbol":"BTCUSDT",
            //    "symbolId":"2fb942154ef44a4ab2ef98c8afb6a4a7",
            //    "createTime":"1754737941062",
            //    "publicSpotKline":{
            //       "interval":"Min1",
            //       "windowStart":"1754737920",
            //       "openingPrice":"117317.31",
            //       "closingPrice":"117325.26",
            //       "highestPrice":"117341",
            //       "lowestPrice":"117317.3",
            //       "volume":"3.12599854",
            //       "amount":"366804.43",
            //       "windowEnd":"1754737980"
            //    }
            // }
            return dict;
        }
        return data;
    }



    async fetch (url, method = 'GET', headers: any = undefined, body: any = undefined) {

        // load node-http(s) modules only on first call
        if (isNode) {
            if (!this.nodeHttpModuleLoaded) {
                this.nodeHttpModuleLoaded = true;
                const httpsModule = await import (/* webpackIgnore: true */'node:https')
                this.httpsAgent = new httpsModule.Agent ({ keepAlive: true });
            }
        }

        // ##### PROXY & HEADERS #####
        headers = this.extend (this.headers, headers);
        // proxy-url
        const proxyUrl = this.checkProxyUrlSettings (url, method, headers, body);
        let httpProxyAgent = false;
        if (proxyUrl !== undefined) {
            // part only for node-js
            if (isNode) {
                // in node-js we need to set header to *
                headers = this.extend ({ 'Origin': this.origin }, headers);
                // only for http proxy
                if (proxyUrl.substring(0, 5) === 'http:') {
                    await this.loadHttpProxyAgent ();
                    httpProxyAgent = this.httpAgent;
                }
            }
            url = proxyUrl + this.urlEncoderForProxyUrl (url);
        }
        // proxy agents
        const [ httpProxy, httpsProxy, socksProxy ] = this.checkProxySettings (url, method, headers, body);
        this.checkConflictingProxies (httpProxy || httpsProxy || socksProxy, proxyUrl);
        // skip proxies on the browser
        if (isNode) {
            // this is needed in JS, independently whether proxy properties were set or not, we have to load them because of necessity in WS, which would happen beyond 'fetch' method (WS/etc)
            await this.loadProxyModules ();
        }
        const chosenAgent = this.setProxyAgents (httpProxy, httpsProxy, socksProxy);
        // user-agent
        const userAgent = (this.userAgent !== undefined) ? this.userAgent : this.user_agent;
        if (userAgent && isNode) {
            if (typeof userAgent === 'string') {
                headers = this.extend ({ 'User-Agent': userAgent }, headers);
            } else if ((typeof userAgent === 'object') && ('User-Agent' in userAgent)) {
                headers = this.extend (userAgent, headers);
            }
        }
        // set final headers
        headers = this.setHeaders (headers);
        // log
        if (this.verbose) {
            this.log ("fetch Request:\n", this.id, method, url, "\nRequestHeaders:\n", headers, "\nRequestBody:\n", body, "\n")
        }
        // end of proxies & headers

        if (this.fetchImplementation === undefined) {
            if (isNode) {
                if (this.agent === undefined) {
                    this.agent = this.httpsAgent;
                }
                try {
                    const module = await import (/* webpackIgnore: true */'../static_dependencies/node-fetch/index.js')
                    this.AbortError = module.AbortError
                    this.fetchImplementation = module.default
                    this.FetchError = module.FetchError
                }
                catch (e) {
                    // some users having issues with dynamic imports (https://github.com/ccxt/ccxt/pull/20687)
                    // so let them to fallback to node's native fetch
                    if (typeof fetch === 'function') {
                        this.fetchImplementation = fetch
                        // as it's browser-compatible implementation ( https://nodejs.org/dist/latest-v20.x/docs/api/globals.html#fetch )
                        // it throws same error types
                        this.AbortError = DOMException
                        this.FetchError = TypeError
                    } else {
                        throw new Error ('Seems, "fetch" function is not available in your node-js version, please use latest node-js version');
                    }
                }
            } else {
                this.fetchImplementation = (selfIsDefined()) ? self.fetch: fetch
                this.AbortError = DOMException
                this.FetchError = TypeError
            }
        }
        // fetchImplementation cannot be called on this. in browsers:
        // TypeError Failed to execute 'fetch' on 'Window': Illegal invocation
        const fetchImplementation = this.fetchImplementation;
        const params = { method, headers, body, timeout: this.timeout };
        if (this.agent) {
            params['agent'] = this.agent;
        }
        // override agent, if needed
        if (httpProxyAgent) {
            // if proxyUrl is being used, then specifically in nodejs, we need http module, not https
            params['agent'] = httpProxyAgent;
        } else if (chosenAgent) {
            // if http(s)Proxy is being used
            params['agent'] = chosenAgent;
        }
        const controller = new AbortController ()
        params['signal'] = controller.signal
        const timeout = setTimeout (() => {
            controller.abort ()
        }, this.timeout)
        try {
            const response = await fetchImplementation (url, params)
            clearTimeout (timeout)
            return this.handleRestResponse (response, url, method, headers, body);
        } catch (e) {
            if (e instanceof this.AbortError) {
                throw new RequestTimeout (this.id + ' ' + method + ' ' + url + ' request timed out (' + this.timeout + ' ms)');
            } else if (e instanceof this.FetchError) {
                throw new NetworkError (this.id + ' ' + method + ' ' + url + ' fetch failed');
            }
            throw e
        }
    }

    parseJson (jsonString) {
        try {
            if (this.isJsonEncodedObject (jsonString)) {
                return JSON.parse (this.onJsonResponse (jsonString))
            }
        } catch (e) {
            // SyntaxError
            return undefined
        }
    }

    getResponseHeaders (response) {
        const result = {}
        response.headers.forEach ((value, key) => {
            key = key.split ('-').map ((word) => this.capitalize (word)).join ('-')
            result[key] = value
        })
        return result
    }

    handleRestResponse (response, url, method = 'GET', requestHeaders = undefined, requestBody = undefined) {
        const responseHeaders = this.getResponseHeaders (response)
        if (this.handleContentTypeApplicationZip && (responseHeaders['Content-Type'] === 'application/zip')) {
            const responseBuffer = response.buffer ();
            if (this.enableLastResponseHeaders) {
                this.last_response_headers = responseHeaders
            }
            if (this.enableLastHttpResponse) {
                this.last_http_response = responseBuffer
            }
            if (this.verbose) {
                this.log ("handleRestResponse:\n", this.id, method, url, response.status, response.statusText, "\nResponseHeaders:\n", responseHeaders, "ZIP redacted", "\n")
            }
            // no error handler needed, because it would not be a zip response in case of an error
            return responseBuffer;
        }
        return response.text ().then ((responseBody) => {
            const bodyText = this.onRestResponse (response.status, response.statusText, url, method, responseHeaders, responseBody, requestHeaders, requestBody);
            const json = this.parseJson (bodyText)
            if (this.enableLastResponseHeaders) {
                this.last_response_headers = responseHeaders
            }
            if (this.enableLastHttpResponse) {
                this.last_http_response = responseBody
            }
            if (this.enableLastJsonResponse) {
                this.last_json_response = json
            }
            if (this.verbose) {
                this.log ("handleRestResponse:\n", this.id, method, url, response.status, response.statusText, "\nResponseHeaders:\n", responseHeaders, "\nResponseBody:\n", responseBody, "\n")
            }
            const skipFurtherErrorHandling = this.handleErrors (response.status, response.statusText, url, method, responseHeaders, responseBody, json, requestHeaders, requestBody)
            if (!skipFurtherErrorHandling) {
                this.handleHttpStatusCode (response.status, response.statusText, url, method, responseBody)
            }
            if (json && !Array.isArray(json) && this.returnResponseHeaders) {
                json['responseHeaders'] = responseHeaders;
            }
            return json || responseBody
        })
    }

    onRestResponse (statusCode, statusText, url, method, responseHeaders, responseBody, requestHeaders, requestBody) {
        return responseBody.trim ()
    }

    onJsonResponse (responseBody) {
        return this.quoteJsonNumbers ? responseBody.replace (/":([+.0-9eE-]+)([,}])/g, '":"$1"$2') : responseBody;
    }

    async loadMarketsHelper (reload = false, params = {}) {
        if (!reload && this.markets) {
            if (!this.markets_by_id) {
                return this.setMarkets (this.markets)
            }
            return this.markets
        }
        let currencies = undefined
        // only call if exchange API provides endpoint (true), thus avoid emulated versions ('emulated')
        if (this.has['fetchCurrencies'] === true) {
            currencies = await this.fetchCurrencies ()
            this.options['cachedCurrencies'] = currencies;
        }
        const markets = await this.fetchMarkets (params);
        if ('cachedCurrencies' in this.options) {
            delete this.options['cachedCurrencies'];
        }
        return this.setMarkets (markets, currencies)
    }

    /**
     * @method
     * @name Exchange#loadMarkets
     * @description Loads and prepares the markets for trading.
     * @param {boolean} reload - If true, the markets will be reloaded from the exchange.
     * @param {object} params - Additional exchange-specific parameters for the request.
     * @returns A promise that resolves to a dictionary of markets.
     * @throws An error if the markets cannot be loaded or prepared.
     * @remarks This method is asynchronous and returns a promise.
     *          It ensures that the markets are only loaded once, even if the method is called multiple times.
     *          If the markets are already loaded and not reloading, the method returns the existing markets.
     *          If the markets are being reloaded, the method waits for the reload to complete before returning the markets.
     *          If an error occurs during the loading or preparation of the markets, the promise is rejected with the error.
     */
    async loadMarkets (reload: boolean = false, params: object = {}): Promise<Dictionary<Market>> {
        if ((reload && !this.reloadingMarkets) || !this.marketsLoading) {
            this.reloadingMarkets = true
            this.marketsLoading = this.loadMarketsHelper (reload, params).then ((resolved) => {
                this.reloadingMarkets = false
                return resolved
            }, (error) => {
                this.reloadingMarkets = false
                throw error
            })
        }
        return this.marketsLoading
    }

    async fetchCurrencies (params = {}): Promise<Currencies> {
        // markets are returned as a list
        // currencies are returned as a dict
        // this is for historical reasons
        // and may be changed for consistency later
        return new Promise ((resolve, reject) => resolve (this.currencies));
    }

    async fetchCurrenciesWs (params = {}) {
        // markets are returned as a list
        // currencies are returned as a dict
        // this is for historical reasons
        // and may be changed for consistency later
        return new Promise ((resolve, reject) => resolve (this.currencies));
    }

    async fetchMarkets (params = {}): Promise<Market[]> {
        // markets are returned as a list
        // currencies are returned as a dict
        // this is for historical reasons
        // and may be changed for consistency later
        return new Promise ((resolve, reject) => resolve (Object.values (this.markets)))
    }

    async fetchMarketsWs (params = {}): Promise<Market[]> {
        // markets are returned as a list
        // currencies are returned as a dict
        // this is for historical reasons
        // and may be changed for consistency later
        return new Promise ((resolve, reject) => resolve (Object.values (this.markets)))
    }

    checkRequiredDependencies () {
        return
    }

    parseNumber (value, d: Num = undefined): number {
        if (value === undefined) {
            return d
        } else {
            try {
                // we should handle scientific notation here
                // so if the exchanges returns 1e-8
                // this function will return 0.00000001
                // check https://github.com/ccxt/ccxt/issues/24135
                const numberNormalized = this.numberToString(value)
                if (numberNormalized.indexOf('e-') > -1) {
                    return this.number(numberToString(parseFloat(numberNormalized)))
                }
                const result = this.number (numberNormalized)
                return isNaN (result) ? d : result
            } catch (e) {
                return d
            }
        }
    }

    checkOrderArguments (market, type, side, amount, price, params) {
        if (price === undefined) {
            if (type === 'limit') {
                  throw new ArgumentsRequired (this.id + ' createOrder() requires a price argument for a limit order');
            }
        }
        if (amount <= 0) {
            throw new ArgumentsRequired (this.id + ' createOrder() amount should be above 0');
        }
    }

    handleHttpStatusCode (code, reason, url, method, body) {
        const codeAsString = code.toString ();
        if (codeAsString in this.httpExceptions) {
            const ErrorClass = this.httpExceptions[codeAsString];
            throw new ErrorClass (this.id + ' ' + method + ' ' + url + ' ' + codeAsString + ' ' + reason + ' ' + body);
        }
    }

    remove0xPrefix (hexData) {
        if (hexData.slice (0, 2) === '0x') {
            return hexData.slice (2);
        } else {
            return hexData;
        }
    }

    mapToSafeMap(dict) {
        return dict; // wrapper for go
    }

    safeMapToMap(dict) {
        return dict; // wrapper for go
    }

    spawn(method, ...args) {
        const future = Future();
        // using setTimeout 0 to force the execution to run after the future is returned
        setTimeout(() => {
            method.apply(this, args).then(future.resolve).catch(future.reject);
        }, 0);
        return future;
    }

    delay (timeout, method, ... args) {
        setTimeout (() => {
            this.spawn (method, ... args)
        }, timeout);
    }

    // -----------------------------------------------------------------------
    // -----------------------------------------------------------------------
    // WS/PRO methods

    orderBook (snapshot = {}, depth = Number.MAX_SAFE_INTEGER) {
        return new WsOrderBook (snapshot, depth);
    }

    indexedOrderBook (snapshot = {}, depth = Number.MAX_SAFE_INTEGER) {
        return new IndexedOrderBook (snapshot, depth);
    }

    countedOrderBook (snapshot = {}, depth = Number.MAX_SAFE_INTEGER) {
        return new CountedOrderBook (snapshot, depth);
    }

    handleMessage (client, message) {} // stub to override

    // ping (client: Client) {} // stub to override

    ping (client: Client) {
        return undefined;
    }

    client (url: string): WsClient {
        this.clients = this.clients || {};
        if (!this.clients[url]) {
            const onMessage = this.handleMessage.bind (this);
            const onError = this.onError.bind (this);
            const onClose = this.onClose.bind (this);
            const onConnected = this.onConnected.bind (this);
            // decide client type here: ws / signalr / socketio
            const wsOptions = this.safeValue (this.options, 'ws', {});
            // proxy agents
            const [ httpProxy, httpsProxy, socksProxy ] = this.checkWsProxySettings ();
            const chosenAgent = this.setProxyAgents (httpProxy, httpsProxy, socksProxy);
            // part only for node-js
            const httpProxyAgent = this.getHttpAgentIfNeeded (url);
            const finalAgent = chosenAgent ? chosenAgent : (httpProxyAgent ? httpProxyAgent : this.agent);
            //
            const options = this.deepExtend (this.streaming, {
                'log': this.log ? this.log.bind (this) : this.log,
                'ping': (this as any).ping ? (this as any).ping.bind (this) : (this as any).ping,
                'verbose': this.verbose,
                'throttler': new Throttler (this.tokenBucket),
                // add support for proxies
                'options': {
                    'agent': finalAgent,
                },
                'decompressBinary': this.safeBool(this.options, 'decompressBinary', true),
            }, wsOptions);
            this.clients[url] = new WsClient (url, onMessage, onError, onClose, onConnected, options);
        }
        return this.clients[url];
    }

    watchMultiple (url: string, messageHashes: string[], message = undefined, subscribeHashes = undefined, subscription = undefined) {
        //
        // Without comments the code of this method is short and easy:
        //
        //     const client = this.client (url)
        //     const backoffDelay = 0
        //     const future = client.future (messageHash)
        //     const connected = client.connect (backoffDelay)
        //     connected.then (() => {
        //         if (message && !client.subscriptions[subscribeHash]) {
        //             client.subscriptions[subscribeHash] = true
        //             client.send (message)
        //         }
        //     }).catch ((error) => {})
        //     return future
        //
        // The following is a longer version of this method with comments
        //
        const client = this.client (url) as WsClient;
        // todo: calculate the backoff using the clients cache
        const backoffDelay = 0;
        //
        //  watchOrderBook ---- future ----+---------------+----→ user
        //                                 |               |
        //                                 ↓               ↑
        //                                 |               |
        //                              connect ......→ resolve
        //                                 |               |
        //                                 ↓               ↑
        //                                 |               |
        //                             subscribe -----→ receive
        //
        const future = Future.race (messageHashes.map (messageHash => client.future (messageHash)))
        // read and write subscription, this is done before connecting the client
        // to avoid race conditions when other parts of the code read or write to the client.subscriptions
        let missingSubscriptions = []
        if (subscribeHashes !== undefined) {
            for (let i = 0; i < subscribeHashes.length; i++) {
                const subscribeHash = subscribeHashes[i];
                if (!client.subscriptions[subscribeHash]) {
                    missingSubscriptions.push (subscribeHash)
                    client.subscriptions[subscribeHash] = subscription || true
                }
            }
        }
        // we intentionally do not use await here to avoid unhandled exceptions
        // the policy is to make sure that 100% of promises are resolved or rejected
        // either with a call to client.resolve or client.reject with
        //  a proper exception class instance
        const connected = client.connect (backoffDelay);
        // the following is executed only if the catch-clause does not
        // catch any connection-level exceptions from the client
        // (connection established successfully)
        if ((subscribeHashes === undefined) || missingSubscriptions.length) {
            connected.then (() => {
                const options = this.safeValue (this.options, 'ws');
                const cost = this.safeValue (options, 'cost', 1);
                if (message) {
                    if (this.enableRateLimit && client.throttle) {
                        // add cost here |
                        //               |
                        //               V
                        client.throttle (cost).then (() => {
                            client.send (message);
                        }).catch ((e) => {
                            for (let i = 0; i < missingSubscriptions.length; i++) {
                                const subscribeHash = missingSubscriptions[i];
                                delete client.subscriptions[subscribeHash]
                            }
                            future.reject (e);
                        });
                    } else {
                        client.send (message)
                        .catch ((e) => {
                            for (let i = 0; i < missingSubscriptions.length; i++) {
                                const subscribeHash = missingSubscriptions[i];
                                delete client.subscriptions[subscribeHash]
                            }
                            future.reject (e);
                        });
                    }
                }
            }).catch ((e)=> {
                for (let i = 0; i < missingSubscriptions.length; i++) {
                    const subscribeHash = missingSubscriptions[i];
                    delete client.subscriptions[subscribeHash]
                }
                future.reject (e);
            });
        }
        return future;
    }

    watch (url: string, messageHash: string, message = undefined, subscribeHash = undefined, subscription = undefined) {
        //
        // Without comments the code of this method is short and easy:
        //
        //     const client = this.client (url)
        //     const backoffDelay = 0
        //     const future = client.future (messageHash)
        //     const connected = client.connect (backoffDelay)
        //     connected.then (() => {
        //         if (message && !client.subscriptions[subscribeHash]) {
        //             client.subscriptions[subscribeHash] = true
        //             client.send (message)
        //         }
        //     }).catch ((error) => {})
        //     return future
        //
        // The following is a longer version of this method with comments
        //
        const client = this.client (url) as WsClient;
        // todo: calculate the backoff using the clients cache
        const backoffDelay = 0;
        //
        //  watchOrderBook ---- future ----+---------------+----→ user
        //                                 |               |
        //                                 ↓               ↑
        //                                 |               |
        //                              connect ......→ resolve
        //                                 |               |
        //                                 ↓               ↑
        //                                 |               |
        //                             subscribe -----→ receive
        //
        if ((subscribeHash === undefined) && (messageHash in client.futures)) {
            return client.futures[messageHash];
        }
        const future = client.future (messageHash);
        // read and write subscription, this is done before connecting the client
        // to avoid race conditions when other parts of the code read or write to the client.subscriptions
        const clientSubscription = client.subscriptions[subscribeHash];
        if (!clientSubscription) {
            client.subscriptions[subscribeHash] = subscription || true;
        }
        // we intentionally do not use await here to avoid unhandled exceptions
        // the policy is to make sure that 100% of promises are resolved or rejected
        // either with a call to client.resolve or client.reject with
        //  a proper exception class instance
        const connected = client.connect (backoffDelay);
        // the following is executed only if the catch-clause does not
        // catch any connection-level exceptions from the client
        // (connection established successfully)
        if (!clientSubscription) {
            connected.then (() => {
                const options = this.safeValue (this.options, 'ws');
                const cost = this.safeValue (options, 'cost', 1);
                if (message) {
                    if (this.enableRateLimit && client.throttle) {
                        // add cost here |
                        //               |
                        //               V
                        client.throttle (cost).then (() => {
                            client.send (message);
                        }).catch ((e) => {
                            client.onError (e);
                        });
                    } else {
                        client.send (message)
                        .catch ((e) => {
                            client.onError (e);
                        });
                    }
                }
            }).catch ((e)=> {
                delete client.subscriptions[subscribeHash];
                future.reject (e);
            });
        }
        return future;
    }

    onConnected (client, message = undefined) {
        // for user hooks
        // console.log ('Connected to', client.url)
    }

    onError (client, error) {
        if ((client.url in this.clients) && (this.clients[client.url].error)) {
            delete this.clients[client.url];
        }
    }

    onClose (client, error) {
        if (client.error) {
            // connection closed due to an error, do nothing
        } else {
            // server disconnected a working connection
            if (this.clients[client.url]) {
                delete this.clients[client.url];
            }
        }
    }

    async close () {
        // test by running ts/src/pro/test/base/test.close.ts
        const clients = Object.values (this.clients || {});
        const closedClients = [];
        for (let i = 0; i < clients.length; i++) {
            const client = clients[i] as WsClient;
            client.error = new ExchangeClosedByUser (this.id + ' closedByUser');
            closedClients.push(client.close ());
        }
        for (let i = 0; i < clients.length; i++) {
            const client = clients[i] as WsClient;
            delete this.clients[client.url];
            closedClients.push(client.close ());
        }
        return Promise.all (closedClients);
    }

    async loadOrderBook (client, messageHash: string, symbol: string, limit: Int = undefined, params = {}) {
        if (!(symbol in this.orderbooks)) {
            client.reject (new ExchangeError (this.id + ' loadOrderBook() orderbook is not initiated'), messageHash);
            return;
        }
        const maxRetries = this.handleOption ('watchOrderBook', 'snapshotMaxRetries', 3);
        let tries = 0;
        try {
            const stored = this.orderbooks[symbol];
            while (tries < maxRetries) {
                const cache = stored.cache;
                const orderBook = await this.fetchRestOrderBookSafe (symbol, limit, params);
                const index = this.getCacheIndex (orderBook, cache);
                if (index >= 0) {
                    stored.reset (orderBook);
                    this.handleDeltas (stored, cache.slice (index));
                    stored.cache.length = 0;
                    client.resolve (stored, messageHash);
                    return;
                }
                tries++;
            }
            client.reject (new ExchangeError (this.id + ' nonce is behind the cache after ' + maxRetries.toString () + ' tries.'), messageHash);
            delete this.clients[client.url];
        } catch (e) {
            client.reject (e, messageHash);
            await this.loadOrderBook (client, messageHash, symbol, limit, params);
        }
    }

    convertToBigInt(value: string) {
        return BigInt(value); // used on XT
    }

    stringToCharsArray (value: string) {
        return value.split ('');
    }

    valueIsDefined (value: any){
        return value !== undefined && value !== null;
    }

    arraySlice(array, first, second = undefined) {
        if (second === undefined) {
            return array.slice(first);
        }
        return array.slice(first, second);
    }

    getProperty (obj, property, defaultValue: any = undefined) {
        return (property in obj ? obj[property] : defaultValue);
    }

    setProperty (obj, property, defaultValue: any = undefined) {
        obj[property] = defaultValue;
    }

    axolotl(payload, hexKey, ed25519) {
        return axolotl(payload, hexKey, ed25519);
    }

    fixStringifiedJsonMembers (content: string) {
        // used for instance in bingx
        // when stringified json has members with their values also stringified, like:
        // '{"code":0, "data":{"order":{"orderId":1742968678528512345,"symbol":"BTC-USDT", "takeProfit":"{\"type\":\"TAKE_PROFIT\",\"stopPrice\":43320.1}","reduceOnly":false}}}'
        // we can fix with below manipulations
        // @ts-ignore
        let modifiedContent = content.replaceAll ('\\', '');
        modifiedContent = modifiedContent.replaceAll ('"{', '{');
        modifiedContent = modifiedContent.replaceAll ('}"', '}');
        return modifiedContent;
    }

    ethAbiEncode (types, args) {
        return this.base16ToBinary (ethers.encode (types, args).slice (2));
    }

    ethEncodeStructuredData (domain, messageTypes, messageData) {
        return this.base16ToBinary (TypedDataEncoder.encode (domain, messageTypes, messageData).slice (-132));
    }

    retrieveStarkAccount (signature, accountClassHash, accountProxyClassHash) {
        const privateKey = ethSigToPrivate (signature);
        const publicKey = getStarkKey (privateKey);
        const callData = Starknet.CallData.compile({
            implementation: accountClassHash,
            selector: Starknet.hash.getSelectorFromName('initialize'),
            calldata: Starknet.CallData.compile({
              signer: publicKey,
              guardian: '0',
            }),
        });

        const address = Starknet.hash.calculateContractAddressFromHash(
            publicKey,
            accountProxyClassHash,
            callData,
            0,
        );
        return {
            privateKey,
            publicKey,
            address
        };
    }

    starknetEncodeStructuredData (domain, messageTypes, messageData, address) {
        const types = Object.keys (messageTypes);
        if (types.length > 1) {
            throw new NotSupported (this.id + ' starknetEncodeStructuredData only support single type');
        }
        const request = {
            'domain': domain,
            'primaryType': types[0],
            'types': this.extend ({
                'StarkNetDomain': [
                    { 'name': "name", 'type': "felt" },
                    { 'name': "chainId", 'type': "felt" },
                    { 'name': "version", 'type': "felt" },
                ],
            }, messageTypes),
            'message': messageData,
        };
        const msgHash = Starknet.typedData.getMessageHash (request, address);
        return msgHash;
    }

    starknetSign (hash, pri) {
        // TODO: unify to ecdsa
        const signature = starknetCurveSign (hash.replace ('0x', ''), pri.slice (-64));
        return this.json ([ signature.r.toString (), signature.s.toString () ]);
    }

    async getZKContractSignatureObj (seed, params = {}) {
        const formattedSlotId = BigInt ('0x' + this.remove0xPrefix (this.hash (this.encode(this.safeString (params, 'slotId')), sha256, 'hex'))).toString ();
        const formattedNonce = BigInt ('0x' + this.remove0xPrefix (this.hash (this.encode(this.safeString (params, 'nonce')), sha256, 'hex'))).toString ();
        const formattedUint64 = '18446744073709551615';
        const formattedUint32 = '4294967295';
        const accountId = parseInt (Precise.stringMod (this.safeString (params, 'accountId'), formattedUint32), 10);
        const slotId = parseInt (Precise.stringDiv (Precise.stringMod (formattedSlotId, formattedUint64), formattedUint32), 10);
        const nonce = parseInt (Precise.stringMod (formattedNonce, formattedUint32), 10);
        await init ();
        const _signer = zklink.newRpcSignerWithProvider ({});
        await _signer.initZklinkSigner (seed);
        let tx_builder = new zklink.ContractBuilder (accountId, 0, slotId, nonce,
            this.safeInteger (params, 'pairId'),
            Precise.stringMul (this.safeString(params, 'size'), '1e18'),
            Precise.stringMul (this.safeString(params, 'price'), '1e18'),
            this.safeString (params, 'direction') === 'BUY',
            parseInt (Precise.stringMul(this.safeString(params, 'makerFeeRate'), '10000')),
            parseInt (Precise.stringMul(this.safeString (params, 'takerFeeRate'), '10000')), false);
        let contractor = zklink.newContract (tx_builder);
        //const signer = ZkLinkSigner.ethSig(seed);
        //const signer = new Signer(seed);
        contractor?.sign (_signer?.getZkLinkSigner ());
        const tx = contractor.jsValue ();
        const zkSign = tx?.signature?.signature;
        return zkSign;
    }

    async getZKTransferSignatureObj (seed, params = {}) {
        await init ();
        const _signer = zklink.newRpcSignerWithProvider ({});
        await _signer.initZklinkSigner (seed);
        let nonce = this.safeString (params, 'nonce', '0')
        if (this.safeBool(params, 'isContract') === true){
            const formattedUint32 = '4294967295';
            const formattedNonce = BigInt ('0x' + this.remove0xPrefix (this.hash (this.encode (nonce), sha256, 'hex'))).toString ();
            nonce = Precise.stringMod (formattedNonce, formattedUint32);
        }
        let tx_builder = new zklink.TransferBuilder (this.safeNumber (params, 'zkAccountId', 0),
            this.safeString (params, 'receiverAddress'),
            this.safeNumber (params, 'subAccountId', 0),
            this.safeNumber (params, 'receiverSubAccountId', 0),
            this.safeNumber (params, 'tokenId', 0),
            this.safeString (params, 'fee','0'),
            this.safeString (params, 'amount','0'),
            this.parseToInt(nonce),
            this.safeNumber (params, 'timestampSeconds', 0));
        let contractor = zklink.newTransfer (tx_builder);
        //const signer = ZkLinkSigner.ethSig(seed);
        //const signer = new Signer(seed);
        contractor?.sign (_signer?.getZkLinkSigner ());
        const tx = contractor.jsValue ();
        const zkSign = tx?.signature?.signature;
        return zkSign;
    }

    intToBase16(elem): string {
        return elem.toString(16);

    }

    extendExchangeOptions (newOptions: Dict) {
        this.options = this.extend (this.options, newOptions);
    }

    createSafeDictionary () {
        return {};
    }

    convertToSafeDictionary(dict) {
        return dict;
    }

    randomBytes (length: number) {
        const rng = new SecureRandom();
        const x:number[] = [];
        x.length = length;
        rng.nextBytes(x);
        return Buffer.from (x).toString ('hex');
    }

    randNumber(size: number) {
        let number = '';
        for (let i = 0; i < size; i++) {
            number += Math.floor(Math.random() * 10);
        }
        return parseInt(number, 10);
    }

    binaryLength (binary: Uint8Array) {
        return binary.length;
    }

    /* eslint-enable */
    // ------------------------------------------------------------------------

    // ########################################################################
    // ########################################################################
    // ########################################################################
    // ########################################################################
    // ########                        ########                        ########
    // ########                        ########                        ########
    // ########                        ########                        ########
    // ########                        ########                        ########
    // ########        ########################        ########################
    // ########        ########################        ########################
    // ########        ########################        ########################
    // ########        ########################        ########################
    // ########                        ########                        ########
    // ########                        ########                        ########
    // ########                        ########                        ########
    // ########                        ########                        ########
    // ########################################################################
    // ########################################################################
    // ########################################################################
    // ########################################################################
    // ########        ########        ########                        ########
    // ########        ########        ########                        ########
    // ########        ########        ########                        ########
    // ########        ########        ########                        ########
    // ################        ########################        ################
    // ################        ########################        ################
    // ################        ########################        ################
    // ################        ########################        ################
    // ########        ########        ################        ################
    // ########        ########        ################        ################
    // ########        ########        ################        ################
    // ########        ########        ################        ################
    // ########################################################################
    // ########################################################################
    // ########################################################################
    // ########################################################################

    // ------------------------------------------------------------------------
    // METHODS BELOW THIS LINE ARE TRANSPILED FROM JAVASCRIPT TO PYTHON AND PHP

    describe (): any {
        return {
            'id': undefined,
            'name': undefined,
            'countries': undefined,
            'enableRateLimit': true,
            'rateLimit': 2000, // milliseconds = seconds * 1000
            'timeout': this.timeout, // milliseconds = seconds * 1000
            'certified': false, // if certified by the CCXT dev team
            'pro': false, // if it is integrated with CCXT Pro for WebSocket support
            'alias': false, // whether this exchange is an alias to another exchange
            'dex': false,
            'has': {
                'publicAPI': true,
                'privateAPI': true,
                'CORS': undefined,
                'sandbox': undefined,
                'spot': undefined,
                'margin': undefined,
                'swap': undefined,
                'future': undefined,
                'option': undefined,
                'addMargin': undefined,
                'borrowCrossMargin': undefined,
                'borrowIsolatedMargin': undefined,
                'borrowMargin': undefined,
                'cancelAllOrders': undefined,
                'cancelAllOrdersWs': undefined,
                'cancelOrder': true,
                'cancelOrderWs': undefined,
                'cancelOrders': undefined,
                'cancelOrdersWs': undefined,
                'closeAllPositions': undefined,
                'closePosition': undefined,
                'createDepositAddress': undefined,
                'createLimitBuyOrder': undefined,
                'createLimitBuyOrderWs': undefined,
                'createLimitOrder': true,
                'createLimitOrderWs': undefined,
                'createLimitSellOrder': undefined,
                'createLimitSellOrderWs': undefined,
                'createMarketBuyOrder': undefined,
                'createMarketBuyOrderWs': undefined,
                'createMarketBuyOrderWithCost': undefined,
                'createMarketBuyOrderWithCostWs': undefined,
                'createMarketOrder': true,
                'createMarketOrderWs': true,
                'createMarketOrderWithCost': undefined,
                'createMarketOrderWithCostWs': undefined,
                'createMarketSellOrder': undefined,
                'createMarketSellOrderWs': undefined,
                'createMarketSellOrderWithCost': undefined,
                'createMarketSellOrderWithCostWs': undefined,
                'createOrder': true,
                'createOrderWs': undefined,
                'createOrders': undefined,
                'createOrderWithTakeProfitAndStopLoss': undefined,
                'createOrderWithTakeProfitAndStopLossWs': undefined,
                'createPostOnlyOrder': undefined,
                'createPostOnlyOrderWs': undefined,
                'createReduceOnlyOrder': undefined,
                'createReduceOnlyOrderWs': undefined,
                'createStopLimitOrder': undefined,
                'createStopLimitOrderWs': undefined,
                'createStopLossOrder': undefined,
                'createStopLossOrderWs': undefined,
                'createStopMarketOrder': undefined,
                'createStopMarketOrderWs': undefined,
                'createStopOrder': undefined,
                'createStopOrderWs': undefined,
                'createTakeProfitOrder': undefined,
                'createTakeProfitOrderWs': undefined,
                'createTrailingAmountOrder': undefined,
                'createTrailingAmountOrderWs': undefined,
                'createTrailingPercentOrder': undefined,
                'createTrailingPercentOrderWs': undefined,
                'createTriggerOrder': undefined,
                'createTriggerOrderWs': undefined,
                'deposit': undefined,
                'editOrder': 'emulated',
                'editOrders': undefined,
                'editOrderWs': undefined,
                'fetchAccounts': undefined,
                'fetchBalance': true,
                'fetchBalanceWs': undefined,
                'fetchBidsAsks': undefined,
                'fetchBorrowInterest': undefined,
                'fetchBorrowRate': undefined,
                'fetchBorrowRateHistories': undefined,
                'fetchBorrowRateHistory': undefined,
                'fetchBorrowRates': undefined,
                'fetchBorrowRatesPerSymbol': undefined,
                'fetchCanceledAndClosedOrders': undefined,
                'fetchCanceledOrders': undefined,
                'fetchClosedOrder': undefined,
                'fetchClosedOrders': undefined,
                'fetchClosedOrdersWs': undefined,
                'fetchConvertCurrencies': undefined,
                'fetchConvertQuote': undefined,
                'fetchConvertTrade': undefined,
                'fetchConvertTradeHistory': undefined,
                'fetchCrossBorrowRate': undefined,
                'fetchCrossBorrowRates': undefined,
                'fetchCurrencies': 'emulated',
                'fetchCurrenciesWs': 'emulated',
                'fetchDeposit': undefined,
                'fetchDepositAddress': undefined,
                'fetchDepositAddresses': undefined,
                'fetchDepositAddressesByNetwork': undefined,
                'fetchDeposits': undefined,
                'fetchDepositsWithdrawals': undefined,
                'fetchDepositsWs': undefined,
                'fetchDepositWithdrawFee': undefined,
                'fetchDepositWithdrawFees': undefined,
                'fetchFundingHistory': undefined,
                'fetchFundingRate': undefined,
                'fetchFundingRateHistory': undefined,
                'fetchFundingInterval': undefined,
                'fetchFundingIntervals': undefined,
                'fetchFundingRates': undefined,
                'fetchGreeks': undefined,
                'fetchIndexOHLCV': undefined,
                'fetchIsolatedBorrowRate': undefined,
                'fetchIsolatedBorrowRates': undefined,
                'fetchMarginAdjustmentHistory': undefined,
                'fetchIsolatedPositions': undefined,
                'fetchL2OrderBook': true,
                'fetchL3OrderBook': undefined,
                'fetchLastPrices': undefined,
                'fetchLedger': undefined,
                'fetchLedgerEntry': undefined,
                'fetchLeverage': undefined,
                'fetchLeverages': undefined,
                'fetchLeverageTiers': undefined,
                'fetchLiquidations': undefined,
                'fetchLongShortRatio': undefined,
                'fetchLongShortRatioHistory': undefined,
                'fetchMarginMode': undefined,
                'fetchMarginModes': undefined,
                'fetchMarketLeverageTiers': undefined,
                'fetchMarkets': true,
                'fetchMarketsWs': undefined,
                'fetchMarkOHLCV': undefined,
                'fetchMyLiquidations': undefined,
                'fetchMySettlementHistory': undefined,
                'fetchMyTrades': undefined,
                'fetchMyTradesWs': undefined,
                'fetchOHLCV': undefined,
                'fetchOHLCVWs': undefined,
                'fetchOpenInterest': undefined,
                'fetchOpenInterests': undefined,
                'fetchOpenInterestHistory': undefined,
                'fetchOpenOrder': undefined,
                'fetchOpenOrders': undefined,
                'fetchOpenOrdersWs': undefined,
                'fetchOption': undefined,
                'fetchOptionChain': undefined,
                'fetchOrder': undefined,
                'fetchOrderBook': true,
                'fetchOrderBooks': undefined,
                'fetchOrderBookWs': undefined,
                'fetchOrders': undefined,
                'fetchOrdersByStatus': undefined,
                'fetchOrdersWs': undefined,
                'fetchOrderTrades': undefined,
                'fetchOrderWs': undefined,
                'fetchPosition': undefined,
                'fetchPositionHistory': undefined,
                'fetchPositionsHistory': undefined,
                'fetchPositionWs': undefined,
                'fetchPositionMode': undefined,
                'fetchPositions': undefined,
                'fetchPositionsWs': undefined,
                'fetchPositionsForSymbol': undefined,
                'fetchPositionsForSymbolWs': undefined,
                'fetchPositionsRisk': undefined,
                'fetchPremiumIndexOHLCV': undefined,
                'fetchSettlementHistory': undefined,
                'fetchStatus': undefined,
                'fetchTicker': true,
                'fetchTickerWs': undefined,
                'fetchTickers': undefined,
                'fetchMarkPrices': undefined,
                'fetchTickersWs': undefined,
                'fetchTime': undefined,
                'fetchTrades': true,
                'fetchTradesWs': undefined,
                'fetchTradingFee': undefined,
                'fetchTradingFees': undefined,
                'fetchTradingFeesWs': undefined,
                'fetchTradingLimits': undefined,
                'fetchTransactionFee': undefined,
                'fetchTransactionFees': undefined,
                'fetchTransactions': undefined,
                'fetchTransfer': undefined,
                'fetchTransfers': undefined,
                'fetchUnderlyingAssets': undefined,
                'fetchVolatilityHistory': undefined,
                'fetchWithdrawAddresses': undefined,
                'fetchWithdrawal': undefined,
                'fetchWithdrawals': undefined,
                'fetchWithdrawalsWs': undefined,
                'fetchWithdrawalWhitelist': undefined,
                'reduceMargin': undefined,
                'repayCrossMargin': undefined,
                'repayIsolatedMargin': undefined,
                'setLeverage': undefined,
                'setMargin': undefined,
                'setMarginMode': undefined,
                'setPositionMode': undefined,
                'signIn': undefined,
                'transfer': undefined,
                'watchBalance': undefined,
                'watchMyTrades': undefined,
                'watchOHLCV': undefined,
                'watchOHLCVForSymbols': undefined,
                'watchOrderBook': undefined,
                'watchBidsAsks': undefined,
                'watchOrderBookForSymbols': undefined,
                'watchOrders': undefined,
                'watchOrdersForSymbols': undefined,
                'watchPosition': undefined,
                'watchPositions': undefined,
                'watchStatus': undefined,
                'watchTicker': undefined,
                'watchTickers': undefined,
                'watchTrades': undefined,
                'watchTradesForSymbols': undefined,
                'watchLiquidations': undefined,
                'watchLiquidationsForSymbols': undefined,
                'watchMyLiquidations': undefined,
                'unWatchOrders': undefined,
                'unWatchTrades': undefined,
                'unWatchTradesForSymbols': undefined,
                'unWatchOHLCVForSymbols': undefined,
                'unWatchOrderBookForSymbols': undefined,
                'unWatchPositions': undefined,
                'unWatchOrderBook': undefined,
                'unWatchTickers': undefined,
                'unWatchMyTrades': undefined,
                'unWatchTicker': undefined,
                'unWatchOHLCV': undefined,
                'watchMyLiquidationsForSymbols': undefined,
                'withdraw': undefined,
                'ws': undefined,
            },
            'urls': {
                'logo': undefined,
                'api': undefined,
                'www': undefined,
                'doc': undefined,
                'fees': undefined,
            },
            'api': undefined,
            'requiredCredentials': {
                'apiKey': true,
                'secret': true,
                'uid': false,
                'accountId': false,
                'login': false,
                'password': false,
                'twofa': false, // 2-factor authentication (one-time password key)
                'privateKey': false, // a "0x"-prefixed hexstring private key for a wallet
                'walletAddress': false, // the wallet address "0x"-prefixed hexstring
                'token': false, // reserved for HTTP auth in some cases
            },
            'markets': undefined, // to be filled manually or by fetchMarkets
            'currencies': {}, // to be filled manually or by fetchMarkets
            'timeframes': undefined, // redefine if the exchange has.fetchOHLCV
            'fees': {
                'trading': {
                    'tierBased': undefined,
                    'percentage': undefined,
                    'taker': undefined,
                    'maker': undefined,
                },
                'funding': {
                    'tierBased': undefined,
                    'percentage': undefined,
                    'withdraw': {},
                    'deposit': {},
                },
            },
            'status': {
                'status': 'ok',
                'updated': undefined,
                'eta': undefined,
                'url': undefined,
            },
            'exceptions': undefined,
            'httpExceptions': {
                '422': ExchangeError,
                '418': DDoSProtection,
                '429': RateLimitExceeded,
                '404': ExchangeNotAvailable,
                '409': ExchangeNotAvailable,
                '410': ExchangeNotAvailable,
                '451': ExchangeNotAvailable,
                '500': ExchangeNotAvailable,
                '501': ExchangeNotAvailable,
                '502': ExchangeNotAvailable,
                '520': ExchangeNotAvailable,
                '521': ExchangeNotAvailable,
                '522': ExchangeNotAvailable,
                '525': ExchangeNotAvailable,
                '526': ExchangeNotAvailable,
                '400': ExchangeNotAvailable,
                '403': ExchangeNotAvailable,
                '405': ExchangeNotAvailable,
                '503': ExchangeNotAvailable,
                '530': ExchangeNotAvailable,
                '408': RequestTimeout,
                '504': RequestTimeout,
                '401': AuthenticationError,
                '407': AuthenticationError,
                '511': AuthenticationError,
            },
            'commonCurrencies': {
                'XBT': 'BTC',
                'BCHSV': 'BSV',
            },
            'precisionMode': TICK_SIZE,
            'paddingMode': NO_PADDING,
            'limits': {
                'leverage': { 'min': undefined, 'max': undefined },
                'amount': { 'min': undefined, 'max': undefined },
                'price': { 'min': undefined, 'max': undefined },
                'cost': { 'min': undefined, 'max': undefined },
            },
        };
    }

    safeBoolN (dictionaryOrList, keys: IndexType[], defaultValue: boolean = undefined): boolean | undefined {
        /**
         * @ignore
         * @method
         * @description safely extract boolean value from dictionary or list
         * @returns {bool | undefined}
         */
        const value = this.safeValueN (dictionaryOrList, keys, defaultValue);
        if (typeof value === 'boolean') {
            return value;
        }
        return defaultValue;
    }

    safeBool2 (dictionary, key1: IndexType, key2: IndexType, defaultValue: boolean = undefined): boolean | undefined {
        /**
         * @ignore
         * @method
         * @description safely extract boolean value from dictionary or list
         * @returns {bool | undefined}
         */
        return this.safeBoolN (dictionary, [ key1, key2 ], defaultValue);
    }

    safeBool (dictionary, key: IndexType, defaultValue: boolean = undefined): boolean | undefined {
        /**
         * @ignore
         * @method
         * @description safely extract boolean value from dictionary or list
         * @returns {bool | undefined}
         */
        return this.safeBoolN (dictionary, [ key ], defaultValue);
    }

    safeDictN (dictionaryOrList, keys: IndexType[], defaultValue: Dictionary<any> = undefined): Dictionary<any> | undefined {
        /**
         * @ignore
         * @method
         * @description safely extract a dictionary from dictionary or list
         * @returns {object | undefined}
         */
        const value = this.safeValueN (dictionaryOrList, keys, defaultValue);
        if (value === undefined) {
            return defaultValue;
        }
        if ((typeof value === 'object')) {
            if (!Array.isArray (value)) {
                return value;
            }
        }
        return defaultValue;
    }

    safeDict (dictionary, key: IndexType, defaultValue: Dictionary<any> = undefined): Dictionary<any> | undefined {
        /**
         * @ignore
         * @method
         * @description safely extract a dictionary from dictionary or list
         * @returns {object | undefined}
         */
        return this.safeDictN (dictionary, [ key ], defaultValue);
    }

    safeDict2 (dictionary, key1: IndexType, key2: string, defaultValue: Dictionary<any> = undefined): Dictionary<any> | undefined {
        /**
         * @ignore
         * @method
         * @description safely extract a dictionary from dictionary or list
         * @returns {object | undefined}
         */
        return this.safeDictN (dictionary, [ key1, key2 ], defaultValue);
    }

    safeListN (dictionaryOrList, keys: IndexType[], defaultValue: any[] = undefined): any[] | undefined {
        /**
         * @ignore
         * @method
         * @description safely extract an Array from dictionary or list
         * @returns {Array | undefined}
         */
        const value = this.safeValueN (dictionaryOrList, keys, defaultValue);
        if (value === undefined) {
            return defaultValue;
        }
        if (Array.isArray (value)) {
            return value;
        }
        return defaultValue;
    }

    safeList2 (dictionaryOrList, key1: IndexType, key2: string, defaultValue: any[] = undefined): any[] | undefined {
        /**
         * @ignore
         * @method
         * @description safely extract an Array from dictionary or list
         * @returns {Array | undefined}
         */
        return this.safeListN (dictionaryOrList, [ key1, key2 ], defaultValue);
    }

    safeList (dictionaryOrList, key: IndexType, defaultValue: any[] = undefined): any[] | undefined {
        /**
         * @ignore
         * @method
         * @description safely extract an Array from dictionary or list
         * @returns {Array | undefined}
         */
        return this.safeListN (dictionaryOrList, [ key ], defaultValue);
    }

    handleDeltas (orderbook, deltas) {
        for (let i = 0; i < deltas.length; i++) {
            this.handleDelta (orderbook, deltas[i]);
        }
    }

    handleDelta (bookside, delta) {
        throw new NotSupported (this.id + ' handleDelta not supported yet');
    }

    handleDeltasWithKeys (bookSide: any, deltas, priceKey: IndexType = 0, amountKey: IndexType = 1, countOrIdKey: IndexType = 2) {
        for (let i = 0; i < deltas.length; i++) {
            const bidAsk = this.parseBidAsk (deltas[i], priceKey, amountKey, countOrIdKey);
            bookSide.storeArray (bidAsk);
        }
    }

    getCacheIndex (orderbook, deltas) {
        // return the first index of the cache that can be applied to the orderbook or -1 if not possible
        return -1;
    }

    arraysConcat (arraysOfArrays: any[]) {
        let result = [];
        for (let i = 0; i < arraysOfArrays.length; i++) {
            result = this.arrayConcat (result, arraysOfArrays[i]);
        }
        return result;
    }

    findTimeframe (timeframe, timeframes = undefined) {
        if (timeframes === undefined) {
            timeframes = this.timeframes;
        }
        const keys = Object.keys (timeframes);
        for (let i = 0; i < keys.length; i++) {
            const key = keys[i];
            if (timeframes[key] === timeframe) {
                return key;
            }
        }
        return undefined;
    }

    checkProxyUrlSettings (url: Str = undefined, method: Str = undefined, headers = undefined, body = undefined) {
        const usedProxies = [];
        let proxyUrl = undefined;
        if (this.proxyUrl !== undefined) {
            usedProxies.push ('proxyUrl');
            proxyUrl = this.proxyUrl;
        }
        if (this.proxy_url !== undefined) {
            usedProxies.push ('proxy_url');
            proxyUrl = this.proxy_url;
        }
        if (this.proxyUrlCallback !== undefined) {
            usedProxies.push ('proxyUrlCallback');
            proxyUrl = this.proxyUrlCallback (url, method, headers, body);
        }
        if (this.proxy_url_callback !== undefined) {
            usedProxies.push ('proxy_url_callback');
            proxyUrl = this.proxy_url_callback (url, method, headers, body);
        }
        // backwards-compatibility
        if (this.proxy !== undefined) {
            usedProxies.push ('proxy');
            if (typeof this.proxy === 'function') {
                proxyUrl = this.proxy (url, method, headers, body);
            } else {
                proxyUrl = this.proxy;
            }
        }
        const length = usedProxies.length;
        if (length > 1) {
            const joinedProxyNames = usedProxies.join (',');
            throw new InvalidProxySettings (this.id + ' you have multiple conflicting proxy settings (' + joinedProxyNames + '), please use only one from : proxyUrl, proxy_url, proxyUrlCallback, proxy_url_callback');
        }
        return proxyUrl;
    }

    urlEncoderForProxyUrl (targetUrl: string) {
        // to be overriden
        const includesQuery = targetUrl.indexOf ('?') >= 0;
        const finalUrl = includesQuery ? this.encodeURIComponent (targetUrl) : targetUrl;
        return finalUrl;
    }

    checkProxySettings (url: Str = undefined, method: Str = undefined, headers = undefined, body = undefined) {
        const usedProxies = [];
        let httpProxy = undefined;
        let httpsProxy = undefined;
        let socksProxy = undefined;
        // httpProxy
        const isHttpProxyDefined = this.valueIsDefined (this.httpProxy);
        const isHttp_proxy_defined = this.valueIsDefined (this.http_proxy);
        if (isHttpProxyDefined || isHttp_proxy_defined) {
            usedProxies.push ('httpProxy');
            httpProxy = isHttpProxyDefined ? this.httpProxy : this.http_proxy;
        }
        const ishttpProxyCallbackDefined = this.valueIsDefined (this.httpProxyCallback);
        const ishttp_proxy_callback_defined = this.valueIsDefined (this.http_proxy_callback);
        if (ishttpProxyCallbackDefined || ishttp_proxy_callback_defined) {
            usedProxies.push ('httpProxyCallback');
            httpProxy = ishttpProxyCallbackDefined ? this.httpProxyCallback (url, method, headers, body) : this.http_proxy_callback (url, method, headers, body);
        }
        // httpsProxy
        const isHttpsProxyDefined = this.valueIsDefined (this.httpsProxy);
        const isHttps_proxy_defined = this.valueIsDefined (this.https_proxy);
        if (isHttpsProxyDefined || isHttps_proxy_defined) {
            usedProxies.push ('httpsProxy');
            httpsProxy = isHttpsProxyDefined ? this.httpsProxy : this.https_proxy;
        }
        const ishttpsProxyCallbackDefined = this.valueIsDefined (this.httpsProxyCallback);
        const ishttps_proxy_callback_defined = this.valueIsDefined (this.https_proxy_callback);
        if (ishttpsProxyCallbackDefined || ishttps_proxy_callback_defined) {
            usedProxies.push ('httpsProxyCallback');
            httpsProxy = ishttpsProxyCallbackDefined ? this.httpsProxyCallback (url, method, headers, body) : this.https_proxy_callback (url, method, headers, body);
        }
        // socksProxy
        const isSocksProxyDefined = this.valueIsDefined (this.socksProxy);
        const isSocks_proxy_defined = this.valueIsDefined (this.socks_proxy);
        if (isSocksProxyDefined || isSocks_proxy_defined) {
            usedProxies.push ('socksProxy');
            socksProxy = isSocksProxyDefined ? this.socksProxy : this.socks_proxy;
        }
        const issocksProxyCallbackDefined = this.valueIsDefined (this.socksProxyCallback);
        const issocks_proxy_callback_defined = this.valueIsDefined (this.socks_proxy_callback);
        if (issocksProxyCallbackDefined || issocks_proxy_callback_defined) {
            usedProxies.push ('socksProxyCallback');
            socksProxy = issocksProxyCallbackDefined ? this.socksProxyCallback (url, method, headers, body) : this.socks_proxy_callback (url, method, headers, body);
        }
        // check
        const length = usedProxies.length;
        if (length > 1) {
            const joinedProxyNames = usedProxies.join (',');
            throw new InvalidProxySettings (this.id + ' you have multiple conflicting proxy settings (' + joinedProxyNames + '), please use only one from: httpProxy, httpsProxy, httpProxyCallback, httpsProxyCallback, socksProxy, socksProxyCallback');
        }
        return [ httpProxy, httpsProxy, socksProxy ];
    }

    checkWsProxySettings () {
        const usedProxies = [];
        let wsProxy = undefined;
        let wssProxy = undefined;
        let wsSocksProxy = undefined;
        // ws proxy
        const isWsProxyDefined = this.valueIsDefined (this.wsProxy);
        const is_ws_proxy_defined = this.valueIsDefined (this.ws_proxy);
        if (isWsProxyDefined || is_ws_proxy_defined) {
            usedProxies.push ('wsProxy');
            wsProxy = (isWsProxyDefined) ? this.wsProxy : this.ws_proxy;
        }
        // wss proxy
        const isWssProxyDefined = this.valueIsDefined (this.wssProxy);
        const is_wss_proxy_defined = this.valueIsDefined (this.wss_proxy);
        if (isWssProxyDefined || is_wss_proxy_defined) {
            usedProxies.push ('wssProxy');
            wssProxy = (isWssProxyDefined) ? this.wssProxy : this.wss_proxy;
        }
        // ws socks proxy
        const isWsSocksProxyDefined = this.valueIsDefined (this.wsSocksProxy);
        const is_ws_socks_proxy_defined = this.valueIsDefined (this.ws_socks_proxy);
        if (isWsSocksProxyDefined || is_ws_socks_proxy_defined) {
            usedProxies.push ('wsSocksProxy');
            wsSocksProxy = (isWsSocksProxyDefined) ? this.wsSocksProxy : this.ws_socks_proxy;
        }
        // check
        const length = usedProxies.length;
        if (length > 1) {
            const joinedProxyNames = usedProxies.join (',');
            throw new InvalidProxySettings (this.id + ' you have multiple conflicting proxy settings (' + joinedProxyNames + '), please use only one from: wsProxy, wssProxy, wsSocksProxy');
        }
        return [ wsProxy, wssProxy, wsSocksProxy ];
    }

    checkConflictingProxies (proxyAgentSet, proxyUrlSet) {
        if (proxyAgentSet && proxyUrlSet) {
            throw new InvalidProxySettings (this.id + ' you have multiple conflicting proxy settings, please use only one from : proxyUrl, httpProxy, httpsProxy, socksProxy');
        }
    }

    checkAddress (address: Str = undefined): Str {
        if (address === undefined) {
            throw new InvalidAddress (this.id + ' address is undefined');
        }
        // check the address is not the same letter like 'aaaaa' nor too short nor has a space
        const uniqChars = (this.unique (this.stringToCharsArray (address)));
        const length = uniqChars.length; // py transpiler trick
        if (length === 1 || address.length < this.minFundingAddressLength || address.indexOf (' ') > -1) {
            throw new InvalidAddress (this.id + ' address is invalid or has less than ' + this.minFundingAddressLength.toString () + ' characters: "' + address.toString () + '"');
        }
        return address;
    }

    findMessageHashes (client, element: string): string[] {
        const result = [];
        const messageHashes = Object.keys (client.futures);
        for (let i = 0; i < messageHashes.length; i++) {
            const messageHash = messageHashes[i];
            if (messageHash.indexOf (element) >= 0) {
                result.push (messageHash);
            }
        }
        return result;
    }

    filterByLimit (array: object[], limit: Int = undefined, key: IndexType = 'timestamp', fromStart: boolean = false): any {
        if (this.valueIsDefined (limit)) {
            const arrayLength = array.length;
            if (arrayLength > 0) {
                let ascending = true;
                if ((key in array[0])) {
                    const first = array[0][key];
                    const last = array[arrayLength - 1][key];
                    if (first !== undefined && last !== undefined) {
                        ascending = first <= last;  // true if array is sorted in ascending order based on 'timestamp'
                    }
                }
                if (fromStart) {
                    if (limit > arrayLength) {
                        limit = arrayLength;
                    }
                    // array = ascending ? this.arraySlice (array, 0, limit) : this.arraySlice (array, -limit);
                    if (ascending) {
                        array = this.arraySlice (array, 0, limit);
                    } else {
                        array = this.arraySlice (array, -limit);
                    }
                } else {
                    // array = ascending ? this.arraySlice (array, -limit) : this.arraySlice (array, 0, limit);
                    if (ascending) {
                        array = this.arraySlice (array, -limit);
                    } else {
                        array = this.arraySlice (array, 0, limit);
                    }
                }
            }
        }
        return array;
    }

    filterBySinceLimit (array: object[], since: Int = undefined, limit: Int = undefined, key: IndexType = 'timestamp', tail = false): any {
        const sinceIsDefined = this.valueIsDefined (since);
        const parsedArray = this.toArray (array) as any;
        let result = parsedArray;
        if (sinceIsDefined) {
            result = [ ];
            for (let i = 0; i < parsedArray.length; i++) {
                const entry = parsedArray[i];
                const value = this.safeValue (entry, key);
                if (value && (value >= since)) {
                    result.push (entry);
                }
            }
        }
        if (tail && limit !== undefined) {
            return this.arraySlice (result, -limit);
        }
        // if the user provided a 'since' argument
        // we want to limit the result starting from the 'since'
        const shouldFilterFromStart = !tail && sinceIsDefined;
        return this.filterByLimit (result, limit, key, shouldFilterFromStart);
    }

    filterByValueSinceLimit (array: object[], field: IndexType, value = undefined, since: Int = undefined, limit: Int = undefined, key = 'timestamp', tail = false): any {
        const valueIsDefined = this.valueIsDefined (value);
        const sinceIsDefined = this.valueIsDefined (since);
        const parsedArray = this.toArray (array) as any;
        let result = parsedArray;
        // single-pass filter for both symbol and since
        if (valueIsDefined || sinceIsDefined) {
            result = [ ];
            for (let i = 0; i < parsedArray.length; i++) {
                const entry = parsedArray[i];
                const entryFiledEqualValue = entry[field] === value;
                const firstCondition = valueIsDefined ? entryFiledEqualValue : true;
                const entryKeyValue = this.safeValue (entry, key);
                const entryKeyGESince = (entryKeyValue) && (since !== undefined) && (entryKeyValue >= since);
                const secondCondition = sinceIsDefined ? entryKeyGESince : true;
                if (firstCondition && secondCondition) {
                    result.push (entry);
                }
            }
        }
        if (tail && limit !== undefined) {
            return this.arraySlice (result, -limit);
        }
        return this.filterByLimit (result, limit, key, sinceIsDefined);
    }

    /**
     * @method
     * @name Exchange#setSandboxMode
     * @description set the sandbox mode for the exchange
     * @param {boolean} enabled true to enable sandbox mode, false to disable it
     */
    setSandboxMode (enabled: boolean) {
        if (enabled) {
            if ('test' in this.urls) {
                if (typeof this.urls['api'] === 'string') {
                    this.urls['apiBackup'] = this.urls['api'];
                    this.urls['api'] = this.urls['test'];
                } else {
                    this.urls['apiBackup'] = this.clone (this.urls['api']);
                    this.urls['api'] = this.clone (this.urls['test']);
                }
            } else {
                throw new NotSupported (this.id + ' does not have a sandbox URL');
            }
            // set flag
            this.isSandboxModeEnabled = true;
        } else if ('apiBackup' in this.urls) {
            if (typeof this.urls['api'] === 'string') {
                this.urls['api'] = this.urls['apiBackup'] as any;
            } else {
                this.urls['api'] = this.clone (this.urls['apiBackup']);
            }
            const newUrls = this.omit (this.urls, 'apiBackup');
            this.urls = newUrls;
            // set flag
            this.isSandboxModeEnabled = false;
        }
    }

    sign (path, api: any = 'public', method = 'GET', params = {}, headers: any = undefined, body: any = undefined) {
        return {};
    }

    async fetchAccounts (params = {}): Promise<Account[]> {
        throw new NotSupported (this.id + ' fetchAccounts() is not supported yet');
    }

    async fetchTrades (symbol: string, since: Int = undefined, limit: Int = undefined, params = {}): Promise<Trade[]> {
        throw new NotSupported (this.id + ' fetchTrades() is not supported yet');
    }

    async fetchTradesWs (symbol: string, since: Int = undefined, limit: Int = undefined, params = {}): Promise<Trade[]> {
        throw new NotSupported (this.id + ' fetchTradesWs() is not supported yet');
    }

    async watchLiquidations (symbol: string, since: Int = undefined, limit: Int = undefined, params = {}): Promise<Liquidation[]> {
        if (this.has['watchLiquidationsForSymbols']) {
            return await this.watchLiquidationsForSymbols ([ symbol ], since, limit, params);
        }
        throw new NotSupported (this.id + ' watchLiquidations() is not supported yet');
    }

    async watchLiquidationsForSymbols (symbols: string[], since: Int = undefined, limit: Int = undefined, params = {}): Promise<Liquidation[]> {
        throw new NotSupported (this.id + ' watchLiquidationsForSymbols() is not supported yet');
    }

    async watchMyLiquidations (symbol: string, since: Int = undefined, limit: Int = undefined, params = {}): Promise<Liquidation[]> {
        if (this.has['watchMyLiquidationsForSymbols']) {
            return this.watchMyLiquidationsForSymbols ([ symbol ], since, limit, params);
        }
        throw new NotSupported (this.id + ' watchMyLiquidations() is not supported yet');
    }

    async watchMyLiquidationsForSymbols (symbols: string[], since: Int = undefined, limit: Int = undefined, params = {}): Promise<Liquidation[]> {
        throw new NotSupported (this.id + ' watchMyLiquidationsForSymbols() is not supported yet');
    }

    async watchTrades (symbol: string, since: Int = undefined, limit: Int = undefined, params = {}): Promise<Trade[]> {
        throw new NotSupported (this.id + ' watchTrades() is not supported yet');
    }

    async unWatchOrders (symbol: Str = undefined, params = {}): Promise<any> {
        throw new NotSupported (this.id + ' unWatchOrders() is not supported yet');
    }

    async unWatchTrades (symbol: string, params = {}): Promise<any> {
        throw new NotSupported (this.id + ' unWatchTrades() is not supported yet');
    }

    async watchTradesForSymbols (symbols: string[], since: Int = undefined, limit: Int = undefined, params = {}): Promise<Trade[]> {
        throw new NotSupported (this.id + ' watchTradesForSymbols() is not supported yet');
    }

    async unWatchTradesForSymbols (symbols: string[], params = {}): Promise<any> {
        throw new NotSupported (this.id + ' unWatchTradesForSymbols() is not supported yet');
    }

    async watchMyTradesForSymbols (symbols: string[], since: Int = undefined, limit: Int = undefined, params = {}): Promise<Trade[]> {
        throw new NotSupported (this.id + ' watchMyTradesForSymbols() is not supported yet');
    }

    async watchOrdersForSymbols (symbols: string[], since: Int = undefined, limit: Int = undefined, params = {}): Promise<Order[]> {
        throw new NotSupported (this.id + ' watchOrdersForSymbols() is not supported yet');
    }

    async watchOHLCVForSymbols (symbolsAndTimeframes: string[][], since: Int = undefined, limit: Int = undefined, params = {}): Promise<Dictionary<Dictionary<OHLCV[]>>> {
        throw new NotSupported (this.id + ' watchOHLCVForSymbols() is not supported yet');
    }

    async unWatchOHLCVForSymbols (symbolsAndTimeframes: string[][], params = {}): Promise<any> {
        throw new NotSupported (this.id + ' unWatchOHLCVForSymbols() is not supported yet');
    }

    async watchOrderBookForSymbols (symbols: string[], limit: Int = undefined, params = {}): Promise<OrderBook> {
        throw new NotSupported (this.id + ' watchOrderBookForSymbols() is not supported yet');
    }

    async unWatchOrderBookForSymbols (symbols: string[], params = {}): Promise<any> {
        throw new NotSupported (this.id + ' unWatchOrderBookForSymbols() is not supported yet');
    }

    async unWatchPositions (symbols: Strings = undefined, params = {}): Promise<any> {
        throw new NotSupported (this.id + ' unWatchPositions() is not supported yet');
    }

    async fetchDepositAddresses (codes: Strings = undefined, params = {}): Promise<DepositAddress[]> {
        throw new NotSupported (this.id + ' fetchDepositAddresses() is not supported yet');
    }

    async fetchOrderBook (symbol: string, limit: Int = undefined, params = {}): Promise<OrderBook> {
        throw new NotSupported (this.id + ' fetchOrderBook() is not supported yet');
    }

    async fetchOrderBookWs (symbol: string, limit: Int = undefined, params = {}): Promise<OrderBook> {
        throw new NotSupported (this.id + ' fetchOrderBookWs() is not supported yet');
    }

    async fetchMarginMode (symbol: string, params = {}): Promise<MarginMode> {
        if (this.has['fetchMarginModes']) {
            const marginModes = await this.fetchMarginModes ([ symbol ], params);
            return this.safeDict (marginModes, symbol) as MarginMode;
        } else {
            throw new NotSupported (this.id + ' fetchMarginMode() is not supported yet');
        }
    }

    async fetchMarginModes (symbols: Strings = undefined, params = {}): Promise<MarginModes> {
        throw new NotSupported (this.id + ' fetchMarginModes () is not supported yet');
    }

    async fetchRestOrderBookSafe (symbol, limit = undefined, params = {}) {
        const fetchSnapshotMaxRetries = this.handleOption ('watchOrderBook', 'maxRetries', 3);
        for (let i = 0; i < fetchSnapshotMaxRetries; i++) {
            try {
                const orderBook = await this.fetchOrderBook (symbol, limit, params);
                return orderBook;
            } catch (e) {
                if ((i + 1) === fetchSnapshotMaxRetries) {
                    throw e;
                }
            }
        }
        return undefined;
    }

    async watchOrderBook (symbol: string, limit: Int = undefined, params = {}): Promise<OrderBook> {
        throw new NotSupported (this.id + ' watchOrderBook() is not supported yet');
    }

    async unWatchOrderBook (symbol: string, params = {}): Promise<any> {
        throw new NotSupported (this.id + ' unWatchOrderBook() is not supported yet');
    }

    async fetchTime (params = {}): Promise<Int> {
        throw new NotSupported (this.id + ' fetchTime() is not supported yet');
    }

    async fetchTradingLimits (symbols: Strings = undefined, params = {}): Promise<{}> {
        throw new NotSupported (this.id + ' fetchTradingLimits() is not supported yet');
    }

    parseCurrency (rawCurrency: Dict): Currency {
        throw new NotSupported (this.id + ' parseCurrency() is not supported yet');
    }

    parseCurrencies (rawCurrencies): Currencies {
        const result = {};
        const arr = this.toArray (rawCurrencies);
        for (let i = 0; i < arr.length; i++) {
            const parsed = this.parseCurrency (arr[i]);
            const code = parsed['code'];
            result[code] = parsed;
        }
        return result;
    }

    parseMarket (market: Dict): Market {
        throw new NotSupported (this.id + ' parseMarket() is not supported yet');
    }

    parseMarkets (markets): Market[] {
        const result = [];
        for (let i = 0; i < markets.length; i++) {
            result.push (this.parseMarket (markets[i]));
        }
        return result;
    }

    parseTicker (ticker: Dict, market: Market = undefined): Ticker {
        throw new NotSupported (this.id + ' parseTicker() is not supported yet');
    }

    parseDepositAddress (depositAddress, currency: Currency = undefined): DepositAddress {
        throw new NotSupported (this.id + ' parseDepositAddress() is not supported yet');
    }

    parseTrade (trade: Dict, market: Market = undefined): Trade {
        throw new NotSupported (this.id + ' parseTrade() is not supported yet');
    }

    parseTransaction (transaction: Dict, currency: Currency = undefined): Transaction {
        throw new NotSupported (this.id + ' parseTransaction() is not supported yet');
    }

    parseTransfer (transfer: Dict, currency: Currency = undefined): TransferEntry {
        throw new NotSupported (this.id + ' parseTransfer() is not supported yet');
    }

    parseAccount (account: Dict): Account {
        throw new NotSupported (this.id + ' parseAccount() is not supported yet');
    }

    parseLedgerEntry (item: Dict, currency: Currency = undefined): LedgerEntry {
        throw new NotSupported (this.id + ' parseLedgerEntry() is not supported yet');
    }

    parseOrder (order: Dict, market: Market = undefined): Order {
        throw new NotSupported (this.id + ' parseOrder() is not supported yet');
    }

    async fetchCrossBorrowRates (params = {}): Promise<CrossBorrowRates> {
        throw new NotSupported (this.id + ' fetchCrossBorrowRates() is not supported yet');
    }

    async fetchIsolatedBorrowRates (params = {}): Promise<IsolatedBorrowRates> {
        throw new NotSupported (this.id + ' fetchIsolatedBorrowRates() is not supported yet');
    }

    parseMarketLeverageTiers (info, market: Market = undefined): LeverageTier[] {
        throw new NotSupported (this.id + ' parseMarketLeverageTiers() is not supported yet');
    }

    async fetchLeverageTiers (symbols: Strings = undefined, params = {}): Promise<LeverageTiers> {
        throw new NotSupported (this.id + ' fetchLeverageTiers() is not supported yet');
    }

    parsePosition (position: Dict, market: Market = undefined): Position {
        throw new NotSupported (this.id + ' parsePosition() is not supported yet');
    }

    parseFundingRateHistory (info, market: Market = undefined): FundingRateHistory {
        throw new NotSupported (this.id + ' parseFundingRateHistory() is not supported yet');
    }

    parseBorrowInterest (info: Dict, market: Market = undefined): BorrowInterest {
        throw new NotSupported (this.id + ' parseBorrowInterest() is not supported yet');
    }

    parseIsolatedBorrowRate (info: Dict, market: Market = undefined): IsolatedBorrowRate {
        throw new NotSupported (this.id + ' parseIsolatedBorrowRate() is not supported yet');
    }

    parseWsTrade (trade: Dict, market: Market = undefined): Trade {
        throw new NotSupported (this.id + ' parseWsTrade() is not supported yet');
    }

    parseWsOrder (order: Dict, market: Market = undefined): Order {
        throw new NotSupported (this.id + ' parseWsOrder() is not supported yet');
    }

    parseWsOrderTrade (trade: Dict, market: Market = undefined): Trade {
        throw new NotSupported (this.id + ' parseWsOrderTrade() is not supported yet');
    }

    parseWsOHLCV (ohlcv, market: Market = undefined): OHLCV {
        return this.parseOHLCV (ohlcv, market);
    }

    async fetchFundingRates (symbols: Strings = undefined, params = {}): Promise<FundingRates> {
        throw new NotSupported (this.id + ' fetchFundingRates() is not supported yet');
    }

    async fetchFundingIntervals (symbols: Strings = undefined, params = {}): Promise<FundingRates> {
        throw new NotSupported (this.id + ' fetchFundingIntervals() is not supported yet');
    }

    async watchFundingRate (symbol: string, params = {}): Promise<FundingRate> {
        throw new NotSupported (this.id + ' watchFundingRate() is not supported yet');
    }

    async watchFundingRates (symbols: string[], params = {}): Promise<FundingRates> {
        throw new NotSupported (this.id + ' watchFundingRates() is not supported yet');
    }

    async watchFundingRatesForSymbols (symbols: string[], params = {}): Promise<{}> {
        return await this.watchFundingRates (symbols, params);
    }

    async transfer (code: string, amount: number, fromAccount: string, toAccount: string, params = {}): Promise<TransferEntry> {
        throw new NotSupported (this.id + ' transfer() is not supported yet');
    }

    async withdraw (code: string, amount: number, address: string, tag: Str = undefined, params = {}): Promise<Transaction> {
        throw new NotSupported (this.id + ' withdraw() is not supported yet');
    }

    async createDepositAddress (code: string, params = {}): Promise<DepositAddress> {
        throw new NotSupported (this.id + ' createDepositAddress() is not supported yet');
    }

    async setLeverage (leverage: int, symbol: Str = undefined, params = {}): Promise<{}> {
        throw new NotSupported (this.id + ' setLeverage() is not supported yet');
    }

    async fetchLeverage (symbol: string, params = {}): Promise<Leverage> {
        if (this.has['fetchLeverages']) {
            const leverages = await this.fetchLeverages ([ symbol ], params);
            return this.safeDict (leverages, symbol) as Leverage;
        } else {
            throw new NotSupported (this.id + ' fetchLeverage() is not supported yet');
        }
    }

    async fetchLeverages (symbols: Strings = undefined, params = {}): Promise<Leverages> {
        throw new NotSupported (this.id + ' fetchLeverages() is not supported yet');
    }

    async setPositionMode (hedged: boolean, symbol: Str = undefined, params = {}): Promise<{}> {
        throw new NotSupported (this.id + ' setPositionMode() is not supported yet');
    }

    async addMargin (symbol: string, amount: number, params = {}): Promise<MarginModification> {
        throw new NotSupported (this.id + ' addMargin() is not supported yet');
    }

    async reduceMargin (symbol: string, amount: number, params = {}): Promise<MarginModification> {
        throw new NotSupported (this.id + ' reduceMargin() is not supported yet');
    }

    async setMargin (symbol: string, amount: number, params = {}): Promise<MarginModification> {
        throw new NotSupported (this.id + ' setMargin() is not supported yet');
    }

    async fetchLongShortRatio (symbol: string, timeframe: Str = undefined, params = {}): Promise<LongShortRatio> {
        throw new NotSupported (this.id + ' fetchLongShortRatio() is not supported yet');
    }

    async fetchLongShortRatioHistory (symbol: Str = undefined, timeframe: Str = undefined, since: Int = undefined, limit: Int = undefined, params = {}): Promise<LongShortRatio[]> {
        throw new NotSupported (this.id + ' fetchLongShortRatioHistory() is not supported yet');
    }

    async fetchMarginAdjustmentHistory (symbol: Str = undefined, type: Str = undefined, since: Num = undefined, limit: Num = undefined, params = {}): Promise<MarginModification[]> {
        /**
         * @method
         * @name exchange#fetchMarginAdjustmentHistory
         * @description fetches the history of margin added or reduced from contract isolated positions
         * @param {string} [symbol] unified market symbol
         * @param {string} [type] "add" or "reduce"
         * @param {int} [since] timestamp in ms of the earliest change to fetch
         * @param {int} [limit] the maximum amount of changes to fetch
         * @param {object} params extra parameters specific to the exchange api endpoint
         * @returns {object[]} a list of [margin structures]{@link https://docs.ccxt.com/#/?id=margin-loan-structure}
         */
        throw new NotSupported (this.id + ' fetchMarginAdjustmentHistory() is not supported yet');
    }

    async setMarginMode (marginMode: string, symbol: Str = undefined, params = {}): Promise<{}> {
        throw new NotSupported (this.id + ' setMarginMode() is not supported yet');
    }

    async fetchDepositAddressesByNetwork (code: string, params = {}): Promise<DepositAddress[]> {
        throw new NotSupported (this.id + ' fetchDepositAddressesByNetwork() is not supported yet');
    }

    async fetchOpenInterestHistory (symbol: string, timeframe: string = '1h', since: Int = undefined, limit: Int = undefined, params = {}): Promise<OpenInterest[]> {
        throw new NotSupported (this.id + ' fetchOpenInterestHistory() is not supported yet');
    }

    async fetchOpenInterest (symbol: string, params = {}): Promise<OpenInterest> {
        throw new NotSupported (this.id + ' fetchOpenInterest() is not supported yet');
    }

    async fetchOpenInterests (symbols: Strings = undefined, params = {}): Promise<OpenInterests> {
        throw new NotSupported (this.id + ' fetchOpenInterests() is not supported yet');
    }

    async signIn (params = {}): Promise<{}> {
        throw new NotSupported (this.id + ' signIn() is not supported yet');
    }

    async fetchPaymentMethods (params = {}): Promise<{}> {
        throw new NotSupported (this.id + ' fetchPaymentMethods() is not supported yet');
    }

    parseToInt (number) {
        // Solve Common parseInt misuse ex: parseInt ((since / 1000).toString ())
        // using a number as parameter which is not valid in ts
        const stringifiedNumber = this.numberToString (number);
        const convertedNumber = parseFloat (stringifiedNumber) as any;
        return parseInt (convertedNumber);
    }

    parseToNumeric (number) {
        const stringVersion = this.numberToString (number); // this will convert 1.0 and 1 to "1" and 1.1 to "1.1"
        // keep this in mind:
        // in JS: 1 == 1.0 is true;  1 === 1.0 is true
        // in Python: 1 == 1.0 is true
        // in PHP 1 == 1.0 is true, but 1 === 1.0 is false.
        if (stringVersion.indexOf ('.') >= 0) {
            return parseFloat (stringVersion);
        }
        return parseInt (stringVersion);
    }

    isRoundNumber (value: number) {
        // this method is similar to isInteger, but this is more loyal and does not check for types.
        // i.e. isRoundNumber(1.000) returns true, while isInteger(1.000) returns false
        const res = this.parseToNumeric ((value % 1));
        return res === 0;
    }

    safeNumberOmitZero (obj: object, key: IndexType, defaultValue: Num = undefined): Num {
        const value = this.safeString (obj, key);
        const final = this.parseNumber (this.omitZero (value));
        return (final === undefined) ? defaultValue : final;
    }

    safeIntegerOmitZero (obj: object, key: IndexType, defaultValue: Int = undefined): Int {
        const timestamp = this.safeInteger (obj, key, defaultValue);
        if (timestamp === undefined || timestamp === 0) {
            return undefined;
        }
        return timestamp;
    }

    afterConstruct () {
        // networks
        this.createNetworksByIdObject ();
        this.featuresGenerator ();
        // init predefined markets if any
        if (this.markets) {
            this.setMarkets (this.markets);
        }
        // init the request rate limiter
        this.initRestRateLimiter ();
        // sanbox mode
        const isSandbox = this.safeBool2 (this.options, 'sandbox', 'testnet', false);
        if (isSandbox) {
            this.setSandboxMode (isSandbox);
        }
    }

    initRestRateLimiter () {
        if (this.rateLimit === undefined || (this.id !== undefined && this.rateLimit === -1)) {
            throw new ExchangeError (this.id + '.rateLimit property is not configured');
        }
        let refillRate = this.MAX_VALUE;
        if (this.rateLimit > 0) {
            refillRate = 1 / this.rateLimit;
        }
        const defaultBucket = {
            'delay': 0.001,
            'capacity': 1,
            'cost': 1,
            'maxCapacity': 1000,
            'refillRate': refillRate,
        };
        const existingBucket = (this.tokenBucket === undefined) ? {} : this.tokenBucket;
        this.tokenBucket = this.extend (defaultBucket, existingBucket);
        this.initThrottler ();
    }

    featuresGenerator () {
        //
        // in the exchange-specific features can be something like this, where we support 'string' aliases too:
        //
        //     {
        //         'my' : {
        //             'createOrder' : {...},
        //         },
        //         'swap': {
        //             'linear': {
        //                 'extends': my',
        //             },
        //         },
        //     }
        //
        if (this.features === undefined) {
            return;
        }
        // reconstruct
        const initialFeatures = this.features;
        this.features = {};
        const unifiedMarketTypes = [ 'spot', 'swap', 'future', 'option' ];
        const subTypes = [ 'linear', 'inverse' ];
        // atm only support basic methods, eg: 'createOrder', 'fetchOrder', 'fetchOrders', 'fetchMyTrades'
        for (let i = 0; i < unifiedMarketTypes.length; i++) {
            const marketType = unifiedMarketTypes[i];
            // if marketType is not filled for this exchange, don't add that in `features`
            if (!(marketType in initialFeatures)) {
                this.features[marketType] = undefined;
            } else {
                if (marketType === 'spot') {
                    this.features[marketType] = this.featuresMapper (initialFeatures, marketType, undefined);
                } else {
                    this.features[marketType] = {};
                    for (let j = 0; j < subTypes.length; j++) {
                        const subType = subTypes[j];
                        this.features[marketType][subType] = this.featuresMapper (initialFeatures, marketType, subType);
                    }
                }
            }
        }
    }

    featuresMapper (initialFeatures: any, marketType: Str, subType: Str = undefined) {
        let featuresObj = (subType !== undefined) ? initialFeatures[marketType][subType] : initialFeatures[marketType];
        // if exchange does not have that market-type (eg. future>inverse)
        if (featuresObj === undefined) {
            return undefined;
        }
        const extendsStr: Str = this.safeString (featuresObj, 'extends');
        if (extendsStr !== undefined) {
            featuresObj = this.omit (featuresObj, 'extends');
            const extendObj = this.featuresMapper (initialFeatures, extendsStr);
            featuresObj = this.deepExtend (extendObj, featuresObj);
        }
        //
        // ### corrections ###
        //
        // createOrder
        if ('createOrder' in featuresObj) {
            const value = this.safeDict (featuresObj['createOrder'], 'attachedStopLossTakeProfit');
            featuresObj['createOrder']['stopLoss'] = value;
            featuresObj['createOrder']['takeProfit'] = value;
            if (marketType === 'spot') {
                // default 'hedged': false
                featuresObj['createOrder']['hedged'] = false;
                // default 'leverage': false
                if (!('leverage' in featuresObj['createOrder'])) {
                    featuresObj['createOrder']['leverage'] = false;
                }
            }
            // default 'GTC' to true
            if (this.safeBool (featuresObj['createOrder']['timeInForce'], 'GTC') === undefined) {
                featuresObj['createOrder']['timeInForce']['GTC'] = true;
            }
        }
        // other methods
        const keys = Object.keys (featuresObj);
        for (let i = 0; i < keys.length; i++) {
            const key = keys[i];
            const featureBlock = featuresObj[key];
            if (!this.inArray (key, [ 'sandbox' ]) && featureBlock !== undefined) {
                // default "symbolRequired" to false to all methods (except `createOrder`)
                if (!('symbolRequired' in featureBlock)) {
                    featureBlock['symbolRequired'] = this.inArray (key, [ 'createOrder', 'createOrders', 'fetchOHLCV' ]);
                }
            }
        }
        return featuresObj;
    }

    orderbookChecksumMessage (symbol:Str) {
        return symbol + ' : ' + 'orderbook data checksum validation failed. You can reconnect by calling watchOrderBook again or you can mute the error by setting exchange.options["watchOrderBook"]["checksum"] = false';
    }

    createNetworksByIdObject () {
        // automatically generate network-id-to-code mappings
        const networkIdsToCodesGenerated = this.invertFlatStringDictionary (this.safeValue (this.options, 'networks', {})); // invert defined networks dictionary
        this.options['networksById'] = this.extend (networkIdsToCodesGenerated, this.safeValue (this.options, 'networksById', {})); // support manually overriden "networksById" dictionary too
    }

    getDefaultOptions () {
        return {
            'defaultNetworkCodeReplacements': {
                'ETH': { 'ERC20': 'ETH' },
                'TRX': { 'TRC20': 'TRX' },
                'CRO': { 'CRC20': 'CRONOS' },
                'BRC20': { 'BRC20': 'BTC' },
            },
        };
    }

    safeLedgerEntry (entry: object, currency: Currency = undefined) {
        currency = this.safeCurrency (undefined, currency);
        let direction = this.safeString (entry, 'direction');
        let before = this.safeString (entry, 'before');
        let after = this.safeString (entry, 'after');
        const amount = this.safeString (entry, 'amount');
        if (amount !== undefined) {
            if (before === undefined && after !== undefined) {
                before = Precise.stringSub (after, amount);
            } else if (before !== undefined && after === undefined) {
                after = Precise.stringAdd (before, amount);
            }
        }
        if (before !== undefined && after !== undefined) {
            if (direction === undefined) {
                if (Precise.stringGt (before, after)) {
                    direction = 'out';
                }
                if (Precise.stringGt (after, before)) {
                    direction = 'in';
                }
            }
        }
        const fee = this.safeValue (entry, 'fee');
        if (fee !== undefined) {
            fee['cost'] = this.safeNumber (fee, 'cost');
        }
        const timestamp = this.safeInteger (entry, 'timestamp');
        const info = this.safeDict (entry, 'info', {});
        return {
            'id': this.safeString (entry, 'id'),
            'timestamp': timestamp,
            'datetime': this.iso8601 (timestamp),
            'direction': direction,
            'account': this.safeString (entry, 'account'),
            'referenceId': this.safeString (entry, 'referenceId'),
            'referenceAccount': this.safeString (entry, 'referenceAccount'),
            'type': this.safeString (entry, 'type'),
            'currency': currency['code'],
            'amount': this.parseNumber (amount),
            'before': this.parseNumber (before),
            'after': this.parseNumber (after),
            'status': this.safeString (entry, 'status'),
            'fee': fee,
            'info': info,
        };
    }

    safeCurrencyStructure (currency: object): CurrencyInterface {
        // derive data from networks: deposit, withdraw, active, fee, limits, precision
        const networks = this.safeDict (currency, 'networks', {});
        const keys = Object.keys (networks);
        const length = keys.length;
        if (length !== 0) {
            for (let i = 0; i < length; i++) {
                const key = keys[i];
                const network = networks[key];
                const deposit = this.safeBool (network, 'deposit');
                const currencyDeposit = this.safeBool (currency, 'deposit');
                if (currencyDeposit === undefined || deposit) {
                    currency['deposit'] = deposit;
                }
                const withdraw = this.safeBool (network, 'withdraw');
                const currencyWithdraw = this.safeBool (currency, 'withdraw');
                if (currencyWithdraw === undefined || withdraw) {
                    currency['withdraw'] = withdraw;
                }
                // set network 'active' to false if D or W is disabled
                let active = this.safeBool (network, 'active');
                if (active === undefined) {
                    if (deposit && withdraw) {
                        currency['networks'][key]['active'] = true;
                    } else if (deposit !== undefined && withdraw !== undefined) {
                        currency['networks'][key]['active'] = false;
                    }
                }
                active = this.safeBool (currency['networks'][key], 'active'); // dict might have been updated on above lines, so access directly instead of `network` variable
                const currencyActive = this.safeBool (currency, 'active');
                if (currencyActive === undefined || active) {
                    currency['active'] = active;
                }
                // find lowest fee (which is more desired)
                const fee = this.safeString (network, 'fee');
                const feeMain = this.safeString (currency, 'fee');
                if (feeMain === undefined || Precise.stringLt (fee, feeMain)) {
                    currency['fee'] = this.parseNumber (fee);
                }
                // find lowest precision (which is more desired)
                const precision = this.safeString (network, 'precision');
                const precisionMain = this.safeString (currency, 'precision');
                if (precisionMain === undefined || Precise.stringGt (precision, precisionMain)) {
                    currency['precision'] = this.parseNumber (precision);
                }
                // limits
                const limits = this.safeDict (network, 'limits');
                const limitsMain = this.safeDict (currency, 'limits');
                if (limitsMain === undefined) {
                    currency['limits'] = {};
                }
                // deposits
                const limitsDeposit = this.safeDict (limits, 'deposit');
                const limitsDepositMain = this.safeDict (limitsMain, 'deposit');
                if (limitsDepositMain === undefined) {
                    currency['limits']['deposit'] = {};
                }
                const limitsDepositMin = this.safeString (limitsDeposit, 'min');
                const limitsDepositMax = this.safeString (limitsDeposit, 'max');
                const limitsDepositMinMain = this.safeString (limitsDepositMain, 'min');
                const limitsDepositMaxMain = this.safeString (limitsDepositMain, 'max');
                // find min
                if (limitsDepositMinMain === undefined || Precise.stringLt (limitsDepositMin, limitsDepositMinMain)) {
                    currency['limits']['deposit']['min'] = this.parseNumber (limitsDepositMin);
                }
                // find max
                if (limitsDepositMaxMain === undefined || Precise.stringGt (limitsDepositMax, limitsDepositMaxMain)) {
                    currency['limits']['deposit']['max'] = this.parseNumber (limitsDepositMax);
                }
                // withdrawals
                const limitsWithdraw = this.safeDict (limits, 'withdraw');
                const limitsWithdrawMain = this.safeDict (limitsMain, 'withdraw');
                if (limitsWithdrawMain === undefined) {
                    currency['limits']['withdraw'] = {};
                }
                const limitsWithdrawMin = this.safeString (limitsWithdraw, 'min');
                const limitsWithdrawMax = this.safeString (limitsWithdraw, 'max');
                const limitsWithdrawMinMain = this.safeString (limitsWithdrawMain, 'min');
                const limitsWithdrawMaxMain = this.safeString (limitsWithdrawMain, 'max');
                // find min
                if (limitsWithdrawMinMain === undefined || Precise.stringLt (limitsWithdrawMin, limitsWithdrawMinMain)) {
                    currency['limits']['withdraw']['min'] = this.parseNumber (limitsWithdrawMin);
                }
                // find max
                if (limitsWithdrawMaxMain === undefined || Precise.stringGt (limitsWithdrawMax, limitsWithdrawMaxMain)) {
                    currency['limits']['withdraw']['max'] = this.parseNumber (limitsWithdrawMax);
                }
            }
        }
        return this.extend ({
            'info': undefined,
            'id': undefined,
            'numericId': undefined,
            'code': undefined,
            'precision': undefined,
            'type': undefined,
            'name': undefined,
            'active': undefined,
            'deposit': undefined,
            'withdraw': undefined,
            'fee': undefined,
            'fees': {},
            'networks': {},
            'limits': {
                'deposit': {
                    'min': undefined,
                    'max': undefined,
                },
                'withdraw': {
                    'min': undefined,
                    'max': undefined,
                },
            },
        }, currency);
    }

    safeMarketStructure (market: Dict = undefined): MarketInterface {
        const cleanStructure = {
            'id': undefined,
            'lowercaseId': undefined,
            'symbol': undefined,
            'base': undefined,
            'quote': undefined,
            'settle': undefined,
            'baseId': undefined,
            'quoteId': undefined,
            'settleId': undefined,
            'type': undefined,
            'spot': undefined,
            'margin': undefined,
            'swap': undefined,
            'future': undefined,
            'option': undefined,
            'index': undefined,
            'active': undefined,
            'contract': undefined,
            'linear': undefined,
            'inverse': undefined,
            'subType': undefined,
            'taker': undefined,
            'maker': undefined,
            'contractSize': undefined,
            'expiry': undefined,
            'expiryDatetime': undefined,
            'strike': undefined,
            'optionType': undefined,
            'precision': {
                'amount': undefined,
                'price': undefined,
                'cost': undefined,
                'base': undefined,
                'quote': undefined,
            },
            'limits': {
                'leverage': {
                    'min': undefined,
                    'max': undefined,
                },
                'amount': {
                    'min': undefined,
                    'max': undefined,
                },
                'price': {
                    'min': undefined,
                    'max': undefined,
                },
                'cost': {
                    'min': undefined,
                    'max': undefined,
                },
            },
            'marginModes': {
                'cross': undefined,
                'isolated': undefined,
            },
            'created': undefined,
            'info': undefined,
        };
        if (market !== undefined) {
            const result = this.extend (cleanStructure, market);
            // set undefined swap/future/etc
            if (result['spot']) {
                if (result['contract'] === undefined) {
                    result['contract'] = false;
                }
                if (result['swap'] === undefined) {
                    result['swap'] = false;
                }
                if (result['future'] === undefined) {
                    result['future'] = false;
                }
                if (result['option'] === undefined) {
                    result['option'] = false;
                }
                if (result['index'] === undefined) {
                    result['index'] = false;
                }
            }
            return result;
        }
        return cleanStructure;
    }

    setMarkets (markets, currencies = undefined) {
        const values = [];
        this.markets_by_id = this.createSafeDictionary ();
        // handle marketId conflicts
        // we insert spot markets first
        const marketValues = this.sortBy (this.toArray (markets), 'spot', true, true);
        for (let i = 0; i < marketValues.length; i++) {
            const value = marketValues[i];
            if (value['id'] in this.markets_by_id) {
                const marketsByIdArray = (this.markets_by_id[value['id']] as any);
                marketsByIdArray.push (value);
                this.markets_by_id[value['id']] = marketsByIdArray;
            } else {
                this.markets_by_id[value['id']] = [ value ] as any;
            }
            const market = this.deepExtend (this.safeMarketStructure (), {
                'precision': this.precision,
                'limits': this.limits,
            }, this.fees['trading'], value);
            if (market['linear']) {
                market['subType'] = 'linear';
            } else if (market['inverse']) {
                market['subType'] = 'inverse';
            } else {
                market['subType'] = undefined;
            }
            values.push (market);
        }
        this.markets = this.mapToSafeMap (this.indexBy (values, 'symbol') as any);
        const marketsSortedBySymbol = this.keysort (this.markets);
        const marketsSortedById = this.keysort (this.markets_by_id);
        this.symbols = Object.keys (marketsSortedBySymbol);
        this.ids = Object.keys (marketsSortedById);
        if (currencies !== undefined) {
            // currencies is always undefined when called in constructor but not when called from loadMarkets
            this.currencies = this.mapToSafeMap (this.deepExtend (this.currencies, currencies));
        } else {
            let baseCurrencies = [];
            let quoteCurrencies = [];
            for (let i = 0; i < values.length; i++) {
                const market = values[i];
                const defaultCurrencyPrecision = (this.precisionMode === DECIMAL_PLACES) ? 8 : this.parseNumber ('1e-8');
                const marketPrecision = this.safeDict (market, 'precision', {});
                if ('base' in market) {
                    const currency = this.safeCurrencyStructure ({
                        'id': this.safeString2 (market, 'baseId', 'base'),
                        'numericId': this.safeInteger (market, 'baseNumericId'),
                        'code': this.safeString (market, 'base'),
                        'precision': this.safeValue2 (marketPrecision, 'base', 'amount', defaultCurrencyPrecision),
                    });
                    baseCurrencies.push (currency);
                }
                if ('quote' in market) {
                    const currency = this.safeCurrencyStructure ({
                        'id': this.safeString2 (market, 'quoteId', 'quote'),
                        'numericId': this.safeInteger (market, 'quoteNumericId'),
                        'code': this.safeString (market, 'quote'),
                        'precision': this.safeValue2 (marketPrecision, 'quote', 'price', defaultCurrencyPrecision),
                    });
                    quoteCurrencies.push (currency);
                }
            }
            baseCurrencies = this.sortBy (baseCurrencies, 'code', false, '');
            quoteCurrencies = this.sortBy (quoteCurrencies, 'code', false, '');
            this.baseCurrencies = this.mapToSafeMap (this.indexBy (baseCurrencies, 'code'));
            this.quoteCurrencies = this.mapToSafeMap (this.indexBy (quoteCurrencies, 'code'));
            const allCurrencies = this.arrayConcat (baseCurrencies, quoteCurrencies);
            const groupedCurrencies = this.groupBy (allCurrencies, 'code');
            const codes = Object.keys (groupedCurrencies);
            const resultingCurrencies = [];
            for (let i = 0; i < codes.length; i++) {
                const code = codes[i];
                const groupedCurrenciesCode = this.safeList (groupedCurrencies, code, []);
                let highestPrecisionCurrency = this.safeValue (groupedCurrenciesCode, 0);
                for (let j = 1; j < groupedCurrenciesCode.length; j++) {
                    const currentCurrency = groupedCurrenciesCode[j];
                    if (this.precisionMode === TICK_SIZE) {
                        highestPrecisionCurrency = (currentCurrency['precision'] < highestPrecisionCurrency['precision']) ? currentCurrency : highestPrecisionCurrency;
                    } else {
                        highestPrecisionCurrency = (currentCurrency['precision'] > highestPrecisionCurrency['precision']) ? currentCurrency : highestPrecisionCurrency;
                    }
                }
                resultingCurrencies.push (highestPrecisionCurrency);
            }
            const sortedCurrencies = this.sortBy (resultingCurrencies, 'code');
            this.currencies = this.mapToSafeMap (this.deepExtend (this.currencies, this.indexBy (sortedCurrencies, 'code')));
        }
        this.currencies_by_id = this.indexBySafe (this.currencies, 'id');
        const currenciesSortedByCode = this.keysort (this.currencies);
        this.codes = Object.keys (currenciesSortedByCode);
        return this.markets;
    }

    getDescribeForExtendedWsExchange (currentRestInstance: any, parentRestInstance: any, wsBaseDescribe: Dictionary<any>) {
        const extendedRestDescribe = this.deepExtend (parentRestInstance.describe (), currentRestInstance.describe ());
        const superWithRestDescribe = this.deepExtend (extendedRestDescribe, wsBaseDescribe);
        return superWithRestDescribe;
    }

    safeBalance (balance: Dict): Balances {
        const balances = this.omit (balance, [ 'info', 'timestamp', 'datetime', 'free', 'used', 'total' ]);
        const codes = Object.keys (balances);
        balance['free'] = {};
        balance['used'] = {};
        balance['total'] = {};
        const debtBalance = {};
        for (let i = 0; i < codes.length; i++) {
            const code = codes[i];
            let total = this.safeString (balance[code], 'total');
            let free = this.safeString (balance[code], 'free');
            let used = this.safeString (balance[code], 'used');
            const debt = this.safeString (balance[code], 'debt');
            if ((total === undefined) && (free !== undefined) && (used !== undefined)) {
                total = Precise.stringAdd (free, used);
            }
            if ((free === undefined) && (total !== undefined) && (used !== undefined)) {
                free = Precise.stringSub (total, used);
            }
            if ((used === undefined) && (total !== undefined) && (free !== undefined)) {
                used = Precise.stringSub (total, free);
            }
            balance[code]['free'] = this.parseNumber (free);
            balance[code]['used'] = this.parseNumber (used);
            balance[code]['total'] = this.parseNumber (total);
            balance['free'][code] = balance[code]['free'];
            balance['used'][code] = balance[code]['used'];
            balance['total'][code] = balance[code]['total'];
            if (debt !== undefined) {
                balance[code]['debt'] = this.parseNumber (debt);
                debtBalance[code] = balance[code]['debt'];
            }
        }
        const debtBalanceArray = Object.keys (debtBalance);
        const length = debtBalanceArray.length;
        if (length) {
            balance['debt'] = debtBalance;
        }
        return balance as any;
    }

    safeOrder (order: Dict, market: Market = undefined): Order {
        // parses numbers as strings
        // * it is important pass the trades as unparsed rawTrades
        let amount = this.omitZero (this.safeString (order, 'amount'));
        let remaining = this.safeString (order, 'remaining');
        let filled = this.safeString (order, 'filled');
        let cost = this.safeString (order, 'cost');
        let average = this.omitZero (this.safeString (order, 'average'));
        let price = this.omitZero (this.safeString (order, 'price'));
        let lastTradeTimeTimestamp = this.safeInteger (order, 'lastTradeTimestamp');
        let symbol = this.safeString (order, 'symbol');
        let side = this.safeString (order, 'side');
        const status = this.safeString (order, 'status');
        const parseFilled = (filled === undefined);
        const parseCost = (cost === undefined);
        const parseLastTradeTimeTimestamp = (lastTradeTimeTimestamp === undefined);
        const fee = this.safeValue (order, 'fee');
        const parseFee = (fee === undefined);
        const parseFees = this.safeValue (order, 'fees') === undefined;
        const parseSymbol = symbol === undefined;
        const parseSide = side === undefined;
        const shouldParseFees = parseFee || parseFees;
        const fees = this.safeList (order, 'fees', []);
        let trades = [];
        const isTriggerOrSLTpOrder = ((this.safeString (order, 'triggerPrice') !== undefined || (this.safeString (order, 'stopLossPrice') !== undefined)) || (this.safeString (order, 'takeProfitPrice') !== undefined));
        if (parseFilled || parseCost || shouldParseFees) {
            const rawTrades = this.safeValue (order, 'trades', trades);
            // const oldNumber = this.number;
            // we parse trades as strings here!
            // i don't think this is needed anymore
            // (this as any).number = String;
            const firstTrade = this.safeValue (rawTrades, 0);
            // parse trades if they haven't already been parsed
            const tradesAreParsed = ((firstTrade !== undefined) && ('info' in firstTrade) && ('id' in firstTrade));
            if (!tradesAreParsed) {
                trades = this.parseTrades (rawTrades, market);
            } else {
                trades = rawTrades;
            }
            // this.number = oldNumber; why parse trades as strings if you read the value using `safeString` ?
            let tradesLength = 0;
            const isArray = Array.isArray (trades);
            if (isArray) {
                tradesLength = trades.length;
            }
            if (isArray && (tradesLength > 0)) {
                // move properties that are defined in trades up into the order
                if (order['symbol'] === undefined) {
                    order['symbol'] = trades[0]['symbol'];
                }
                if (order['side'] === undefined) {
                    order['side'] = trades[0]['side'];
                }
                if (order['type'] === undefined) {
                    order['type'] = trades[0]['type'];
                }
                if (order['id'] === undefined) {
                    order['id'] = trades[0]['order'];
                }
                if (parseFilled) {
                    filled = '0';
                }
                if (parseCost) {
                    cost = '0';
                }
                for (let i = 0; i < trades.length; i++) {
                    const trade = trades[i];
                    const tradeAmount = this.safeString (trade, 'amount');
                    if (parseFilled && (tradeAmount !== undefined)) {
                        filled = Precise.stringAdd (filled, tradeAmount);
                    }
                    const tradeCost = this.safeString (trade, 'cost');
                    if (parseCost && (tradeCost !== undefined)) {
                        cost = Precise.stringAdd (cost, tradeCost);
                    }
                    if (parseSymbol) {
                        symbol = this.safeString (trade, 'symbol');
                    }
                    if (parseSide) {
                        side = this.safeString (trade, 'side');
                    }
                    const tradeTimestamp = this.safeValue (trade, 'timestamp');
                    if (parseLastTradeTimeTimestamp && (tradeTimestamp !== undefined)) {
                        if (lastTradeTimeTimestamp === undefined) {
                            lastTradeTimeTimestamp = tradeTimestamp;
                        } else {
                            lastTradeTimeTimestamp = Math.max (lastTradeTimeTimestamp, tradeTimestamp);
                        }
                    }
                    if (shouldParseFees) {
                        const tradeFees = this.safeValue (trade, 'fees');
                        if (tradeFees !== undefined) {
                            for (let j = 0; j < tradeFees.length; j++) {
                                const tradeFee = tradeFees[j];
                                fees.push (this.extend ({}, tradeFee));
                            }
                        } else {
                            const tradeFee = this.safeValue (trade, 'fee');
                            if (tradeFee !== undefined) {
                                fees.push (this.extend ({}, tradeFee));
                            }
                        }
                    }
                }
            }
        }
        if (shouldParseFees) {
            const reducedFees = this.reduceFees ? this.reduceFeesByCurrency (fees) : fees;
            const reducedLength = reducedFees.length;
            for (let i = 0; i < reducedLength; i++) {
                reducedFees[i]['cost'] = this.safeNumber (reducedFees[i], 'cost');
                if ('rate' in reducedFees[i]) {
                    reducedFees[i]['rate'] = this.safeNumber (reducedFees[i], 'rate');
                }
            }
            if (!parseFee && (reducedLength === 0)) {
                // copy fee to avoid modification by reference
                const feeCopy = this.deepExtend (fee);
                feeCopy['cost'] = this.safeNumber (feeCopy, 'cost');
                if ('rate' in feeCopy) {
                    feeCopy['rate'] = this.safeNumber (feeCopy, 'rate');
                }
                reducedFees.push (feeCopy);
            }
            order['fees'] = reducedFees;
            if (parseFee && (reducedLength === 1)) {
                order['fee'] = reducedFees[0];
            }
        }
        if (amount === undefined) {
            // ensure amount = filled + remaining
            if (filled !== undefined && remaining !== undefined) {
                amount = Precise.stringAdd (filled, remaining);
            } else if (status === 'closed') {
                amount = filled;
            }
        }
        if (filled === undefined) {
            if (amount !== undefined && remaining !== undefined) {
                filled = Precise.stringSub (amount, remaining);
            } else if (status === 'closed' && amount !== undefined) {
                filled = amount;
            }
        }
        if (remaining === undefined) {
            if (amount !== undefined && filled !== undefined) {
                remaining = Precise.stringSub (amount, filled);
            } else if (status === 'closed') {
                remaining = '0';
            }
        }
        // ensure that the average field is calculated correctly
        const inverse = this.safeBool (market, 'inverse', false);
        const contractSize = this.numberToString (this.safeValue (market, 'contractSize', 1));
        // inverse
        // price = filled * contract size / cost
        //
        // linear
        // price = cost / (filled * contract size)
        if (average === undefined) {
            if ((filled !== undefined) && (cost !== undefined) && Precise.stringGt (filled, '0')) {
                const filledTimesContractSize = Precise.stringMul (filled, contractSize);
                if (inverse) {
                    average = Precise.stringDiv (filledTimesContractSize, cost);
                } else {
                    average = Precise.stringDiv (cost, filledTimesContractSize);
                }
            }
        }
        // similarly
        // inverse
        // cost = filled * contract size / price
        //
        // linear
        // cost = filled * contract size * price
        const costPriceExists = (average !== undefined) || (price !== undefined);
        if (parseCost && (filled !== undefined) && costPriceExists) {
            let multiplyPrice = undefined;
            if (average === undefined) {
                multiplyPrice = price;
            } else {
                multiplyPrice = average;
            }
            // contract trading
            const filledTimesContractSize = Precise.stringMul (filled, contractSize);
            if (inverse) {
                cost = Precise.stringDiv (filledTimesContractSize, multiplyPrice);
            } else {
                cost = Precise.stringMul (filledTimesContractSize, multiplyPrice);
            }
        }
        // support for market orders
        const orderType = this.safeValue (order, 'type');
        const emptyPrice = (price === undefined) || Precise.stringEquals (price, '0');
        if (emptyPrice && (orderType === 'market')) {
            price = average;
        }
        // we have trades with string values at this point so we will mutate them
        for (let i = 0; i < trades.length; i++) {
            const entry = trades[i];
            entry['amount'] = this.safeNumber (entry, 'amount');
            entry['price'] = this.safeNumber (entry, 'price');
            entry['cost'] = this.safeNumber (entry, 'cost');
            const tradeFee = this.safeDict (entry, 'fee', {});
            tradeFee['cost'] = this.safeNumber (tradeFee, 'cost');
            if ('rate' in tradeFee) {
                tradeFee['rate'] = this.safeNumber (tradeFee, 'rate');
            }
            const entryFees = this.safeList (entry, 'fees', []);
            for (let j = 0; j < entryFees.length; j++) {
                entryFees[j]['cost'] = this.safeNumber (entryFees[j], 'cost');
            }
            entry['fees'] = entryFees;
            entry['fee'] = tradeFee;
        }
        let timeInForce = this.safeString (order, 'timeInForce');
        let postOnly = this.safeValue (order, 'postOnly');
        // timeInForceHandling
        if (timeInForce === undefined) {
            if (!isTriggerOrSLTpOrder && (this.safeString (order, 'type') === 'market')) {
                timeInForce = 'IOC';
            }
            // allow postOnly override
            if (postOnly) {
                timeInForce = 'PO';
            }
        } else if (postOnly === undefined) {
            // timeInForce is not undefined here
            postOnly = timeInForce === 'PO';
        }
        const timestamp = this.safeInteger (order, 'timestamp');
        const lastUpdateTimestamp = this.safeInteger (order, 'lastUpdateTimestamp');
        let datetime = this.safeString (order, 'datetime');
        if (datetime === undefined) {
            datetime = this.iso8601 (timestamp);
        }
        const triggerPrice = this.parseNumber (this.safeString2 (order, 'triggerPrice', 'stopPrice'));
        const takeProfitPrice = this.parseNumber (this.safeString (order, 'takeProfitPrice'));
        const stopLossPrice = this.parseNumber (this.safeString (order, 'stopLossPrice'));
        return this.extend (order, {
            'id': this.safeString (order, 'id'),
            'clientOrderId': this.safeString (order, 'clientOrderId'),
            'timestamp': timestamp,
            'datetime': datetime,
            'symbol': symbol,
            'type': this.safeString (order, 'type'),
            'side': side,
            'lastTradeTimestamp': lastTradeTimeTimestamp,
            'lastUpdateTimestamp': lastUpdateTimestamp,
            'price': this.parseNumber (price),
            'amount': this.parseNumber (amount),
            'cost': this.parseNumber (cost),
            'average': this.parseNumber (average),
            'filled': this.parseNumber (filled),
            'remaining': this.parseNumber (remaining),
            'timeInForce': timeInForce,
            'postOnly': postOnly,
            'trades': trades,
            'reduceOnly': this.safeValue (order, 'reduceOnly'),
            'stopPrice': triggerPrice,  // ! deprecated, use triggerPrice instead
            'triggerPrice': triggerPrice,
            'takeProfitPrice': takeProfitPrice,
            'stopLossPrice': stopLossPrice,
            'status': status,
            'fee': this.safeValue (order, 'fee'),
        });
    }

    parseOrders (orders: object, market: Market = undefined, since: Int = undefined, limit: Int = undefined, params = {}): Order[] {
        //
        // the value of orders is either a dict or a list
        //
        // dict
        //
        //     {
        //         'id1': { ... },
        //         'id2': { ... },
        //         'id3': { ... },
        //         ...
        //     }
        //
        // list
        //
        //     [
        //         { 'id': 'id1', ... },
        //         { 'id': 'id2', ... },
        //         { 'id': 'id3', ... },
        //         ...
        //     ]
        //
        let results = [];
        if (Array.isArray (orders)) {
            for (let i = 0; i < orders.length; i++) {
                const parsed = this.parseOrder (orders[i], market); // don't inline this call
                const order = this.extend (parsed, params);
                results.push (order);
            }
        } else {
            const ids = Object.keys (orders);
            for (let i = 0; i < ids.length; i++) {
                const id = ids[i];
                const idExtended = this.extend ({ 'id': id }, orders[id]);
                const parsedOrder = this.parseOrder (idExtended, market); // don't  inline these calls
                const order = this.extend (parsedOrder, params);
                results.push (order);
            }
        }
        results = this.sortBy (results, 'timestamp');
        const symbol = (market !== undefined) ? market['symbol'] : undefined;
        return this.filterBySymbolSinceLimit (results, symbol, since, limit) as Order[];
    }

    calculateFeeWithRate (symbol: string, type: string, side: string, amount: number, price: number, takerOrMaker = 'taker', feeRate: Num = undefined, params = {}) {
        if (type === 'market' && takerOrMaker === 'maker') {
            throw new ArgumentsRequired (this.id + ' calculateFee() - you have provided incompatible arguments - "market" type order can not be "maker". Change either the "type" or the "takerOrMaker" argument to calculate the fee.');
        }
        const market = this.markets[symbol];
        const feeSide = this.safeString (market, 'feeSide', 'quote');
        let useQuote = undefined;
        if (feeSide === 'get') {
            // the fee is always in the currency you get
            useQuote = side === 'sell';
        } else if (feeSide === 'give') {
            // the fee is always in the currency you give
            useQuote = side === 'buy';
        } else {
            // the fee is always in feeSide currency
            useQuote = feeSide === 'quote';
        }
        let cost = this.numberToString (amount);
        let key = undefined;
        if (useQuote) {
            const priceString = this.numberToString (price);
            cost = Precise.stringMul (cost, priceString);
            key = 'quote';
        } else {
            key = 'base';
        }
        // for derivatives, the fee is in 'settle' currency
        if (!market['spot']) {
            key = 'settle';
        }
        // even if `takerOrMaker` argument was set to 'maker', for 'market' orders we should forcefully override it to 'taker'
        if (type === 'market') {
            takerOrMaker = 'taker';
        }
        const rate = (feeRate !== undefined) ? this.numberToString (feeRate) : this.safeString (market, takerOrMaker);
        cost = Precise.stringMul (cost, rate);
        return {
            'type': takerOrMaker,
            'currency': market[key],
            'rate': this.parseNumber (rate),
            'cost': this.parseNumber (cost),
        };
    }

    calculateFee (symbol: string, type: string, side: string, amount: number, price: number, takerOrMaker = 'taker', params = {}) {
        /**
         * @method
         * @description calculates the presumptive fee that would be charged for an order
         * @param {string} symbol unified market symbol
         * @param {string} type 'market' or 'limit'
         * @param {string} side 'buy' or 'sell'
         * @param {float} amount how much you want to trade, in units of the base currency on most exchanges, or number of contracts
         * @param {float} price the price for the order to be filled at, in units of the quote currency
         * @param {string} takerOrMaker 'taker' or 'maker'
         * @param {object} params
         * @returns {object} contains the rate, the percentage multiplied to the order amount to obtain the fee amount, and cost, the total value of the fee in units of the quote currency, for the order
         */
        return this.calculateFeeWithRate (symbol, type, side, amount, price, takerOrMaker, undefined, params);
    }

    safeLiquidation (liquidation: Dict, market: Market = undefined): Liquidation {
        const contracts = this.safeString (liquidation, 'contracts');
        const contractSize = this.safeString (market, 'contractSize');
        const price = this.safeString (liquidation, 'price');
        let baseValue = this.safeString (liquidation, 'baseValue');
        let quoteValue = this.safeString (liquidation, 'quoteValue');
        if ((baseValue === undefined) && (contracts !== undefined) && (contractSize !== undefined) && (price !== undefined)) {
            baseValue = Precise.stringMul (contracts, contractSize);
        }
        if ((quoteValue === undefined) && (baseValue !== undefined) && (price !== undefined)) {
            quoteValue = Precise.stringMul (baseValue, price);
        }
        liquidation['contracts'] = this.parseNumber (contracts);
        liquidation['contractSize'] = this.parseNumber (contractSize);
        liquidation['price'] = this.parseNumber (price);
        liquidation['baseValue'] = this.parseNumber (baseValue);
        liquidation['quoteValue'] = this.parseNumber (quoteValue);
        return liquidation as Liquidation;
    }

    safeTrade (trade: Dict, market: Market = undefined): Trade {
        const amount = this.safeString (trade, 'amount');
        const price = this.safeString (trade, 'price');
        let cost = this.safeString (trade, 'cost');
        if (cost === undefined) {
            // contract trading
            const contractSize = this.safeString (market, 'contractSize');
            let multiplyPrice = price;
            if (contractSize !== undefined) {
                const inverse = this.safeBool (market, 'inverse', false);
                if (inverse) {
                    multiplyPrice = Precise.stringDiv ('1', price);
                }
                multiplyPrice = Precise.stringMul (multiplyPrice, contractSize);
            }
            cost = Precise.stringMul (multiplyPrice, amount);
        }
        const [ resultFee, resultFees ] = this.parsedFeeAndFees (trade);
        trade['fee'] = resultFee;
        trade['fees'] = resultFees;
        trade['amount'] = this.parseNumber (amount);
        trade['price'] = this.parseNumber (price);
        trade['cost'] = this.parseNumber (cost);
        return trade as Trade;
    }

    createCcxtTradeId (timestamp = undefined, side = undefined, amount = undefined, price = undefined, takerOrMaker = undefined) {
        // this approach is being used by multiple exchanges (mexc, woo, coinsbit, dydx, ...)
        let id = undefined;
        if (timestamp !== undefined) {
            id = this.numberToString (timestamp);
            if (side !== undefined) {
                id += '-' + side;
            }
            if (amount !== undefined) {
                id += '-' + this.numberToString (amount);
            }
            if (price !== undefined) {
                id += '-' + this.numberToString (price);
            }
            if (takerOrMaker !== undefined) {
                id += '-' + takerOrMaker;
            }
        }
        return id;
    }

    parsedFeeAndFees (container:any) {
        let fee = this.safeDict (container, 'fee');
        let fees = this.safeList (container, 'fees');
        const feeDefined = fee !== undefined;
        const feesDefined = fees !== undefined;
        // parsing only if at least one of them is defined
        const shouldParseFees = (feeDefined || feesDefined);
        if (shouldParseFees) {
            if (feeDefined) {
                fee = this.parseFeeNumeric (fee);
            }
            if (!feesDefined) {
                // just set it directly, no further processing needed
                fees = [ fee ];
            }
            // 'fees' were set, so reparse them
            const reducedFees = this.reduceFees ? this.reduceFeesByCurrency (fees) : fees;
            const reducedLength = reducedFees.length;
            for (let i = 0; i < reducedLength; i++) {
                reducedFees[i] = this.parseFeeNumeric (reducedFees[i]);
            }
            fees = reducedFees;
            if (reducedLength === 1) {
                fee = reducedFees[0];
            } else if (reducedLength === 0) {
                fee = undefined;
            }
        }
        // in case `fee & fees` are undefined, set `fees` as empty array
        if (fee === undefined) {
            fee = {
                'cost': undefined,
                'currency': undefined,
            };
        }
        if (fees === undefined) {
            fees = [];
        }
        return [ fee, fees ];
    }

    parseFeeNumeric (fee: any) {
        fee['cost'] = this.safeNumber (fee, 'cost'); // ensure numeric
        if ('rate' in fee) {
            fee['rate'] = this.safeNumber (fee, 'rate');
        }
        return fee;
    }

    findNearestCeiling (arr: number[], providedValue: number) {
        //  i.e. findNearestCeiling ([ 10, 30, 50],  23) returns 30
        const length = arr.length;
        for (let i = 0; i < length; i++) {
            const current = arr[i];
            if (providedValue <= current) {
                return current;
            }
        }
        return arr[length - 1];
    }

    invertFlatStringDictionary (dict) {
        const reversed = {};
        const keys = Object.keys (dict);
        for (let i = 0; i < keys.length; i++) {
            const key = keys[i];
            const value = dict[key];
            if (typeof value === 'string') {
                reversed[value] = key;
            }
        }
        return reversed;
    }

    reduceFeesByCurrency (fees) {
        //
        // this function takes a list of fee structures having the following format
        //
        //     string = true
        //
        //     [
        //         { 'currency': 'BTC', 'cost': '0.1' },
        //         { 'currency': 'BTC', 'cost': '0.2'  },
        //         { 'currency': 'BTC', 'cost': '0.2', 'rate': '0.00123' },
        //         { 'currency': 'BTC', 'cost': '0.4', 'rate': '0.00123' },
        //         { 'currency': 'BTC', 'cost': '0.5', 'rate': '0.00456' },
        //         { 'currency': 'USDT', 'cost': '12.3456' },
        //     ]
        //
        //     string = false
        //
        //     [
        //         { 'currency': 'BTC', 'cost': 0.1 },
        //         { 'currency': 'BTC', 'cost': 0.2 },
        //         { 'currency': 'BTC', 'cost': 0.2, 'rate': 0.00123 },
        //         { 'currency': 'BTC', 'cost': 0.4, 'rate': 0.00123 },
        //         { 'currency': 'BTC', 'cost': 0.5, 'rate': 0.00456 },
        //         { 'currency': 'USDT', 'cost': 12.3456 },
        //     ]
        //
        // and returns a reduced fee list, where fees are summed per currency and rate (if any)
        //
        //     string = true
        //
        //     [
        //         { 'currency': 'BTC', 'cost': '0.4'  },
        //         { 'currency': 'BTC', 'cost': '0.6', 'rate': '0.00123' },
        //         { 'currency': 'BTC', 'cost': '0.5', 'rate': '0.00456' },
        //         { 'currency': 'USDT', 'cost': '12.3456' },
        //     ]
        //
        //     string  = false
        //
        //     [
        //         { 'currency': 'BTC', 'cost': 0.3  },
        //         { 'currency': 'BTC', 'cost': 0.6, 'rate': 0.00123 },
        //         { 'currency': 'BTC', 'cost': 0.5, 'rate': 0.00456 },
        //         { 'currency': 'USDT', 'cost': 12.3456 },
        //     ]
        //
        const reduced = {};
        for (let i = 0; i < fees.length; i++) {
            const fee = fees[i];
            const code = this.safeString (fee, 'currency');
            const feeCurrencyCode = (code !== undefined) ? code : i.toString ();
            if (feeCurrencyCode !== undefined) {
                const rate = this.safeString (fee, 'rate');
                const cost = this.safeString (fee, 'cost');
                if (cost === undefined) {
                    // omit undefined cost, as it does not make sense, however, don't omit '0' costs, as they still make sense
                    continue;
                }
                if (!(feeCurrencyCode in reduced)) {
                    reduced[feeCurrencyCode] = {};
                }
                const rateKey = (rate === undefined) ? '' : rate;
                if (rateKey in reduced[feeCurrencyCode]) {
                    reduced[feeCurrencyCode][rateKey]['cost'] = Precise.stringAdd (reduced[feeCurrencyCode][rateKey]['cost'], cost);
                } else {
                    reduced[feeCurrencyCode][rateKey] = {
                        'currency': code,
                        'cost': cost,
                    };
                    if (rate !== undefined) {
                        reduced[feeCurrencyCode][rateKey]['rate'] = rate;
                    }
                }
            }
        }
        let result = [];
        const feeValues = Object.values (reduced);
        for (let i = 0; i < feeValues.length; i++) {
            const reducedFeeValues = Object.values (feeValues[i]);
            result = this.arrayConcat (result, reducedFeeValues);
        }
        return result;
    }

    preciseDiv (a: Str = undefined, b: Str = undefined): string {
        let value = Precise.stringDiv (a, b);
        if (value === '0' && a !== undefined && a !== '0' && b !== undefined && b !== '0') {
            value = Precise.stringDiv (a, b, 36); // increase precision
        }
        return value;
    }

    safeTicker (ticker: Dict, market: Market = undefined): Ticker {
        let open = this.omitZero (this.safeString (ticker, 'open'));
        let close = this.omitZero (this.safeString2 (ticker, 'close', 'last'));
        let change = this.omitZero (this.safeString (ticker, 'change'));
        let percentage = this.omitZero (this.safeString (ticker, 'percentage'));
        let average = this.omitZero (this.safeString (ticker, 'average'));
        let vwap = this.safeString (ticker, 'vwap');
        const baseVolume = this.safeString (ticker, 'baseVolume');
        const quoteVolume = this.safeString (ticker, 'quoteVolume');
        if (vwap === undefined) {
            vwap = this.preciseDiv (this.omitZero (quoteVolume), baseVolume);
        }
<<<<<<< HEAD
        if ((last !== undefined) && (close === undefined)) {
            close = last;
        } else if ((last === undefined) && (close !== undefined)) {
            last = close;
        }
        if ((last !== undefined) && (open !== undefined)) {
            if (change === undefined) {
                change = Precise.stringSub (last, open);
            }
            if (average === undefined) {
                average = this.preciseDiv (Precise.stringAdd (last, open), '2');
=======
        // calculate open
        if (change !== undefined) {
            if (close === undefined && average !== undefined) {
                close = Precise.stringAdd (average, Precise.stringDiv (change, '2'));
            }
            if (open === undefined && close !== undefined) {
                open = Precise.stringSub (close, change);
            }
        } else if (percentage !== undefined) {
            if (close === undefined && average !== undefined) {
                const openAddClose = Precise.stringMul (average, '2');
                // openAddClose = open * (1 + (100 + percentage)/100)
                const denominator = Precise.stringAdd ('2', Precise.stringDiv (percentage, '100'));
                const calcOpen = (open !== undefined) ? open : Precise.stringDiv (openAddClose, denominator);
                close = Precise.stringMul (calcOpen, Precise.stringAdd ('1', Precise.stringDiv (percentage, '100')));
            }
            if (open === undefined && close !== undefined) {
                open = Precise.stringDiv (close, Precise.stringAdd ('1', Precise.stringDiv (percentage, '100')));
            }
        }
        // change
        if (change === undefined) {
            if (close !== undefined && open !== undefined) {
                change = Precise.stringSub (close, open);
            } else if (close !== undefined && percentage !== undefined) {
                change = Precise.stringMul (Precise.stringDiv (percentage, '100'), Precise.stringDiv (close, '100'));
            } else if (open !== undefined && percentage !== undefined) {
                change = Precise.stringMul (open, Precise.stringDiv (percentage, '100'));
            }
        }
        // calculate things according to "open" (similar can be done with "close")
        if (open !== undefined) {
            // percentage (using change)
            if (percentage === undefined && change !== undefined) {
                percentage = Precise.stringMul (Precise.stringDiv (change, open), '100');
            }
            // close (using change)
            if (close === undefined && change !== undefined) {
                close = Precise.stringAdd (open, change);
            }
            // close (using average)
            if (close === undefined && average !== undefined) {
                close = Precise.stringMul (average, '2');
            }
            // average
            if (average === undefined && close !== undefined) {
                let precision = 18;
                if (market !== undefined && this.isTickPrecision ()) {
                    const marketPrecision = this.safeDict (market, 'precision');
                    const precisionPrice = this.safeString (marketPrecision, 'price');
                    if (precisionPrice !== undefined) {
                        precision = this.precisionFromString (precisionPrice);
                    }
                }
                average = Precise.stringDiv (Precise.stringAdd (open, close), '2', precision);
>>>>>>> 78677876
            }
        }
        // timestamp and symbol operations don't belong in safeTicker
        // they should be done in the derived classes
        const closeParsed = this.parseNumber (this.omitZero (close));
        return this.extend (ticker, {
            'bid': this.parseNumber (this.omitZero (this.safeString (ticker, 'bid'))),
            'bidVolume': this.safeNumber (ticker, 'bidVolume'),
            'ask': this.parseNumber (this.omitZero (this.safeString (ticker, 'ask'))),
            'askVolume': this.safeNumber (ticker, 'askVolume'),
            'high': this.parseNumber (this.omitZero (this.safeString (ticker, 'high'))),
            'low': this.parseNumber (this.omitZero (this.safeString (ticker, 'low'))),
            'open': this.parseNumber (this.omitZero (open)),
            'close': closeParsed,
            'last': closeParsed,
            'change': this.parseNumber (change),
            'percentage': this.parseNumber (percentage),
            'average': this.parseNumber (average),
            'vwap': this.parseNumber (vwap),
            'baseVolume': this.parseNumber (baseVolume),
            'quoteVolume': this.parseNumber (quoteVolume),
            'previousClose': this.safeNumber (ticker, 'previousClose'),
            'indexPrice': this.safeNumber (ticker, 'indexPrice'),
            'markPrice': this.safeNumber (ticker, 'markPrice'),
        });
    }

    async fetchBorrowRate (code: string, amount: number, params = {}): Promise<{}> {
        throw new NotSupported (this.id + ' fetchBorrowRate is deprecated, please use fetchCrossBorrowRate or fetchIsolatedBorrowRate instead');
    }

    async repayCrossMargin (code: string, amount: number, params = {}): Promise<{}> {
        throw new NotSupported (this.id + ' repayCrossMargin is not support yet');
    }

    async repayIsolatedMargin (symbol: string, code: string, amount: number, params = {}): Promise<{}> {
        throw new NotSupported (this.id + ' repayIsolatedMargin is not support yet');
    }

    async borrowCrossMargin (code: string, amount: number, params = {}): Promise<{}> {
        throw new NotSupported (this.id + ' borrowCrossMargin is not support yet');
    }

    async borrowIsolatedMargin (symbol: string, code: string, amount: number, params = {}): Promise<{}> {
        throw new NotSupported (this.id + ' borrowIsolatedMargin is not support yet');
    }

    async borrowMargin (code: string, amount: number, symbol: Str = undefined, params = {}): Promise<{}> {
        throw new NotSupported (this.id + ' borrowMargin is deprecated, please use borrowCrossMargin or borrowIsolatedMargin instead');
    }

    async repayMargin (code: string, amount: number, symbol: Str = undefined, params = {}): Promise<{}> {
        throw new NotSupported (this.id + ' repayMargin is deprecated, please use repayCrossMargin or repayIsolatedMargin instead');
    }

    async fetchOHLCV (symbol: string, timeframe = '1m', since: Int = undefined, limit: Int = undefined, params = {}): Promise<OHLCV[]> {
        let message = '';
        if (this.has['fetchTrades']) {
            message = '. If you want to build OHLCV candles from trade executions data, visit https://github.com/ccxt/ccxt/tree/master/examples/ and see "build-ohlcv-bars" file';
        }
        throw new NotSupported (this.id + ' fetchOHLCV() is not supported yet' + message);
    }

    async fetchOHLCVWs (symbol: string, timeframe = '1m', since: Int = undefined, limit: Int = undefined, params = {}): Promise<OHLCV[]> {
        let message = '';
        if (this.has['fetchTradesWs']) {
            message = '. If you want to build OHLCV candles from trade executions data, visit https://github.com/ccxt/ccxt/tree/master/examples/ and see "build-ohlcv-bars" file';
        }
        throw new NotSupported (this.id + ' fetchOHLCVWs() is not supported yet. Try using fetchOHLCV instead.' + message);
    }

    async watchOHLCV (symbol: string, timeframe = '1m', since: Int = undefined, limit: Int = undefined, params = {}): Promise<OHLCV[]> {
        throw new NotSupported (this.id + ' watchOHLCV() is not supported yet');
    }

    convertTradingViewToOHLCV (ohlcvs: number[][], timestamp = 't', open = 'o', high = 'h', low = 'l', close = 'c', volume = 'v', ms = false) {
        const result = [];
        const timestamps = this.safeList (ohlcvs, timestamp, []);
        const opens = this.safeList (ohlcvs, open, []);
        const highs = this.safeList (ohlcvs, high, []);
        const lows = this.safeList (ohlcvs, low, []);
        const closes = this.safeList (ohlcvs, close, []);
        const volumes = this.safeList (ohlcvs, volume, []);
        for (let i = 0; i < timestamps.length; i++) {
            result.push ([
                ms ? this.safeInteger (timestamps, i) : this.safeTimestamp (timestamps, i),
                this.safeValue (opens, i),
                this.safeValue (highs, i),
                this.safeValue (lows, i),
                this.safeValue (closes, i),
                this.safeValue (volumes, i),
            ]);
        }
        return result;
    }

    convertOHLCVToTradingView (ohlcvs: number[][], timestamp = 't', open = 'o', high = 'h', low = 'l', close = 'c', volume = 'v', ms = false) {
        const result = {};
        result[timestamp] = [];
        result[open] = [];
        result[high] = [];
        result[low] = [];
        result[close] = [];
        result[volume] = [];
        for (let i = 0; i < ohlcvs.length; i++) {
            const ts = ms ? ohlcvs[i][0] : this.parseToInt (ohlcvs[i][0] / 1000);
            const resultTimestamp = result[timestamp];
            resultTimestamp.push (ts);
            const resultOpen = result[open];
            resultOpen.push (ohlcvs[i][1]);
            const resultHigh = result[high];
            resultHigh.push (ohlcvs[i][2]);
            const resultLow = result[low];
            resultLow.push (ohlcvs[i][3]);
            const resultClose = result[close];
            resultClose.push (ohlcvs[i][4]);
            const resultVolume = result[volume];
            resultVolume.push (ohlcvs[i][5]);
        }
        return result;
    }

    async fetchWebEndpoint (method, endpointMethod, returnAsJson, startRegex = undefined, endRegex = undefined) {
        let errorMessage = '';
        const options = this.safeValue (this.options, method, {});
        const muteOnFailure = this.safeBool (options, 'webApiMuteFailure', true);
        try {
            // if it was not explicitly disabled, then don't fetch
            if (this.safeBool (options, 'webApiEnable', true) !== true) {
                return undefined;
            }
            const maxRetries = this.safeValue (options, 'webApiRetries', 10);
            let response = undefined;
            let retry = 0;
            let shouldBreak = false;
            while (retry < maxRetries) {
                try {
                    response = await this[endpointMethod] ({});
                    shouldBreak = true;
                    break;
                } catch (e) {
                    retry = retry + 1;
                    if (retry === maxRetries) {
                        throw e;
                    }
                }
                if (shouldBreak) {
                    break; // this is needed because of GO
                }
            }
            let content = response;
            if (startRegex !== undefined) {
                const splitted_by_start = content.split (startRegex);
                content = splitted_by_start[1]; // we need second part after start
            }
            if (endRegex !== undefined) {
                const splitted_by_end = content.split (endRegex);
                content = splitted_by_end[0]; // we need first part after start
            }
            if (returnAsJson && (typeof content === 'string')) {
                const jsoned = this.parseJson (content.trim ()); // content should be trimmed before json parsing
                if (jsoned) {
                    return jsoned; // if parsing was not successfull, exception should be thrown
                } else {
                    throw new BadResponse ('could not parse the response into json');
                }
            } else {
                return content;
            }
        } catch (e) {
            errorMessage = this.id + ' ' + method + '() failed to fetch correct data from website. Probably webpage markup has been changed, breaking the page custom parser.';
        }
        if (muteOnFailure) {
            return undefined;
        } else {
            throw new BadResponse (errorMessage);
        }
    }

    marketIds (symbols: Strings = undefined) {
        if (symbols === undefined) {
            return symbols;
        }
        const result = [];
        for (let i = 0; i < symbols.length; i++) {
            result.push (this.marketId (symbols[i]));
        }
        return result;
    }

    currencyIds (codes: Strings = undefined) {
        if (codes === undefined) {
            return codes;
        }
        const result = [];
        for (let i = 0; i < codes.length; i++) {
            result.push (this.currencyId (codes[i]));
        }
        return result;
    }

    marketsForSymbols (symbols: Strings = undefined) {
        if (symbols === undefined) {
            return symbols;
        }
        const result = [];
        for (let i = 0; i < symbols.length; i++) {
            result.push (this.market (symbols[i]));
        }
        return result;
    }

    marketSymbols (symbols: Strings = undefined, type: Str = undefined, allowEmpty = true, sameTypeOnly = false, sameSubTypeOnly = false) {
        if (symbols === undefined) {
            if (!allowEmpty) {
                throw new ArgumentsRequired (this.id + ' empty list of symbols is not supported');
            }
            return symbols;
        }
        const symbolsLength = symbols.length;
        if (symbolsLength === 0) {
            if (!allowEmpty) {
                throw new ArgumentsRequired (this.id + ' empty list of symbols is not supported');
            }
            return symbols;
        }
        const result = [];
        let marketType = undefined;
        let isLinearSubType = undefined;
        for (let i = 0; i < symbols.length; i++) {
            const market = this.market (symbols[i]);
            if (sameTypeOnly && (marketType !== undefined)) {
                if (market['type'] !== marketType) {
                    throw new BadRequest (this.id + ' symbols must be of the same type, either ' + marketType + ' or ' + market['type'] + '.');
                }
            }
            if (sameSubTypeOnly && (isLinearSubType !== undefined)) {
                if (market['linear'] !== isLinearSubType) {
                    throw new BadRequest (this.id + ' symbols must be of the same subType, either linear or inverse.');
                }
            }
            if (type !== undefined && market['type'] !== type) {
                throw new BadRequest (this.id + ' symbols must be of the same type ' + type + '. If the type is incorrect you can change it in options or the params of the request');
            }
            marketType = market['type'];
            if (!market['spot']) {
                isLinearSubType = market['linear'];
            }
            const symbol = this.safeString (market, 'symbol', symbols[i]);
            result.push (symbol);
        }
        return result;
    }

    marketCodes (codes: Strings = undefined) {
        if (codes === undefined) {
            return codes;
        }
        const result = [];
        for (let i = 0; i < codes.length; i++) {
            result.push (this.commonCurrencyCode (codes[i]));
        }
        return result;
    }

    parseBidsAsks (bidasks, priceKey: IndexType = 0, amountKey: IndexType = 1, countOrIdKey: IndexType = 2) {
        bidasks = this.toArray (bidasks);
        const result = [];
        for (let i = 0; i < bidasks.length; i++) {
            result.push (this.parseBidAsk (bidasks[i], priceKey, amountKey, countOrIdKey));
        }
        return result;
    }

    async fetchL2OrderBook (symbol: string, limit: Int = undefined, params = {}) {
        const orderbook = await this.fetchOrderBook (symbol, limit, params);
        return this.extend (orderbook, {
            'asks': this.sortBy (this.aggregate (orderbook['asks']), 0),
            'bids': this.sortBy (this.aggregate (orderbook['bids']), 0, true),
        });
    }

    filterBySymbol (objects, symbol: Str = undefined) {
        if (symbol === undefined) {
            return objects;
        }
        const result = [];
        for (let i = 0; i < objects.length; i++) {
            const objectSymbol = this.safeString (objects[i], 'symbol');
            if (objectSymbol === symbol) {
                result.push (objects[i]);
            }
        }
        return result;
    }

    parseOHLCV (ohlcv, market: Market = undefined) : OHLCV {
        if (Array.isArray (ohlcv)) {
            return [
                this.safeInteger (ohlcv, 0), // timestamp
                this.safeNumber (ohlcv, 1), // open
                this.safeNumber (ohlcv, 2), // high
                this.safeNumber (ohlcv, 3), // low
                this.safeNumber (ohlcv, 4), // close
                this.safeNumber (ohlcv, 5), // volume
            ];
        }
        return ohlcv;
    }

    networkCodeToId (networkCode: string, currencyCode: Str = undefined): string {
        /**
         * @ignore
         * @method
         * @name exchange#networkCodeToId
         * @description tries to convert the provided networkCode (which is expected to be an unified network code) to a network id. In order to achieve this, derived class needs to have 'options->networks' defined.
         * @param {string} networkCode unified network code
         * @param {string} currencyCode unified currency code, but this argument is not required by default, unless there is an exchange (like huobi) that needs an override of the method to be able to pass currencyCode argument additionally
         * @returns {string|undefined} exchange-specific network id
         */
        if (networkCode === undefined) {
            return undefined;
        }
        const networkIdsByCodes = this.safeValue (this.options, 'networks', {});
        let networkId = this.safeString (networkIdsByCodes, networkCode);
        // for example, if 'ETH' is passed for networkCode, but 'ETH' key not defined in `options->networks` object
        if (networkId === undefined) {
            if (currencyCode === undefined) {
                const currencies = Object.values (this.currencies);
                for (let i = 0; i < currencies.length; i++) {
                    const currency = currencies[i];
                    const networks = this.safeDict (currency, 'networks');
                    const network = this.safeDict (networks, networkCode);
                    networkId = this.safeString (network, 'id');
                    if (networkId !== undefined) {
                        break;
                    }
                }
            } else {
                // if currencyCode was provided, then we try to find if that currencyCode has a replacement (i.e. ERC20 for ETH) or is in the currency
                const defaultNetworkCodeReplacements = this.safeValue (this.options, 'defaultNetworkCodeReplacements', {});
                if (currencyCode in defaultNetworkCodeReplacements) {
                    // if there is a replacement for the passed networkCode, then we use it to find network-id in `options->networks` object
                    const replacementObject = defaultNetworkCodeReplacements[currencyCode]; // i.e. { 'ERC20': 'ETH' }
                    const keys = Object.keys (replacementObject);
                    for (let i = 0; i < keys.length; i++) {
                        const key = keys[i];
                        const value = replacementObject[key];
                        // if value matches to provided unified networkCode, then we use it's key to find network-id in `options->networks` object
                        if (value === networkCode) {
                            networkId = this.safeString (networkIdsByCodes, key);
                            break;
                        }
                    }
                } else {
                    // serach for network inside currency
                    const currency = this.safeDict (this.currencies, currencyCode);
                    const networks = this.safeDict (currency, 'networks');
                    const network = this.safeDict (networks, networkCode);
                    networkId = this.safeString (network, 'id');
                }
            }
            // if it wasn't found, we just set the provided value to network-id
            if (networkId === undefined) {
                networkId = networkCode;
            }
        }
        return networkId;
    }

    networkIdToCode (networkId: Str = undefined, currencyCode: Str = undefined): string {
        /**
         * @ignore
         * @method
         * @name exchange#networkIdToCode
         * @description tries to convert the provided exchange-specific networkId to an unified network Code. In order to achieve this, derived class needs to have "options['networksById']" defined.
         * @param {string} networkId exchange specific network id/title, like: TRON, Trc-20, usdt-erc20, etc
         * @param {string|undefined} currencyCode unified currency code, but this argument is not required by default, unless there is an exchange (like huobi) that needs an override of the method to be able to pass currencyCode argument additionally
         * @returns {string|undefined} unified network code
         */
        if (networkId === undefined) {
            return undefined;
        }
        const networkCodesByIds = this.safeDict (this.options, 'networksById', {});
        let networkCode = this.safeString (networkCodesByIds, networkId, networkId);
        // replace mainnet network-codes (i.e. ERC20->ETH)
        if (currencyCode !== undefined) {
            const defaultNetworkCodeReplacements = this.safeDict (this.options, 'defaultNetworkCodeReplacements', {});
            if (currencyCode in defaultNetworkCodeReplacements) {
                const replacementObject = this.safeDict (defaultNetworkCodeReplacements, currencyCode, {});
                networkCode = this.safeString (replacementObject, networkCode, networkCode);
            }
        }
        return networkCode;
    }

    handleNetworkCodeAndParams (params) {
        const networkCodeInParams = this.safeString2 (params, 'networkCode', 'network');
        if (networkCodeInParams !== undefined) {
            params = this.omit (params, [ 'networkCode', 'network' ]);
        }
        // if it was not defined by user, we should not set it from 'defaultNetworks', because handleNetworkCodeAndParams is for only request-side and thus we do not fill it with anything. We can only use 'defaultNetworks' after parsing response-side
        return [ networkCodeInParams, params ];
    }

    defaultNetworkCode (currencyCode: string) {
        let defaultNetworkCode = undefined;
        const defaultNetworks = this.safeDict (this.options, 'defaultNetworks', {});
        if (currencyCode in defaultNetworks) {
            // if currency had set its network in "defaultNetworks", use it
            defaultNetworkCode = defaultNetworks[currencyCode];
        } else {
            // otherwise, try to use the global-scope 'defaultNetwork' value (even if that network is not supported by currency, it doesn't make any problem, this will be just used "at first" if currency supports this network at all)
            const defaultNetwork = this.safeString (this.options, 'defaultNetwork');
            if (defaultNetwork !== undefined) {
                defaultNetworkCode = defaultNetwork;
            }
        }
        return defaultNetworkCode;
    }

    selectNetworkCodeFromUnifiedNetworks (currencyCode, networkCode, indexedNetworkEntries) {
        return this.selectNetworkKeyFromNetworks (currencyCode, networkCode, indexedNetworkEntries, true);
    }

    selectNetworkIdFromRawNetworks (currencyCode, networkCode, indexedNetworkEntries) {
        return this.selectNetworkKeyFromNetworks (currencyCode, networkCode, indexedNetworkEntries, false);
    }

    selectNetworkKeyFromNetworks (currencyCode, networkCode, indexedNetworkEntries, isIndexedByUnifiedNetworkCode = false) {
        // this method is used against raw & unparse network entries, which are just indexed by network id
        let chosenNetworkId = undefined;
        const availableNetworkIds = Object.keys (indexedNetworkEntries);
        const responseNetworksLength = availableNetworkIds.length;
        if (networkCode !== undefined) {
            if (responseNetworksLength === 0) {
                throw new NotSupported (this.id + ' - ' + networkCode + ' network did not return any result for ' + currencyCode);
            } else {
                // if networkCode was provided by user, we should check it after response, as the referenced exchange doesn't support network-code during request
                const networkIdOrCode = isIndexedByUnifiedNetworkCode ? networkCode : this.networkCodeToId (networkCode, currencyCode);
                if (networkIdOrCode in indexedNetworkEntries) {
                    chosenNetworkId = networkIdOrCode;
                } else {
                    throw new NotSupported (this.id + ' - ' + networkIdOrCode + ' network was not found for ' + currencyCode + ', use one of ' + availableNetworkIds.join (', '));
                }
            }
        } else {
            if (responseNetworksLength === 0) {
                throw new NotSupported (this.id + ' - no networks were returned for ' + currencyCode);
            } else {
                // if networkCode was not provided by user, then we try to use the default network (if it was defined in "defaultNetworks"), otherwise, we just return the first network entry
                const defaultNetworkCode = this.defaultNetworkCode (currencyCode);
                const defaultNetworkId = isIndexedByUnifiedNetworkCode ? defaultNetworkCode : this.networkCodeToId (defaultNetworkCode, currencyCode);
                if (defaultNetworkId in indexedNetworkEntries) {
                    return defaultNetworkId;
                }
                throw new NotSupported (this.id + ' - can not determine the default network, please pass param["network"] one from : ' + availableNetworkIds.join (', '));
            }
        }
        return chosenNetworkId;
    }

    safeNumber2 (dictionary: object, key1: IndexType, key2: IndexType, d = undefined) {
        const value = this.safeString2 (dictionary, key1, key2);
        return this.parseNumber (value, d);
    }

    parseOrderBook (orderbook: object, symbol: string, timestamp: Int = undefined, bidsKey = 'bids', asksKey = 'asks', priceKey: IndexType = 0, amountKey: IndexType = 1, countOrIdKey: IndexType = 2): OrderBook {
        const bids = this.parseBidsAsks (this.safeValue (orderbook, bidsKey, []), priceKey, amountKey, countOrIdKey);
        const asks = this.parseBidsAsks (this.safeValue (orderbook, asksKey, []), priceKey, amountKey, countOrIdKey);
        return {
            'symbol': symbol,
            'bids': this.sortBy (bids, 0, true),
            'asks': this.sortBy (asks, 0),
            'timestamp': timestamp,
            'datetime': this.iso8601 (timestamp),
            'nonce': undefined,
        } as any;
    }

    parseOHLCVs (ohlcvs: object[], market: any = undefined, timeframe: string = '1m', since: Int = undefined, limit: Int = undefined, tail: Bool = false): OHLCV[] {
        const results = [];
        for (let i = 0; i < ohlcvs.length; i++) {
            results.push (this.parseOHLCV (ohlcvs[i], market));
        }
        const sorted = this.sortBy (results, 0);
        return this.filterBySinceLimit (sorted, since, limit, 0, tail) as any;
    }

    parseLeverageTiers (response: any, symbols: string[] = undefined, marketIdKey = undefined): LeverageTiers {
        // marketIdKey should only be undefined when response is a dictionary.
        symbols = this.marketSymbols (symbols);
        const tiers = {};
        let symbolsLength = 0;
        if (symbols !== undefined) {
            symbolsLength = symbols.length;
        }
        const noSymbols = (symbols === undefined) || (symbolsLength === 0);
        if (Array.isArray (response)) {
            for (let i = 0; i < response.length; i++) {
                const item = response[i];
                const id = this.safeString (item, marketIdKey);
                const market = this.safeMarket (id, undefined, undefined, 'swap');
                const symbol = market['symbol'];
                const contract = this.safeBool (market, 'contract', false);
                if (contract && (noSymbols || this.inArray (symbol, symbols))) {
                    tiers[symbol] = this.parseMarketLeverageTiers (item, market);
                }
            }
        } else {
            const keys = Object.keys (response);
            for (let i = 0; i < keys.length; i++) {
                const marketId = keys[i];
                const item = response[marketId];
                const market = this.safeMarket (marketId, undefined, undefined, 'swap');
                const symbol = market['symbol'];
                const contract = this.safeBool (market, 'contract', false);
                if (contract && (noSymbols || this.inArray (symbol, symbols))) {
                    tiers[symbol] = this.parseMarketLeverageTiers (item, market);
                }
            }
        }
        return tiers;
    }

    async loadTradingLimits (symbols: Strings = undefined, reload = false, params = {}) {
        if (this.has['fetchTradingLimits']) {
            if (reload || !('limitsLoaded' in this.options)) {
                const response = await this.fetchTradingLimits (symbols);
                for (let i = 0; i < symbols.length; i++) {
                    const symbol = symbols[i];
                    this.markets[symbol] = this.deepExtend (this.markets[symbol], response[symbol]);
                }
                this.options['limitsLoaded'] = this.milliseconds ();
            }
        }
        return this.markets;
    }

    safePosition (position: Dict): Position {
        // simplified version of: /pull/12765/
        const unrealizedPnlString = this.safeString (position, 'unrealisedPnl');
        const initialMarginString = this.safeString (position, 'initialMargin');
        //
        // PERCENTAGE
        //
        const percentage = this.safeValue (position, 'percentage');
        if ((percentage === undefined) && (unrealizedPnlString !== undefined) && (initialMarginString !== undefined)) {
            // as it was done in all implementations ( aax, btcex, bybit, deribit, ftx, gate, kucoinfutures, phemex )
            const percentageString = Precise.stringMul (Precise.stringDiv (unrealizedPnlString, initialMarginString, 4), '100');
            position['percentage'] = this.parseNumber (percentageString);
        }
        // if contractSize is undefined get from market
        let contractSize = this.safeNumber (position, 'contractSize');
        const symbol = this.safeString (position, 'symbol');
        let market = undefined;
        if (symbol !== undefined) {
            market = this.safeValue (this.markets, symbol);
        }
        if (contractSize === undefined && market !== undefined) {
            contractSize = this.safeNumber (market, 'contractSize');
            position['contractSize'] = contractSize;
        }
        return position as Position;
    }

    parsePositions (positions: any[], symbols: string[] = undefined, params = {}): Position[] {
        symbols = this.marketSymbols (symbols);
        positions = this.toArray (positions);
        const result = [];
        for (let i = 0; i < positions.length; i++) {
            const position = this.extend (this.parsePosition (positions[i], undefined), params);
            result.push (position);
        }
        return this.filterByArrayPositions (result, 'symbol', symbols, false);
    }

    parseAccounts (accounts: any[], params = {}): Account[] {
        accounts = this.toArray (accounts);
        const result = [];
        for (let i = 0; i < accounts.length; i++) {
            const account = this.extend (this.parseAccount (accounts[i]), params);
            result.push (account);
        }
        return result;
    }

    parseTrades (trades: any[], market: Market = undefined, since: Int = undefined, limit: Int = undefined, params = {}): Trade[] {
        trades = this.toArray (trades);
        let result = [];
        for (let i = 0; i < trades.length; i++) {
            const trade = this.extend (this.parseTrade (trades[i], market), params);
            result.push (trade);
        }
        result = this.sortBy2 (result, 'timestamp', 'id');
        const symbol = (market !== undefined) ? market['symbol'] : undefined;
        return this.filterBySymbolSinceLimit (result, symbol, since, limit) as Trade[];
    }

    parseTransactions (transactions: any[], currency: Currency = undefined, since: Int = undefined, limit: Int = undefined, params = {}): Transaction[] {
        transactions = this.toArray (transactions);
        let result = [];
        for (let i = 0; i < transactions.length; i++) {
            const transaction = this.extend (this.parseTransaction (transactions[i], currency), params);
            result.push (transaction);
        }
        result = this.sortBy (result, 'timestamp');
        const code = (currency !== undefined) ? currency['code'] : undefined;
        return this.filterByCurrencySinceLimit (result, code, since, limit);
    }

    parseTransfers (transfers: any[], currency: Currency = undefined, since: Int = undefined, limit: Int = undefined, params = {}): TransferEntry[] {
        transfers = this.toArray (transfers);
        let result = [];
        for (let i = 0; i < transfers.length; i++) {
            const transfer = this.extend (this.parseTransfer (transfers[i], currency), params);
            result.push (transfer);
        }
        result = this.sortBy (result, 'timestamp');
        const code = (currency !== undefined) ? currency['code'] : undefined;
        return this.filterByCurrencySinceLimit (result, code, since, limit);
    }

    parseLedger (data, currency: Currency = undefined, since: Int = undefined, limit: Int = undefined, params = {}): LedgerEntry[] {
        let result = [];
        const arrayData = this.toArray (data);
        for (let i = 0; i < arrayData.length; i++) {
            const itemOrItems = this.parseLedgerEntry (arrayData[i], currency);
            if (Array.isArray (itemOrItems)) {
                for (let j = 0; j < itemOrItems.length; j++) {
                    result.push (this.extend (itemOrItems[j], params));
                }
            } else {
                result.push (this.extend (itemOrItems, params));
            }
        }
        result = this.sortBy (result, 'timestamp');
        const code = (currency !== undefined) ? currency['code'] : undefined;
        return this.filterByCurrencySinceLimit (result, code, since, limit);
    }

    nonce () {
        return this.seconds ();
    }

    setHeaders (headers) {
        return headers;
    }

    currencyId (code: string): string {
        let currency = this.safeDict (this.currencies, code);
        if (currency === undefined) {
            currency = this.safeCurrency (code);
        }
        if (currency !== undefined) {
            return currency['id'];
        }
        return code;
    }

    marketId (symbol: string): string {
        const market = this.market (symbol);
        if (market !== undefined) {
            return market['id'];
        }
        return symbol;
    }

    symbol (symbol: string): string {
        const market = this.market (symbol);
        return this.safeString (market, 'symbol', symbol);
    }

    handleParamString (params: object, paramName: string, defaultValue: Str = undefined): [string, object] {
        const value = this.safeString (params, paramName, defaultValue);
        if (value !== undefined) {
            params = this.omit (params, paramName);
        }
        return [ value, params ];
    }

    handleParamString2 (params: object, paramName1: string, paramName2: string, defaultValue: Str = undefined): [string, object] {
        const value = this.safeString2 (params, paramName1, paramName2, defaultValue);
        if (value !== undefined) {
            params = this.omit (params, [ paramName1, paramName2 ]);
        }
        return [ value, params ];
    }

    handleParamInteger (params: object, paramName: string, defaultValue: Int = undefined): [Int, object] {
        const value = this.safeInteger (params, paramName, defaultValue);
        if (value !== undefined) {
            params = this.omit (params, paramName);
        }
        return [ value, params ];
    }

    handleParamInteger2 (params: object, paramName1: string, paramName2: string, defaultValue: Int = undefined): [Int, object] {
        const value = this.safeInteger2 (params, paramName1, paramName2, defaultValue);
        if (value !== undefined) {
            params = this.omit (params, [ paramName1, paramName2 ]);
        }
        return [ value, params ];
    }

    handleParamBool (params: object, paramName: string, defaultValue: Bool = undefined): [Bool, object] {
        const value = this.safeBool (params, paramName, defaultValue);
        if (value !== undefined) {
            params = this.omit (params, paramName);
        }
        return [ value, params ];
    }

    handleParamBool2 (params: object, paramName1: string, paramName2: string, defaultValue: Bool = undefined): [Bool, object] {
        const value = this.safeBool2 (params, paramName1, paramName2, defaultValue);
        if (value !== undefined) {
            params = this.omit (params, [ paramName1, paramName2 ]);
        }
        return [ value, params ];
    }

    /**
     * @param {object} params - extra parameters
     * @param {object} request - existing dictionary of request
     * @param {string} exchangeSpecificKey - the key for chain id to be set in request
     * @param {object} currencyCode - (optional) existing dictionary of request
     * @param {boolean} isRequired - (optional) whether that param is required to be present
     * @returns {object[]} - returns [request, params] where request is the modified request object and params is the modified params object
     */
    handleRequestNetwork (params: Dict, request: Dict, exchangeSpecificKey: string, currencyCode:Str = undefined, isRequired: boolean = false) {
        let networkCode = undefined;
        [ networkCode, params ] = this.handleNetworkCodeAndParams (params);
        if (networkCode !== undefined) {
            request[exchangeSpecificKey] = this.networkCodeToId (networkCode, currencyCode);
        } else if (isRequired) {
            throw new ArgumentsRequired (this.id + ' - "network" param is required for this request');
        }
        return [ request, params ];
    }

    resolvePath (path, params) {
        return [
            this.implodeParams (path, params),
            this.omit (params, this.extractParams (path)),
        ];
    }

    getListFromObjectValues (objects, key: IndexType) {
        let newArray = objects;
        if (!Array.isArray (objects)) {
            newArray = this.toArray (objects);
        }
        const results = [];
        for (let i = 0; i < newArray.length; i++) {
            results.push (newArray[i][key]);
        }
        return results;
    }

    getSymbolsForMarketType (marketType: Str = undefined, subType: Str = undefined, symbolWithActiveStatus: boolean = true, symbolWithUnknownStatus: boolean = true) {
        let filteredMarkets = this.markets;
        if (marketType !== undefined) {
            filteredMarkets = this.filterBy (filteredMarkets, 'type', marketType);
        }
        if (subType !== undefined) {
            this.checkRequiredArgument ('getSymbolsForMarketType', subType, 'subType', [ 'linear', 'inverse', 'quanto' ]);
            filteredMarkets = this.filterBy (filteredMarkets, 'subType', subType);
        }
        const activeStatuses = [];
        if (symbolWithActiveStatus) {
            activeStatuses.push (true);
        }
        if (symbolWithUnknownStatus) {
            activeStatuses.push (undefined);
        }
        filteredMarkets = this.filterByArray (filteredMarkets, 'active', activeStatuses, false);
        return this.getListFromObjectValues (filteredMarkets, 'symbol');
    }

    filterByArray (objects, key: IndexType, values = undefined, indexed = true) {
        objects = this.toArray (objects);
        // return all of them if no values were passed
        if (values === undefined || !values) {
            // return indexed ? this.indexBy (objects, key) : objects;
            if (indexed) {
                return this.indexBy (objects, key);
            } else {
                return objects;
            }
        }
        const results = [];
        for (let i = 0; i < objects.length; i++) {
            if (this.inArray (objects[i][key], values)) {
                results.push (objects[i]);
            }
        }
        // return indexed ? this.indexBy (results, key) : results;
        if (indexed) {
            return this.indexBy (results, key);
        }
        return results;
    }

    async fetch2 (path, api: any = 'public', method = 'GET', params = {}, headers: any = undefined, body: any = undefined, config = {}) {
        if (this.enableRateLimit) {
            const cost = this.calculateRateLimiterCost (api, method, path, params, config);
            await this.throttle (cost);
        }
        let retries = undefined;
        [ retries, params ] = this.handleOptionAndParams (params, path, 'maxRetriesOnFailure', 0);
        let retryDelay = undefined;
        [ retryDelay, params ] = this.handleOptionAndParams (params, path, 'maxRetriesOnFailureDelay', 0);
        this.lastRestRequestTimestamp = this.milliseconds ();
        const request = this.sign (path, api, method, params, headers, body);
        this.last_request_headers = request['headers'];
        this.last_request_body = request['body'];
        this.last_request_url = request['url'];
        for (let i = 0; i < retries + 1; i++) {
            try {
                return await this.fetch (request['url'], request['method'], request['headers'], request['body']);
            } catch (e) {
                if (e instanceof OperationFailed) {
                    if (i < retries) {
                        if (this.verbose) {
                            this.log ('Request failed with the error: ' + e.toString () + ', retrying ' + (i + 1).toString () + ' of ' + retries.toString () + '...');
                        }
                        if ((retryDelay !== undefined) && (retryDelay !== 0)) {
                            await this.sleep (retryDelay);
                        }
                    } else {
                        throw e;
                    }
                } else {
                    throw e;
                }
            }
        }
        return undefined; // this line is never reached, but exists for c# value return requirement
    }

    async request (path, api: any = 'public', method = 'GET', params = {}, headers: any = undefined, body: any = undefined, config = {}) {
        return await this.fetch2 (path, api, method, params, headers, body, config);
    }

    async loadAccounts (reload = false, params = {}) {
        if (reload) {
            this.accounts = await this.fetchAccounts (params);
        } else {
            if (this.accounts) {
                return this.accounts;
            } else {
                this.accounts = await this.fetchAccounts (params);
            }
        }
        this.accountsById = this.indexBy (this.accounts, 'id') as any;
        return this.accounts;
    }

    buildOHLCVC (trades: Trade[], timeframe: string = '1m', since: number = 0, limit: number = 2147483647): OHLCVC[] {
        // given a sorted arrays of trades (recent last) and a timeframe builds an array of OHLCV candles
        // note, default limit value (2147483647) is max int32 value
        const ms = this.parseTimeframe (timeframe) * 1000;
        const ohlcvs = [];
        const i_timestamp = 0;
        // const open = 1;
        const i_high = 2;
        const i_low = 3;
        const i_close = 4;
        const i_volume = 5;
        const i_count = 6;
        const tradesLength = trades.length;
        const oldest = Math.min (tradesLength, limit);
        for (let i = 0; i < oldest; i++) {
            const trade = trades[i];
            const ts = trade['timestamp'];
            if (ts < since) {
                continue;
            }
            const openingTime = Math.floor (ts / ms) * ms; // shift to the edge of m/h/d (but not M)
            if (openingTime < since) { // we don't need bars, that have opening time earlier than requested
                continue;
            }
            const ohlcv_length = ohlcvs.length;
            const candle = ohlcv_length - 1;
            if ((candle === -1) || (openingTime >= this.sum (ohlcvs[candle][i_timestamp], ms))) {
                // moved to a new timeframe -> create a new candle from opening trade
                ohlcvs.push ([
                    openingTime, // timestamp
                    trade['price'], // O
                    trade['price'], // H
                    trade['price'], // L
                    trade['price'], // C
                    trade['amount'], // V
                    1, // count
                ]);
            } else {
                // still processing the same timeframe -> update opening trade
                ohlcvs[candle][i_high] = Math.max (ohlcvs[candle][i_high], trade['price']);
                ohlcvs[candle][i_low] = Math.min (ohlcvs[candle][i_low], trade['price']);
                ohlcvs[candle][i_close] = trade['price'];
                ohlcvs[candle][i_volume] = this.sum (ohlcvs[candle][i_volume], trade['amount']);
                ohlcvs[candle][i_count] = this.sum (ohlcvs[candle][i_count], 1);
            }
        }
        return ohlcvs;
    }

    parseTradingViewOHLCV (ohlcvs, market = undefined, timeframe = '1m', since: Int = undefined, limit: Int = undefined) {
        const result = this.convertTradingViewToOHLCV (ohlcvs);
        return this.parseOHLCVs (result, market, timeframe, since, limit);
    }

    async editLimitBuyOrder (id: string, symbol: string, amount: number, price: Num = undefined, params = {}) {
        return await this.editLimitOrder (id, symbol, 'buy', amount, price, params);
    }

    async editLimitSellOrder (id: string, symbol: string, amount: number, price: Num = undefined, params = {}) {
        return await this.editLimitOrder (id, symbol, 'sell', amount, price, params);
    }

    async editLimitOrder (id: string, symbol: string, side: OrderSide, amount: number, price: Num = undefined, params = {}) {
        return await this.editOrder (id, symbol, 'limit', side, amount, price, params);
    }

    async editOrder (id: string, symbol: string, type: OrderType, side: OrderSide, amount: Num = undefined, price: Num = undefined, params = {}): Promise<Order> {
        await this.cancelOrder (id, symbol);
        return await this.createOrder (symbol, type, side, amount, price, params);
    }

    async editOrderWs (id: string, symbol: string, type: OrderType, side: OrderSide, amount: Num = undefined, price: Num = undefined, params = {}): Promise<Order> {
        await this.cancelOrderWs (id, symbol);
        return await this.createOrderWs (symbol, type, side, amount, price, params);
    }

    async fetchPosition (symbol: string, params = {}): Promise<Position> {
        throw new NotSupported (this.id + ' fetchPosition() is not supported yet');
    }

    async fetchPositionWs (symbol: string, params = {}): Promise<Position[]> {
        throw new NotSupported (this.id + ' fetchPositionWs() is not supported yet');
    }

    async watchPosition (symbol: Str = undefined, params = {}): Promise<Position> {
        throw new NotSupported (this.id + ' watchPosition() is not supported yet');
    }

    async watchPositions (symbols: Strings = undefined, since: Int = undefined, limit: Int = undefined, params = {}): Promise<Position[]> {
        throw new NotSupported (this.id + ' watchPositions() is not supported yet');
    }

    async watchPositionForSymbols (symbols: Strings = undefined, since: Int = undefined, limit: Int = undefined, params = {}): Promise<Position[]> {
        return await this.watchPositions (symbols, since, limit, params);
    }

    async fetchPositionsForSymbol (symbol: string, params = {}): Promise<Position[]> {
        /**
         * @method
         * @name exchange#fetchPositionsForSymbol
         * @description fetches all open positions for specific symbol, unlike fetchPositions (which is designed to work with multiple symbols) so this method might be preffered for one-market position, because of less rate-limit consumption and speed
         * @param {string} symbol unified market symbol
         * @param {object} params extra parameters specific to the endpoint
         * @returns {object[]} a list of [position structure]{@link https://docs.ccxt.com/#/?id=position-structure} with maximum 3 items - possible one position for "one-way" mode, and possible two positions (long & short) for "two-way" (a.k.a. hedge) mode
         */
        throw new NotSupported (this.id + ' fetchPositionsForSymbol() is not supported yet');
    }

    async fetchPositionsForSymbolWs (symbol: string, params = {}): Promise<Position[]> {
        /**
         * @method
         * @name exchange#fetchPositionsForSymbol
         * @description fetches all open positions for specific symbol, unlike fetchPositions (which is designed to work with multiple symbols) so this method might be preffered for one-market position, because of less rate-limit consumption and speed
         * @param {string} symbol unified market symbol
         * @param {object} params extra parameters specific to the endpoint
         * @returns {object[]} a list of [position structure]{@link https://docs.ccxt.com/#/?id=position-structure} with maximum 3 items - possible one position for "one-way" mode, and possible two positions (long & short) for "two-way" (a.k.a. hedge) mode
         */
        throw new NotSupported (this.id + ' fetchPositionsForSymbol() is not supported yet');
    }

    async fetchPositions (symbols: Strings = undefined, params = {}): Promise<Position[]> {
        throw new NotSupported (this.id + ' fetchPositions() is not supported yet');
    }

    async fetchPositionsWs (symbols: Strings = undefined, params = {}): Promise<Position[]> {
        throw new NotSupported (this.id + ' fetchPositions() is not supported yet');
    }

    async fetchPositionsRisk (symbols: Strings = undefined, params = {}): Promise<Position[]> {
        throw new NotSupported (this.id + ' fetchPositionsRisk() is not supported yet');
    }

    async fetchBidsAsks (symbols: Strings = undefined, params = {}): Promise<Tickers> {
        throw new NotSupported (this.id + ' fetchBidsAsks() is not supported yet');
    }

    async fetchBorrowInterest (code: Str = undefined, symbol: Str = undefined, since: Int = undefined, limit: Int = undefined, params = {}): Promise<BorrowInterest[]> {
        throw new NotSupported (this.id + ' fetchBorrowInterest() is not supported yet');
    }

    async fetchLedger (code: Str = undefined, since: Int = undefined, limit: Int = undefined, params = {}): Promise<LedgerEntry[]> {
        throw new NotSupported (this.id + ' fetchLedger() is not supported yet');
    }

    async fetchLedgerEntry (id: string, code: Str = undefined, params = {}): Promise<LedgerEntry> {
        throw new NotSupported (this.id + ' fetchLedgerEntry() is not supported yet');
    }

    parseBidAsk (bidask, priceKey: IndexType = 0, amountKey: IndexType = 1, countOrIdKey: IndexType = 2) {
        const price = this.safeNumber (bidask, priceKey);
        const amount = this.safeNumber (bidask, amountKey);
        const countOrId = this.safeInteger (bidask, countOrIdKey);
        const bidAsk = [ price, amount ];
        if (countOrId !== undefined) {
            bidAsk.push (countOrId);
        }
        return bidAsk;
    }

    safeCurrency (currencyId: Str, currency: Currency = undefined): CurrencyInterface {
        if ((currencyId === undefined) && (currency !== undefined)) {
            return currency;
        }
        if ((this.currencies_by_id !== undefined) && (currencyId in this.currencies_by_id) && (this.currencies_by_id[currencyId] !== undefined)) {
            return this.currencies_by_id[currencyId];
        }
        let code = currencyId;
        if (currencyId !== undefined) {
            code = this.commonCurrencyCode (currencyId.toUpperCase ());
        }
        return this.safeCurrencyStructure ({
            'id': currencyId,
            'code': code,
            'precision': undefined,
        });
    }

    safeMarket (marketId: Str = undefined, market: Market = undefined, delimiter: Str = undefined, marketType: Str = undefined): MarketInterface {
        const result = this.safeMarketStructure ({
            'symbol': marketId,
            'marketId': marketId,
        });
        if (marketId !== undefined) {
            if ((this.markets_by_id !== undefined) && (marketId in this.markets_by_id)) {
                const markets = this.markets_by_id[marketId];
                const numMarkets = markets.length;
                if (numMarkets === 1) {
                    return markets[0];
                } else {
                    if (marketType === undefined) {
                        if (market === undefined) {
                            throw new ArgumentsRequired (this.id + ' safeMarket() requires a fourth argument for ' + marketId + ' to disambiguate between different markets with the same market id');
                        } else {
                            marketType = market['type'];
                        }
                    }
                    for (let i = 0; i < markets.length; i++) {
                        const currentMarket = markets[i];
                        if (currentMarket[marketType]) {
                            return currentMarket;
                        }
                    }
                }
            } else if (delimiter !== undefined && delimiter !== '') {
                const parts = marketId.split (delimiter);
                const partsLength = parts.length;
                if (partsLength === 2) {
                    result['baseId'] = this.safeString (parts, 0);
                    result['quoteId'] = this.safeString (parts, 1);
                    result['base'] = this.safeCurrencyCode (result['baseId']);
                    result['quote'] = this.safeCurrencyCode (result['quoteId']);
                    result['symbol'] = result['base'] + '/' + result['quote'];
                    return result;
                } else {
                    return result;
                }
            }
        }
        if (market !== undefined) {
            return market;
        }
        return result;
    }

    checkRequiredCredentials (error = true) {
        /**
         * @ignore
         * @method
         * @param {boolean} error throw an error that a credential is required if true
         * @returns {boolean} true if all required credentials have been set, otherwise false or an error is thrown is param error=true
         */
        const keys = Object.keys (this.requiredCredentials);
        for (let i = 0; i < keys.length; i++) {
            const key = keys[i];
            if (this.requiredCredentials[key] && !this[key]) {
                if (error) {
                    throw new AuthenticationError (this.id + ' requires "' + key + '" credential');
                } else {
                    return false;
                }
            }
        }
        return true;
    }

    oath () {
        if (this.twofa !== undefined) {
            return totp (this.twofa);
        } else {
            throw new ExchangeError (this.id + ' exchange.twofa has not been set for 2FA Two-Factor Authentication');
        }
    }

    async fetchBalance (params = {}): Promise<Balances> {
        throw new NotSupported (this.id + ' fetchBalance() is not supported yet');
    }

    async fetchBalanceWs (params = {}): Promise<Balances> {
        throw new NotSupported (this.id + ' fetchBalanceWs() is not supported yet');
    }

    parseBalance (response): Balances {
        throw new NotSupported (this.id + ' parseBalance() is not supported yet');
    }

    async watchBalance (params = {}): Promise<Balances> {
        throw new NotSupported (this.id + ' watchBalance() is not supported yet');
    }

    async fetchPartialBalance (part, params = {}): Promise<Balance> {
        const balance = await this.fetchBalance (params);
        return balance[part];
    }

    async fetchFreeBalance (params = {}): Promise<Balance> {
        return await this.fetchPartialBalance ('free', params);
    }

    async fetchUsedBalance (params = {}): Promise<Balance> {
        return await this.fetchPartialBalance ('used', params);
    }

    async fetchTotalBalance (params = {}): Promise<Balance> {
        return await this.fetchPartialBalance ('total', params);
    }

    async fetchStatus (params = {}): Promise<any> {
        throw new NotSupported (this.id + ' fetchStatus() is not supported yet');
    }

    async fetchTransactionFee (code: string, params = {}) {
        if (!this.has['fetchTransactionFees']) {
            throw new NotSupported (this.id + ' fetchTransactionFee() is not supported yet');
        }
        return await this.fetchTransactionFees ([ code ], params);
    }

    async fetchTransactionFees (codes: Strings = undefined, params = {}): Promise<{}> {
        throw new NotSupported (this.id + ' fetchTransactionFees() is not supported yet');
    }

    async fetchDepositWithdrawFees (codes: Strings = undefined, params = {}): Promise<Dictionary<DepositWithdrawFee>> {
        throw new NotSupported (this.id + ' fetchDepositWithdrawFees() is not supported yet');
    }

    async fetchDepositWithdrawFee (code: string, params = {}): Promise<DepositWithdrawFee> {
        if (!this.has['fetchDepositWithdrawFees']) {
            throw new NotSupported (this.id + ' fetchDepositWithdrawFee() is not supported yet');
        }
        const fees = await this.fetchDepositWithdrawFees ([ code ], params);
        return this.safeValue (fees, code);
    }

    getSupportedMapping (key, mapping = {}) {
        if (key in mapping) {
            return mapping[key];
        } else {
            throw new NotSupported (this.id + ' ' + key + ' does not have a value in mapping');
        }
    }

    async fetchCrossBorrowRate (code: string, params = {}): Promise<CrossBorrowRate> {
        await this.loadMarkets ();
        if (!this.has['fetchBorrowRates']) {
            throw new NotSupported (this.id + ' fetchCrossBorrowRate() is not supported yet');
        }
        const borrowRates = await this.fetchCrossBorrowRates (params);
        const rate = this.safeValue (borrowRates, code);
        if (rate === undefined) {
            throw new ExchangeError (this.id + ' fetchCrossBorrowRate() could not find the borrow rate for currency code ' + code);
        }
        return rate;
    }

    async fetchIsolatedBorrowRate (symbol: string, params = {}): Promise<IsolatedBorrowRate> {
        await this.loadMarkets ();
        if (!this.has['fetchBorrowRates']) {
            throw new NotSupported (this.id + ' fetchIsolatedBorrowRate() is not supported yet');
        }
        const borrowRates = await this.fetchIsolatedBorrowRates (params);
        const rate = this.safeDict (borrowRates, symbol) as IsolatedBorrowRate;
        if (rate === undefined) {
            throw new ExchangeError (this.id + ' fetchIsolatedBorrowRate() could not find the borrow rate for market symbol ' + symbol);
        }
        return rate;
    }

    handleOptionAndParams (params: object, methodName: string, optionName: string, defaultValue = undefined) {
        // This method can be used to obtain method specific properties, i.e: this.handleOptionAndParams (params, 'fetchPosition', 'marginMode', 'isolated')
        const defaultOptionName = 'default' + this.capitalize (optionName); // we also need to check the 'defaultXyzWhatever'
        // check if params contain the key
        let value = this.safeValue2 (params, optionName, defaultOptionName);
        if (value !== undefined) {
            params = this.omit (params, [ optionName, defaultOptionName ]);
        } else {
            // handle routed methods like "watchTrades > watchTradesForSymbols" (or "watchTicker > watchTickers")
            [ methodName, params ] = this.handleParamString (params, 'callerMethodName', methodName);
            // check if exchange has properties for this method
            const exchangeWideMethodOptions = this.safeValue (this.options, methodName);
            if (exchangeWideMethodOptions !== undefined) {
                // check if the option is defined inside this method's props
                value = this.safeValue2 (exchangeWideMethodOptions, optionName, defaultOptionName);
            }
            if (value === undefined) {
                // if it's still undefined, check if global exchange-wide option exists
                value = this.safeValue2 (this.options, optionName, defaultOptionName);
            }
            // if it's still undefined, use the default value
            value = (value !== undefined) ? value : defaultValue;
        }
        return [ value, params ];
    }

    handleOptionAndParams2 (params: object, methodName1: string, optionName1: string, optionName2: string, defaultValue = undefined) {
        let value = undefined;
        [ value, params ] = this.handleOptionAndParams (params, methodName1, optionName1);
        if (value !== undefined) {
            // omit optionName2 too from params
            params = this.omit (params, optionName2);
            return [ value, params ];
        }
        // if still undefined, try optionName2
        let value2 = undefined;
        [ value2, params ] = this.handleOptionAndParams (params, methodName1, optionName2, defaultValue);
        return [ value2, params ];
    }

    handleOption (methodName: string, optionName: string, defaultValue = undefined) {
        const res = this.handleOptionAndParams ({}, methodName, optionName, defaultValue);
        return this.safeValue (res, 0);
    }

    handleMarketTypeAndParams (methodName: string, market: Market = undefined, params = {}, defaultValue = undefined): any {
        /**
         * @ignore
         * @method
         * @name exchange#handleMarketTypeAndParams
         * @param methodName the method calling handleMarketTypeAndParams
         * @param {Market} market
         * @param {object} params
         * @param {string} [params.type] type assigned by user
         * @param {string} [params.defaultType] same as params.type
         * @param {string} [defaultValue] assigned programatically in the method calling handleMarketTypeAndParams
         * @returns {[string, object]} the market type and params with type and defaultType omitted
         */
        // type from param
        const type = this.safeString2 (params, 'defaultType', 'type');
        if (type !== undefined) {
            params = this.omit (params, [ 'defaultType', 'type' ]);
            return [ type, params ];
        }
        // type from market
        if (market !== undefined) {
            return [ market['type'], params ];
        }
        // type from default-argument
        if (defaultValue !== undefined) {
            return [ defaultValue, params ];
        }
        const methodOptions = this.safeDict (this.options, methodName);
        if (methodOptions !== undefined) {
            if (typeof methodOptions === 'string') {
                return [ methodOptions, params ];
            } else {
                const typeFromMethod = this.safeString2 (methodOptions, 'defaultType', 'type');
                if (typeFromMethod !== undefined) {
                    return [ typeFromMethod, params ];
                }
            }
        }
        const defaultType = this.safeString2 (this.options, 'defaultType', 'type', 'spot');
        return [ defaultType, params ];
    }

    handleSubTypeAndParams (methodName: string, market = undefined, params = {}, defaultValue = undefined) {
        let subType = undefined;
        // if set in params, it takes precedence
        const subTypeInParams = this.safeString2 (params, 'subType', 'defaultSubType');
        // avoid omitting if it's not present
        if (subTypeInParams !== undefined) {
            subType = subTypeInParams;
            params = this.omit (params, [ 'subType', 'defaultSubType' ]);
        } else {
            // at first, check from market object
            if (market !== undefined) {
                if (market['linear']) {
                    subType = 'linear';
                } else if (market['inverse']) {
                    subType = 'inverse';
                }
            }
            // if it was not defined in market object
            if (subType === undefined) {
                const values = this.handleOptionAndParams ({}, methodName, 'subType', defaultValue); // no need to re-test params here
                subType = values[0];
            }
        }
        return [ subType, params ];
    }

    handleMarginModeAndParams (methodName: string, params = {}, defaultValue = undefined) {
        /**
         * @ignore
         * @method
         * @param {object} [params] extra parameters specific to the exchange API endpoint
         * @returns {Array} the marginMode in lowercase as specified by params["marginMode"], params["defaultMarginMode"] this.options["marginMode"] or this.options["defaultMarginMode"]
         */
        return this.handleOptionAndParams (params, methodName, 'marginMode', defaultValue);
    }

    throwExactlyMatchedException (exact, string, message) {
        if (string === undefined) {
            return;
        }
        if (string in exact) {
            throw new exact[string] (message);
        }
    }

    throwBroadlyMatchedException (broad, string, message) {
        const broadKey = this.findBroadlyMatchedKey (broad, string);
        if (broadKey !== undefined) {
            throw new broad[broadKey] (message);
        }
    }

    findBroadlyMatchedKey (broad, string) {
        // a helper for matching error strings exactly vs broadly
        const keys = Object.keys (broad);
        for (let i = 0; i < keys.length; i++) {
            const key = keys[i];
            if (string !== undefined) { // #issues/12698
                if (string.indexOf (key) >= 0) {
                    return key;
                }
            }
        }
        return undefined;
    }

    handleErrors (statusCode: int, statusText: string, url: string, method: string, responseHeaders: Dict, responseBody: string, response, requestHeaders, requestBody) {
        // it is a stub method that must be overrided in the derived exchange classes
        // throw new NotSupported (this.id + ' handleErrors() not implemented yet');
        return undefined;
    }

    calculateRateLimiterCost (api, method, path, params, config = {}) {
        return this.safeValue (config, 'cost', 1);
    }

    async fetchTicker (symbol: string, params = {}): Promise<Ticker> {
        if (this.has['fetchTickers']) {
            await this.loadMarkets ();
            const market = this.market (symbol);
            symbol = market['symbol'];
            const tickers = await this.fetchTickers ([ symbol ], params);
            const ticker = this.safeDict (tickers, symbol);
            if (ticker === undefined) {
                throw new NullResponse (this.id + ' fetchTickers() could not find a ticker for ' + symbol);
            } else {
                return ticker as Ticker;
            }
        } else {
            throw new NotSupported (this.id + ' fetchTicker() is not supported yet');
        }
    }

    async fetchMarkPrice (symbol: string, params = {}): Promise<Ticker> {
        if (this.has['fetchMarkPrices']) {
            await this.loadMarkets ();
            const market = this.market (symbol);
            symbol = market['symbol'];
            const tickers = await this.fetchMarkPrices ([ symbol ], params);
            const ticker = this.safeDict (tickers, symbol);
            if (ticker === undefined) {
                throw new NullResponse (this.id + ' fetchMarkPrices() could not find a ticker for ' + symbol);
            } else {
                return ticker as Ticker;
            }
        } else {
            throw new NotSupported (this.id + ' fetchMarkPrices() is not supported yet');
        }
    }

    async fetchTickerWs (symbol: string, params = {}): Promise<Ticker> {
        if (this.has['fetchTickersWs']) {
            await this.loadMarkets ();
            const market = this.market (symbol);
            symbol = market['symbol'];
            const tickers = await this.fetchTickersWs ([ symbol ], params);
            const ticker = this.safeDict (tickers, symbol);
            if (ticker === undefined) {
                throw new NullResponse (this.id + ' fetchTickerWs() could not find a ticker for ' + symbol);
            } else {
                return ticker as Ticker;
            }
        } else {
            throw new NotSupported (this.id + ' fetchTickerWs() is not supported yet');
        }
    }

    async watchTicker (symbol: string, params = {}): Promise<Ticker> {
        throw new NotSupported (this.id + ' watchTicker() is not supported yet');
    }

    async fetchTickers (symbols: Strings = undefined, params = {}): Promise<Tickers> {
        throw new NotSupported (this.id + ' fetchTickers() is not supported yet');
    }

    async fetchMarkPrices (symbols: Strings = undefined, params = {}): Promise<Tickers> {
        throw new NotSupported (this.id + ' fetchMarkPrices() is not supported yet');
    }

    async fetchTickersWs (symbols: Strings = undefined, params = {}): Promise<Tickers> {
        throw new NotSupported (this.id + ' fetchTickers() is not supported yet');
    }

    async fetchOrderBooks (symbols: Strings = undefined, limit: Int = undefined, params = {}): Promise<OrderBooks> {
        throw new NotSupported (this.id + ' fetchOrderBooks() is not supported yet');
    }

    async watchBidsAsks (symbols: Strings = undefined, params = {}): Promise<Tickers> {
        throw new NotSupported (this.id + ' watchBidsAsks() is not supported yet');
    }

    async watchTickers (symbols: Strings = undefined, params = {}): Promise<Tickers> {
        throw new NotSupported (this.id + ' watchTickers() is not supported yet');
    }

    async unWatchTickers (symbols: Strings = undefined, params = {}): Promise<any> {
        throw new NotSupported (this.id + ' unWatchTickers() is not supported yet');
    }

    async fetchOrder (id: string, symbol: Str = undefined, params = {}): Promise<Order> {
        throw new NotSupported (this.id + ' fetchOrder() is not supported yet');
    }

    async fetchOrderWs (id: string, symbol: Str = undefined, params = {}): Promise<Order> {
        throw new NotSupported (this.id + ' fetchOrderWs() is not supported yet');
    }

    async fetchOrderStatus (id: string, symbol: Str = undefined, params = {}): Promise<string> {
        // TODO: TypeScript: change method signature by replacing
        // Promise<string> with Promise<Order['status']>.
        const order = await this.fetchOrder (id, symbol, params);
        return order['status'];
    }

    async fetchUnifiedOrder (order, params = {}): Promise<Order> {
        return await this.fetchOrder (this.safeString (order, 'id'), this.safeString (order, 'symbol'), params);
    }

    async createOrder (symbol: string, type: OrderType, side: OrderSide, amount: number, price: Num = undefined, params = {}): Promise<Order> {
        throw new NotSupported (this.id + ' createOrder() is not supported yet');
    }

    async createConvertTrade (id: string, fromCode: string, toCode: string, amount: Num = undefined, params = {}): Promise<Conversion> {
        throw new NotSupported (this.id + ' createConvertTrade() is not supported yet');
    }

    async fetchConvertTrade (id: string, code: Str = undefined, params = {}): Promise<Conversion> {
        throw new NotSupported (this.id + ' fetchConvertTrade() is not supported yet');
    }

    async fetchConvertTradeHistory (code: Str = undefined, since: Int = undefined, limit: Int = undefined, params = {}): Promise<Conversion[]> {
        throw new NotSupported (this.id + ' fetchConvertTradeHistory() is not supported yet');
    }

    async fetchPositionMode (symbol: Str = undefined, params = {}): Promise<{}> {
        throw new NotSupported (this.id + ' fetchPositionMode() is not supported yet');
    }

    async createTrailingAmountOrder (symbol: string, type: OrderType, side: OrderSide, amount: number, price: Num = undefined, trailingAmount: Num = undefined, trailingTriggerPrice: Num = undefined, params = {}): Promise<Order> {
        /**
         * @method
         * @name createTrailingAmountOrder
         * @description create a trailing order by providing the symbol, type, side, amount, price and trailingAmount
         * @param {string} symbol unified symbol of the market to create an order in
         * @param {string} type 'market' or 'limit'
         * @param {string} side 'buy' or 'sell'
         * @param {float} amount how much you want to trade in units of the base currency, or number of contracts
         * @param {float} [price] the price for the order to be filled at, in units of the quote currency, ignored in market orders
         * @param {float} trailingAmount the quote amount to trail away from the current market price
         * @param {float} [trailingTriggerPrice] the price to activate a trailing order, default uses the price argument
         * @param {object} [params] extra parameters specific to the exchange API endpoint
         * @returns {object} an [order structure]{@link https://docs.ccxt.com/#/?id=order-structure}
         */
        if (trailingAmount === undefined) {
            throw new ArgumentsRequired (this.id + ' createTrailingAmountOrder() requires a trailingAmount argument');
        }
        params['trailingAmount'] = trailingAmount;
        if (trailingTriggerPrice !== undefined) {
            params['trailingTriggerPrice'] = trailingTriggerPrice;
        }
        if (this.has['createTrailingAmountOrder']) {
            return await this.createOrder (symbol, type, side, amount, price, params);
        }
        throw new NotSupported (this.id + ' createTrailingAmountOrder() is not supported yet');
    }

    async createTrailingAmountOrderWs (symbol: string, type: OrderType, side: OrderSide, amount: number, price: Num = undefined, trailingAmount: Num = undefined, trailingTriggerPrice: Num = undefined, params = {}): Promise<Order> {
        /**
         * @method
         * @name createTrailingAmountOrderWs
         * @description create a trailing order by providing the symbol, type, side, amount, price and trailingAmount
         * @param {string} symbol unified symbol of the market to create an order in
         * @param {string} type 'market' or 'limit'
         * @param {string} side 'buy' or 'sell'
         * @param {float} amount how much you want to trade in units of the base currency, or number of contracts
         * @param {float} [price] the price for the order to be filled at, in units of the quote currency, ignored in market orders
         * @param {float} trailingAmount the quote amount to trail away from the current market price
         * @param {float} [trailingTriggerPrice] the price to activate a trailing order, default uses the price argument
         * @param {object} [params] extra parameters specific to the exchange API endpoint
         * @returns {object} an [order structure]{@link https://docs.ccxt.com/#/?id=order-structure}
         */
        if (trailingAmount === undefined) {
            throw new ArgumentsRequired (this.id + ' createTrailingAmountOrderWs() requires a trailingAmount argument');
        }
        params['trailingAmount'] = trailingAmount;
        if (trailingTriggerPrice !== undefined) {
            params['trailingTriggerPrice'] = trailingTriggerPrice;
        }
        if (this.has['createTrailingAmountOrderWs']) {
            return await this.createOrderWs (symbol, type, side, amount, price, params);
        }
        throw new NotSupported (this.id + ' createTrailingAmountOrderWs() is not supported yet');
    }

    async createTrailingPercentOrder (symbol: string, type: OrderType, side: OrderSide, amount: number, price: Num = undefined, trailingPercent: Num = undefined, trailingTriggerPrice: Num = undefined, params = {}): Promise<Order> {
        /**
         * @method
         * @name createTrailingPercentOrder
         * @description create a trailing order by providing the symbol, type, side, amount, price and trailingPercent
         * @param {string} symbol unified symbol of the market to create an order in
         * @param {string} type 'market' or 'limit'
         * @param {string} side 'buy' or 'sell'
         * @param {float} amount how much you want to trade in units of the base currency, or number of contracts
         * @param {float} [price] the price for the order to be filled at, in units of the quote currency, ignored in market orders
         * @param {float} trailingPercent the percent to trail away from the current market price
         * @param {float} [trailingTriggerPrice] the price to activate a trailing order, default uses the price argument
         * @param {object} [params] extra parameters specific to the exchange API endpoint
         * @returns {object} an [order structure]{@link https://docs.ccxt.com/#/?id=order-structure}
         */
        if (trailingPercent === undefined) {
            throw new ArgumentsRequired (this.id + ' createTrailingPercentOrder() requires a trailingPercent argument');
        }
        params['trailingPercent'] = trailingPercent;
        if (trailingTriggerPrice !== undefined) {
            params['trailingTriggerPrice'] = trailingTriggerPrice;
        }
        if (this.has['createTrailingPercentOrder']) {
            return await this.createOrder (symbol, type, side, amount, price, params);
        }
        throw new NotSupported (this.id + ' createTrailingPercentOrder() is not supported yet');
    }

    async createTrailingPercentOrderWs (symbol: string, type: OrderType, side: OrderSide, amount: number, price: Num = undefined, trailingPercent: Num = undefined, trailingTriggerPrice: Num = undefined, params = {}): Promise<Order> {
        /**
         * @method
         * @name createTrailingPercentOrderWs
         * @description create a trailing order by providing the symbol, type, side, amount, price and trailingPercent
         * @param {string} symbol unified symbol of the market to create an order in
         * @param {string} type 'market' or 'limit'
         * @param {string} side 'buy' or 'sell'
         * @param {float} amount how much you want to trade in units of the base currency, or number of contracts
         * @param {float} [price] the price for the order to be filled at, in units of the quote currency, ignored in market orders
         * @param {float} trailingPercent the percent to trail away from the current market price
         * @param {float} [trailingTriggerPrice] the price to activate a trailing order, default uses the price argument
         * @param {object} [params] extra parameters specific to the exchange API endpoint
         * @returns {object} an [order structure]{@link https://docs.ccxt.com/#/?id=order-structure}
         */
        if (trailingPercent === undefined) {
            throw new ArgumentsRequired (this.id + ' createTrailingPercentOrderWs() requires a trailingPercent argument');
        }
        params['trailingPercent'] = trailingPercent;
        if (trailingTriggerPrice !== undefined) {
            params['trailingTriggerPrice'] = trailingTriggerPrice;
        }
        if (this.has['createTrailingPercentOrderWs']) {
            return await this.createOrderWs (symbol, type, side, amount, price, params);
        }
        throw new NotSupported (this.id + ' createTrailingPercentOrderWs() is not supported yet');
    }

    async createMarketOrderWithCost (symbol: string, side: OrderSide, cost: number, params = {}) {
        /**
         * @method
         * @name createMarketOrderWithCost
         * @description create a market order by providing the symbol, side and cost
         * @param {string} symbol unified symbol of the market to create an order in
         * @param {string} side 'buy' or 'sell'
         * @param {float} cost how much you want to trade in units of the quote currency
         * @param {object} [params] extra parameters specific to the exchange API endpoint
         * @returns {object} an [order structure]{@link https://docs.ccxt.com/#/?id=order-structure}
         */
        if (this.has['createMarketOrderWithCost'] || (this.has['createMarketBuyOrderWithCost'] && this.has['createMarketSellOrderWithCost'])) {
            return await this.createOrder (symbol, 'market', side, cost, 1, params);
        }
        throw new NotSupported (this.id + ' createMarketOrderWithCost() is not supported yet');
    }

    async createMarketBuyOrderWithCost (symbol: string, cost: number, params = {}): Promise<Order> {
        /**
         * @method
         * @name createMarketBuyOrderWithCost
         * @description create a market buy order by providing the symbol and cost
         * @param {string} symbol unified symbol of the market to create an order in
         * @param {float} cost how much you want to trade in units of the quote currency
         * @param {object} [params] extra parameters specific to the exchange API endpoint
         * @returns {object} an [order structure]{@link https://docs.ccxt.com/#/?id=order-structure}
         */
        if (this.options['createMarketBuyOrderRequiresPrice'] || this.has['createMarketBuyOrderWithCost']) {
            return await this.createOrder (symbol, 'market', 'buy', cost, 1, params);
        }
        throw new NotSupported (this.id + ' createMarketBuyOrderWithCost() is not supported yet');
    }

    async createMarketSellOrderWithCost (symbol: string, cost: number, params = {}): Promise<Order> {
        /**
         * @method
         * @name createMarketSellOrderWithCost
         * @description create a market sell order by providing the symbol and cost
         * @param {string} symbol unified symbol of the market to create an order in
         * @param {float} cost how much you want to trade in units of the quote currency
         * @param {object} [params] extra parameters specific to the exchange API endpoint
         * @returns {object} an [order structure]{@link https://docs.ccxt.com/#/?id=order-structure}
         */
        if (this.options['createMarketSellOrderRequiresPrice'] || this.has['createMarketSellOrderWithCost']) {
            return await this.createOrder (symbol, 'market', 'sell', cost, 1, params);
        }
        throw new NotSupported (this.id + ' createMarketSellOrderWithCost() is not supported yet');
    }

    async createMarketOrderWithCostWs (symbol: string, side: OrderSide, cost: number, params = {}) {
        /**
         * @method
         * @name createMarketOrderWithCostWs
         * @description create a market order by providing the symbol, side and cost
         * @param {string} symbol unified symbol of the market to create an order in
         * @param {string} side 'buy' or 'sell'
         * @param {float} cost how much you want to trade in units of the quote currency
         * @param {object} [params] extra parameters specific to the exchange API endpoint
         * @returns {object} an [order structure]{@link https://docs.ccxt.com/#/?id=order-structure}
         */
        if (this.has['createMarketOrderWithCostWs'] || (this.has['createMarketBuyOrderWithCostWs'] && this.has['createMarketSellOrderWithCostWs'])) {
            return await this.createOrderWs (symbol, 'market', side, cost, 1, params);
        }
        throw new NotSupported (this.id + ' createMarketOrderWithCostWs() is not supported yet');
    }

    async createTriggerOrder (symbol: string, type: OrderType, side: OrderSide, amount: number, price: Num = undefined, triggerPrice: Num = undefined, params = {}): Promise<Order> {
        /**
         * @method
         * @name createTriggerOrder
         * @description create a trigger stop order (type 1)
         * @param {string} symbol unified symbol of the market to create an order in
         * @param {string} type 'market' or 'limit'
         * @param {string} side 'buy' or 'sell'
         * @param {float} amount how much you want to trade in units of the base currency or the number of contracts
         * @param {float} [price] the price to fulfill the order, in units of the quote currency, ignored in market orders
         * @param {float} triggerPrice the price to trigger the stop order, in units of the quote currency
         * @param {object} [params] extra parameters specific to the exchange API endpoint
         * @returns {object} an [order structure]{@link https://docs.ccxt.com/#/?id=order-structure}
         */
        if (triggerPrice === undefined) {
            throw new ArgumentsRequired (this.id + ' createTriggerOrder() requires a triggerPrice argument');
        }
        params['triggerPrice'] = triggerPrice;
        if (this.has['createTriggerOrder']) {
            return await this.createOrder (symbol, type, side, amount, price, params);
        }
        throw new NotSupported (this.id + ' createTriggerOrder() is not supported yet');
    }

    async createTriggerOrderWs (symbol: string, type: OrderType, side: OrderSide, amount: number, price: Num = undefined, triggerPrice: Num = undefined, params = {}): Promise<Order> {
        /**
         * @method
         * @name createTriggerOrderWs
         * @description create a trigger stop order (type 1)
         * @param {string} symbol unified symbol of the market to create an order in
         * @param {string} type 'market' or 'limit'
         * @param {string} side 'buy' or 'sell'
         * @param {float} amount how much you want to trade in units of the base currency or the number of contracts
         * @param {float} [price] the price to fulfill the order, in units of the quote currency, ignored in market orders
         * @param {float} triggerPrice the price to trigger the stop order, in units of the quote currency
         * @param {object} [params] extra parameters specific to the exchange API endpoint
         * @returns {object} an [order structure]{@link https://docs.ccxt.com/#/?id=order-structure}
         */
        if (triggerPrice === undefined) {
            throw new ArgumentsRequired (this.id + ' createTriggerOrderWs() requires a triggerPrice argument');
        }
        params['triggerPrice'] = triggerPrice;
        if (this.has['createTriggerOrderWs']) {
            return await this.createOrderWs (symbol, type, side, amount, price, params);
        }
        throw new NotSupported (this.id + ' createTriggerOrderWs() is not supported yet');
    }

    async createStopLossOrder (symbol: string, type: OrderType, side: OrderSide, amount: number, price: Num = undefined, stopLossPrice: Num = undefined, params = {}): Promise<Order> {
        /**
         * @method
         * @name createStopLossOrder
         * @description create a trigger stop loss order (type 2)
         * @param {string} symbol unified symbol of the market to create an order in
         * @param {string} type 'market' or 'limit'
         * @param {string} side 'buy' or 'sell'
         * @param {float} amount how much you want to trade in units of the base currency or the number of contracts
         * @param {float} [price] the price to fulfill the order, in units of the quote currency, ignored in market orders
         * @param {float} stopLossPrice the price to trigger the stop loss order, in units of the quote currency
         * @param {object} [params] extra parameters specific to the exchange API endpoint
         * @returns {object} an [order structure]{@link https://docs.ccxt.com/#/?id=order-structure}
         */
        if (stopLossPrice === undefined) {
            throw new ArgumentsRequired (this.id + ' createStopLossOrder() requires a stopLossPrice argument');
        }
        params['stopLossPrice'] = stopLossPrice;
        if (this.has['createStopLossOrder']) {
            return await this.createOrder (symbol, type, side, amount, price, params);
        }
        throw new NotSupported (this.id + ' createStopLossOrder() is not supported yet');
    }

    async createStopLossOrderWs (symbol: string, type: OrderType, side: OrderSide, amount: number, price: Num = undefined, stopLossPrice: Num = undefined, params = {}): Promise<Order> {
        /**
         * @method
         * @name createStopLossOrderWs
         * @description create a trigger stop loss order (type 2)
         * @param {string} symbol unified symbol of the market to create an order in
         * @param {string} type 'market' or 'limit'
         * @param {string} side 'buy' or 'sell'
         * @param {float} amount how much you want to trade in units of the base currency or the number of contracts
         * @param {float} [price] the price to fulfill the order, in units of the quote currency, ignored in market orders
         * @param {float} stopLossPrice the price to trigger the stop loss order, in units of the quote currency
         * @param {object} [params] extra parameters specific to the exchange API endpoint
         * @returns {object} an [order structure]{@link https://docs.ccxt.com/#/?id=order-structure}
         */
        if (stopLossPrice === undefined) {
            throw new ArgumentsRequired (this.id + ' createStopLossOrderWs() requires a stopLossPrice argument');
        }
        params['stopLossPrice'] = stopLossPrice;
        if (this.has['createStopLossOrderWs']) {
            return await this.createOrderWs (symbol, type, side, amount, price, params);
        }
        throw new NotSupported (this.id + ' createStopLossOrderWs() is not supported yet');
    }

    async createTakeProfitOrder (symbol: string, type: OrderType, side: OrderSide, amount: number, price: Num = undefined, takeProfitPrice: Num = undefined, params = {}): Promise<Order> {
        /**
         * @method
         * @name createTakeProfitOrder
         * @description create a trigger take profit order (type 2)
         * @param {string} symbol unified symbol of the market to create an order in
         * @param {string} type 'market' or 'limit'
         * @param {string} side 'buy' or 'sell'
         * @param {float} amount how much you want to trade in units of the base currency or the number of contracts
         * @param {float} [price] the price to fulfill the order, in units of the quote currency, ignored in market orders
         * @param {float} takeProfitPrice the price to trigger the take profit order, in units of the quote currency
         * @param {object} [params] extra parameters specific to the exchange API endpoint
         * @returns {object} an [order structure]{@link https://docs.ccxt.com/#/?id=order-structure}
         */
        if (takeProfitPrice === undefined) {
            throw new ArgumentsRequired (this.id + ' createTakeProfitOrder() requires a takeProfitPrice argument');
        }
        params['takeProfitPrice'] = takeProfitPrice;
        if (this.has['createTakeProfitOrder']) {
            return await this.createOrder (symbol, type, side, amount, price, params);
        }
        throw new NotSupported (this.id + ' createTakeProfitOrder() is not supported yet');
    }

    async createTakeProfitOrderWs (symbol: string, type: OrderType, side: OrderSide, amount: number, price: Num = undefined, takeProfitPrice: Num = undefined, params = {}): Promise<Order> {
        /**
         * @method
         * @name createTakeProfitOrderWs
         * @description create a trigger take profit order (type 2)
         * @param {string} symbol unified symbol of the market to create an order in
         * @param {string} type 'market' or 'limit'
         * @param {string} side 'buy' or 'sell'
         * @param {float} amount how much you want to trade in units of the base currency or the number of contracts
         * @param {float} [price] the price to fulfill the order, in units of the quote currency, ignored in market orders
         * @param {float} takeProfitPrice the price to trigger the take profit order, in units of the quote currency
         * @param {object} [params] extra parameters specific to the exchange API endpoint
         * @returns {object} an [order structure]{@link https://docs.ccxt.com/#/?id=order-structure}
         */
        if (takeProfitPrice === undefined) {
            throw new ArgumentsRequired (this.id + ' createTakeProfitOrderWs() requires a takeProfitPrice argument');
        }
        params['takeProfitPrice'] = takeProfitPrice;
        if (this.has['createTakeProfitOrderWs']) {
            return await this.createOrderWs (symbol, type, side, amount, price, params);
        }
        throw new NotSupported (this.id + ' createTakeProfitOrderWs() is not supported yet');
    }

    async createOrderWithTakeProfitAndStopLoss (symbol: string, type: OrderType, side: OrderSide, amount: number, price: Num = undefined, takeProfit: Num = undefined, stopLoss: Num = undefined, params = {}): Promise<Order> {
        /**
         * @method
         * @name createOrderWithTakeProfitAndStopLoss
         * @description create an order with a stop loss or take profit attached (type 3)
         * @param {string} symbol unified symbol of the market to create an order in
         * @param {string} type 'market' or 'limit'
         * @param {string} side 'buy' or 'sell'
         * @param {float} amount how much you want to trade in units of the base currency or the number of contracts
         * @param {float} [price] the price to fulfill the order, in units of the quote currency, ignored in market orders
         * @param {float} [takeProfit] the take profit price, in units of the quote currency
         * @param {float} [stopLoss] the stop loss price, in units of the quote currency
         * @param {object} [params] extra parameters specific to the exchange API endpoint
         * @param {string} [params.takeProfitType] *not available on all exchanges* 'limit' or 'market'
         * @param {string} [params.stopLossType] *not available on all exchanges* 'limit' or 'market'
         * @param {string} [params.takeProfitPriceType] *not available on all exchanges* 'last', 'mark' or 'index'
         * @param {string} [params.stopLossPriceType] *not available on all exchanges* 'last', 'mark' or 'index'
         * @param {float} [params.takeProfitLimitPrice] *not available on all exchanges* limit price for a limit take profit order
         * @param {float} [params.stopLossLimitPrice] *not available on all exchanges* stop loss for a limit stop loss order
         * @param {float} [params.takeProfitAmount] *not available on all exchanges* the amount for a take profit
         * @param {float} [params.stopLossAmount] *not available on all exchanges* the amount for a stop loss
         * @returns {object} an [order structure]{@link https://docs.ccxt.com/#/?id=order-structure}
         */
        params = this.setTakeProfitAndStopLossParams (symbol, type, side, amount, price, takeProfit, stopLoss, params);
        if (this.has['createOrderWithTakeProfitAndStopLoss']) {
            return await this.createOrder (symbol, type, side, amount, price, params);
        }
        throw new NotSupported (this.id + ' createOrderWithTakeProfitAndStopLoss() is not supported yet');
    }

    setTakeProfitAndStopLossParams (symbol: string, type: OrderType, side: OrderSide, amount: number, price: Num = undefined, takeProfit: Num = undefined, stopLoss: Num = undefined, params = {}) {
        if ((takeProfit === undefined) && (stopLoss === undefined)) {
            throw new ArgumentsRequired (this.id + ' createOrderWithTakeProfitAndStopLoss() requires either a takeProfit or stopLoss argument');
        }
        if (takeProfit !== undefined) {
            params['takeProfit'] = {
                'triggerPrice': takeProfit,
            };
        }
        if (stopLoss !== undefined) {
            params['stopLoss'] = {
                'triggerPrice': stopLoss,
            };
        }
        const takeProfitType = this.safeString (params, 'takeProfitType');
        const takeProfitPriceType = this.safeString (params, 'takeProfitPriceType');
        const takeProfitLimitPrice = this.safeString (params, 'takeProfitLimitPrice');
        const takeProfitAmount = this.safeString (params, 'takeProfitAmount');
        const stopLossType = this.safeString (params, 'stopLossType');
        const stopLossPriceType = this.safeString (params, 'stopLossPriceType');
        const stopLossLimitPrice = this.safeString (params, 'stopLossLimitPrice');
        const stopLossAmount = this.safeString (params, 'stopLossAmount');
        if (takeProfitType !== undefined) {
            params['takeProfit']['type'] = takeProfitType;
        }
        if (takeProfitPriceType !== undefined) {
            params['takeProfit']['priceType'] = takeProfitPriceType;
        }
        if (takeProfitLimitPrice !== undefined) {
            params['takeProfit']['price'] = this.parseToNumeric (takeProfitLimitPrice);
        }
        if (takeProfitAmount !== undefined) {
            params['takeProfit']['amount'] = this.parseToNumeric (takeProfitAmount);
        }
        if (stopLossType !== undefined) {
            params['stopLoss']['type'] = stopLossType;
        }
        if (stopLossPriceType !== undefined) {
            params['stopLoss']['priceType'] = stopLossPriceType;
        }
        if (stopLossLimitPrice !== undefined) {
            params['stopLoss']['price'] = this.parseToNumeric (stopLossLimitPrice);
        }
        if (stopLossAmount !== undefined) {
            params['stopLoss']['amount'] = this.parseToNumeric (stopLossAmount);
        }
        params = this.omit (params, [ 'takeProfitType', 'takeProfitPriceType', 'takeProfitLimitPrice', 'takeProfitAmount', 'stopLossType', 'stopLossPriceType', 'stopLossLimitPrice', 'stopLossAmount' ]);
        return params;
    }

    async createOrderWithTakeProfitAndStopLossWs (symbol: string, type: OrderType, side: OrderSide, amount: number, price: Num = undefined, takeProfit: Num = undefined, stopLoss: Num = undefined, params = {}): Promise<Order> {
        /**
         * @method
         * @name createOrderWithTakeProfitAndStopLossWs
         * @description create an order with a stop loss or take profit attached (type 3)
         * @param {string} symbol unified symbol of the market to create an order in
         * @param {string} type 'market' or 'limit'
         * @param {string} side 'buy' or 'sell'
         * @param {float} amount how much you want to trade in units of the base currency or the number of contracts
         * @param {float} [price] the price to fulfill the order, in units of the quote currency, ignored in market orders
         * @param {float} [takeProfit] the take profit price, in units of the quote currency
         * @param {float} [stopLoss] the stop loss price, in units of the quote currency
         * @param {object} [params] extra parameters specific to the exchange API endpoint
         * @param {string} [params.takeProfitType] *not available on all exchanges* 'limit' or 'market'
         * @param {string} [params.stopLossType] *not available on all exchanges* 'limit' or 'market'
         * @param {string} [params.takeProfitPriceType] *not available on all exchanges* 'last', 'mark' or 'index'
         * @param {string} [params.stopLossPriceType] *not available on all exchanges* 'last', 'mark' or 'index'
         * @param {float} [params.takeProfitLimitPrice] *not available on all exchanges* limit price for a limit take profit order
         * @param {float} [params.stopLossLimitPrice] *not available on all exchanges* stop loss for a limit stop loss order
         * @param {float} [params.takeProfitAmount] *not available on all exchanges* the amount for a take profit
         * @param {float} [params.stopLossAmount] *not available on all exchanges* the amount for a stop loss
         * @returns {object} an [order structure]{@link https://docs.ccxt.com/#/?id=order-structure}
         */
        params = this.setTakeProfitAndStopLossParams (symbol, type, side, amount, price, takeProfit, stopLoss, params);
        if (this.has['createOrderWithTakeProfitAndStopLossWs']) {
            return await this.createOrderWs (symbol, type, side, amount, price, params);
        }
        throw new NotSupported (this.id + ' createOrderWithTakeProfitAndStopLossWs() is not supported yet');
    }

    async createOrders (orders: OrderRequest[], params = {}): Promise<Order[]> {
        throw new NotSupported (this.id + ' createOrders() is not supported yet');
    }

    async editOrders (orders: OrderRequest[], params = {}): Promise<Order[]> {
        throw new NotSupported (this.id + ' editOrders() is not supported yet');
    }

    async createOrderWs (symbol: string, type: OrderType, side: OrderSide, amount: number, price: Num = undefined, params = {}): Promise<Order> {
        throw new NotSupported (this.id + ' createOrderWs() is not supported yet');
    }

    async cancelOrder (id: string, symbol: Str = undefined, params = {}): Promise<Order> {
        throw new NotSupported (this.id + ' cancelOrder() is not supported yet');
    }

    async cancelOrderWs (id: string, symbol: Str = undefined, params = {}): Promise<{}> {
        throw new NotSupported (this.id + ' cancelOrderWs() is not supported yet');
    }

    async cancelOrdersWs (ids: string[], symbol: Str = undefined, params = {}): Promise<{}> {
        throw new NotSupported (this.id + ' cancelOrdersWs() is not supported yet');
    }

    async cancelAllOrders (symbol: Str = undefined, params = {}): Promise<Order[]> {
        throw new NotSupported (this.id + ' cancelAllOrders() is not supported yet');
    }

    async cancelAllOrdersAfter (timeout: Int, params = {}): Promise<{}> {
        throw new NotSupported (this.id + ' cancelAllOrdersAfter() is not supported yet');
    }

    async cancelOrdersForSymbols (orders: CancellationRequest[], params = {}): Promise<Order[]> {
        throw new NotSupported (this.id + ' cancelOrdersForSymbols() is not supported yet');
    }

    async cancelAllOrdersWs (symbol: Str = undefined, params = {}): Promise<{}> {
        throw new NotSupported (this.id + ' cancelAllOrdersWs() is not supported yet');
    }

    async cancelUnifiedOrder (order, params = {}): Promise<{}> {
        return this.cancelOrder (this.safeString (order, 'id'), this.safeString (order, 'symbol'), params);
    }

    async fetchOrders (symbol: Str = undefined, since: Int = undefined, limit: Int = undefined, params = {}): Promise<Order[]> {
        if (this.has['fetchOpenOrders'] && this.has['fetchClosedOrders']) {
            throw new NotSupported (this.id + ' fetchOrders() is not supported yet, consider using fetchOpenOrders() and fetchClosedOrders() instead');
        }
        throw new NotSupported (this.id + ' fetchOrders() is not supported yet');
    }

    async fetchOrdersWs (symbol: Str = undefined, since: Int = undefined, limit: Int = undefined, params = {}): Promise<Order[]> {
        throw new NotSupported (this.id + ' fetchOrdersWs() is not supported yet');
    }

    async fetchOrderTrades (id: string, symbol: Str = undefined, since: Int = undefined, limit: Int = undefined, params = {}): Promise<Trade[]> {
        throw new NotSupported (this.id + ' fetchOrderTrades() is not supported yet');
    }

    async watchOrders (symbol: Str = undefined, since: Int = undefined, limit: Int = undefined, params = {}): Promise<Order[]> {
        throw new NotSupported (this.id + ' watchOrders() is not supported yet');
    }

    async fetchOpenOrders (symbol: Str = undefined, since: Int = undefined, limit: Int = undefined, params = {}): Promise<Order[]> {
        if (this.has['fetchOrders']) {
            const orders = await this.fetchOrders (symbol, since, limit, params);
            return this.filterBy (orders, 'status', 'open') as Order[];
        }
        throw new NotSupported (this.id + ' fetchOpenOrders() is not supported yet');
    }

    async fetchOpenOrdersWs (symbol: Str = undefined, since: Int = undefined, limit: Int = undefined, params = {}): Promise<Order[]> {
        if (this.has['fetchOrdersWs']) {
            const orders = await this.fetchOrdersWs (symbol, since, limit, params);
            return this.filterBy (orders, 'status', 'open') as Order[];
        }
        throw new NotSupported (this.id + ' fetchOpenOrdersWs() is not supported yet');
    }

    async fetchClosedOrders (symbol: Str = undefined, since: Int = undefined, limit: Int = undefined, params = {}): Promise<Order[]> {
        if (this.has['fetchOrders']) {
            const orders = await this.fetchOrders (symbol, since, limit, params);
            return this.filterBy (orders, 'status', 'closed') as Order[];
        }
        throw new NotSupported (this.id + ' fetchClosedOrders() is not supported yet');
    }

    async fetchCanceledAndClosedOrders (symbol: Str = undefined, since: Int = undefined, limit: Int = undefined, params = {}): Promise<Order[]> {
        throw new NotSupported (this.id + ' fetchCanceledAndClosedOrders() is not supported yet');
    }

    async fetchClosedOrdersWs (symbol: Str = undefined, since: Int = undefined, limit: Int = undefined, params = {}): Promise<Order[]> {
        if (this.has['fetchOrdersWs']) {
            const orders = await this.fetchOrdersWs (symbol, since, limit, params);
            return this.filterBy (orders, 'status', 'closed') as Order[];
        }
        throw new NotSupported (this.id + ' fetchClosedOrdersWs() is not supported yet');
    }

    async fetchMyTrades (symbol: Str = undefined, since: Int = undefined, limit: Int = undefined, params = {}): Promise<Trade[]> {
        throw new NotSupported (this.id + ' fetchMyTrades() is not supported yet');
    }

    async fetchMyLiquidations (symbol: Str = undefined, since: Int = undefined, limit: Int = undefined, params = {}): Promise<Liquidation[]> {
        throw new NotSupported (this.id + ' fetchMyLiquidations() is not supported yet');
    }

    async fetchLiquidations (symbol: string, since: Int = undefined, limit: Int = undefined, params = {}): Promise<Liquidation[]> {
        throw new NotSupported (this.id + ' fetchLiquidations() is not supported yet');
    }

    async fetchMyTradesWs (symbol: Str = undefined, since: Int = undefined, limit: Int = undefined, params = {}): Promise<Trade[]> {
        throw new NotSupported (this.id + ' fetchMyTradesWs() is not supported yet');
    }

    async watchMyTrades (symbol: Str = undefined, since: Int = undefined, limit: Int = undefined, params = {}): Promise<Trade[]> {
        throw new NotSupported (this.id + ' watchMyTrades() is not supported yet');
    }

    async fetchGreeks (symbol: string, params = {}): Promise<Greeks> {
        throw new NotSupported (this.id + ' fetchGreeks() is not supported yet');
    }

    async fetchAllGreeks (symbols: Strings = undefined, params = {}): Promise<Greeks[]> {
        throw new NotSupported (this.id + ' fetchAllGreeks() is not supported yet');
    }

    async fetchOptionChain (code: string, params = {}): Promise<OptionChain> {
        throw new NotSupported (this.id + ' fetchOptionChain() is not supported yet');
    }

    async fetchOption (symbol: string, params = {}): Promise<Option> {
        throw new NotSupported (this.id + ' fetchOption() is not supported yet');
    }

    async fetchConvertQuote (fromCode: string, toCode: string, amount: Num = undefined, params = {}): Promise<Conversion> {
        throw new NotSupported (this.id + ' fetchConvertQuote() is not supported yet');
    }

    async fetchDepositsWithdrawals (code: Str = undefined, since: Int = undefined, limit: Int = undefined, params = {}): Promise<Transaction[]> {
        /**
         * @method
         * @name exchange#fetchDepositsWithdrawals
         * @description fetch history of deposits and withdrawals
         * @param {string} [code] unified currency code for the currency of the deposit/withdrawals, default is undefined
         * @param {int} [since] timestamp in ms of the earliest deposit/withdrawal, default is undefined
         * @param {int} [limit] max number of deposit/withdrawals to return, default is undefined
         * @param {object} [params] extra parameters specific to the exchange API endpoint
         * @returns {object} a list of [transaction structures]{@link https://docs.ccxt.com/#/?id=transaction-structure}
         */
        throw new NotSupported (this.id + ' fetchDepositsWithdrawals() is not supported yet');
    }

    async fetchDeposits (code: Str = undefined, since: Int = undefined, limit: Int = undefined, params = {}): Promise<Transaction[]> {
        throw new NotSupported (this.id + ' fetchDeposits() is not supported yet');
    }

    async fetchWithdrawals (code: Str = undefined, since: Int = undefined, limit: Int = undefined, params = {}): Promise<Transaction[]> {
        throw new NotSupported (this.id + ' fetchWithdrawals() is not supported yet');
    }

    async fetchDepositsWs (code: Str = undefined, since: Int = undefined, limit: Int = undefined, params = {}): Promise<{}> {
        throw new NotSupported (this.id + ' fetchDepositsWs() is not supported yet');
    }

    async fetchWithdrawalsWs (code: Str = undefined, since: Int = undefined, limit: Int = undefined, params = {}): Promise<{}> {
        throw new NotSupported (this.id + ' fetchWithdrawalsWs() is not supported yet');
    }

    async fetchFundingRateHistory (symbol: Str = undefined, since: Int = undefined, limit: Int = undefined, params = {}): Promise<FundingRateHistory[]> {
        throw new NotSupported (this.id + ' fetchFundingRateHistory() is not supported yet');
    }

    async fetchFundingHistory (symbol: Str = undefined, since: Int = undefined, limit: Int = undefined, params = {}): Promise<FundingHistory[]> {
        throw new NotSupported (this.id + ' fetchFundingHistory() is not supported yet');
    }

    async closePosition (symbol: string, side: OrderSide = undefined, params = {}): Promise<Order> {
        throw new NotSupported (this.id + ' closePosition() is not supported yet');
    }

    async closeAllPositions (params = {}): Promise<Position[]> {
        throw new NotSupported (this.id + ' closeAllPositions() is not supported yet');
    }

    async fetchL3OrderBook (symbol: string, limit: Int = undefined, params = {}): Promise<OrderBook> {
        throw new BadRequest (this.id + ' fetchL3OrderBook() is not supported yet');
    }

    parseLastPrice (price, market: Market = undefined): LastPrice {
        throw new NotSupported (this.id + ' parseLastPrice() is not supported yet');
    }

    async fetchDepositAddress (code: string, params = {}): Promise<DepositAddress> {
        if (this.has['fetchDepositAddresses']) {
            const depositAddresses = await this.fetchDepositAddresses ([ code ], params);
            const depositAddress = this.safeValue (depositAddresses, code);
            if (depositAddress === undefined) {
                throw new InvalidAddress (this.id + ' fetchDepositAddress() could not find a deposit address for ' + code + ', make sure you have created a corresponding deposit address in your wallet on the exchange website');
            } else {
                return depositAddress;
            }
        } else if (this.has['fetchDepositAddressesByNetwork']) {
            const network = this.safeString (params, 'network');
            params = this.omit (params, 'network');
            const addressStructures = await this.fetchDepositAddressesByNetwork (code, params);
            if (network !== undefined) {
                return this.safeDict (addressStructures, network) as DepositAddress;
            } else {
                const keys = Object.keys (addressStructures);
                const key = this.safeString (keys, 0);
                return this.safeDict (addressStructures, key) as DepositAddress;
            }
        } else {
            throw new NotSupported (this.id + ' fetchDepositAddress() is not supported yet');
        }
    }

    account (): BalanceAccount {
        return {
            'free': undefined,
            'used': undefined,
            'total': undefined,
        };
    }

    commonCurrencyCode (code: string) {
        if (!this.substituteCommonCurrencyCodes) {
            return code;
        }
        return this.safeString (this.commonCurrencies, code, code);
    }

    currency (code: string) {
        if (this.currencies === undefined) {
            throw new ExchangeError (this.id + ' currencies not loaded');
        }
        if (typeof code === 'string') {
            if (code in this.currencies) {
                return this.currencies[code];
            } else if (code in this.currencies_by_id) {
                return this.currencies_by_id[code];
            }
        }
        throw new ExchangeError (this.id + ' does not have currency code ' + code);
    }

    market (symbol: string): MarketInterface {
        if (this.markets === undefined) {
            throw new ExchangeError (this.id + ' markets not loaded');
        }
        if (symbol in this.markets) {
            return this.markets[symbol];
        } else if (symbol in this.markets_by_id) {
            const markets = this.markets_by_id[symbol];
            const defaultType = this.safeString2 (this.options, 'defaultType', 'defaultSubType', 'spot');
            for (let i = 0; i < markets.length; i++) {
                const market = markets[i];
                if (market[defaultType]) {
                    return market;
                }
            }
            return markets[0];
        } else if ((symbol.endsWith ('-C')) || (symbol.endsWith ('-P')) || (symbol.startsWith ('C-')) || (symbol.startsWith ('P-'))) {
            return this.createExpiredOptionMarket (symbol);
        }
        throw new BadSymbol (this.id + ' does not have market symbol ' + symbol);
    }

    createExpiredOptionMarket (symbol: string): MarketInterface {
        throw new NotSupported (this.id + ' createExpiredOptionMarket () is not supported yet');
    }

    isLeveragedCurrency (currencyCode, checkBaseCoin: Bool = false, existingCurrencies: Dict = undefined): boolean {
        const leverageSuffixes = [
            '2L', '2S', '3L', '3S', '4L', '4S', '5L', '5S', // Leveraged Tokens (LT)
            'UP', 'DOWN', // exchange-specific (e.g. BLVT)
            'BULL', 'BEAR', // similar
        ];
        for (let i = 0; i < leverageSuffixes.length; i++) {
            const leverageSuffix = leverageSuffixes[i];
            if (currencyCode.endsWith (leverageSuffix)) {
                if (!checkBaseCoin) {
                    return true;
                } else {
                    // check if base currency is inside dict
                    const baseCurrencyCode = currencyCode.replace (leverageSuffix, '');
                    if (baseCurrencyCode in existingCurrencies) {
                        return true;
                    }
                }
            }
        }
        return false;
    }

    handleWithdrawTagAndParams (tag, params): any {
        if ((tag !== undefined) && (typeof tag === 'object')) {
            params = this.extend (tag, params);
            tag = undefined;
        }
        if (tag === undefined) {
            tag = this.safeString (params, 'tag');
            if (tag !== undefined) {
                params = this.omit (params, 'tag');
            }
        }
        return [ tag, params ];
    }

    async createLimitOrder (symbol: string, side: OrderSide, amount: number, price: number, params = {}): Promise<Order> {
        return await this.createOrder (symbol, 'limit', side, amount, price, params);
    }

    async createLimitOrderWs (symbol: string, side: OrderSide, amount: number, price: number, params = {}): Promise<Order> {
        return await this.createOrderWs (symbol, 'limit', side, amount, price, params);
    }

    async createMarketOrder (symbol: string, side: OrderSide, amount: number, price: Num = undefined, params = {}): Promise<Order> {
        return await this.createOrder (symbol, 'market', side, amount, price, params);
    }

    async createMarketOrderWs (symbol: string, side: OrderSide, amount: number, price: Num = undefined, params = {}): Promise<Order> {
        return await this.createOrderWs (symbol, 'market', side, amount, price, params);
    }

    async createLimitBuyOrder (symbol: string, amount: number, price: number, params = {}): Promise<Order> {
        return await this.createOrder (symbol, 'limit', 'buy', amount, price, params);
    }

    async createLimitBuyOrderWs (symbol: string, amount: number, price: number, params = {}): Promise<Order> {
        return await this.createOrderWs (symbol, 'limit', 'buy', amount, price, params);
    }

    async createLimitSellOrder (symbol: string, amount: number, price: number, params = {}): Promise<Order> {
        return await this.createOrder (symbol, 'limit', 'sell', amount, price, params);
    }

    async createLimitSellOrderWs (symbol: string, amount: number, price: number, params = {}): Promise<Order> {
        return await this.createOrderWs (symbol, 'limit', 'sell', amount, price, params);
    }

    async createMarketBuyOrder (symbol: string, amount: number, params = {}): Promise<Order> {
        return await this.createOrder (symbol, 'market', 'buy', amount, undefined, params);
    }

    async createMarketBuyOrderWs (symbol: string, amount: number, params = {}): Promise<Order> {
        return await this.createOrderWs (symbol, 'market', 'buy', amount, undefined, params);
    }

    async createMarketSellOrder (symbol: string, amount: number, params = {}): Promise<Order> {
        return await this.createOrder (symbol, 'market', 'sell', amount, undefined, params);
    }

    async createMarketSellOrderWs (symbol: string, amount: number, params = {}): Promise<Order> {
        return await this.createOrderWs (symbol, 'market', 'sell', amount, undefined, params);
    }

    costToPrecision (symbol: string, cost) {
        if (cost === undefined) {
            return undefined;
        }
        const market = this.market (symbol);
        return this.decimalToPrecision (cost, TRUNCATE, market['precision']['price'], this.precisionMode, this.paddingMode);
    }

    priceToPrecision (symbol: string, price): string {
        if (price === undefined) {
            return undefined;
        }
        const market = this.market (symbol);
        const result = this.decimalToPrecision (price, ROUND, market['precision']['price'], this.precisionMode, this.paddingMode);
        if (result === '0') {
            throw new InvalidOrder (this.id + ' price of ' + market['symbol'] + ' must be greater than minimum price precision of ' + this.numberToString (market['precision']['price']));
        }
        return result;
    }

    amountToPrecision (symbol: string, amount) {
        if (amount === undefined) {
            return undefined;
        }
        const market = this.market (symbol);
        const result = this.decimalToPrecision (amount, TRUNCATE, market['precision']['amount'], this.precisionMode, this.paddingMode);
        if (result === '0') {
            throw new InvalidOrder (this.id + ' amount of ' + market['symbol'] + ' must be greater than minimum amount precision of ' + this.numberToString (market['precision']['amount']));
        }
        return result;
    }

    feeToPrecision (symbol: string, fee) {
        if (fee === undefined) {
            return undefined;
        }
        const market = this.market (symbol);
        return this.decimalToPrecision (fee, ROUND, market['precision']['price'], this.precisionMode, this.paddingMode);
    }

    currencyToPrecision (code: string, fee, networkCode = undefined) {
        const currency = this.currencies[code];
        let precision = this.safeValue (currency, 'precision');
        if (networkCode !== undefined) {
            const networks = this.safeDict (currency, 'networks', {});
            const networkItem = this.safeDict (networks, networkCode, {});
            precision = this.safeValue (networkItem, 'precision', precision);
        }
        if (precision === undefined) {
            return this.forceString (fee);
        } else {
            const roundingMode = this.safeInteger (this.options, 'currencyToPrecisionRoundingMode', ROUND);
            return this.decimalToPrecision (fee, roundingMode, precision, this.precisionMode, this.paddingMode);
        }
    }

    forceString (value) {
        if (typeof value !== 'string') {
            return this.numberToString (value);
        }
        return value;
    }

    isTickPrecision () {
        return this.precisionMode === TICK_SIZE;
    }

    isDecimalPrecision () {
        return this.precisionMode === DECIMAL_PLACES;
    }

    isSignificantPrecision () {
        return this.precisionMode === SIGNIFICANT_DIGITS;
    }

    safeNumber (obj, key: IndexType, defaultNumber: Num = undefined): Num {
        const value = this.safeString (obj, key);
        return this.parseNumber (value, defaultNumber);
    }

    safeNumberN (obj: object, arr: IndexType[], defaultNumber: Num = undefined): Num {
        const value = this.safeStringN (obj, arr);
        return this.parseNumber (value, defaultNumber);
    }

    parsePrecision (precision?: string) {
        /**
         * @ignore
         * @method
         * @param {string} precision The number of digits to the right of the decimal
         * @returns {string} a string number equal to 1e-precision
         */
        if (precision === undefined) {
            return undefined;
        }
        const precisionNumber = parseInt (precision);
        if (precisionNumber === 0) {
            return '1';
        }
        if (precisionNumber > 0) {
            let parsedPrecision = '0.';
            for (let i = 0; i < precisionNumber - 1; i++) {
                parsedPrecision = parsedPrecision + '0';
            }
            return parsedPrecision + '1';
        } else {
            let parsedPrecision = '1';
            for (let i = 0; i < precisionNumber * -1 - 1; i++) {
                parsedPrecision = parsedPrecision + '0';
            }
            return parsedPrecision + '0';
        }
    }

    integerPrecisionToAmount (precision: Str) {
        /**
         * @ignore
         * @method
         * @description handles positive & negative numbers too. parsePrecision() does not handle negative numbers, but this method handles
         * @param {string} precision The number of digits to the right of the decimal
         * @returns {string} a string number equal to 1e-precision
         */
        if (precision === undefined) {
            return undefined;
        }
        if (Precise.stringGe (precision, '0')) {
            return this.parsePrecision (precision);
        } else {
            const positivePrecisionString = Precise.stringAbs (precision);
            const positivePrecision = parseInt (positivePrecisionString);
            let parsedPrecision = '1';
            for (let i = 0; i < positivePrecision - 1; i++) {
                parsedPrecision = parsedPrecision + '0';
            }
            return parsedPrecision + '0';
        }
    }

    async loadTimeDifference (params = {}) {
        const serverTime = await this.fetchTime (params);
        const after = this.milliseconds ();
        this.options['timeDifference'] = after - serverTime;
        return this.options['timeDifference'];
    }

    implodeHostname (url: string) {
        return this.implodeParams (url, { 'hostname': this.hostname });
    }

    async fetchMarketLeverageTiers (symbol: string, params = {}): Promise<LeverageTier[]> {
        if (this.has['fetchLeverageTiers']) {
            const market = this.market (symbol);
            if (!market['contract']) {
                throw new BadSymbol (this.id + ' fetchMarketLeverageTiers() supports contract markets only');
            }
            const tiers = await this.fetchLeverageTiers ([ symbol ]);
            return this.safeValue (tiers, symbol);
        } else {
            throw new NotSupported (this.id + ' fetchMarketLeverageTiers() is not supported yet');
        }
    }

    async createPostOnlyOrder (symbol: string, type: OrderType, side: OrderSide, amount: number, price: Num = undefined, params = {}) {
        if (!this.has['createPostOnlyOrder']) {
            throw new NotSupported (this.id + ' createPostOnlyOrder() is not supported yet');
        }
        const query = this.extend (params, { 'postOnly': true });
        return await this.createOrder (symbol, type, side, amount, price, query);
    }

    async createPostOnlyOrderWs (symbol: string, type: OrderType, side: OrderSide, amount: number, price: Num = undefined, params = {}) {
        if (!this.has['createPostOnlyOrderWs']) {
            throw new NotSupported (this.id + ' createPostOnlyOrderWs() is not supported yet');
        }
        const query = this.extend (params, { 'postOnly': true });
        return await this.createOrderWs (symbol, type, side, amount, price, query);
    }

    async createReduceOnlyOrder (symbol: string, type: OrderType, side: OrderSide, amount: number, price: Num = undefined, params = {}) {
        if (!this.has['createReduceOnlyOrder']) {
            throw new NotSupported (this.id + ' createReduceOnlyOrder() is not supported yet');
        }
        const query = this.extend (params, { 'reduceOnly': true });
        return await this.createOrder (symbol, type, side, amount, price, query);
    }

    async createReduceOnlyOrderWs (symbol: string, type: OrderType, side: OrderSide, amount: number, price: Num = undefined, params = {}) {
        if (!this.has['createReduceOnlyOrderWs']) {
            throw new NotSupported (this.id + ' createReduceOnlyOrderWs() is not supported yet');
        }
        const query = this.extend (params, { 'reduceOnly': true });
        return await this.createOrderWs (symbol, type, side, amount, price, query);
    }

    async createStopOrder (symbol: string, type: OrderType, side: OrderSide, amount: number, price: Num = undefined, triggerPrice: Num = undefined, params = {}) {
        if (!this.has['createStopOrder']) {
            throw new NotSupported (this.id + ' createStopOrder() is not supported yet');
        }
        if (triggerPrice === undefined) {
            throw new ArgumentsRequired (this.id + ' create_stop_order() requires a stopPrice argument');
        }
        const query = this.extend (params, { 'stopPrice': triggerPrice });
        return await this.createOrder (symbol, type, side, amount, price, query);
    }

    async createStopOrderWs (symbol: string, type: OrderType, side: OrderSide, amount: number, price: Num = undefined, triggerPrice: Num = undefined, params = {}) {
        if (!this.has['createStopOrderWs']) {
            throw new NotSupported (this.id + ' createStopOrderWs() is not supported yet');
        }
        if (triggerPrice === undefined) {
            throw new ArgumentsRequired (this.id + ' createStopOrderWs() requires a stopPrice argument');
        }
        const query = this.extend (params, { 'stopPrice': triggerPrice });
        return await this.createOrderWs (symbol, type, side, amount, price, query);
    }

    async createStopLimitOrder (symbol: string, side: OrderSide, amount: number, price: number, triggerPrice: number, params = {}) {
        if (!this.has['createStopLimitOrder']) {
            throw new NotSupported (this.id + ' createStopLimitOrder() is not supported yet');
        }
        const query = this.extend (params, { 'stopPrice': triggerPrice });
        return await this.createOrder (symbol, 'limit', side, amount, price, query);
    }

    async createStopLimitOrderWs (symbol: string, side: OrderSide, amount: number, price: number, triggerPrice: number, params = {}) {
        if (!this.has['createStopLimitOrderWs']) {
            throw new NotSupported (this.id + ' createStopLimitOrderWs() is not supported yet');
        }
        const query = this.extend (params, { 'stopPrice': triggerPrice });
        return await this.createOrderWs (symbol, 'limit', side, amount, price, query);
    }

    async createStopMarketOrder (symbol: string, side: OrderSide, amount: number, triggerPrice: number, params = {}) {
        if (!this.has['createStopMarketOrder']) {
            throw new NotSupported (this.id + ' createStopMarketOrder() is not supported yet');
        }
        const query = this.extend (params, { 'stopPrice': triggerPrice });
        return await this.createOrder (symbol, 'market', side, amount, undefined, query);
    }

    async createStopMarketOrderWs (symbol: string, side: OrderSide, amount: number, triggerPrice: number, params = {}) {
        if (!this.has['createStopMarketOrderWs']) {
            throw new NotSupported (this.id + ' createStopMarketOrderWs() is not supported yet');
        }
        const query = this.extend (params, { 'stopPrice': triggerPrice });
        return await this.createOrderWs (symbol, 'market', side, amount, undefined, query);
    }

    safeCurrencyCode (currencyId: Str, currency: Currency = undefined): Str {
        currency = this.safeCurrency (currencyId, currency);
        return currency['code'];
    }

    filterBySymbolSinceLimit (array, symbol: Str = undefined, since: Int = undefined, limit: Int = undefined, tail = false) {
        return this.filterByValueSinceLimit (array, 'symbol', symbol, since, limit, 'timestamp', tail);
    }

    filterByCurrencySinceLimit (array, code = undefined, since: Int = undefined, limit: Int = undefined, tail = false) {
        return this.filterByValueSinceLimit (array, 'currency', code, since, limit, 'timestamp', tail);
    }

    filterBySymbolsSinceLimit (array, symbols: string[] = undefined, since: Int = undefined, limit: Int = undefined, tail = false) {
        const result = this.filterByArray (array, 'symbol', symbols, false);
        return this.filterBySinceLimit (result, since, limit, 'timestamp', tail);
    }

    parseLastPrices (pricesData, symbols: string[] = undefined, params = {}): LastPrices {
        //
        // the value of tickers is either a dict or a list
        //
        // dict
        //
        //     {
        //         'marketId1': { ... },
        //         'marketId2': { ... },
        //         ...
        //     }
        //
        // list
        //
        //     [
        //         { 'market': 'marketId1', ... },
        //         { 'market': 'marketId2', ... },
        //         ...
        //     ]
        //
        const results = [];
        if (Array.isArray (pricesData)) {
            for (let i = 0; i < pricesData.length; i++) {
                const priceData = this.extend (this.parseLastPrice (pricesData[i]), params);
                results.push (priceData);
            }
        } else {
            const marketIds = Object.keys (pricesData);
            for (let i = 0; i < marketIds.length; i++) {
                const marketId = marketIds[i];
                const market = this.safeMarket (marketId);
                const priceData = this.extend (this.parseLastPrice (pricesData[marketId], market), params);
                results.push (priceData);
            }
        }
        symbols = this.marketSymbols (symbols);
        return this.filterByArray (results, 'symbol', symbols);
    }

    parseTickers (tickers, symbols: Strings = undefined, params = {}): Tickers {
        //
        // the value of tickers is either a dict or a list
        //
        //
        // dict
        //
        //     {
        //         'marketId1': { ... },
        //         'marketId2': { ... },
        //         'marketId3': { ... },
        //         ...
        //     }
        //
        // list
        //
        //     [
        //         { 'market': 'marketId1', ... },
        //         { 'market': 'marketId2', ... },
        //         { 'market': 'marketId3', ... },
        //         ...
        //     ]
        //
        const results = [];
        if (Array.isArray (tickers)) {
            for (let i = 0; i < tickers.length; i++) {
                const parsedTicker = this.parseTicker (tickers[i]);
                const ticker = this.extend (parsedTicker, params);
                results.push (ticker);
            }
        } else {
            const marketIds = Object.keys (tickers);
            for (let i = 0; i < marketIds.length; i++) {
                const marketId = marketIds[i];
                const market = this.safeMarket (marketId);
                const parsed = this.parseTicker (tickers[marketId], market);
                const ticker = this.extend (parsed, params);
                results.push (ticker);
            }
        }
        symbols = this.marketSymbols (symbols);
        return this.filterByArray (results, 'symbol', symbols);
    }

    parseDepositAddresses (addresses, codes: Strings = undefined, indexed = true, params = {}): DepositAddress[] {
        let result = [];
        for (let i = 0; i < addresses.length; i++) {
            const address = this.extend (this.parseDepositAddress (addresses[i]), params);
            result.push (address);
        }
        if (codes !== undefined) {
            result = this.filterByArray (result, 'currency', codes, false);
        }
        if (indexed) {
            result = this.filterByArray (result, 'currency', undefined, indexed);
        }
        return result as DepositAddress[];
    }

    parseBorrowInterests (response, market: Market = undefined): BorrowInterest[] {
        const interests = [];
        for (let i = 0; i < response.length; i++) {
            const row = response[i];
            interests.push (this.parseBorrowInterest (row, market));
        }
        return interests as BorrowInterest[];
    }

    parseBorrowRate (info, currency: Currency = undefined): Dict {
        throw new NotSupported (this.id + ' parseBorrowRate() is not supported yet');
    }

    parseBorrowRateHistory (response, code: Str, since: Int, limit: Int) {
        const result = [];
        for (let i = 0; i < response.length; i++) {
            const item = response[i];
            const borrowRate = this.parseBorrowRate (item);
            result.push (borrowRate);
        }
        const sorted = this.sortBy (result, 'timestamp');
        return this.filterByCurrencySinceLimit (sorted, code, since, limit);
    }

    parseIsolatedBorrowRates (info: any): IsolatedBorrowRates {
        const result = {};
        for (let i = 0; i < info.length; i++) {
            const item = info[i];
            const borrowRate = this.parseIsolatedBorrowRate (item);
            const symbol = this.safeString (borrowRate, 'symbol');
            result[symbol] = borrowRate;
        }
        return result as any;
    }

    parseFundingRateHistories (response, market = undefined, since: Int = undefined, limit: Int = undefined): FundingRateHistory[] {
        const rates = [];
        for (let i = 0; i < response.length; i++) {
            const entry = response[i];
            rates.push (this.parseFundingRateHistory (entry, market));
        }
        const sorted = this.sortBy (rates, 'timestamp');
        const symbol = (market === undefined) ? undefined : market['symbol'];
        return this.filterBySymbolSinceLimit (sorted, symbol, since, limit) as FundingRateHistory[];
    }

    safeSymbol (marketId: Str, market: Market = undefined, delimiter: Str = undefined, marketType: Str = undefined): string {
        market = this.safeMarket (marketId, market, delimiter, marketType);
        return market['symbol'];
    }

    parseFundingRate (contract: string, market: Market = undefined): FundingRate {
        throw new NotSupported (this.id + ' parseFundingRate() is not supported yet');
    }

    parseFundingRates (response, symbols: Strings = undefined): FundingRates {
        const fundingRates = {};
        for (let i = 0; i < response.length; i++) {
            const entry = response[i];
            const parsed = this.parseFundingRate (entry);
            fundingRates[parsed['symbol']] = parsed;
        }
        return this.filterByArray (fundingRates, 'symbol', symbols);
    }

    parseLongShortRatio (info: Dict, market: Market = undefined): LongShortRatio {
        throw new NotSupported (this.id + ' parseLongShortRatio() is not supported yet');
    }

    parseLongShortRatioHistory (response, market = undefined, since: Int = undefined, limit: Int = undefined): LongShortRatio[] {
        const rates = [];
        for (let i = 0; i < response.length; i++) {
            const entry = response[i];
            rates.push (this.parseLongShortRatio (entry, market));
        }
        const sorted = this.sortBy (rates, 'timestamp');
        const symbol = (market === undefined) ? undefined : market['symbol'];
        return this.filterBySymbolSinceLimit (sorted, symbol, since, limit) as LongShortRatio[];
    }

    handleTriggerDirectionAndParams (params, exchangeSpecificKey: Str = undefined, allowEmpty: Bool = false) {
        /**
         * @ignore
         * @method
         * @returns {[string, object]} the trigger-direction value and omited params
         */
        let triggerDirection = this.safeString (params, 'triggerDirection');
        const exchangeSpecificDefined = (exchangeSpecificKey !== undefined) && (exchangeSpecificKey in params);
        if (triggerDirection !== undefined) {
            params = this.omit (params, 'triggerDirection');
        }
        // throw exception if:
        // A) if provided value is not unified (support old "up/down" strings too)
        // B) if exchange specific "trigger direction key" (eg. "stopPriceSide") was not provided
        if (!this.inArray (triggerDirection, [ 'ascending', 'descending', 'up', 'down', 'above', 'below' ]) && !exchangeSpecificDefined && !allowEmpty) {
            throw new ArgumentsRequired (this.id + ' createOrder() : trigger orders require params["triggerDirection"] to be either "ascending" or "descending"');
        }
        // if old format was provided, overwrite to new
        if (triggerDirection === 'up' || triggerDirection === 'above') {
            triggerDirection = 'ascending';
        } else if (triggerDirection === 'down' || triggerDirection === 'below') {
            triggerDirection = 'descending';
        }
        return [ triggerDirection, params ];
    }

    handleTriggerAndParams (params) {
        const isTrigger = this.safeBool2 (params, 'trigger', 'stop');
        if (isTrigger) {
            params = this.omit (params, [ 'trigger', 'stop' ]);
        }
        return [ isTrigger, params ];
    }

    isTriggerOrder (params) {
        // for backwards compatibility
        return this.handleTriggerAndParams (params);
    }

    isPostOnly (isMarketOrder: boolean, exchangeSpecificParam, params = {}) {
        /**
         * @ignore
         * @method
         * @param {string} type Order type
         * @param {boolean} exchangeSpecificParam exchange specific postOnly
         * @param {object} [params] exchange specific params
         * @returns {boolean} true if a post only order, false otherwise
         */
        const timeInForce = this.safeStringUpper (params, 'timeInForce');
        let postOnly = this.safeBool2 (params, 'postOnly', 'post_only', false);
        // we assume timeInForce is uppercase from safeStringUpper (params, 'timeInForce')
        const ioc = timeInForce === 'IOC';
        const fok = timeInForce === 'FOK';
        const timeInForcePostOnly = timeInForce === 'PO';
        postOnly = postOnly || timeInForcePostOnly || exchangeSpecificParam;
        if (postOnly) {
            if (ioc || fok) {
                throw new InvalidOrder (this.id + ' postOnly orders cannot have timeInForce equal to ' + timeInForce);
            } else if (isMarketOrder) {
                throw new InvalidOrder (this.id + ' market orders cannot be postOnly');
            } else {
                return true;
            }
        } else {
            return false;
        }
    }

    handlePostOnly (isMarketOrder: boolean, exchangeSpecificPostOnlyOption: boolean, params: any = {}) {
        /**
         * @ignore
         * @method
         * @param {string} type Order type
         * @param {boolean} exchangeSpecificBoolean exchange specific postOnly
         * @param {object} [params] exchange specific params
         * @returns {Array}
         */
        const timeInForce = this.safeStringUpper (params, 'timeInForce');
        let postOnly = this.safeBool (params, 'postOnly', false);
        const ioc = timeInForce === 'IOC';
        const fok = timeInForce === 'FOK';
        const po = timeInForce === 'PO';
        postOnly = postOnly || po || exchangeSpecificPostOnlyOption;
        if (postOnly) {
            if (ioc || fok) {
                throw new InvalidOrder (this.id + ' postOnly orders cannot have timeInForce equal to ' + timeInForce);
            } else if (isMarketOrder) {
                throw new InvalidOrder (this.id + ' market orders cannot be postOnly');
            } else {
                if (po) {
                    params = this.omit (params, 'timeInForce');
                }
                params = this.omit (params, 'postOnly');
                return [ true, params ];
            }
        }
        return [ false, params ];
    }

    async fetchLastPrices (symbols: Strings = undefined, params = {}): Promise<LastPrices> {
        throw new NotSupported (this.id + ' fetchLastPrices() is not supported yet');
    }

    async fetchTradingFees (params = {}): Promise<TradingFees> {
        throw new NotSupported (this.id + ' fetchTradingFees() is not supported yet');
    }

    async fetchTradingFeesWs (params = {}): Promise<TradingFees> {
        throw new NotSupported (this.id + ' fetchTradingFeesWs() is not supported yet');
    }

    async fetchTradingFee (symbol: string, params = {}): Promise<TradingFeeInterface> {
        if (!this.has['fetchTradingFees']) {
            throw new NotSupported (this.id + ' fetchTradingFee() is not supported yet');
        }
        const fees = await this.fetchTradingFees (params);
        return this.safeDict (fees, symbol) as TradingFeeInterface;
    }

    async fetchConvertCurrencies (params = {}): Promise<Currencies> {
        throw new NotSupported (this.id + ' fetchConvertCurrencies() is not supported yet');
    }

    parseOpenInterest (interest, market: Market = undefined): OpenInterest {
        throw new NotSupported (this.id + ' parseOpenInterest () is not supported yet');
    }

    parseOpenInterests (response, symbols: Strings = undefined): OpenInterests {
        const result = {};
        for (let i = 0; i < response.length; i++) {
            const entry = response[i];
            const parsed = this.parseOpenInterest (entry);
            result[parsed['symbol']] = parsed;
        }
        return this.filterByArray (result, 'symbol', symbols);
    }

    parseOpenInterestsHistory (response, market = undefined, since: Int = undefined, limit: Int = undefined): OpenInterest[] {
        const interests = [];
        for (let i = 0; i < response.length; i++) {
            const entry = response[i];
            const interest = this.parseOpenInterest (entry, market);
            interests.push (interest);
        }
        const sorted = this.sortBy (interests, 'timestamp');
        const symbol = this.safeString (market, 'symbol');
        return this.filterBySymbolSinceLimit (sorted, symbol, since, limit);
    }

    async fetchFundingRate (symbol: string, params = {}): Promise<FundingRate> {
        if (this.has['fetchFundingRates']) {
            await this.loadMarkets ();
            const market = this.market (symbol);
            symbol = market['symbol'];
            if (!market['contract']) {
                throw new BadSymbol (this.id + ' fetchFundingRate() supports contract markets only');
            }
            const rates = await this.fetchFundingRates ([ symbol ], params);
            const rate = this.safeValue (rates, symbol);
            if (rate === undefined) {
                throw new NullResponse (this.id + ' fetchFundingRate () returned no data for ' + symbol);
            } else {
                return rate;
            }
        } else {
            throw new NotSupported (this.id + ' fetchFundingRate () is not supported yet');
        }
    }

    async fetchFundingInterval (symbol: string, params = {}): Promise<FundingRate> {
        if (this.has['fetchFundingIntervals']) {
            await this.loadMarkets ();
            const market = this.market (symbol);
            symbol = market['symbol'];
            if (!market['contract']) {
                throw new BadSymbol (this.id + ' fetchFundingInterval() supports contract markets only');
            }
            const rates = await this.fetchFundingIntervals ([ symbol ], params);
            const rate = this.safeValue (rates, symbol);
            if (rate === undefined) {
                throw new NullResponse (this.id + ' fetchFundingInterval() returned no data for ' + symbol);
            } else {
                return rate;
            }
        } else {
            throw new NotSupported (this.id + ' fetchFundingInterval() is not supported yet');
        }
    }

    async fetchMarkOHLCV (symbol: string, timeframe = '1m', since: Int = undefined, limit: Int = undefined, params = {}): Promise<OHLCV[]> {
        /**
         * @method
         * @name exchange#fetchMarkOHLCV
         * @description fetches historical mark price candlestick data containing the open, high, low, and close price of a market
         * @param {string} symbol unified symbol of the market to fetch OHLCV data for
         * @param {string} timeframe the length of time each candle represents
         * @param {int} [since] timestamp in ms of the earliest candle to fetch
         * @param {int} [limit] the maximum amount of candles to fetch
         * @param {object} [params] extra parameters specific to the exchange API endpoint
         * @returns {float[][]} A list of candles ordered as timestamp, open, high, low, close, undefined
         */
        if (this.has['fetchMarkOHLCV']) {
            const request: Dict = {
                'price': 'mark',
            };
            return await this.fetchOHLCV (symbol, timeframe, since, limit, this.extend (request, params));
        } else {
            throw new NotSupported (this.id + ' fetchMarkOHLCV () is not supported yet');
        }
    }

    async fetchIndexOHLCV (symbol: string, timeframe = '1m', since: Int = undefined, limit: Int = undefined, params = {}): Promise<OHLCV[]> {
        /**
         * @method
         * @name exchange#fetchIndexOHLCV
         * @description fetches historical index price candlestick data containing the open, high, low, and close price of a market
         * @param {string} symbol unified symbol of the market to fetch OHLCV data for
         * @param {string} timeframe the length of time each candle represents
         * @param {int} [since] timestamp in ms of the earliest candle to fetch
         * @param {int} [limit] the maximum amount of candles to fetch
         * @param {object} [params] extra parameters specific to the exchange API endpoint
         * @returns {} A list of candles ordered as timestamp, open, high, low, close, undefined
         */
        if (this.has['fetchIndexOHLCV']) {
            const request: Dict = {
                'price': 'index',
            };
            return await this.fetchOHLCV (symbol, timeframe, since, limit, this.extend (request, params));
        } else {
            throw new NotSupported (this.id + ' fetchIndexOHLCV () is not supported yet');
        }
    }

    async fetchPremiumIndexOHLCV (symbol: string, timeframe = '1m', since: Int = undefined, limit: Int = undefined, params = {}): Promise<OHLCV[]> {
        /**
         * @method
         * @name exchange#fetchPremiumIndexOHLCV
         * @description fetches historical premium index price candlestick data containing the open, high, low, and close price of a market
         * @param {string} symbol unified symbol of the market to fetch OHLCV data for
         * @param {string} timeframe the length of time each candle represents
         * @param {int} [since] timestamp in ms of the earliest candle to fetch
         * @param {int} [limit] the maximum amount of candles to fetch
         * @param {object} [params] extra parameters specific to the exchange API endpoint
         * @returns {float[][]} A list of candles ordered as timestamp, open, high, low, close, undefined
         */
        if (this.has['fetchPremiumIndexOHLCV']) {
            const request: Dict = {
                'price': 'premiumIndex',
            };
            return await this.fetchOHLCV (symbol, timeframe, since, limit, this.extend (request, params));
        } else {
            throw new NotSupported (this.id + ' fetchPremiumIndexOHLCV () is not supported yet');
        }
    }

    handleTimeInForce (params = {}) {
        /**
         * @ignore
         * @method
         * Must add timeInForce to this.options to use this method
         * @returns {string} returns the exchange specific value for timeInForce
         */
        const timeInForce = this.safeStringUpper (params, 'timeInForce'); // supported values GTC, IOC, PO
        if (timeInForce !== undefined) {
            const exchangeValue = this.safeString (this.options['timeInForce'], timeInForce);
            if (exchangeValue === undefined) {
                throw new ExchangeError (this.id + ' does not support timeInForce "' + timeInForce + '"');
            }
            return exchangeValue;
        }
        return undefined;
    }

    convertTypeToAccount (account) {
        /**
         * @ignore
         * @method
         * Must add accountsByType to this.options to use this method
         * @param {string} account key for account name in this.options['accountsByType']
         * @returns the exchange specific account name or the isolated margin id for transfers
         */
        const accountsByType = this.safeDict (this.options, 'accountsByType', {});
        const lowercaseAccount = account.toLowerCase ();
        if (lowercaseAccount in accountsByType) {
            return accountsByType[lowercaseAccount];
        } else if ((account in this.markets) || (account in this.markets_by_id)) {
            const market = this.market (account);
            return market['id'];
        } else {
            return account;
        }
    }

    checkRequiredArgument (methodName: string, argument, argumentName, options = []) {
        /**
         * @ignore
         * @method
         * @param {string} methodName the name of the method that the argument is being checked for
         * @param {string} argument the argument's actual value provided
         * @param {string} argumentName the name of the argument being checked (for logging purposes)
         * @param {string[]} options a list of options that the argument can be
         * @returns {undefined}
         */
        const optionsLength = options.length;
        if ((argument === undefined) || ((optionsLength > 0) && (!(this.inArray (argument, options))))) {
            const messageOptions = options.join (', ');
            let message = this.id + ' ' + methodName + '() requires a ' + argumentName + ' argument';
            if (messageOptions !== '') {
                message += ', one of ' + '(' + messageOptions + ')';
            }
            throw new ArgumentsRequired (message);
        }
    }

    checkRequiredMarginArgument (methodName: string, symbol: Str, marginMode: string) {
        /**
         * @ignore
         * @method
         * @param {string} symbol unified symbol of the market
         * @param {string} methodName name of the method that requires a symbol
         * @param {string} marginMode is either 'isolated' or 'cross'
         */
        if ((marginMode === 'isolated') && (symbol === undefined)) {
            throw new ArgumentsRequired (this.id + ' ' + methodName + '() requires a symbol argument for isolated margin');
        } else if ((marginMode === 'cross') && (symbol !== undefined)) {
            throw new ArgumentsRequired (this.id + ' ' + methodName + '() cannot have a symbol argument for cross margin');
        }
    }

    parseDepositWithdrawFees (response, codes: Strings = undefined, currencyIdKey = undefined): any {
        /**
         * @ignore
         * @method
         * @param {object[]|object} response unparsed response from the exchange
         * @param {string[]|undefined} codes the unified currency codes to fetch transactions fees for, returns all currencies when undefined
         * @param {str} currencyIdKey *should only be undefined when response is a dictionary* the object key that corresponds to the currency id
         * @returns {object} objects with withdraw and deposit fees, indexed by currency codes
         */
        const depositWithdrawFees = {};
        const isArray = Array.isArray (response);
        let responseKeys = response;
        if (!isArray) {
            responseKeys = Object.keys (response);
        }
        for (let i = 0; i < responseKeys.length; i++) {
            const entry = responseKeys[i];
            const dictionary = isArray ? entry : response[entry];
            const currencyId = isArray ? this.safeString (dictionary, currencyIdKey) : entry;
            const currency = this.safeCurrency (currencyId);
            const code = this.safeString (currency, 'code');
            if ((codes === undefined) || (this.inArray (code, codes))) {
                depositWithdrawFees[code] = this.parseDepositWithdrawFee (dictionary, currency);
            }
        }
        return depositWithdrawFees;
    }

    parseDepositWithdrawFee (fee, currency: Currency = undefined): any {
        throw new NotSupported (this.id + ' parseDepositWithdrawFee() is not supported yet');
    }

    depositWithdrawFee (info): any {
        return {
            'info': info,
            'withdraw': {
                'fee': undefined,
                'percentage': undefined,
            },
            'deposit': {
                'fee': undefined,
                'percentage': undefined,
            },
            'networks': {},
        };
    }

    assignDefaultDepositWithdrawFees (fee, currency = undefined): any {
        /**
         * @ignore
         * @method
         * @description Takes a depositWithdrawFee structure and assigns the default values for withdraw and deposit
         * @param {object} fee A deposit withdraw fee structure
         * @param {object} currency A currency structure, the response from this.currency ()
         * @returns {object} A deposit withdraw fee structure
         */
        const networkKeys = Object.keys (fee['networks']);
        const numNetworks = networkKeys.length;
        if (numNetworks === 1) {
            fee['withdraw'] = fee['networks'][networkKeys[0]]['withdraw'];
            fee['deposit'] = fee['networks'][networkKeys[0]]['deposit'];
            return fee;
        }
        const currencyCode = this.safeString (currency, 'code');
        for (let i = 0; i < numNetworks; i++) {
            const network = networkKeys[i];
            if (network === currencyCode) {
                fee['withdraw'] = fee['networks'][networkKeys[i]]['withdraw'];
                fee['deposit'] = fee['networks'][networkKeys[i]]['deposit'];
            }
        }
        return fee;
    }

    parseIncome (info, market: Market = undefined): object {
        throw new NotSupported (this.id + ' parseIncome () is not supported yet');
    }

    parseIncomes (incomes, market = undefined, since: Int = undefined, limit: Int = undefined): FundingHistory[] {
        /**
         * @ignore
         * @method
         * @description parses funding fee info from exchange response
         * @param {object[]} incomes each item describes once instance of currency being received or paid
         * @param {object} market ccxt market
         * @param {int} [since] when defined, the response items are filtered to only include items after this timestamp
         * @param {int} [limit] limits the number of items in the response
         * @returns {object[]} an array of [funding history structures]{@link https://docs.ccxt.com/#/?id=funding-history-structure}
         */
        const result = [];
        for (let i = 0; i < incomes.length; i++) {
            const entry = incomes[i];
            const parsed = this.parseIncome (entry, market);
            result.push (parsed);
        }
        const sorted = this.sortBy (result, 'timestamp');
        const symbol = this.safeString (market, 'symbol');
        return this.filterBySymbolSinceLimit (sorted, symbol, since, limit);
    }

    getMarketFromSymbols (symbols: Strings = undefined) {
        if (symbols === undefined) {
            return undefined;
        }
        const firstMarket = this.safeString (symbols, 0);
        const market = this.market (firstMarket);
        return market;
    }

    parseWsOHLCVs (ohlcvs: object[], market: any = undefined, timeframe: string = '1m', since: Int = undefined, limit: Int = undefined) {
        const results = [];
        for (let i = 0; i < ohlcvs.length; i++) {
            results.push (this.parseWsOHLCV (ohlcvs[i], market));
        }
        return results;
    }

    async fetchTransactions (code: Str = undefined, since: Int = undefined, limit: Int = undefined, params = {}): Promise<Transaction[]> {
        /**
         * @method
         * @name exchange#fetchTransactions
         * @deprecated
         * @description *DEPRECATED* use fetchDepositsWithdrawals instead
         * @param {string} code unified currency code for the currency of the deposit/withdrawals, default is undefined
         * @param {int} [since] timestamp in ms of the earliest deposit/withdrawal, default is undefined
         * @param {int} [limit] max number of deposit/withdrawals to return, default is undefined
         * @param {object} [params] extra parameters specific to the exchange API endpoint
         * @returns {object} a list of [transaction structures]{@link https://docs.ccxt.com/#/?id=transaction-structure}
         */
        if (this.has['fetchDepositsWithdrawals']) {
            return await this.fetchDepositsWithdrawals (code, since, limit, params);
        } else {
            throw new NotSupported (this.id + ' fetchTransactions () is not supported yet');
        }
    }

    filterByArrayPositions (objects, key: IndexType, values = undefined, indexed = true): Position[] {
        /**
         * @ignore
         * @method
         * @description Typed wrapper for filterByArray that returns a list of positions
         */
        return this.filterByArray (objects, key, values, indexed) as Position[];
    }

    filterByArrayTickers (objects, key: IndexType, values = undefined, indexed = true): Dictionary<Ticker> {
        /**
         * @ignore
         * @method
         * @description Typed wrapper for filterByArray that returns a dictionary of tickers
         */
        return this.filterByArray (objects, key, values, indexed) as Dictionary<Ticker>;
    }

    createOHLCVObject (symbol: string, timeframe: string, data): Dictionary<Dictionary<OHLCV[]>> {
        const res = {};
        res[symbol] = {};
        res[symbol][timeframe] = data;
        return res;
    }

    handleMaxEntriesPerRequestAndParams (method: string, maxEntriesPerRequest: Int = undefined, params = {}): [Int, any] {
        let newMaxEntriesPerRequest = undefined;
        [ newMaxEntriesPerRequest, params ] = this.handleOptionAndParams (params, method, 'maxEntriesPerRequest');
        if ((newMaxEntriesPerRequest !== undefined) && (newMaxEntriesPerRequest !== maxEntriesPerRequest)) {
            maxEntriesPerRequest = newMaxEntriesPerRequest;
        }
        if (maxEntriesPerRequest === undefined) {
            maxEntriesPerRequest = 1000; // default to 1000
        }
        return [ maxEntriesPerRequest, params ];
    }

    async fetchPaginatedCallDynamic (method: string, symbol: Str = undefined, since: Int = undefined, limit: Int = undefined, params = {}, maxEntriesPerRequest: Int = undefined, removeRepeated = true): Promise<any> {
        let maxCalls = undefined;
        [ maxCalls, params ] = this.handleOptionAndParams (params, method, 'paginationCalls', 10);
        let maxRetries = undefined;
        [ maxRetries, params ] = this.handleOptionAndParams (params, method, 'maxRetries', 3);
        let paginationDirection = undefined;
        [ paginationDirection, params ] = this.handleOptionAndParams (params, method, 'paginationDirection', 'backward');
        let paginationTimestamp = undefined;
        let removeRepeatedOption = removeRepeated;
        [ removeRepeatedOption, params ] = this.handleOptionAndParams (params, method, 'removeRepeated', removeRepeated);
        let calls = 0;
        let result = [];
        let errors = 0;
        const until = this.safeIntegerN (params, [ 'until', 'untill', 'till' ]); // do not omit it from params here
        [ maxEntriesPerRequest, params ] = this.handleMaxEntriesPerRequestAndParams (method, maxEntriesPerRequest, params);
        if ((paginationDirection === 'forward')) {
            if (since === undefined) {
                throw new ArgumentsRequired (this.id + ' pagination requires a since argument when paginationDirection set to forward');
            }
            paginationTimestamp = since;
        }
        while ((calls < maxCalls)) {
            calls += 1;
            try {
                if (paginationDirection === 'backward') {
                    // do it backwards, starting from the last
                    // UNTIL filtering is required in order to work
                    if (paginationTimestamp !== undefined) {
                        params['until'] = paginationTimestamp - 1;
                    }
                    const response = await this[method] (symbol, undefined, maxEntriesPerRequest, params);
                    const responseLength = response.length;
                    if (this.verbose) {
                        let backwardMessage = 'Dynamic pagination call ' + this.numberToString (calls) + ' method ' + method + ' response length ' + this.numberToString (responseLength);
                        if (paginationTimestamp !== undefined) {
                            backwardMessage += ' timestamp ' + this.numberToString (paginationTimestamp);
                        }
                        this.log (backwardMessage);
                    }
                    if (responseLength === 0) {
                        break;
                    }
                    errors = 0;
                    result = this.arrayConcat (result, response);
                    const firstElement = this.safeValue (response, 0);
                    paginationTimestamp = this.safeInteger2 (firstElement, 'timestamp', 0);
                    if ((since !== undefined) && (paginationTimestamp <= since)) {
                        break;
                    }
                } else {
                    // do it forwards, starting from the since
                    const response = await this[method] (symbol, paginationTimestamp, maxEntriesPerRequest, params);
                    const responseLength = response.length;
                    if (this.verbose) {
                        let forwardMessage = 'Dynamic pagination call ' + this.numberToString (calls) + ' method ' + method + ' response length ' + this.numberToString (responseLength);
                        if (paginationTimestamp !== undefined) {
                            forwardMessage += ' timestamp ' + this.numberToString (paginationTimestamp);
                        }
                        this.log (forwardMessage);
                    }
                    if (responseLength === 0) {
                        break;
                    }
                    errors = 0;
                    result = this.arrayConcat (result, response);
                    const last = this.safeValue (response, responseLength - 1);
                    paginationTimestamp = this.safeInteger (last, 'timestamp') + 1;
                    if ((until !== undefined) && (paginationTimestamp >= until)) {
                        break;
                    }
                }
            } catch (e) {
                errors += 1;
                if (errors > maxRetries) {
                    throw e;
                }
            }
        }
        let uniqueResults = result;
        if (removeRepeatedOption) {
            uniqueResults = this.removeRepeatedElementsFromArray (result);
        }
        const key = (method === 'fetchOHLCV') ? 0 : 'timestamp';
        return this.filterBySinceLimit (uniqueResults, since, limit, key);
    }

    async safeDeterministicCall (method: string, symbol: Str = undefined, since: Int = undefined, limit: Int = undefined, timeframe: Str = undefined, params = {}) {
        let maxRetries = undefined;
        [ maxRetries, params ] = this.handleOptionAndParams (params, method, 'maxRetries', 3);
        let errors = 0;
        while (errors <= maxRetries) {
            try {
                if (timeframe && method !== 'fetchFundingRateHistory') {
                    return await this[method] (symbol, timeframe, since, limit, params);
                } else {
                    return await this[method] (symbol, since, limit, params);
                }
            } catch (e) {
                if (e instanceof RateLimitExceeded) {
                    throw e; // if we are rate limited, we should not retry and fail fast
                }
                errors += 1;
                if (errors > maxRetries) {
                    throw e;
                }
            }
        }
        return [];
    }

    async fetchPaginatedCallDeterministic (method: string, symbol: Str = undefined, since: Int = undefined, limit: Int = undefined, timeframe: Str = undefined, params = {}, maxEntriesPerRequest = undefined): Promise<any> {
        let maxCalls = undefined;
        [ maxCalls, params ] = this.handleOptionAndParams (params, method, 'paginationCalls', 10);
        [ maxEntriesPerRequest, params ] = this.handleMaxEntriesPerRequestAndParams (method, maxEntriesPerRequest, params);
        const current = this.milliseconds ();
        const tasks = [];
        const time = this.parseTimeframe (timeframe) * 1000;
        const step = time * maxEntriesPerRequest;
        let currentSince = current - (maxCalls * step) - 1;
        if (since !== undefined) {
            currentSince = Math.max (currentSince, since);
        } else {
            currentSince = Math.max (currentSince, 1241440531000); // avoid timestamps older than 2009
        }
        const until = this.safeInteger2 (params, 'until', 'till'); // do not omit it here
        if (until !== undefined) {
            const requiredCalls = Math.ceil ((until - since) / step);
            if (requiredCalls > maxCalls) {
                throw new BadRequest (this.id + ' the number of required calls is greater than the max number of calls allowed, either increase the paginationCalls or decrease the since-until gap. Current paginationCalls limit is ' + maxCalls.toString () + ' required calls is ' + requiredCalls.toString ());
            }
        }
        for (let i = 0; i < maxCalls; i++) {
            if ((until !== undefined) && (currentSince >= until)) {
                break;
            }
            if (currentSince >= current) {
                break;
            }
            tasks.push (this.safeDeterministicCall (method, symbol, currentSince, maxEntriesPerRequest, timeframe, params));
            currentSince = this.sum (currentSince, step) - 1;
        }
        const results = await Promise.all (tasks);
        let result = [];
        for (let i = 0; i < results.length; i++) {
            result = this.arrayConcat (result, results[i]);
        }
        const uniqueResults = this.removeRepeatedElementsFromArray (result) as any;
        const key = (method === 'fetchOHLCV') ? 0 : 'timestamp';
        return this.filterBySinceLimit (uniqueResults, since, limit, key);
    }

    async fetchPaginatedCallCursor (method: string, symbol: Str = undefined, since = undefined, limit = undefined, params = {}, cursorReceived = undefined, cursorSent = undefined, cursorIncrement = undefined, maxEntriesPerRequest = undefined): Promise<any> {
        let maxCalls = undefined;
        [ maxCalls, params ] = this.handleOptionAndParams (params, method, 'paginationCalls', 10);
        let maxRetries = undefined;
        [ maxRetries, params ] = this.handleOptionAndParams (params, method, 'maxRetries', 3);
        [ maxEntriesPerRequest, params ] = this.handleMaxEntriesPerRequestAndParams (method, maxEntriesPerRequest, params);
        let cursorValue = undefined;
        let i = 0;
        let errors = 0;
        let result = [];
        const timeframe = this.safeString (params, 'timeframe');
        params = this.omit (params, 'timeframe'); // reading the timeframe from the method arguments to avoid changing the signature
        while (i < maxCalls) {
            try {
                if (cursorValue !== undefined) {
                    if (cursorIncrement !== undefined) {
                        cursorValue = this.parseToInt (cursorValue) + cursorIncrement;
                    }
                    params[cursorSent] = cursorValue;
                }
                let response = undefined;
                if (method === 'fetchAccounts') {
                    response = await this[method] (params);
                } else if (method === 'getLeverageTiersPaginated' || method === 'fetchPositions') {
                    response = await this[method] (symbol, params);
                } else if (method === 'fetchOpenInterestHistory') {
                    response = await this[method] (symbol, timeframe, since, maxEntriesPerRequest, params);
                } else {
                    response = await this[method] (symbol, since, maxEntriesPerRequest, params);
                }
                errors = 0;
                const responseLength = response.length;
                if (this.verbose) {
                    const cursorString = (cursorValue === undefined) ? '' : cursorValue;
                    const iteration = (i + 1);
                    const cursorMessage = 'Cursor pagination call ' + iteration.toString () + ' method ' + method + ' response length ' + responseLength.toString () + ' cursor ' + cursorString;
                    this.log (cursorMessage);
                }
                if (responseLength === 0) {
                    break;
                }
                result = this.arrayConcat (result, response);
                const last = this.safeDict (response, responseLength - 1);
                // cursorValue = this.safeValue (last['info'], cursorReceived);
                cursorValue = undefined; // search for the cursor
                for (let j = 0; j < responseLength; j++) {
                    const index = responseLength - j - 1;
                    const entry = this.safeDict (response, index);
                    const info = this.safeDict (entry, 'info');
                    const cursor = this.safeValue (info, cursorReceived);
                    if (cursor !== undefined) {
                        cursorValue = cursor;
                        break;
                    }
                }
                if (cursorValue === undefined) {
                    break;
                }
                const lastTimestamp = this.safeInteger (last, 'timestamp');
                if (lastTimestamp !== undefined && lastTimestamp < since) {
                    break;
                }
            } catch (e) {
                errors += 1;
                if (errors > maxRetries) {
                    throw e;
                }
            }
            i += 1;
        }
        const sorted = this.sortCursorPaginatedResult (result);
        const key = (method === 'fetchOHLCV') ? 0 : 'timestamp';
        return this.filterBySinceLimit (sorted, since, limit, key);
    }

    async fetchPaginatedCallIncremental (method: string, symbol: Str = undefined, since = undefined, limit = undefined, params = {}, pageKey = undefined, maxEntriesPerRequest = undefined): Promise<any> {
        let maxCalls = undefined;
        [ maxCalls, params ] = this.handleOptionAndParams (params, method, 'paginationCalls', 10);
        let maxRetries = undefined;
        [ maxRetries, params ] = this.handleOptionAndParams (params, method, 'maxRetries', 3);
        [ maxEntriesPerRequest, params ] = this.handleMaxEntriesPerRequestAndParams (method, maxEntriesPerRequest, params);
        let i = 0;
        let errors = 0;
        let result = [];
        while (i < maxCalls) {
            try {
                params[pageKey] = i + 1;
                const response = await this[method] (symbol, since, maxEntriesPerRequest, params);
                errors = 0;
                const responseLength = response.length;
                if (this.verbose) {
                    const iteration = (i + 1).toString ();
                    const incrementalMessage = 'Incremental pagination call ' + iteration + ' method ' + method + ' response length ' + responseLength.toString ();
                    this.log (incrementalMessage);
                }
                if (responseLength === 0) {
                    break;
                }
                result = this.arrayConcat (result, response);
            } catch (e) {
                errors += 1;
                if (errors > maxRetries) {
                    throw e;
                }
            }
            i += 1;
        }
        const sorted = this.sortCursorPaginatedResult (result);
        const key = (method === 'fetchOHLCV') ? 0 : 'timestamp';
        return this.filterBySinceLimit (sorted, since, limit, key);
    }

    sortCursorPaginatedResult (result) {
        const first = this.safeValue (result, 0);
        if (first !== undefined) {
            if ('timestamp' in first) {
                return this.sortBy (result, 'timestamp', true);
            }
            if ('id' in first) {
                return this.sortBy (result, 'id', true);
            }
        }
        return result;
    }

    removeRepeatedElementsFromArray (input, fallbackToTimestamp: boolean = true) {
        const uniqueDic = {};
        const uniqueResult = [];
        for (let i = 0; i < input.length; i++) {
            const entry = input[i];
            const uniqValue = fallbackToTimestamp ? this.safeStringN (entry, [ 'id', 'timestamp', 0 ]) : this.safeString (entry, 'id');
            if (uniqValue !== undefined && !(uniqValue in uniqueDic)) {
                uniqueDic[uniqValue] = 1;
                uniqueResult.push (entry);
            }
        }
        const valuesLength = uniqueResult.length;
        if (valuesLength > 0) {
            return uniqueResult as any;
        }
        return input;
    }

    removeRepeatedTradesFromArray (input) {
        const uniqueResult = {};
        for (let i = 0; i < input.length; i++) {
            const entry = input[i];
            let id = this.safeString (entry, 'id');
            if (id === undefined) {
                const price = this.safeString (entry, 'price');
                const amount = this.safeString (entry, 'amount');
                const timestamp = this.safeString (entry, 'timestamp');
                const side = this.safeString (entry, 'side');
                // unique trade identifier
                id = 't_' + timestamp.toString () + '_' + side + '_' + price + '_' + amount;
            }
            if (id !== undefined && !(id in uniqueResult)) {
                uniqueResult[id] = entry;
            }
        }
        const values = Object.values (uniqueResult);
        return values as any;
    }

    handleUntilOption (key: string, request, params, multiplier = 1) {
        const until = this.safeInteger2 (params, 'until', 'till');
        if (until !== undefined) {
            request[key] = this.parseToInt (until * multiplier);
            params = this.omit (params, [ 'until', 'till' ]);
        }
        return [ request, params ];
    }

    safeOpenInterest (interest: Dict, market: Market = undefined): OpenInterest {
        let symbol = this.safeString (interest, 'symbol');
        if (symbol === undefined) {
            symbol = this.safeString (market, 'symbol');
        }
        return this.extend (interest, {
            'symbol': symbol,
            'baseVolume': this.safeNumber (interest, 'baseVolume'), // deprecated
            'quoteVolume': this.safeNumber (interest, 'quoteVolume'), // deprecated
            'openInterestAmount': this.safeNumber (interest, 'openInterestAmount'),
            'openInterestValue': this.safeNumber (interest, 'openInterestValue'),
            'timestamp': this.safeInteger (interest, 'timestamp'),
            'datetime': this.safeString (interest, 'datetime'),
            'info': this.safeValue (interest, 'info'),
        });
    }

    parseLiquidation (liquidation, market: Market = undefined): Liquidation {
        throw new NotSupported (this.id + ' parseLiquidation () is not supported yet');
    }

    parseLiquidations (liquidations: Dict[], market: Market = undefined, since: Int = undefined, limit: Int = undefined): Liquidation[] {
        /**
         * @ignore
         * @method
         * @description parses liquidation info from the exchange response
         * @param {object[]} liquidations each item describes an instance of a liquidation event
         * @param {object} market ccxt market
         * @param {int} [since] when defined, the response items are filtered to only include items after this timestamp
         * @param {int} [limit] limits the number of items in the response
         * @returns {object[]} an array of [liquidation structures]{@link https://docs.ccxt.com/#/?id=liquidation-structure}
         */
        const result = [];
        for (let i = 0; i < liquidations.length; i++) {
            const entry = liquidations[i];
            const parsed = this.parseLiquidation (entry, market);
            result.push (parsed);
        }
        const sorted = this.sortBy (result, 'timestamp');
        const symbol = this.safeString (market, 'symbol');
        return this.filterBySymbolSinceLimit (sorted, symbol, since, limit);
    }

    parseGreeks (greeks: Dict, market: Market = undefined): Greeks {
        throw new NotSupported (this.id + ' parseGreeks () is not supported yet');
    }

    parseAllGreeks (greeks, symbols: Strings = undefined, params = {}): Greeks[] {
        //
        // the value of greeks is either a dict or a list
        //
        const results = [];
        if (Array.isArray (greeks)) {
            for (let i = 0; i < greeks.length; i++) {
                const parsedTicker = this.parseGreeks (greeks[i]);
                const greek = this.extend (parsedTicker, params);
                results.push (greek);
            }
        } else {
            const marketIds = Object.keys (greeks);
            for (let i = 0; i < marketIds.length; i++) {
                const marketId = marketIds[i];
                const market = this.safeMarket (marketId);
                const parsed = this.parseGreeks (greeks[marketId], market);
                const greek = this.extend (parsed, params);
                results.push (greek);
            }
        }
        symbols = this.marketSymbols (symbols);
        return this.filterByArray (results, 'symbol', symbols);
    }

    parseOption (chain: Dict, currency: Currency = undefined, market: Market = undefined): Option {
        throw new NotSupported (this.id + ' parseOption () is not supported yet');
    }

    parseOptionChain (response: object[], currencyKey: Str = undefined, symbolKey: Str = undefined): OptionChain {
        const optionStructures = {};
        for (let i = 0; i < response.length; i++) {
            const info = response[i];
            const currencyId = this.safeString (info, currencyKey);
            const currency = this.safeCurrency (currencyId);
            const marketId = this.safeString (info, symbolKey);
            const market = this.safeMarket (marketId, undefined, undefined, 'option');
            optionStructures[market['symbol']] = this.parseOption (info, currency, market);
        }
        return optionStructures;
    }

    parseMarginModes (response: object[], symbols: string[] = undefined, symbolKey: Str = undefined, marketType: MarketType = undefined): MarginModes {
        const marginModeStructures = {};
        if (marketType === undefined) {
            marketType = 'swap'; // default to swap
        }
        for (let i = 0; i < response.length; i++) {
            const info = response[i];
            const marketId = this.safeString (info, symbolKey);
            const market = this.safeMarket (marketId, undefined, undefined, marketType);
            if ((symbols === undefined) || this.inArray (market['symbol'], symbols)) {
                marginModeStructures[market['symbol']] = this.parseMarginMode (info, market);
            }
        }
        return marginModeStructures;
    }

    parseMarginMode (marginMode: Dict, market: Market = undefined): MarginMode {
        throw new NotSupported (this.id + ' parseMarginMode () is not supported yet');
    }

    parseLeverages (response: object[], symbols: string[] = undefined, symbolKey: Str = undefined, marketType: MarketType = undefined): Leverages {
        const leverageStructures = {};
        if (marketType === undefined) {
            marketType = 'swap'; // default to swap
        }
        for (let i = 0; i < response.length; i++) {
            const info = response[i];
            const marketId = this.safeString (info, symbolKey);
            const market = this.safeMarket (marketId, undefined, undefined, marketType);
            if ((symbols === undefined) || this.inArray (market['symbol'], symbols)) {
                leverageStructures[market['symbol']] = this.parseLeverage (info, market);
            }
        }
        return leverageStructures;
    }

    parseLeverage (leverage: Dict, market: Market = undefined): Leverage {
        throw new NotSupported (this.id + ' parseLeverage () is not supported yet');
    }

    parseConversions (conversions: any[], code: Str = undefined, fromCurrencyKey: Str = undefined, toCurrencyKey: Str = undefined, since: Int = undefined, limit: Int = undefined, params = {}): Conversion[] {
        conversions = this.toArray (conversions);
        const result = [];
        let fromCurrency = undefined;
        let toCurrency = undefined;
        for (let i = 0; i < conversions.length; i++) {
            const entry = conversions[i];
            const fromId = this.safeString (entry, fromCurrencyKey);
            const toId = this.safeString (entry, toCurrencyKey);
            if (fromId !== undefined) {
                fromCurrency = this.safeCurrency (fromId);
            }
            if (toId !== undefined) {
                toCurrency = this.safeCurrency (toId);
            }
            const conversion = this.extend (this.parseConversion (entry, fromCurrency, toCurrency), params);
            result.push (conversion);
        }
        const sorted = this.sortBy (result, 'timestamp');
        let currency = undefined;
        if (code !== undefined) {
            currency = this.safeCurrency (code);
            code = currency['code'];
        }
        if (code === undefined) {
            return this.filterBySinceLimit (sorted, since, limit);
        }
        const fromConversion = this.filterBy (sorted, 'fromCurrency', code);
        const toConversion = this.filterBy (sorted, 'toCurrency', code);
        const both = this.arrayConcat (fromConversion, toConversion);
        return this.filterBySinceLimit (both, since, limit);
    }

    parseConversion (conversion: Dict, fromCurrency: Currency = undefined, toCurrency: Currency = undefined): Conversion {
        throw new NotSupported (this.id + ' parseConversion () is not supported yet');
    }

    convertExpireDate (date: string): string {
        // parse YYMMDD to datetime string
        const year = date.slice (0, 2);
        const month = date.slice (2, 4);
        const day = date.slice (4, 6);
        const reconstructedDate = '20' + year + '-' + month + '-' + day + 'T00:00:00Z';
        return reconstructedDate;
    }

    convertExpireDateToMarketIdDate (date: string): string {
        // parse 240119 to 19JAN24
        const year = date.slice (0, 2);
        const monthRaw = date.slice (2, 4);
        let month = undefined;
        const day = date.slice (4, 6);
        if (monthRaw === '01') {
            month = 'JAN';
        } else if (monthRaw === '02') {
            month = 'FEB';
        } else if (monthRaw === '03') {
            month = 'MAR';
        } else if (monthRaw === '04') {
            month = 'APR';
        } else if (monthRaw === '05') {
            month = 'MAY';
        } else if (monthRaw === '06') {
            month = 'JUN';
        } else if (monthRaw === '07') {
            month = 'JUL';
        } else if (monthRaw === '08') {
            month = 'AUG';
        } else if (monthRaw === '09') {
            month = 'SEP';
        } else if (monthRaw === '10') {
            month = 'OCT';
        } else if (monthRaw === '11') {
            month = 'NOV';
        } else if (monthRaw === '12') {
            month = 'DEC';
        }
        const reconstructedDate = day + month + year;
        return reconstructedDate;
    }

    convertMarketIdExpireDate (date: string): string {
        // parse 03JAN24 to 240103.
        const monthMappping = {
            'JAN': '01',
            'FEB': '02',
            'MAR': '03',
            'APR': '04',
            'MAY': '05',
            'JUN': '06',
            'JUL': '07',
            'AUG': '08',
            'SEP': '09',
            'OCT': '10',
            'NOV': '11',
            'DEC': '12',
        };
        // if exchange omits first zero and provides i.e. '3JAN24' instead of '03JAN24'
        if (date.length === 6) {
            date = '0' + date;
        }
        const year = date.slice (0, 2);
        const monthName = date.slice (2, 5);
        const month = this.safeString (monthMappping, monthName);
        const day = date.slice (5, 7);
        const reconstructedDate = day + month + year;
        return reconstructedDate;
    }

    async fetchPositionHistory (symbol: string, since: Int = undefined, limit: Int = undefined, params = {}): Promise<Position[]> {
        /**
         * @method
         * @name exchange#fetchPositionHistory
         * @description fetches the history of margin added or reduced from contract isolated positions
         * @param {string} [symbol] unified market symbol
         * @param {int} [since] timestamp in ms of the position
         * @param {int} [limit] the maximum amount of candles to fetch, default=1000
         * @param {object} params extra parameters specific to the exchange api endpoint
         * @returns {object[]} a list of [position structures]{@link https://docs.ccxt.com/#/?id=position-structure}
         */
        if (this.has['fetchPositionsHistory']) {
            const positions = await this.fetchPositionsHistory ([ symbol ], since, limit, params);
            return positions as Position[];
        } else {
            throw new NotSupported (this.id + ' fetchPositionHistory () is not supported yet');
        }
    }

    async fetchPositionsHistory (symbols: Strings = undefined, since: Int = undefined, limit: Int = undefined, params = {}): Promise<Position[]> {
        /**
         * @method
         * @name exchange#fetchPositionsHistory
         * @description fetches the history of margin added or reduced from contract isolated positions
         * @param {string} [symbol] unified market symbol
         * @param {int} [since] timestamp in ms of the position
         * @param {int} [limit] the maximum amount of candles to fetch, default=1000
         * @param {object} params extra parameters specific to the exchange api endpoint
         * @returns {object[]} a list of [position structures]{@link https://docs.ccxt.com/#/?id=position-structure}
         */
        throw new NotSupported (this.id + ' fetchPositionsHistory () is not supported yet');
    }

    parseMarginModification (data: Dict, market: Market = undefined): MarginModification {
        throw new NotSupported (this.id + ' parseMarginModification() is not supported yet');
    }

    parseMarginModifications (response: object[], symbols: Strings = undefined, symbolKey: Str = undefined, marketType: MarketType = undefined): MarginModification[] {
        const marginModifications = [];
        for (let i = 0; i < response.length; i++) {
            const info = response[i];
            const marketId = this.safeString (info, symbolKey);
            const market = this.safeMarket (marketId, undefined, undefined, marketType);
            if ((symbols === undefined) || this.inArray (market['symbol'], symbols)) {
                marginModifications.push (this.parseMarginModification (info, market));
            }
        }
        return marginModifications;
    }

    async fetchTransfer (id: string, code: Str = undefined, params = {}): Promise<TransferEntry> {
        /**
         * @method
         * @name exchange#fetchTransfer
         * @description fetches a transfer
         * @param {string} id transfer id
         * @param {[string]} code unified currency code
         * @param {object} params extra parameters specific to the exchange api endpoint
         * @returns {object} a [transfer structure]{@link https://docs.ccxt.com/#/?id=transfer-structure}
         */
        throw new NotSupported (this.id + ' fetchTransfer () is not supported yet');
    }

    async fetchTransfers (code: Str = undefined, since: Int = undefined, limit: Int = undefined, params = {}): Promise<TransferEntry[]> {
        /**
         * @method
         * @name exchange#fetchTransfer
         * @description fetches a transfer
         * @param {string} id transfer id
         * @param {int} [since] timestamp in ms of the earliest transfer to fetch
         * @param {int} [limit] the maximum amount of transfers to fetch
         * @param {object} params extra parameters specific to the exchange api endpoint
         * @returns {object} a [transfer structure]{@link https://docs.ccxt.com/#/?id=transfer-structure}
         */
        throw new NotSupported (this.id + ' fetchTransfers () is not supported yet');
    }

    cleanUnsubscription (client, subHash: string, unsubHash: string, subHashIsPrefix = false) {
        if (unsubHash in client.subscriptions) {
            delete client.subscriptions[unsubHash];
        }
        if (!subHashIsPrefix) {
            if (subHash in client.subscriptions) {
                delete client.subscriptions[subHash];
            }
            if (subHash in client.futures) {
                const error = new UnsubscribeError (this.id + ' ' + subHash);
                client.reject (error, subHash);
            }
        } else {
            const clientSubscriptions = Object.keys (client.subscriptions);
            for (let i = 0; i < clientSubscriptions.length; i++) {
                const sub = clientSubscriptions[i];
                if (sub.startsWith (subHash)) {
                    delete client.subscriptions[sub];
                }
            }
            const clientFutures = Object.keys (client.futures);
            for (let i = 0; i < clientFutures.length; i++) {
                const future = clientFutures[i];
                if (future.startsWith (subHash)) {
                    const error = new UnsubscribeError (this.id + ' ' + future);
                    client.reject (error, future);
                }
            }
        }
        client.resolve (true, unsubHash);
    }

    cleanCache (subscription: Dict) {
        const topic = this.safeString (subscription, 'topic');
        const symbols = this.safeList (subscription, 'symbols', []);
        const symbolsLength = symbols.length;
        if (topic === 'ohlcv') {
            const symbolsAndTimeFrames = this.safeList (subscription, 'symbolsAndTimeframes', []);
            for (let i = 0; i < symbolsAndTimeFrames.length; i++) {
                const symbolAndTimeFrame = symbolsAndTimeFrames[i];
                const symbol = this.safeString (symbolAndTimeFrame, 0);
                const timeframe = this.safeString (symbolAndTimeFrame, 1);
                if ((this.ohlcvs !== undefined) && (symbol in this.ohlcvs)) {
                    if (timeframe in this.ohlcvs[symbol]) {
                        delete this.ohlcvs[symbol][timeframe];
                    }
                }
            }
        } else if (symbolsLength > 0) {
            for (let i = 0; i < symbols.length; i++) {
                const symbol = symbols[i];
                if (topic === 'trades') {
                    if (symbol in this.trades) {
                        delete this.trades[symbol];
                    }
                } else if (topic === 'orderbook') {
                    if (symbol in this.orderbooks) {
                        delete this.orderbooks[symbol];
                    }
                } else if (topic === 'ticker') {
                    if (symbol in this.tickers) {
                        delete this.tickers[symbol];
                    }
                }
            }
        } else {
            if (topic === 'myTrades' && (this.myTrades !== undefined)) {
                this.myTrades = undefined;
            } else if (topic === 'orders' && (this.orders !== undefined)) {
                this.orders = undefined;
            } else if (topic === 'positions' && (this.positions !== undefined)) {
                this.positions = undefined;
                const clients = Object.values (this.clients);
                for (let i = 0; i < clients.length; i++) {
                    const client = clients[i];
                    const futures = this.safeDict (client, 'futures');
                    if ((futures !== undefined) && ('fetchPositionsSnapshot' in futures)) {
                        delete futures['fetchPositionsSnapshot'];
                    }
                }
            } else if (topic === 'ticker' && (this.tickers !== undefined)) {
                const tickerSymbols = Object.keys (this.tickers);
                for (let i = 0; i < tickerSymbols.length; i++) {
                    const tickerSymbol = tickerSymbols[i];
                    if (tickerSymbol in this.tickers) {
                        delete this.tickers[tickerSymbol];
                    }
                }
            }
        }
    }
}

export {
    Exchange,
};<|MERGE_RESOLUTION|>--- conflicted
+++ resolved
@@ -4074,7 +4074,6 @@
         if (vwap === undefined) {
             vwap = this.preciseDiv (this.omitZero (quoteVolume), baseVolume);
         }
-<<<<<<< HEAD
         if ((last !== undefined) && (close === undefined)) {
             close = last;
         } else if ((last === undefined) && (close !== undefined)) {
@@ -4086,63 +4085,6 @@
             }
             if (average === undefined) {
                 average = this.preciseDiv (Precise.stringAdd (last, open), '2');
-=======
-        // calculate open
-        if (change !== undefined) {
-            if (close === undefined && average !== undefined) {
-                close = Precise.stringAdd (average, Precise.stringDiv (change, '2'));
-            }
-            if (open === undefined && close !== undefined) {
-                open = Precise.stringSub (close, change);
-            }
-        } else if (percentage !== undefined) {
-            if (close === undefined && average !== undefined) {
-                const openAddClose = Precise.stringMul (average, '2');
-                // openAddClose = open * (1 + (100 + percentage)/100)
-                const denominator = Precise.stringAdd ('2', Precise.stringDiv (percentage, '100'));
-                const calcOpen = (open !== undefined) ? open : Precise.stringDiv (openAddClose, denominator);
-                close = Precise.stringMul (calcOpen, Precise.stringAdd ('1', Precise.stringDiv (percentage, '100')));
-            }
-            if (open === undefined && close !== undefined) {
-                open = Precise.stringDiv (close, Precise.stringAdd ('1', Precise.stringDiv (percentage, '100')));
-            }
-        }
-        // change
-        if (change === undefined) {
-            if (close !== undefined && open !== undefined) {
-                change = Precise.stringSub (close, open);
-            } else if (close !== undefined && percentage !== undefined) {
-                change = Precise.stringMul (Precise.stringDiv (percentage, '100'), Precise.stringDiv (close, '100'));
-            } else if (open !== undefined && percentage !== undefined) {
-                change = Precise.stringMul (open, Precise.stringDiv (percentage, '100'));
-            }
-        }
-        // calculate things according to "open" (similar can be done with "close")
-        if (open !== undefined) {
-            // percentage (using change)
-            if (percentage === undefined && change !== undefined) {
-                percentage = Precise.stringMul (Precise.stringDiv (change, open), '100');
-            }
-            // close (using change)
-            if (close === undefined && change !== undefined) {
-                close = Precise.stringAdd (open, change);
-            }
-            // close (using average)
-            if (close === undefined && average !== undefined) {
-                close = Precise.stringMul (average, '2');
-            }
-            // average
-            if (average === undefined && close !== undefined) {
-                let precision = 18;
-                if (market !== undefined && this.isTickPrecision ()) {
-                    const marketPrecision = this.safeDict (market, 'precision');
-                    const precisionPrice = this.safeString (marketPrecision, 'price');
-                    if (precisionPrice !== undefined) {
-                        precision = this.precisionFromString (precisionPrice);
-                    }
-                }
-                average = Precise.stringDiv (Precise.stringAdd (open, close), '2', precision);
->>>>>>> 78677876
             }
         }
         // timestamp and symbol operations don't belong in safeTicker
