--- conflicted
+++ resolved
@@ -36,7 +36,6 @@
 //
 import { axolotl } from './functions/crypto.js';
 // import types
-<<<<<<< HEAD
 import type {
     Account,
     Balance,
@@ -85,13 +84,6 @@
     Transaction,
     TransferEntry,
 } from './types.js';
-=======
-import type { Market, Trade, Fee, Ticker, OHLCV, OHLCVC, Order, OrderBook, Balance, Balances, Dictionary, Transaction, DepositAddressResponse, Currency, MinMax, IndexType, Int, OrderType, OrderSide, Position, FundingRate, DepositWithdrawFeeNetwork, LedgerEntry, BorrowInterest, OpenInterest, LeverageTier, TransferEntry, BorrowRate, FundingRateHistory, Liquidation, FundingHistory, OrderRequest, MarginMode, Tickers, Greeks,  Str, Num, MarketInterface, CurrencyInterface, Account, MarginModes, MarketType, Leverage, Leverages, LastPrice, LastPrices } from './types.js';
-// export {Market, Trade, Fee, Ticker, OHLCV, OHLCVC, Order, OrderBook, Balance, Balances, Dictionary, Transaction, DepositAddressResponse, Currency, MinMax, IndexType, Int, OrderType, OrderSide, Position, FundingRateHistory, Liquidation, FundingHistory} from './types.js'
-// import { Market, Trade, Fee, Ticker, OHLCV, OHLCVC, Order, OrderBook, Balance, Balances, Dictionary, Transaction, DepositAddressResponse, Currency, MinMax, IndexType, Int, OrderType, OrderSide, Position, FundingRateHistory, OpenInterest, Liquidation, OrderRequest, FundingHistory, MarginMode, Tickers, Greeks, Str, Num, MarketInterface, CurrencyInterface, Account } from './types.js';
-export type { Market, Trade, Fee, Ticker, OHLCV, OHLCVC, Order, OrderBook, Balance, Balances, Dictionary, Transaction, DepositAddressResponse, Currency, MinMax, IndexType, Int, OrderType, OrderSide, Position, FundingRateHistory, Liquidation, FundingHistory, Greeks, Leverage, Leverages, Str } from './types.js'
-
->>>>>>> 3c92438b
 // ----------------------------------------------------------------------------
 // move this elsewhere.
 import {
@@ -363,11 +355,7 @@
     last_request_url      = undefined;
     last_response_headers = undefined;
 
-<<<<<<< HEAD
-    id: Str = undefined;
-=======
     id: string = 'Exchange';
->>>>>>> 3c92438b
 
     has: Dictionary<boolean | 'emulated'>;
     markets: Dictionary<any> = undefined;
